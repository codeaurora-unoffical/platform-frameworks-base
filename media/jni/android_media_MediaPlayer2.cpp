/*
**
** Copyright 2017, The Android Open Source Project
**
** Licensed under the Apache License, Version 2.0 (the "License");
** you may not use this file except in compliance with the License.
** You may obtain a copy of the License at
**
**     http://www.apache.org/licenses/LICENSE-2.0
**
** Unless required by applicable law or agreed to in writing, software
** distributed under the License is distributed on an "AS IS" BASIS,
** WITHOUT WARRANTIES OR CONDITIONS OF ANY KIND, either express or implied.
** See the License for the specific language governing permissions and
** limitations under the License.
*/

//#define LOG_NDEBUG 0
#define LOG_TAG "MediaPlayer2-JNI"
#include "utils/Log.h"

#include <sys/stat.h>

#include <media/AudioResamplerPublic.h>
#include <media/DataSourceDesc.h>
#include <media/MediaHTTPService.h>
#include <media/MediaAnalyticsItem.h>
#include <media/NdkWrapper.h>
#include <media/stagefright/Utils.h>
#include <media/stagefright/foundation/ByteUtils.h>  // for FOURCC definition
#include <mediaplayer2/JAudioTrack.h>
#include <mediaplayer2/JavaVMHelper.h>
#include <mediaplayer2/JMedia2HTTPService.h>
#include <mediaplayer2/mediaplayer2.h>
#include <stdio.h>
#include <assert.h>
#include <limits.h>
#include <unistd.h>
#include <fcntl.h>
#include <utils/threads.h>
#include "jni.h"
#include <nativehelper/JNIHelp.h>
#include "android/native_window_jni.h"
#include "log/log.h"
#include "utils/Errors.h"  // for status_t
#include "utils/KeyedVector.h"
#include "utils/String8.h"
#include "android_media_BufferingParams.h"
#include "android_media_DataSourceCallback.h"
#include "android_media_MediaMetricsJNI.h"
#include "android_media_PlaybackParams.h"
#include "android_media_SyncParams.h"
#include "android_media_VolumeShaper.h"

#include "android_os_Parcel.h"
#include "android_util_Binder.h"
#include <binder/Parcel.h>

#include "mediaplayer2.pb.h"

using android::media::MediaPlayer2Proto::PlayerMessage;

// Modular DRM begin
#define FIND_CLASS(var, className) \
var = env->FindClass(className); \
LOG_FATAL_IF(! (var), "Unable to find class " className);

#define GET_METHOD_ID(var, clazz, fieldName, fieldDescriptor) \
var = env->GetMethodID(clazz, fieldName, fieldDescriptor); \
LOG_FATAL_IF(! (var), "Unable to find method " fieldName);

struct StateExceptionFields {
    jmethodID init;
    jclass classId;
};

static StateExceptionFields gStateExceptionFields;
// Modular DRM end

// ----------------------------------------------------------------------------

using namespace android;

using media::VolumeShaper;

// ----------------------------------------------------------------------------

struct fields_t {
    jfieldID    context;
    jfieldID    surface_texture;

    jmethodID   post_event;

    jmethodID   proxyConfigGetHost;
    jmethodID   proxyConfigGetPort;
    jmethodID   proxyConfigGetExclusionList;
};
static fields_t fields;

static BufferingParams::fields_t gBufferingParamsFields;
static PlaybackParams::fields_t gPlaybackParamsFields;
static SyncParams::fields_t gSyncParamsFields;
static VolumeShaperHelper::fields_t gVolumeShaperFields;

static Mutex sLock;

static bool ConvertKeyValueArraysToKeyedVector(
        JNIEnv *env, jobjectArray keys, jobjectArray values,
        KeyedVector<String8, String8>* keyedVector) {

    int nKeyValuePairs = 0;
    bool failed = false;
    if (keys != NULL && values != NULL) {
        nKeyValuePairs = env->GetArrayLength(keys);
        failed = (nKeyValuePairs != env->GetArrayLength(values));
    }

    if (!failed) {
        failed = ((keys != NULL && values == NULL) ||
                  (keys == NULL && values != NULL));
    }

    if (failed) {
        ALOGE("keys and values arrays have different length");
        jniThrowException(env, "java/lang/IllegalArgumentException", NULL);
        return false;
    }

    for (int i = 0; i < nKeyValuePairs; ++i) {
        // No need to check on the ArrayIndexOutOfBoundsException, since
        // it won't happen here.
        jstring key = (jstring) env->GetObjectArrayElement(keys, i);
        jstring value = (jstring) env->GetObjectArrayElement(values, i);

        const char* keyStr = env->GetStringUTFChars(key, NULL);
        if (!keyStr) {  // OutOfMemoryError
            return false;
        }

        const char* valueStr = env->GetStringUTFChars(value, NULL);
        if (!valueStr) {  // OutOfMemoryError
            env->ReleaseStringUTFChars(key, keyStr);
            return false;
        }

        keyedVector->add(String8(keyStr), String8(valueStr));

        env->ReleaseStringUTFChars(key, keyStr);
        env->ReleaseStringUTFChars(value, valueStr);
        env->DeleteLocalRef(key);
        env->DeleteLocalRef(value);
    }
    return true;
}

// ----------------------------------------------------------------------------
// ref-counted object for callbacks
class JNIMediaPlayer2Listener: public MediaPlayer2Listener
{
public:
    JNIMediaPlayer2Listener(JNIEnv* env, jobject thiz, jobject weak_thiz);
    ~JNIMediaPlayer2Listener();
    virtual void notify(int64_t srcId, int msg, int ext1, int ext2,
                        const PlayerMessage *obj = NULL) override;
private:
    JNIMediaPlayer2Listener();
    jclass      mClass;     // Reference to MediaPlayer2 class
    jobject     mObject;    // Weak ref to MediaPlayer2 Java object to call on
};

JNIMediaPlayer2Listener::JNIMediaPlayer2Listener(JNIEnv* env, jobject thiz, jobject weak_thiz)
{

    // Hold onto the MediaPlayer2 class for use in calling the static method
    // that posts events to the application thread.
    jclass clazz = env->GetObjectClass(thiz);
    if (clazz == NULL) {
        ALOGE("Can't find android/media/MediaPlayer2");
        jniThrowException(env, "java/lang/Exception", NULL);
        return;
    }
    mClass = (jclass)env->NewGlobalRef(clazz);

    // We use a weak reference so the MediaPlayer2 object can be garbage collected.
    // The reference is only used as a proxy for callbacks.
    mObject  = env->NewGlobalRef(weak_thiz);
}

JNIMediaPlayer2Listener::~JNIMediaPlayer2Listener()
{
    // remove global references
    JNIEnv *env = JavaVMHelper::getJNIEnv();
    env->DeleteGlobalRef(mObject);
    env->DeleteGlobalRef(mClass);
}

void JNIMediaPlayer2Listener::notify(int64_t srcId, int msg, int ext1, int ext2,
        const PlayerMessage* obj)
{
    JNIEnv *env = JavaVMHelper::getJNIEnv();
    if (obj != NULL) {
        int size = obj->ByteSize();
        jbyte* temp = new jbyte[size];
        obj->SerializeToArray(temp, size);

        // return the response as a byte array.
        jbyteArray out = env->NewByteArray(size);
        env->SetByteArrayRegion(out, 0, size, temp);
        env->CallStaticVoidMethod(mClass, fields.post_event, mObject,
                srcId, msg, ext1, ext2, out);
        delete[] temp;
    } else {
        env->CallStaticVoidMethod(mClass, fields.post_event, mObject,
                srcId, msg, ext1, ext2, NULL);
    }
    if (env->ExceptionCheck()) {
        ALOGW("An exception occurred while notifying an event.");
        jniLogException(env, ANDROID_LOG_WARN, LOG_TAG);
        env->ExceptionClear();
    }
}

// ----------------------------------------------------------------------------

static sp<MediaPlayer2> getMediaPlayer(JNIEnv* env, jobject thiz)
{
    Mutex::Autolock l(sLock);
    MediaPlayer2* const p = (MediaPlayer2*)env->GetLongField(thiz, fields.context);
    return sp<MediaPlayer2>(p);
}

static sp<MediaPlayer2> setMediaPlayer(JNIEnv* env, jobject thiz, const sp<MediaPlayer2>& player)
{
    Mutex::Autolock l(sLock);
    sp<MediaPlayer2> old = (MediaPlayer2*)env->GetLongField(thiz, fields.context);
    if (player.get()) {
        player->incStrong((void*)setMediaPlayer);
    }
    if (old != 0) {
        old->decStrong((void*)setMediaPlayer);
    }
    env->SetLongField(thiz, fields.context, (jlong)player.get());
    return old;
}

// If exception is NULL and opStatus is not OK, this method sends an error
// event to the client application; otherwise, if exception is not NULL and
// opStatus is not OK, this method throws the given exception to the client
// application.
static void process_media_player_call(
    JNIEnv *env, jobject thiz, status_t opStatus, const char* exception, const char *message)
{
    if (exception == NULL) {  // Don't throw exception. Instead, send an event.
        if (opStatus != (status_t) OK) {
            sp<MediaPlayer2> mp = getMediaPlayer(env, thiz);
            if (mp != 0) {
                int64_t srcId = 0;
                mp->getSrcId(&srcId);
                mp->notify(srcId, MEDIA2_ERROR, opStatus, 0);
            }
        }
    } else {  // Throw exception!
        if ( opStatus == (status_t) INVALID_OPERATION ) {
            jniThrowException(env, "java/lang/IllegalStateException", NULL);
        } else if ( opStatus == (status_t) BAD_VALUE ) {
            jniThrowException(env, "java/lang/IllegalArgumentException", NULL);
        } else if ( opStatus == (status_t) PERMISSION_DENIED ) {
            jniThrowException(env, "java/lang/SecurityException", NULL);
        } else if ( opStatus != (status_t) OK ) {
            if (strlen(message) > 230) {
               // if the message is too long, don't bother displaying the status code
               jniThrowException( env, exception, message);
            } else {
               char msg[256];
                // append the status code to the message
               sprintf(msg, "%s: status=0x%X", message, opStatus);
               jniThrowException( env, exception, msg);
            }
        }
    }
}

static void
android_media_MediaPlayer2_handleDataSourceUrl(
        JNIEnv *env, jobject thiz, jboolean isCurrent, jlong srcId,
        jobject httpServiceObj, jstring path, jobjectArray keys, jobjectArray values,
        jlong startPos, jlong endPos) {

    sp<MediaPlayer2> mp = getMediaPlayer(env, thiz);
    if (mp == NULL) {
        jniThrowException(env, "java/lang/IllegalStateException", NULL);
        return;
    }

    if (path == NULL) {
        jniThrowException(env, "java/lang/IllegalArgumentException", NULL);
        return;
    }

    const char *tmp = env->GetStringUTFChars(path, NULL);
    if (tmp == NULL) {  // Out of memory
        return;
    }
    ALOGV("handleDataSourceUrl: path %s, srcId %lld, start %lld, end %lld",
          tmp, (long long)srcId, (long long)startPos, (long long)endPos);

    if (strncmp(tmp, "content://", 10) == 0) {
        ALOGE("handleDataSourceUrl: content scheme is not supported in native code");
        jniThrowException(env, "java/io/IOException",
                          "content scheme is not supported in native code");
        return;
    }

    sp<DataSourceDesc> dsd = new DataSourceDesc();
    dsd->mId = srcId;
    dsd->mType = DataSourceDesc::TYPE_URL;
    dsd->mUrl = tmp;
    dsd->mStartPositionMs = startPos;
    dsd->mEndPositionMs = endPos;

    env->ReleaseStringUTFChars(path, tmp);
    tmp = NULL;

    // We build a KeyedVector out of the key and val arrays
    if (!ConvertKeyValueArraysToKeyedVector(
            env, keys, values, &dsd->mHeaders)) {
        return;
    }

    sp<MediaHTTPService> httpService;
    if (httpServiceObj != NULL) {
        httpService = new JMedia2HTTPService(env, httpServiceObj);
    }
    dsd->mHttpService = httpService;

    status_t err;
    if (isCurrent) {
        err = mp->setDataSource(dsd);
    } else {
        err = mp->prepareNextDataSource(dsd);
    }
    process_media_player_call(env, thiz, err,
            "java/io/IOException", "handleDataSourceUrl failed." );
}

static void
android_media_MediaPlayer2_handleDataSourceFD(
        JNIEnv *env, jobject thiz, jboolean isCurrent, jlong srcId,
        jobject fileDescriptor, jlong offset, jlong length,
        jlong startPos, jlong endPos) {
    sp<MediaPlayer2> mp = getMediaPlayer(env, thiz);
    if (mp == NULL ) {
        jniThrowException(env, "java/lang/IllegalStateException", NULL);
        return;
    }

    if (fileDescriptor == NULL) {
        jniThrowException(env, "java/lang/IllegalArgumentException", NULL);
        return;
    }
    int fd = jniGetFDFromFileDescriptor(env, fileDescriptor);
    ALOGV("handleDataSourceFD: srcId=%lld, fd=%d (%s), offset=%lld, length=%lld, "
          "start=%lld, end=%lld",
          (long long)srcId, fd, nameForFd(fd).c_str(), (long long)offset, (long long)length,
          (long long)startPos, (long long)endPos);

    struct stat sb;
    int ret = fstat(fd, &sb);
    if (ret != 0) {
        ALOGE("handleDataSourceFD: fstat(%d) failed: %d, %s", fd, ret, strerror(errno));
        jniThrowException(env, "java/io/IOException", "handleDataSourceFD failed fstat");
        return;
    }

    ALOGV("st_dev  = %llu", static_cast<unsigned long long>(sb.st_dev));
    ALOGV("st_mode = %u", sb.st_mode);
    ALOGV("st_uid  = %lu", static_cast<unsigned long>(sb.st_uid));
    ALOGV("st_gid  = %lu", static_cast<unsigned long>(sb.st_gid));
    ALOGV("st_size = %llu", static_cast<unsigned long long>(sb.st_size));

    if (offset >= sb.st_size) {
        ALOGE("handleDataSourceFD: offset is out of range");
        jniThrowException(env, "java/lang/IllegalArgumentException",
                          "handleDataSourceFD failed, offset is out of range.");
        return;
    }
    if (offset + length > sb.st_size) {
        length = sb.st_size - offset;
        ALOGV("handleDataSourceFD: adjusted length = %lld", (long long)length);
    }

    sp<DataSourceDesc> dsd = new DataSourceDesc();
    dsd->mId = srcId;
    dsd->mType = DataSourceDesc::TYPE_FD;
    dsd->mFD = fd;
    dsd->mFDOffset = offset;
    dsd->mFDLength = length;
    dsd->mStartPositionMs = startPos;
    dsd->mEndPositionMs = endPos;

    status_t err;
    if (isCurrent) {
        err = mp->setDataSource(dsd);
    } else {
        err = mp->prepareNextDataSource(dsd);
    }
    process_media_player_call(env, thiz, err,
            "java/io/IOException", "handleDataSourceFD failed." );
}

static void
android_media_MediaPlayer2_handleDataSourceCallback(
    JNIEnv *env, jobject thiz, jboolean isCurrent, jlong srcId, jobject dataSource,
    jlong startPos, jlong endPos)
{
    sp<MediaPlayer2> mp = getMediaPlayer(env, thiz);
    if (mp == NULL ) {
        jniThrowException(env, "java/lang/IllegalStateException", NULL);
        return;
    }

    if (dataSource == NULL) {
        jniThrowException(env, "java/lang/IllegalArgumentException", NULL);
        return;
    }
    sp<DataSource> callbackDataSource = new JDataSourceCallback(env, dataSource);
    sp<DataSourceDesc> dsd = new DataSourceDesc();
    dsd->mId = srcId;
    dsd->mType = DataSourceDesc::TYPE_CALLBACK;
    dsd->mCallbackSource = callbackDataSource;
    dsd->mStartPositionMs = startPos;
    dsd->mEndPositionMs = endPos;

    status_t err;
    if (isCurrent) {
        err = mp->setDataSource(dsd);
    } else {
        err = mp->prepareNextDataSource(dsd);
    }
    process_media_player_call(env, thiz, err,
            "java/lang/RuntimeException", "handleDataSourceCallback failed." );
}

static sp<ANativeWindowWrapper>
getVideoSurfaceTexture(JNIEnv* env, jobject thiz) {
    ANativeWindow * const p = (ANativeWindow*)env->GetLongField(thiz, fields.surface_texture);
    return new ANativeWindowWrapper(p);
}

static void
decVideoSurfaceRef(JNIEnv *env, jobject thiz)
{
    sp<MediaPlayer2> mp = getMediaPlayer(env, thiz);
    if (mp == NULL) {
        return;
    }

    ANativeWindow * const old_anw = (ANativeWindow*)env->GetLongField(thiz, fields.surface_texture);
    if (old_anw != NULL) {
        ANativeWindow_release(old_anw);
        env->SetLongField(thiz, fields.surface_texture, (jlong)NULL);
    }
}

static void
setVideoSurface(JNIEnv *env, jobject thiz, jobject jsurface, jboolean mediaPlayerMustBeAlive)
{
    sp<MediaPlayer2> mp = getMediaPlayer(env, thiz);
    if (mp == NULL) {
        if (mediaPlayerMustBeAlive) {
            jniThrowException(env, "java/lang/IllegalStateException", NULL);
        }
        return;
    }

    decVideoSurfaceRef(env, thiz);

    ANativeWindow* anw = NULL;
    if (jsurface) {
        anw = ANativeWindow_fromSurface(env, jsurface);
        if (anw == NULL) {
            jniThrowException(env, "java/lang/IllegalArgumentException",
                    "The surface has been released");
            return;
        }
    }

    env->SetLongField(thiz, fields.surface_texture, (jlong)anw);

    // This will fail if the media player has not been initialized yet. This
    // can be the case if setDisplay() on MediaPlayer2.java has been called
    // before setDataSource(). The redundant call to setVideoSurfaceTexture()
    // in prepare/prepare covers for this case.
    mp->setVideoSurfaceTexture(new ANativeWindowWrapper(anw));
}

static void
android_media_MediaPlayer2_setVideoSurface(JNIEnv *env, jobject thiz, jobject jsurface)
{
    setVideoSurface(env, thiz, jsurface, true /* mediaPlayerMustBeAlive */);
}

static jobject
android_media_MediaPlayer2_getBufferingParams(JNIEnv *env, jobject thiz)
{
    sp<MediaPlayer2> mp = getMediaPlayer(env, thiz);
    if (mp == NULL) {
        jniThrowException(env, "java/lang/IllegalStateException", NULL);
        return NULL;
    }

    BufferingParams bp;
    BufferingSettings &settings = bp.settings;
    process_media_player_call(
            env, thiz, mp->getBufferingSettings(&settings),
            "java/lang/IllegalStateException", "unexpected error");
    if (env->ExceptionCheck()) {
        return nullptr;
    }
    ALOGV("getBufferingSettings:{%s}", settings.toString().string());

    return bp.asJobject(env, gBufferingParamsFields);
}

static void
android_media_MediaPlayer2_setBufferingParams(JNIEnv *env, jobject thiz, jobject params)
{
    if (params == NULL) {
        return;
    }

    sp<MediaPlayer2> mp = getMediaPlayer(env, thiz);
    if (mp == NULL) {
        jniThrowException(env, "java/lang/IllegalStateException", NULL);
        return;
    }

    BufferingParams bp;
    bp.fillFromJobject(env, gBufferingParamsFields, params);
    ALOGV("setBufferingParams:{%s}", bp.settings.toString().string());

    process_media_player_call(
            env, thiz, mp->setBufferingSettings(bp.settings),
            "java/lang/IllegalStateException", "unexpected error");
}

static void
android_media_MediaPlayer2_playNextDataSource(JNIEnv *env, jobject thiz, jlong srcId)
{
    sp<MediaPlayer2> mp = getMediaPlayer(env, thiz);
    if (mp == NULL) {
        jniThrowException(env, "java/lang/IllegalStateException", NULL);
        return;
    }

    process_media_player_call(env, thiz, mp->playNextDataSource((int64_t)srcId),
            "java/io/IOException", "playNextDataSource failed." );
}

static void
android_media_MediaPlayer2_prepare(JNIEnv *env, jobject thiz)
{
    sp<MediaPlayer2> mp = getMediaPlayer(env, thiz);
    if (mp == NULL ) {
        jniThrowException(env, "java/lang/IllegalStateException", NULL);
        return;
    }

    // Handle the case where the display surface was set before the mp was
    // initialized. We try again to make it stick.
    sp<ANativeWindowWrapper> st = getVideoSurfaceTexture(env, thiz);
    mp->setVideoSurfaceTexture(st);

    process_media_player_call( env, thiz, mp->prepareAsync(), "java/io/IOException", "Prepare Async failed." );
}

static void
android_media_MediaPlayer2_start(JNIEnv *env, jobject thiz)
{
    ALOGV("start");
    sp<MediaPlayer2> mp = getMediaPlayer(env, thiz);
    if (mp == NULL ) {
        jniThrowException(env, "java/lang/IllegalStateException", NULL);
        return;
    }
    process_media_player_call( env, thiz, mp->start(), NULL, NULL );
}

static void
android_media_MediaPlayer2_pause(JNIEnv *env, jobject thiz)
{
    ALOGV("pause");
    sp<MediaPlayer2> mp = getMediaPlayer(env, thiz);
    if (mp == NULL ) {
        jniThrowException(env, "java/lang/IllegalStateException", NULL);
        return;
    }
    process_media_player_call( env, thiz, mp->pause(), NULL, NULL );
}

static void
android_media_MediaPlayer2_setPlaybackParams(JNIEnv *env, jobject thiz, jobject params)
{
    sp<MediaPlayer2> mp = getMediaPlayer(env, thiz);
    if (mp == NULL) {
        jniThrowException(env, "java/lang/IllegalStateException", NULL);
        return;
    }

    PlaybackParams pbp;
    pbp.fillFromJobject(env, gPlaybackParamsFields, params);
    ALOGV("setPlaybackParams: %d:%f %d:%f %d:%u %d:%u",
            pbp.speedSet, pbp.audioRate.mSpeed,
            pbp.pitchSet, pbp.audioRate.mPitch,
            pbp.audioFallbackModeSet, pbp.audioRate.mFallbackMode,
            pbp.audioStretchModeSet, pbp.audioRate.mStretchMode);

    AudioPlaybackRate rate;
    status_t err = mp->getPlaybackSettings(&rate);
    if (err == OK) {
        bool updatedRate = false;
        if (pbp.speedSet) {
            rate.mSpeed = pbp.audioRate.mSpeed;
            updatedRate = true;
        }
        if (pbp.pitchSet) {
            rate.mPitch = pbp.audioRate.mPitch;
            updatedRate = true;
        }
        if (pbp.audioFallbackModeSet) {
            rate.mFallbackMode = pbp.audioRate.mFallbackMode;
            updatedRate = true;
        }
        if (pbp.audioStretchModeSet) {
            rate.mStretchMode = pbp.audioRate.mStretchMode;
            updatedRate = true;
        }
        if (updatedRate) {
            err = mp->setPlaybackSettings(rate);
        }
    }
    process_media_player_call(
            env, thiz, err,
            "java/lang/IllegalStateException", "unexpected error");
}

static jobject
android_media_MediaPlayer2_getPlaybackParams(JNIEnv *env, jobject thiz)
{
    sp<MediaPlayer2> mp = getMediaPlayer(env, thiz);
    if (mp == NULL) {
        jniThrowException(env, "java/lang/IllegalStateException", NULL);
        return NULL;
    }

    PlaybackParams pbp;
    AudioPlaybackRate &audioRate = pbp.audioRate;
    process_media_player_call(
            env, thiz, mp->getPlaybackSettings(&audioRate),
            "java/lang/IllegalStateException", "unexpected error");
    if (env->ExceptionCheck()) {
        return nullptr;
    }
    ALOGV("getPlaybackSettings: %f %f %d %d",
            audioRate.mSpeed, audioRate.mPitch, audioRate.mFallbackMode, audioRate.mStretchMode);

    pbp.speedSet = true;
    pbp.pitchSet = true;
    pbp.audioFallbackModeSet = true;
    pbp.audioStretchModeSet = true;

    return pbp.asJobject(env, gPlaybackParamsFields);
}

static void
android_media_MediaPlayer2_setSyncParams(JNIEnv *env, jobject thiz, jobject params)
{
    sp<MediaPlayer2> mp = getMediaPlayer(env, thiz);
    if (mp == NULL) {
        jniThrowException(env, "java/lang/IllegalStateException", NULL);
        return;
    }

    SyncParams scp;
    scp.fillFromJobject(env, gSyncParamsFields, params);
    ALOGV("setSyncParams: %d:%d %d:%d %d:%f %d:%f",
          scp.syncSourceSet, scp.sync.mSource,
          scp.audioAdjustModeSet, scp.sync.mAudioAdjustMode,
          scp.toleranceSet, scp.sync.mTolerance,
          scp.frameRateSet, scp.frameRate);

    AVSyncSettings avsync;
    float videoFrameRate;
    status_t err = mp->getSyncSettings(&avsync, &videoFrameRate);
    if (err == OK) {
        bool updatedSync = scp.frameRateSet;
        if (scp.syncSourceSet) {
            avsync.mSource = scp.sync.mSource;
            updatedSync = true;
        }
        if (scp.audioAdjustModeSet) {
            avsync.mAudioAdjustMode = scp.sync.mAudioAdjustMode;
            updatedSync = true;
        }
        if (scp.toleranceSet) {
            avsync.mTolerance = scp.sync.mTolerance;
            updatedSync = true;
        }
        if (updatedSync) {
            err = mp->setSyncSettings(avsync, scp.frameRateSet ? scp.frameRate : -1.f);
        }
    }
    process_media_player_call(
            env, thiz, err,
            "java/lang/IllegalStateException", "unexpected error");
}

static jobject
android_media_MediaPlayer2_getSyncParams(JNIEnv *env, jobject thiz)
{
    sp<MediaPlayer2> mp = getMediaPlayer(env, thiz);
    if (mp == NULL) {
        jniThrowException(env, "java/lang/IllegalStateException", NULL);
        return NULL;
    }

    SyncParams scp;
    scp.frameRate = -1.f;
    process_media_player_call(
            env, thiz, mp->getSyncSettings(&scp.sync, &scp.frameRate),
            "java/lang/IllegalStateException", "unexpected error");
    if (env->ExceptionCheck()) {
        return nullptr;
    }

    ALOGV("getSyncSettings: %d %d %f %f",
            scp.sync.mSource, scp.sync.mAudioAdjustMode, scp.sync.mTolerance, scp.frameRate);

    // sanity check params
    if (scp.sync.mSource >= AVSYNC_SOURCE_MAX
            || scp.sync.mAudioAdjustMode >= AVSYNC_AUDIO_ADJUST_MODE_MAX
            || scp.sync.mTolerance < 0.f
            || scp.sync.mTolerance >= AVSYNC_TOLERANCE_MAX) {
        jniThrowException(env,  "java/lang/IllegalStateException", NULL);
        return NULL;
    }

    scp.syncSourceSet = true;
    scp.audioAdjustModeSet = true;
    scp.toleranceSet = true;
    scp.frameRateSet = scp.frameRate >= 0.f;

    return scp.asJobject(env, gSyncParamsFields);
}

static void
android_media_MediaPlayer2_seekTo(JNIEnv *env, jobject thiz, jlong msec, jint mode)
{
    sp<MediaPlayer2> mp = getMediaPlayer(env, thiz);
    if (mp == NULL ) {
        jniThrowException(env, "java/lang/IllegalStateException", NULL);
        return;
    }
    ALOGV("seekTo: %lld(msec), mode=%d", (long long)msec, mode);
    process_media_player_call(env, thiz, mp->seekTo((int64_t)msec, (MediaPlayer2SeekMode)mode),
                              NULL, NULL);
}

static jint
android_media_MediaPlayer2_getState(JNIEnv *env, jobject thiz)
{
    sp<MediaPlayer2> mp = getMediaPlayer(env, thiz);
    if (mp == NULL) {
        return MEDIAPLAYER2_STATE_IDLE;
    }
    return (jint)mp->getState();
}

static jobject
android_media_MediaPlayer2_native_getMetrics(JNIEnv *env, jobject thiz)
{
    sp<MediaPlayer2> mp = getMediaPlayer(env, thiz);
    if (mp == NULL ) {
        jniThrowException(env, "java/lang/IllegalStateException", NULL);
        return 0;
    }

    Parcel p;
    int key = FOURCC('m','t','r','X');
    status_t status = mp->getParameter(key, &p);
    if (status != OK) {
        ALOGD("getMetrics() failed: %d", status);
        return (jobject) NULL;
    }

    p.setDataPosition(0);
    MediaAnalyticsItem *item = new MediaAnalyticsItem;
    item->readFromParcel(p);
    jobject mybundle = MediaMetricsJNI::writeMetricsToBundle(env, item, NULL);

    // housekeeping
    delete item;
    item = NULL;

    return mybundle;
}

static jlong
android_media_MediaPlayer2_getCurrentPosition(JNIEnv *env, jobject thiz)
{
    sp<MediaPlayer2> mp = getMediaPlayer(env, thiz);
    if (mp == NULL ) {
        jniThrowException(env, "java/lang/IllegalStateException", NULL);
        return 0;
    }
    int64_t msec;
    process_media_player_call( env, thiz, mp->getCurrentPosition(&msec), NULL, NULL );
    ALOGV("getCurrentPosition: %lld (msec)", (long long)msec);
    return (jlong) msec;
}

static jlong
android_media_MediaPlayer2_getDuration(JNIEnv *env, jobject thiz, jlong srcId)
{
    sp<MediaPlayer2> mp = getMediaPlayer(env, thiz);
    if (mp == NULL ) {
        jniThrowException(env, "java/lang/IllegalStateException", NULL);
        return 0;
    }
    int64_t msec;
    process_media_player_call( env, thiz, mp->getDuration(srcId, &msec), NULL, NULL );
    ALOGV("getDuration: %lld (msec)", (long long)msec);
    return (jlong) msec;
}

static void
android_media_MediaPlayer2_reset(JNIEnv *env, jobject thiz)
{
    ALOGV("reset");
    sp<MediaPlayer2> mp = getMediaPlayer(env, thiz);
    if (mp == NULL ) {
        jniThrowException(env, "java/lang/IllegalStateException", NULL);
        return;
    }
    process_media_player_call( env, thiz, mp->reset(), NULL, NULL );
}

static jboolean
android_media_MediaPlayer2_setAudioAttributes(JNIEnv *env, jobject thiz, jobject attributes)
{
    ALOGV("setAudioAttributes");
    sp<MediaPlayer2> mp = getMediaPlayer(env, thiz);
    if (mp == NULL ) {
        jniThrowException(env, "java/lang/IllegalStateException", NULL);
        return false;
    }
    status_t err = mp->setAudioAttributes(attributes);
    return err == OK;
}

static jobject
android_media_MediaPlayer2_getAudioAttributes(JNIEnv *env, jobject thiz)
{
    ALOGV("getAudioAttributes");
    sp<MediaPlayer2> mp = getMediaPlayer(env, thiz);
    if (mp == NULL) {
        jniThrowException(env, "java/lang/IllegalStateException", NULL);
        return NULL;
    }

    return mp->getAudioAttributes();
}

static void
android_media_MediaPlayer2_setLooping(JNIEnv *env, jobject thiz, jboolean looping)
{
    ALOGV("setLooping: %d", looping);
    sp<MediaPlayer2> mp = getMediaPlayer(env, thiz);
    if (mp == NULL ) {
        jniThrowException(env, "java/lang/IllegalStateException", NULL);
        return;
    }
    process_media_player_call( env, thiz, mp->setLooping(looping), NULL, NULL );
}

static jboolean
android_media_MediaPlayer2_isLooping(JNIEnv *env, jobject thiz)
{
    ALOGV("isLooping");
    sp<MediaPlayer2> mp = getMediaPlayer(env, thiz);
    if (mp == NULL ) {
        jniThrowException(env, "java/lang/IllegalStateException", NULL);
        return JNI_FALSE;
    }
    return mp->isLooping() ? JNI_TRUE : JNI_FALSE;
}

static void
android_media_MediaPlayer2_setVolume(JNIEnv *env, jobject thiz, jfloat volume)
{
    ALOGV("setVolume: volume %f", (float) volume);
    sp<MediaPlayer2> mp = getMediaPlayer(env, thiz);
    if (mp == NULL ) {
        jniThrowException(env, "java/lang/IllegalStateException", NULL);
        return;
    }
    process_media_player_call( env, thiz, mp->setVolume((float) volume), NULL, NULL );
}

static jbyteArray
android_media_MediaPlayer2_invoke(JNIEnv *env, jobject thiz, jbyteArray requestData) {
    sp<MediaPlayer2> media_player = getMediaPlayer(env, thiz);
    if (media_player == NULL) {
        jniThrowException(env, "java/lang/IllegalStateException", NULL);
        return NULL;
    }

    // Get the byte[] pointer and data length.
    jbyte* pData = env->GetByteArrayElements(requestData, NULL);
    jsize pDataLen = env->GetArrayLength(requestData);

    // Deserialize from the byte stream.
    PlayerMessage request;
    PlayerMessage response;
    request.ParseFromArray(pData, pDataLen);

    process_media_player_call( env, thiz, media_player->invoke(request, &response),
            "java.lang.RuntimeException", NULL );
    if (env->ExceptionCheck()) {
        return NULL;
    }

    int size = response.ByteSize();
    jbyte* temp = new jbyte[size];
    response.SerializeToArray(temp, size);

    // return the response as a byte array.
    jbyteArray out = env->NewByteArray(size);
    env->SetByteArrayRegion(out, 0, size, temp);
    delete[] temp;

    return out;
}

// This function gets some field IDs, which in turn causes class initialization.
// It is called from a static block in MediaPlayer2, which won't run until the
// first time an instance of this class is used.
static void
android_media_MediaPlayer2_native_init(JNIEnv *env)
{
    jclass clazz;

    clazz = env->FindClass("android/media/MediaPlayer2");
    if (clazz == NULL) {
        return;
    }

    fields.context = env->GetFieldID(clazz, "mNativeContext", "J");
    if (fields.context == NULL) {
        return;
    }

    fields.post_event = env->GetStaticMethodID(clazz, "postEventFromNative",
                                               "(Ljava/lang/Object;JIII[B)V");
    if (fields.post_event == NULL) {
        return;
    }

    fields.surface_texture = env->GetFieldID(clazz, "mNativeSurfaceTexture", "J");
    if (fields.surface_texture == NULL) {
        return;
    }

    env->DeleteLocalRef(clazz);

    clazz = env->FindClass("android/net/ProxyInfo");
    if (clazz == NULL) {
        return;
    }

    fields.proxyConfigGetHost =
        env->GetMethodID(clazz, "getHost", "()Ljava/lang/String;");

    fields.proxyConfigGetPort =
        env->GetMethodID(clazz, "getPort", "()I");

    fields.proxyConfigGetExclusionList =
        env->GetMethodID(clazz, "getExclusionListAsString", "()Ljava/lang/String;");

    env->DeleteLocalRef(clazz);

    gBufferingParamsFields.init(env);

    // Modular DRM
    FIND_CLASS(clazz, "android/media/MediaDrm$MediaDrmStateException");
    if (clazz) {
        GET_METHOD_ID(gStateExceptionFields.init, clazz, "<init>", "(ILjava/lang/String;)V");
        gStateExceptionFields.classId = static_cast<jclass>(env->NewGlobalRef(clazz));

        env->DeleteLocalRef(clazz);
    } else {
        ALOGE("JNI android_media_MediaPlayer2_native_init couldn't "
              "get clazz android/media/MediaDrm$MediaDrmStateException");
    }

    gPlaybackParamsFields.init(env);
    gSyncParamsFields.init(env);
    gVolumeShaperFields.init(env);
}

static void
android_media_MediaPlayer2_native_setup(JNIEnv *env, jobject thiz,
        jint sessionId, jobject weak_this)
{
    ALOGV("native_setup");
    sp<MediaPlayer2> mp = MediaPlayer2::Create(sessionId);
    if (mp == NULL) {
        jniThrowException(env, "java/lang/RuntimeException", "Out of memory");
        return;
    }

    // create new listener and give it to MediaPlayer2
    sp<JNIMediaPlayer2Listener> listener = new JNIMediaPlayer2Listener(env, thiz, weak_this);
    mp->setListener(listener);

    // Stow our new C++ MediaPlayer2 in an opaque field in the Java object.
    setMediaPlayer(env, thiz, mp);
}

static void
android_media_MediaPlayer2_release(JNIEnv *env, jobject thiz)
{
    ALOGV("release");
    decVideoSurfaceRef(env, thiz);
    sp<MediaPlayer2> mp = setMediaPlayer(env, thiz, 0);
    if (mp != NULL) {
        // this prevents native callbacks after the object is released
        mp->setListener(0);
        mp->disconnect();
    }
}

static void
android_media_MediaPlayer2_native_finalize(JNIEnv *env, jobject thiz)
{
    ALOGV("native_finalize");
    sp<MediaPlayer2> mp = getMediaPlayer(env, thiz);
    if (mp != NULL) {
        ALOGW("MediaPlayer2 finalized without being released");
    }
    android_media_MediaPlayer2_release(env, thiz);
}

static void android_media_MediaPlayer2_setAudioSessionId(JNIEnv *env,  jobject thiz,
        jint sessionId) {
    ALOGV("setAudioSessionId(): %d", sessionId);
    sp<MediaPlayer2> mp = getMediaPlayer(env, thiz);
    if (mp == NULL ) {
        jniThrowException(env, "java/lang/IllegalStateException", NULL);
        return;
    }
    process_media_player_call( env, thiz, mp->setAudioSessionId((audio_session_t) sessionId), NULL,
            NULL);
}

static jint android_media_MediaPlayer2_getAudioSessionId(JNIEnv *env,  jobject thiz) {
    ALOGV("getAudioSessionId()");
    sp<MediaPlayer2> mp = getMediaPlayer(env, thiz);
    if (mp == NULL ) {
        jniThrowException(env, "java/lang/IllegalStateException", NULL);
        return 0;
    }

    return (jint) mp->getAudioSessionId();
}

static void
android_media_MediaPlayer2_setAuxEffectSendLevel(JNIEnv *env, jobject thiz, jfloat level)
{
    ALOGV("setAuxEffectSendLevel: level %f", level);
    sp<MediaPlayer2> mp = getMediaPlayer(env, thiz);
    if (mp == NULL ) {
        jniThrowException(env, "java/lang/IllegalStateException", NULL);
        return;
    }
    process_media_player_call( env, thiz, mp->setAuxEffectSendLevel(level), NULL, NULL );
}

static void android_media_MediaPlayer2_attachAuxEffect(JNIEnv *env,  jobject thiz, jint effectId) {
    ALOGV("attachAuxEffect(): %d", effectId);
    sp<MediaPlayer2> mp = getMediaPlayer(env, thiz);
    if (mp == NULL ) {
        jniThrowException(env, "java/lang/IllegalStateException", NULL);
        return;
    }
    process_media_player_call( env, thiz, mp->attachAuxEffect(effectId), NULL, NULL );
}

/////////////////////////////////////////////////////////////////////////////////////
// Modular DRM begin

// TODO: investigate if these can be shared with their MediaDrm counterparts
static void throwDrmStateException(JNIEnv *env, const char *msg, status_t err)
{
    ALOGE("Illegal DRM state exception: %s (%d)", msg, err);

    jobject exception = env->NewObject(gStateExceptionFields.classId,
            gStateExceptionFields.init, static_cast<int>(err),
            env->NewStringUTF(msg));
    env->Throw(static_cast<jthrowable>(exception));
}

// TODO: investigate if these can be shared with their MediaDrm counterparts
static bool throwDrmExceptionAsNecessary(JNIEnv *env, status_t err, const char *msg = NULL)
{
    const char *drmMessage = "Unknown DRM Msg";

    switch (err) {
    case ERROR_DRM_UNKNOWN:
        drmMessage = "General DRM error";
        break;
    case ERROR_DRM_NO_LICENSE:
        drmMessage = "No license";
        break;
    case ERROR_DRM_LICENSE_EXPIRED:
        drmMessage = "License expired";
        break;
    case ERROR_DRM_SESSION_NOT_OPENED:
        drmMessage = "Session not opened";
        break;
    case ERROR_DRM_DECRYPT_UNIT_NOT_INITIALIZED:
        drmMessage = "Not initialized";
        break;
    case ERROR_DRM_DECRYPT:
        drmMessage = "Decrypt error";
        break;
    case ERROR_DRM_CANNOT_HANDLE:
        drmMessage = "Unsupported scheme or data format";
        break;
    case ERROR_DRM_TAMPER_DETECTED:
        drmMessage = "Invalid state";
        break;
    default:
        break;
    }

    String8 vendorMessage;
    if (err >= ERROR_DRM_VENDOR_MIN && err <= ERROR_DRM_VENDOR_MAX) {
        vendorMessage = String8::format("DRM vendor-defined error: %d", err);
        drmMessage = vendorMessage.string();
    }

    if (err == BAD_VALUE) {
        jniThrowException(env, "java/lang/IllegalArgumentException", msg);
        return true;
    } else if (err == ERROR_DRM_NOT_PROVISIONED) {
        jniThrowException(env, "android/media/NotProvisionedException", msg);
        return true;
    } else if (err == ERROR_DRM_RESOURCE_BUSY) {
        jniThrowException(env, "android/media/ResourceBusyException", msg);
        return true;
    } else if (err == ERROR_DRM_DEVICE_REVOKED) {
        jniThrowException(env, "android/media/DeniedByServerException", msg);
        return true;
    } else if (err == DEAD_OBJECT) {
        jniThrowException(env, "android/media/MediaDrmResetException",
                          "mediaserver died");
        return true;
    } else if (err != OK) {
        String8 errbuf;
        if (drmMessage != NULL) {
            if (msg == NULL) {
                msg = drmMessage;
            } else {
                errbuf = String8::format("%s: %s", msg, drmMessage);
                msg = errbuf.string();
            }
        }
        throwDrmStateException(env, msg, err);
        return true;
    }
    return false;
}

static Vector<uint8_t> JByteArrayToVector(JNIEnv *env, jbyteArray const &byteArray)
{
    Vector<uint8_t> vector;
    size_t length = env->GetArrayLength(byteArray);
    vector.insertAt((size_t)0, length);
    env->GetByteArrayRegion(byteArray, 0, length, (jbyte *)vector.editArray());
    return vector;
}

static void android_media_MediaPlayer2_prepareDrm(JNIEnv *env, jobject thiz,
                    jlong srcId, jbyteArray uuidObj, jbyteArray drmSessionIdObj)
{
    sp<MediaPlayer2> mp = getMediaPlayer(env, thiz);
    if (mp == NULL) {
        jniThrowException(env, "java/lang/IllegalStateException", NULL);
        return;
    }

    if (uuidObj == NULL) {
        jniThrowException(env, "java/lang/IllegalArgumentException", NULL);
        return;
    }

    Vector<uint8_t> uuid = JByteArrayToVector(env, uuidObj);

    if (uuid.size() != 16) {
        jniThrowException(
                          env,
                          "java/lang/IllegalArgumentException",
                          "invalid UUID size, expected 16 bytes");
        return;
    }

    Vector<uint8_t> drmSessionId = JByteArrayToVector(env, drmSessionIdObj);

    if (drmSessionId.size() == 0) {
        jniThrowException(
                          env,
                          "java/lang/IllegalArgumentException",
                          "empty drmSessionId");
        return;
    }

    status_t err = mp->prepareDrm(srcId, uuid.array(), drmSessionId);
    if (err != OK) {
        if (err == INVALID_OPERATION) {
            jniThrowException(
                              env,
                              "java/lang/IllegalStateException",
                              "The player must be in prepared state.");
        } else if (err == ERROR_DRM_CANNOT_HANDLE) {
            jniThrowException(
                              env,
                              "android/media/UnsupportedSchemeException",
                              "Failed to instantiate drm object.");
        } else {
            throwDrmExceptionAsNecessary(env, err, "Failed to prepare DRM scheme");
        }
    }
}

static void android_media_MediaPlayer2_releaseDrm(JNIEnv *env, jobject thiz, jlong srcId)
{
    sp<MediaPlayer2> mp = getMediaPlayer(env, thiz);
    if (mp == NULL ) {
        jniThrowException(env, "java/lang/IllegalStateException", NULL);
        return;
    }

    status_t err = mp->releaseDrm(srcId);
    if (err != OK) {
        if (err == INVALID_OPERATION) {
            jniThrowException(
                              env,
                              "java/lang/IllegalStateException",
                              "Can not release DRM in an active player state.");
        }
    }
}
// Modular DRM end
// ----------------------------------------------------------------------------

/////////////////////////////////////////////////////////////////////////////////////
// AudioRouting begin
static jboolean android_media_MediaPlayer2_setPreferredDevice(JNIEnv *env, jobject thiz, jobject device)
{
    sp<MediaPlayer2> mp = getMediaPlayer(env, thiz);
    if (mp == NULL) {
        return false;
    }
    return mp->setPreferredDevice(device) == NO_ERROR;
}

static jobject android_media_MediaPlayer2_getRoutedDevice(JNIEnv *env, jobject thiz)
{
    sp<MediaPlayer2> mp = getMediaPlayer(env, thiz);
    if (mp == NULL) {
        return nullptr;
    }
    return mp->getRoutedDevice();
}

static void android_media_MediaPlayer2_addDeviceCallback(
        JNIEnv* env, jobject thiz, jobject routingDelegate)
{
    sp<MediaPlayer2> mp = getMediaPlayer(env, thiz);
    if (mp == NULL) {
        return;
    }

    status_t status = mp->addAudioDeviceCallback(routingDelegate);
    if (status != NO_ERROR) {
        jniThrowException(env, "java/lang/IllegalStateException", NULL);
        ALOGE("enable device callback failed: %d", status);
    }
}

static void android_media_MediaPlayer2_removeDeviceCallback(
        JNIEnv* env, jobject thiz, jobject listener)
{
    sp<MediaPlayer2> mp = getMediaPlayer(env, thiz);
    if (mp == NULL) {
        return;
    }

    status_t status = mp->removeAudioDeviceCallback(listener);
    if (status != NO_ERROR) {
        jniThrowException(env, "java/lang/IllegalStateException", NULL);
        ALOGE("enable device callback failed: %d", status);
    }
}

// AudioRouting end
// ----------------------------------------------------------------------------

/////////////////////////////////////////////////////////////////////////////////////
// AudioTrack.StreamEventCallback begin
static void android_media_MediaPlayer2_native_on_tear_down(JNIEnv *env __unused,
        jobject thiz __unused, jlong callbackPtr, jlong userDataPtr)
{
    JAudioTrack::callback_t callback = (JAudioTrack::callback_t) callbackPtr;
    if (callback != NULL) {
        callback(JAudioTrack::EVENT_NEW_IAUDIOTRACK, (void *) userDataPtr, NULL);
    }
}

static void android_media_MediaPlayer2_native_on_stream_presentation_end(JNIEnv *env __unused,
        jobject thiz __unused, jlong callbackPtr, jlong userDataPtr)
{
    JAudioTrack::callback_t callback = (JAudioTrack::callback_t) callbackPtr;
    if (callback != NULL) {
        callback(JAudioTrack::EVENT_STREAM_END, (void *) userDataPtr, NULL);
    }
}

static void android_media_MediaPlayer2_native_on_stream_data_request(JNIEnv *env __unused,
        jobject thiz __unused, jlong jAudioTrackPtr, jlong callbackPtr, jlong userDataPtr)
{
    JAudioTrack::callback_t callback = (JAudioTrack::callback_t) callbackPtr;
    JAudioTrack* track = (JAudioTrack *) jAudioTrackPtr;
    if (callback != NULL && track != NULL) {
        JAudioTrack::Buffer* buffer = new JAudioTrack::Buffer();

        size_t bufferSizeInFrames = track->frameCount();
        audio_format_t format = track->format();

        size_t bufferSizeInBytes;
        if (audio_has_proportional_frames(format)) {
            bufferSizeInBytes =
                    bufferSizeInFrames * audio_bytes_per_sample(format) * track->channelCount();
        } else {
            // See Javadoc of AudioTrack::getBufferSizeInFrames().
            bufferSizeInBytes = bufferSizeInFrames;
        }

        uint8_t* byteBuffer = new uint8_t[bufferSizeInBytes];
        buffer->mSize = bufferSizeInBytes;
        buffer->mData = (void *) byteBuffer;

        callback(JAudioTrack::EVENT_MORE_DATA, (void *) userDataPtr, buffer);

        if (buffer->mSize > 0 && buffer->mData == byteBuffer) {
            track->write(buffer->mData, buffer->mSize, true /* Blocking */);
        }

        delete[] byteBuffer;
        delete buffer;
    }
}


// AudioTrack.StreamEventCallback end
// ----------------------------------------------------------------------------

static const JNINativeMethod gMethods[] = {
    {
        "nativeHandleDataSourceUrl",
        "(ZJLandroid/media/Media2HTTPService;Ljava/lang/String;[Ljava/lang/String;"
        "[Ljava/lang/String;JJ)V",
        (void *)android_media_MediaPlayer2_handleDataSourceUrl
    },
    {
        "nativeHandleDataSourceFD",
        "(ZJLjava/io/FileDescriptor;JJJJ)V",
        (void *)android_media_MediaPlayer2_handleDataSourceFD
    },
    {
        "nativeHandleDataSourceCallback",
        "(ZJLandroid/media/DataSourceCallback;JJ)V",
        (void *)android_media_MediaPlayer2_handleDataSourceCallback
    },
    {"nativePlayNextDataSource", "(J)V",                        (void *)android_media_MediaPlayer2_playNextDataSource},
    {"native_setVideoSurface", "(Landroid/view/Surface;)V",     (void *)android_media_MediaPlayer2_setVideoSurface},
    {"getBufferingParams", "()Landroid/media/BufferingParams;", (void *)android_media_MediaPlayer2_getBufferingParams},
    {"native_setBufferingParams", "(Landroid/media/BufferingParams;)V", (void *)android_media_MediaPlayer2_setBufferingParams},
    {"native_prepare",      "()V",                              (void *)android_media_MediaPlayer2_prepare},
    {"native_start",        "()V",                              (void *)android_media_MediaPlayer2_start},
    {"native_getState",     "()I",                              (void *)android_media_MediaPlayer2_getState},
    {"native_getMetrics",   "()Landroid/os/PersistableBundle;", (void *)android_media_MediaPlayer2_native_getMetrics},
    {"native_setPlaybackParams", "(Landroid/media/PlaybackParams;)V", (void *)android_media_MediaPlayer2_setPlaybackParams},
    {"getPlaybackParams", "()Landroid/media/PlaybackParams;",   (void *)android_media_MediaPlayer2_getPlaybackParams},
    {"native_setSyncParams",     "(Landroid/media/SyncParams;)V",     (void *)android_media_MediaPlayer2_setSyncParams},
    {"getSyncParams",     "()Landroid/media/SyncParams;",       (void *)android_media_MediaPlayer2_getSyncParams},
    {"native_seekTo",       "(JI)V",                            (void *)android_media_MediaPlayer2_seekTo},
    {"native_pause",        "()V",                              (void *)android_media_MediaPlayer2_pause},
    {"getCurrentPosition",  "()J",                              (void *)android_media_MediaPlayer2_getCurrentPosition},
<<<<<<< HEAD
    {"getDuration",         "()J",                              (void *)android_media_MediaPlayer2_getDuration},
=======
    {"native_getDuration",  "(J)J",                             (void *)android_media_MediaPlayer2_getDuration},
>>>>>>> de843449
    {"native_release",      "()V",                              (void *)android_media_MediaPlayer2_release},
    {"native_reset",        "()V",                              (void *)android_media_MediaPlayer2_reset},
    {"native_setAudioAttributes", "(Landroid/media/AudioAttributes;)Z", (void *)android_media_MediaPlayer2_setAudioAttributes},
    {"native_getAudioAttributes", "()Landroid/media/AudioAttributes;", (void *)android_media_MediaPlayer2_getAudioAttributes},
    {"setLooping",          "(Z)V",                             (void *)android_media_MediaPlayer2_setLooping},
    {"isLooping",           "()Z",                              (void *)android_media_MediaPlayer2_isLooping},
    {"native_setVolume",    "(F)V",                             (void *)android_media_MediaPlayer2_setVolume},
    {"native_invoke",       "([B)[B",                           (void *)android_media_MediaPlayer2_invoke},
    {"native_init",         "()V",                              (void *)android_media_MediaPlayer2_native_init},
    {"native_setup",        "(ILjava/lang/Object;)V",           (void *)android_media_MediaPlayer2_native_setup},
    {"native_finalize",     "()V",                              (void *)android_media_MediaPlayer2_native_finalize},
    {"getAudioSessionId",   "()I",                              (void *)android_media_MediaPlayer2_getAudioSessionId},
    {"native_setAudioSessionId", "(I)V",                        (void *)android_media_MediaPlayer2_setAudioSessionId},
    {"native_setAuxEffectSendLevel", "(F)V",                    (void *)android_media_MediaPlayer2_setAuxEffectSendLevel},
    {"native_attachAuxEffect", "(I)V",                          (void *)android_media_MediaPlayer2_attachAuxEffect},
    // Modular DRM
<<<<<<< HEAD
    { "native_prepareDrm", "([B[B)V",                           (void *)android_media_MediaPlayer2_prepareDrm },
    { "native_releaseDrm", "()V",                               (void *)android_media_MediaPlayer2_releaseDrm },
=======
    { "native_prepareDrm", "(J[B[B)V",                          (void *)android_media_MediaPlayer2_prepareDrm },
    { "native_releaseDrm", "(J)V",                              (void *)android_media_MediaPlayer2_releaseDrm },
>>>>>>> de843449

    // AudioRouting
    {"native_setPreferredDevice", "(Landroid/media/AudioDeviceInfo;)Z", (void *)android_media_MediaPlayer2_setPreferredDevice},
    {"getRoutedDevice", "()Landroid/media/AudioDeviceInfo;", (void *)android_media_MediaPlayer2_getRoutedDevice},
    {"native_addDeviceCallback", "(Landroid/media/RoutingDelegate;)V", (void *)android_media_MediaPlayer2_addDeviceCallback},
    {"native_removeDeviceCallback", "(Landroid/media/AudioRouting$OnRoutingChangedListener;)V",
            (void *)android_media_MediaPlayer2_removeDeviceCallback},

    // StreamEventCallback for JAudioTrack
    {"native_stream_event_onTearDown",                "(JJ)V",  (void *)android_media_MediaPlayer2_native_on_tear_down},
    {"native_stream_event_onStreamPresentationEnd",   "(JJ)V",  (void *)android_media_MediaPlayer2_native_on_stream_presentation_end},
    {"native_stream_event_onStreamDataRequest",       "(JJJ)V", (void *)android_media_MediaPlayer2_native_on_stream_data_request},
};

// This function only registers the native methods
static int register_android_media_MediaPlayer2(JNIEnv *env)
{
    return jniRegisterNativeMethods(env, "android/media/MediaPlayer2", gMethods, NELEM(gMethods));
}

jint JNI_OnLoad(JavaVM* vm, void* /* reserved */)
{
    JNIEnv* env = NULL;
    jint result = -1;

    if (vm->GetEnv((void**) &env, JNI_VERSION_1_4) != JNI_OK) {
        ALOGE("ERROR: GetEnv failed\n");
        goto bail;
    }
    assert(env != NULL);

    if (register_android_media_MediaPlayer2(env) < 0) {
        ALOGE("ERROR: MediaPlayer2 native registration failed\n");
        goto bail;
    }

    JavaVMHelper::setJavaVM(vm);

    /* success -- return valid version number */
    result = JNI_VERSION_1_4;

bail:
    return result;
}

// KTHXBYE<|MERGE_RESOLUTION|>--- conflicted
+++ resolved
@@ -1408,11 +1408,7 @@
     {"native_seekTo",       "(JI)V",                            (void *)android_media_MediaPlayer2_seekTo},
     {"native_pause",        "()V",                              (void *)android_media_MediaPlayer2_pause},
     {"getCurrentPosition",  "()J",                              (void *)android_media_MediaPlayer2_getCurrentPosition},
-<<<<<<< HEAD
-    {"getDuration",         "()J",                              (void *)android_media_MediaPlayer2_getDuration},
-=======
     {"native_getDuration",  "(J)J",                             (void *)android_media_MediaPlayer2_getDuration},
->>>>>>> de843449
     {"native_release",      "()V",                              (void *)android_media_MediaPlayer2_release},
     {"native_reset",        "()V",                              (void *)android_media_MediaPlayer2_reset},
     {"native_setAudioAttributes", "(Landroid/media/AudioAttributes;)Z", (void *)android_media_MediaPlayer2_setAudioAttributes},
@@ -1429,13 +1425,8 @@
     {"native_setAuxEffectSendLevel", "(F)V",                    (void *)android_media_MediaPlayer2_setAuxEffectSendLevel},
     {"native_attachAuxEffect", "(I)V",                          (void *)android_media_MediaPlayer2_attachAuxEffect},
     // Modular DRM
-<<<<<<< HEAD
-    { "native_prepareDrm", "([B[B)V",                           (void *)android_media_MediaPlayer2_prepareDrm },
-    { "native_releaseDrm", "()V",                               (void *)android_media_MediaPlayer2_releaseDrm },
-=======
     { "native_prepareDrm", "(J[B[B)V",                          (void *)android_media_MediaPlayer2_prepareDrm },
     { "native_releaseDrm", "(J)V",                              (void *)android_media_MediaPlayer2_releaseDrm },
->>>>>>> de843449
 
     // AudioRouting
     {"native_setPreferredDevice", "(Landroid/media/AudioDeviceInfo;)Z", (void *)android_media_MediaPlayer2_setPreferredDevice},
