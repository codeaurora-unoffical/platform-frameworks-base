/*
**
** Copyright 2007, The Android Open Source Project
**
** Licensed under the Apache License, Version 2.0 (the "License");
** you may not use this file except in compliance with the License.
** You may obtain a copy of the License at
**
**     http://www.apache.org/licenses/LICENSE-2.0
**
** Unless required by applicable law or agreed to in writing, software
** distributed under the License is distributed on an "AS IS" BASIS,
** WITHOUT WARRANTIES OR CONDITIONS OF ANY KIND, either express or implied.
** See the License for the specific language governing permissions and
** limitations under the License.
*/

//#define LOG_NDEBUG 0
#define LOG_TAG "MediaPlayer-JNI"
#include "utils/Log.h"

#include <media/mediaplayer.h>
#include <media/MediaPlayerInterface.h>
#include <stdio.h>
#include <assert.h>
#include <limits.h>
#include <unistd.h>
#include <fcntl.h>
#include <utils/threads.h>
#include "jni.h"
#include "JNIHelp.h"
#include "android_runtime/AndroidRuntime.h"
#include "android_runtime/android_view_Surface.h"
#include "utils/Errors.h"  // for status_t
#include "utils/KeyedVector.h"
#include "utils/String8.h"
#include "android_media_Utils.h"

#include "android_os_Parcel.h"
#include "android_util_Binder.h"
#include <binder/Parcel.h>
#include <gui/ISurfaceTexture.h>
#include <gui/Surface.h>
#include <binder/IPCThreadState.h>
#include <binder/IServiceManager.h>

// ----------------------------------------------------------------------------

using namespace android;

// ----------------------------------------------------------------------------

struct fields_t {
    jfieldID    context;
    jfieldID    surface_texture;

    jmethodID   post_event;
    jmethodID   qc_post_event;
};
static fields_t fields;

static Mutex sLock;

// ----------------------------------------------------------------------------
// ref-counted object for callbacks
class JNIMediaPlayerListener: public MediaPlayerListener
{
public:
    JNIMediaPlayerListener(JNIEnv* env, jobject thiz, jobject weak_thiz);
    ~JNIMediaPlayerListener();
    virtual void notify(int msg, int ext1, int ext2, const Parcel *obj = NULL);
private:
    JNIMediaPlayerListener();
    jclass      mClass;     // Reference to MediaPlayer class
    jobject     mObject;    // Weak ref to MediaPlayer Java object to call on
<<<<<<< HEAD
    jobject     mParcel;
    jobject     mParcelCodecConf;
=======
>>>>>>> 4873a480
};

JNIMediaPlayerListener::JNIMediaPlayerListener(JNIEnv* env, jobject thiz, jobject weak_thiz)
{

    // Hold onto the MediaPlayer class for use in calling the static method
    // that posts events to the application thread.
    jclass clazz = env->GetObjectClass(thiz);
    if (clazz == NULL) {
        ALOGE("Can't find android/media/MediaPlayer");
        jniThrowException(env, "java/lang/Exception", NULL);
        return;
    }
    mClass = (jclass)env->NewGlobalRef(clazz);

    // We use a weak reference so the MediaPlayer object can be garbage collected.
    // The reference is only used as a proxy for callbacks.
    mObject  = env->NewGlobalRef(weak_thiz);
<<<<<<< HEAD
    mParcel = env->NewGlobalRef(createJavaParcelObject(env));
    mParcelCodecConf = env->NewGlobalRef(createJavaParcelObject(env));
=======
>>>>>>> 4873a480
}

JNIMediaPlayerListener::~JNIMediaPlayerListener()
{
    // remove global references
    JNIEnv *env = AndroidRuntime::getJNIEnv();
    env->DeleteGlobalRef(mObject);
    env->DeleteGlobalRef(mClass);
<<<<<<< HEAD

    recycleJavaParcelObject(env, mParcel);
    env->DeleteGlobalRef(mParcel);

    recycleJavaParcelObject(env, mParcelCodecConf);
    env->DeleteGlobalRef(mParcelCodecConf);
=======
>>>>>>> 4873a480
}

void JNIMediaPlayerListener::notify(int msg, int ext1, int ext2, const Parcel *obj)
{
    JNIEnv *env = AndroidRuntime::getJNIEnv();
    if (obj && obj->dataSize() > 0) {
        jobject jParcel = createJavaParcelObject(env);
        if (jParcel != NULL) {
            Parcel* nativeParcel = parcelForJavaObject(env, jParcel);
            nativeParcel->setData(obj->data(), obj->dataSize());
<<<<<<< HEAD
            if( (fields.qc_post_event != NULL) &&
                ((msg == MEDIA_PREPARED)||(msg == MEDIA_TIMED_TEXT) ) )
            {
              ALOGD("JNIMediaPlayerListener::notify calling qc_post_event");
              if (ext2 == 1) // only in case of codec config frame
              {
                if (mParcelCodecConf != NULL) {
                   Parcel* nativeParcelLocal = parcelForJavaObject(env, mParcelCodecConf);
                   nativeParcelLocal->setData(obj->data(), obj->dataSize());
                   env->CallStaticVoidMethod(mClass, fields.qc_post_event, mObject,
                                            msg, ext1, ext2, mParcelCodecConf);
                   ALOGD("JNIMediaPlayerListener::notify qc_post_event done (Codec Conf)");
                }
              }
              else
              {
                   env->CallStaticVoidMethod(mClass, fields.qc_post_event, mObject,
                                             msg, ext1, ext2, mParcel);
                   ALOGD("JNIMediaPlayerListener::notify qc_post_event done");
              }
            }
            else
            {
              env->CallStaticVoidMethod(mClass, fields.post_event, mObject,
                    msg, ext1, ext2, mParcel);
            }
=======
            env->CallStaticVoidMethod(mClass, fields.post_event, mObject,
                    msg, ext1, ext2, jParcel);
>>>>>>> 4873a480
        }
    } else {
        if( (fields.qc_post_event != NULL) &&
          ((msg == MEDIA_PREPARED)||(msg == MEDIA_TIMED_TEXT) ) )
      {
        ALOGD("JNIMediaPlayerListener::notify calling qc_post_event");
        env->CallStaticVoidMethod(mClass, fields.qc_post_event, mObject,
                msg, ext1, ext2, NULL);
      }
      else
      {
        env->CallStaticVoidMethod(mClass, fields.post_event, mObject,
                msg, ext1, ext2, NULL);
      }
    }
    if (env->ExceptionCheck()) {
        ALOGW("An exception occurred while notifying an event.");
        LOGW_EX(env);
        env->ExceptionClear();
    }
}

// ----------------------------------------------------------------------------

static sp<MediaPlayer> getMediaPlayer(JNIEnv* env, jobject thiz)
{
    Mutex::Autolock l(sLock);
    MediaPlayer* const p = (MediaPlayer*)env->GetIntField(thiz, fields.context);
    return sp<MediaPlayer>(p);
}

static sp<MediaPlayer> setMediaPlayer(JNIEnv* env, jobject thiz, const sp<MediaPlayer>& player)
{
    Mutex::Autolock l(sLock);
    sp<MediaPlayer> old = (MediaPlayer*)env->GetIntField(thiz, fields.context);
    if (player.get()) {
        player->incStrong(thiz);
    }
    if (old != 0) {
        old->decStrong(thiz);
    }
    env->SetIntField(thiz, fields.context, (int)player.get());
    return old;
}

// If exception is NULL and opStatus is not OK, this method sends an error
// event to the client application; otherwise, if exception is not NULL and
// opStatus is not OK, this method throws the given exception to the client
// application.
static void process_media_player_call(JNIEnv *env, jobject thiz, status_t opStatus, const char* exception, const char *message)
{
    if (exception == NULL) {  // Don't throw exception. Instead, send an event.
        if (opStatus != (status_t) OK) {
            sp<MediaPlayer> mp = getMediaPlayer(env, thiz);
            if (mp != 0) mp->notify(MEDIA_ERROR, opStatus, 0);
        }
    } else {  // Throw exception!
        if ( opStatus == (status_t) INVALID_OPERATION ) {
            jniThrowException(env, "java/lang/IllegalStateException", NULL);
        } else if ( opStatus == (status_t) PERMISSION_DENIED ) {
            jniThrowException(env, "java/lang/SecurityException", NULL);
        } else if ( opStatus != (status_t) OK ) {
            if (strlen(message) > 230) {
               // if the message is too long, don't bother displaying the status code
               jniThrowException( env, exception, message);
            } else {
               char msg[256];
                // append the status code to the message
               sprintf(msg, "%s: status=0x%X", message, opStatus);
               jniThrowException( env, exception, msg);
            }
        }
    }
}

static void
android_media_MediaPlayer_setDataSourceAndHeaders(
        JNIEnv *env, jobject thiz, jstring path,
        jobjectArray keys, jobjectArray values) {

    sp<MediaPlayer> mp = getMediaPlayer(env, thiz);
    if (mp == NULL ) {
        jniThrowException(env, "java/lang/IllegalStateException", NULL);
        return;
    }

    if (path == NULL) {
        jniThrowException(env, "java/lang/IllegalArgumentException", NULL);
        return;
    }

    const char *tmp = env->GetStringUTFChars(path, NULL);
    if (tmp == NULL) {  // Out of memory
        return;
    }
    ALOGV("setDataSource: path %s", tmp);

    String8 pathStr(tmp);
    env->ReleaseStringUTFChars(path, tmp);
    tmp = NULL;

    // We build a KeyedVector out of the key and val arrays
    KeyedVector<String8, String8> headersVector;
    if (!ConvertKeyValueArraysToKeyedVector(
            env, keys, values, &headersVector)) {
        return;
    }

    status_t opStatus =
        mp->setDataSource(
                pathStr,
                headersVector.size() > 0? &headersVector : NULL);

    process_media_player_call(
            env, thiz, opStatus, "java/io/IOException",
            "setDataSource failed." );
}

static void
android_media_MediaPlayer_setDataSourceFD(JNIEnv *env, jobject thiz, jobject fileDescriptor, jlong offset, jlong length)
{
    sp<MediaPlayer> mp = getMediaPlayer(env, thiz);
    if (mp == NULL ) {
        jniThrowException(env, "java/lang/IllegalStateException", NULL);
        return;
    }

    if (fileDescriptor == NULL) {
        jniThrowException(env, "java/lang/IllegalArgumentException", NULL);
        return;
    }
    int fd = jniGetFDFromFileDescriptor(env, fileDescriptor);
    ALOGV("setDataSourceFD: fd %d", fd);
    process_media_player_call( env, thiz, mp->setDataSource(fd, offset, length), "java/io/IOException", "setDataSourceFD failed." );
}

static sp<ISurfaceTexture>
getVideoSurfaceTexture(JNIEnv* env, jobject thiz) {
    ISurfaceTexture * const p = (ISurfaceTexture*)env->GetIntField(thiz, fields.surface_texture);
    return sp<ISurfaceTexture>(p);
}

static void
decVideoSurfaceRef(JNIEnv *env, jobject thiz)
{
    sp<MediaPlayer> mp = getMediaPlayer(env, thiz);
    if (mp == NULL) {
        return;
    }

    sp<ISurfaceTexture> old_st = getVideoSurfaceTexture(env, thiz);
    if (old_st != NULL) {
        old_st->decStrong(thiz);
    }
}

static void
setVideoSurface(JNIEnv *env, jobject thiz, jobject jsurface, jboolean mediaPlayerMustBeAlive)
{
    sp<MediaPlayer> mp = getMediaPlayer(env, thiz);
    if (mp == NULL) {
        if (mediaPlayerMustBeAlive) {
            jniThrowException(env, "java/lang/IllegalStateException", NULL);
        }
        return;
    }

    decVideoSurfaceRef(env, thiz);

    sp<ISurfaceTexture> new_st;
    if (jsurface) {
        sp<Surface> surface(Surface_getSurface(env, jsurface));
        if (surface != NULL) {
            new_st = surface->getSurfaceTexture();
            new_st->incStrong(thiz);
        } else {
            jniThrowException(env, "java/lang/IllegalArgumentException",
                    "The surface has been released");
            return;
        }
    }

    env->SetIntField(thiz, fields.surface_texture, (int)new_st.get());

    // This will fail if the media player has not been initialized yet. This
    // can be the case if setDisplay() on MediaPlayer.java has been called
    // before setDataSource(). The redundant call to setVideoSurfaceTexture()
    // in prepare/prepareAsync covers for this case.
    mp->setVideoSurfaceTexture(new_st);
}

static void
android_media_MediaPlayer_setVideoSurface(JNIEnv *env, jobject thiz, jobject jsurface)
{
    setVideoSurface(env, thiz, jsurface, true /* mediaPlayerMustBeAlive */);
}

static void
android_media_MediaPlayer_prepare(JNIEnv *env, jobject thiz)
{
    sp<MediaPlayer> mp = getMediaPlayer(env, thiz);
    if (mp == NULL ) {
        jniThrowException(env, "java/lang/IllegalStateException", NULL);
        return;
    }

    // Handle the case where the display surface was set before the mp was
    // initialized. We try again to make it stick.
    sp<ISurfaceTexture> st = getVideoSurfaceTexture(env, thiz);
    mp->setVideoSurfaceTexture(st);

    process_media_player_call( env, thiz, mp->prepare(), "java/io/IOException", "Prepare failed." );
}

static void
android_media_MediaPlayer_prepareAsync(JNIEnv *env, jobject thiz)
{
    sp<MediaPlayer> mp = getMediaPlayer(env, thiz);
    if (mp == NULL ) {
        jniThrowException(env, "java/lang/IllegalStateException", NULL);
        return;
    }

    // Handle the case where the display surface was set before the mp was
    // initialized. We try again to make it stick.
    sp<ISurfaceTexture> st = getVideoSurfaceTexture(env, thiz);
    mp->setVideoSurfaceTexture(st);

    process_media_player_call( env, thiz, mp->prepareAsync(), "java/io/IOException", "Prepare Async failed." );
}

static void
android_media_MediaPlayer_start(JNIEnv *env, jobject thiz)
{
    ALOGV("start");
    sp<MediaPlayer> mp = getMediaPlayer(env, thiz);
    if (mp == NULL ) {
        jniThrowException(env, "java/lang/IllegalStateException", NULL);
        return;
    }
    process_media_player_call( env, thiz, mp->start(), NULL, NULL );
}

static void
android_media_MediaPlayer_stop(JNIEnv *env, jobject thiz)
{
    ALOGV("stop");
    sp<MediaPlayer> mp = getMediaPlayer(env, thiz);
    if (mp == NULL ) {
        jniThrowException(env, "java/lang/IllegalStateException", NULL);
        return;
    }
    process_media_player_call( env, thiz, mp->stop(), NULL, NULL );
}

static void
android_media_MediaPlayer_pause(JNIEnv *env, jobject thiz)
{
    ALOGV("pause");
    sp<MediaPlayer> mp = getMediaPlayer(env, thiz);
    if (mp == NULL ) {
        jniThrowException(env, "java/lang/IllegalStateException", NULL);
        return;
    }
    process_media_player_call( env, thiz, mp->pause(), NULL, NULL );
}

static jboolean
android_media_MediaPlayer_isPlaying(JNIEnv *env, jobject thiz)
{
    sp<MediaPlayer> mp = getMediaPlayer(env, thiz);
    if (mp == NULL ) {
        jniThrowException(env, "java/lang/IllegalStateException", NULL);
        return false;
    }
    const jboolean is_playing = mp->isPlaying();

    ALOGV("isPlaying: %d", is_playing);
    return is_playing;
}

static void
android_media_MediaPlayer_seekTo(JNIEnv *env, jobject thiz, int msec)
{
    sp<MediaPlayer> mp = getMediaPlayer(env, thiz);
    if (mp == NULL ) {
        jniThrowException(env, "java/lang/IllegalStateException", NULL);
        return;
    }
    ALOGV("seekTo: %d(msec)", msec);
    process_media_player_call( env, thiz, mp->seekTo(msec), NULL, NULL );
}

static int
android_media_MediaPlayer_getVideoWidth(JNIEnv *env, jobject thiz)
{
    sp<MediaPlayer> mp = getMediaPlayer(env, thiz);
    if (mp == NULL ) {
        jniThrowException(env, "java/lang/IllegalStateException", NULL);
        return 0;
    }
    int w;
    if (0 != mp->getVideoWidth(&w)) {
        ALOGE("getVideoWidth failed");
        w = 0;
    }
    ALOGV("getVideoWidth: %d", w);
    return w;
}

static int
android_media_MediaPlayer_getVideoHeight(JNIEnv *env, jobject thiz)
{
    sp<MediaPlayer> mp = getMediaPlayer(env, thiz);
    if (mp == NULL ) {
        jniThrowException(env, "java/lang/IllegalStateException", NULL);
        return 0;
    }
    int h;
    if (0 != mp->getVideoHeight(&h)) {
        ALOGE("getVideoHeight failed");
        h = 0;
    }
    ALOGV("getVideoHeight: %d", h);
    return h;
}


static int
android_media_MediaPlayer_getCurrentPosition(JNIEnv *env, jobject thiz)
{
    sp<MediaPlayer> mp = getMediaPlayer(env, thiz);
    if (mp == NULL ) {
        jniThrowException(env, "java/lang/IllegalStateException", NULL);
        return 0;
    }
    int msec;
    process_media_player_call( env, thiz, mp->getCurrentPosition(&msec), NULL, NULL );
    ALOGV("getCurrentPosition: %d (msec)", msec);
    return msec;
}

static int
android_media_MediaPlayer_getDuration(JNIEnv *env, jobject thiz)
{
    sp<MediaPlayer> mp = getMediaPlayer(env, thiz);
    if (mp == NULL ) {
        jniThrowException(env, "java/lang/IllegalStateException", NULL);
        return 0;
    }
    int msec;
    process_media_player_call( env, thiz, mp->getDuration(&msec), NULL, NULL );
    ALOGV("getDuration: %d (msec)", msec);
    return msec;
}

static void
android_media_MediaPlayer_reset(JNIEnv *env, jobject thiz)
{
    ALOGV("reset");
    sp<MediaPlayer> mp = getMediaPlayer(env, thiz);
    if (mp == NULL ) {
        jniThrowException(env, "java/lang/IllegalStateException", NULL);
        return;
    }
    process_media_player_call( env, thiz, mp->reset(), NULL, NULL );
}

static void
android_media_MediaPlayer_setAudioStreamType(JNIEnv *env, jobject thiz, int streamtype)
{
    ALOGV("setAudioStreamType: %d", streamtype);
    sp<MediaPlayer> mp = getMediaPlayer(env, thiz);
    if (mp == NULL ) {
        jniThrowException(env, "java/lang/IllegalStateException", NULL);
        return;
    }
    process_media_player_call( env, thiz, mp->setAudioStreamType((audio_stream_type_t) streamtype) , NULL, NULL );
}

static void
android_media_MediaPlayer_setLooping(JNIEnv *env, jobject thiz, jboolean looping)
{
    ALOGV("setLooping: %d", looping);
    sp<MediaPlayer> mp = getMediaPlayer(env, thiz);
    if (mp == NULL ) {
        jniThrowException(env, "java/lang/IllegalStateException", NULL);
        return;
    }
    process_media_player_call( env, thiz, mp->setLooping(looping), NULL, NULL );
}

static jboolean
android_media_MediaPlayer_isLooping(JNIEnv *env, jobject thiz)
{
    ALOGV("isLooping");
    sp<MediaPlayer> mp = getMediaPlayer(env, thiz);
    if (mp == NULL ) {
        jniThrowException(env, "java/lang/IllegalStateException", NULL);
        return false;
    }
    return mp->isLooping();
}

static void
android_media_MediaPlayer_setVolume(JNIEnv *env, jobject thiz, float leftVolume, float rightVolume)
{
    ALOGV("setVolume: left %f  right %f", leftVolume, rightVolume);
    sp<MediaPlayer> mp = getMediaPlayer(env, thiz);
    if (mp == NULL ) {
        jniThrowException(env, "java/lang/IllegalStateException", NULL);
        return;
    }
    process_media_player_call( env, thiz, mp->setVolume(leftVolume, rightVolume), NULL, NULL );
}

// FIXME: deprecated
static jobject
android_media_MediaPlayer_getFrameAt(JNIEnv *env, jobject thiz, jint msec)
{
    return NULL;
}


// Sends the request and reply parcels to the media player via the
// binder interface.
static jint
android_media_MediaPlayer_invoke(JNIEnv *env, jobject thiz,
                                 jobject java_request, jobject java_reply)
{
    sp<MediaPlayer> media_player = getMediaPlayer(env, thiz);
    if (media_player == NULL ) {
        jniThrowException(env, "java/lang/IllegalStateException", NULL);
        return UNKNOWN_ERROR;
    }

    Parcel *request = parcelForJavaObject(env, java_request);
    Parcel *reply = parcelForJavaObject(env, java_reply);

    // Don't use process_media_player_call which use the async loop to
    // report errors, instead returns the status.
    return media_player->invoke(*request, reply);
}

// Sends the new filter to the client.
static jint
android_media_MediaPlayer_setMetadataFilter(JNIEnv *env, jobject thiz, jobject request)
{
    sp<MediaPlayer> media_player = getMediaPlayer(env, thiz);
    if (media_player == NULL ) {
        jniThrowException(env, "java/lang/IllegalStateException", NULL);
        return UNKNOWN_ERROR;
    }

    Parcel *filter = parcelForJavaObject(env, request);

    if (filter == NULL ) {
        jniThrowException(env, "java/lang/RuntimeException", "Filter is null");
        return UNKNOWN_ERROR;
    }

    return media_player->setMetadataFilter(*filter);
}

static jboolean
android_media_MediaPlayer_getMetadata(JNIEnv *env, jobject thiz, jboolean update_only,
                                      jboolean apply_filter, jobject reply)
{
    sp<MediaPlayer> media_player = getMediaPlayer(env, thiz);
    if (media_player == NULL ) {
        jniThrowException(env, "java/lang/IllegalStateException", NULL);
        return false;
    }

    Parcel *metadata = parcelForJavaObject(env, reply);

    if (metadata == NULL ) {
        jniThrowException(env, "java/lang/RuntimeException", "Reply parcel is null");
        return false;
    }

    metadata->freeData();
    // On return metadata is positioned at the beginning of the
    // metadata. Note however that the parcel actually starts with the
    // return code so you should not rewind the parcel using
    // setDataPosition(0).
    return media_player->getMetadata(update_only, apply_filter, metadata) == OK;
}

// This function gets some field IDs, which in turn causes class initialization.
// It is called from a static block in MediaPlayer, which won't run until the
// first time an instance of this class is used.
static void
android_media_MediaPlayer_native_init(JNIEnv *env)
{
    jclass clazz;
    jclass qcmediaclazz = NULL;
    clazz = env->FindClass("android/media/MediaPlayer");
    if (clazz == NULL) {
        return;
    }
    fields.qc_post_event = NULL;
    //check if QCMediaPlayer class exists..
    qcmediaclazz = env->FindClass("com/qualcomm/qcmedia/QCMediaPlayer");
    if (qcmediaclazz == NULL){
      //Clear the exception as QCMediaPlayer is optional...
      env->ExceptionClear();
      ALOGE("QCMediaPlayer could not be located....");
    }
    fields.context = env->GetFieldID(clazz, "mNativeContext", "I");
    if (fields.context == NULL) {
        return;
    }

    fields.post_event = env->GetStaticMethodID(clazz, "postEventFromNative",
                                               "(Ljava/lang/Object;IIILjava/lang/Object;)V");
    if(qcmediaclazz != NULL){
      //Set up the event handler as we were able to detect QCMediaPlayer.
      fields.qc_post_event = env->GetStaticMethodID(qcmediaclazz, "QCMediaPlayerNativeEventHandler",
                                                                  "(Ljava/lang/Object;IIILjava/lang/Object;)V");
      ALOGE("setting up fields.qc_post_event");
    }
    if (fields.post_event == NULL) {
        return;
    }

    fields.surface_texture = env->GetFieldID(clazz, "mNativeSurfaceTexture", "I");
    if (fields.surface_texture == NULL) {
        return;
    }
}

static void
android_media_MediaPlayer_native_setup(JNIEnv *env, jobject thiz, jobject weak_this)
{
    jclass clazz = NULL;
    ALOGV("native_setup");
    sp<MediaPlayer> mp = new MediaPlayer();
    if (mp == NULL) {
        jniThrowException(env, "java/lang/RuntimeException", "Out of memory");
        return;
    }
    if(fields.qc_post_event != NULL){
      //We were able to detect QCMediaPlayer earlier..
      clazz = env->FindClass("com/qualcomm/qcmedia/QCMediaPlayer");
      if (clazz != NULL){
        if(env->IsInstanceOf(thiz,clazz)){
          ALOGE("Using QCMediaPlayer....");
        }
        else{
          fields.qc_post_event = NULL;
          ALOGE("Not Using QCMediaPlayer,setting qc_post_event to NULL...");
        }
      }else{
        //clear exception in case FindClass fails above...
        env->ExceptionClear();
      }
    }
    // create new listener and give it to MediaPlayer
    sp<JNIMediaPlayerListener> listener = new JNIMediaPlayerListener(env, thiz, weak_this);
    mp->setListener(listener);

    // Stow our new C++ MediaPlayer in an opaque field in the Java object.
    setMediaPlayer(env, thiz, mp);
}

static void
android_media_MediaPlayer_release(JNIEnv *env, jobject thiz)
{
    ALOGV("release");
    decVideoSurfaceRef(env, thiz);
    sp<MediaPlayer> mp = setMediaPlayer(env, thiz, 0);
    if (mp != NULL) {
        // this prevents native callbacks after the object is released
        mp->setListener(0);
        mp->disconnect();
    }
}

static void
android_media_MediaPlayer_native_finalize(JNIEnv *env, jobject thiz)
{
    ALOGV("native_finalize");
    sp<MediaPlayer> mp = getMediaPlayer(env, thiz);
    if (mp != NULL) {
        ALOGW("MediaPlayer finalized without being released");
    }
    android_media_MediaPlayer_release(env, thiz);
}

static void android_media_MediaPlayer_set_audio_session_id(JNIEnv *env,  jobject thiz, jint sessionId) {
    ALOGV("set_session_id(): %d", sessionId);
    sp<MediaPlayer> mp = getMediaPlayer(env, thiz);
    if (mp == NULL ) {
        jniThrowException(env, "java/lang/IllegalStateException", NULL);
        return;
    }
    process_media_player_call( env, thiz, mp->setAudioSessionId(sessionId), NULL, NULL );
}

static jint android_media_MediaPlayer_get_audio_session_id(JNIEnv *env,  jobject thiz) {
    ALOGV("get_session_id()");
    sp<MediaPlayer> mp = getMediaPlayer(env, thiz);
    if (mp == NULL ) {
        jniThrowException(env, "java/lang/IllegalStateException", NULL);
        return 0;
    }

    return mp->getAudioSessionId();
}

static void
android_media_MediaPlayer_setAuxEffectSendLevel(JNIEnv *env, jobject thiz, jfloat level)
{
    ALOGV("setAuxEffectSendLevel: level %f", level);
    sp<MediaPlayer> mp = getMediaPlayer(env, thiz);
    if (mp == NULL ) {
        jniThrowException(env, "java/lang/IllegalStateException", NULL);
        return;
    }
    process_media_player_call( env, thiz, mp->setAuxEffectSendLevel(level), NULL, NULL );
}

static void android_media_MediaPlayer_attachAuxEffect(JNIEnv *env,  jobject thiz, jint effectId) {
    ALOGV("attachAuxEffect(): %d", effectId);
    sp<MediaPlayer> mp = getMediaPlayer(env, thiz);
    if (mp == NULL ) {
        jniThrowException(env, "java/lang/IllegalStateException", NULL);
        return;
    }
    process_media_player_call( env, thiz, mp->attachAuxEffect(effectId), NULL, NULL );
}

static jint
android_media_MediaPlayer_pullBatteryData(JNIEnv *env, jobject thiz, jobject java_reply)
{
    sp<IBinder> binder = defaultServiceManager()->getService(String16("media.player"));
    sp<IMediaPlayerService> service = interface_cast<IMediaPlayerService>(binder);
    if (service.get() == NULL) {
        jniThrowException(env, "java/lang/RuntimeException", "cannot get MediaPlayerService");
        return UNKNOWN_ERROR;
    }

    Parcel *reply = parcelForJavaObject(env, java_reply);

    return service->pullBatteryData(reply);
}

static jint
android_media_MediaPlayer_setRetransmitEndpoint(JNIEnv *env, jobject thiz,
                                                jstring addrString, jint port) {
    sp<MediaPlayer> mp = getMediaPlayer(env, thiz);
    if (mp == NULL ) {
        jniThrowException(env, "java/lang/IllegalStateException", NULL);
        return INVALID_OPERATION;
    }

    const char *cAddrString = NULL;

    if (NULL != addrString) {
        cAddrString = env->GetStringUTFChars(addrString, NULL);
        if (cAddrString == NULL) {  // Out of memory
            return NO_MEMORY;
        }
    }
    ALOGV("setRetransmitEndpoint: %s:%d",
            cAddrString ? cAddrString : "(null)", port);

    status_t ret;
    if (cAddrString && (port > 0xFFFF)) {
        ret = BAD_VALUE;
    } else {
        ret = mp->setRetransmitEndpoint(cAddrString,
                static_cast<uint16_t>(port));
    }

    if (NULL != addrString) {
        env->ReleaseStringUTFChars(addrString, cAddrString);
    }

    if (ret == INVALID_OPERATION ) {
        jniThrowException(env, "java/lang/IllegalStateException", NULL);
    }

    return ret;
}

static jboolean
android_media_MediaPlayer_setParameter(JNIEnv *env, jobject thiz, jint key, jobject java_request)
{
    ALOGV("setParameter: key %d", key);
    sp<MediaPlayer> mp = getMediaPlayer(env, thiz);
    if (mp == NULL ) {
        jniThrowException(env, "java/lang/IllegalStateException", NULL);
        return false;
    }

    Parcel *request = parcelForJavaObject(env, java_request);
    status_t err = mp->setParameter(key, *request);
    if (err == OK) {
        return true;
    } else {
        return false;
    }
}

static void
android_media_MediaPlayer_getParameter(JNIEnv *env, jobject thiz, jint key, jobject java_reply)
{
    ALOGV("getParameter: key %d", key);
    sp<MediaPlayer> mp = getMediaPlayer(env, thiz);
    if (mp == NULL ) {
        jniThrowException(env, "java/lang/IllegalStateException", NULL);
        return;
    }

    Parcel *reply = parcelForJavaObject(env, java_reply);
    process_media_player_call(env, thiz, mp->getParameter(key, reply), NULL, NULL );
}

static void
android_media_MediaPlayer_setNextMediaPlayer(JNIEnv *env, jobject thiz, jobject java_player)
{
    ALOGV("setNextMediaPlayer");
    sp<MediaPlayer> thisplayer = getMediaPlayer(env, thiz);
    if (thisplayer == NULL) {
        jniThrowException(env, "java/lang/IllegalStateException", "This player not initialized");
        return;
    }
    sp<MediaPlayer> nextplayer = (java_player == NULL) ? NULL : getMediaPlayer(env, java_player);
    if (nextplayer == NULL && java_player != NULL) {
        jniThrowException(env, "java/lang/IllegalStateException", "That player not initialized");
        return;
    }

    if (nextplayer == thisplayer) {
        jniThrowException(env, "java/lang/IllegalArgumentException", "Next player can't be self");
        return;
    }
    // tie the two players together
    process_media_player_call(
            env, thiz, thisplayer->setNextMediaPlayer(nextplayer),
            "java/lang/IllegalArgumentException",
            "setNextMediaPlayer failed." );
    ;
}

// ----------------------------------------------------------------------------

static JNINativeMethod gMethods[] = {
    {
        "_setDataSource",
        "(Ljava/lang/String;[Ljava/lang/String;[Ljava/lang/String;)V",
        (void *)android_media_MediaPlayer_setDataSourceAndHeaders
    },

    {"setDataSource",       "(Ljava/io/FileDescriptor;JJ)V",    (void *)android_media_MediaPlayer_setDataSourceFD},
    {"_setVideoSurface",    "(Landroid/view/Surface;)V",        (void *)android_media_MediaPlayer_setVideoSurface},
    {"prepare",             "()V",                              (void *)android_media_MediaPlayer_prepare},
    {"prepareAsync",        "()V",                              (void *)android_media_MediaPlayer_prepareAsync},
    {"_start",              "()V",                              (void *)android_media_MediaPlayer_start},
    {"_stop",               "()V",                              (void *)android_media_MediaPlayer_stop},
    {"getVideoWidth",       "()I",                              (void *)android_media_MediaPlayer_getVideoWidth},
    {"getVideoHeight",      "()I",                              (void *)android_media_MediaPlayer_getVideoHeight},
    {"_seekTo",              "(I)V",                             (void *)android_media_MediaPlayer_seekTo},
    {"_pause",              "()V",                              (void *)android_media_MediaPlayer_pause},
    {"isPlaying",           "()Z",                              (void *)android_media_MediaPlayer_isPlaying},
    {"getCurrentPosition",  "()I",                              (void *)android_media_MediaPlayer_getCurrentPosition},
    {"getDuration",         "()I",                              (void *)android_media_MediaPlayer_getDuration},
    {"_release",            "()V",                              (void *)android_media_MediaPlayer_release},
    {"_reset",              "()V",                              (void *)android_media_MediaPlayer_reset},
    {"setAudioStreamType",  "(I)V",                             (void *)android_media_MediaPlayer_setAudioStreamType},
    {"setLooping",          "(Z)V",                             (void *)android_media_MediaPlayer_setLooping},
    {"isLooping",           "()Z",                              (void *)android_media_MediaPlayer_isLooping},
    {"setVolume",           "(FF)V",                            (void *)android_media_MediaPlayer_setVolume},
    {"getFrameAt",          "(I)Landroid/graphics/Bitmap;",     (void *)android_media_MediaPlayer_getFrameAt},
    {"native_invoke",       "(Landroid/os/Parcel;Landroid/os/Parcel;)I",(void *)android_media_MediaPlayer_invoke},
    {"native_setMetadataFilter", "(Landroid/os/Parcel;)I",      (void *)android_media_MediaPlayer_setMetadataFilter},
    {"native_getMetadata", "(ZZLandroid/os/Parcel;)Z",          (void *)android_media_MediaPlayer_getMetadata},
    {"native_init",         "()V",                              (void *)android_media_MediaPlayer_native_init},
    {"native_setup",        "(Ljava/lang/Object;)V",            (void *)android_media_MediaPlayer_native_setup},
    {"native_finalize",     "()V",                              (void *)android_media_MediaPlayer_native_finalize},
    {"getAudioSessionId",   "()I",                              (void *)android_media_MediaPlayer_get_audio_session_id},
    {"setAudioSessionId",   "(I)V",                             (void *)android_media_MediaPlayer_set_audio_session_id},
    {"setAuxEffectSendLevel", "(F)V",                           (void *)android_media_MediaPlayer_setAuxEffectSendLevel},
    {"attachAuxEffect",     "(I)V",                             (void *)android_media_MediaPlayer_attachAuxEffect},
    {"native_pullBatteryData", "(Landroid/os/Parcel;)I",        (void *)android_media_MediaPlayer_pullBatteryData},
    {"setParameter",        "(ILandroid/os/Parcel;)Z",          (void *)android_media_MediaPlayer_setParameter},
    {"getParameter",        "(ILandroid/os/Parcel;)V",          (void *)android_media_MediaPlayer_getParameter},
    {"native_setRetransmitEndpoint", "(Ljava/lang/String;I)I",  (void *)android_media_MediaPlayer_setRetransmitEndpoint},
    {"setNextMediaPlayer",  "(Landroid/media/MediaPlayer;)V",   (void *)android_media_MediaPlayer_setNextMediaPlayer},
};

static const char* const kClassPathName = "android/media/MediaPlayer";

// This function only registers the native methods
static int register_android_media_MediaPlayer(JNIEnv *env)
{
    return AndroidRuntime::registerNativeMethods(env,
                "android/media/MediaPlayer", gMethods, NELEM(gMethods));
}

extern int register_android_media_Crypto(JNIEnv *env);
extern int register_android_media_MediaCodec(JNIEnv *env);
extern int register_android_media_MediaExtractor(JNIEnv *env);
extern int register_android_media_MediaCodecList(JNIEnv *env);
extern int register_android_media_MediaMetadataRetriever(JNIEnv *env);
extern int register_android_media_MediaRecorder(JNIEnv *env);
extern int register_android_media_MediaScanner(JNIEnv *env);
extern int register_android_media_ResampleInputStream(JNIEnv *env);
extern int register_android_media_MediaProfiles(JNIEnv *env);
extern int register_android_media_AmrInputStream(JNIEnv *env);
extern int register_android_mtp_MtpDatabase(JNIEnv *env);
extern int register_android_mtp_MtpDevice(JNIEnv *env);
extern int register_android_mtp_MtpServer(JNIEnv *env);

jint JNI_OnLoad(JavaVM* vm, void* reserved)
{
    JNIEnv* env = NULL;
    jint result = -1;

    if (vm->GetEnv((void**) &env, JNI_VERSION_1_4) != JNI_OK) {
        ALOGE("ERROR: GetEnv failed\n");
        goto bail;
    }
    assert(env != NULL);

    if (register_android_media_MediaPlayer(env) < 0) {
        ALOGE("ERROR: MediaPlayer native registration failed\n");
        goto bail;
    }

    if (register_android_media_MediaRecorder(env) < 0) {
        ALOGE("ERROR: MediaRecorder native registration failed\n");
        goto bail;
    }

    if (register_android_media_MediaScanner(env) < 0) {
        ALOGE("ERROR: MediaScanner native registration failed\n");
        goto bail;
    }

    if (register_android_media_MediaMetadataRetriever(env) < 0) {
        ALOGE("ERROR: MediaMetadataRetriever native registration failed\n");
        goto bail;
    }

    if (register_android_media_AmrInputStream(env) < 0) {
        ALOGE("ERROR: AmrInputStream native registration failed\n");
        goto bail;
    }

    if (register_android_media_ResampleInputStream(env) < 0) {
        ALOGE("ERROR: ResampleInputStream native registration failed\n");
        goto bail;
    }

    if (register_android_media_MediaProfiles(env) < 0) {
        ALOGE("ERROR: MediaProfiles native registration failed");
        goto bail;
    }

    if (register_android_mtp_MtpDatabase(env) < 0) {
        ALOGE("ERROR: MtpDatabase native registration failed");
        goto bail;
    }

    if (register_android_mtp_MtpDevice(env) < 0) {
        ALOGE("ERROR: MtpDevice native registration failed");
        goto bail;
    }

    if (register_android_mtp_MtpServer(env) < 0) {
        ALOGE("ERROR: MtpServer native registration failed");
        goto bail;
    }

    if (register_android_media_MediaCodec(env) < 0) {
        ALOGE("ERROR: MediaCodec native registration failed");
        goto bail;
    }

    if (register_android_media_MediaExtractor(env) < 0) {
        ALOGE("ERROR: MediaCodec native registration failed");
        goto bail;
    }

    if (register_android_media_MediaCodecList(env) < 0) {
        ALOGE("ERROR: MediaCodec native registration failed");
        goto bail;
    }

    if (register_android_media_Crypto(env) < 0) {
        ALOGE("ERROR: MediaCodec native registration failed");
        goto bail;
    }

    /* success -- return valid version number */
    result = JNI_VERSION_1_4;

bail:
    return result;
}

// KTHXBYE<|MERGE_RESOLUTION|>--- conflicted
+++ resolved
@@ -73,11 +73,8 @@
     JNIMediaPlayerListener();
     jclass      mClass;     // Reference to MediaPlayer class
     jobject     mObject;    // Weak ref to MediaPlayer Java object to call on
-<<<<<<< HEAD
     jobject     mParcel;
     jobject     mParcelCodecConf;
-=======
->>>>>>> 4873a480
 };
 
 JNIMediaPlayerListener::JNIMediaPlayerListener(JNIEnv* env, jobject thiz, jobject weak_thiz)
@@ -96,11 +93,8 @@
     // We use a weak reference so the MediaPlayer object can be garbage collected.
     // The reference is only used as a proxy for callbacks.
     mObject  = env->NewGlobalRef(weak_thiz);
-<<<<<<< HEAD
     mParcel = env->NewGlobalRef(createJavaParcelObject(env));
     mParcelCodecConf = env->NewGlobalRef(createJavaParcelObject(env));
-=======
->>>>>>> 4873a480
 }
 
 JNIMediaPlayerListener::~JNIMediaPlayerListener()
@@ -109,15 +103,12 @@
     JNIEnv *env = AndroidRuntime::getJNIEnv();
     env->DeleteGlobalRef(mObject);
     env->DeleteGlobalRef(mClass);
-<<<<<<< HEAD
 
     recycleJavaParcelObject(env, mParcel);
     env->DeleteGlobalRef(mParcel);
 
     recycleJavaParcelObject(env, mParcelCodecConf);
     env->DeleteGlobalRef(mParcelCodecConf);
-=======
->>>>>>> 4873a480
 }
 
 void JNIMediaPlayerListener::notify(int msg, int ext1, int ext2, const Parcel *obj)
@@ -128,7 +119,6 @@
         if (jParcel != NULL) {
             Parcel* nativeParcel = parcelForJavaObject(env, jParcel);
             nativeParcel->setData(obj->data(), obj->dataSize());
-<<<<<<< HEAD
             if( (fields.qc_post_event != NULL) &&
                 ((msg == MEDIA_PREPARED)||(msg == MEDIA_TIMED_TEXT) ) )
             {
@@ -155,10 +145,6 @@
               env->CallStaticVoidMethod(mClass, fields.post_event, mObject,
                     msg, ext1, ext2, mParcel);
             }
-=======
-            env->CallStaticVoidMethod(mClass, fields.post_event, mObject,
-                    msg, ext1, ext2, jParcel);
->>>>>>> 4873a480
         }
     } else {
         if( (fields.qc_post_event != NULL) &&
