--- conflicted
+++ resolved
@@ -17,8 +17,9 @@
 //#define LOG_NDEBUG 0
 #define LOG_TAG "SoundPool"
 
+#include <chrono>
 #include <inttypes.h>
-
+#include <thread>
 #include <utils/Log.h>
 
 #define USE_SHARED_MEM_BUFFER
@@ -968,8 +969,6 @@
 {
     if (mState != IDLE) {
         ALOGV("stop");
-<<<<<<< HEAD
-=======
         if (mLeftVolume != 0.f || mRightVolume != 0.f) {
             setVolume_l(0.f, 0.f);
             if (mSoundPool->attributes()->usage != AUDIO_USAGE_GAME) {
@@ -981,7 +980,6 @@
                 std::this_thread::sleep_for(std::chrono::milliseconds(20));
             }
         }
->>>>>>> 20e2c774
         mAudioTrack->stop();
         mPrevSampleID = mSample->sampleID();
         mSample.clear();
