--- conflicted
+++ resolved
@@ -2686,13 +2686,8 @@
             ALOGV("\tLVM_ERROR : LvmBundle_process returned error %d", lvmStatus);
             return lvmStatus;
         }
-<<<<<<< HEAD
-    }else{
+    } else {
         //ALOGV("\tEffect_process Not Calling process with %d effects enabled, %d called: Effect %d",
-=======
-    } else {
-        //LOGV("\tEffect_process Not Calling process with %d effects enabled, %d called: Effect %d",
->>>>>>> 79178b8b
         //pContext->pBundledContext->NumberEffectsEnabled,
         //pContext->pBundledContext->NumberEffectsCalled, pContext->EffectType);
         // 2 is for stereo input
