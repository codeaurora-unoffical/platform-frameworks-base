/*
 * Copyright (C) 2010 The Android Open Source Project
 *
 * Licensed under the Apache License, Version 2.0 (the "License");
 * you may not use this file except in compliance with the License.
 * You may obtain a copy of the License at
 *
 *      http://www.apache.org/licenses/LICENSE-2.0
 *
 * Unless required by applicable law or agreed to in writing, software
 * distributed under the License is distributed on an "AS IS" BASIS,
 * WITHOUT WARRANTIES OR CONDITIONS OF ANY KIND, either express or implied.
 * See the License for the specific language governing permissions and
 * limitations under the License.
 */

//#define LOG_NDEBUG 0
#define LOG_TAG "NuCachedSource2"
#include <utils/Log.h>

#include "include/NuCachedSource2.h"

#include <media/stagefright/foundation/ADebug.h>
#include <media/stagefright/foundation/AMessage.h>
#include <media/stagefright/MediaErrors.h>

namespace android {

struct PageCache {
    PageCache(size_t pageSize);
    ~PageCache();

    struct Page {
        void *mData;
        size_t mSize;
    };

    Page *acquirePage();
    void releasePage(Page *page);

    void appendPage(Page *page);
    size_t releaseFromStart(size_t maxBytes);

    size_t totalSize() const {
        return mTotalSize;
    }

    void copy(size_t from, void *data, size_t size);

private:
    size_t mPageSize;
    size_t mTotalSize;

    List<Page *> mActivePages;
    List<Page *> mFreePages;

    void freePages(List<Page *> *list);

    DISALLOW_EVIL_CONSTRUCTORS(PageCache);
};

PageCache::PageCache(size_t pageSize)
    : mPageSize(pageSize),
      mTotalSize(0) {
}

PageCache::~PageCache() {
    freePages(&mActivePages);
    freePages(&mFreePages);
}

void PageCache::freePages(List<Page *> *list) {
    List<Page *>::iterator it = list->begin();
    while (it != list->end()) {
        Page *page = *it;

        free(page->mData);
        delete page;
        page = NULL;

        ++it;
    }
}

PageCache::Page *PageCache::acquirePage() {
    if (!mFreePages.empty()) {
        List<Page *>::iterator it = mFreePages.begin();
        Page *page = *it;
        mFreePages.erase(it);

        return page;
    }

    Page *page = new Page;
    page->mData = malloc(mPageSize);
    page->mSize = 0;

    return page;
}

void PageCache::releasePage(Page *page) {
    page->mSize = 0;
    mFreePages.push_back(page);
}

void PageCache::appendPage(Page *page) {
    mTotalSize += page->mSize;
    mActivePages.push_back(page);
}

size_t PageCache::releaseFromStart(size_t maxBytes) {
    size_t bytesReleased = 0;

    while (maxBytes > 0 && !mActivePages.empty()) {
        List<Page *>::iterator it = mActivePages.begin();

        Page *page = *it;

        if (maxBytes < page->mSize) {
            break;
        }

        mActivePages.erase(it);

        maxBytes -= page->mSize;
        bytesReleased += page->mSize;

        releasePage(page);
    }

    mTotalSize -= bytesReleased;
    return bytesReleased;
}

void PageCache::copy(size_t from, void *data, size_t size) {
    LOGV("copy from %d size %d", from, size);

    CHECK_LE(from + size, mTotalSize);

    size_t offset = 0;
    List<Page *>::iterator it = mActivePages.begin();
    while (from >= offset + (*it)->mSize) {
        offset += (*it)->mSize;
        ++it;
    }

    size_t delta = from - offset;
    size_t avail = (*it)->mSize - delta;

    if (avail >= size) {
        memcpy(data, (const uint8_t *)(*it)->mData + delta, size);
        return;
    }

    memcpy(data, (const uint8_t *)(*it)->mData + delta, avail);
    ++it;
    data = (uint8_t *)data + avail;
    size -= avail;

    while (size > 0) {
        size_t copy = (*it)->mSize;
        if (copy > size) {
            copy = size;
        }
        memcpy(data, (*it)->mData, copy);
        data = (uint8_t *)data + copy;
        size -= copy;
        ++it;
    }
}

////////////////////////////////////////////////////////////////////////////////

NuCachedSource2::NuCachedSource2(const sp<DataSource> &source)
    : mSource(source),
      mReflector(new AHandlerReflector<NuCachedSource2>(this)),
      mLooper(new ALooper),
      mCache(new PageCache(kPageSize)),
      mCacheOffset(0),
      mFinalStatus(OK),
      mLastAccessPos(0),
      mFetching(true),
      mLastFetchTimeUs(-1),
      mSuspended(false),
      mHighWaterThreshold(kMinHighWaterThreshold),
      mLowWaterThreshold(kMinLowWaterThreshold) {
    mLooper->setName("NuCachedSource2");
    mLooper->registerHandler(mReflector);
    mLooper->start();

    Mutex::Autolock autoLock(mLock);
    (new AMessage(kWhatFetchMore, mReflector->id()))->post();
}

NuCachedSource2::~NuCachedSource2() {
    mLooper->stop();
    mLooper->unregisterHandler(mReflector->id());

    delete mCache;
    mCache = NULL;
}

status_t NuCachedSource2::initCheck() const {
    return mSource->initCheck();
}

status_t NuCachedSource2::getSize(off64_t *size) {
    return mSource->getSize(size);
}

uint32_t NuCachedSource2::flags() {
    return (mSource->flags() & ~kWantsPrefetching) | kIsCachingDataSource;
}

void NuCachedSource2::setThresholds(size_t lowWaterThreshold,
        size_t highWaterThreshold) {
    Mutex::Autolock autoLock(mLock);
    if (highWaterThreshold <= 0 || lowWaterThreshold <= 0 || highWaterThreshold
            < lowWaterThreshold) {
        LOGE("Invalid values for thresholds. low: %u, high: %u", lowWaterThreshold, highWaterThreshold);
        return;
    }

    if (highWaterThreshold < kMinHighWaterThreshold) {
        //New highWaterThreshold is less than the minimum required, setting it to minimum
        mHighWaterThreshold = kMinHighWaterThreshold;
    } else if (highWaterThreshold > kMaxHighWaterThreshold){
        //New highWaterThreshold is more than the maximum allowed, setting it to maximum
        mHighWaterThreshold = kMaxHighWaterThreshold;
    } else {
        mHighWaterThreshold = highWaterThreshold;
    }

    if (lowWaterThreshold < kMinLowWaterThreshold) {
        //New lowWaterThreshold is less than the minimum required, setting it to minimum
        mLowWaterThreshold = kMinLowWaterThreshold;
    } else if (lowWaterThreshold > kMaxLowWaterThreshold){
        //New lowWaterThreshold is more than the maximum allowed, setting it to maximum
        mLowWaterThreshold = kMaxLowWaterThreshold;
    } else {
        mLowWaterThreshold = lowWaterThreshold;
    }
}

void NuCachedSource2::getThresholds(size_t& lowWaterThreshold,
        size_t& highWaterThreshold) {
    Mutex::Autolock autoLock(mLock);
    highWaterThreshold = mHighWaterThreshold;
    lowWaterThreshold = mLowWaterThreshold;
}

void NuCachedSource2::onMessageReceived(const sp<AMessage> &msg) {
    switch (msg->what()) {
        case kWhatFetchMore:
        {
            onFetch();
            break;
        }

        case kWhatRead:
        {
            onRead(msg);
            break;
        }

        case kWhatSuspend:
        {
            onSuspend();
            break;
        }

        default:
            TRESPASS();
    }
}

void NuCachedSource2::fetchInternal() {
    LOGV("fetchInternal");

    CHECK_EQ(mFinalStatus, (status_t)OK);

    PageCache::Page *page = mCache->acquirePage();

    ssize_t n = mSource->readAt(
            mCacheOffset + mCache->totalSize(), page->mData, kPageSize);

    Mutex::Autolock autoLock(mLock);

    if (n < 0) {
        LOGE("source returned error %ld", n);
        mFinalStatus = n;
        mCache->releasePage(page);
    } else if (n == 0) {
        LOGI("ERROR_END_OF_STREAM");
        mFinalStatus = ERROR_END_OF_STREAM;
        mCache->releasePage(page);
    } else {
        page->mSize = n;
        mCache->appendPage(page);
    }
}

void NuCachedSource2::onFetch() {
    LOGV("onFetch");

    if (mFinalStatus != OK) {
        LOGV("EOS reached, done prefetching for now");
        mFetching = false;
    }

    bool keepAlive =
        !mFetching
            && !mSuspended
            && mFinalStatus == OK
            && ALooper::GetNowUs() >= mLastFetchTimeUs + kKeepAliveIntervalUs;

    if (mFetching || keepAlive) {
        if (keepAlive) {
            LOGI("Keep alive");
        }

        fetchInternal();

        mLastFetchTimeUs = ALooper::GetNowUs();

        if (mFetching && mCache->totalSize() >= mHighWaterThreshold) {
            LOGI("Cache full, done prefetching for now");
            mFetching = false;
        }
    } else if (!mSuspended) {
        Mutex::Autolock autoLock(mLock);
        restartPrefetcherIfNecessary_l();
    }

    (new AMessage(kWhatFetchMore, mReflector->id()))->post(
            mFetching ? 0 : 100000ll);
}

void NuCachedSource2::onRead(const sp<AMessage> &msg) {
    LOGV("onRead");

    int64_t offset;
    CHECK(msg->findInt64("offset", &offset));

    void *data;
    CHECK(msg->findPointer("data", &data));

    size_t size;
    CHECK(msg->findSize("size", &size));

    ssize_t result = readInternal(offset, data, size);

    if (result == -EAGAIN) {
        msg->post(50000);
        return;
    }

    Mutex::Autolock autoLock(mLock);

    CHECK(mAsyncResult == NULL);

    mAsyncResult = new AMessage;
    mAsyncResult->setInt32("result", result);

    mCondition.signal();
}

void NuCachedSource2::restartPrefetcherIfNecessary_l(bool force) {
    static const size_t kGrayArea = 256 * 1024;

    if (mFetching || mFinalStatus != OK) {
        return;
    }

<<<<<<< HEAD
    if (mCacheOffset + mCache->totalSize() - mLastAccessPos
            >= mLowWaterThreshold) {
        return;
    }
=======
    size_t maxBytes;
>>>>>>> 7336486c

    if (!force) {
        if (mCacheOffset + mCache->totalSize() - mLastAccessPos
                >= kLowWaterThreshold) {
            return;
        }

        maxBytes = mLastAccessPos - mCacheOffset;
        if (maxBytes < kGrayArea) {
            return;
        }

        maxBytes -= kGrayArea;
    } else {
        // Empty it all out.
        maxBytes = mLastAccessPos - mCacheOffset;
    }

    size_t actualBytes = mCache->releaseFromStart(maxBytes);
    mCacheOffset += actualBytes;

    LOGI("restarting prefetcher, totalSize = %d", mCache->totalSize());
    mFetching = true;
}

ssize_t NuCachedSource2::readAt(off64_t offset, void *data, size_t size) {
    Mutex::Autolock autoSerializer(mSerializer);

    LOGV("readAt offset %ld, size %d", offset, size);

    Mutex::Autolock autoLock(mLock);

    // If the request can be completely satisfied from the cache, do so.

    if (offset >= mCacheOffset
            && offset + size <= mCacheOffset + mCache->totalSize()) {
        size_t delta = offset - mCacheOffset;
        mCache->copy(delta, data, size);

        mLastAccessPos = offset + size;

        return size;
    }

    sp<AMessage> msg = new AMessage(kWhatRead, mReflector->id());
    msg->setInt64("offset", offset);
    msg->setPointer("data", data);
    msg->setSize("size", size);

    CHECK(mAsyncResult == NULL);
    msg->post();

    while (mAsyncResult == NULL) {
        mCondition.wait(mLock);
    }

    int32_t result;
    CHECK(mAsyncResult->findInt32("result", &result));

    mAsyncResult.clear();

    if (result > 0) {
        mLastAccessPos = offset + result;
    }

    return (ssize_t)result;
}

size_t NuCachedSource2::cachedSize() {
    Mutex::Autolock autoLock(mLock);
    return mCacheOffset + mCache->totalSize();
}

size_t NuCachedSource2::approxDataRemaining(bool *eos) {
    Mutex::Autolock autoLock(mLock);
    return approxDataRemaining_l(eos);
}

size_t NuCachedSource2::approxDataRemaining_l(bool *eos) {
    *eos = (mFinalStatus != OK);
    off64_t lastBytePosCached = mCacheOffset + mCache->totalSize();
    if (mLastAccessPos < lastBytePosCached) {
        return lastBytePosCached - mLastAccessPos;
    }
    return 0;
}

<<<<<<< HEAD
ssize_t NuCachedSource2::readInternal(off64_t offset, void *data, size_t size) {
=======
ssize_t NuCachedSource2::readInternal(off_t offset, void *data, size_t size) {
    CHECK(size <= kHighWaterThreshold);

>>>>>>> 7336486c
    LOGV("readInternal offset %ld size %d", offset, size);

    Mutex::Autolock autoLock(mLock);

    if (!mFetching) {
        mLastAccessPos = offset;
        restartPrefetcherIfNecessary_l(true /* force */);
    }

    if (offset < mCacheOffset
            || offset >= (off64_t)(mCacheOffset + mCache->totalSize())) {
        static const off64_t kPadding = 32768;

        // In the presence of multiple decoded streams, once of them will
        // trigger this seek request, the other one will request data "nearby"
        // soon, adjust the seek position so that that subsequent request
        // does not trigger another seek.
        off64_t seekOffset = (offset > kPadding) ? offset - kPadding : 0;

        seekInternal_l(seekOffset);
    }

    size_t delta = offset - mCacheOffset;

    if (mFinalStatus != OK) {
        if (delta >= mCache->totalSize()) {
            return mFinalStatus;
        }

        size_t avail = mCache->totalSize() - delta;
        avail = (avail > size) ? size : avail;
        mCache->copy(delta, data, avail);
        return avail;
    }

    if (offset + size <= mCacheOffset + mCache->totalSize()) {
        mCache->copy(delta, data, size);

        return size;
    }

    LOGV("deferring read");

    return -EAGAIN;
}

status_t NuCachedSource2::seekInternal_l(off64_t offset) {
    mLastAccessPos = offset;

    if (offset >= mCacheOffset
            && offset <= (off64_t)(mCacheOffset + mCache->totalSize())) {
        return OK;
    }

    LOGI("new range: offset= %ld", offset);

    mCacheOffset = offset;

    size_t totalSize = mCache->totalSize();
    CHECK_EQ(mCache->releaseFromStart(totalSize), totalSize);

    mFinalStatus = OK;
    mFetching = true;

    return OK;
}

void NuCachedSource2::clearCacheAndResume() {
    LOGV("clearCacheAndResume");

    Mutex::Autolock autoLock(mLock);

    CHECK(mSuspended);

    mCacheOffset = 0;
    mFinalStatus = OK;
    mLastAccessPos = 0;
    mLastFetchTimeUs = -1;

    size_t totalSize = mCache->totalSize();
    CHECK_EQ(mCache->releaseFromStart(totalSize), totalSize);

    mFetching = true;
    mSuspended = false;
}

void NuCachedSource2::suspend() {
    (new AMessage(kWhatSuspend, mReflector->id()))->post();

    while (!mSuspended) {
        usleep(10000);
    }
}

void NuCachedSource2::onSuspend() {
    Mutex::Autolock autoLock(mLock);

    mFetching = false;
    mSuspended = true;
}

}  // namespace android
<|MERGE_RESOLUTION|>--- conflicted
+++ resolved
@@ -372,14 +372,7 @@
         return;
     }
 
-<<<<<<< HEAD
-    if (mCacheOffset + mCache->totalSize() - mLastAccessPos
-            >= mLowWaterThreshold) {
-        return;
-    }
-=======
     size_t maxBytes;
->>>>>>> 7336486c
 
     if (!force) {
         if (mCacheOffset + mCache->totalSize() - mLastAccessPos
@@ -467,13 +460,9 @@
     return 0;
 }
 
-<<<<<<< HEAD
 ssize_t NuCachedSource2::readInternal(off64_t offset, void *data, size_t size) {
-=======
-ssize_t NuCachedSource2::readInternal(off_t offset, void *data, size_t size) {
     CHECK(size <= kHighWaterThreshold);
 
->>>>>>> 7336486c
     LOGV("readInternal offset %ld size %d", offset, size);
 
     Mutex::Autolock autoLock(mLock);
