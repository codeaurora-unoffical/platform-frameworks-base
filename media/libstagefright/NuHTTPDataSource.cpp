--- conflicted
+++ resolved
@@ -257,9 +257,6 @@
     return mState == CONNECTED ? OK : NO_INIT;
 }
 
-<<<<<<< HEAD
-ssize_t NuHTTPDataSource::readAt(off64_t offset, void *data, size_t size) {
-=======
 ssize_t NuHTTPDataSource::internalRead(void *data, size_t size) {
     if (!mHasChunkedTransferEncoding) {
         return mHTTP.receive(data, size);
@@ -325,8 +322,7 @@
     return n;
 }
 
-ssize_t NuHTTPDataSource::readAt(off_t offset, void *data, size_t size) {
->>>>>>> b4173374
+ssize_t NuHTTPDataSource::readAt(off64_t offset, void *data, size_t size) {
     LOGV("readAt offset %ld, size %d", offset, size);
 
     Mutex::Autolock autoLock(mLock);
