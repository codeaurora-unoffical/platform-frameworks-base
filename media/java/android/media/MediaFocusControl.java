--- conflicted
+++ resolved
@@ -580,7 +580,6 @@
     private boolean canReassignAudioFocus(String clientId) {
         // focus requests are rejected during a phone call or when the phone is ringing
         // this is equivalent to IN_VOICE_COMM_FOCUS_ID having the focus
-<<<<<<< HEAD
         // Also focus request is granted to QCHAT client even when voice call is active. QCHAT
         // client will first check if any voice calls are in CALL_INACTIVE/CALL_HOLD state
         if (!mFocusStack.isEmpty() && mFocusStack.peek().hasSameClient(IN_VOICE_COMM_FOCUS_ID)) {
@@ -602,9 +601,6 @@
         if (!mFocusStack.isEmpty() &&
             mFocusStack.peek().getClientId().contains(CLIENT_ID_QCHAT) &&
             (clientId.contains(CLIENT_ID_QCHAT) || (streamType == AudioManager.STREAM_MUSIC))) {
-=======
-        if (!mFocusStack.isEmpty() && isLockedFocusOwner(mFocusStack.peek())) {
->>>>>>> d0f748a7
             return false;
         }
         return true;
@@ -774,14 +770,14 @@
         }
 
         synchronized(mAudioFocusLock) {
-<<<<<<< HEAD
             if (!canReassignAudioFocus(clientId)) {
                 return AudioManager.AUDIOFOCUS_REQUEST_FAILED;
             }
 
             if (!canReassignAudioFocusFromQchat(mainStreamType, clientId)) {
                 return AudioManager.AUDIOFOCUS_REQUEST_FAILED;
-=======
+            }
+
             boolean focusGrantDelayed = false;
             if (!canReassignAudioFocus()) {
                 if ((flags & AudioManager.AUDIOFOCUS_FLAG_DELAY_OK) == 0) {
@@ -792,7 +788,6 @@
                     // to receive focus later
                     focusGrantDelayed = true;
                 }
->>>>>>> d0f748a7
             }
 
             // handle the potential premature death of the new holder of the focus
