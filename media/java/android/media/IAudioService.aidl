/*
 * Copyright (C) 2007 The Android Open Source Project
 *
 * Licensed under the Apache License, Version 2.0 (the "License");
 * you may not use this file except in compliance with the License.
 * You may obtain a copy of the License at
 *
 *      http://www.apache.org/licenses/LICENSE-2.0
 *
 * Unless required by applicable law or agreed to in writing, software
 * distributed under the License is distributed on an "AS IS" BASIS,
 * WITHOUT WARRANTIES OR CONDITIONS OF ANY KIND, either express or implied.
 * See the License for the specific language governing permissions and
 * limitations under the License.
 */

package android.media;

import android.app.PendingIntent;
import android.bluetooth.BluetoothDevice;
import android.content.ComponentName;
import android.media.AudioAttributes;
import android.media.AudioRoutesInfo;
import android.media.IAudioFocusDispatcher;
import android.media.IAudioRoutesObserver;
import android.media.IRemoteControlClient;
import android.media.IRemoteControlDisplay;
import android.media.IRemoteVolumeObserver;
import android.media.IRingtonePlayer;
import android.media.IVolumeController;
import android.media.Rating;
import android.media.audiopolicy.AudioPolicyConfig;
import android.media.audiopolicy.IAudioPolicyCallback;
import android.net.Uri;
import android.view.KeyEvent;

/**
 * {@hide}
 */
interface IAudioService {

    void adjustSuggestedStreamVolume(int direction, int suggestedStreamType, int flags,
            String callingPackage);

    void adjustStreamVolume(int streamType, int direction, int flags, String callingPackage);

    void adjustMasterVolume(int direction, int flags, String callingPackage);

    void setStreamVolume(int streamType, int index, int flags, String callingPackage);

    oneway void setRemoteStreamVolume(int index);

    void setMasterVolume(int index, int flags, String callingPackage);

    void setStreamSolo(int streamType, boolean state, IBinder cb);

    void setStreamMute(int streamType, boolean state, IBinder cb);

    boolean isStreamMute(int streamType);

    void forceRemoteSubmixFullVolume(boolean startForcing, IBinder cb);

    void setMasterMute(boolean state, int flags, String callingPackage, IBinder cb);

    boolean isMasterMute();

    int getStreamVolume(int streamType);

    int getMasterVolume();

    int getStreamMaxVolume(int streamType);

    int getMasterMaxVolume();

    int getLastAudibleStreamVolume(int streamType);

    int getLastAudibleMasterVolume();

    void setMicrophoneMute(boolean on, String callingPackage);

    void setRingerModeExternal(int ringerMode, String caller);

    void setRingerModeInternal(int ringerMode, String caller);

    int getRingerModeExternal();

    int getRingerModeInternal();

    boolean isValidRingerMode(int ringerMode);

    void setVibrateSetting(int vibrateType, int vibrateSetting);

    int getVibrateSetting(int vibrateType);

    boolean shouldVibrate(int vibrateType);

    void setMode(int mode, IBinder cb);

    int getMode();

    oneway void playSoundEffect(int effectType);

    oneway void playSoundEffectVolume(int effectType, float volume);

    boolean loadSoundEffects();

    oneway void unloadSoundEffects();

    oneway void reloadAudioSettings();

    oneway void avrcpSupportsAbsoluteVolume(String address, boolean support);

    void setSpeakerphoneOn(boolean on);

    boolean isSpeakerphoneOn();

    void setBluetoothScoOn(boolean on);

    boolean isBluetoothScoOn();

    void setBluetoothA2dpOn(boolean on);

    boolean isBluetoothA2dpOn();

    int requestAudioFocus(in AudioAttributes aa, int durationHint, IBinder cb,
            IAudioFocusDispatcher fd, String clientId, String callingPackageName, int flags,
            IAudioPolicyCallback pcb);

    int abandonAudioFocus(IAudioFocusDispatcher fd, String clientId, in AudioAttributes aa);

    void unregisterAudioFocusClient(String clientId);

    int getCurrentAudioFocus();

    /**
     * Register an IRemoteControlDisplay.
     * Success of registration is subject to a check on
     *   the android.Manifest.permission.MEDIA_CONTENT_CONTROL permission.
     * Notify all IRemoteControlClient of the new display and cause the RemoteControlClient
     * at the top of the stack to update the new display with its information.
     * @param rcd the IRemoteControlDisplay to register. No effect if null.
     * @param w the maximum width of the expected bitmap. Negative or zero values indicate this
     *   display doesn't need to receive artwork.
     * @param h the maximum height of the expected bitmap. Negative or zero values indicate this
     *   display doesn't need to receive artwork.
     */
    boolean registerRemoteControlDisplay(in IRemoteControlDisplay rcd, int w, int h);

    /**
     * Like registerRemoteControlDisplay, but with success being subject to a check on
     *   the android.Manifest.permission.MEDIA_CONTENT_CONTROL permission, and if it fails,
     *   success is subject to listenerComp being one of the ENABLED_NOTIFICATION_LISTENERS
     *   components.
     */
    boolean registerRemoteController(in IRemoteControlDisplay rcd, int w, int h,
            in ComponentName listenerComp);

    /**
     * Unregister an IRemoteControlDisplay.
     * No effect if the IRemoteControlDisplay hasn't been successfully registered.
     * @param rcd the IRemoteControlDisplay to unregister. No effect if null.
     */
    oneway void unregisterRemoteControlDisplay(in IRemoteControlDisplay rcd);
    /**
     * Update the size of the artwork used by an IRemoteControlDisplay.
     * @param rcd the IRemoteControlDisplay with the new artwork size requirement
     * @param w the maximum width of the expected bitmap. Negative or zero values indicate this
     *   display doesn't need to receive artwork.
     * @param h the maximum height of the expected bitmap. Negative or zero values indicate this
     *   display doesn't need to receive artwork.
     */
    oneway void remoteControlDisplayUsesBitmapSize(in IRemoteControlDisplay rcd, int w, int h);
    /**
     * Controls whether a remote control display needs periodic checks of the RemoteControlClient
     * playback position to verify that the estimated position has not drifted from the actual
     * position. By default the check is not performed.
     * The IRemoteControlDisplay must have been previously registered for this to have any effect.
     * @param rcd the IRemoteControlDisplay for which the anti-drift mechanism will be enabled
     *     or disabled. Not null.
     * @param wantsSync if true, RemoteControlClient instances which expose their playback position
     *     to the framework will regularly compare the estimated playback position with the actual
     *     position, and will update the IRemoteControlDisplay implementation whenever a drift is
     *     detected.
     */
    oneway void remoteControlDisplayWantsPlaybackPositionSync(in IRemoteControlDisplay rcd,
            boolean wantsSync);

    void startBluetoothSco(IBinder cb, int targetSdkVersion);
    void startBluetoothScoVirtualCall(IBinder cb);
    void stopBluetoothSco(IBinder cb);

    void forceVolumeControlStream(int streamType, IBinder cb);

    void setRingtonePlayer(IRingtonePlayer player);
    IRingtonePlayer getRingtonePlayer();
    int getMasterStreamType();

    void setWiredDeviceConnectionState(int device, int state, String name);
    int setBluetoothA2dpDeviceConnectionState(in BluetoothDevice device, int state, int profile);

    AudioRoutesInfo startWatchingRoutes(in IAudioRoutesObserver observer);

    boolean isCameraSoundForced();

    void setVolumeController(in IVolumeController controller);

    void notifyVolumeControllerVisible(in IVolumeController controller, boolean visible);

    boolean isStreamAffectedByRingerMode(int streamType);

    void disableSafeMediaVolume();

    int setHdmiSystemAudioSupported(boolean on);

    boolean isHdmiSystemAudioSupported();

<<<<<<< HEAD
    boolean registerAudioPolicy(in AudioPolicyConfig policyConfig, IBinder cb);
    oneway void unregisterAudioPolicyAsync(in IBinder cb);

=======
>>>>>>> 073b8a01
    void setRemoteControlClientBrowsedPlayer();

    void getRemoteControlClientNowPlayingEntries();

    void setRemoteControlClientPlayItem(long uid, int scope);

    void updateRemoteControllerOnExistingMediaPlayers();

    void addMediaPlayerAndUpdateRemoteController(String packageName);

    void removeMediaPlayerAndUpdateRemoteController(String packageName);
<<<<<<< HEAD
=======

           String registerAudioPolicy(in AudioPolicyConfig policyConfig,
                    in IAudioPolicyCallback pcb, boolean hasFocusListener);
    oneway void unregisterAudioPolicyAsync(in IAudioPolicyCallback pcb);

    int setFocusPropertiesForPolicy(int duckingBehavior, in IAudioPolicyCallback pcb);
>>>>>>> 073b8a01
}<|MERGE_RESOLUTION|>--- conflicted
+++ resolved
@@ -214,12 +214,6 @@
 
     boolean isHdmiSystemAudioSupported();
 
-<<<<<<< HEAD
-    boolean registerAudioPolicy(in AudioPolicyConfig policyConfig, IBinder cb);
-    oneway void unregisterAudioPolicyAsync(in IBinder cb);
-
-=======
->>>>>>> 073b8a01
     void setRemoteControlClientBrowsedPlayer();
 
     void getRemoteControlClientNowPlayingEntries();
@@ -231,13 +225,10 @@
     void addMediaPlayerAndUpdateRemoteController(String packageName);
 
     void removeMediaPlayerAndUpdateRemoteController(String packageName);
-<<<<<<< HEAD
-=======
 
            String registerAudioPolicy(in AudioPolicyConfig policyConfig,
                     in IAudioPolicyCallback pcb, boolean hasFocusListener);
     oneway void unregisterAudioPolicyAsync(in IAudioPolicyCallback pcb);
 
     int setFocusPropertiesForPolicy(int duckingBehavior, in IAudioPolicyCallback pcb);
->>>>>>> 073b8a01
 }