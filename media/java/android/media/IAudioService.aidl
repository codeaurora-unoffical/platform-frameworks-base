--- conflicted
+++ resolved
@@ -166,16 +166,13 @@
 
     List<AudioRecordingConfiguration> getActiveRecordingConfigurations();
 
-<<<<<<< HEAD
     void handleHotwordInput(boolean listening);
 
     String getCurrentHotwordInputPackageName();
 
-=======
     void updateRemoteControllerOnExistingMediaPlayers();
 
     void addMediaPlayerAndUpdateRemoteController(String packageName);
 
     void removeMediaPlayerAndUpdateRemoteController(String packageName);
->>>>>>> 4404f4a2
 }