--- conflicted
+++ resolved
@@ -566,33 +566,6 @@
     public static boolean isValidEncoding(int audioFormat)
     {
         switch (audioFormat) {
-<<<<<<< HEAD
-        case ENCODING_PCM_8BIT:
-        case ENCODING_PCM_16BIT:
-        case ENCODING_PCM_FLOAT:
-        case ENCODING_AC3:
-        case ENCODING_E_AC3:
-        case ENCODING_E_AC3_JOC:
-        case ENCODING_DTS:
-        case ENCODING_DTS_HD:
-        case ENCODING_MP3:
-        case ENCODING_AAC_LC:
-        case ENCODING_AAC_HE_V1:
-        case ENCODING_AAC_HE_V2:
-        case ENCODING_IEC61937:
-        case ENCODING_AAC_ELD:
-        case ENCODING_AAC_XHE:
-        case ENCODING_AC4:
-        case ENCODING_AMRNB:
-        case ENCODING_AMRWB:
-        case ENCODING_EVRC:
-        case ENCODING_EVRCB:
-        case ENCODING_EVRCWB:
-        case ENCODING_EVRCNW:
-            return true;
-        default:
-            return false;
-=======
             case ENCODING_PCM_16BIT:
             case ENCODING_PCM_8BIT:
             case ENCODING_PCM_FLOAT:
@@ -609,12 +582,17 @@
             case ENCODING_AAC_ELD:
             case ENCODING_AAC_XHE:
             case ENCODING_AC4:
+            case ENCODING_AMRNB:
+            case ENCODING_AMRWB:
+            case ENCODING_EVRC:
+            case ENCODING_EVRCB:
+            case ENCODING_EVRCWB:
+            case ENCODING_EVRCNW:
             case ENCODING_E_AC3_JOC:
             case ENCODING_DOLBY_MAT:
                 return true;
             default:
                 return false;
->>>>>>> 5a050004
         }
     }
 
@@ -651,36 +629,6 @@
     public static boolean isEncodingLinearPcm(int audioFormat)
     {
         switch (audioFormat) {
-<<<<<<< HEAD
-        case ENCODING_PCM_8BIT:
-        case ENCODING_PCM_16BIT:
-        case ENCODING_PCM_FLOAT:
-        case ENCODING_DEFAULT:
-            return true;
-        case ENCODING_AC3:
-        case ENCODING_E_AC3:
-        case ENCODING_E_AC3_JOC:
-        case ENCODING_DTS:
-        case ENCODING_DTS_HD:
-        case ENCODING_MP3:
-        case ENCODING_AAC_LC:
-        case ENCODING_AAC_HE_V1:
-        case ENCODING_AAC_HE_V2:
-        case ENCODING_IEC61937: // wrapped in PCM but compressed
-        case ENCODING_AAC_ELD:
-        case ENCODING_AAC_XHE:
-        case ENCODING_AC4:
-        case ENCODING_AMRNB:
-        case ENCODING_AMRWB:
-        case ENCODING_EVRC:
-        case ENCODING_EVRCB:
-        case ENCODING_EVRCWB:
-        case ENCODING_EVRCNW:
-            return false;
-        case ENCODING_INVALID:
-        default:
-            throw new IllegalArgumentException("Bad audio format " + audioFormat);
-=======
             case ENCODING_PCM_16BIT:
             case ENCODING_PCM_8BIT:
             case ENCODING_PCM_FLOAT:
@@ -699,13 +647,18 @@
             case ENCODING_AAC_ELD:
             case ENCODING_AAC_XHE:
             case ENCODING_AC4:
+            case ENCODING_AMRNB:
+            case ENCODING_AMRWB:
+            case ENCODING_EVRC:
+            case ENCODING_EVRCB:
+            case ENCODING_EVRCWB:
+            case ENCODING_EVRCNW:
             case ENCODING_E_AC3_JOC:
             case ENCODING_DOLBY_MAT:
                 return false;
             case ENCODING_INVALID:
             default:
                 throw new IllegalArgumentException("Bad audio format " + audioFormat);
->>>>>>> 5a050004
         }
     }
 
@@ -975,17 +928,14 @@
                 case ENCODING_AAC_ELD:
                 case ENCODING_AAC_XHE:
                 case ENCODING_AC4:
-<<<<<<< HEAD
                 case ENCODING_AMRNB:
                 case ENCODING_AMRWB:
                 case ENCODING_EVRC:
                 case ENCODING_EVRCB:
                 case ENCODING_EVRCWB:
                 case ENCODING_EVRCNW:
-=======
                 case ENCODING_E_AC3_JOC:
                 case ENCODING_DOLBY_MAT:
->>>>>>> 5a050004
                     mEncoding = encoding;
                     break;
                 case ENCODING_INVALID:
@@ -1202,17 +1152,14 @@
         ENCODING_AAC_ELD,
         ENCODING_AAC_XHE,
         ENCODING_AC4,
-<<<<<<< HEAD
         ENCODING_AMRNB,
         ENCODING_AMRWB,
         ENCODING_EVRC,
         ENCODING_EVRCB,
         ENCODING_EVRCWB,
-        ENCODING_EVRCNW }
-=======
+        ENCODING_EVRCNW,
         ENCODING_E_AC3_JOC,
         ENCODING_DOLBY_MAT }
->>>>>>> 5a050004
     )
     @Retention(RetentionPolicy.SOURCE)
     public @interface Encoding {}
