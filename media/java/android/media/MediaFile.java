/*
 * Copyright (C) 2007 The Android Open Source Project
 *
 * Licensed under the Apache License, Version 2.0 (the "License");
 * you may not use this file except in compliance with the License.
 * You may obtain a copy of the License at
 *
 *      http://www.apache.org/licenses/LICENSE-2.0
 *
 * Unless required by applicable law or agreed to in writing, software
 * distributed under the License is distributed on an "AS IS" BASIS,
 * WITHOUT WARRANTIES OR CONDITIONS OF ANY KIND, either express or implied.
 * See the License for the specific language governing permissions and
 * limitations under the License.
 */

package android.media;

import static android.content.ContentResolver.MIME_TYPE_DEFAULT;

import android.annotation.NonNull;
import android.annotation.Nullable;
import android.annotation.UnsupportedAppUsage;
import android.mtp.MtpConstants;

import libcore.net.MimeUtils;

import java.util.HashMap;

/**
 * MediaScanner helper class.
 * <p>
 * This heavily relies upon extension to MIME type mappings which are maintained
 * in {@link MimeUtils}, to ensure consistency across the OS.
 * <p>
 * When adding a new file type, first add the MIME type mapping to
 * {@link MimeUtils}, and then add the MTP format mapping here.
 *
 * @hide
 */
public class MediaFile {

    /** @deprecated file types no longer exist */
    @Deprecated
    @UnsupportedAppUsage
    private static final int FIRST_AUDIO_FILE_TYPE = 1;
    /** @deprecated file types no longer exist */
    @Deprecated
    @UnsupportedAppUsage
<<<<<<< HEAD
    private static final int LAST_AUDIO_FILE_TYPE = FILE_TYPE_FLAC;

    // More audio file types
    public static final int FILE_TYPE_DTS   = 210;
    public static final int FILE_TYPE_3GPA  = 211;
    public static final int FILE_TYPE_AC3   = 212;
    public static final int FILE_TYPE_QCP   = 213;
    public static final int FILE_TYPE_PCM   = 214;
    public static final int FILE_TYPE_EC3   = 215;
    public static final int FILE_TYPE_AIFF  = 216;
    public static final int FILE_TYPE_APE   = 217;
    public static final int FILE_TYPE_DSD   = 218;
    public static final int FILE_TYPE_MHAS  = 219;
    private static final int FIRST_AUDIO_FILE_TYPE_EXT = FILE_TYPE_DTS;
    private static final int LAST_AUDIO_FILE_TYPE_EXT = FILE_TYPE_MHAS;

    // MIDI file types
    public static final int FILE_TYPE_MID     = 11;
    public static final int FILE_TYPE_SMF     = 12;
    public static final int FILE_TYPE_IMY     = 13;
    private static final int FIRST_MIDI_FILE_TYPE = FILE_TYPE_MID;
    private static final int LAST_MIDI_FILE_TYPE = FILE_TYPE_IMY;

    // Video file types
    public static final int FILE_TYPE_MP4     = 21;
    public static final int FILE_TYPE_M4V     = 22;
    public static final int FILE_TYPE_3GPP    = 23;
    public static final int FILE_TYPE_3GPP2   = 24;
    public static final int FILE_TYPE_WMV     = 25;
    public static final int FILE_TYPE_ASF     = 26;
    public static final int FILE_TYPE_MKV     = 27;
    public static final int FILE_TYPE_MP2TS   = 28;
    public static final int FILE_TYPE_AVI     = 29;
    public static final int FILE_TYPE_WEBM    = 30;
    private static final int FIRST_VIDEO_FILE_TYPE = FILE_TYPE_MP4;
    private static final int LAST_VIDEO_FILE_TYPE = FILE_TYPE_WEBM;

    // More video file types
    public static final int FILE_TYPE_MP2PS   = 200;
    public static final int FILE_TYPE_QT      = 201;
    public static final int FILE_TYPE_DIVX    = 202;
    public static final int FILE_TYPE_FLV = 203;
    private static final int FIRST_VIDEO_FILE_TYPE2 = FILE_TYPE_MP2PS;
    private static final int LAST_VIDEO_FILE_TYPE2 = FILE_TYPE_FLV;

    // Image file types
    public static final int FILE_TYPE_JPEG    = 31;
    public static final int FILE_TYPE_GIF     = 32;
    public static final int FILE_TYPE_PNG     = 33;
    public static final int FILE_TYPE_BMP     = 34;
    public static final int FILE_TYPE_WBMP    = 35;
    public static final int FILE_TYPE_WEBP    = 36;
    public static final int FILE_TYPE_HEIF    = 37;
    private static final int FIRST_IMAGE_FILE_TYPE = FILE_TYPE_JPEG;
    private static final int LAST_IMAGE_FILE_TYPE = FILE_TYPE_HEIF;

    // Raw image file types
    public static final int FILE_TYPE_DNG     = 300;
    public static final int FILE_TYPE_CR2     = 301;
    public static final int FILE_TYPE_NEF     = 302;
    public static final int FILE_TYPE_NRW     = 303;
    public static final int FILE_TYPE_ARW     = 304;
    public static final int FILE_TYPE_RW2     = 305;
    public static final int FILE_TYPE_ORF     = 306;
    public static final int FILE_TYPE_RAF     = 307;
    public static final int FILE_TYPE_PEF     = 308;
    public static final int FILE_TYPE_SRW     = 309;
    private static final int FIRST_RAW_IMAGE_FILE_TYPE = FILE_TYPE_DNG;
    private static final int LAST_RAW_IMAGE_FILE_TYPE = FILE_TYPE_SRW;

    // Playlist file types
    public static final int FILE_TYPE_M3U      = 41;
    public static final int FILE_TYPE_PLS      = 42;
    public static final int FILE_TYPE_WPL      = 43;
    public static final int FILE_TYPE_HTTPLIVE = 44;

    private static final int FIRST_PLAYLIST_FILE_TYPE = FILE_TYPE_M3U;
    private static final int LAST_PLAYLIST_FILE_TYPE = FILE_TYPE_HTTPLIVE;

    // Drm file types
    public static final int FILE_TYPE_FL      = 51;
    private static final int FIRST_DRM_FILE_TYPE = FILE_TYPE_FL;
    private static final int LAST_DRM_FILE_TYPE = FILE_TYPE_FL;

    // Other popular file types
    public static final int FILE_TYPE_TEXT          = 100;
    public static final int FILE_TYPE_HTML          = 101;
    public static final int FILE_TYPE_PDF           = 102;
    public static final int FILE_TYPE_XML           = 103;
    public static final int FILE_TYPE_MS_WORD       = 104;
    public static final int FILE_TYPE_MS_EXCEL      = 105;
    public static final int FILE_TYPE_MS_POWERPOINT = 106;
    public static final int FILE_TYPE_ZIP           = 107;
=======
    private static final int LAST_AUDIO_FILE_TYPE = 10;
>>>>>>> cbdf1ce3

    /** @deprecated file types no longer exist */
    @Deprecated
    public static class MediaFileType {
        @UnsupportedAppUsage
        public final int fileType;
        @UnsupportedAppUsage
        public final String mimeType;

        MediaFileType(int fileType, String mimeType) {
            this.fileType = fileType;
            this.mimeType = mimeType;
        }
    }

    /** @deprecated file types no longer exist */
    @Deprecated
    @UnsupportedAppUsage
    private static final HashMap<String, MediaFileType> sFileTypeMap = new HashMap<>();
    /** @deprecated file types no longer exist */
    @Deprecated
    @UnsupportedAppUsage
    private static final HashMap<String, Integer> sFileTypeToFormatMap = new HashMap<>();

    // maps mime type to MTP format code
    @UnsupportedAppUsage
    private static final HashMap<String, Integer> sMimeTypeToFormatMap = new HashMap<>();
    // maps MTP format code to mime type
    @UnsupportedAppUsage
    private static final HashMap<Integer, String> sFormatToMimeTypeMap = new HashMap<>();

    /** @deprecated file types no longer exist */
    @Deprecated
    @UnsupportedAppUsage
    static void addFileType(String extension, int fileType, String mimeType) {
    }

    private static void addFileType(int mtpFormatCode, @NonNull String mimeType) {
        if (!sMimeTypeToFormatMap.containsKey(mimeType)) {
            sMimeTypeToFormatMap.put(mimeType, Integer.valueOf(mtpFormatCode));
        }
        if (!sFormatToMimeTypeMap.containsKey(mtpFormatCode)) {
            sFormatToMimeTypeMap.put(mtpFormatCode, mimeType);
        }
    }

    static {
<<<<<<< HEAD
        addFileType("MP3", FILE_TYPE_MP3, "audio/mpeg", MtpConstants.FORMAT_MP3, true);
        addFileType("MPGA", FILE_TYPE_MP3, "audio/mpeg", MtpConstants.FORMAT_MP3, false);
        addFileType("M4A", FILE_TYPE_M4A, "audio/mp4", MtpConstants.FORMAT_MPEG, false);
        addFileType("WAV", FILE_TYPE_WAV, "audio/x-wav", MtpConstants.FORMAT_WAV, true);
        addFileType("AMR", FILE_TYPE_AMR, "audio/amr");
        addFileType("AWB", FILE_TYPE_AWB, "audio/amr-wb");
        if (isWMAEnabled()) {
            addFileType("WMA", FILE_TYPE_WMA, "audio/x-ms-wma", MtpConstants.FORMAT_WMA, true);
        }
        addFileType("OGG", FILE_TYPE_OGG, "audio/ogg", MtpConstants.FORMAT_OGG, false);
        addFileType("OGG", FILE_TYPE_OGG, "application/ogg", MtpConstants.FORMAT_OGG, true);
        addFileType("OGA", FILE_TYPE_OGG, "application/ogg", MtpConstants.FORMAT_OGG, false);
        addFileType("AAC", FILE_TYPE_AAC, "audio/aac", MtpConstants.FORMAT_AAC, true);
        addFileType("AAC", FILE_TYPE_AAC, "audio/aac-adts", MtpConstants.FORMAT_AAC, false);
        addFileType("MKA", FILE_TYPE_MKA, "audio/x-matroska");

        addFileType("MID", FILE_TYPE_MID, "audio/midi");
        addFileType("MIDI", FILE_TYPE_MID, "audio/midi");
        addFileType("XMF", FILE_TYPE_MID, "audio/midi");
        addFileType("RTTTL", FILE_TYPE_MID, "audio/midi");
        addFileType("SMF", FILE_TYPE_SMF, "audio/sp-midi");
        addFileType("IMY", FILE_TYPE_IMY, "audio/imelody");
        addFileType("RTX", FILE_TYPE_MID, "audio/midi");
        addFileType("OTA", FILE_TYPE_MID, "audio/midi");
        addFileType("MXMF", FILE_TYPE_MID, "audio/midi");

        addFileType("MPEG", FILE_TYPE_MP4, "video/mpeg", MtpConstants.FORMAT_MPEG, true);
        addFileType("MPG", FILE_TYPE_MP4, "video/mpeg", MtpConstants.FORMAT_MPEG, false);
        addFileType("MP4", FILE_TYPE_MP4, "video/mp4", MtpConstants.FORMAT_MPEG, false);
        addFileType("M4V", FILE_TYPE_M4V, "video/mp4", MtpConstants.FORMAT_MPEG, false);
        addFileType("MOV", FILE_TYPE_QT, "video/quicktime", MtpConstants.FORMAT_MPEG, false);
        addFileType("MP4", FILE_TYPE_MP4, "audio/mhas", MtpConstants.FORMAT_MPEG, false);

        addFileType("3GP", FILE_TYPE_3GPP, "video/3gpp",  MtpConstants.FORMAT_3GP_CONTAINER, true);
        addFileType("3GPP", FILE_TYPE_3GPP, "video/3gpp", MtpConstants.FORMAT_3GP_CONTAINER, false);
        addFileType("3G2", FILE_TYPE_3GPP2, "video/3gpp2", MtpConstants.FORMAT_3GP_CONTAINER, false);
        addFileType("3GPP2", FILE_TYPE_3GPP2, "video/3gpp2", MtpConstants.FORMAT_3GP_CONTAINER, false);
        addFileType("MKV", FILE_TYPE_MKV, "video/x-matroska");
        addFileType("WEBM", FILE_TYPE_WEBM, "video/webm");
        addFileType("TS", FILE_TYPE_MP2TS, "video/mp2ts");
        addFileType("AVI", FILE_TYPE_AVI, "video/avi");

        if (isWMVEnabled()) {
            addFileType("WMV", FILE_TYPE_WMV, "video/x-ms-wmv", MtpConstants.FORMAT_WMV, true);
            addFileType("ASF", FILE_TYPE_ASF, "video/x-ms-asf");
        }

        addFileType("JPG", FILE_TYPE_JPEG, "image/jpeg", MtpConstants.FORMAT_EXIF_JPEG, true);
        addFileType("JPEG", FILE_TYPE_JPEG, "image/jpeg", MtpConstants.FORMAT_EXIF_JPEG, false);
        addFileType("GIF", FILE_TYPE_GIF, "image/gif", MtpConstants.FORMAT_GIF, true);
        addFileType("PNG", FILE_TYPE_PNG, "image/png", MtpConstants.FORMAT_PNG, true);
        addFileType("BMP", FILE_TYPE_BMP, "image/x-ms-bmp", MtpConstants.FORMAT_BMP, true);
        addFileType("WBMP", FILE_TYPE_WBMP, "image/vnd.wap.wbmp", MtpConstants.FORMAT_DEFINED, false);
        addFileType("WEBP", FILE_TYPE_WEBP, "image/webp", MtpConstants.FORMAT_DEFINED, false);
        addFileType("HEIC", FILE_TYPE_HEIF, "image/heif", MtpConstants.FORMAT_HEIF, true);
        addFileType("HEIF", FILE_TYPE_HEIF, "image/heif", MtpConstants.FORMAT_HEIF, false);

        addFileType("DNG", FILE_TYPE_DNG, "image/x-adobe-dng", MtpConstants.FORMAT_DNG, true);
        addFileType("CR2", FILE_TYPE_CR2, "image/x-canon-cr2", MtpConstants.FORMAT_TIFF, false);
        addFileType("NEF", FILE_TYPE_NEF, "image/x-nikon-nef", MtpConstants.FORMAT_TIFF_EP, false);
        addFileType("NRW", FILE_TYPE_NRW, "image/x-nikon-nrw", MtpConstants.FORMAT_TIFF, false);
        addFileType("ARW", FILE_TYPE_ARW, "image/x-sony-arw", MtpConstants.FORMAT_TIFF, false);
        addFileType("RW2", FILE_TYPE_RW2, "image/x-panasonic-rw2", MtpConstants.FORMAT_TIFF, false);
        addFileType("ORF", FILE_TYPE_ORF, "image/x-olympus-orf", MtpConstants.FORMAT_TIFF, false);
        addFileType("RAF", FILE_TYPE_RAF, "image/x-fuji-raf", MtpConstants.FORMAT_DEFINED, false);
        addFileType("PEF", FILE_TYPE_PEF, "image/x-pentax-pef", MtpConstants.FORMAT_TIFF, false);
        addFileType("SRW", FILE_TYPE_SRW, "image/x-samsung-srw", MtpConstants.FORMAT_TIFF, false);

        addFileType("M3U", FILE_TYPE_M3U, "audio/x-mpegurl", MtpConstants.FORMAT_M3U_PLAYLIST, true);
        addFileType("M3U", FILE_TYPE_M3U, "application/x-mpegurl", MtpConstants.FORMAT_M3U_PLAYLIST, false);
        addFileType("PLS", FILE_TYPE_PLS, "audio/x-scpls", MtpConstants.FORMAT_PLS_PLAYLIST, true);
        addFileType("WPL", FILE_TYPE_WPL, "application/vnd.ms-wpl", MtpConstants.FORMAT_WPL_PLAYLIST, true);
        addFileType("M3U8", FILE_TYPE_HTTPLIVE, "application/vnd.apple.mpegurl");
        addFileType("M3U8", FILE_TYPE_HTTPLIVE, "audio/mpegurl");
        addFileType("M3U8", FILE_TYPE_HTTPLIVE, "audio/x-mpegurl");

        addFileType("FL", FILE_TYPE_FL, "application/x-android-drm-fl");

        addFileType("TXT", FILE_TYPE_TEXT, "text/plain", MtpConstants.FORMAT_TEXT, true);
        addFileType("HTM", FILE_TYPE_HTML, "text/html", MtpConstants.FORMAT_HTML, true);
        addFileType("HTML", FILE_TYPE_HTML, "text/html", MtpConstants.FORMAT_HTML, false);
        addFileType("PDF", FILE_TYPE_PDF, "application/pdf");
        addFileType("DOC", FILE_TYPE_MS_WORD, "application/msword", MtpConstants.FORMAT_MS_WORD_DOCUMENT, true);
        addFileType("XLS", FILE_TYPE_MS_EXCEL, "application/vnd.ms-excel", MtpConstants.FORMAT_MS_EXCEL_SPREADSHEET, true);
        addFileType("PPT", FILE_TYPE_MS_POWERPOINT, "application/vnd.ms-powerpoint", MtpConstants.FORMAT_MS_POWERPOINT_PRESENTATION, true);
        addFileType("FLAC", FILE_TYPE_FLAC, "audio/flac", MtpConstants.FORMAT_FLAC, true);
        addFileType("ZIP", FILE_TYPE_ZIP, "application/zip");
        addFileType("MPG", FILE_TYPE_MP2PS, "video/mp2p");
        addFileType("MPEG", FILE_TYPE_MP2PS, "video/mp2p");
        addFileType("DIVX", FILE_TYPE_DIVX, "video/divx");
        addFileType("FLV", FILE_TYPE_FLV, "video/flv");
        addFileType("QCP", FILE_TYPE_QCP, "audio/qcelp");
        addFileType("AC3", FILE_TYPE_AC3, "audio/ac3");
        addFileType("EC3", FILE_TYPE_EC3, "audio/eac3");
        addFileType("AIF", FILE_TYPE_AIFF, "audio/x-aiff");
        addFileType("AIFF", FILE_TYPE_AIFF, "audio/x-aiff");
        addFileType("APE", FILE_TYPE_APE, "audio/x-ape");
        addFileType("DSF", FILE_TYPE_DSD, "audio/x-dsf");
        addFileType("DFF", FILE_TYPE_DSD, "audio/x-dff");
        addFileType("DSD", FILE_TYPE_DSD, "audio/dsd");
        addFileType("MHAS", FILE_TYPE_MHAS, "audio/mhas");
=======
        addFileType(MtpConstants.FORMAT_MP3, "audio/mpeg");
        addFileType(MtpConstants.FORMAT_WAV, "audio/x-wav");
        addFileType(MtpConstants.FORMAT_WMA, "audio/x-ms-wma");
        addFileType(MtpConstants.FORMAT_OGG, "audio/ogg");
        addFileType(MtpConstants.FORMAT_AAC, "audio/aac");
        addFileType(MtpConstants.FORMAT_FLAC, "audio/flac");
        addFileType(MtpConstants.FORMAT_AIFF, "audio/x-aiff");
        addFileType(MtpConstants.FORMAT_MP2, "audio/mpeg");

        addFileType(MtpConstants.FORMAT_MPEG, "video/mpeg");
        addFileType(MtpConstants.FORMAT_MP4_CONTAINER, "video/mp4");
        addFileType(MtpConstants.FORMAT_3GP_CONTAINER, "video/3gpp");
        addFileType(MtpConstants.FORMAT_3GP_CONTAINER, "video/3gpp2");
        addFileType(MtpConstants.FORMAT_AVI, "video/avi");
        addFileType(MtpConstants.FORMAT_WMV, "video/x-ms-wmv");
        addFileType(MtpConstants.FORMAT_ASF, "video/x-ms-asf");

        addFileType(MtpConstants.FORMAT_EXIF_JPEG, "image/jpeg");
        addFileType(MtpConstants.FORMAT_GIF, "image/gif");
        addFileType(MtpConstants.FORMAT_PNG, "image/png");
        addFileType(MtpConstants.FORMAT_BMP, "image/x-ms-bmp");
        addFileType(MtpConstants.FORMAT_HEIF, "image/heif");
        addFileType(MtpConstants.FORMAT_DNG, "image/x-adobe-dng");
        addFileType(MtpConstants.FORMAT_TIFF, "image/tiff");
        addFileType(MtpConstants.FORMAT_TIFF, "image/x-canon-cr2");
        addFileType(MtpConstants.FORMAT_TIFF, "image/x-nikon-nrw");
        addFileType(MtpConstants.FORMAT_TIFF, "image/x-sony-arw");
        addFileType(MtpConstants.FORMAT_TIFF, "image/x-panasonic-rw2");
        addFileType(MtpConstants.FORMAT_TIFF, "image/x-olympus-orf");
        addFileType(MtpConstants.FORMAT_TIFF, "image/x-pentax-pef");
        addFileType(MtpConstants.FORMAT_TIFF, "image/x-samsung-srw");
        addFileType(MtpConstants.FORMAT_TIFF_EP, "image/tiff");
        addFileType(MtpConstants.FORMAT_TIFF_EP, "image/x-nikon-nef");
        addFileType(MtpConstants.FORMAT_JP2, "image/jp2");
        addFileType(MtpConstants.FORMAT_JPX, "image/jpx");

        addFileType(MtpConstants.FORMAT_M3U_PLAYLIST, "audio/x-mpegurl");
        addFileType(MtpConstants.FORMAT_PLS_PLAYLIST, "audio/x-scpls");
        addFileType(MtpConstants.FORMAT_WPL_PLAYLIST, "application/vnd.ms-wpl");
        addFileType(MtpConstants.FORMAT_ASX_PLAYLIST, "video/x-ms-asf");

        addFileType(MtpConstants.FORMAT_TEXT, "text/plain");
        addFileType(MtpConstants.FORMAT_HTML, "text/html");
        addFileType(MtpConstants.FORMAT_XML_DOCUMENT, "text/xml");

        addFileType(MtpConstants.FORMAT_MS_WORD_DOCUMENT,
                "application/msword");
        addFileType(MtpConstants.FORMAT_MS_WORD_DOCUMENT,
                "application/vnd.openxmlformats-officedocument.wordprocessingml.document");
        addFileType(MtpConstants.FORMAT_MS_EXCEL_SPREADSHEET,
                "application/vnd.ms-excel");
        addFileType(MtpConstants.FORMAT_MS_EXCEL_SPREADSHEET,
                "application/vnd.openxmlformats-officedocument.spreadsheetml.sheet");
        addFileType(MtpConstants.FORMAT_MS_POWERPOINT_PRESENTATION,
                "application/vnd.ms-powerpoint");
        addFileType(MtpConstants.FORMAT_MS_POWERPOINT_PRESENTATION,
                "application/vnd.openxmlformats-officedocument.presentationml.presentation");
>>>>>>> cbdf1ce3
    }

    /** @deprecated file types no longer exist */
    @Deprecated
    @UnsupportedAppUsage
    public static boolean isAudioFileType(int fileType) {
<<<<<<< HEAD
        return ((fileType >= FIRST_AUDIO_FILE_TYPE &&
                fileType <= LAST_AUDIO_FILE_TYPE) ||
                (fileType >= FIRST_MIDI_FILE_TYPE &&
                fileType <= LAST_MIDI_FILE_TYPE) ||
                (fileType >= FIRST_AUDIO_FILE_TYPE_EXT &&
                fileType <= LAST_AUDIO_FILE_TYPE_EXT));
=======
        return false;
>>>>>>> cbdf1ce3
    }

    /** @deprecated file types no longer exist */
    @Deprecated
    @UnsupportedAppUsage
    public static boolean isVideoFileType(int fileType) {
        return false;
    }

    /** @deprecated file types no longer exist */
    @Deprecated
    @UnsupportedAppUsage
    public static boolean isImageFileType(int fileType) {
        return false;
    }

    /** @deprecated file types no longer exist */
    @Deprecated
    @UnsupportedAppUsage
    public static boolean isPlayListFileType(int fileType) {
        return false;
    }

    /** @deprecated file types no longer exist */
    @Deprecated
    @UnsupportedAppUsage
    public static boolean isDrmFileType(int fileType) {
        return false;
    }

    /** @deprecated file types no longer exist */
    @Deprecated
    @UnsupportedAppUsage
    public static MediaFileType getFileType(String path) {
        return null;
    }

    public static boolean isExifMimeType(@Nullable String mimeType) {
        // For simplicity, assume that all image files might have EXIF data
        return isImageMimeType(mimeType);
    }

    public static boolean isAudioMimeType(@Nullable String mimeType) {
        return normalizeMimeType(mimeType).startsWith("audio/");
    }

    public static boolean isVideoMimeType(@Nullable String mimeType) {
        return normalizeMimeType(mimeType).startsWith("video/");
    }

    public static boolean isImageMimeType(@Nullable String mimeType) {
        return normalizeMimeType(mimeType).startsWith("image/");
    }

    public static boolean isPlayListMimeType(@Nullable String mimeType) {
        switch (normalizeMimeType(mimeType)) {
            case "application/vnd.ms-wpl":
            case "audio/x-mpegurl":
            case "audio/mpegurl":
            case "application/x-mpegurl":
            case "application/vnd.apple.mpegurl":
            case "video/x-ms-asf":
            case "audio/x-scpls":
                return true;
            default:
                return false;
        }
    }

    public static boolean isDrmMimeType(@Nullable String mimeType) {
        return normalizeMimeType(mimeType).equals("application/x-android-drm-fl");
    }

    // generates a title based on file name
    @UnsupportedAppUsage
    public static @NonNull String getFileTitle(@NonNull String path) {
        // extract file name after last slash
        int lastSlash = path.lastIndexOf('/');
        if (lastSlash >= 0) {
            lastSlash++;
            if (lastSlash < path.length()) {
                path = path.substring(lastSlash);
            }
        }
        // truncate the file extension (if any)
        int lastDot = path.lastIndexOf('.');
        if (lastDot > 0) {
            path = path.substring(0, lastDot);
        }
        return path;
    }

    public static @Nullable String getFileExtension(@Nullable String path) {
        if (path == null) {
            return null;
        }
        int lastDot = path.lastIndexOf('.');
        if (lastDot >= 0) {
            return path.substring(lastDot + 1);
        } else {
            return null;
        }
    }

    /** @deprecated file types no longer exist */
    @Deprecated
    @UnsupportedAppUsage
    public static int getFileTypeForMimeType(String mimeType) {
        return 0;
    }

    /**
     * Find the best MIME type for the given item. Prefers mappings from file
     * extensions, since they're more accurate than format codes.
     */
    public static @NonNull String getMimeType(@Nullable String path, int formatCode) {
        // First look for extension mapping
        String mimeType = getMimeTypeForFile(path);
        if (!MIME_TYPE_DEFAULT.equals(mimeType)) {
            return mimeType;
        }

        // Otherwise look for format mapping
        return getMimeTypeForFormatCode(formatCode);
    }

    @UnsupportedAppUsage
    public static @NonNull String getMimeTypeForFile(@Nullable String path) {
        final String mimeType = MimeUtils.guessMimeTypeFromExtension(getFileExtension(path));
        return (mimeType != null) ? mimeType : MIME_TYPE_DEFAULT;
    }

    public static @NonNull String getMimeTypeForFormatCode(int formatCode) {
        final String mimeType = sFormatToMimeTypeMap.get(formatCode);
        return (mimeType != null) ? mimeType : MIME_TYPE_DEFAULT;
    }

    /**
     * Find the best MTP format code mapping for the given item. Prefers
     * mappings from MIME types, since they're more accurate than file
     * extensions.
     */
    public static int getFormatCode(@Nullable String path, @Nullable String mimeType) {
        // First look for MIME type mapping
        int formatCode = getFormatCodeForMimeType(mimeType);
        if (formatCode != MtpConstants.FORMAT_UNDEFINED) {
            return formatCode;
        }

        // Otherwise look for extension mapping
        return getFormatCodeForFile(path);
    }

    public static int getFormatCodeForFile(@Nullable String path) {
        return getFormatCodeForMimeType(getMimeTypeForFile(path));
    }

    public static int getFormatCodeForMimeType(@Nullable String mimeType) {
        if (mimeType == null) {
            return MtpConstants.FORMAT_UNDEFINED;
        }

        // First look for direct mapping
        Integer value = sMimeTypeToFormatMap.get(mimeType);
        if (value != null) {
            return value.intValue();
        }

        // Otherwise look for indirect mapping
        mimeType = normalizeMimeType(mimeType);
        value = sMimeTypeToFormatMap.get(mimeType);
        if (value != null) {
            return value.intValue();
        } else if (mimeType.startsWith("audio/")) {
            return MtpConstants.FORMAT_UNDEFINED_AUDIO;
        } else if (mimeType.startsWith("video/")) {
            return MtpConstants.FORMAT_UNDEFINED_VIDEO;
        } else if (mimeType.startsWith("image/")) {
            return MtpConstants.FORMAT_DEFINED;
        } else {
            return MtpConstants.FORMAT_UNDEFINED;
        }
    }

    /**
     * Normalize the given MIME type by bouncing through a default file
     * extension, if defined. This handles cases like "application/x-flac" to
     * ".flac" to "audio/flac".
     */
    private static @NonNull String normalizeMimeType(@Nullable String mimeType) {
        final String extension = MimeUtils.guessExtensionFromMimeType(mimeType);
        if (extension != null) {
            final String extensionMimeType = MimeUtils.guessMimeTypeFromExtension(extension);
            if ( extensionMimeType != null) {
                return extensionMimeType;
            }
        }
        return (mimeType != null) ? mimeType : MIME_TYPE_DEFAULT;
    }
}<|MERGE_RESOLUTION|>--- conflicted
+++ resolved
@@ -47,103 +47,7 @@
     /** @deprecated file types no longer exist */
     @Deprecated
     @UnsupportedAppUsage
-<<<<<<< HEAD
-    private static final int LAST_AUDIO_FILE_TYPE = FILE_TYPE_FLAC;
-
-    // More audio file types
-    public static final int FILE_TYPE_DTS   = 210;
-    public static final int FILE_TYPE_3GPA  = 211;
-    public static final int FILE_TYPE_AC3   = 212;
-    public static final int FILE_TYPE_QCP   = 213;
-    public static final int FILE_TYPE_PCM   = 214;
-    public static final int FILE_TYPE_EC3   = 215;
-    public static final int FILE_TYPE_AIFF  = 216;
-    public static final int FILE_TYPE_APE   = 217;
-    public static final int FILE_TYPE_DSD   = 218;
-    public static final int FILE_TYPE_MHAS  = 219;
-    private static final int FIRST_AUDIO_FILE_TYPE_EXT = FILE_TYPE_DTS;
-    private static final int LAST_AUDIO_FILE_TYPE_EXT = FILE_TYPE_MHAS;
-
-    // MIDI file types
-    public static final int FILE_TYPE_MID     = 11;
-    public static final int FILE_TYPE_SMF     = 12;
-    public static final int FILE_TYPE_IMY     = 13;
-    private static final int FIRST_MIDI_FILE_TYPE = FILE_TYPE_MID;
-    private static final int LAST_MIDI_FILE_TYPE = FILE_TYPE_IMY;
-
-    // Video file types
-    public static final int FILE_TYPE_MP4     = 21;
-    public static final int FILE_TYPE_M4V     = 22;
-    public static final int FILE_TYPE_3GPP    = 23;
-    public static final int FILE_TYPE_3GPP2   = 24;
-    public static final int FILE_TYPE_WMV     = 25;
-    public static final int FILE_TYPE_ASF     = 26;
-    public static final int FILE_TYPE_MKV     = 27;
-    public static final int FILE_TYPE_MP2TS   = 28;
-    public static final int FILE_TYPE_AVI     = 29;
-    public static final int FILE_TYPE_WEBM    = 30;
-    private static final int FIRST_VIDEO_FILE_TYPE = FILE_TYPE_MP4;
-    private static final int LAST_VIDEO_FILE_TYPE = FILE_TYPE_WEBM;
-
-    // More video file types
-    public static final int FILE_TYPE_MP2PS   = 200;
-    public static final int FILE_TYPE_QT      = 201;
-    public static final int FILE_TYPE_DIVX    = 202;
-    public static final int FILE_TYPE_FLV = 203;
-    private static final int FIRST_VIDEO_FILE_TYPE2 = FILE_TYPE_MP2PS;
-    private static final int LAST_VIDEO_FILE_TYPE2 = FILE_TYPE_FLV;
-
-    // Image file types
-    public static final int FILE_TYPE_JPEG    = 31;
-    public static final int FILE_TYPE_GIF     = 32;
-    public static final int FILE_TYPE_PNG     = 33;
-    public static final int FILE_TYPE_BMP     = 34;
-    public static final int FILE_TYPE_WBMP    = 35;
-    public static final int FILE_TYPE_WEBP    = 36;
-    public static final int FILE_TYPE_HEIF    = 37;
-    private static final int FIRST_IMAGE_FILE_TYPE = FILE_TYPE_JPEG;
-    private static final int LAST_IMAGE_FILE_TYPE = FILE_TYPE_HEIF;
-
-    // Raw image file types
-    public static final int FILE_TYPE_DNG     = 300;
-    public static final int FILE_TYPE_CR2     = 301;
-    public static final int FILE_TYPE_NEF     = 302;
-    public static final int FILE_TYPE_NRW     = 303;
-    public static final int FILE_TYPE_ARW     = 304;
-    public static final int FILE_TYPE_RW2     = 305;
-    public static final int FILE_TYPE_ORF     = 306;
-    public static final int FILE_TYPE_RAF     = 307;
-    public static final int FILE_TYPE_PEF     = 308;
-    public static final int FILE_TYPE_SRW     = 309;
-    private static final int FIRST_RAW_IMAGE_FILE_TYPE = FILE_TYPE_DNG;
-    private static final int LAST_RAW_IMAGE_FILE_TYPE = FILE_TYPE_SRW;
-
-    // Playlist file types
-    public static final int FILE_TYPE_M3U      = 41;
-    public static final int FILE_TYPE_PLS      = 42;
-    public static final int FILE_TYPE_WPL      = 43;
-    public static final int FILE_TYPE_HTTPLIVE = 44;
-
-    private static final int FIRST_PLAYLIST_FILE_TYPE = FILE_TYPE_M3U;
-    private static final int LAST_PLAYLIST_FILE_TYPE = FILE_TYPE_HTTPLIVE;
-
-    // Drm file types
-    public static final int FILE_TYPE_FL      = 51;
-    private static final int FIRST_DRM_FILE_TYPE = FILE_TYPE_FL;
-    private static final int LAST_DRM_FILE_TYPE = FILE_TYPE_FL;
-
-    // Other popular file types
-    public static final int FILE_TYPE_TEXT          = 100;
-    public static final int FILE_TYPE_HTML          = 101;
-    public static final int FILE_TYPE_PDF           = 102;
-    public static final int FILE_TYPE_XML           = 103;
-    public static final int FILE_TYPE_MS_WORD       = 104;
-    public static final int FILE_TYPE_MS_EXCEL      = 105;
-    public static final int FILE_TYPE_MS_POWERPOINT = 106;
-    public static final int FILE_TYPE_ZIP           = 107;
-=======
     private static final int LAST_AUDIO_FILE_TYPE = 10;
->>>>>>> cbdf1ce3
 
     /** @deprecated file types no longer exist */
     @Deprecated
@@ -191,109 +95,6 @@
     }
 
     static {
-<<<<<<< HEAD
-        addFileType("MP3", FILE_TYPE_MP3, "audio/mpeg", MtpConstants.FORMAT_MP3, true);
-        addFileType("MPGA", FILE_TYPE_MP3, "audio/mpeg", MtpConstants.FORMAT_MP3, false);
-        addFileType("M4A", FILE_TYPE_M4A, "audio/mp4", MtpConstants.FORMAT_MPEG, false);
-        addFileType("WAV", FILE_TYPE_WAV, "audio/x-wav", MtpConstants.FORMAT_WAV, true);
-        addFileType("AMR", FILE_TYPE_AMR, "audio/amr");
-        addFileType("AWB", FILE_TYPE_AWB, "audio/amr-wb");
-        if (isWMAEnabled()) {
-            addFileType("WMA", FILE_TYPE_WMA, "audio/x-ms-wma", MtpConstants.FORMAT_WMA, true);
-        }
-        addFileType("OGG", FILE_TYPE_OGG, "audio/ogg", MtpConstants.FORMAT_OGG, false);
-        addFileType("OGG", FILE_TYPE_OGG, "application/ogg", MtpConstants.FORMAT_OGG, true);
-        addFileType("OGA", FILE_TYPE_OGG, "application/ogg", MtpConstants.FORMAT_OGG, false);
-        addFileType("AAC", FILE_TYPE_AAC, "audio/aac", MtpConstants.FORMAT_AAC, true);
-        addFileType("AAC", FILE_TYPE_AAC, "audio/aac-adts", MtpConstants.FORMAT_AAC, false);
-        addFileType("MKA", FILE_TYPE_MKA, "audio/x-matroska");
-
-        addFileType("MID", FILE_TYPE_MID, "audio/midi");
-        addFileType("MIDI", FILE_TYPE_MID, "audio/midi");
-        addFileType("XMF", FILE_TYPE_MID, "audio/midi");
-        addFileType("RTTTL", FILE_TYPE_MID, "audio/midi");
-        addFileType("SMF", FILE_TYPE_SMF, "audio/sp-midi");
-        addFileType("IMY", FILE_TYPE_IMY, "audio/imelody");
-        addFileType("RTX", FILE_TYPE_MID, "audio/midi");
-        addFileType("OTA", FILE_TYPE_MID, "audio/midi");
-        addFileType("MXMF", FILE_TYPE_MID, "audio/midi");
-
-        addFileType("MPEG", FILE_TYPE_MP4, "video/mpeg", MtpConstants.FORMAT_MPEG, true);
-        addFileType("MPG", FILE_TYPE_MP4, "video/mpeg", MtpConstants.FORMAT_MPEG, false);
-        addFileType("MP4", FILE_TYPE_MP4, "video/mp4", MtpConstants.FORMAT_MPEG, false);
-        addFileType("M4V", FILE_TYPE_M4V, "video/mp4", MtpConstants.FORMAT_MPEG, false);
-        addFileType("MOV", FILE_TYPE_QT, "video/quicktime", MtpConstants.FORMAT_MPEG, false);
-        addFileType("MP4", FILE_TYPE_MP4, "audio/mhas", MtpConstants.FORMAT_MPEG, false);
-
-        addFileType("3GP", FILE_TYPE_3GPP, "video/3gpp",  MtpConstants.FORMAT_3GP_CONTAINER, true);
-        addFileType("3GPP", FILE_TYPE_3GPP, "video/3gpp", MtpConstants.FORMAT_3GP_CONTAINER, false);
-        addFileType("3G2", FILE_TYPE_3GPP2, "video/3gpp2", MtpConstants.FORMAT_3GP_CONTAINER, false);
-        addFileType("3GPP2", FILE_TYPE_3GPP2, "video/3gpp2", MtpConstants.FORMAT_3GP_CONTAINER, false);
-        addFileType("MKV", FILE_TYPE_MKV, "video/x-matroska");
-        addFileType("WEBM", FILE_TYPE_WEBM, "video/webm");
-        addFileType("TS", FILE_TYPE_MP2TS, "video/mp2ts");
-        addFileType("AVI", FILE_TYPE_AVI, "video/avi");
-
-        if (isWMVEnabled()) {
-            addFileType("WMV", FILE_TYPE_WMV, "video/x-ms-wmv", MtpConstants.FORMAT_WMV, true);
-            addFileType("ASF", FILE_TYPE_ASF, "video/x-ms-asf");
-        }
-
-        addFileType("JPG", FILE_TYPE_JPEG, "image/jpeg", MtpConstants.FORMAT_EXIF_JPEG, true);
-        addFileType("JPEG", FILE_TYPE_JPEG, "image/jpeg", MtpConstants.FORMAT_EXIF_JPEG, false);
-        addFileType("GIF", FILE_TYPE_GIF, "image/gif", MtpConstants.FORMAT_GIF, true);
-        addFileType("PNG", FILE_TYPE_PNG, "image/png", MtpConstants.FORMAT_PNG, true);
-        addFileType("BMP", FILE_TYPE_BMP, "image/x-ms-bmp", MtpConstants.FORMAT_BMP, true);
-        addFileType("WBMP", FILE_TYPE_WBMP, "image/vnd.wap.wbmp", MtpConstants.FORMAT_DEFINED, false);
-        addFileType("WEBP", FILE_TYPE_WEBP, "image/webp", MtpConstants.FORMAT_DEFINED, false);
-        addFileType("HEIC", FILE_TYPE_HEIF, "image/heif", MtpConstants.FORMAT_HEIF, true);
-        addFileType("HEIF", FILE_TYPE_HEIF, "image/heif", MtpConstants.FORMAT_HEIF, false);
-
-        addFileType("DNG", FILE_TYPE_DNG, "image/x-adobe-dng", MtpConstants.FORMAT_DNG, true);
-        addFileType("CR2", FILE_TYPE_CR2, "image/x-canon-cr2", MtpConstants.FORMAT_TIFF, false);
-        addFileType("NEF", FILE_TYPE_NEF, "image/x-nikon-nef", MtpConstants.FORMAT_TIFF_EP, false);
-        addFileType("NRW", FILE_TYPE_NRW, "image/x-nikon-nrw", MtpConstants.FORMAT_TIFF, false);
-        addFileType("ARW", FILE_TYPE_ARW, "image/x-sony-arw", MtpConstants.FORMAT_TIFF, false);
-        addFileType("RW2", FILE_TYPE_RW2, "image/x-panasonic-rw2", MtpConstants.FORMAT_TIFF, false);
-        addFileType("ORF", FILE_TYPE_ORF, "image/x-olympus-orf", MtpConstants.FORMAT_TIFF, false);
-        addFileType("RAF", FILE_TYPE_RAF, "image/x-fuji-raf", MtpConstants.FORMAT_DEFINED, false);
-        addFileType("PEF", FILE_TYPE_PEF, "image/x-pentax-pef", MtpConstants.FORMAT_TIFF, false);
-        addFileType("SRW", FILE_TYPE_SRW, "image/x-samsung-srw", MtpConstants.FORMAT_TIFF, false);
-
-        addFileType("M3U", FILE_TYPE_M3U, "audio/x-mpegurl", MtpConstants.FORMAT_M3U_PLAYLIST, true);
-        addFileType("M3U", FILE_TYPE_M3U, "application/x-mpegurl", MtpConstants.FORMAT_M3U_PLAYLIST, false);
-        addFileType("PLS", FILE_TYPE_PLS, "audio/x-scpls", MtpConstants.FORMAT_PLS_PLAYLIST, true);
-        addFileType("WPL", FILE_TYPE_WPL, "application/vnd.ms-wpl", MtpConstants.FORMAT_WPL_PLAYLIST, true);
-        addFileType("M3U8", FILE_TYPE_HTTPLIVE, "application/vnd.apple.mpegurl");
-        addFileType("M3U8", FILE_TYPE_HTTPLIVE, "audio/mpegurl");
-        addFileType("M3U8", FILE_TYPE_HTTPLIVE, "audio/x-mpegurl");
-
-        addFileType("FL", FILE_TYPE_FL, "application/x-android-drm-fl");
-
-        addFileType("TXT", FILE_TYPE_TEXT, "text/plain", MtpConstants.FORMAT_TEXT, true);
-        addFileType("HTM", FILE_TYPE_HTML, "text/html", MtpConstants.FORMAT_HTML, true);
-        addFileType("HTML", FILE_TYPE_HTML, "text/html", MtpConstants.FORMAT_HTML, false);
-        addFileType("PDF", FILE_TYPE_PDF, "application/pdf");
-        addFileType("DOC", FILE_TYPE_MS_WORD, "application/msword", MtpConstants.FORMAT_MS_WORD_DOCUMENT, true);
-        addFileType("XLS", FILE_TYPE_MS_EXCEL, "application/vnd.ms-excel", MtpConstants.FORMAT_MS_EXCEL_SPREADSHEET, true);
-        addFileType("PPT", FILE_TYPE_MS_POWERPOINT, "application/vnd.ms-powerpoint", MtpConstants.FORMAT_MS_POWERPOINT_PRESENTATION, true);
-        addFileType("FLAC", FILE_TYPE_FLAC, "audio/flac", MtpConstants.FORMAT_FLAC, true);
-        addFileType("ZIP", FILE_TYPE_ZIP, "application/zip");
-        addFileType("MPG", FILE_TYPE_MP2PS, "video/mp2p");
-        addFileType("MPEG", FILE_TYPE_MP2PS, "video/mp2p");
-        addFileType("DIVX", FILE_TYPE_DIVX, "video/divx");
-        addFileType("FLV", FILE_TYPE_FLV, "video/flv");
-        addFileType("QCP", FILE_TYPE_QCP, "audio/qcelp");
-        addFileType("AC3", FILE_TYPE_AC3, "audio/ac3");
-        addFileType("EC3", FILE_TYPE_EC3, "audio/eac3");
-        addFileType("AIF", FILE_TYPE_AIFF, "audio/x-aiff");
-        addFileType("AIFF", FILE_TYPE_AIFF, "audio/x-aiff");
-        addFileType("APE", FILE_TYPE_APE, "audio/x-ape");
-        addFileType("DSF", FILE_TYPE_DSD, "audio/x-dsf");
-        addFileType("DFF", FILE_TYPE_DSD, "audio/x-dff");
-        addFileType("DSD", FILE_TYPE_DSD, "audio/dsd");
-        addFileType("MHAS", FILE_TYPE_MHAS, "audio/mhas");
-=======
         addFileType(MtpConstants.FORMAT_MP3, "audio/mpeg");
         addFileType(MtpConstants.FORMAT_WAV, "audio/x-wav");
         addFileType(MtpConstants.FORMAT_WMA, "audio/x-ms-wma");
@@ -310,6 +111,7 @@
         addFileType(MtpConstants.FORMAT_AVI, "video/avi");
         addFileType(MtpConstants.FORMAT_WMV, "video/x-ms-wmv");
         addFileType(MtpConstants.FORMAT_ASF, "video/x-ms-asf");
+        addFileType(MtpConstants.FORMAT_MP4, "audio/mhas");
 
         addFileType(MtpConstants.FORMAT_EXIF_JPEG, "image/jpeg");
         addFileType(MtpConstants.FORMAT_GIF, "image/gif");
@@ -351,23 +153,26 @@
                 "application/vnd.ms-powerpoint");
         addFileType(MtpConstants.FORMAT_MS_POWERPOINT_PRESENTATION,
                 "application/vnd.openxmlformats-officedocument.presentationml.presentation");
->>>>>>> cbdf1ce3
+
+        addFileType(MtpConstants.FORMAT_DIVX, "video/divx");
+        addFileType(MtpConstants.FORMAT_FLV, "video/flv");
+        addFileType(MtpConstants.FORMAT_QCP, "audio/qcelp");
+        addFileType(MtpConstants.FORMAT_AC3, "audio/ac3");
+        addFileType(MtpConstants.FORMAT_EC3, "audio/eac3");
+        addFileType(MtpConstants.FORMAT_AIFF, "audio/x-aiff");
+        addFileType(MtpConstants.FORMAT_APE, "audio/x-ape");
+        addFileType(MtpConstants.FORMAT_DSD, "audio/x-dsf");
+        addFileType(MtpConstants.FORMAT_DSD, "audio/x-dff");
+        addFileType(MtpConstants.FORMAT_DSD, "audio/dsd");
+        addFileType(MtpConstants.FORMAT_MHAS, "audio/mhas");
+
     }
 
     /** @deprecated file types no longer exist */
     @Deprecated
     @UnsupportedAppUsage
     public static boolean isAudioFileType(int fileType) {
-<<<<<<< HEAD
-        return ((fileType >= FIRST_AUDIO_FILE_TYPE &&
-                fileType <= LAST_AUDIO_FILE_TYPE) ||
-                (fileType >= FIRST_MIDI_FILE_TYPE &&
-                fileType <= LAST_MIDI_FILE_TYPE) ||
-                (fileType >= FIRST_AUDIO_FILE_TYPE_EXT &&
-                fileType <= LAST_AUDIO_FILE_TYPE_EXT));
-=======
-        return false;
->>>>>>> cbdf1ce3
+        return false;
     }
 
     /** @deprecated file types no longer exist */
