--- conflicted
+++ resolved
@@ -82,16 +82,11 @@
 
     // More video file types
     public static final int FILE_TYPE_MP2PS   = 200;
-<<<<<<< HEAD
     public static final int FILE_TYPE_DIVX    = 201;
     public static final int FILE_TYPE_FLV     = 202;
-    private static final int FIRST_VIDEO_FILE_TYPE2 = FILE_TYPE_MP2PS;
-    private static final int LAST_VIDEO_FILE_TYPE2 = FILE_TYPE_FLV;
-=======
-    public static final int FILE_TYPE_QT      = 201;
+    public static final int FILE_TYPE_QT      = 203;
     private static final int FIRST_VIDEO_FILE_TYPE2 = FILE_TYPE_MP2PS;
     private static final int LAST_VIDEO_FILE_TYPE2 = FILE_TYPE_QT;
->>>>>>> b5375056
 
     // Image file types
     public static final int FILE_TYPE_JPEG    = 31;
