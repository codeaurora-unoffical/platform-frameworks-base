--- conflicted
+++ resolved
@@ -2443,19 +2443,11 @@
                         case CodecProfileLevel.AVCLevel51:
                             MBPS =   983040; FS =  36864; BR = 240000; DPB = 184320; break;
                         case CodecProfileLevel.AVCLevel52:
-<<<<<<< HEAD
-                            MBPS = 2073600; FS = 36864; BR = 240000; DPB = 184320; break;
-                        case CodecProfileLevel.AVCLevel6:
-                            MBPS = 4177920; FS = 139264; BR = 240000; DPB = 696320; break;
-                        case CodecProfileLevel.AVCLevel61:
-                            MBPS = 8355840; FS = 139264; BR = 480000; DPB = 696320; break;
-=======
                             MBPS =  2073600; FS =  36864; BR = 240000; DPB = 184320; break;
                         case CodecProfileLevel.AVCLevel6:
                             MBPS =  4177920; FS = 139264; BR = 240000; DPB = 696320; break;
                         case CodecProfileLevel.AVCLevel61:
                             MBPS =  8355840; FS = 139264; BR = 480000; DPB = 696320; break;
->>>>>>> 13327cc4
                         case CodecProfileLevel.AVCLevel62:
                             MBPS = 16711680; FS = 139264; BR = 800000; DPB = 696320; break;
                         default:
