/*
 * Copyright (C) 2012 The Android Open Source Project
 *
 * Licensed under the Apache License, Version 2.0 (the "License");
 * you may not use this file except in compliance with the License.
 * You may obtain a copy of the License at
 *
 *      http://www.apache.org/licenses/LICENSE-2.0
 *
 * Unless required by applicable law or agreed to in writing, software
 * distributed under the License is distributed on an "AS IS" BASIS,
 * WITHOUT WARRANTIES OR CONDITIONS OF ANY KIND, either express or implied.
 * See the License for the specific language governing permissions and
 * limitations under the License.
 */

package android.media;

import static android.media.Utils.intersectSortedDistinctRanges;
import static android.media.Utils.sortDistinctRanges;

import android.annotation.NonNull;
import android.annotation.Nullable;
import android.annotation.UnsupportedAppUsage;
import android.os.Build;
import android.util.Log;
import android.util.Pair;
import android.util.Range;
import android.util.Rational;
import android.util.Size;

import java.util.ArrayList;
import java.util.Arrays;
import java.util.HashMap;
import java.util.Map;
import java.util.Set;

/**
 * Provides information about a given media codec available on the device. You can
 * iterate through all codecs available by querying {@link MediaCodecList}. For example,
 * here's how to find an encoder that supports a given MIME type:
 * <pre>
 * private static MediaCodecInfo selectCodec(String mimeType) {
 *     int numCodecs = MediaCodecList.getCodecCount();
 *     for (int i = 0; i &lt; numCodecs; i++) {
 *         MediaCodecInfo codecInfo = MediaCodecList.getCodecInfoAt(i);
 *
 *         if (!codecInfo.isEncoder()) {
 *             continue;
 *         }
 *
 *         String[] types = codecInfo.getSupportedTypes();
 *         for (int j = 0; j &lt; types.length; j++) {
 *             if (types[j].equalsIgnoreCase(mimeType)) {
 *                 return codecInfo;
 *             }
 *         }
 *     }
 *     return null;
 * }</pre>
 *
 */
public final class MediaCodecInfo {
    private boolean mIsEncoder;
    private String mName;
    private Map<String, CodecCapabilities> mCaps;

    /* package private */ MediaCodecInfo(
            String name, boolean isEncoder, CodecCapabilities[] caps) {
        mName = name;
        mIsEncoder = isEncoder;
        mCaps = new HashMap<String, CodecCapabilities>();
        for (CodecCapabilities c: caps) {
            mCaps.put(c.getMimeType(), c);
        }
    }

    /**
     * Retrieve the codec name.
     */
    public final String getName() {
        return mName;
    }

    /**
     * Query if the codec is an encoder.
     */
    public final boolean isEncoder() {
        return mIsEncoder;
    }

    /**
     * Query the media types supported by the codec.
     */
    public final String[] getSupportedTypes() {
        Set<String> typeSet = mCaps.keySet();
        String[] types = typeSet.toArray(new String[typeSet.size()]);
        Arrays.sort(types);
        return types;
    }

    private static int checkPowerOfTwo(int value, String message) {
        if ((value & (value - 1)) != 0) {
            throw new IllegalArgumentException(message);
        }
        return value;
    }

    private static class Feature {
        public String mName;
        public int mValue;
        public boolean mDefault;
        public Feature(String name, int value, boolean def) {
            mName = name;
            mValue = value;
            mDefault = def;
        }
    }

    // COMMON CONSTANTS
    private static final Range<Integer> POSITIVE_INTEGERS =
        Range.create(1, Integer.MAX_VALUE);
    private static final Range<Long> POSITIVE_LONGS =
        Range.create(1l, Long.MAX_VALUE);
    private static final Range<Rational> POSITIVE_RATIONALS =
        Range.create(new Rational(1, Integer.MAX_VALUE),
                     new Rational(Integer.MAX_VALUE, 1));
    private static final Range<Integer> SIZE_RANGE = Range.create(1, 32768);
    private static final Range<Integer> FRAME_RATE_RANGE = Range.create(0, 960);
    private static final Range<Integer> BITRATE_RANGE = Range.create(0, 500000000);
    private static final int DEFAULT_MAX_SUPPORTED_INSTANCES = 32;
    private static final int MAX_SUPPORTED_INSTANCES_LIMIT = 256;

    // found stuff that is not supported by framework (=> this should not happen)
    private static final int ERROR_UNRECOGNIZED   = (1 << 0);
    // found profile/level for which we don't have capability estimates
    private static final int ERROR_UNSUPPORTED    = (1 << 1);
    // have not found any profile/level for which we don't have capability estimate
    private static final int ERROR_NONE_SUPPORTED = (1 << 2);


    /**
     * Encapsulates the capabilities of a given codec component.
     * For example, what profile/level combinations it supports and what colorspaces
     * it is capable of providing the decoded data in, as well as some
     * codec-type specific capability flags.
     * <p>You can get an instance for a given {@link MediaCodecInfo} object with
     * {@link MediaCodecInfo#getCapabilitiesForType getCapabilitiesForType()}, passing a MIME type.
     */
    public static final class CodecCapabilities {
        public CodecCapabilities() {
        }

        // CLASSIFICATION
        private String mMime;
        private int mMaxSupportedInstances;

        // LEGACY FIELDS

        // Enumerates supported profile/level combinations as defined
        // by the type of encoded data. These combinations impose restrictions
        // on video resolution, bitrate... and limit the available encoder tools
        // such as B-frame support, arithmetic coding...
        public CodecProfileLevel[] profileLevels;  // NOTE this array is modifiable by user

        // from OMX_COLOR_FORMATTYPE
        /** @deprecated Use {@link #COLOR_Format24bitBGR888}. */
        public static final int COLOR_FormatMonochrome              = 1;
        /** @deprecated Use {@link #COLOR_Format24bitBGR888}. */
        public static final int COLOR_Format8bitRGB332              = 2;
        /** @deprecated Use {@link #COLOR_Format24bitBGR888}. */
        public static final int COLOR_Format12bitRGB444             = 3;
        /** @deprecated Use {@link #COLOR_Format32bitABGR8888}. */
        public static final int COLOR_Format16bitARGB4444           = 4;
        /** @deprecated Use {@link #COLOR_Format32bitABGR8888}. */
        public static final int COLOR_Format16bitARGB1555           = 5;

        /**
         * 16 bits per pixel RGB color format, with 5-bit red & blue and 6-bit green component.
         * <p>
         * Using 16-bit little-endian representation, colors stored as Red 15:11, Green 10:5, Blue 4:0.
         * <pre>
         *            byte                   byte
         *  <--------- i --------> | <------ i + 1 ------>
         * +--+--+--+--+--+--+--+--+--+--+--+--+--+--+--+--+
         * |     BLUE     |      GREEN      |     RED      |
         * +--+--+--+--+--+--+--+--+--+--+--+--+--+--+--+--+
         *  0           4  5     7   0     2  3           7
         * bit
         * </pre>
         *
         * This format corresponds to {@link android.graphics.PixelFormat#RGB_565} and
         * {@link android.graphics.ImageFormat#RGB_565}.
         */
        public static final int COLOR_Format16bitRGB565             = 6;
        /** @deprecated Use {@link #COLOR_Format16bitRGB565}. */
        public static final int COLOR_Format16bitBGR565             = 7;
        /** @deprecated Use {@link #COLOR_Format24bitBGR888}. */
        public static final int COLOR_Format18bitRGB666             = 8;
        /** @deprecated Use {@link #COLOR_Format32bitABGR8888}. */
        public static final int COLOR_Format18bitARGB1665           = 9;
        /** @deprecated Use {@link #COLOR_Format32bitABGR8888}. */
        public static final int COLOR_Format19bitARGB1666           = 10;

        /** @deprecated Use {@link #COLOR_Format24bitBGR888} or {@link #COLOR_FormatRGBFlexible}. */
        public static final int COLOR_Format24bitRGB888             = 11;

        /**
         * 24 bits per pixel RGB color format, with 8-bit red, green & blue components.
         * <p>
         * Using 24-bit little-endian representation, colors stored as Red 7:0, Green 15:8, Blue 23:16.
         * <pre>
         *         byte              byte             byte
         *  <------ i -----> | <---- i+1 ----> | <---- i+2 ----->
         * +-----------------+-----------------+-----------------+
         * |       RED       |      GREEN      |       BLUE      |
         * +-----------------+-----------------+-----------------+
         * </pre>
         *
         * This format corresponds to {@link android.graphics.PixelFormat#RGB_888}, and can also be
         * represented as a flexible format by {@link #COLOR_FormatRGBFlexible}.
         */
        public static final int COLOR_Format24bitBGR888             = 12;
        /** @deprecated Use {@link #COLOR_Format32bitABGR8888}. */
        public static final int COLOR_Format24bitARGB1887           = 13;
        /** @deprecated Use {@link #COLOR_Format32bitABGR8888}. */
        public static final int COLOR_Format25bitARGB1888           = 14;

        /**
         * @deprecated Use {@link #COLOR_Format32bitABGR8888} Or {@link #COLOR_FormatRGBAFlexible}.
         */
        public static final int COLOR_Format32bitBGRA8888           = 15;
        /**
         * @deprecated Use {@link #COLOR_Format32bitABGR8888} Or {@link #COLOR_FormatRGBAFlexible}.
         */
        public static final int COLOR_Format32bitARGB8888           = 16;
        /** @deprecated Use {@link #COLOR_FormatYUV420Flexible}. */
        public static final int COLOR_FormatYUV411Planar            = 17;
        /** @deprecated Use {@link #COLOR_FormatYUV420Flexible}. */
        public static final int COLOR_FormatYUV411PackedPlanar      = 18;
        /** @deprecated Use {@link #COLOR_FormatYUV420Flexible}. */
        public static final int COLOR_FormatYUV420Planar            = 19;
        /** @deprecated Use {@link #COLOR_FormatYUV420Flexible}. */
        public static final int COLOR_FormatYUV420PackedPlanar      = 20;
        /** @deprecated Use {@link #COLOR_FormatYUV420Flexible}. */
        public static final int COLOR_FormatYUV420SemiPlanar        = 21;

        /** @deprecated Use {@link #COLOR_FormatYUV422Flexible}. */
        public static final int COLOR_FormatYUV422Planar            = 22;
        /** @deprecated Use {@link #COLOR_FormatYUV422Flexible}. */
        public static final int COLOR_FormatYUV422PackedPlanar      = 23;
        /** @deprecated Use {@link #COLOR_FormatYUV422Flexible}. */
        public static final int COLOR_FormatYUV422SemiPlanar        = 24;

        /** @deprecated Use {@link #COLOR_FormatYUV422Flexible}. */
        public static final int COLOR_FormatYCbYCr                  = 25;
        /** @deprecated Use {@link #COLOR_FormatYUV422Flexible}. */
        public static final int COLOR_FormatYCrYCb                  = 26;
        /** @deprecated Use {@link #COLOR_FormatYUV422Flexible}. */
        public static final int COLOR_FormatCbYCrY                  = 27;
        /** @deprecated Use {@link #COLOR_FormatYUV422Flexible}. */
        public static final int COLOR_FormatCrYCbY                  = 28;

        /** @deprecated Use {@link #COLOR_FormatYUV444Flexible}. */
        public static final int COLOR_FormatYUV444Interleaved       = 29;

        /**
         * SMIA 8-bit Bayer format.
         * Each byte represents the top 8-bits of a 10-bit signal.
         */
        public static final int COLOR_FormatRawBayer8bit            = 30;
        /**
         * SMIA 10-bit Bayer format.
         */
        public static final int COLOR_FormatRawBayer10bit           = 31;

        /**
         * SMIA 8-bit compressed Bayer format.
         * Each byte represents a sample from the 10-bit signal that is compressed into 8-bits
         * using DPCM/PCM compression, as defined by the SMIA Functional Specification.
         */
        public static final int COLOR_FormatRawBayer8bitcompressed  = 32;

        /** @deprecated Use {@link #COLOR_FormatL8}. */
        public static final int COLOR_FormatL2                      = 33;
        /** @deprecated Use {@link #COLOR_FormatL8}. */
        public static final int COLOR_FormatL4                      = 34;

        /**
         * 8 bits per pixel Y color format.
         * <p>
         * Each byte contains a single pixel.
         * This format corresponds to {@link android.graphics.PixelFormat#L_8}.
         */
        public static final int COLOR_FormatL8                      = 35;

        /**
         * 16 bits per pixel, little-endian Y color format.
         * <p>
         * <pre>
         *            byte                   byte
         *  <--------- i --------> | <------ i + 1 ------>
         * +--+--+--+--+--+--+--+--+--+--+--+--+--+--+--+--+
         * |                       Y                       |
         * +--+--+--+--+--+--+--+--+--+--+--+--+--+--+--+--+
         *  0                    7   0                    7
         * bit
         * </pre>
         */
        public static final int COLOR_FormatL16                     = 36;
        /** @deprecated Use {@link #COLOR_FormatL16}. */
        public static final int COLOR_FormatL24                     = 37;

        /**
         * 32 bits per pixel, little-endian Y color format.
         * <p>
         * <pre>
         *         byte              byte             byte              byte
         *  <------ i -----> | <---- i+1 ----> | <---- i+2 ----> | <---- i+3 ----->
         * +-----------------+-----------------+-----------------+-----------------+
         * |                                   Y                                   |
         * +-----------------+-----------------+-----------------+-----------------+
         *  0               7 0               7 0               7 0               7
         * bit
         * </pre>
         *
         * @deprecated Use {@link #COLOR_FormatL16}.
         */
        public static final int COLOR_FormatL32                     = 38;

        /** @deprecated Use {@link #COLOR_FormatYUV420Flexible}. */
        public static final int COLOR_FormatYUV420PackedSemiPlanar  = 39;
        /** @deprecated Use {@link #COLOR_FormatYUV422Flexible}. */
        public static final int COLOR_FormatYUV422PackedSemiPlanar  = 40;

        /** @deprecated Use {@link #COLOR_Format24bitBGR888}. */
        public static final int COLOR_Format18BitBGR666             = 41;

        /** @deprecated Use {@link #COLOR_Format32bitABGR8888}. */
        public static final int COLOR_Format24BitARGB6666           = 42;
        /** @deprecated Use {@link #COLOR_Format32bitABGR8888}. */
        public static final int COLOR_Format24BitABGR6666           = 43;

        /** @deprecated Use {@link #COLOR_FormatYUV420Flexible}. */
        public static final int COLOR_TI_FormatYUV420PackedSemiPlanar = 0x7f000100;
        // COLOR_FormatSurface indicates that the data will be a GraphicBuffer metadata reference.
        // In OMX this is called OMX_COLOR_FormatAndroidOpaque.
        public static final int COLOR_FormatSurface                   = 0x7F000789;

        /**
         * 32 bits per pixel RGBA color format, with 8-bit red, green, blue, and alpha components.
         * <p>
         * Using 32-bit little-endian representation, colors stored as Red 7:0, Green 15:8,
         * Blue 23:16, and Alpha 31:24.
         * <pre>
         *         byte              byte             byte              byte
         *  <------ i -----> | <---- i+1 ----> | <---- i+2 ----> | <---- i+3 ----->
         * +-----------------+-----------------+-----------------+-----------------+
         * |       RED       |      GREEN      |       BLUE      |      ALPHA      |
         * +-----------------+-----------------+-----------------+-----------------+
         * </pre>
         *
         * This corresponds to {@link android.graphics.PixelFormat#RGBA_8888}.
         */
        public static final int COLOR_Format32bitABGR8888             = 0x7F00A000;

        /**
         * Flexible 12 bits per pixel, subsampled YUV color format with 8-bit chroma and luma
         * components.
         * <p>
         * Chroma planes are subsampled by 2 both horizontally and vertically.
         * Use this format with {@link Image}.
         * This format corresponds to {@link android.graphics.ImageFormat#YUV_420_888},
         * and can represent the {@link #COLOR_FormatYUV411Planar},
         * {@link #COLOR_FormatYUV411PackedPlanar}, {@link #COLOR_FormatYUV420Planar},
         * {@link #COLOR_FormatYUV420PackedPlanar}, {@link #COLOR_FormatYUV420SemiPlanar}
         * and {@link #COLOR_FormatYUV420PackedSemiPlanar} formats.
         *
         * @see Image#getFormat
         */
        public static final int COLOR_FormatYUV420Flexible            = 0x7F420888;

        /**
         * Flexible 16 bits per pixel, subsampled YUV color format with 8-bit chroma and luma
         * components.
         * <p>
         * Chroma planes are horizontally subsampled by 2. Use this format with {@link Image}.
         * This format corresponds to {@link android.graphics.ImageFormat#YUV_422_888},
         * and can represent the {@link #COLOR_FormatYCbYCr}, {@link #COLOR_FormatYCrYCb},
         * {@link #COLOR_FormatCbYCrY}, {@link #COLOR_FormatCrYCbY},
         * {@link #COLOR_FormatYUV422Planar}, {@link #COLOR_FormatYUV422PackedPlanar},
         * {@link #COLOR_FormatYUV422SemiPlanar} and {@link #COLOR_FormatYUV422PackedSemiPlanar}
         * formats.
         *
         * @see Image#getFormat
         */
        public static final int COLOR_FormatYUV422Flexible            = 0x7F422888;

        /**
         * Flexible 24 bits per pixel YUV color format with 8-bit chroma and luma
         * components.
         * <p>
         * Chroma planes are not subsampled. Use this format with {@link Image}.
         * This format corresponds to {@link android.graphics.ImageFormat#YUV_444_888},
         * and can represent the {@link #COLOR_FormatYUV444Interleaved} format.
         * @see Image#getFormat
         */
        public static final int COLOR_FormatYUV444Flexible            = 0x7F444888;

        /**
         * Flexible 24 bits per pixel RGB color format with 8-bit red, green and blue
         * components.
         * <p>
         * Use this format with {@link Image}. This format corresponds to
         * {@link android.graphics.ImageFormat#FLEX_RGB_888}, and can represent
         * {@link #COLOR_Format24bitBGR888} and {@link #COLOR_Format24bitRGB888} formats.
         * @see Image#getFormat()
         */
        public static final int COLOR_FormatRGBFlexible               = 0x7F36B888;

        /**
         * Flexible 32 bits per pixel RGBA color format with 8-bit red, green, blue, and alpha
         * components.
         * <p>
         * Use this format with {@link Image}. This format corresponds to
         * {@link android.graphics.ImageFormat#FLEX_RGBA_8888}, and can represent
         * {@link #COLOR_Format32bitBGRA8888}, {@link #COLOR_Format32bitABGR8888} and
         * {@link #COLOR_Format32bitARGB8888} formats.
         *
         * @see Image#getFormat()
         */
        public static final int COLOR_FormatRGBAFlexible              = 0x7F36A888;

        /** @deprecated Use {@link #COLOR_FormatYUV420Flexible}. */
        public static final int COLOR_QCOM_FormatYUV420SemiPlanar     = 0x7fa30c00;

        /**
         * Defined in the OpenMAX IL specs, color format values are drawn from
         * OMX_COLOR_FORMATTYPE.
         */
        public int[] colorFormats; // NOTE this array is modifiable by user

        // FEATURES

        private int mFlagsSupported;
        private int mFlagsRequired;
        private int mFlagsVerified;

        /**
         * <b>video decoder only</b>: codec supports seamless resolution changes.
         */
        public static final String FEATURE_AdaptivePlayback       = "adaptive-playback";

        /**
         * <b>video decoder only</b>: codec supports secure decryption.
         */
        public static final String FEATURE_SecurePlayback         = "secure-playback";

        /**
         * <b>video or audio decoder only</b>: codec supports tunneled playback.
         */
        public static final String FEATURE_TunneledPlayback       = "tunneled-playback";

        /**
         * <b>video decoder only</b>: codec supports queuing partial frames.
         */
        public static final String FEATURE_PartialFrame = "partial-frame";

        /**
         * <b>video encoder only</b>: codec supports intra refresh.
         */
        public static final String FEATURE_IntraRefresh = "intra-refresh";

        /**
         * Query codec feature capabilities.
         * <p>
         * These features are supported to be used by the codec.  These
         * include optional features that can be turned on, as well as
         * features that are always on.
         */
        public final boolean isFeatureSupported(String name) {
            return checkFeature(name, mFlagsSupported);
        }

        /**
         * Query codec feature requirements.
         * <p>
         * These features are required to be used by the codec, and as such,
         * they are always turned on.
         */
        public final boolean isFeatureRequired(String name) {
            return checkFeature(name, mFlagsRequired);
        }

        private static final Feature[] decoderFeatures = {
            new Feature(FEATURE_AdaptivePlayback, (1 << 0), true),
            new Feature(FEATURE_SecurePlayback,   (1 << 1), false),
            new Feature(FEATURE_TunneledPlayback, (1 << 2), false),
            new Feature(FEATURE_PartialFrame,     (1 << 3), false),
        };

        private static final Feature[] encoderFeatures = {
            new Feature(FEATURE_IntraRefresh, (1 << 0), false),
        };

        /** @hide */
        public String[] validFeatures() {
            Feature[] features = getValidFeatures();
            String[] res = new String[features.length];
            for (int i = 0; i < res.length; i++) {
                res[i] = features[i].mName;
            }
            return res;
        }

        private Feature[] getValidFeatures() {
            if (!isEncoder()) {
                return decoderFeatures;
            }
            return encoderFeatures;
        }

        private boolean checkFeature(String name, int flags) {
            for (Feature feat: getValidFeatures()) {
                if (feat.mName.equals(name)) {
                    return (flags & feat.mValue) != 0;
                }
            }
            return false;
        }

        /** @hide */
        public boolean isRegular() {
            // regular codecs only require default features
            for (Feature feat: getValidFeatures()) {
                if (!feat.mDefault && isFeatureRequired(feat.mName)) {
                    return false;
                }
            }
            return true;
        }

        /**
         * Query whether codec supports a given {@link MediaFormat}.
         *
         * <p class=note>
         * <strong>Note:</strong> On {@link android.os.Build.VERSION_CODES#LOLLIPOP},
         * {@code format} must not contain a {@linkplain MediaFormat#KEY_FRAME_RATE
         * frame rate}. Use
         * <code class=prettyprint>format.setString(MediaFormat.KEY_FRAME_RATE, null)</code>
         * to clear any existing frame rate setting in the format.
         * <p>
         *
         * The following table summarizes the format keys considered by this method.
         *
         * <table style="width: 0%">
         *  <thead>
         *   <tr>
         *    <th rowspan=3>OS Version(s)</th>
         *    <td colspan=3>{@code MediaFormat} keys considered for</th>
         *   </tr><tr>
         *    <th>Audio Codecs</th>
         *    <th>Video Codecs</th>
         *    <th>Encoders</th>
         *   </tr>
         *  </thead>
         *  <tbody>
         *   <tr>
         *    <td>{@link android.os.Build.VERSION_CODES#LOLLIPOP}</th>
         *    <td rowspan=3>{@link MediaFormat#KEY_MIME}<sup>*</sup>,<br>
         *        {@link MediaFormat#KEY_SAMPLE_RATE},<br>
         *        {@link MediaFormat#KEY_CHANNEL_COUNT},</td>
         *    <td>{@link MediaFormat#KEY_MIME}<sup>*</sup>,<br>
         *        {@link CodecCapabilities#FEATURE_AdaptivePlayback}<sup>D</sup>,<br>
         *        {@link CodecCapabilities#FEATURE_SecurePlayback}<sup>D</sup>,<br>
         *        {@link CodecCapabilities#FEATURE_TunneledPlayback}<sup>D</sup>,<br>
         *        {@link MediaFormat#KEY_WIDTH},<br>
         *        {@link MediaFormat#KEY_HEIGHT},<br>
         *        <strong>no</strong> {@code KEY_FRAME_RATE}</td>
         *    <td rowspan=4>{@link MediaFormat#KEY_BITRATE_MODE},<br>
         *        {@link MediaFormat#KEY_PROFILE}
         *        (and/or {@link MediaFormat#KEY_AAC_PROFILE}<sup>~</sup>),<br>
         *        <!-- {link MediaFormat#KEY_QUALITY},<br> -->
         *        {@link MediaFormat#KEY_COMPLEXITY}
         *        (and/or {@link MediaFormat#KEY_FLAC_COMPRESSION_LEVEL}<sup>~</sup>)</td>
         *   </tr><tr>
         *    <td>{@link android.os.Build.VERSION_CODES#LOLLIPOP_MR1}</th>
         *    <td rowspan=2>as above, plus<br>
         *        {@link MediaFormat#KEY_FRAME_RATE}</td>
         *   </tr><tr>
         *    <td>{@link android.os.Build.VERSION_CODES#M}</th>
         *   </tr><tr>
         *    <td>{@link android.os.Build.VERSION_CODES#N}</th>
         *    <td>as above, plus<br>
         *        {@link MediaFormat#KEY_PROFILE},<br>
         *        <!-- {link MediaFormat#KEY_MAX_BIT_RATE},<br> -->
         *        {@link MediaFormat#KEY_BIT_RATE}</td>
         *    <td>as above, plus<br>
         *        {@link MediaFormat#KEY_PROFILE},<br>
         *        {@link MediaFormat#KEY_LEVEL}<sup>+</sup>,<br>
         *        <!-- {link MediaFormat#KEY_MAX_BIT_RATE},<br> -->
         *        {@link MediaFormat#KEY_BIT_RATE},<br>
         *        {@link CodecCapabilities#FEATURE_IntraRefresh}<sup>E</sup></td>
         *   </tr>
         *   <tr>
         *    <td colspan=4>
         *     <p class=note><strong>Notes:</strong><br>
         *      *: must be specified; otherwise, method returns {@code false}.<br>
         *      +: method does not verify that the format parameters are supported
         *      by the specified level.<br>
         *      D: decoders only<br>
         *      E: encoders only<br>
         *      ~: if both keys are provided values must match
         *    </td>
         *   </tr>
         *  </tbody>
         * </table>
         *
         * @param format media format with optional feature directives.
         * @throws IllegalArgumentException if format is not a valid media format.
         * @return whether the codec capabilities support the given format
         *         and feature requests.
         */
        public final boolean isFormatSupported(MediaFormat format) {
            final Map<String, Object> map = format.getMap();
            final String mime = (String)map.get(MediaFormat.KEY_MIME);

            // mime must match if present
            if (mime != null && !mMime.equalsIgnoreCase(mime)) {
                return false;
            }

            // check feature support
            for (Feature feat: getValidFeatures()) {
                Integer yesNo = (Integer)map.get(MediaFormat.KEY_FEATURE_ + feat.mName);
                if (yesNo == null) {
                    continue;
                }
                if ((yesNo == 1 && !isFeatureSupported(feat.mName)) ||
                        (yesNo == 0 && isFeatureRequired(feat.mName))) {
                    return false;
                }
            }

            Integer profile = (Integer)map.get(MediaFormat.KEY_PROFILE);
            Integer level = (Integer)map.get(MediaFormat.KEY_LEVEL);

            if (profile != null) {
                if (!supportsProfileLevel(profile, level)) {
                    return false;
                }

                // If we recognize this profile, check that this format is supported by the
                // highest level supported by the codec for that profile. (Ignore specified
                // level beyond the above profile/level check as level is only used as a
                // guidance. E.g. AVC Level 1 CIF format is supported if codec supports level 1.1
                // even though max size for Level 1 is QCIF. However, MPEG2 Simple Profile
                // 1080p format is not supported even if codec supports Main Profile Level High,
                // as Simple Profile does not support 1080p.
                CodecCapabilities levelCaps = null;
                int maxLevel = 0;
                for (CodecProfileLevel pl : profileLevels) {
                    if (pl.profile == profile && pl.level > maxLevel) {
                        maxLevel = pl.level;
                    }
                }
                levelCaps = createFromProfileLevel(mMime, profile, maxLevel);
                // remove profile from this format otherwise levelCaps.isFormatSupported will
                // get into this same conditon and loop forever.
                Map<String, Object> mapWithoutProfile = new HashMap<>(map);
                mapWithoutProfile.remove(MediaFormat.KEY_PROFILE);
                MediaFormat formatWithoutProfile = new MediaFormat(mapWithoutProfile);
                if (levelCaps != null && !levelCaps.isFormatSupported(formatWithoutProfile)) {
                    return false;
                }
            }
            if (mAudioCaps != null && !mAudioCaps.supportsFormat(format)) {
                return false;
            }
            if (mVideoCaps != null && !mVideoCaps.supportsFormat(format)) {
                return false;
            }
            if (mEncoderCaps != null && !mEncoderCaps.supportsFormat(format)) {
                return false;
            }
            return true;
        }

        private static boolean supportsBitrate(
                Range<Integer> bitrateRange, MediaFormat format) {
            Map<String, Object> map = format.getMap();

            // consider max bitrate over average bitrate for support
            Integer maxBitrate = (Integer)map.get(MediaFormat.KEY_MAX_BIT_RATE);
            Integer bitrate = (Integer)map.get(MediaFormat.KEY_BIT_RATE);
            if (bitrate == null) {
                bitrate = maxBitrate;
            } else if (maxBitrate != null) {
                bitrate = Math.max(bitrate, maxBitrate);
            }

            if (bitrate != null && bitrate > 0) {
                return bitrateRange.contains(bitrate);
            }

            return true;
        }

        private boolean supportsProfileLevel(int profile, Integer level) {
            for (CodecProfileLevel pl: profileLevels) {
                if (pl.profile != profile) {
                    continue;
                }

                // AAC does not use levels
                if (level == null || mMime.equalsIgnoreCase(MediaFormat.MIMETYPE_AUDIO_AAC)) {
                    return true;
                }

                // H.263 levels are not completely ordered:
                // Level45 support only implies Level10 support
                if (mMime.equalsIgnoreCase(MediaFormat.MIMETYPE_VIDEO_H263)) {
                    if (pl.level != level && pl.level == CodecProfileLevel.H263Level45
                            && level > CodecProfileLevel.H263Level10) {
                        continue;
                    }
                }

                // MPEG4 levels are not completely ordered:
                // Level1 support only implies Level0 (and not Level0b) support
                if (mMime.equalsIgnoreCase(MediaFormat.MIMETYPE_VIDEO_MPEG4)) {
                    if (pl.level != level && pl.level == CodecProfileLevel.MPEG4Level1
                            && level > CodecProfileLevel.MPEG4Level0) {
                        continue;
                    }
                }

                // HEVC levels incorporate both tiers and levels. Verify tier support.
                if (mMime.equalsIgnoreCase(MediaFormat.MIMETYPE_VIDEO_HEVC)) {
                    boolean supportsHighTier =
                        (pl.level & CodecProfileLevel.HEVCHighTierLevels) != 0;
                    boolean checkingHighTier = (level & CodecProfileLevel.HEVCHighTierLevels) != 0;
                    // high tier levels are only supported by other high tier levels
                    if (checkingHighTier && !supportsHighTier) {
                        continue;
                    }
                }

                if (pl.level >= level) {
                    // if we recognize the listed profile/level, we must also recognize the
                    // profile/level arguments.
                    if (createFromProfileLevel(mMime, profile, pl.level) != null) {
                        return createFromProfileLevel(mMime, profile, level) != null;
                    }
                    return true;
                }
            }
            return false;
        }

        // errors while reading profile levels - accessed from sister capabilities
        int mError;

        private static final String TAG = "CodecCapabilities";

        // NEW-STYLE CAPABILITIES
        private AudioCapabilities mAudioCaps;
        private VideoCapabilities mVideoCaps;
        private EncoderCapabilities mEncoderCaps;
        private MediaFormat mDefaultFormat;

        /**
         * Returns a MediaFormat object with default values for configurations that have
         * defaults.
         */
        public MediaFormat getDefaultFormat() {
            return mDefaultFormat;
        }

        /**
         * Returns the mime type for which this codec-capability object was created.
         */
        public String getMimeType() {
            return mMime;
        }

        /**
         * Returns the max number of the supported concurrent codec instances.
         * <p>
         * This is a hint for an upper bound. Applications should not expect to successfully
         * operate more instances than the returned value, but the actual number of
         * concurrently operable instances may be less as it depends on the available
         * resources at time of use.
         */
        public int getMaxSupportedInstances() {
            return mMaxSupportedInstances;
        }

        private boolean isAudio() {
            return mAudioCaps != null;
        }

        /**
         * Returns the audio capabilities or {@code null} if this is not an audio codec.
         */
        public AudioCapabilities getAudioCapabilities() {
            return mAudioCaps;
        }

        private boolean isEncoder() {
            return mEncoderCaps != null;
        }

        /**
         * Returns the encoding capabilities or {@code null} if this is not an encoder.
         */
        public EncoderCapabilities getEncoderCapabilities() {
            return mEncoderCaps;
        }

        private boolean isVideo() {
            return mVideoCaps != null;
        }

        /**
         * Returns the video capabilities or {@code null} if this is not a video codec.
         */
        public VideoCapabilities getVideoCapabilities() {
            return mVideoCaps;
        }

        /** @hide */
        public CodecCapabilities dup() {
            CodecCapabilities caps = new CodecCapabilities();

            // profileLevels and colorFormats may be modified by client.
            caps.profileLevels = Arrays.copyOf(profileLevels, profileLevels.length);
            caps.colorFormats = Arrays.copyOf(colorFormats, colorFormats.length);

            caps.mMime = mMime;
            caps.mMaxSupportedInstances = mMaxSupportedInstances;
            caps.mFlagsRequired = mFlagsRequired;
            caps.mFlagsSupported = mFlagsSupported;
            caps.mFlagsVerified = mFlagsVerified;
            caps.mAudioCaps = mAudioCaps;
            caps.mVideoCaps = mVideoCaps;
            caps.mEncoderCaps = mEncoderCaps;
            caps.mDefaultFormat = mDefaultFormat;
            caps.mCapabilitiesInfo = mCapabilitiesInfo;

            return caps;
        }

        /**
         * Retrieve the codec capabilities for a certain {@code mime type}, {@code
         * profile} and {@code level}.  If the type, or profile-level combination
         * is not understood by the framework, it returns null.
         * <p class=note> In {@link android.os.Build.VERSION_CODES#M}, calling this
         * method without calling any method of the {@link MediaCodecList} class beforehand
         * results in a {@link NullPointerException}.</p>
         */
        public static CodecCapabilities createFromProfileLevel(
                String mime, int profile, int level) {
            CodecProfileLevel pl = new CodecProfileLevel();
            pl.profile = profile;
            pl.level = level;
            MediaFormat defaultFormat = new MediaFormat();
            defaultFormat.setString(MediaFormat.KEY_MIME, mime);

            CodecCapabilities ret = new CodecCapabilities(
                new CodecProfileLevel[] { pl }, new int[0], true /* encoder */,
                0 /* flags */, defaultFormat, new MediaFormat() /* info */);
            if (ret.mError != 0) {
                return null;
            }
            return ret;
        }

        /* package private */ CodecCapabilities(
                CodecProfileLevel[] profLevs, int[] colFmts,
                boolean encoder, int flags,
                Map<String, Object>defaultFormatMap,
                Map<String, Object>capabilitiesMap) {
            this(profLevs, colFmts, encoder, flags,
                    new MediaFormat(defaultFormatMap),
                    new MediaFormat(capabilitiesMap));
        }

        private MediaFormat mCapabilitiesInfo;

        /* package private */ CodecCapabilities(
                CodecProfileLevel[] profLevs, int[] colFmts, boolean encoder, int flags,
                MediaFormat defaultFormat, MediaFormat info) {
            final Map<String, Object> map = info.getMap();
            colorFormats = colFmts;
            mFlagsVerified = flags;
            mDefaultFormat = defaultFormat;
            mCapabilitiesInfo = info;
            mMime = mDefaultFormat.getString(MediaFormat.KEY_MIME);

            /* VP9 introduced profiles around 2016, so some VP9 codecs may not advertise any
               supported profiles. Determine the level for them using the info they provide. */
            if (profLevs.length == 0 && mMime.equalsIgnoreCase(MediaFormat.MIMETYPE_VIDEO_VP9)) {
                CodecProfileLevel profLev = new CodecProfileLevel();
                profLev.profile = CodecProfileLevel.VP9Profile0;
                profLev.level = VideoCapabilities.equivalentVP9Level(info);
                profLevs = new CodecProfileLevel[] { profLev };
            }
            profileLevels = profLevs;

            if (mMime.toLowerCase().startsWith("audio/")) {
                mAudioCaps = AudioCapabilities.create(info, this);
                mAudioCaps.getDefaultFormat(mDefaultFormat);
            } else if (mMime.toLowerCase().startsWith("video/")
                    || mMime.equalsIgnoreCase(MediaFormat.MIMETYPE_IMAGE_ANDROID_HEIC)) {
                mVideoCaps = VideoCapabilities.create(info, this);
            }
            if (encoder) {
                mEncoderCaps = EncoderCapabilities.create(info, this);
                mEncoderCaps.getDefaultFormat(mDefaultFormat);
            }

            final Map<String, Object> global = MediaCodecList.getGlobalSettings();
            mMaxSupportedInstances = Utils.parseIntSafely(
                    global.get("max-concurrent-instances"), DEFAULT_MAX_SUPPORTED_INSTANCES);

            int maxInstances = Utils.parseIntSafely(
                    map.get("max-concurrent-instances"), mMaxSupportedInstances);
            mMaxSupportedInstances =
                    Range.create(1, MAX_SUPPORTED_INSTANCES_LIMIT).clamp(maxInstances);

            for (Feature feat: getValidFeatures()) {
                String key = MediaFormat.KEY_FEATURE_ + feat.mName;
                Integer yesNo = (Integer)map.get(key);
                if (yesNo == null) {
                    continue;
                }
                if (yesNo > 0) {
                    mFlagsRequired |= feat.mValue;
                }
                mFlagsSupported |= feat.mValue;
                mDefaultFormat.setInteger(key, 1);
                // TODO restrict features by mFlagsVerified once all codecs reliably verify them
            }
        }
    }

    /**
     * A class that supports querying the audio capabilities of a codec.
     */
    public static final class AudioCapabilities {
        private static final String TAG = "AudioCapabilities";
        private CodecCapabilities mParent;
        private Range<Integer> mBitrateRange;

        private int[] mSampleRates;
        private Range<Integer>[] mSampleRateRanges;
        private int mMaxInputChannelCount;

        private static final int MAX_INPUT_CHANNEL_COUNT = 30;

        /**
         * Returns the range of supported bitrates in bits/second.
         */
        public Range<Integer> getBitrateRange() {
            return mBitrateRange;
        }

        /**
         * Returns the array of supported sample rates if the codec
         * supports only discrete values.  Otherwise, it returns
         * {@code null}.  The array is sorted in ascending order.
         */
        public int[] getSupportedSampleRates() {
            return mSampleRates != null ? Arrays.copyOf(mSampleRates, mSampleRates.length) : null;
        }

        /**
         * Returns the array of supported sample rate ranges.  The
         * array is sorted in ascending order, and the ranges are
         * distinct.
         */
        public Range<Integer>[] getSupportedSampleRateRanges() {
            return Arrays.copyOf(mSampleRateRanges, mSampleRateRanges.length);
        }

        /**
         * Returns the maximum number of input channels supported.  The codec
         * supports any number of channels between 1 and this maximum value.
         */
        public int getMaxInputChannelCount() {
            return mMaxInputChannelCount;
        }

        /* no public constructor */
        private AudioCapabilities() { }

        /** @hide */
        public static AudioCapabilities create(
                MediaFormat info, CodecCapabilities parent) {
            AudioCapabilities caps = new AudioCapabilities();
            caps.init(info, parent);
            return caps;
        }

        private void init(MediaFormat info, CodecCapabilities parent) {
            mParent = parent;
            initWithPlatformLimits();
            applyLevelLimits();
            parseFromInfo(info);
        }

        private void initWithPlatformLimits() {
            mBitrateRange = Range.create(0, Integer.MAX_VALUE);
            mMaxInputChannelCount = MAX_INPUT_CHANNEL_COUNT;
            // mBitrateRange = Range.create(1, 320000);
            mSampleRateRanges = new Range[] { Range.create(8000, 96000) };
            mSampleRates = null;
        }

        private boolean supports(Integer sampleRate, Integer inputChannels) {
            // channels and sample rates are checked orthogonally
            if (inputChannels != null &&
                    (inputChannels < 1 || inputChannels > mMaxInputChannelCount)) {
                return false;
            }
            if (sampleRate != null) {
                int ix = Utils.binarySearchDistinctRanges(
                        mSampleRateRanges, sampleRate);
                if (ix < 0) {
                    return false;
                }
            }
            return true;
        }

        /**
         * Query whether the sample rate is supported by the codec.
         */
        public boolean isSampleRateSupported(int sampleRate) {
            return supports(sampleRate, null);
        }

        /** modifies rates */
        private void limitSampleRates(int[] rates) {
            Arrays.sort(rates);
            ArrayList<Range<Integer>> ranges = new ArrayList<Range<Integer>>();
            for (int rate: rates) {
                if (supports(rate, null /* channels */)) {
                    ranges.add(Range.create(rate, rate));
                }
            }
            mSampleRateRanges = ranges.toArray(new Range[ranges.size()]);
            createDiscreteSampleRates();
        }

        private void createDiscreteSampleRates() {
            mSampleRates = new int[mSampleRateRanges.length];
            for (int i = 0; i < mSampleRateRanges.length; i++) {
                mSampleRates[i] = mSampleRateRanges[i].getLower();
            }
        }

        /** modifies rateRanges */
        private void limitSampleRates(Range<Integer>[] rateRanges) {
            sortDistinctRanges(rateRanges);
            mSampleRateRanges = intersectSortedDistinctRanges(mSampleRateRanges, rateRanges);

            // check if all values are discrete
            for (Range<Integer> range: mSampleRateRanges) {
                if (!range.getLower().equals(range.getUpper())) {
                    mSampleRates = null;
                    return;
                }
            }
            createDiscreteSampleRates();
        }

        private void applyLevelLimits() {
            int[] sampleRates = null;
            Range<Integer> sampleRateRange = null, bitRates = null;
            int maxChannels = MAX_INPUT_CHANNEL_COUNT;
            String mime = mParent.getMimeType();

            if (mime.equalsIgnoreCase(MediaFormat.MIMETYPE_AUDIO_MPEG)) {
                sampleRates = new int[] {
                        8000, 11025, 12000,
                        16000, 22050, 24000,
                        32000, 44100, 48000 };
                bitRates = Range.create(8000, 320000);
                maxChannels = 2;
            } else if (mime.equalsIgnoreCase(MediaFormat.MIMETYPE_AUDIO_AMR_NB)) {
                sampleRates = new int[] { 8000 };
                bitRates = Range.create(4750, 12200);
                maxChannels = 1;
            } else if (mime.equalsIgnoreCase(MediaFormat.MIMETYPE_AUDIO_AMR_WB)) {
                sampleRates = new int[] { 16000 };
                bitRates = Range.create(6600, 23850);
                maxChannels = 1;
            } else if (mime.equalsIgnoreCase(MediaFormat.MIMETYPE_AUDIO_AAC)) {
                sampleRates = new int[] {
                        7350, 8000,
                        11025, 12000, 16000,
                        22050, 24000, 32000,
                        44100, 48000, 64000,
                        88200, 96000 };
                bitRates = Range.create(8000, 510000);
                maxChannels = 48;
            } else if (mime.equalsIgnoreCase(MediaFormat.MIMETYPE_AUDIO_VORBIS)) {
                bitRates = Range.create(32000, 500000);
                sampleRateRange = Range.create(8000, 192000);
                maxChannels = 255;
            } else if (mime.equalsIgnoreCase(MediaFormat.MIMETYPE_AUDIO_OPUS)) {
                bitRates = Range.create(6000, 510000);
                sampleRates = new int[] { 8000, 12000, 16000, 24000, 48000 };
                maxChannels = 255;
            } else if (mime.equalsIgnoreCase(MediaFormat.MIMETYPE_AUDIO_RAW)) {
                sampleRateRange = Range.create(1, 96000);
                bitRates = Range.create(1, 10000000);
                maxChannels = AudioSystem.OUT_CHANNEL_COUNT_MAX;
            } else if (mime.equalsIgnoreCase(MediaFormat.MIMETYPE_AUDIO_FLAC)) {
                sampleRateRange = Range.create(1, 655350);
                // lossless codec, so bitrate is ignored
                maxChannels = 255;
            } else if (mime.equalsIgnoreCase(MediaFormat.MIMETYPE_AUDIO_G711_ALAW)
                    || mime.equalsIgnoreCase(MediaFormat.MIMETYPE_AUDIO_G711_MLAW)) {
                sampleRates = new int[] { 8000 };
                bitRates = Range.create(64000, 64000);
                // platform allows multiple channels for this format
            } else if (mime.equalsIgnoreCase(MediaFormat.MIMETYPE_AUDIO_MSGSM)) {
                sampleRates = new int[] { 8000 };
                bitRates = Range.create(13000, 13000);
                maxChannels = 1;
            } else if (mime.equalsIgnoreCase(MediaFormat.MIMETYPE_AUDIO_AC3)) {
                maxChannels = 6;
            } else if (mime.equalsIgnoreCase(MediaFormat.MIMETYPE_AUDIO_EAC3)) {
                maxChannels = 16;
<<<<<<< HEAD
=======
            } else if (mime.equalsIgnoreCase(MediaFormat.MIMETYPE_AUDIO_EAC3_JOC)) {
                sampleRates = new int[] { 48000 };
                bitRates = Range.create(32000, 6144000);
                maxChannels = 16;
>>>>>>> de843449
            } else if (mime.equalsIgnoreCase(MediaFormat.MIMETYPE_AUDIO_AC4)) {
                sampleRates = new int[] { 44100, 48000, 96000, 192000 };
                bitRates = Range.create(16000, 2688000);
                maxChannels = 24;
            } else {
                Log.w(TAG, "Unsupported mime " + mime);
                mParent.mError |= ERROR_UNSUPPORTED;
            }

            // restrict ranges
            if (sampleRates != null) {
                limitSampleRates(sampleRates);
            } else if (sampleRateRange != null) {
                limitSampleRates(new Range[] { sampleRateRange });
            }
            applyLimits(maxChannels, bitRates);
        }

        private void applyLimits(int maxInputChannels, Range<Integer> bitRates) {
            mMaxInputChannelCount = Range.create(1, mMaxInputChannelCount)
                    .clamp(maxInputChannels);
            if (bitRates != null) {
                mBitrateRange = mBitrateRange.intersect(bitRates);
            }
        }

        private void parseFromInfo(MediaFormat info) {
            int maxInputChannels = MAX_INPUT_CHANNEL_COUNT;
            Range<Integer> bitRates = POSITIVE_INTEGERS;

            if (info.containsKey("sample-rate-ranges")) {
                String[] rateStrings = info.getString("sample-rate-ranges").split(",");
                Range<Integer>[] rateRanges = new Range[rateStrings.length];
                for (int i = 0; i < rateStrings.length; i++) {
                    rateRanges[i] = Utils.parseIntRange(rateStrings[i], null);
                }
                limitSampleRates(rateRanges);
            }
            if (info.containsKey("max-channel-count")) {
                maxInputChannels = Utils.parseIntSafely(
                        info.getString("max-channel-count"), maxInputChannels);
            } else if ((mParent.mError & ERROR_UNSUPPORTED) != 0) {
                maxInputChannels = 0;
            }
            if (info.containsKey("bitrate-range")) {
                bitRates = bitRates.intersect(
                        Utils.parseIntRange(info.getString("bitrate-range"), bitRates));
            }
            applyLimits(maxInputChannels, bitRates);
        }

        /** @hide */
        public void getDefaultFormat(MediaFormat format) {
            // report settings that have only a single choice
            if (mBitrateRange.getLower().equals(mBitrateRange.getUpper())) {
                format.setInteger(MediaFormat.KEY_BIT_RATE, mBitrateRange.getLower());
            }
            if (mMaxInputChannelCount == 1) {
                // mono-only format
                format.setInteger(MediaFormat.KEY_CHANNEL_COUNT, 1);
            }
            if (mSampleRates != null && mSampleRates.length == 1) {
                format.setInteger(MediaFormat.KEY_SAMPLE_RATE, mSampleRates[0]);
            }
        }

        /** @hide */
        public boolean supportsFormat(MediaFormat format) {
            Map<String, Object> map = format.getMap();
            Integer sampleRate = (Integer)map.get(MediaFormat.KEY_SAMPLE_RATE);
            Integer channels = (Integer)map.get(MediaFormat.KEY_CHANNEL_COUNT);

            if (!supports(sampleRate, channels)) {
                return false;
            }

            if (!CodecCapabilities.supportsBitrate(mBitrateRange, format)) {
                return false;
            }

            // nothing to do for:
            // KEY_CHANNEL_MASK: codecs don't get this
            // KEY_IS_ADTS:      required feature for all AAC decoders
            return true;
        }
    }

    /**
     * A class that supports querying the video capabilities of a codec.
     */
    public static final class VideoCapabilities {
        private static final String TAG = "VideoCapabilities";
        private CodecCapabilities mParent;
        private Range<Integer> mBitrateRange;

        private Range<Integer> mHeightRange;
        private Range<Integer> mWidthRange;
        private Range<Integer> mBlockCountRange;
        private Range<Integer> mHorizontalBlockRange;
        private Range<Integer> mVerticalBlockRange;
        private Range<Rational> mAspectRatioRange;
        private Range<Rational> mBlockAspectRatioRange;
        private Range<Long> mBlocksPerSecondRange;
        private Map<Size, Range<Long>> mMeasuredFrameRates;
        private Range<Integer> mFrameRateRange;

        private int mBlockWidth;
        private int mBlockHeight;
        private int mWidthAlignment;
        private int mHeightAlignment;
        private int mSmallerDimensionUpperLimit;

        private boolean mAllowMbOverride; // allow XML to override calculated limits

        /**
         * Returns the range of supported bitrates in bits/second.
         */
        public Range<Integer> getBitrateRange() {
            return mBitrateRange;
        }

        /**
         * Returns the range of supported video widths.
         */
        public Range<Integer> getSupportedWidths() {
            return mWidthRange;
        }

        /**
         * Returns the range of supported video heights.
         */
        public Range<Integer> getSupportedHeights() {
            return mHeightRange;
        }

        /**
         * Returns the alignment requirement for video width (in pixels).
         *
         * This is a power-of-2 value that video width must be a
         * multiple of.
         */
        public int getWidthAlignment() {
            return mWidthAlignment;
        }

        /**
         * Returns the alignment requirement for video height (in pixels).
         *
         * This is a power-of-2 value that video height must be a
         * multiple of.
         */
        public int getHeightAlignment() {
            return mHeightAlignment;
        }

        /**
         * Return the upper limit on the smaller dimension of width or height.
         * <p></p>
         * Some codecs have a limit on the smaller dimension, whether it be
         * the width or the height.  E.g. a codec may only be able to handle
         * up to 1920x1080 both in landscape and portrait mode (1080x1920).
         * In this case the maximum width and height are both 1920, but the
         * smaller dimension limit will be 1080. For other codecs, this is
         * {@code Math.min(getSupportedWidths().getUpper(),
         * getSupportedHeights().getUpper())}.
         *
         * @hide
         */
        public int getSmallerDimensionUpperLimit() {
            return mSmallerDimensionUpperLimit;
        }

        /**
         * Returns the range of supported frame rates.
         * <p>
         * This is not a performance indicator.  Rather, it expresses the
         * limits specified in the coding standard, based on the complexities
         * of encoding material for later playback at a certain frame rate,
         * or the decoding of such material in non-realtime.
         */
        public Range<Integer> getSupportedFrameRates() {
            return mFrameRateRange;
        }

        /**
         * Returns the range of supported video widths for a video height.
         * @param height the height of the video
         */
        public Range<Integer> getSupportedWidthsFor(int height) {
            try {
                Range<Integer> range = mWidthRange;
                if (!mHeightRange.contains(height)
                        || (height % mHeightAlignment) != 0) {
                    throw new IllegalArgumentException("unsupported height");
                }
                final int heightInBlocks = Utils.divUp(height, mBlockHeight);

                // constrain by block count and by block aspect ratio
                final int minWidthInBlocks = Math.max(
                        Utils.divUp(mBlockCountRange.getLower(), heightInBlocks),
                        (int)Math.ceil(mBlockAspectRatioRange.getLower().doubleValue()
                                * heightInBlocks));
                final int maxWidthInBlocks = Math.min(
                        mBlockCountRange.getUpper() / heightInBlocks,
                        (int)(mBlockAspectRatioRange.getUpper().doubleValue()
                                * heightInBlocks));
                range = range.intersect(
                        (minWidthInBlocks - 1) * mBlockWidth + mWidthAlignment,
                        maxWidthInBlocks * mBlockWidth);

                // constrain by smaller dimension limit
                if (height > mSmallerDimensionUpperLimit) {
                    range = range.intersect(1, mSmallerDimensionUpperLimit);
                }

                // constrain by aspect ratio
                range = range.intersect(
                        (int)Math.ceil(mAspectRatioRange.getLower().doubleValue()
                                * height),
                        (int)(mAspectRatioRange.getUpper().doubleValue() * height));
                return range;
            } catch (IllegalArgumentException e) {
                // height is not supported because there are no suitable widths
                Log.v(TAG, "could not get supported widths for " + height);
                throw new IllegalArgumentException("unsupported height");
            }
        }

        /**
         * Returns the range of supported video heights for a video width
         * @param width the width of the video
         */
        public Range<Integer> getSupportedHeightsFor(int width) {
            try {
                Range<Integer> range = mHeightRange;
                if (!mWidthRange.contains(width)
                        || (width % mWidthAlignment) != 0) {
                    throw new IllegalArgumentException("unsupported width");
                }
                final int widthInBlocks = Utils.divUp(width, mBlockWidth);

                // constrain by block count and by block aspect ratio
                final int minHeightInBlocks = Math.max(
                        Utils.divUp(mBlockCountRange.getLower(), widthInBlocks),
                        (int)Math.ceil(widthInBlocks /
                                mBlockAspectRatioRange.getUpper().doubleValue()));
                final int maxHeightInBlocks = Math.min(
                        mBlockCountRange.getUpper() / widthInBlocks,
                        (int)(widthInBlocks /
                                mBlockAspectRatioRange.getLower().doubleValue()));
                range = range.intersect(
                        (minHeightInBlocks - 1) * mBlockHeight + mHeightAlignment,
                        maxHeightInBlocks * mBlockHeight);

                // constrain by smaller dimension limit
                if (width > mSmallerDimensionUpperLimit) {
                    range = range.intersect(1, mSmallerDimensionUpperLimit);
                }

                // constrain by aspect ratio
                range = range.intersect(
                        (int)Math.ceil(width /
                                mAspectRatioRange.getUpper().doubleValue()),
                        (int)(width / mAspectRatioRange.getLower().doubleValue()));
                return range;
            } catch (IllegalArgumentException e) {
                // width is not supported because there are no suitable heights
                Log.v(TAG, "could not get supported heights for " + width);
                throw new IllegalArgumentException("unsupported width");
            }
        }

        /**
         * Returns the range of supported video frame rates for a video size.
         * <p>
         * This is not a performance indicator.  Rather, it expresses the limits specified in
         * the coding standard, based on the complexities of encoding material of a given
         * size for later playback at a certain frame rate, or the decoding of such material
         * in non-realtime.

         * @param width the width of the video
         * @param height the height of the video
         */
        public Range<Double> getSupportedFrameRatesFor(int width, int height) {
            Range<Integer> range = mHeightRange;
            if (!supports(width, height, null)) {
                throw new IllegalArgumentException("unsupported size");
            }
            final int blockCount =
                Utils.divUp(width, mBlockWidth) * Utils.divUp(height, mBlockHeight);

            return Range.create(
                    Math.max(mBlocksPerSecondRange.getLower() / (double) blockCount,
                            (double) mFrameRateRange.getLower()),
                    Math.min(mBlocksPerSecondRange.getUpper() / (double) blockCount,
                            (double) mFrameRateRange.getUpper()));
        }

        private int getBlockCount(int width, int height) {
            return Utils.divUp(width, mBlockWidth) * Utils.divUp(height, mBlockHeight);
        }

        @NonNull
        private Size findClosestSize(int width, int height) {
            int targetBlockCount = getBlockCount(width, height);
            Size closestSize = null;
            int minDiff = Integer.MAX_VALUE;
            for (Size size : mMeasuredFrameRates.keySet()) {
                int diff = Math.abs(targetBlockCount -
                        getBlockCount(size.getWidth(), size.getHeight()));
                if (diff < minDiff) {
                    minDiff = diff;
                    closestSize = size;
                }
            }
            return closestSize;
        }

        private Range<Double> estimateFrameRatesFor(int width, int height) {
            Size size = findClosestSize(width, height);
            Range<Long> range = mMeasuredFrameRates.get(size);
            Double ratio = getBlockCount(size.getWidth(), size.getHeight())
                    / (double)Math.max(getBlockCount(width, height), 1);
            return Range.create(range.getLower() * ratio, range.getUpper() * ratio);
        }

        /**
         * Returns the range of achievable video frame rates for a video size.
         * May return {@code null}, if the codec did not publish any measurement
         * data.
         * <p>
         * This is a performance estimate provided by the device manufacturer based on statistical
         * sampling of full-speed decoding and encoding measurements in various configurations
         * of common video sizes supported by the codec. As such it should only be used to
         * compare individual codecs on the device. The value is not suitable for comparing
         * different devices or even different android releases for the same device.
         * <p>
         * <em>On {@link android.os.Build.VERSION_CODES#M} release</em> the returned range
         * corresponds to the fastest frame rates achieved in the tested configurations. As
         * such, it should not be used to gauge guaranteed or even average codec performance
         * on the device.
         * <p>
         * <em>On {@link android.os.Build.VERSION_CODES#N} release</em> the returned range
         * corresponds closer to sustained performance <em>in tested configurations</em>.
         * One can expect to achieve sustained performance higher than the lower limit more than
         * 50% of the time, and higher than half of the lower limit at least 90% of the time
         * <em>in tested configurations</em>.
         * Conversely, one can expect performance lower than twice the upper limit at least
         * 90% of the time.
         * <p class=note>
         * Tested configurations use a single active codec. For use cases where multiple
         * codecs are active, applications can expect lower and in most cases significantly lower
         * performance.
         * <p class=note>
         * The returned range value is interpolated from the nearest frame size(s) tested.
         * Codec performance is severely impacted by other activity on the device as well
         * as environmental factors (such as battery level, temperature or power source), and can
         * vary significantly even in a steady environment.
         * <p class=note>
         * Use this method in cases where only codec performance matters, e.g. to evaluate if
         * a codec has any chance of meeting a performance target. Codecs are listed
         * in {@link MediaCodecList} in the preferred order as defined by the device
         * manufacturer. As such, applications should use the first suitable codec in the
         * list to achieve the best balance between power use and performance.
         *
         * @param width the width of the video
         * @param height the height of the video
         *
         * @throws IllegalArgumentException if the video size is not supported.
         */
        @Nullable
        public Range<Double> getAchievableFrameRatesFor(int width, int height) {
            if (!supports(width, height, null)) {
                throw new IllegalArgumentException("unsupported size");
            }

            if (mMeasuredFrameRates == null || mMeasuredFrameRates.size() <= 0) {
                Log.w(TAG, "Codec did not publish any measurement data.");
                return null;
            }

            return estimateFrameRatesFor(width, height);
        }

        /**
         * Returns whether a given video size ({@code width} and
         * {@code height}) and {@code frameRate} combination is supported.
         */
        public boolean areSizeAndRateSupported(
                int width, int height, double frameRate) {
            return supports(width, height, frameRate);
        }

        /**
         * Returns whether a given video size ({@code width} and
         * {@code height}) is supported.
         */
        public boolean isSizeSupported(int width, int height) {
            return supports(width, height, null);
        }

        private boolean supports(Integer width, Integer height, Number rate) {
            boolean ok = true;

            if (ok && width != null) {
                ok = mWidthRange.contains(width)
                        && (width % mWidthAlignment == 0);
            }
            if (ok && height != null) {
                ok = mHeightRange.contains(height)
                        && (height % mHeightAlignment == 0);
            }
            if (ok && rate != null) {
                ok = mFrameRateRange.contains(Utils.intRangeFor(rate.doubleValue()));
            }
            if (ok && height != null && width != null) {
                ok = Math.min(height, width) <= mSmallerDimensionUpperLimit;

                final int widthInBlocks = Utils.divUp(width, mBlockWidth);
                final int heightInBlocks = Utils.divUp(height, mBlockHeight);
                final int blockCount = widthInBlocks * heightInBlocks;
                ok = ok && mBlockCountRange.contains(blockCount)
                        && mBlockAspectRatioRange.contains(
                                new Rational(widthInBlocks, heightInBlocks))
                        && mAspectRatioRange.contains(new Rational(width, height));
                if (ok && rate != null) {
                    double blocksPerSec = blockCount * rate.doubleValue();
                    ok = mBlocksPerSecondRange.contains(
                            Utils.longRangeFor(blocksPerSec));
                }
            }
            return ok;
        }

        /**
         * @hide
         * @throws java.lang.ClassCastException */
        public boolean supportsFormat(MediaFormat format) {
            final Map<String, Object> map = format.getMap();
            Integer width = (Integer)map.get(MediaFormat.KEY_WIDTH);
            Integer height = (Integer)map.get(MediaFormat.KEY_HEIGHT);
            Number rate = (Number)map.get(MediaFormat.KEY_FRAME_RATE);

            if (!supports(width, height, rate)) {
                return false;
            }

            if (!CodecCapabilities.supportsBitrate(mBitrateRange, format)) {
                return false;
            }

            // we ignore color-format for now as it is not reliably reported by codec
            return true;
        }

        /* no public constructor */
        private VideoCapabilities() { }

        /** @hide */
        @UnsupportedAppUsage(maxTargetSdk = Build.VERSION_CODES.P, trackingBug = 115609023)
        public static VideoCapabilities create(
                MediaFormat info, CodecCapabilities parent) {
            VideoCapabilities caps = new VideoCapabilities();
            caps.init(info, parent);
            return caps;
        }

        private void init(MediaFormat info, CodecCapabilities parent) {
            mParent = parent;
            initWithPlatformLimits();
            applyLevelLimits();
            parseFromInfo(info);
            updateLimits();
        }

        /** @hide */
        public Size getBlockSize() {
            return new Size(mBlockWidth, mBlockHeight);
        }

        /** @hide */
        public Range<Integer> getBlockCountRange() {
            return mBlockCountRange;
        }

        /** @hide */
        public Range<Long> getBlocksPerSecondRange() {
            return mBlocksPerSecondRange;
        }

        /** @hide */
        public Range<Rational> getAspectRatioRange(boolean blocks) {
            return blocks ? mBlockAspectRatioRange : mAspectRatioRange;
        }

        private void initWithPlatformLimits() {
            mBitrateRange = BITRATE_RANGE;

            mWidthRange  = SIZE_RANGE;
            mHeightRange = SIZE_RANGE;
            mFrameRateRange = FRAME_RATE_RANGE;

            mHorizontalBlockRange = SIZE_RANGE;
            mVerticalBlockRange   = SIZE_RANGE;

            // full positive ranges are supported as these get calculated
            mBlockCountRange      = POSITIVE_INTEGERS;
            mBlocksPerSecondRange = POSITIVE_LONGS;

            mBlockAspectRatioRange = POSITIVE_RATIONALS;
            mAspectRatioRange      = POSITIVE_RATIONALS;

            // YUV 4:2:0 requires 2:2 alignment
            mWidthAlignment = 2;
            mHeightAlignment = 2;
            mBlockWidth = 2;
            mBlockHeight = 2;
            mSmallerDimensionUpperLimit = SIZE_RANGE.getUpper();
        }

        private Map<Size, Range<Long>> getMeasuredFrameRates(Map<String, Object> map) {
            Map<Size, Range<Long>> ret = new HashMap<Size, Range<Long>>();
            final String prefix = "measured-frame-rate-";
            Set<String> keys = map.keySet();
            for (String key : keys) {
                // looking for: measured-frame-rate-WIDTHxHEIGHT-range
                if (!key.startsWith(prefix)) {
                    continue;
                }
                String subKey = key.substring(prefix.length());
                String[] temp = key.split("-");
                if (temp.length != 5) {
                    continue;
                }
                String sizeStr = temp[3];
                Size size = Utils.parseSize(sizeStr, null);
                if (size == null || size.getWidth() * size.getHeight() <= 0) {
                    continue;
                }
                Range<Long> range = Utils.parseLongRange(map.get(key), null);
                if (range == null || range.getLower() < 0 || range.getUpper() < 0) {
                    continue;
                }
                ret.put(size, range);
            }
            return ret;
        }

        private static Pair<Range<Integer>, Range<Integer>> parseWidthHeightRanges(Object o) {
            Pair<Size, Size> range = Utils.parseSizeRange(o);
            if (range != null) {
                try {
                    return Pair.create(
                            Range.create(range.first.getWidth(), range.second.getWidth()),
                            Range.create(range.first.getHeight(), range.second.getHeight()));
                } catch (IllegalArgumentException e) {
                    Log.w(TAG, "could not parse size range '" + o + "'");
                }
            }
            return null;
        }

        /** @hide */
        public static int equivalentVP9Level(MediaFormat info) {
            final Map<String, Object> map = info.getMap();

            Size blockSize = Utils.parseSize(map.get("block-size"), new Size(8, 8));
            int BS = blockSize.getWidth() * blockSize.getHeight();

            Range<Integer> counts = Utils.parseIntRange(map.get("block-count-range"), null);
            int FS = counts == null ? 0 : BS * counts.getUpper();

            Range<Long> blockRates =
                Utils.parseLongRange(map.get("blocks-per-second-range"), null);
            long SR = blockRates == null ? 0 : BS * blockRates.getUpper();

            Pair<Range<Integer>, Range<Integer>> dimensionRanges =
                parseWidthHeightRanges(map.get("size-range"));
            int D = dimensionRanges == null ? 0 : Math.max(
                    dimensionRanges.first.getUpper(), dimensionRanges.second.getUpper());

            Range<Integer> bitRates = Utils.parseIntRange(map.get("bitrate-range"), null);
            int BR = bitRates == null ? 0 : Utils.divUp(bitRates.getUpper(), 1000);

            if (SR <=      829440 && FS <=    36864 && BR <=    200 && D <=   512)
                return CodecProfileLevel.VP9Level1;
            if (SR <=     2764800 && FS <=    73728 && BR <=    800 && D <=   768)
                return CodecProfileLevel.VP9Level11;
            if (SR <=     4608000 && FS <=   122880 && BR <=   1800 && D <=   960)
                return CodecProfileLevel.VP9Level2;
            if (SR <=     9216000 && FS <=   245760 && BR <=   3600 && D <=  1344)
                return CodecProfileLevel.VP9Level21;
            if (SR <=    20736000 && FS <=   552960 && BR <=   7200 && D <=  2048)
                return CodecProfileLevel.VP9Level3;
            if (SR <=    36864000 && FS <=   983040 && BR <=  12000 && D <=  2752)
                return CodecProfileLevel.VP9Level31;
            if (SR <=    83558400 && FS <=  2228224 && BR <=  18000 && D <=  4160)
                return CodecProfileLevel.VP9Level4;
            if (SR <=   160432128 && FS <=  2228224 && BR <=  30000 && D <=  4160)
                return CodecProfileLevel.VP9Level41;
            if (SR <=   311951360 && FS <=  8912896 && BR <=  60000 && D <=  8384)
                return CodecProfileLevel.VP9Level5;
            if (SR <=   588251136 && FS <=  8912896 && BR <= 120000 && D <=  8384)
                return CodecProfileLevel.VP9Level51;
            if (SR <=  1176502272 && FS <=  8912896 && BR <= 180000 && D <=  8384)
                return CodecProfileLevel.VP9Level52;
            if (SR <=  1176502272 && FS <= 35651584 && BR <= 180000 && D <= 16832)
                return CodecProfileLevel.VP9Level6;
            if (SR <= 2353004544L && FS <= 35651584 && BR <= 240000 && D <= 16832)
                return CodecProfileLevel.VP9Level61;
            if (SR <= 4706009088L && FS <= 35651584 && BR <= 480000 && D <= 16832)
                return CodecProfileLevel.VP9Level62;
            // returning largest level
            return CodecProfileLevel.VP9Level62;
        }

        private void parseFromInfo(MediaFormat info) {
            final Map<String, Object> map = info.getMap();
            Size blockSize = new Size(mBlockWidth, mBlockHeight);
            Size alignment = new Size(mWidthAlignment, mHeightAlignment);
            Range<Integer> counts = null, widths = null, heights = null;
            Range<Integer> frameRates = null, bitRates = null;
            Range<Long> blockRates = null;
            Range<Rational> ratios = null, blockRatios = null;

            blockSize = Utils.parseSize(map.get("block-size"), blockSize);
            alignment = Utils.parseSize(map.get("alignment"), alignment);
            counts = Utils.parseIntRange(map.get("block-count-range"), null);
            blockRates =
                Utils.parseLongRange(map.get("blocks-per-second-range"), null);
            mMeasuredFrameRates = getMeasuredFrameRates(map);
            Pair<Range<Integer>, Range<Integer>> sizeRanges =
                parseWidthHeightRanges(map.get("size-range"));
            if (sizeRanges != null) {
                widths = sizeRanges.first;
                heights = sizeRanges.second;
            }
            // for now this just means using the smaller max size as 2nd
            // upper limit.
            // for now we are keeping the profile specific "width/height
            // in macroblocks" limits.
            if (map.containsKey("feature-can-swap-width-height")) {
                if (widths != null) {
                    mSmallerDimensionUpperLimit =
                        Math.min(widths.getUpper(), heights.getUpper());
                    widths = heights = widths.extend(heights);
                } else {
                    Log.w(TAG, "feature can-swap-width-height is best used with size-range");
                    mSmallerDimensionUpperLimit =
                        Math.min(mWidthRange.getUpper(), mHeightRange.getUpper());
                    mWidthRange = mHeightRange = mWidthRange.extend(mHeightRange);
                }
            }

            ratios = Utils.parseRationalRange(
                    map.get("block-aspect-ratio-range"), null);
            blockRatios = Utils.parseRationalRange(
                    map.get("pixel-aspect-ratio-range"), null);
            frameRates = Utils.parseIntRange(map.get("frame-rate-range"), null);
            if (frameRates != null) {
                try {
                    frameRates = frameRates.intersect(FRAME_RATE_RANGE);
                } catch (IllegalArgumentException e) {
                    Log.w(TAG, "frame rate range (" + frameRates
                            + ") is out of limits: " + FRAME_RATE_RANGE);
                    frameRates = null;
                }
            }
            bitRates = Utils.parseIntRange(map.get("bitrate-range"), null);
            if (bitRates != null) {
                try {
                    bitRates = bitRates.intersect(BITRATE_RANGE);
                } catch (IllegalArgumentException e) {
                    Log.w(TAG,  "bitrate range (" + bitRates
                            + ") is out of limits: " + BITRATE_RANGE);
                    bitRates = null;
                }
            }

            checkPowerOfTwo(
                    blockSize.getWidth(), "block-size width must be power of two");
            checkPowerOfTwo(
                    blockSize.getHeight(), "block-size height must be power of two");

            checkPowerOfTwo(
                    alignment.getWidth(), "alignment width must be power of two");
            checkPowerOfTwo(
                    alignment.getHeight(), "alignment height must be power of two");

            // update block-size and alignment
            applyMacroBlockLimits(
                    Integer.MAX_VALUE, Integer.MAX_VALUE, Integer.MAX_VALUE,
                    Long.MAX_VALUE, blockSize.getWidth(), blockSize.getHeight(),
                    alignment.getWidth(), alignment.getHeight());

            if ((mParent.mError & ERROR_UNSUPPORTED) != 0 || mAllowMbOverride) {
                // codec supports profiles that we don't know.
                // Use supplied values clipped to platform limits
                if (widths != null) {
                    mWidthRange = SIZE_RANGE.intersect(widths);
                }
                if (heights != null) {
                    mHeightRange = SIZE_RANGE.intersect(heights);
                }
                if (counts != null) {
                    mBlockCountRange = POSITIVE_INTEGERS.intersect(
                            Utils.factorRange(counts, mBlockWidth * mBlockHeight
                                    / blockSize.getWidth() / blockSize.getHeight()));
                }
                if (blockRates != null) {
                    mBlocksPerSecondRange = POSITIVE_LONGS.intersect(
                            Utils.factorRange(blockRates, mBlockWidth * mBlockHeight
                                    / blockSize.getWidth() / blockSize.getHeight()));
                }
                if (blockRatios != null) {
                    mBlockAspectRatioRange = POSITIVE_RATIONALS.intersect(
                            Utils.scaleRange(blockRatios,
                                    mBlockHeight / blockSize.getHeight(),
                                    mBlockWidth / blockSize.getWidth()));
                }
                if (ratios != null) {
                    mAspectRatioRange = POSITIVE_RATIONALS.intersect(ratios);
                }
                if (frameRates != null) {
                    mFrameRateRange = FRAME_RATE_RANGE.intersect(frameRates);
                }
                if (bitRates != null) {
                    // only allow bitrate override if unsupported profiles were encountered
                    if ((mParent.mError & ERROR_UNSUPPORTED) != 0) {
                        mBitrateRange = BITRATE_RANGE.intersect(bitRates);
                    } else {
                        mBitrateRange = mBitrateRange.intersect(bitRates);
                    }
                }
            } else {
                // no unsupported profile/levels, so restrict values to known limits
                if (widths != null) {
                    mWidthRange = mWidthRange.intersect(widths);
                }
                if (heights != null) {
                    mHeightRange = mHeightRange.intersect(heights);
                }
                if (counts != null) {
                    mBlockCountRange = mBlockCountRange.intersect(
                            Utils.factorRange(counts, mBlockWidth * mBlockHeight
                                    / blockSize.getWidth() / blockSize.getHeight()));
                }
                if (blockRates != null) {
                    mBlocksPerSecondRange = mBlocksPerSecondRange.intersect(
                            Utils.factorRange(blockRates, mBlockWidth * mBlockHeight
                                    / blockSize.getWidth() / blockSize.getHeight()));
                }
                if (blockRatios != null) {
                    mBlockAspectRatioRange = mBlockAspectRatioRange.intersect(
                            Utils.scaleRange(blockRatios,
                                    mBlockHeight / blockSize.getHeight(),
                                    mBlockWidth / blockSize.getWidth()));
                }
                if (ratios != null) {
                    mAspectRatioRange = mAspectRatioRange.intersect(ratios);
                }
                if (frameRates != null) {
                    mFrameRateRange = mFrameRateRange.intersect(frameRates);
                }
                if (bitRates != null) {
                    mBitrateRange = mBitrateRange.intersect(bitRates);
                }
            }
            updateLimits();
        }

        private void applyBlockLimits(
                int blockWidth, int blockHeight,
                Range<Integer> counts, Range<Long> rates, Range<Rational> ratios) {
            checkPowerOfTwo(blockWidth, "blockWidth must be a power of two");
            checkPowerOfTwo(blockHeight, "blockHeight must be a power of two");

            final int newBlockWidth = Math.max(blockWidth, mBlockWidth);
            final int newBlockHeight = Math.max(blockHeight, mBlockHeight);

            // factor will always be a power-of-2
            int factor =
                newBlockWidth * newBlockHeight / mBlockWidth / mBlockHeight;
            if (factor != 1) {
                mBlockCountRange = Utils.factorRange(mBlockCountRange, factor);
                mBlocksPerSecondRange = Utils.factorRange(
                        mBlocksPerSecondRange, factor);
                mBlockAspectRatioRange = Utils.scaleRange(
                        mBlockAspectRatioRange,
                        newBlockHeight / mBlockHeight,
                        newBlockWidth / mBlockWidth);
                mHorizontalBlockRange = Utils.factorRange(
                        mHorizontalBlockRange, newBlockWidth / mBlockWidth);
                mVerticalBlockRange = Utils.factorRange(
                        mVerticalBlockRange, newBlockHeight / mBlockHeight);
            }
            factor = newBlockWidth * newBlockHeight / blockWidth / blockHeight;
            if (factor != 1) {
                counts = Utils.factorRange(counts, factor);
                rates = Utils.factorRange(rates, factor);
                ratios = Utils.scaleRange(
                        ratios, newBlockHeight / blockHeight,
                        newBlockWidth / blockWidth);
            }
            mBlockCountRange = mBlockCountRange.intersect(counts);
            mBlocksPerSecondRange = mBlocksPerSecondRange.intersect(rates);
            mBlockAspectRatioRange = mBlockAspectRatioRange.intersect(ratios);
            mBlockWidth = newBlockWidth;
            mBlockHeight = newBlockHeight;
        }

        private void applyAlignment(int widthAlignment, int heightAlignment) {
            checkPowerOfTwo(widthAlignment, "widthAlignment must be a power of two");
            checkPowerOfTwo(heightAlignment, "heightAlignment must be a power of two");

            if (widthAlignment > mBlockWidth || heightAlignment > mBlockHeight) {
                // maintain assumption that 0 < alignment <= block-size
                applyBlockLimits(
                        Math.max(widthAlignment, mBlockWidth),
                        Math.max(heightAlignment, mBlockHeight),
                        POSITIVE_INTEGERS, POSITIVE_LONGS, POSITIVE_RATIONALS);
            }

            mWidthAlignment = Math.max(widthAlignment, mWidthAlignment);
            mHeightAlignment = Math.max(heightAlignment, mHeightAlignment);

            mWidthRange = Utils.alignRange(mWidthRange, mWidthAlignment);
            mHeightRange = Utils.alignRange(mHeightRange, mHeightAlignment);
        }

        private void updateLimits() {
            // pixels -> blocks <- counts
            mHorizontalBlockRange = mHorizontalBlockRange.intersect(
                    Utils.factorRange(mWidthRange, mBlockWidth));
            mHorizontalBlockRange = mHorizontalBlockRange.intersect(
                    Range.create(
                            mBlockCountRange.getLower() / mVerticalBlockRange.getUpper(),
                            mBlockCountRange.getUpper() / mVerticalBlockRange.getLower()));
            mVerticalBlockRange = mVerticalBlockRange.intersect(
                    Utils.factorRange(mHeightRange, mBlockHeight));
            mVerticalBlockRange = mVerticalBlockRange.intersect(
                    Range.create(
                            mBlockCountRange.getLower() / mHorizontalBlockRange.getUpper(),
                            mBlockCountRange.getUpper() / mHorizontalBlockRange.getLower()));
            mBlockCountRange = mBlockCountRange.intersect(
                    Range.create(
                            mHorizontalBlockRange.getLower()
                                    * mVerticalBlockRange.getLower(),
                            mHorizontalBlockRange.getUpper()
                                    * mVerticalBlockRange.getUpper()));
            mBlockAspectRatioRange = mBlockAspectRatioRange.intersect(
                    new Rational(
                            mHorizontalBlockRange.getLower(), mVerticalBlockRange.getUpper()),
                    new Rational(
                            mHorizontalBlockRange.getUpper(), mVerticalBlockRange.getLower()));

            // blocks -> pixels
            mWidthRange = mWidthRange.intersect(
                    (mHorizontalBlockRange.getLower() - 1) * mBlockWidth + mWidthAlignment,
                    mHorizontalBlockRange.getUpper() * mBlockWidth);
            mHeightRange = mHeightRange.intersect(
                    (mVerticalBlockRange.getLower() - 1) * mBlockHeight + mHeightAlignment,
                    mVerticalBlockRange.getUpper() * mBlockHeight);
            mAspectRatioRange = mAspectRatioRange.intersect(
                    new Rational(mWidthRange.getLower(), mHeightRange.getUpper()),
                    new Rational(mWidthRange.getUpper(), mHeightRange.getLower()));

            mSmallerDimensionUpperLimit = Math.min(
                    mSmallerDimensionUpperLimit,
                    Math.min(mWidthRange.getUpper(), mHeightRange.getUpper()));

            // blocks -> rate
            mBlocksPerSecondRange = mBlocksPerSecondRange.intersect(
                    mBlockCountRange.getLower() * (long)mFrameRateRange.getLower(),
                    mBlockCountRange.getUpper() * (long)mFrameRateRange.getUpper());
            mFrameRateRange = mFrameRateRange.intersect(
                    (int)(mBlocksPerSecondRange.getLower()
                            / mBlockCountRange.getUpper()),
                    (int)(mBlocksPerSecondRange.getUpper()
                            / (double)mBlockCountRange.getLower()));
        }

        private void applyMacroBlockLimits(
                int maxHorizontalBlocks, int maxVerticalBlocks,
                int maxBlocks, long maxBlocksPerSecond,
                int blockWidth, int blockHeight,
                int widthAlignment, int heightAlignment) {
            applyMacroBlockLimits(
                    1 /* minHorizontalBlocks */, 1 /* minVerticalBlocks */,
                    maxHorizontalBlocks, maxVerticalBlocks,
                    maxBlocks, maxBlocksPerSecond,
                    blockWidth, blockHeight, widthAlignment, heightAlignment);
        }

        private void applyMacroBlockLimits(
                int minHorizontalBlocks, int minVerticalBlocks,
                int maxHorizontalBlocks, int maxVerticalBlocks,
                int maxBlocks, long maxBlocksPerSecond,
                int blockWidth, int blockHeight,
                int widthAlignment, int heightAlignment) {
            applyAlignment(widthAlignment, heightAlignment);
            applyBlockLimits(
                    blockWidth, blockHeight, Range.create(1, maxBlocks),
                    Range.create(1L, maxBlocksPerSecond),
                    Range.create(
                            new Rational(1, maxVerticalBlocks),
                            new Rational(maxHorizontalBlocks, 1)));
            mHorizontalBlockRange =
                    mHorizontalBlockRange.intersect(
                            Utils.divUp(minHorizontalBlocks, (mBlockWidth / blockWidth)),
                            maxHorizontalBlocks / (mBlockWidth / blockWidth));
            mVerticalBlockRange =
                    mVerticalBlockRange.intersect(
                            Utils.divUp(minVerticalBlocks, (mBlockHeight / blockHeight)),
                            maxVerticalBlocks / (mBlockHeight / blockHeight));
        }

        private void applyLevelLimits() {
            long maxBlocksPerSecond = 0;
            int maxBlocks = 0;
            int maxBps = 0;
            int maxDPBBlocks = 0;

            int errors = ERROR_NONE_SUPPORTED;
            CodecProfileLevel[] profileLevels = mParent.profileLevels;
            String mime = mParent.getMimeType();

            if (mime.equalsIgnoreCase(MediaFormat.MIMETYPE_VIDEO_AVC)) {
                maxBlocks = 99;
                maxBlocksPerSecond = 1485;
                maxBps = 64000;
                maxDPBBlocks = 396;
                for (CodecProfileLevel profileLevel: profileLevels) {
                    int MBPS = 0, FS = 0, BR = 0, DPB = 0;
                    boolean supported = true;
                    switch (profileLevel.level) {
                        case CodecProfileLevel.AVCLevel1:
                            MBPS =    1485; FS =    99; BR =     64; DPB =    396; break;
                        case CodecProfileLevel.AVCLevel1b:
                            MBPS =    1485; FS =    99; BR =    128; DPB =    396; break;
                        case CodecProfileLevel.AVCLevel11:
                            MBPS =    3000; FS =   396; BR =    192; DPB =    900; break;
                        case CodecProfileLevel.AVCLevel12:
                            MBPS =    6000; FS =   396; BR =    384; DPB =   2376; break;
                        case CodecProfileLevel.AVCLevel13:
                            MBPS =   11880; FS =   396; BR =    768; DPB =   2376; break;
                        case CodecProfileLevel.AVCLevel2:
                            MBPS =   11880; FS =   396; BR =   2000; DPB =   2376; break;
                        case CodecProfileLevel.AVCLevel21:
                            MBPS =   19800; FS =   792; BR =   4000; DPB =   4752; break;
                        case CodecProfileLevel.AVCLevel22:
                            MBPS =   20250; FS =  1620; BR =   4000; DPB =   8100; break;
                        case CodecProfileLevel.AVCLevel3:
                            MBPS =   40500; FS =  1620; BR =  10000; DPB =   8100; break;
                        case CodecProfileLevel.AVCLevel31:
                            MBPS =  108000; FS =  3600; BR =  14000; DPB =  18000; break;
                        case CodecProfileLevel.AVCLevel32:
                            MBPS =  216000; FS =  5120; BR =  20000; DPB =  20480; break;
                        case CodecProfileLevel.AVCLevel4:
                            MBPS =  245760; FS =  8192; BR =  20000; DPB =  32768; break;
                        case CodecProfileLevel.AVCLevel41:
                            MBPS =  245760; FS =  8192; BR =  50000; DPB =  32768; break;
                        case CodecProfileLevel.AVCLevel42:
                            MBPS =  522240; FS =  8704; BR =  50000; DPB =  34816; break;
                        case CodecProfileLevel.AVCLevel5:
                            MBPS =  589824; FS = 22080; BR = 135000; DPB = 110400; break;
                        case CodecProfileLevel.AVCLevel51:
                            MBPS =  983040; FS = 36864; BR = 240000; DPB = 184320; break;
                        case CodecProfileLevel.AVCLevel52:
                            MBPS = 2073600; FS = 36864; BR = 240000; DPB = 184320; break;
                        case CodecProfileLevel.AVCLevel6:
                            MBPS = 4177920; FS = 139264; BR = 240000; DPB = 696320; break;
                        case CodecProfileLevel.AVCLevel61:
                            MBPS = 8355840; FS = 139264; BR = 480000; DPB = 696320; break;
                        case CodecProfileLevel.AVCLevel62:
                            MBPS = 16711680; FS = 139264; BR = 800000; DPB = 696320; break;
                        default:
                            Log.w(TAG, "Unrecognized level "
                                    + profileLevel.level + " for " + mime);
                            errors |= ERROR_UNRECOGNIZED;
                    }
                    switch (profileLevel.profile) {
                        case CodecProfileLevel.AVCProfileConstrainedHigh:
                        case CodecProfileLevel.AVCProfileHigh:
                            BR *= 1250; break;
                        case CodecProfileLevel.AVCProfileHigh10:
                            BR *= 3000; break;
                        case CodecProfileLevel.AVCProfileExtended:
                        case CodecProfileLevel.AVCProfileHigh422:
                        case CodecProfileLevel.AVCProfileHigh444:
                            Log.w(TAG, "Unsupported profile "
                                    + profileLevel.profile + " for " + mime);
                            errors |= ERROR_UNSUPPORTED;
                            supported = false;
                            // fall through - treat as base profile
                        case CodecProfileLevel.AVCProfileConstrainedBaseline:
                        case CodecProfileLevel.AVCProfileBaseline:
                        case CodecProfileLevel.AVCProfileMain:
                            BR *= 1000; break;
                        default:
                            Log.w(TAG, "Unrecognized profile "
                                    + profileLevel.profile + " for " + mime);
                            errors |= ERROR_UNRECOGNIZED;
                            BR *= 1000;
                    }
                    if (supported) {
                        errors &= ~ERROR_NONE_SUPPORTED;
                    }
                    maxBlocksPerSecond = Math.max(MBPS, maxBlocksPerSecond);
                    maxBlocks = Math.max(FS, maxBlocks);
                    maxBps = Math.max(BR, maxBps);
                    maxDPBBlocks = Math.max(maxDPBBlocks, DPB);
                }

                int maxLengthInBlocks = (int)(Math.sqrt(maxBlocks * 8));
                applyMacroBlockLimits(
                        maxLengthInBlocks, maxLengthInBlocks,
                        maxBlocks, maxBlocksPerSecond,
                        16 /* blockWidth */, 16 /* blockHeight */,
                        1 /* widthAlignment */, 1 /* heightAlignment */);
            } else if (mime.equalsIgnoreCase(MediaFormat.MIMETYPE_VIDEO_MPEG2)) {
                int maxWidth = 11, maxHeight = 9, maxRate = 15;
                maxBlocks = 99;
                maxBlocksPerSecond = 1485;
                maxBps = 64000;
                for (CodecProfileLevel profileLevel: profileLevels) {
                    int MBPS = 0, FS = 0, BR = 0, FR = 0, W = 0, H = 0;
                    boolean supported = true;
                    switch (profileLevel.profile) {
                        case CodecProfileLevel.MPEG2ProfileSimple:
                            switch (profileLevel.level) {
                                case CodecProfileLevel.MPEG2LevelML:
                                    FR = 30; W = 45; H =  36; MBPS =  40500; FS =  1620; BR =  15000; break;
                                default:
                                    Log.w(TAG, "Unrecognized profile/level "
                                            + profileLevel.profile + "/"
                                            + profileLevel.level + " for " + mime);
                                    errors |= ERROR_UNRECOGNIZED;
                            }
                            break;
                        case CodecProfileLevel.MPEG2ProfileMain:
                            switch (profileLevel.level) {
                                case CodecProfileLevel.MPEG2LevelLL:
                                    FR = 30; W = 22; H =  18; MBPS =  11880; FS =   396; BR =  4000; break;
                                case CodecProfileLevel.MPEG2LevelML:
                                    FR = 30; W = 45; H =  36; MBPS =  40500; FS =  1620; BR = 15000; break;
                                case CodecProfileLevel.MPEG2LevelH14:
                                    FR = 60; W = 90; H =  68; MBPS = 183600; FS =  6120; BR = 60000; break;
                                case CodecProfileLevel.MPEG2LevelHL:
                                    FR = 60; W = 120; H = 68; MBPS = 244800; FS =  8160; BR = 80000; break;
                                case CodecProfileLevel.MPEG2LevelHP:
                                    FR = 60; W = 120; H = 68; MBPS = 489600; FS =  8160; BR = 80000; break;
                                default:
                                    Log.w(TAG, "Unrecognized profile/level "
                                            + profileLevel.profile + "/"
                                            + profileLevel.level + " for " + mime);
                                    errors |= ERROR_UNRECOGNIZED;
                            }
                            break;
                        case CodecProfileLevel.MPEG2Profile422:
                        case CodecProfileLevel.MPEG2ProfileSNR:
                        case CodecProfileLevel.MPEG2ProfileSpatial:
                        case CodecProfileLevel.MPEG2ProfileHigh:
                            Log.i(TAG, "Unsupported profile "
                                    + profileLevel.profile + " for " + mime);
                            errors |= ERROR_UNSUPPORTED;
                            supported = false;
                            break;
                        default:
                            Log.w(TAG, "Unrecognized profile "
                                    + profileLevel.profile + " for " + mime);
                            errors |= ERROR_UNRECOGNIZED;
                    }
                    if (supported) {
                        errors &= ~ERROR_NONE_SUPPORTED;
                    }
                    maxBlocksPerSecond = Math.max(MBPS, maxBlocksPerSecond);
                    maxBlocks = Math.max(FS, maxBlocks);
                    maxBps = Math.max(BR * 1000, maxBps);
                    maxWidth = Math.max(W, maxWidth);
                    maxHeight = Math.max(H, maxHeight);
                    maxRate = Math.max(FR, maxRate);
                }
                applyMacroBlockLimits(maxWidth, maxHeight,
                        maxBlocks, maxBlocksPerSecond,
                        16 /* blockWidth */, 16 /* blockHeight */,
                        1 /* widthAlignment */, 1 /* heightAlignment */);
                mFrameRateRange = mFrameRateRange.intersect(12, maxRate);
            } else if (mime.equalsIgnoreCase(MediaFormat.MIMETYPE_VIDEO_MPEG4)) {
                int maxWidth = 11, maxHeight = 9, maxRate = 15;
                maxBlocks = 99;
                maxBlocksPerSecond = 1485;
                maxBps = 64000;
                for (CodecProfileLevel profileLevel: profileLevels) {
                    int MBPS = 0, FS = 0, BR = 0, FR = 0, W = 0, H = 0;
                    boolean strict = false; // true: W, H and FR are individual max limits
                    boolean supported = true;
                    switch (profileLevel.profile) {
                        case CodecProfileLevel.MPEG4ProfileSimple:
                            switch (profileLevel.level) {
                                case CodecProfileLevel.MPEG4Level0:
                                    strict = true;
                                    FR = 15; W = 11; H =  9; MBPS =  1485; FS =  99; BR =  64; break;
                                case CodecProfileLevel.MPEG4Level1:
                                    FR = 30; W = 11; H =  9; MBPS =  1485; FS =  99; BR =  64; break;
                                case CodecProfileLevel.MPEG4Level0b:
                                    strict = true;
                                    FR = 15; W = 11; H =  9; MBPS =  1485; FS =  99; BR = 128; break;
                                case CodecProfileLevel.MPEG4Level2:
                                    FR = 30; W = 22; H = 18; MBPS =  5940; FS = 396; BR = 128; break;
                                case CodecProfileLevel.MPEG4Level3:
                                    FR = 30; W = 22; H = 18; MBPS = 11880; FS = 396; BR = 384; break;
                                case CodecProfileLevel.MPEG4Level4a:
                                    FR = 30; W = 40; H = 30; MBPS = 36000; FS = 1200; BR = 4000; break;
                                case CodecProfileLevel.MPEG4Level5:
                                    FR = 30; W = 45; H = 36; MBPS = 40500; FS = 1620; BR = 8000; break;
                                case CodecProfileLevel.MPEG4Level6:
                                    FR = 30; W = 80; H = 45; MBPS = 108000; FS = 3600; BR = 12000; break;
                                default:
                                    Log.w(TAG, "Unrecognized profile/level "
                                            + profileLevel.profile + "/"
                                            + profileLevel.level + " for " + mime);
                                    errors |= ERROR_UNRECOGNIZED;
                            }
                            break;
                        case CodecProfileLevel.MPEG4ProfileAdvancedSimple:
                            switch (profileLevel.level) {
                                case CodecProfileLevel.MPEG4Level0:
                                case CodecProfileLevel.MPEG4Level1:
                                    FR = 30; W = 11; H =  9; MBPS =  2970; FS =   99; BR =  128; break;
                                case CodecProfileLevel.MPEG4Level2:
                                    FR = 30; W = 22; H = 18; MBPS =  5940; FS =  396; BR =  384; break;
                                case CodecProfileLevel.MPEG4Level3:
                                    FR = 30; W = 22; H = 18; MBPS = 11880; FS =  396; BR =  768; break;
                                case CodecProfileLevel.MPEG4Level3b:
                                    FR = 30; W = 22; H = 18; MBPS = 11880; FS =  396; BR = 1500; break;
                                case CodecProfileLevel.MPEG4Level4:
                                    FR = 30; W = 44; H = 36; MBPS = 23760; FS =  792; BR = 3000; break;
                                case CodecProfileLevel.MPEG4Level5:
                                    FR = 30; W = 45; H = 36; MBPS = 48600; FS = 1620; BR = 8000; break;
                                default:
                                    Log.w(TAG, "Unrecognized profile/level "
                                            + profileLevel.profile + "/"
                                            + profileLevel.level + " for " + mime);
                                    errors |= ERROR_UNRECOGNIZED;
                            }
                            break;
                        case CodecProfileLevel.MPEG4ProfileMain:             // 2-4
                        case CodecProfileLevel.MPEG4ProfileNbit:             // 2
                        case CodecProfileLevel.MPEG4ProfileAdvancedRealTime: // 1-4
                        case CodecProfileLevel.MPEG4ProfileCoreScalable:     // 1-3
                        case CodecProfileLevel.MPEG4ProfileAdvancedCoding:   // 1-4
                        case CodecProfileLevel.MPEG4ProfileCore:             // 1-2
                        case CodecProfileLevel.MPEG4ProfileAdvancedCore:     // 1-4
                        case CodecProfileLevel.MPEG4ProfileSimpleScalable:   // 0-2
                        case CodecProfileLevel.MPEG4ProfileHybrid:           // 1-2

                        // Studio profiles are not supported by our codecs.

                        // Only profiles that can decode simple object types are considered.
                        // The following profiles are not able to.
                        case CodecProfileLevel.MPEG4ProfileBasicAnimated:    // 1-2
                        case CodecProfileLevel.MPEG4ProfileScalableTexture:  // 1
                        case CodecProfileLevel.MPEG4ProfileSimpleFace:       // 1-2
                        case CodecProfileLevel.MPEG4ProfileAdvancedScalable: // 1-3
                        case CodecProfileLevel.MPEG4ProfileSimpleFBA:        // 1-2
                            Log.i(TAG, "Unsupported profile "
                                    + profileLevel.profile + " for " + mime);
                            errors |= ERROR_UNSUPPORTED;
                            supported = false;
                            break;
                        default:
                            Log.w(TAG, "Unrecognized profile "
                                    + profileLevel.profile + " for " + mime);
                            errors |= ERROR_UNRECOGNIZED;
                    }
                    if (supported) {
                        errors &= ~ERROR_NONE_SUPPORTED;
                    }
                    maxBlocksPerSecond = Math.max(MBPS, maxBlocksPerSecond);
                    maxBlocks = Math.max(FS, maxBlocks);
                    maxBps = Math.max(BR * 1000, maxBps);
                    if (strict) {
                        maxWidth = Math.max(W, maxWidth);
                        maxHeight = Math.max(H, maxHeight);
                        maxRate = Math.max(FR, maxRate);
                    } else {
                        // assuming max 60 fps frame rate and 1:2 aspect ratio
                        int maxDim = (int)Math.sqrt(FS * 2);
                        maxWidth = Math.max(maxDim, maxWidth);
                        maxHeight = Math.max(maxDim, maxHeight);
                        maxRate = Math.max(Math.max(FR, 60), maxRate);
                    }
                }
                applyMacroBlockLimits(maxWidth, maxHeight,
                        maxBlocks, maxBlocksPerSecond,
                        16 /* blockWidth */, 16 /* blockHeight */,
                        1 /* widthAlignment */, 1 /* heightAlignment */);
                mFrameRateRange = mFrameRateRange.intersect(12, maxRate);
            } else if (mime.equalsIgnoreCase(MediaFormat.MIMETYPE_VIDEO_H263)) {
                int maxWidth = 11, maxHeight = 9, maxRate = 15;
                int minWidth = maxWidth, minHeight = maxHeight;
                int minAlignment = 16;
                maxBlocks = 99;
                maxBlocksPerSecond = 1485;
                maxBps = 64000;
                for (CodecProfileLevel profileLevel: profileLevels) {
                    int MBPS = 0, BR = 0, FR = 0, W = 0, H = 0, minW = minWidth, minH = minHeight;
                    boolean strict = false; // true: support only sQCIF, QCIF (maybe CIF)
                    switch (profileLevel.level) {
                        case CodecProfileLevel.H263Level10:
                            strict = true; // only supports sQCIF & QCIF
                            FR = 15; W = 11; H =  9; BR =   1; MBPS =  W * H * FR; break;
                        case CodecProfileLevel.H263Level20:
                            strict = true; // only supports sQCIF, QCIF & CIF
                            FR = 30; W = 22; H = 18; BR =   2; MBPS =  W * H * 15; break;
                        case CodecProfileLevel.H263Level30:
                            strict = true; // only supports sQCIF, QCIF & CIF
                            FR = 30; W = 22; H = 18; BR =   6; MBPS =  W * H * FR; break;
                        case CodecProfileLevel.H263Level40:
                            strict = true; // only supports sQCIF, QCIF & CIF
                            FR = 30; W = 22; H = 18; BR =  32; MBPS =  W * H * FR; break;
                        case CodecProfileLevel.H263Level45:
                            // only implies level 10 support
                            strict = profileLevel.profile == CodecProfileLevel.H263ProfileBaseline
                                    || profileLevel.profile ==
                                            CodecProfileLevel.H263ProfileBackwardCompatible;
                            if (!strict) {
                                minW = 1; minH = 1; minAlignment = 4;
                            }
                            FR = 15; W = 11; H =  9; BR =   2; MBPS =  W * H * FR; break;
                        case CodecProfileLevel.H263Level50:
                            // only supports 50fps for H > 15
                            minW = 1; minH = 1; minAlignment = 4;
                            FR = 60; W = 22; H = 18; BR =  64; MBPS =  W * H * 50; break;
                        case CodecProfileLevel.H263Level60:
                            // only supports 50fps for H > 15
                            minW = 1; minH = 1; minAlignment = 4;
                            FR = 60; W = 45; H = 18; BR = 128; MBPS =  W * H * 50; break;
                        case CodecProfileLevel.H263Level70:
                            // only supports 50fps for H > 30
                            minW = 1; minH = 1; minAlignment = 4;
                            FR = 60; W = 45; H = 36; BR = 256; MBPS =  W * H * 50; break;
                        default:
                            Log.w(TAG, "Unrecognized profile/level " + profileLevel.profile
                                    + "/" + profileLevel.level + " for " + mime);
                            errors |= ERROR_UNRECOGNIZED;
                    }
                    switch (profileLevel.profile) {
                        case CodecProfileLevel.H263ProfileBackwardCompatible:
                        case CodecProfileLevel.H263ProfileBaseline:
                        case CodecProfileLevel.H263ProfileH320Coding:
                        case CodecProfileLevel.H263ProfileHighCompression:
                        case CodecProfileLevel.H263ProfileHighLatency:
                        case CodecProfileLevel.H263ProfileInterlace:
                        case CodecProfileLevel.H263ProfileInternet:
                        case CodecProfileLevel.H263ProfileISWV2:
                        case CodecProfileLevel.H263ProfileISWV3:
                            break;
                        default:
                            Log.w(TAG, "Unrecognized profile "
                                    + profileLevel.profile + " for " + mime);
                            errors |= ERROR_UNRECOGNIZED;
                    }
                    if (strict) {
                        // Strict levels define sub-QCIF min size and enumerated sizes. We cannot
                        // express support for "only sQCIF & QCIF (& CIF)" using VideoCapabilities
                        // but we can express "only QCIF (& CIF)", so set minimume size at QCIF.
                        // minW = 8; minH = 6;
                        minW = 11; minH = 9;
                    } else {
                        // any support for non-strict levels (including unrecognized profiles or
                        // levels) allow custom frame size support beyond supported limits
                        // (other than bitrate)
                        mAllowMbOverride = true;
                    }
                    errors &= ~ERROR_NONE_SUPPORTED;
                    maxBlocksPerSecond = Math.max(MBPS, maxBlocksPerSecond);
                    maxBlocks = Math.max(W * H, maxBlocks);
                    maxBps = Math.max(BR * 64000, maxBps);
                    maxWidth = Math.max(W, maxWidth);
                    maxHeight = Math.max(H, maxHeight);
                    maxRate = Math.max(FR, maxRate);
                    minWidth = Math.min(minW, minWidth);
                    minHeight = Math.min(minH, minHeight);
                }
                // unless we encountered custom frame size support, limit size to QCIF and CIF
                // using aspect ratio.
                if (!mAllowMbOverride) {
                    mBlockAspectRatioRange =
                        Range.create(new Rational(11, 9), new Rational(11, 9));
                }
                applyMacroBlockLimits(
                        minWidth, minHeight,
                        maxWidth, maxHeight,
                        maxBlocks, maxBlocksPerSecond,
                        16 /* blockWidth */, 16 /* blockHeight */,
                        minAlignment /* widthAlignment */, minAlignment /* heightAlignment */);
                mFrameRateRange = Range.create(1, maxRate);
            } else if (mime.equalsIgnoreCase(MediaFormat.MIMETYPE_VIDEO_VP8)) {
                maxBlocks = Integer.MAX_VALUE;
                maxBlocksPerSecond = Integer.MAX_VALUE;

                // TODO: set to 100Mbps for now, need a number for VP8
                maxBps = 100000000;

                // profile levels are not indicative for VPx, but verify
                // them nonetheless
                for (CodecProfileLevel profileLevel: profileLevels) {
                    switch (profileLevel.level) {
                        case CodecProfileLevel.VP8Level_Version0:
                        case CodecProfileLevel.VP8Level_Version1:
                        case CodecProfileLevel.VP8Level_Version2:
                        case CodecProfileLevel.VP8Level_Version3:
                            break;
                        default:
                            Log.w(TAG, "Unrecognized level "
                                    + profileLevel.level + " for " + mime);
                            errors |= ERROR_UNRECOGNIZED;
                    }
                    switch (profileLevel.profile) {
                        case CodecProfileLevel.VP8ProfileMain:
                            break;
                        default:
                            Log.w(TAG, "Unrecognized profile "
                                    + profileLevel.profile + " for " + mime);
                            errors |= ERROR_UNRECOGNIZED;
                    }
                    errors &= ~ERROR_NONE_SUPPORTED;
                }

                final int blockSize = 16;
                applyMacroBlockLimits(Short.MAX_VALUE, Short.MAX_VALUE,
                        maxBlocks, maxBlocksPerSecond, blockSize, blockSize,
                        1 /* widthAlignment */, 1 /* heightAlignment */);
            } else if (mime.equalsIgnoreCase(MediaFormat.MIMETYPE_VIDEO_VP9)) {
                maxBlocksPerSecond = 829440;
                maxBlocks = 36864;
                maxBps = 200000;
                int maxDim = 512;

                for (CodecProfileLevel profileLevel: profileLevels) {
                    long SR = 0; // luma sample rate
                    int FS = 0;  // luma picture size
                    int BR = 0;  // bit rate kbps
                    int D = 0;   // luma dimension
                    switch (profileLevel.level) {
                        case CodecProfileLevel.VP9Level1:
                            SR =      829440; FS =    36864; BR =    200; D =   512; break;
                        case CodecProfileLevel.VP9Level11:
                            SR =     2764800; FS =    73728; BR =    800; D =   768; break;
                        case CodecProfileLevel.VP9Level2:
                            SR =     4608000; FS =   122880; BR =   1800; D =   960; break;
                        case CodecProfileLevel.VP9Level21:
                            SR =     9216000; FS =   245760; BR =   3600; D =  1344; break;
                        case CodecProfileLevel.VP9Level3:
                            SR =    20736000; FS =   552960; BR =   7200; D =  2048; break;
                        case CodecProfileLevel.VP9Level31:
                            SR =    36864000; FS =   983040; BR =  12000; D =  2752; break;
                        case CodecProfileLevel.VP9Level4:
                            SR =    83558400; FS =  2228224; BR =  18000; D =  4160; break;
                        case CodecProfileLevel.VP9Level41:
                            SR =   160432128; FS =  2228224; BR =  30000; D =  4160; break;
                        case CodecProfileLevel.VP9Level5:
                            SR =   311951360; FS =  8912896; BR =  60000; D =  8384; break;
                        case CodecProfileLevel.VP9Level51:
                            SR =   588251136; FS =  8912896; BR = 120000; D =  8384; break;
                        case CodecProfileLevel.VP9Level52:
                            SR =  1176502272; FS =  8912896; BR = 180000; D =  8384; break;
                        case CodecProfileLevel.VP9Level6:
                            SR =  1176502272; FS = 35651584; BR = 180000; D = 16832; break;
                        case CodecProfileLevel.VP9Level61:
                            SR = 2353004544L; FS = 35651584; BR = 240000; D = 16832; break;
                        case CodecProfileLevel.VP9Level62:
                            SR = 4706009088L; FS = 35651584; BR = 480000; D = 16832; break;
                        default:
                            Log.w(TAG, "Unrecognized level "
                                    + profileLevel.level + " for " + mime);
                            errors |= ERROR_UNRECOGNIZED;
                    }
                    switch (profileLevel.profile) {
                        case CodecProfileLevel.VP9Profile0:
                        case CodecProfileLevel.VP9Profile1:
                        case CodecProfileLevel.VP9Profile2:
                        case CodecProfileLevel.VP9Profile3:
                        case CodecProfileLevel.VP9Profile2HDR:
                        case CodecProfileLevel.VP9Profile3HDR:
                        case CodecProfileLevel.VP9Profile2HDR10Plus:
                        case CodecProfileLevel.VP9Profile3HDR10Plus:
                            break;
                        default:
                            Log.w(TAG, "Unrecognized profile "
                                    + profileLevel.profile + " for " + mime);
                            errors |= ERROR_UNRECOGNIZED;
                    }
                    errors &= ~ERROR_NONE_SUPPORTED;
                    maxBlocksPerSecond = Math.max(SR, maxBlocksPerSecond);
                    maxBlocks = Math.max(FS, maxBlocks);
                    maxBps = Math.max(BR * 1000, maxBps);
                    maxDim = Math.max(D, maxDim);
                }

                final int blockSize = 8;
                int maxLengthInBlocks = Utils.divUp(maxDim, blockSize);
                maxBlocks = Utils.divUp(maxBlocks, blockSize * blockSize);
                maxBlocksPerSecond = Utils.divUp(maxBlocksPerSecond, blockSize * blockSize);

                applyMacroBlockLimits(
                        maxLengthInBlocks, maxLengthInBlocks,
                        maxBlocks, maxBlocksPerSecond,
                        blockSize, blockSize,
                        1 /* widthAlignment */, 1 /* heightAlignment */);
            } else if (mime.equalsIgnoreCase(MediaFormat.MIMETYPE_VIDEO_HEVC)) {
                // CTBs are at least 8x8 so use 8x8 block size
                maxBlocks = 36864 >> 6; // 192x192 pixels == 576 8x8 blocks
                maxBlocksPerSecond = maxBlocks * 15;
                maxBps = 128000;
                for (CodecProfileLevel profileLevel: profileLevels) {
                    double FR = 0;
                    int FS = 0;
                    int BR = 0;
                    switch (profileLevel.level) {
                        /* The HEVC spec talks only in a very convoluted manner about the
                           existence of levels 1-3.1 for High tier, which could also be
                           understood as 'decoders and encoders should treat these levels
                           as if they were Main tier', so we do that. */
                        case CodecProfileLevel.HEVCMainTierLevel1:
                        case CodecProfileLevel.HEVCHighTierLevel1:
                            FR =    15; FS =    36864; BR =    128; break;
                        case CodecProfileLevel.HEVCMainTierLevel2:
                        case CodecProfileLevel.HEVCHighTierLevel2:
                            FR =    30; FS =   122880; BR =   1500; break;
                        case CodecProfileLevel.HEVCMainTierLevel21:
                        case CodecProfileLevel.HEVCHighTierLevel21:
                            FR =    30; FS =   245760; BR =   3000; break;
                        case CodecProfileLevel.HEVCMainTierLevel3:
                        case CodecProfileLevel.HEVCHighTierLevel3:
                            FR =    30; FS =   552960; BR =   6000; break;
                        case CodecProfileLevel.HEVCMainTierLevel31:
                        case CodecProfileLevel.HEVCHighTierLevel31:
                            FR = 33.75; FS =   983040; BR =  10000; break;
                        case CodecProfileLevel.HEVCMainTierLevel4:
                            FR =    30; FS =  2228224; BR =  12000; break;
                        case CodecProfileLevel.HEVCHighTierLevel4:
                            FR =    30; FS =  2228224; BR =  30000; break;
                        case CodecProfileLevel.HEVCMainTierLevel41:
                            FR =    60; FS =  2228224; BR =  20000; break;
                        case CodecProfileLevel.HEVCHighTierLevel41:
                            FR =    60; FS =  2228224; BR =  50000; break;
                        case CodecProfileLevel.HEVCMainTierLevel5:
                            FR =    30; FS =  8912896; BR =  25000; break;
                        case CodecProfileLevel.HEVCHighTierLevel5:
                            FR =    30; FS =  8912896; BR = 100000; break;
                        case CodecProfileLevel.HEVCMainTierLevel51:
                            FR =    60; FS =  8912896; BR =  40000; break;
                        case CodecProfileLevel.HEVCHighTierLevel51:
                            FR =    60; FS =  8912896; BR = 160000; break;
                        case CodecProfileLevel.HEVCMainTierLevel52:
                            FR =   120; FS =  8912896; BR =  60000; break;
                        case CodecProfileLevel.HEVCHighTierLevel52:
                            FR =   120; FS =  8912896; BR = 240000; break;
                        case CodecProfileLevel.HEVCMainTierLevel6:
                            FR =    30; FS = 35651584; BR =  60000; break;
                        case CodecProfileLevel.HEVCHighTierLevel6:
                            FR =    30; FS = 35651584; BR = 240000; break;
                        case CodecProfileLevel.HEVCMainTierLevel61:
                            FR =    60; FS = 35651584; BR = 120000; break;
                        case CodecProfileLevel.HEVCHighTierLevel61:
                            FR =    60; FS = 35651584; BR = 480000; break;
                        case CodecProfileLevel.HEVCMainTierLevel62:
                            FR =   120; FS = 35651584; BR = 240000; break;
                        case CodecProfileLevel.HEVCHighTierLevel62:
                            FR =   120; FS = 35651584; BR = 800000; break;
                        default:
                            Log.w(TAG, "Unrecognized level "
                                    + profileLevel.level + " for " + mime);
                            errors |= ERROR_UNRECOGNIZED;
                    }
                    switch (profileLevel.profile) {
                        case CodecProfileLevel.HEVCProfileMain:
                        case CodecProfileLevel.HEVCProfileMain10:
                        case CodecProfileLevel.HEVCProfileMainStill:
                        case CodecProfileLevel.HEVCProfileMain10HDR10:
                        case CodecProfileLevel.HEVCProfileMain10HDR10Plus:
                            break;
                        default:
                            Log.w(TAG, "Unrecognized profile "
                                    + profileLevel.profile + " for " + mime);
                            errors |= ERROR_UNRECOGNIZED;
                    }

                    /* DPB logic:
                    if      (width * height <= FS / 4)    DPB = 16;
                    else if (width * height <= FS / 2)    DPB = 12;
                    else if (width * height <= FS * 0.75) DPB = 8;
                    else                                  DPB = 6;
                    */

                    FS >>= 6; // convert pixels to blocks
                    errors &= ~ERROR_NONE_SUPPORTED;
                    maxBlocksPerSecond = Math.max((int)(FR * FS), maxBlocksPerSecond);
                    maxBlocks = Math.max(FS, maxBlocks);
                    maxBps = Math.max(BR * 1000, maxBps);
                }

                int maxLengthInBlocks = (int)(Math.sqrt(maxBlocks * 8));
                applyMacroBlockLimits(
                        maxLengthInBlocks, maxLengthInBlocks,
                        maxBlocks, maxBlocksPerSecond,
                        8 /* blockWidth */, 8 /* blockHeight */,
                        1 /* widthAlignment */, 1 /* heightAlignment */);
            } else {
                Log.w(TAG, "Unsupported mime " + mime);
                // using minimal bitrate here.  should be overriden by
                // info from media_codecs.xml
                maxBps = 64000;
                errors |= ERROR_UNSUPPORTED;
            }
            mBitrateRange = Range.create(1, maxBps);
            mParent.mError |= errors;
        }
    }

    /**
     * A class that supports querying the encoding capabilities of a codec.
     */
    public static final class EncoderCapabilities {
        /**
         * Returns the supported range of quality values.
         *
         * Quality is implementation-specific. As a general rule, a higher quality
         * setting results in a better image quality and a lower compression ratio.
         */
        public Range<Integer> getQualityRange() {
            return mQualityRange;
        }

        /**
         * Returns the supported range of encoder complexity values.
         * <p>
         * Some codecs may support multiple complexity levels, where higher
         * complexity values use more encoder tools (e.g. perform more
         * intensive calculations) to improve the quality or the compression
         * ratio.  Use a lower value to save power and/or time.
         */
        public Range<Integer> getComplexityRange() {
            return mComplexityRange;
        }

        /** Constant quality mode */
        public static final int BITRATE_MODE_CQ = 0;
        /** Variable bitrate mode */
        public static final int BITRATE_MODE_VBR = 1;
        /** Constant bitrate mode */
        public static final int BITRATE_MODE_CBR = 2;

        private static final Feature[] bitrates = new Feature[] {
            new Feature("VBR", BITRATE_MODE_VBR, true),
            new Feature("CBR", BITRATE_MODE_CBR, false),
            new Feature("CQ",  BITRATE_MODE_CQ,  false)
        };

        private static int parseBitrateMode(String mode) {
            for (Feature feat: bitrates) {
                if (feat.mName.equalsIgnoreCase(mode)) {
                    return feat.mValue;
                }
            }
            return 0;
        }

        /**
         * Query whether a bitrate mode is supported.
         */
        public boolean isBitrateModeSupported(int mode) {
            for (Feature feat: bitrates) {
                if (mode == feat.mValue) {
                    return (mBitControl & (1 << mode)) != 0;
                }
            }
            return false;
        }

        private Range<Integer> mQualityRange;
        private Range<Integer> mComplexityRange;
        private CodecCapabilities mParent;

        /* no public constructor */
        private EncoderCapabilities() { }

        /** @hide */
        public static EncoderCapabilities create(
                MediaFormat info, CodecCapabilities parent) {
            EncoderCapabilities caps = new EncoderCapabilities();
            caps.init(info, parent);
            return caps;
        }

        private void init(MediaFormat info, CodecCapabilities parent) {
            // no support for complexity or quality yet
            mParent = parent;
            mComplexityRange = Range.create(0, 0);
            mQualityRange = Range.create(0, 0);
            mBitControl = (1 << BITRATE_MODE_VBR);

            applyLevelLimits();
            parseFromInfo(info);
        }

        private void applyLevelLimits() {
            String mime = mParent.getMimeType();
            if (mime.equalsIgnoreCase(MediaFormat.MIMETYPE_AUDIO_FLAC)) {
                mComplexityRange = Range.create(0, 8);
                mBitControl = (1 << BITRATE_MODE_CQ);
            } else if (mime.equalsIgnoreCase(MediaFormat.MIMETYPE_AUDIO_AMR_NB)
                    || mime.equalsIgnoreCase(MediaFormat.MIMETYPE_AUDIO_AMR_WB)
                    || mime.equalsIgnoreCase(MediaFormat.MIMETYPE_AUDIO_G711_ALAW)
                    || mime.equalsIgnoreCase(MediaFormat.MIMETYPE_AUDIO_G711_MLAW)
                    || mime.equalsIgnoreCase(MediaFormat.MIMETYPE_AUDIO_MSGSM)) {
                mBitControl = (1 << BITRATE_MODE_CBR);
            }
        }

        private int mBitControl;
        private Integer mDefaultComplexity;
        private Integer mDefaultQuality;
        private String mQualityScale;

        private void parseFromInfo(MediaFormat info) {
            Map<String, Object> map = info.getMap();

            if (info.containsKey("complexity-range")) {
                mComplexityRange = Utils
                        .parseIntRange(info.getString("complexity-range"), mComplexityRange);
                // TODO should we limit this to level limits?
            }
            if (info.containsKey("quality-range")) {
                mQualityRange = Utils
                        .parseIntRange(info.getString("quality-range"), mQualityRange);
            }
            if (info.containsKey("feature-bitrate-modes")) {
                for (String mode: info.getString("feature-bitrate-modes").split(",")) {
                    mBitControl |= (1 << parseBitrateMode(mode));
                }
            }

            try {
                mDefaultComplexity = Integer.parseInt((String)map.get("complexity-default"));
            } catch (NumberFormatException e) { }

            try {
                mDefaultQuality = Integer.parseInt((String)map.get("quality-default"));
            } catch (NumberFormatException e) { }

            mQualityScale = (String)map.get("quality-scale");
        }

        private boolean supports(
                Integer complexity, Integer quality, Integer profile) {
            boolean ok = true;
            if (ok && complexity != null) {
                ok = mComplexityRange.contains(complexity);
            }
            if (ok && quality != null) {
                ok = mQualityRange.contains(quality);
            }
            if (ok && profile != null) {
                for (CodecProfileLevel pl: mParent.profileLevels) {
                    if (pl.profile == profile) {
                        profile = null;
                        break;
                    }
                }
                ok = profile == null;
            }
            return ok;
        }

        /** @hide */
        public void getDefaultFormat(MediaFormat format) {
            // don't list trivial quality/complexity as default for now
            if (!mQualityRange.getUpper().equals(mQualityRange.getLower())
                    && mDefaultQuality != null) {
                format.setInteger(MediaFormat.KEY_QUALITY, mDefaultQuality);
            }
            if (!mComplexityRange.getUpper().equals(mComplexityRange.getLower())
                    && mDefaultComplexity != null) {
                format.setInteger(MediaFormat.KEY_COMPLEXITY, mDefaultComplexity);
            }
            // bitrates are listed in order of preference
            for (Feature feat: bitrates) {
                if ((mBitControl & (1 << feat.mValue)) != 0) {
                    format.setInteger(MediaFormat.KEY_BITRATE_MODE, feat.mValue);
                    break;
                }
            }
        }

        /** @hide */
        public boolean supportsFormat(MediaFormat format) {
            final Map<String, Object> map = format.getMap();
            final String mime = mParent.getMimeType();

            Integer mode = (Integer)map.get(MediaFormat.KEY_BITRATE_MODE);
            if (mode != null && !isBitrateModeSupported(mode)) {
                return false;
            }

            Integer complexity = (Integer)map.get(MediaFormat.KEY_COMPLEXITY);
            if (MediaFormat.MIMETYPE_AUDIO_FLAC.equalsIgnoreCase(mime)) {
                Integer flacComplexity =
                    (Integer)map.get(MediaFormat.KEY_FLAC_COMPRESSION_LEVEL);
                if (complexity == null) {
                    complexity = flacComplexity;
                } else if (flacComplexity != null && !complexity.equals(flacComplexity)) {
                    throw new IllegalArgumentException(
                            "conflicting values for complexity and " +
                            "flac-compression-level");
                }
            }

            // other audio parameters
            Integer profile = (Integer)map.get(MediaFormat.KEY_PROFILE);
            if (MediaFormat.MIMETYPE_AUDIO_AAC.equalsIgnoreCase(mime)) {
                Integer aacProfile = (Integer)map.get(MediaFormat.KEY_AAC_PROFILE);
                if (profile == null) {
                    profile = aacProfile;
                } else if (aacProfile != null && !aacProfile.equals(profile)) {
                    throw new IllegalArgumentException(
                            "conflicting values for profile and aac-profile");
                }
            }

            Integer quality = (Integer)map.get(MediaFormat.KEY_QUALITY);

            return supports(complexity, quality, profile);
        }
    };

    /**
     * Encapsulates the profiles available for a codec component.
     * <p>You can get a set of {@link MediaCodecInfo.CodecProfileLevel} objects for a given
     * {@link MediaCodecInfo} object from the
     * {@link MediaCodecInfo.CodecCapabilities#profileLevels} field.
     */
    public static final class CodecProfileLevel {
        // from OMX_VIDEO_AVCPROFILETYPE
        public static final int AVCProfileBaseline = 0x01;
        public static final int AVCProfileMain     = 0x02;
        public static final int AVCProfileExtended = 0x04;
        public static final int AVCProfileHigh     = 0x08;
        public static final int AVCProfileHigh10   = 0x10;
        public static final int AVCProfileHigh422  = 0x20;
        public static final int AVCProfileHigh444  = 0x40;
        public static final int AVCProfileConstrainedBaseline = 0x10000;
        public static final int AVCProfileConstrainedHigh     = 0x80000;

        // from OMX_VIDEO_AVCLEVELTYPE
        public static final int AVCLevel1       = 0x01;
        public static final int AVCLevel1b      = 0x02;
        public static final int AVCLevel11      = 0x04;
        public static final int AVCLevel12      = 0x08;
        public static final int AVCLevel13      = 0x10;
        public static final int AVCLevel2       = 0x20;
        public static final int AVCLevel21      = 0x40;
        public static final int AVCLevel22      = 0x80;
        public static final int AVCLevel3       = 0x100;
        public static final int AVCLevel31      = 0x200;
        public static final int AVCLevel32      = 0x400;
        public static final int AVCLevel4       = 0x800;
        public static final int AVCLevel41      = 0x1000;
        public static final int AVCLevel42      = 0x2000;
        public static final int AVCLevel5       = 0x4000;
        public static final int AVCLevel51      = 0x8000;
        public static final int AVCLevel52      = 0x10000;
        /** @hide */
        public static final int AVCLevel6       = 0x20000;
        /** @hide */
        public static final int AVCLevel61      = 0x40000;
        /** @hide */
        public static final int AVCLevel62      = 0x80000;

        // from OMX_VIDEO_H263PROFILETYPE
        public static final int H263ProfileBaseline             = 0x01;
        public static final int H263ProfileH320Coding           = 0x02;
        public static final int H263ProfileBackwardCompatible   = 0x04;
        public static final int H263ProfileISWV2                = 0x08;
        public static final int H263ProfileISWV3                = 0x10;
        public static final int H263ProfileHighCompression      = 0x20;
        public static final int H263ProfileInternet             = 0x40;
        public static final int H263ProfileInterlace            = 0x80;
        public static final int H263ProfileHighLatency          = 0x100;

        // from OMX_VIDEO_H263LEVELTYPE
        public static final int H263Level10      = 0x01;
        public static final int H263Level20      = 0x02;
        public static final int H263Level30      = 0x04;
        public static final int H263Level40      = 0x08;
        public static final int H263Level45      = 0x10;
        public static final int H263Level50      = 0x20;
        public static final int H263Level60      = 0x40;
        public static final int H263Level70      = 0x80;

        // from OMX_VIDEO_MPEG4PROFILETYPE
        public static final int MPEG4ProfileSimple              = 0x01;
        public static final int MPEG4ProfileSimpleScalable      = 0x02;
        public static final int MPEG4ProfileCore                = 0x04;
        public static final int MPEG4ProfileMain                = 0x08;
        public static final int MPEG4ProfileNbit                = 0x10;
        public static final int MPEG4ProfileScalableTexture     = 0x20;
        public static final int MPEG4ProfileSimpleFace          = 0x40;
        public static final int MPEG4ProfileSimpleFBA           = 0x80;
        public static final int MPEG4ProfileBasicAnimated       = 0x100;
        public static final int MPEG4ProfileHybrid              = 0x200;
        public static final int MPEG4ProfileAdvancedRealTime    = 0x400;
        public static final int MPEG4ProfileCoreScalable        = 0x800;
        public static final int MPEG4ProfileAdvancedCoding      = 0x1000;
        public static final int MPEG4ProfileAdvancedCore        = 0x2000;
        public static final int MPEG4ProfileAdvancedScalable    = 0x4000;
        public static final int MPEG4ProfileAdvancedSimple      = 0x8000;

        // from OMX_VIDEO_MPEG4LEVELTYPE
        public static final int MPEG4Level0      = 0x01;
        public static final int MPEG4Level0b     = 0x02;
        public static final int MPEG4Level1      = 0x04;
        public static final int MPEG4Level2      = 0x08;
        public static final int MPEG4Level3      = 0x10;
        public static final int MPEG4Level3b     = 0x18;
        public static final int MPEG4Level4      = 0x20;
        public static final int MPEG4Level4a     = 0x40;
        public static final int MPEG4Level5      = 0x80;
        public static final int MPEG4Level6      = 0x100;

        // from OMX_VIDEO_MPEG2PROFILETYPE
        public static final int MPEG2ProfileSimple              = 0x00;
        public static final int MPEG2ProfileMain                = 0x01;
        public static final int MPEG2Profile422                 = 0x02;
        public static final int MPEG2ProfileSNR                 = 0x03;
        public static final int MPEG2ProfileSpatial             = 0x04;
        public static final int MPEG2ProfileHigh                = 0x05;

        // from OMX_VIDEO_MPEG2LEVELTYPE
        public static final int MPEG2LevelLL     = 0x00;
        public static final int MPEG2LevelML     = 0x01;
        public static final int MPEG2LevelH14    = 0x02;
        public static final int MPEG2LevelHL     = 0x03;
        public static final int MPEG2LevelHP     = 0x04;

        // from OMX_AUDIO_AACPROFILETYPE
        public static final int AACObjectMain       = 1;
        public static final int AACObjectLC         = 2;
        public static final int AACObjectSSR        = 3;
        public static final int AACObjectLTP        = 4;
        public static final int AACObjectHE         = 5;
        public static final int AACObjectScalable   = 6;
        public static final int AACObjectERLC       = 17;
        public static final int AACObjectERScalable = 20;
        public static final int AACObjectLD         = 23;
        public static final int AACObjectHE_PS      = 29;
        public static final int AACObjectELD        = 39;
        /** xHE-AAC (includes USAC) */
        public static final int AACObjectXHE        = 42;

        // from OMX_VIDEO_VP8LEVELTYPE
        public static final int VP8Level_Version0 = 0x01;
        public static final int VP8Level_Version1 = 0x02;
        public static final int VP8Level_Version2 = 0x04;
        public static final int VP8Level_Version3 = 0x08;

        // from OMX_VIDEO_VP8PROFILETYPE
        public static final int VP8ProfileMain = 0x01;

        // from OMX_VIDEO_VP9PROFILETYPE
        public static final int VP9Profile0 = 0x01;
        public static final int VP9Profile1 = 0x02;
        public static final int VP9Profile2 = 0x04;
        public static final int VP9Profile3 = 0x08;
        // HDR profiles also support passing HDR metadata
        public static final int VP9Profile2HDR = 0x1000;
        public static final int VP9Profile3HDR = 0x2000;
        public static final int VP9Profile2HDR10Plus = 0x4000;
        public static final int VP9Profile3HDR10Plus = 0x8000;

        // from OMX_VIDEO_VP9LEVELTYPE
        public static final int VP9Level1  = 0x1;
        public static final int VP9Level11 = 0x2;
        public static final int VP9Level2  = 0x4;
        public static final int VP9Level21 = 0x8;
        public static final int VP9Level3  = 0x10;
        public static final int VP9Level31 = 0x20;
        public static final int VP9Level4  = 0x40;
        public static final int VP9Level41 = 0x80;
        public static final int VP9Level5  = 0x100;
        public static final int VP9Level51 = 0x200;
        public static final int VP9Level52 = 0x400;
        public static final int VP9Level6  = 0x800;
        public static final int VP9Level61 = 0x1000;
        public static final int VP9Level62 = 0x2000;

        // from OMX_VIDEO_HEVCPROFILETYPE
        public static final int HEVCProfileMain        = 0x01;
        public static final int HEVCProfileMain10      = 0x02;
        public static final int HEVCProfileMainStill   = 0x04;
        public static final int HEVCProfileMain10HDR10 = 0x1000;
        public static final int HEVCProfileMain10HDR10Plus = 0x2000;

        // from OMX_VIDEO_HEVCLEVELTYPE
        public static final int HEVCMainTierLevel1  = 0x1;
        public static final int HEVCHighTierLevel1  = 0x2;
        public static final int HEVCMainTierLevel2  = 0x4;
        public static final int HEVCHighTierLevel2  = 0x8;
        public static final int HEVCMainTierLevel21 = 0x10;
        public static final int HEVCHighTierLevel21 = 0x20;
        public static final int HEVCMainTierLevel3  = 0x40;
        public static final int HEVCHighTierLevel3  = 0x80;
        public static final int HEVCMainTierLevel31 = 0x100;
        public static final int HEVCHighTierLevel31 = 0x200;
        public static final int HEVCMainTierLevel4  = 0x400;
        public static final int HEVCHighTierLevel4  = 0x800;
        public static final int HEVCMainTierLevel41 = 0x1000;
        public static final int HEVCHighTierLevel41 = 0x2000;
        public static final int HEVCMainTierLevel5  = 0x4000;
        public static final int HEVCHighTierLevel5  = 0x8000;
        public static final int HEVCMainTierLevel51 = 0x10000;
        public static final int HEVCHighTierLevel51 = 0x20000;
        public static final int HEVCMainTierLevel52 = 0x40000;
        public static final int HEVCHighTierLevel52 = 0x80000;
        public static final int HEVCMainTierLevel6  = 0x100000;
        public static final int HEVCHighTierLevel6  = 0x200000;
        public static final int HEVCMainTierLevel61 = 0x400000;
        public static final int HEVCHighTierLevel61 = 0x800000;
        public static final int HEVCMainTierLevel62 = 0x1000000;
        public static final int HEVCHighTierLevel62 = 0x2000000;

        private static final int HEVCHighTierLevels =
            HEVCHighTierLevel1 | HEVCHighTierLevel2 | HEVCHighTierLevel21 | HEVCHighTierLevel3 |
            HEVCHighTierLevel31 | HEVCHighTierLevel4 | HEVCHighTierLevel41 | HEVCHighTierLevel5 |
            HEVCHighTierLevel51 | HEVCHighTierLevel52 | HEVCHighTierLevel6 | HEVCHighTierLevel61 |
            HEVCHighTierLevel62;

        // from OMX_VIDEO_DOLBYVISIONPROFILETYPE
        public static final int DolbyVisionProfileDvavPer = 0x1;
        public static final int DolbyVisionProfileDvavPen = 0x2;
        public static final int DolbyVisionProfileDvheDer = 0x4;
        public static final int DolbyVisionProfileDvheDen = 0x8;
        public static final int DolbyVisionProfileDvheDtr = 0x10;
        public static final int DolbyVisionProfileDvheStn = 0x20;
        public static final int DolbyVisionProfileDvheDth = 0x40;
        public static final int DolbyVisionProfileDvheDtb = 0x80;
        public static final int DolbyVisionProfileDvheSt = 0x100;
        public static final int DolbyVisionProfileDvavSe = 0x200;

        // from OMX_VIDEO_DOLBYVISIONLEVELTYPE
        public static final int DolbyVisionLevelHd24    = 0x1;
        public static final int DolbyVisionLevelHd30    = 0x2;
        public static final int DolbyVisionLevelFhd24   = 0x4;
        public static final int DolbyVisionLevelFhd30   = 0x8;
        public static final int DolbyVisionLevelFhd60   = 0x10;
        public static final int DolbyVisionLevelUhd24   = 0x20;
        public static final int DolbyVisionLevelUhd30   = 0x40;
        public static final int DolbyVisionLevelUhd48   = 0x80;
        public static final int DolbyVisionLevelUhd60   = 0x100;

        /**
         * Defined in the OpenMAX IL specs, depending on the type of media
         * this can be OMX_VIDEO_AVCPROFILETYPE, OMX_VIDEO_H263PROFILETYPE,
         * OMX_VIDEO_MPEG4PROFILETYPE, OMX_VIDEO_VP8PROFILETYPE or OMX_VIDEO_VP9PROFILETYPE.
         */
        public int profile;

        /**
         * Defined in the OpenMAX IL specs, depending on the type of media
         * this can be OMX_VIDEO_AVCLEVELTYPE, OMX_VIDEO_H263LEVELTYPE
         * OMX_VIDEO_MPEG4LEVELTYPE, OMX_VIDEO_VP8LEVELTYPE or OMX_VIDEO_VP9LEVELTYPE.
         *
         * Note that VP9 decoder on platforms before {@link android.os.Build.VERSION_CODES#N} may
         * not advertise a profile level support. For those VP9 decoders, please use
         * {@link VideoCapabilities} to determine the codec capabilities.
         */
        public int level;

        @Override
        public boolean equals(Object obj) {
            if (obj == null) {
                return false;
            }
            if (obj instanceof CodecProfileLevel) {
                CodecProfileLevel other = (CodecProfileLevel)obj;
                return other.profile == profile && other.level == level;
            }
            return false;
        }

        @Override
        public int hashCode() {
            return Long.hashCode(((long)profile << Integer.SIZE) | level);
        }
    };

    /**
     * Enumerates the capabilities of the codec component. Since a single
     * component can support data of a variety of types, the type has to be
     * specified to yield a meaningful result.
     * @param type The MIME type to query
     */
    public final CodecCapabilities getCapabilitiesForType(
            String type) {
        CodecCapabilities caps = mCaps.get(type);
        if (caps == null) {
            throw new IllegalArgumentException("codec does not support type");
        }
        // clone writable object
        return caps.dup();
    }

    /** @hide */
    public MediaCodecInfo makeRegular() {
        ArrayList<CodecCapabilities> caps = new ArrayList<CodecCapabilities>();
        for (CodecCapabilities c: mCaps.values()) {
            if (c.isRegular()) {
                caps.add(c);
            }
        }
        if (caps.size() == 0) {
            return null;
        } else if (caps.size() == mCaps.size()) {
            return this;
        }

        return new MediaCodecInfo(
                mName, mIsEncoder,
                caps.toArray(new CodecCapabilities[caps.size()]));
    }
}<|MERGE_RESOLUTION|>--- conflicted
+++ resolved
@@ -1135,13 +1135,10 @@
                 maxChannels = 6;
             } else if (mime.equalsIgnoreCase(MediaFormat.MIMETYPE_AUDIO_EAC3)) {
                 maxChannels = 16;
-<<<<<<< HEAD
-=======
             } else if (mime.equalsIgnoreCase(MediaFormat.MIMETYPE_AUDIO_EAC3_JOC)) {
                 sampleRates = new int[] { 48000 };
                 bitRates = Range.create(32000, 6144000);
                 maxChannels = 16;
->>>>>>> de843449
             } else if (mime.equalsIgnoreCase(MediaFormat.MIMETYPE_AUDIO_AC4)) {
                 sampleRates = new int[] { 44100, 48000, 96000, 192000 };
                 bitRates = Range.create(16000, 2688000);
