--- conflicted
+++ resolved
@@ -18,10 +18,6 @@
 
 import android.annotation.NonNull;
 import android.annotation.Nullable;
-<<<<<<< HEAD
-import android.annotation.SystemApi;
-=======
->>>>>>> 825827da
 import android.annotation.UnsupportedAppUsage;
 import android.app.PendingIntent;
 import android.content.Context;
@@ -39,10 +35,7 @@
 import android.os.Message;
 import android.os.Parcel;
 import android.os.Parcelable;
-<<<<<<< HEAD
-=======
 import android.os.RemoteException;
->>>>>>> 825827da
 import android.os.ResultReceiver;
 import android.text.TextUtils;
 import android.util.Log;
@@ -76,7 +69,7 @@
     private static final int MSG_UPDATE_EXTRAS = 7;
     private static final int MSG_DESTROYED = 8;
 
-    private final ControllerLink mSessionBinder;
+    private final ISessionController mSessionBinder;
 
     private final MediaSession.Token mToken;
     private final Context mContext;
@@ -104,17 +97,10 @@
         if (token == null) {
             throw new IllegalArgumentException("token shouldn't be null");
         }
-<<<<<<< HEAD
-        if (token.getControllerLink() == null) {
-            throw new IllegalArgumentException("token.getControllerLink() shouldn't be null");
-        }
-        mSessionBinder = token.getControllerLink();
-=======
         if (token.getBinder() == null) {
             throw new IllegalArgumentException("token.getBinder() shouldn't be null");
         }
         mSessionBinder = token.getBinder();
->>>>>>> 825827da
         mTransportControls = new TransportControls();
         mToken = token;
         mContext = context;
@@ -147,11 +133,7 @@
         }
         try {
             return mSessionBinder.sendMediaButton(mContext.getPackageName(), mCbStub, keyEvent);
-<<<<<<< HEAD
-        } catch (RuntimeException e) {
-=======
-        } catch (RemoteException e) {
->>>>>>> 825827da
+        } catch (RemoteException e) {
             // System is dead. =(
         }
         return false;
@@ -165,7 +147,7 @@
     public @Nullable PlaybackState getPlaybackState() {
         try {
             return mSessionBinder.getPlaybackState();
-        } catch (RuntimeException e) {
+        } catch (RemoteException e) {
             Log.wtf(TAG, "Error calling getPlaybackState.", e);
             return null;
         }
@@ -179,7 +161,7 @@
     public @Nullable MediaMetadata getMetadata() {
         try {
             return mSessionBinder.getMetadata();
-        } catch (RuntimeException e) {
+        } catch (RemoteException e) {
             Log.wtf(TAG, "Error calling getMetadata.", e);
             return null;
         }
@@ -193,14 +175,9 @@
      */
     public @Nullable List<MediaSession.QueueItem> getQueue() {
         try {
-<<<<<<< HEAD
-            return mSessionBinder.getQueue();
-        } catch (RuntimeException e) {
-=======
             MediaParceledListSlice list = mSessionBinder.getQueue();
             return list == null ? null : list.getList();
         } catch (RemoteException e) {
->>>>>>> 825827da
             Log.wtf(TAG, "Error calling getQueue.", e);
         }
         return null;
@@ -212,7 +189,7 @@
     public @Nullable CharSequence getQueueTitle() {
         try {
             return mSessionBinder.getQueueTitle();
-        } catch (RuntimeException e) {
+        } catch (RemoteException e) {
             Log.wtf(TAG, "Error calling getQueueTitle", e);
         }
         return null;
@@ -224,7 +201,7 @@
     public @Nullable Bundle getExtras() {
         try {
             return mSessionBinder.getExtras();
-        } catch (RuntimeException e) {
+        } catch (RemoteException e) {
             Log.wtf(TAG, "Error calling getExtras", e);
         }
         return null;
@@ -247,7 +224,7 @@
     public int getRatingType() {
         try {
             return mSessionBinder.getRatingType();
-        } catch (RuntimeException e) {
+        } catch (RemoteException e) {
             Log.wtf(TAG, "Error calling getRatingType.", e);
             return Rating.RATING_NONE;
         }
@@ -261,7 +238,7 @@
     public long getFlags() {
         try {
             return mSessionBinder.getFlags();
-        } catch (RuntimeException e) {
+        } catch (RemoteException e) {
             Log.wtf(TAG, "Error calling getFlags.", e);
         }
         return 0;
@@ -275,11 +252,7 @@
     public @Nullable PlaybackInfo getPlaybackInfo() {
         try {
             return mSessionBinder.getVolumeAttributes();
-<<<<<<< HEAD
-        } catch (RuntimeException e) {
-=======
-        } catch (RemoteException e) {
->>>>>>> 825827da
+        } catch (RemoteException e) {
             Log.wtf(TAG, "Error calling getAudioInfo.", e);
         }
         return null;
@@ -294,7 +267,7 @@
     public @Nullable PendingIntent getSessionActivity() {
         try {
             return mSessionBinder.getLaunchPendingIntent();
-        } catch (RuntimeException e) {
+        } catch (RemoteException e) {
             Log.wtf(TAG, "Error calling getPendingIntent.", e);
         }
         return null;
@@ -327,11 +300,7 @@
             //       AppOpsManager usages.
             mSessionBinder.setVolumeTo(mContext.getPackageName(), mContext.getOpPackageName(),
                     mCbStub, value, flags);
-<<<<<<< HEAD
-        } catch (RuntimeException e) {
-=======
-        } catch (RemoteException e) {
->>>>>>> 825827da
+        } catch (RemoteException e) {
             Log.wtf(TAG, "Error calling setVolumeTo.", e);
         }
     }
@@ -356,11 +325,7 @@
             //       AppOpsManager usages.
             mSessionBinder.adjustVolume(mContext.getPackageName(), mContext.getOpPackageName(),
                     mCbStub, direction, flags);
-<<<<<<< HEAD
-        } catch (RuntimeException e) {
-=======
-        } catch (RemoteException e) {
->>>>>>> 825827da
+        } catch (RemoteException e) {
             Log.wtf(TAG, "Error calling adjustVolumeBy.", e);
         }
     }
@@ -426,7 +391,7 @@
         }
         try {
             mSessionBinder.sendCommand(mContext.getPackageName(), mCbStub, command, args, cb);
-        } catch (RuntimeException e) {
+        } catch (RemoteException e) {
             Log.d(TAG, "Dead object in sendCommand.", e);
         }
     }
@@ -440,7 +405,7 @@
         if (mPackageName == null) {
             try {
                 mPackageName = mSessionBinder.getPackageName();
-            } catch (RuntimeException e) {
+            } catch (RemoteException e) {
                 Log.d(TAG, "Dead object in getPackageName.", e);
             }
         }
@@ -457,11 +422,7 @@
         if (mSessionInfo == null) {
             try {
                 mSessionInfo = mSessionBinder.getSessionInfo();
-<<<<<<< HEAD
-            } catch (RuntimeException e) {
-=======
-            } catch (RemoteException e) {
->>>>>>> 825827da
+            } catch (RemoteException e) {
                 Log.d(TAG, "Dead object in getSessionInfo.", e);
             }
         }
@@ -478,7 +439,7 @@
         if (mTag == null) {
             try {
                 mTag = mSessionBinder.getTag();
-            } catch (RuntimeException e) {
+            } catch (RemoteException e) {
                 Log.d(TAG, "Dead object in getTag.", e);
             }
         }
@@ -488,7 +449,7 @@
     /*
      * @hide
      */
-    ControllerLink getSessionBinder() {
+    ISessionController getSessionBinder() {
         return mSessionBinder;
     }
 
@@ -498,7 +459,7 @@
     @UnsupportedAppUsage
     public boolean controlsSameSession(MediaController other) {
         if (other == null) return false;
-        return mSessionBinder.getBinder() == other.getSessionBinder().getBinder();
+        return mSessionBinder.asBinder() == other.getSessionBinder().asBinder();
     }
 
     private void addCallbackLocked(Callback cb, Handler handler) {
@@ -514,7 +475,7 @@
             try {
                 mSessionBinder.registerCallback(mContext.getPackageName(), mCbStub);
                 mCbRegistered = true;
-            } catch (RuntimeException e) {
+            } catch (RemoteException e) {
                 Log.e(TAG, "Dead object in registerCallback", e);
             }
         }
@@ -533,11 +494,7 @@
         if (mCbRegistered && mCallbacks.size() == 0) {
             try {
                 mSessionBinder.unregisterCallback(mCbStub);
-<<<<<<< HEAD
-            } catch (RuntimeException e) {
-=======
-            } catch (RemoteException e) {
->>>>>>> 825827da
+            } catch (RemoteException e) {
                 Log.e(TAG, "Dead object in removeCallbackLocked");
             }
             mCbRegistered = false;
@@ -664,7 +621,7 @@
         public void prepare() {
             try {
                 mSessionBinder.prepare(mContext.getPackageName(), mCbStub);
-            } catch (RuntimeException e) {
+            } catch (RemoteException e) {
                 Log.wtf(TAG, "Error calling prepare.", e);
             }
         }
@@ -689,7 +646,7 @@
             try {
                 mSessionBinder.prepareFromMediaId(mContext.getPackageName(), mCbStub, mediaId,
                         extras);
-            } catch (RuntimeException e) {
+            } catch (RemoteException e) {
                 Log.wtf(TAG, "Error calling prepare(" + mediaId + ").", e);
             }
         }
@@ -716,11 +673,7 @@
             try {
                 mSessionBinder.prepareFromSearch(mContext.getPackageName(), mCbStub, query,
                         extras);
-<<<<<<< HEAD
-            } catch (RuntimeException e) {
-=======
-            } catch (RemoteException e) {
->>>>>>> 825827da
+            } catch (RemoteException e) {
                 Log.wtf(TAG, "Error calling prepare(" + query + ").", e);
             }
         }
@@ -744,7 +697,7 @@
             }
             try {
                 mSessionBinder.prepareFromUri(mContext.getPackageName(), mCbStub, uri, extras);
-            } catch (RuntimeException e) {
+            } catch (RemoteException e) {
                 Log.wtf(TAG, "Error calling prepare(" + uri + ").", e);
             }
         }
@@ -755,7 +708,7 @@
         public void play() {
             try {
                 mSessionBinder.play(mContext.getPackageName(), mCbStub);
-            } catch (RuntimeException e) {
+            } catch (RemoteException e) {
                 Log.wtf(TAG, "Error calling play.", e);
             }
         }
@@ -775,11 +728,7 @@
             try {
                 mSessionBinder.playFromMediaId(mContext.getPackageName(), mCbStub, mediaId,
                         extras);
-<<<<<<< HEAD
-            } catch (RuntimeException e) {
-=======
-            } catch (RemoteException e) {
->>>>>>> 825827da
+            } catch (RemoteException e) {
                 Log.wtf(TAG, "Error calling play(" + mediaId + ").", e);
             }
         }
@@ -801,7 +750,7 @@
             }
             try {
                 mSessionBinder.playFromSearch(mContext.getPackageName(), mCbStub, query, extras);
-            } catch (RuntimeException e) {
+            } catch (RemoteException e) {
                 Log.wtf(TAG, "Error calling play(" + query + ").", e);
             }
         }
@@ -820,7 +769,7 @@
             }
             try {
                 mSessionBinder.playFromUri(mContext.getPackageName(), mCbStub, uri, extras);
-            } catch (RuntimeException e) {
+            } catch (RemoteException e) {
                 Log.wtf(TAG, "Error calling play(" + uri + ").", e);
             }
         }
@@ -832,7 +781,7 @@
         public void skipToQueueItem(long id) {
             try {
                 mSessionBinder.skipToQueueItem(mContext.getPackageName(), mCbStub, id);
-            } catch (RuntimeException e) {
+            } catch (RemoteException e) {
                 Log.wtf(TAG, "Error calling skipToItem(" + id + ").", e);
             }
         }
@@ -844,7 +793,7 @@
         public void pause() {
             try {
                 mSessionBinder.pause(mContext.getPackageName(), mCbStub);
-            } catch (RuntimeException e) {
+            } catch (RemoteException e) {
                 Log.wtf(TAG, "Error calling pause.", e);
             }
         }
@@ -856,7 +805,7 @@
         public void stop() {
             try {
                 mSessionBinder.stop(mContext.getPackageName(), mCbStub);
-            } catch (RuntimeException e) {
+            } catch (RemoteException e) {
                 Log.wtf(TAG, "Error calling stop.", e);
             }
         }
@@ -869,7 +818,7 @@
         public void seekTo(long pos) {
             try {
                 mSessionBinder.seekTo(mContext.getPackageName(), mCbStub, pos);
-            } catch (RuntimeException e) {
+            } catch (RemoteException e) {
                 Log.wtf(TAG, "Error calling seekTo.", e);
             }
         }
@@ -881,7 +830,7 @@
         public void fastForward() {
             try {
                 mSessionBinder.fastForward(mContext.getPackageName(), mCbStub);
-            } catch (RuntimeException e) {
+            } catch (RemoteException e) {
                 Log.wtf(TAG, "Error calling fastForward.", e);
             }
         }
@@ -892,7 +841,7 @@
         public void skipToNext() {
             try {
                 mSessionBinder.next(mContext.getPackageName(), mCbStub);
-            } catch (RuntimeException e) {
+            } catch (RemoteException e) {
                 Log.wtf(TAG, "Error calling next.", e);
             }
         }
@@ -904,7 +853,7 @@
         public void rewind() {
             try {
                 mSessionBinder.rewind(mContext.getPackageName(), mCbStub);
-            } catch (RuntimeException e) {
+            } catch (RemoteException e) {
                 Log.wtf(TAG, "Error calling rewind.", e);
             }
         }
@@ -915,7 +864,7 @@
         public void skipToPrevious() {
             try {
                 mSessionBinder.previous(mContext.getPackageName(), mCbStub);
-            } catch (RuntimeException e) {
+            } catch (RemoteException e) {
                 Log.wtf(TAG, "Error calling previous.", e);
             }
         }
@@ -930,7 +879,7 @@
         public void setRating(Rating rating) {
             try {
                 mSessionBinder.rate(mContext.getPackageName(), mCbStub, rating);
-            } catch (RuntimeException e) {
+            } catch (RemoteException e) {
                 Log.wtf(TAG, "Error calling rate.", e);
             }
         }
@@ -943,11 +892,7 @@
         public void setPlaybackSpeed(float speed) {
             try {
                 mSessionBinder.setPlaybackSpeed(mContext.getPackageName(), mCbStub, speed);
-<<<<<<< HEAD
-            } catch (RuntimeException e) {
-=======
-            } catch (RemoteException e) {
->>>>>>> 825827da
+            } catch (RemoteException e) {
                 Log.wtf(TAG, "Error calling setPlaybackSpeed.", e);
             }
         }
@@ -982,7 +927,7 @@
             }
             try {
                 mSessionBinder.sendCustomAction(mContext.getPackageName(), mCbStub, action, args);
-            } catch (RuntimeException e) {
+            } catch (RemoteException e) {
                 Log.d(TAG, "Dead object in sendCustomAction.", e);
             }
         }
@@ -1011,10 +956,6 @@
         /**
          * @hide
          */
-<<<<<<< HEAD
-        @SystemApi
-=======
->>>>>>> 825827da
         public PlaybackInfo(int type, int control, int max, int current, AudioAttributes attrs) {
             mVolumeType = type;
             mVolumeControl = control;
