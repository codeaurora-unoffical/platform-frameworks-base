--- conflicted
+++ resolved
@@ -1281,11 +1281,8 @@
         private static final int MSG_SET_BROWSED_PLAYER = 16;
         private static final int MSG_SET_PLAY_ITEM = 17;
         private static final int MSG_GET_NOW_PLAYING_ITEMS = 18;
-<<<<<<< HEAD
-=======
         private static final int MSG_ADJUST_VOLUME = 19;
         private static final int MSG_SET_VOLUME = 20;
->>>>>>> 23a90283
 
         private MediaSession.Callback mCallback;
 
@@ -1374,8 +1371,6 @@
                 case MSG_GET_NOW_PLAYING_ITEMS:
                     Log.d(TAG, "MSG_GET_NOW_PLAYING_ITEMS received in CallbackMessageHandler");
                     mCallback.getNowPlayingEntries();
-<<<<<<< HEAD
-=======
                 case MSG_ADJUST_VOLUME:
                     synchronized (mLock) {
                         vp = mVolumeProvider;
@@ -1391,7 +1386,6 @@
                     if (vp != null) {
                         vp.onSetVolumeTo((int) msg.obj);
                     }
->>>>>>> 23a90283
                     break;
             }
         }
