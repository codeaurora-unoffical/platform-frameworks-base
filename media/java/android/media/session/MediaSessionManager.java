--- conflicted
+++ resolved
@@ -312,7 +312,7 @@
     private void dispatchMediaKeyEventInternal(boolean asSystemService, @NonNull KeyEvent keyEvent,
             boolean needWakeLock) {
         try {
-            mService.dispatchMediaKeyEvent(mContext.getOpPackageName(), asSystemService, keyEvent,
+            mService.dispatchMediaKeyEvent(mContext.getPackageName(), asSystemService, keyEvent,
                     needWakeLock);
         } catch (RemoteException e) {
             Log.e(TAG, "Failed to send key event.", e);
@@ -348,13 +348,8 @@
     private void dispatchVolumeKeyEventInternal(boolean asSystemService, @NonNull KeyEvent keyEvent,
             int stream, boolean musicOnly) {
         try {
-<<<<<<< HEAD
-            mService.dispatchVolumeKeyEvent(mContext.getOpPackageName(), asSystemService, keyEvent,
-                    stream, musicOnly);
-=======
             mService.dispatchVolumeKeyEvent(mContext.getPackageName(), mContext.getOpPackageName(),
                     asSystemService, keyEvent, stream, musicOnly);
->>>>>>> de843449
         } catch (RemoteException e) {
             Log.e(TAG, "Failed to send volume key event.", e);
         }
@@ -374,13 +369,8 @@
      */
     public void dispatchAdjustVolume(int suggestedStream, int direction, int flags) {
         try {
-<<<<<<< HEAD
-            mService.dispatchAdjustVolume(mContext.getOpPackageName(), suggestedStream, direction,
-                    flags);
-=======
             mService.dispatchAdjustVolume(mContext.getPackageName(), mContext.getOpPackageName(),
                     suggestedStream, direction, flags);
->>>>>>> de843449
         } catch (RemoteException e) {
             Log.e(TAG, "Failed to send adjust volume.", e);
         }
