--- conflicted
+++ resolved
@@ -16,6 +16,7 @@
 
 package android.media.session;
 
+import android.annotation.CallbackExecutor;
 import android.annotation.NonNull;
 import android.annotation.Nullable;
 import android.annotation.RequiresPermission;
@@ -47,13 +48,11 @@
 import com.android.internal.annotations.GuardedBy;
 
 import java.util.ArrayList;
-<<<<<<< HEAD
-=======
 import java.util.HashMap;
->>>>>>> dbf9e87c
 import java.util.List;
 import java.util.Map;
 import java.util.Objects;
+import java.util.concurrent.Executor;
 
 /**
  * Provides support for interacting with {@link MediaSession media sessions}
@@ -87,9 +86,6 @@
     @GuardedBy("mLock")
     private final ArrayMap<OnSession2TokensChangedListener, Session2TokensChangedWrapper>
             mSession2TokensListeners = new ArrayMap<>();
-<<<<<<< HEAD
-    private final ISessionManager mService;
-=======
     @GuardedBy("mLock")
     private final CallbackStub mCbStub = new CallbackStub();
     @GuardedBy("mLock")
@@ -98,7 +94,6 @@
     private MediaSession.Token mCurMediaButtonSession;
     @GuardedBy("mLock")
     private ComponentName mCurMediaButtonReceiver;
->>>>>>> dbf9e87c
 
     private Context mContext;
     private OnVolumeKeyLongPressListenerImpl mOnVolumeKeyLongPressListener;
