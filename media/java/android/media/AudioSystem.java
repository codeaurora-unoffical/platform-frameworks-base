/*
 * Copyright (C) 2006 The Android Open Source Project
 *
 * Licensed under the Apache License, Version 2.0 (the "License");
 * you may not use this file except in compliance with the License.
 * You may obtain a copy of the License at
 *
 *      http://www.apache.org/licenses/LICENSE-2.0
 *
 * Unless required by applicable law or agreed to in writing, software
 * distributed under the License is distributed on an "AS IS" BASIS,
 * WITHOUT WARRANTIES OR CONDITIONS OF ANY KIND, either express or implied.
 * See the License for the specific language governing permissions and
 * limitations under the License.
 */

package android.media;

import android.annotation.IntDef;
import android.annotation.NonNull;
import android.annotation.TestApi;
import android.bluetooth.BluetoothCodecConfig;
import android.compat.annotation.UnsupportedAppUsage;
import android.content.Context;
import android.content.pm.PackageManager;
import android.media.audiofx.AudioEffect;
import android.media.audiopolicy.AudioMix;
import android.telephony.TelephonyManager;
import android.util.Log;

import java.lang.annotation.Retention;
import java.lang.annotation.RetentionPolicy;
import java.util.ArrayList;
import java.util.HashSet;
import java.util.Map;
import java.util.Objects;
import java.util.Set;

/* IF YOU CHANGE ANY OF THE CONSTANTS IN THIS FILE, DO NOT FORGET
 * TO UPDATE THE CORRESPONDING NATIVE GLUE AND AudioManager.java.
 * THANK YOU FOR YOUR COOPERATION.
 */

/**
 * @hide
 */
@TestApi
public class AudioSystem
{
    private static final boolean DEBUG_VOLUME = false;

    private static final String TAG = "AudioSystem";

    // private constructor to prevent instantiating AudioSystem
    private AudioSystem() {
        throw new UnsupportedOperationException("Trying to instantiate AudioSystem");
    }

    /* These values must be kept in sync with system/audio.h */
    /*
     * If these are modified, please also update Settings.System.VOLUME_SETTINGS
     * and attrs.xml and AudioManager.java.
     */
    /** @hide Used to identify the default audio stream volume */
    @TestApi
    public static final int STREAM_DEFAULT = -1;
    /** @hide Used to identify the volume of audio streams for phone calls */
    public static final int STREAM_VOICE_CALL = 0;
    /** @hide Used to identify the volume of audio streams for system sounds */
    public static final int STREAM_SYSTEM = 1;
    /** @hide Used to identify the volume of audio streams for the phone ring and message alerts */
    public static final int STREAM_RING = 2;
    /** @hide Used to identify the volume of audio streams for music playback */
    public static final int STREAM_MUSIC = 3;
    /** @hide Used to identify the volume of audio streams for alarms */
    public static final int STREAM_ALARM = 4;
    /** @hide Used to identify the volume of audio streams for notifications */
    public static final int STREAM_NOTIFICATION = 5;
    /** @hide
     *  Used to identify the volume of audio streams for phone calls when connected on bluetooth */
    public static final int STREAM_BLUETOOTH_SCO = 6;
    /** @hide Used to identify the volume of audio streams for enforced system sounds in certain
     * countries (e.g camera in Japan) */
    @UnsupportedAppUsage
    public static final int STREAM_SYSTEM_ENFORCED = 7;
    /** @hide Used to identify the volume of audio streams for DTMF tones */
    public static final int STREAM_DTMF = 8;
    /** @hide Used to identify the volume of audio streams exclusively transmitted through the
     *  speaker (TTS) of the device */
    public static final int STREAM_TTS = 9;
    /** @hide Used to identify the volume of audio streams for accessibility prompts */
    public static final int STREAM_ACCESSIBILITY = 10;
    /** @hide Used to identify the volume of audio streams for virtual assistant */
    public static final int STREAM_ASSISTANT = 11;
    /**
     * @hide
     * @deprecated Use {@link #numStreamTypes() instead}
     */
    public static final int NUM_STREAMS = 5;

    /** Maximum value for AudioTrack channel count
     * @hide public for MediaCode only, do not un-hide or change to a numeric literal
     */
    public static final int OUT_CHANNEL_COUNT_MAX = native_get_FCC_8();
    private static native int native_get_FCC_8();

    // Expose only the getter method publicly so we can change it in the future
    private static final int NUM_STREAM_TYPES = 12;

    /**
     * @hide
     * @return total number of stream types
     */
    @UnsupportedAppUsage
    @TestApi
    public static final int getNumStreamTypes() { return NUM_STREAM_TYPES; }

    /** @hide */
    public static final String[] STREAM_NAMES = new String[] {
        "STREAM_VOICE_CALL",
        "STREAM_SYSTEM",
        "STREAM_RING",
        "STREAM_MUSIC",
        "STREAM_ALARM",
        "STREAM_NOTIFICATION",
        "STREAM_BLUETOOTH_SCO",
        "STREAM_SYSTEM_ENFORCED",
        "STREAM_DTMF",
        "STREAM_TTS",
        "STREAM_ACCESSIBILITY",
        "STREAM_ASSISTANT"
    };

    /**
     * @hide
     * Sets the microphone mute on or off.
     *
     * @param on set <var>true</var> to mute the microphone;
     *           <var>false</var> to turn mute off
     * @return command completion status see AUDIO_STATUS_OK, see AUDIO_STATUS_ERROR
     */
    @UnsupportedAppUsage
    public static native int muteMicrophone(boolean on);

    /**
     * @hide
     * Checks whether the microphone mute is on or off.
     *
     * @return true if microphone is muted, false if it's not
     */
    @UnsupportedAppUsage
    public static native boolean isMicrophoneMuted();

    /* modes for setPhoneState, must match AudioSystem.h audio_mode */
    /** @hide */
    public static final int MODE_INVALID            = -2;
    /** @hide */
    public static final int MODE_CURRENT            = -1;
    /** @hide */
    public static final int MODE_NORMAL             = 0;
    /** @hide */
    public static final int MODE_RINGTONE           = 1;
    /** @hide */
    public static final int MODE_IN_CALL            = 2;
    /** @hide */
    public static final int MODE_IN_COMMUNICATION   = 3;
    /** @hide */
    public static final int MODE_CALL_SCREENING     = 4;
    /** @hide */
    public static final int NUM_MODES               = 5;

    /** @hide */
    public static String modeToString(int mode) {
        switch (mode) {
            case MODE_CURRENT: return "MODE_CURRENT";
            case MODE_IN_CALL: return "MODE_IN_CALL";
            case MODE_IN_COMMUNICATION: return "MODE_IN_COMMUNICATION";
            case MODE_INVALID: return "MODE_INVALID";
            case MODE_NORMAL: return "MODE_NORMAL";
            case MODE_RINGTONE: return "MODE_RINGTONE";
            case MODE_CALL_SCREENING: return "MODE_CALL_SCREENING";
            default: return "unknown mode (" + mode + ")";
        }
    }

    /* Formats for A2DP codecs, must match system/audio-base.h audio_format_t */
    /** @hide */
    public static final int AUDIO_FORMAT_INVALID        = 0xFFFFFFFF;
    /** @hide */
    public static final int AUDIO_FORMAT_DEFAULT        = 0;
    /** @hide */
    public static final int AUDIO_FORMAT_AAC            = 0x04000000;
    /** @hide */
    public static final int AUDIO_FORMAT_SBC            = 0x1F000000;
    /** @hide */
    public static final int AUDIO_FORMAT_APTX           = 0x20000000;
    /** @hide */
    public static final int AUDIO_FORMAT_APTX_HD        = 0x21000000;
    /** @hide */
    public static final int AUDIO_FORMAT_LDAC           = 0x23000000;
    /** @hide */
    public static final int AUDIO_FORMAT_CELT           = 0x26000000;
    /** @hide */
    public static final int AUDIO_FORMAT_APTX_ADAPTIVE  = 0x27000000;
    /** @hide */
    public static final int AUDIO_FORMAT_APTX_TWSP      = 0x2A000000;

    /** @hide */
    @IntDef(flag = false, prefix = "AUDIO_FORMAT_", value = {
            AUDIO_FORMAT_INVALID,
            AUDIO_FORMAT_DEFAULT,
            AUDIO_FORMAT_AAC,
            AUDIO_FORMAT_SBC,
            AUDIO_FORMAT_APTX,
            AUDIO_FORMAT_APTX_HD,
            AUDIO_FORMAT_LDAC }
    )
    @Retention(RetentionPolicy.SOURCE)
    public @interface AudioFormatNativeEnumForBtCodec {}

    /**
     * @hide
     * Convert audio format enum values to Bluetooth codec values
     */
    public static int audioFormatToBluetoothSourceCodec(
            @AudioFormatNativeEnumForBtCodec int audioFormat) {
        switch (audioFormat) {
            case AUDIO_FORMAT_AAC: return BluetoothCodecConfig.SOURCE_CODEC_TYPE_AAC;
            case AUDIO_FORMAT_SBC: return BluetoothCodecConfig.SOURCE_CODEC_TYPE_SBC;
            case AUDIO_FORMAT_APTX: return BluetoothCodecConfig.SOURCE_CODEC_TYPE_APTX;
            case AUDIO_FORMAT_APTX_HD: return BluetoothCodecConfig.SOURCE_CODEC_TYPE_APTX_HD;
            case AUDIO_FORMAT_LDAC: return BluetoothCodecConfig.SOURCE_CODEC_TYPE_LDAC;
<<<<<<< HEAD
            case AUDIO_FORMAT_CELT: return BluetoothCodecConfig.SOURCE_CODEC_TYPE_CELT;
            case AUDIO_FORMAT_APTX_ADAPTIVE:
                     return BluetoothCodecConfig.SOURCE_CODEC_TYPE_APTX_ADAPTIVE;
            case AUDIO_FORMAT_APTX_TWSP:
                     return BluetoothCodecConfig.SOURCE_CODEC_TYPE_APTX_TWSP;
            default: return BluetoothCodecConfig.SOURCE_CODEC_TYPE_INVALID;
=======
            default:
                Log.e(TAG, "Unknown audio format 0x" + Integer.toHexString(audioFormat)
                        + " for conversion to BT codec");
                return BluetoothCodecConfig.SOURCE_CODEC_TYPE_INVALID;
        }
    }

    /**
     * @hide
     * Convert a Bluetooth codec to an audio format enum
     * @param btCodec the codec to convert.
     * @return the audio format, or {@link #AUDIO_FORMAT_DEFAULT} if unknown
     */
    public static @AudioFormatNativeEnumForBtCodec int bluetoothCodecToAudioFormat(int btCodec) {
        switch (btCodec) {
            case BluetoothCodecConfig.SOURCE_CODEC_TYPE_SBC:
                return AudioSystem.AUDIO_FORMAT_SBC;
            case BluetoothCodecConfig.SOURCE_CODEC_TYPE_AAC:
                return AudioSystem.AUDIO_FORMAT_AAC;
            case BluetoothCodecConfig.SOURCE_CODEC_TYPE_APTX:
                return AudioSystem.AUDIO_FORMAT_APTX;
            case BluetoothCodecConfig.SOURCE_CODEC_TYPE_APTX_HD:
                return AudioSystem.AUDIO_FORMAT_APTX_HD;
            case BluetoothCodecConfig.SOURCE_CODEC_TYPE_LDAC:
                return AudioSystem.AUDIO_FORMAT_LDAC;
            default:
                Log.e(TAG, "Unknown BT codec 0x" + Integer.toHexString(btCodec)
                        + " for conversion to audio format");
                // TODO returning DEFAULT is the current behavior, should this return INVALID?
                return AudioSystem.AUDIO_FORMAT_DEFAULT;
>>>>>>> b9c4abf4
        }
    }

    /**
     * @hide
     * Convert a native audio format integer constant to a string.
     */
    public static String audioFormatToString(int audioFormat) {
        switch (audioFormat) {
            case /* AUDIO_FORMAT_INVALID         */ 0xFFFFFFFF:
                return "AUDIO_FORMAT_INVALID";
            case /* AUDIO_FORMAT_DEFAULT         */ 0:
                return "AUDIO_FORMAT_DEFAULT";
            case /* AUDIO_FORMAT_MP3             */ 0x01000000:
                return "AUDIO_FORMAT_MP3";
            case /* AUDIO_FORMAT_AMR_NB          */ 0x02000000:
                return "AUDIO_FORMAT_AMR_NB";
            case /* AUDIO_FORMAT_AMR_WB          */ 0x03000000:
                return "AUDIO_FORMAT_AMR_WB";
            case /* AUDIO_FORMAT_AAC             */ 0x04000000:
                return "AUDIO_FORMAT_AAC";
            case /* AUDIO_FORMAT_HE_AAC_V1       */ 0x05000000:
                return "AUDIO_FORMAT_HE_AAC_V1";
            case /* AUDIO_FORMAT_HE_AAC_V2       */ 0x06000000:
                return "AUDIO_FORMAT_HE_AAC_V2";
            case /* AUDIO_FORMAT_VORBIS          */ 0x07000000:
                return "AUDIO_FORMAT_VORBIS";
            case /* AUDIO_FORMAT_OPUS            */ 0x08000000:
                return "AUDIO_FORMAT_OPUS";
            case /* AUDIO_FORMAT_AC3             */ 0x09000000:
                return "AUDIO_FORMAT_AC3";
            case /* AUDIO_FORMAT_E_AC3           */ 0x0A000000:
                return "AUDIO_FORMAT_E_AC3";
            case /* AUDIO_FORMAT_DTS             */ 0x0B000000:
                return "AUDIO_FORMAT_DTS";
            case /* AUDIO_FORMAT_DTS_HD          */ 0x0C000000:
                return "AUDIO_FORMAT_DTS_HD";
            case /* AUDIO_FORMAT_IEC61937        */ 0x0D000000:
                return "AUDIO_FORMAT_IEC61937";
            case /* AUDIO_FORMAT_DOLBY_TRUEHD    */ 0x0E000000:
                return "AUDIO_FORMAT_DOLBY_TRUEHD";
            case /* AUDIO_FORMAT_EVRC            */ 0x10000000:
                return "AUDIO_FORMAT_EVRC";
            case /* AUDIO_FORMAT_EVRCB           */ 0x11000000:
                return "AUDIO_FORMAT_EVRCB";
            case /* AUDIO_FORMAT_EVRCWB          */ 0x12000000:
                return "AUDIO_FORMAT_EVRCWB";
            case /* AUDIO_FORMAT_EVRCNW          */ 0x13000000:
                return "AUDIO_FORMAT_EVRCNW";
            case /* AUDIO_FORMAT_AAC_ADIF        */ 0x14000000:
                return "AUDIO_FORMAT_AAC_ADIF";
            case /* AUDIO_FORMAT_WMA             */ 0x15000000:
                return "AUDIO_FORMAT_WMA";
            case /* AUDIO_FORMAT_WMA_PRO         */ 0x16000000:
                return "AUDIO_FORMAT_WMA_PRO";
            case /* AUDIO_FORMAT_AMR_WB_PLUS     */ 0x17000000:
                return "AUDIO_FORMAT_AMR_WB_PLUS";
            case /* AUDIO_FORMAT_MP2             */ 0x18000000:
                return "AUDIO_FORMAT_MP2";
            case /* AUDIO_FORMAT_QCELP           */ 0x19000000:
                return "AUDIO_FORMAT_QCELP";
            case /* AUDIO_FORMAT_DSD             */ 0x1A000000:
                return "AUDIO_FORMAT_DSD";
            case /* AUDIO_FORMAT_FLAC            */ 0x1B000000:
                return "AUDIO_FORMAT_FLAC";
            case /* AUDIO_FORMAT_ALAC            */ 0x1C000000:
                return "AUDIO_FORMAT_ALAC";
            case /* AUDIO_FORMAT_APE             */ 0x1D000000:
                return "AUDIO_FORMAT_APE";
            case /* AUDIO_FORMAT_AAC_ADTS        */ 0x1E000000:
                return "AUDIO_FORMAT_AAC_ADTS";
            case /* AUDIO_FORMAT_SBC             */ 0x1F000000:
                return "AUDIO_FORMAT_SBC";
            case /* AUDIO_FORMAT_APTX            */ 0x20000000:
                return "AUDIO_FORMAT_APTX";
            case /* AUDIO_FORMAT_APTX_HD         */ 0x21000000:
                return "AUDIO_FORMAT_APTX_HD";
            case /* AUDIO_FORMAT_AC4             */ 0x22000000:
                return "AUDIO_FORMAT_AC4";
            case /* AUDIO_FORMAT_LDAC            */ 0x23000000:
                return "AUDIO_FORMAT_LDAC";
            case /* AUDIO_FORMAT_MAT             */ 0x24000000:
                return "AUDIO_FORMAT_MAT";
            case /* AUDIO_FORMAT_AAC_LATM        */ 0x25000000:
                return "AUDIO_FORMAT_AAC_LATM";
            case /* AUDIO_FORMAT_CELT            */ 0x26000000:
                return "AUDIO_FORMAT_CELT";
            case /* AUDIO_FORMAT_APTX_ADAPTIVE   */ 0x27000000:
                return "AUDIO_FORMAT_APTX_ADAPTIVE";
            case /* AUDIO_FORMAT_LHDC            */ 0x28000000:
                return "AUDIO_FORMAT_LHDC";
            case /* AUDIO_FORMAT_LHDC_LL         */ 0x29000000:
                return "AUDIO_FORMAT_LHDC_LL";
            case /* AUDIO_FORMAT_APTX_TWSP       */ 0x2A000000:
                return "AUDIO_FORMAT_APTX_TWSP";

            /* Aliases */
            case /* AUDIO_FORMAT_PCM_16_BIT        */ 0x1:
                return "AUDIO_FORMAT_PCM_16_BIT";        // (PCM | PCM_SUB_16_BIT)
            case /* AUDIO_FORMAT_PCM_8_BIT         */ 0x2:
                return "AUDIO_FORMAT_PCM_8_BIT";        // (PCM | PCM_SUB_8_BIT)
            case /* AUDIO_FORMAT_PCM_32_BIT        */ 0x3:
                return "AUDIO_FORMAT_PCM_32_BIT";        // (PCM | PCM_SUB_32_BIT)
            case /* AUDIO_FORMAT_PCM_8_24_BIT      */ 0x4:
                return "AUDIO_FORMAT_PCM_8_24_BIT";        // (PCM | PCM_SUB_8_24_BIT)
            case /* AUDIO_FORMAT_PCM_FLOAT         */ 0x5:
                return "AUDIO_FORMAT_PCM_FLOAT";        // (PCM | PCM_SUB_FLOAT)
            case /* AUDIO_FORMAT_PCM_24_BIT_PACKED */ 0x6:
                return "AUDIO_FORMAT_PCM_24_BIT_PACKED";        // (PCM | PCM_SUB_24_BIT_PACKED)
            case /* AUDIO_FORMAT_AAC_MAIN          */ 0x4000001:
                return "AUDIO_FORMAT_AAC_MAIN";  // (AAC | AAC_SUB_MAIN)
            case /* AUDIO_FORMAT_AAC_LC            */ 0x4000002:
                return "AUDIO_FORMAT_AAC_LC";  // (AAC | AAC_SUB_LC)
            case /* AUDIO_FORMAT_AAC_SSR           */ 0x4000004:
                return "AUDIO_FORMAT_AAC_SSR";  // (AAC | AAC_SUB_SSR)
            case /* AUDIO_FORMAT_AAC_LTP           */ 0x4000008:
                return "AUDIO_FORMAT_AAC_LTP";  // (AAC | AAC_SUB_LTP)
            case /* AUDIO_FORMAT_AAC_HE_V1         */ 0x4000010:
                return "AUDIO_FORMAT_AAC_HE_V1";  // (AAC | AAC_SUB_HE_V1)
            case /* AUDIO_FORMAT_AAC_SCALABLE      */ 0x4000020:
                return "AUDIO_FORMAT_AAC_SCALABLE";  // (AAC | AAC_SUB_SCALABLE)
            case /* AUDIO_FORMAT_AAC_ERLC          */ 0x4000040:
                return "AUDIO_FORMAT_AAC_ERLC";  // (AAC | AAC_SUB_ERLC)
            case /* AUDIO_FORMAT_AAC_LD            */ 0x4000080:
                return "AUDIO_FORMAT_AAC_LD";  // (AAC | AAC_SUB_LD)
            case /* AUDIO_FORMAT_AAC_HE_V2         */ 0x4000100:
                return "AUDIO_FORMAT_AAC_HE_V2";  // (AAC | AAC_SUB_HE_V2)
            case /* AUDIO_FORMAT_AAC_ELD           */ 0x4000200:
                return "AUDIO_FORMAT_AAC_ELD";  // (AAC | AAC_SUB_ELD)
            case /* AUDIO_FORMAT_AAC_XHE           */ 0x4000300:
                return "AUDIO_FORMAT_AAC_XHE";  // (AAC | AAC_SUB_XHE)
            case /* AUDIO_FORMAT_AAC_ADTS_MAIN     */ 0x1e000001:
                return "AUDIO_FORMAT_AAC_ADTS_MAIN"; // (AAC_ADTS | AAC_SUB_MAIN)
            case /* AUDIO_FORMAT_AAC_ADTS_LC       */ 0x1e000002:
                return "AUDIO_FORMAT_AAC_ADTS_LC"; // (AAC_ADTS | AAC_SUB_LC)
            case /* AUDIO_FORMAT_AAC_ADTS_SSR      */ 0x1e000004:
                return "AUDIO_FORMAT_AAC_ADTS_SSR"; // (AAC_ADTS | AAC_SUB_SSR)
            case /* AUDIO_FORMAT_AAC_ADTS_LTP      */ 0x1e000008:
                return "AUDIO_FORMAT_AAC_ADTS_LTP"; // (AAC_ADTS | AAC_SUB_LTP)
            case /* AUDIO_FORMAT_AAC_ADTS_HE_V1    */ 0x1e000010:
                return "AUDIO_FORMAT_AAC_ADTS_HE_V1"; // (AAC_ADTS | AAC_SUB_HE_V1)
            case /* AUDIO_FORMAT_AAC_ADTS_SCALABLE */ 0x1e000020:
                return "AUDIO_FORMAT_AAC_ADTS_SCALABLE"; // (AAC_ADTS | AAC_SUB_SCALABLE)
            case /* AUDIO_FORMAT_AAC_ADTS_ERLC     */ 0x1e000040:
                return "AUDIO_FORMAT_AAC_ADTS_ERLC"; // (AAC_ADTS | AAC_SUB_ERLC)
            case /* AUDIO_FORMAT_AAC_ADTS_LD       */ 0x1e000080:
                return "AUDIO_FORMAT_AAC_ADTS_LD"; // (AAC_ADTS | AAC_SUB_LD)
            case /* AUDIO_FORMAT_AAC_ADTS_HE_V2    */ 0x1e000100:
                return "AUDIO_FORMAT_AAC_ADTS_HE_V2"; // (AAC_ADTS | AAC_SUB_HE_V2)
            case /* AUDIO_FORMAT_AAC_ADTS_ELD      */ 0x1e000200:
                return "AUDIO_FORMAT_AAC_ADTS_ELD"; // (AAC_ADTS | AAC_SUB_ELD)
            case /* AUDIO_FORMAT_AAC_ADTS_XHE      */ 0x1e000300:
                return "AUDIO_FORMAT_AAC_ADTS_XHE"; // (AAC_ADTS | AAC_SUB_XHE)
            case /* AUDIO_FORMAT_AAC_LATM_LC       */ 0x25000002:
                return "AUDIO_FORMAT_AAC_LATM_LC"; // (AAC_LATM | AAC_SUB_LC)
            case /* AUDIO_FORMAT_AAC_LATM_HE_V1    */ 0x25000010:
                return "AUDIO_FORMAT_AAC_LATM_HE_V1"; // (AAC_LATM | AAC_SUB_HE_V1)
            case /* AUDIO_FORMAT_AAC_LATM_HE_V2    */ 0x25000100:
                return "AUDIO_FORMAT_AAC_LATM_HE_V2"; // (AAC_LATM | AAC_SUB_HE_V2)
            case /* AUDIO_FORMAT_E_AC3_JOC         */ 0xA000001:
                return "AUDIO_FORMAT_E_AC3_JOC";  // (E_AC3 | E_AC3_SUB_JOC)
            case /* AUDIO_FORMAT_MAT_1_0           */ 0x24000001:
                return "AUDIO_FORMAT_MAT_1_0"; // (MAT | MAT_SUB_1_0)
            case /* AUDIO_FORMAT_MAT_2_0           */ 0x24000002:
                return "AUDIO_FORMAT_MAT_2_0"; // (MAT | MAT_SUB_2_0)
            case /* AUDIO_FORMAT_MAT_2_1           */ 0x24000003:
                return "AUDIO_FORMAT_MAT_2_1"; // (MAT | MAT_SUB_2_1)
            default:
                return "AUDIO_FORMAT_(" + audioFormat + ")";
        }
    }

    /* Routing bits for the former setRouting/getRouting API */
    /** @hide @deprecated */
    @Deprecated public static final int ROUTE_EARPIECE          = (1 << 0);
    /** @hide @deprecated */
    @Deprecated public static final int ROUTE_SPEAKER           = (1 << 1);
    /** @hide @deprecated use {@link #ROUTE_BLUETOOTH_SCO} */
    @Deprecated public static final int ROUTE_BLUETOOTH = (1 << 2);
    /** @hide @deprecated */
    @Deprecated public static final int ROUTE_BLUETOOTH_SCO     = (1 << 2);
    /** @hide @deprecated */
    @Deprecated public static final int ROUTE_HEADSET           = (1 << 3);
    /** @hide @deprecated */
    @Deprecated public static final int ROUTE_BLUETOOTH_A2DP    = (1 << 4);
    /** @hide @deprecated */
    @Deprecated public static final int ROUTE_ALL               = 0xFFFFFFFF;

    // Keep in sync with system/media/audio/include/system/audio.h
    /**  @hide */
    public static final int AUDIO_SESSION_ALLOCATE = 0;

    /**
     * @hide
     * Checks whether the specified stream type is active.
     *
     * return true if any track playing on this stream is active.
     */
    @UnsupportedAppUsage
    public static native boolean isStreamActive(int stream, int inPastMs);

    /**
     * @hide
     * Checks whether the specified stream type is active on a remotely connected device. The notion
     * of what constitutes a remote device is enforced by the audio policy manager of the platform.
     *
     * return true if any track playing on this stream is active on a remote device.
     */
    public static native boolean isStreamActiveRemotely(int stream, int inPastMs);

    /**
     * @hide
     * Checks whether the specified audio source is active.
     *
     * return true if any recorder using this source is currently recording
     */
    @UnsupportedAppUsage
    public static native boolean isSourceActive(int source);

    /**
     * @hide
     * Returns a new unused audio session ID
     */
    public static native int newAudioSessionId();

    /**
     * @hide
     * Returns a new unused audio player ID
     */
    public static native int newAudioPlayerId();

    /**
     * @hide
     * Returns a new unused audio recorder ID
     */
    public static native int newAudioRecorderId();


    /**
     * @hide
     * Sets a group generic audio configuration parameters. The use of these parameters
     * are platform dependent, see libaudio
     *
     * param keyValuePairs  list of parameters key value pairs in the form:
     *    key1=value1;key2=value2;...
     */
    @UnsupportedAppUsage
    public static native int setParameters(String keyValuePairs);

    /**
     * @hide
     * Gets a group generic audio configuration parameters. The use of these parameters
     * are platform dependent, see libaudio
     *
     * param keys  list of parameters
     * return value: list of parameters key value pairs in the form:
     *    key1=value1;key2=value2;...
     */
    @UnsupportedAppUsage
    public static native String getParameters(String keys);

    // These match the enum AudioError in frameworks/base/core/jni/android_media_AudioSystem.cpp
    /** @hide Command successful or Media server restarted. see ErrorCallback */
    public static final int AUDIO_STATUS_OK = 0;
    /** @hide Command failed or unspecified audio error.  see ErrorCallback */
    public static final int AUDIO_STATUS_ERROR = 1;
    /** @hide Media server died. see ErrorCallback */
    public static final int AUDIO_STATUS_SERVER_DIED = 100;

    private static ErrorCallback sErrorCallback;

    /** @hide
     * Handles the audio error callback.
     */
    public interface ErrorCallback
    {
        /*
         * Callback for audio server errors.
         * param error   error code:
         * - AUDIO_STATUS_OK
         * - AUDIO_STATUS_SERVER_DIED
         * - AUDIO_STATUS_ERROR
         */
        void onError(int error);
    };

    /**
     * @hide
     * Registers a callback to be invoked when an error occurs.
     * @param cb the callback to run
     */
    @UnsupportedAppUsage
    public static void setErrorCallback(ErrorCallback cb)
    {
        synchronized (AudioSystem.class) {
            sErrorCallback = cb;
            if (cb != null) {
                cb.onError(checkAudioFlinger());
            }
        }
    }

    @UnsupportedAppUsage
    private static void errorCallbackFromNative(int error)
    {
        ErrorCallback errorCallback = null;
        synchronized (AudioSystem.class) {
            if (sErrorCallback != null) {
                errorCallback = sErrorCallback;
            }
        }
        if (errorCallback != null) {
            errorCallback.onError(error);
        }
    }

    /**
     * @hide
     * Handles events from the audio policy manager about dynamic audio policies
     * @see android.media.audiopolicy.AudioPolicy
     */
    public interface DynamicPolicyCallback
    {
        void onDynamicPolicyMixStateUpdate(String regId, int state);
    }

    //keep in sync with include/media/AudioPolicy.h
    private final static int DYNAMIC_POLICY_EVENT_MIX_STATE_UPDATE = 0;

    private static DynamicPolicyCallback sDynPolicyCallback;

    /** @hide */
    public static void setDynamicPolicyCallback(DynamicPolicyCallback cb)
    {
        synchronized (AudioSystem.class) {
            sDynPolicyCallback = cb;
            native_register_dynamic_policy_callback();
        }
    }

    @UnsupportedAppUsage
    private static void dynamicPolicyCallbackFromNative(int event, String regId, int val)
    {
        DynamicPolicyCallback cb = null;
        synchronized (AudioSystem.class) {
            if (sDynPolicyCallback != null) {
                cb = sDynPolicyCallback;
            }
        }
        if (cb != null) {
            switch(event) {
                case DYNAMIC_POLICY_EVENT_MIX_STATE_UPDATE:
                    cb.onDynamicPolicyMixStateUpdate(regId, val);
                    break;
                default:
                    Log.e(TAG, "dynamicPolicyCallbackFromNative: unknown event " + event);
            }
        }
    }

    /**
     * @hide
     * Handles events from the audio policy manager about recording events
     * @see android.media.AudioManager.AudioRecordingCallback
     */
    public interface AudioRecordingCallback
    {
        /**
         * Callback for recording activity notifications events
         * @param event
         * @param riid recording identifier
         * @param uid uid of the client app performing the recording
         * @param session
         * @param source
         * @param recordingFormat an array of ints containing respectively the client and device
         *    recording configurations (2*3 ints), followed by the patch handle:
         *    index 0: client format
         *          1: client channel mask
         *          2: client sample rate
         *          3: device format
         *          4: device channel mask
         *          5: device sample rate
         *          6: patch handle
         * @param packName package name of the client app performing the recording. NOT SUPPORTED
         */
        void onRecordingConfigurationChanged(int event, int riid, int uid, int session, int source,
                        int portId, boolean silenced, int[] recordingFormat,
                        AudioEffect.Descriptor[] clienteffects, AudioEffect.Descriptor[] effects,
                        int activeSource, String packName);
    }

    private static AudioRecordingCallback sRecordingCallback;

    /** @hide */
    public static void setRecordingCallback(AudioRecordingCallback cb) {
        synchronized (AudioSystem.class) {
            sRecordingCallback = cb;
            native_register_recording_callback();
        }
    }

    /**
     * Callback from native for recording configuration updates.
     * @param event
     * @param riid
     * @param uid
     * @param session
     * @param source
     * @param portId
     * @param silenced
     * @param recordingFormat see
     *     {@link AudioRecordingCallback#onRecordingConfigurationChanged(int, int, int, int, int, \
     int, boolean, int[], AudioEffect.Descriptor[], AudioEffect.Descriptor[], int, String)}
     *     for the description of the record format.
     * @param cleintEffects
     * @param effects
     * @param activeSource
     */
    @UnsupportedAppUsage
    private static void recordingCallbackFromNative(int event, int riid, int uid, int session,
                          int source, int portId, boolean silenced, int[] recordingFormat,
                          AudioEffect.Descriptor[] clientEffects, AudioEffect.Descriptor[] effects,
                          int activeSource) {
        AudioRecordingCallback cb = null;
        synchronized (AudioSystem.class) {
            cb = sRecordingCallback;
        }

        String clientEffectName =  clientEffects.length == 0 ? "None" : clientEffects[0].name;
        String effectName =  effects.length == 0 ? "None" : effects[0].name;

        if (cb != null) {
            // TODO receive package name from native
            cb.onRecordingConfigurationChanged(event, riid, uid, session, source, portId, silenced,
                                        recordingFormat, clientEffects, effects, activeSource, "");
        }
    }

    /*
     * Error codes used by public APIs (AudioTrack, AudioRecord, AudioManager ...)
     * Must be kept in sync with frameworks/base/core/jni/android_media_AudioErrors.h
     */
    /** @hide */
    public static final int SUCCESS            = 0;
    /** @hide */
    public static final int ERROR              = -1;
    /** @hide */
    public static final int BAD_VALUE          = -2;
    /** @hide */
    public static final int INVALID_OPERATION  = -3;
    /** @hide */
    public static final int PERMISSION_DENIED  = -4;
    /** @hide */
    public static final int NO_INIT            = -5;
    /** @hide */
    public static final int DEAD_OBJECT        = -6;
    /** @hide */
    public static final int WOULD_BLOCK        = -7;

    /** @hide */
    @IntDef({
            SUCCESS,
            ERROR,
            BAD_VALUE,
            INVALID_OPERATION,
            PERMISSION_DENIED,
            NO_INIT,
            DEAD_OBJECT,
            WOULD_BLOCK
    })
    @Retention(RetentionPolicy.SOURCE)
    public @interface AudioSystemError {}

    /**
     * @hide
     * Convert an int error value to its String value for readability.
     * Accepted error values are the java AudioSystem errors, matching android_media_AudioErrors.h,
     * which map onto the native status_t type.
     * @param error one of the java AudioSystem errors
     * @return a human-readable string
     */
    public static String audioSystemErrorToString(@AudioSystemError int error) {
        switch(error) {
            case SUCCESS:
                return "SUCCESS";
            case ERROR:
                return "ERROR";
            case BAD_VALUE:
                return "BAD_VALUE";
            case INVALID_OPERATION:
                return "INVALID_OPERATION";
            case PERMISSION_DENIED:
                return "PERMISSION_DENIED";
            case NO_INIT:
                return "NO_INIT";
            case DEAD_OBJECT:
                return "DEAD_OBJECT";
            case WOULD_BLOCK:
                return "WOULD_BLOCK";
            default:
                return ("unknown error:" + error);
        }
    }

    /*
     * AudioPolicyService methods
     */

    //
    // audio device definitions: must be kept in sync with values in system/core/audio.h
    //
    /** @hide */
    public static final int DEVICE_NONE = 0x0;
    // reserved bits
    /** @hide */
    public static final int DEVICE_BIT_IN = 0x80000000;
    /** @hide */
    public static final int DEVICE_BIT_DEFAULT = 0x40000000;
    // output devices, be sure to update AudioManager.java also
    /** @hide */
    @UnsupportedAppUsage
    public static final int DEVICE_OUT_EARPIECE = 0x1;
    /** @hide */
    @UnsupportedAppUsage
    public static final int DEVICE_OUT_SPEAKER = 0x2;
    /** @hide */
    @UnsupportedAppUsage
    public static final int DEVICE_OUT_WIRED_HEADSET = 0x4;
    /** @hide */
    @UnsupportedAppUsage
    public static final int DEVICE_OUT_WIRED_HEADPHONE = 0x8;
    /** @hide */
    @UnsupportedAppUsage
    public static final int DEVICE_OUT_BLUETOOTH_SCO = 0x10;
    /** @hide */
    @UnsupportedAppUsage
    public static final int DEVICE_OUT_BLUETOOTH_SCO_HEADSET = 0x20;
    /** @hide */
    @UnsupportedAppUsage
    public static final int DEVICE_OUT_BLUETOOTH_SCO_CARKIT = 0x40;
    /** @hide */
    @UnsupportedAppUsage
    public static final int DEVICE_OUT_BLUETOOTH_A2DP = 0x80;
    /** @hide */
    @UnsupportedAppUsage
    public static final int DEVICE_OUT_BLUETOOTH_A2DP_HEADPHONES = 0x100;
    /** @hide */
    @UnsupportedAppUsage
    public static final int DEVICE_OUT_BLUETOOTH_A2DP_SPEAKER = 0x200;
    /** @hide */
    @UnsupportedAppUsage
    public static final int DEVICE_OUT_AUX_DIGITAL = 0x400;
    /** @hide */
    public static final int DEVICE_OUT_HDMI = DEVICE_OUT_AUX_DIGITAL;
    /** @hide */
    @UnsupportedAppUsage
    public static final int DEVICE_OUT_ANLG_DOCK_HEADSET = 0x800;
    /** @hide */
    @UnsupportedAppUsage
    public static final int DEVICE_OUT_DGTL_DOCK_HEADSET = 0x1000;
    /** @hide */
    @UnsupportedAppUsage
    public static final int DEVICE_OUT_USB_ACCESSORY = 0x2000;
    /** @hide */
    @UnsupportedAppUsage
    public static final int DEVICE_OUT_USB_DEVICE = 0x4000;
    /** @hide */
    @UnsupportedAppUsage
    public static final int DEVICE_OUT_REMOTE_SUBMIX = 0x8000;
    /** @hide */
    @UnsupportedAppUsage
    public static final int DEVICE_OUT_TELEPHONY_TX = 0x10000;
    /** @hide */
    public static final int DEVICE_OUT_LINE = 0x20000;
    /** @hide */
    public static final int DEVICE_OUT_HDMI_ARC = 0x40000;
    /** @hide */
    public static final int DEVICE_OUT_SPDIF = 0x80000;
    /** @hide */
    @UnsupportedAppUsage
    public static final int DEVICE_OUT_FM = 0x100000;
    /** @hide */
    public static final int DEVICE_OUT_AUX_LINE = 0x200000;
    /** @hide */
    public static final int DEVICE_OUT_SPEAKER_SAFE = 0x400000;
    /** @hide */
    public static final int DEVICE_OUT_IP = 0x800000;
    /** @hide */
    public static final int DEVICE_OUT_BUS = 0x1000000;
    /** @hide */
    public static final int DEVICE_OUT_PROXY = 0x2000000;
    /** @hide */
    public static final int DEVICE_OUT_USB_HEADSET = 0x4000000;
    /** @hide */
    public static final int DEVICE_OUT_HEARING_AID = 0x8000000;

    /** @hide */
    public static final int DEVICE_OUT_DEFAULT = DEVICE_BIT_DEFAULT;

    // Deprecated in R because multiple device types are no longer accessed as a bit mask.
    // Removing this will get lint warning about changing hidden apis.
    /** @hide */
    @UnsupportedAppUsage
    public static final int DEVICE_OUT_ALL_USB = (DEVICE_OUT_USB_ACCESSORY |
                                                  DEVICE_OUT_USB_DEVICE |
                                                  DEVICE_OUT_USB_HEADSET);

    /** @hide */
    public static final Set<Integer> DEVICE_OUT_ALL_SET;
    /** @hide */
    public static final Set<Integer> DEVICE_OUT_ALL_A2DP_SET;
    /** @hide */
    public static final Set<Integer> DEVICE_OUT_ALL_SCO_SET;
    /** @hide */
    public static final Set<Integer> DEVICE_OUT_ALL_USB_SET;
    /** @hide */
    public static final Set<Integer> DEVICE_OUT_ALL_HDMI_SYSTEM_AUDIO_SET;
    /** @hide */
    public static final Set<Integer> DEVICE_ALL_HDMI_SYSTEM_AUDIO_AND_SPEAKER_SET;
    static {
        DEVICE_OUT_ALL_SET = new HashSet<>();
        DEVICE_OUT_ALL_SET.add(DEVICE_OUT_EARPIECE);
        DEVICE_OUT_ALL_SET.add(DEVICE_OUT_SPEAKER);
        DEVICE_OUT_ALL_SET.add(DEVICE_OUT_WIRED_HEADSET);
        DEVICE_OUT_ALL_SET.add(DEVICE_OUT_WIRED_HEADPHONE);
        DEVICE_OUT_ALL_SET.add(DEVICE_OUT_BLUETOOTH_SCO);
        DEVICE_OUT_ALL_SET.add(DEVICE_OUT_BLUETOOTH_SCO_HEADSET);
        DEVICE_OUT_ALL_SET.add(DEVICE_OUT_BLUETOOTH_SCO_CARKIT);
        DEVICE_OUT_ALL_SET.add(DEVICE_OUT_BLUETOOTH_A2DP);
        DEVICE_OUT_ALL_SET.add(DEVICE_OUT_BLUETOOTH_A2DP_HEADPHONES);
        DEVICE_OUT_ALL_SET.add(DEVICE_OUT_BLUETOOTH_A2DP_SPEAKER);
        DEVICE_OUT_ALL_SET.add(DEVICE_OUT_HDMI);
        DEVICE_OUT_ALL_SET.add(DEVICE_OUT_ANLG_DOCK_HEADSET);
        DEVICE_OUT_ALL_SET.add(DEVICE_OUT_DGTL_DOCK_HEADSET);
        DEVICE_OUT_ALL_SET.add(DEVICE_OUT_USB_ACCESSORY);
        DEVICE_OUT_ALL_SET.add(DEVICE_OUT_USB_DEVICE);
        DEVICE_OUT_ALL_SET.add(DEVICE_OUT_REMOTE_SUBMIX);
        DEVICE_OUT_ALL_SET.add(DEVICE_OUT_TELEPHONY_TX);
        DEVICE_OUT_ALL_SET.add(DEVICE_OUT_LINE);
        DEVICE_OUT_ALL_SET.add(DEVICE_OUT_HDMI_ARC);
        DEVICE_OUT_ALL_SET.add(DEVICE_OUT_SPDIF);
        DEVICE_OUT_ALL_SET.add(DEVICE_OUT_FM);
        DEVICE_OUT_ALL_SET.add(DEVICE_OUT_AUX_LINE);
        DEVICE_OUT_ALL_SET.add(DEVICE_OUT_SPEAKER_SAFE);
        DEVICE_OUT_ALL_SET.add(DEVICE_OUT_IP);
        DEVICE_OUT_ALL_SET.add(DEVICE_OUT_BUS);
        DEVICE_OUT_ALL_SET.add(DEVICE_OUT_PROXY);
        DEVICE_OUT_ALL_SET.add(DEVICE_OUT_USB_HEADSET);
        DEVICE_OUT_ALL_SET.add(DEVICE_OUT_HEARING_AID);
        DEVICE_OUT_ALL_SET.add(DEVICE_OUT_DEFAULT);

        DEVICE_OUT_ALL_A2DP_SET = new HashSet<>();
        DEVICE_OUT_ALL_A2DP_SET.add(DEVICE_OUT_BLUETOOTH_A2DP);
        DEVICE_OUT_ALL_A2DP_SET.add(DEVICE_OUT_BLUETOOTH_A2DP_HEADPHONES);
        DEVICE_OUT_ALL_A2DP_SET.add(DEVICE_OUT_BLUETOOTH_A2DP_SPEAKER);

        DEVICE_OUT_ALL_SCO_SET = new HashSet<>();
        DEVICE_OUT_ALL_SCO_SET.add(DEVICE_OUT_BLUETOOTH_SCO);
        DEVICE_OUT_ALL_SCO_SET.add(DEVICE_OUT_BLUETOOTH_SCO_HEADSET);
        DEVICE_OUT_ALL_SCO_SET.add(DEVICE_OUT_BLUETOOTH_SCO_CARKIT);

        DEVICE_OUT_ALL_USB_SET = new HashSet<>();
        DEVICE_OUT_ALL_USB_SET.add(DEVICE_OUT_USB_ACCESSORY);
        DEVICE_OUT_ALL_USB_SET.add(DEVICE_OUT_USB_DEVICE);
        DEVICE_OUT_ALL_USB_SET.add(DEVICE_OUT_USB_HEADSET);

        DEVICE_OUT_ALL_HDMI_SYSTEM_AUDIO_SET = new HashSet<>();
        DEVICE_OUT_ALL_HDMI_SYSTEM_AUDIO_SET.add(DEVICE_OUT_AUX_LINE);
        DEVICE_OUT_ALL_HDMI_SYSTEM_AUDIO_SET.add(DEVICE_OUT_HDMI_ARC);
        DEVICE_OUT_ALL_HDMI_SYSTEM_AUDIO_SET.add(DEVICE_OUT_SPDIF);

        DEVICE_ALL_HDMI_SYSTEM_AUDIO_AND_SPEAKER_SET = new HashSet<>();
        DEVICE_ALL_HDMI_SYSTEM_AUDIO_AND_SPEAKER_SET.addAll(DEVICE_OUT_ALL_HDMI_SYSTEM_AUDIO_SET);
        DEVICE_ALL_HDMI_SYSTEM_AUDIO_AND_SPEAKER_SET.add(DEVICE_OUT_SPEAKER);
    }

    // input devices
    /** @hide */
    @UnsupportedAppUsage
    public static final int DEVICE_IN_COMMUNICATION = DEVICE_BIT_IN | 0x1;
    /** @hide */
    @UnsupportedAppUsage
    public static final int DEVICE_IN_AMBIENT = DEVICE_BIT_IN | 0x2;
    /** @hide */
    @UnsupportedAppUsage
    public static final int DEVICE_IN_BUILTIN_MIC = DEVICE_BIT_IN | 0x4;
    /** @hide */
    @UnsupportedAppUsage
    public static final int DEVICE_IN_BLUETOOTH_SCO_HEADSET = DEVICE_BIT_IN | 0x8;
    /** @hide */
    @UnsupportedAppUsage
    public static final int DEVICE_IN_WIRED_HEADSET = DEVICE_BIT_IN | 0x10;
    /** @hide */
    @UnsupportedAppUsage
    public static final int DEVICE_IN_AUX_DIGITAL = DEVICE_BIT_IN | 0x20;
    /** @hide */
    public static final int DEVICE_IN_HDMI = DEVICE_IN_AUX_DIGITAL;
    /** @hide */
    @UnsupportedAppUsage
    public static final int DEVICE_IN_VOICE_CALL = DEVICE_BIT_IN | 0x40;
    /** @hide */
    public static final int DEVICE_IN_TELEPHONY_RX = DEVICE_IN_VOICE_CALL;
    /** @hide */
    @UnsupportedAppUsage
    public static final int DEVICE_IN_BACK_MIC = DEVICE_BIT_IN | 0x80;
    /** @hide */
    @UnsupportedAppUsage
    public static final int DEVICE_IN_REMOTE_SUBMIX = DEVICE_BIT_IN | 0x100;
    /** @hide */
    @UnsupportedAppUsage
    public static final int DEVICE_IN_ANLG_DOCK_HEADSET = DEVICE_BIT_IN | 0x200;
    /** @hide */
    @UnsupportedAppUsage
    public static final int DEVICE_IN_DGTL_DOCK_HEADSET = DEVICE_BIT_IN | 0x400;
    /** @hide */
    @UnsupportedAppUsage
    public static final int DEVICE_IN_USB_ACCESSORY = DEVICE_BIT_IN | 0x800;
    /** @hide */
    @UnsupportedAppUsage
    public static final int DEVICE_IN_USB_DEVICE = DEVICE_BIT_IN | 0x1000;
    /** @hide */
    public static final int DEVICE_IN_FM_TUNER = DEVICE_BIT_IN | 0x2000;
    /** @hide */
    public static final int DEVICE_IN_TV_TUNER = DEVICE_BIT_IN | 0x4000;
    /** @hide */
    public static final int DEVICE_IN_LINE = DEVICE_BIT_IN | 0x8000;
    /** @hide */
    public static final int DEVICE_IN_SPDIF = DEVICE_BIT_IN | 0x10000;
    /** @hide */
    @UnsupportedAppUsage
    public static final int DEVICE_IN_BLUETOOTH_A2DP = DEVICE_BIT_IN | 0x20000;
    /** @hide */
    public static final int DEVICE_IN_LOOPBACK = DEVICE_BIT_IN | 0x40000;
    /** @hide */
    public static final int DEVICE_IN_IP = DEVICE_BIT_IN | 0x80000;
    /** @hide */
    public static final int DEVICE_IN_BUS = DEVICE_BIT_IN | 0x100000;
    /** @hide */
    public static final int DEVICE_IN_PROXY = DEVICE_BIT_IN | 0x1000000;
    /** @hide */
    public static final int DEVICE_IN_USB_HEADSET = DEVICE_BIT_IN | 0x2000000;
    /** @hide */
    public static final int DEVICE_IN_BLUETOOTH_BLE = DEVICE_BIT_IN | 0x4000000;
    /** @hide */
    public static final int DEVICE_IN_HDMI_ARC = DEVICE_BIT_IN | 0x8000000;
    /** @hide */
    public static final int DEVICE_IN_ECHO_REFERENCE = DEVICE_BIT_IN | 0x10000000;
    /** @hide */
    @UnsupportedAppUsage
    public static final int DEVICE_IN_DEFAULT = DEVICE_BIT_IN | DEVICE_BIT_DEFAULT;

    /** @hide */
    public static final Set<Integer> DEVICE_IN_ALL_SET;
    /** @hide */
    public static final Set<Integer> DEVICE_IN_ALL_SCO_SET;
    /** @hide */
    public static final Set<Integer> DEVICE_IN_ALL_USB_SET;
    static {
        DEVICE_IN_ALL_SET = new HashSet<>();
        DEVICE_IN_ALL_SET.add(DEVICE_IN_COMMUNICATION);
        DEVICE_IN_ALL_SET.add(DEVICE_IN_AMBIENT);
        DEVICE_IN_ALL_SET.add(DEVICE_IN_BUILTIN_MIC);
        DEVICE_IN_ALL_SET.add(DEVICE_IN_BLUETOOTH_SCO_HEADSET);
        DEVICE_IN_ALL_SET.add(DEVICE_IN_WIRED_HEADSET);
        DEVICE_IN_ALL_SET.add(DEVICE_IN_HDMI);
        DEVICE_IN_ALL_SET.add(DEVICE_IN_TELEPHONY_RX);
        DEVICE_IN_ALL_SET.add(DEVICE_IN_BACK_MIC);
        DEVICE_IN_ALL_SET.add(DEVICE_IN_REMOTE_SUBMIX);
        DEVICE_IN_ALL_SET.add(DEVICE_IN_ANLG_DOCK_HEADSET);
        DEVICE_IN_ALL_SET.add(DEVICE_IN_DGTL_DOCK_HEADSET);
        DEVICE_IN_ALL_SET.add(DEVICE_IN_USB_ACCESSORY);
        DEVICE_IN_ALL_SET.add(DEVICE_IN_USB_DEVICE);
        DEVICE_IN_ALL_SET.add(DEVICE_IN_FM_TUNER);
        DEVICE_IN_ALL_SET.add(DEVICE_IN_TV_TUNER);
        DEVICE_IN_ALL_SET.add(DEVICE_IN_LINE);
        DEVICE_IN_ALL_SET.add(DEVICE_IN_SPDIF);
        DEVICE_IN_ALL_SET.add(DEVICE_IN_BLUETOOTH_A2DP);
        DEVICE_IN_ALL_SET.add(DEVICE_IN_LOOPBACK);
        DEVICE_IN_ALL_SET.add(DEVICE_IN_IP);
        DEVICE_IN_ALL_SET.add(DEVICE_IN_BUS);
        DEVICE_IN_ALL_SET.add(DEVICE_IN_PROXY);
        DEVICE_IN_ALL_SET.add(DEVICE_IN_USB_HEADSET);
        DEVICE_IN_ALL_SET.add(DEVICE_IN_BLUETOOTH_BLE);
        DEVICE_IN_ALL_SET.add(DEVICE_IN_HDMI_ARC);
        DEVICE_IN_ALL_SET.add(DEVICE_IN_ECHO_REFERENCE);
        DEVICE_IN_ALL_SET.add(DEVICE_IN_DEFAULT);

        DEVICE_IN_ALL_SCO_SET = new HashSet<>();
        DEVICE_IN_ALL_SCO_SET.add(DEVICE_IN_BLUETOOTH_SCO_HEADSET);

        DEVICE_IN_ALL_USB_SET = new HashSet<>();
        DEVICE_IN_ALL_USB_SET.add(DEVICE_IN_USB_ACCESSORY);
        DEVICE_IN_ALL_USB_SET.add(DEVICE_IN_USB_DEVICE);
        DEVICE_IN_ALL_USB_SET.add(DEVICE_IN_USB_HEADSET);
    }

    /** @hide */
    public static final String LEGACY_REMOTE_SUBMIX_ADDRESS = "0";

    // device states, must match AudioSystem::device_connection_state
    /** @hide */
    @UnsupportedAppUsage
    public static final int DEVICE_STATE_UNAVAILABLE = 0;
    /** @hide */
    @UnsupportedAppUsage
    public static final int DEVICE_STATE_AVAILABLE = 1;
    private static final int NUM_DEVICE_STATES = 1;

    /** @hide */
    public static String deviceStateToString(int state) {
        switch (state) {
            case DEVICE_STATE_UNAVAILABLE: return "DEVICE_STATE_UNAVAILABLE";
            case DEVICE_STATE_AVAILABLE: return "DEVICE_STATE_AVAILABLE";
            default: return "unknown state (" + state + ")";
        }
    }

    /** @hide */ public static final String DEVICE_OUT_EARPIECE_NAME = "earpiece";
    /** @hide */ public static final String DEVICE_OUT_SPEAKER_NAME = "speaker";
    /** @hide */ public static final String DEVICE_OUT_WIRED_HEADSET_NAME = "headset";
    /** @hide */ public static final String DEVICE_OUT_WIRED_HEADPHONE_NAME = "headphone";
    /** @hide */ public static final String DEVICE_OUT_BLUETOOTH_SCO_NAME = "bt_sco";
    /** @hide */ public static final String DEVICE_OUT_BLUETOOTH_SCO_HEADSET_NAME = "bt_sco_hs";
    /** @hide */ public static final String DEVICE_OUT_BLUETOOTH_SCO_CARKIT_NAME = "bt_sco_carkit";
    /** @hide */ public static final String DEVICE_OUT_BLUETOOTH_A2DP_NAME = "bt_a2dp";
    /** @hide */
    public static final String DEVICE_OUT_BLUETOOTH_A2DP_HEADPHONES_NAME = "bt_a2dp_hp";
    /** @hide */ public static final String DEVICE_OUT_BLUETOOTH_A2DP_SPEAKER_NAME = "bt_a2dp_spk";
    /** @hide */ public static final String DEVICE_OUT_AUX_DIGITAL_NAME = "aux_digital";
    /** @hide */ public static final String DEVICE_OUT_HDMI_NAME = "hdmi";
    /** @hide */ public static final String DEVICE_OUT_ANLG_DOCK_HEADSET_NAME = "analog_dock";
    /** @hide */ public static final String DEVICE_OUT_DGTL_DOCK_HEADSET_NAME = "digital_dock";
    /** @hide */ public static final String DEVICE_OUT_USB_ACCESSORY_NAME = "usb_accessory";
    /** @hide */ public static final String DEVICE_OUT_USB_DEVICE_NAME = "usb_device";
    /** @hide */ public static final String DEVICE_OUT_REMOTE_SUBMIX_NAME = "remote_submix";
    /** @hide */ public static final String DEVICE_OUT_TELEPHONY_TX_NAME = "telephony_tx";
    /** @hide */ public static final String DEVICE_OUT_LINE_NAME = "line";
    /** @hide */ public static final String DEVICE_OUT_HDMI_ARC_NAME = "hmdi_arc";
    /** @hide */ public static final String DEVICE_OUT_SPDIF_NAME = "spdif";
    /** @hide */ public static final String DEVICE_OUT_FM_NAME = "fm_transmitter";
    /** @hide */ public static final String DEVICE_OUT_AUX_LINE_NAME = "aux_line";
    /** @hide */ public static final String DEVICE_OUT_SPEAKER_SAFE_NAME = "speaker_safe";
    /** @hide */ public static final String DEVICE_OUT_IP_NAME = "ip";
    /** @hide */ public static final String DEVICE_OUT_BUS_NAME = "bus";
    /** @hide */ public static final String DEVICE_OUT_PROXY_NAME = "proxy";
    /** @hide */ public static final String DEVICE_OUT_USB_HEADSET_NAME = "usb_headset";
    /** @hide */ public static final String DEVICE_OUT_HEARING_AID_NAME = "hearing_aid_out";

    /** @hide */ public static final String DEVICE_IN_COMMUNICATION_NAME = "communication";
    /** @hide */ public static final String DEVICE_IN_AMBIENT_NAME = "ambient";
    /** @hide */ public static final String DEVICE_IN_BUILTIN_MIC_NAME = "mic";
    /** @hide */ public static final String DEVICE_IN_BLUETOOTH_SCO_HEADSET_NAME = "bt_sco_hs";
    /** @hide */ public static final String DEVICE_IN_WIRED_HEADSET_NAME = "headset";
    /** @hide */ public static final String DEVICE_IN_AUX_DIGITAL_NAME = "aux_digital";
    /** @hide */ public static final String DEVICE_IN_TELEPHONY_RX_NAME = "telephony_rx";
    /** @hide */ public static final String DEVICE_IN_BACK_MIC_NAME = "back_mic";
    /** @hide */ public static final String DEVICE_IN_REMOTE_SUBMIX_NAME = "remote_submix";
    /** @hide */ public static final String DEVICE_IN_ANLG_DOCK_HEADSET_NAME = "analog_dock";
    /** @hide */ public static final String DEVICE_IN_DGTL_DOCK_HEADSET_NAME = "digital_dock";
    /** @hide */ public static final String DEVICE_IN_USB_ACCESSORY_NAME = "usb_accessory";
    /** @hide */ public static final String DEVICE_IN_USB_DEVICE_NAME = "usb_device";
    /** @hide */ public static final String DEVICE_IN_FM_TUNER_NAME = "fm_tuner";
    /** @hide */ public static final String DEVICE_IN_TV_TUNER_NAME = "tv_tuner";
    /** @hide */ public static final String DEVICE_IN_LINE_NAME = "line";
    /** @hide */ public static final String DEVICE_IN_SPDIF_NAME = "spdif";
    /** @hide */ public static final String DEVICE_IN_BLUETOOTH_A2DP_NAME = "bt_a2dp";
    /** @hide */ public static final String DEVICE_IN_LOOPBACK_NAME = "loopback";
    /** @hide */ public static final String DEVICE_IN_IP_NAME = "ip";
    /** @hide */ public static final String DEVICE_IN_BUS_NAME = "bus";
    /** @hide */ public static final String DEVICE_IN_PROXY_NAME = "proxy";
    /** @hide */ public static final String DEVICE_IN_USB_HEADSET_NAME = "usb_headset";
    /** @hide */ public static final String DEVICE_IN_BLUETOOTH_BLE_NAME = "bt_ble";
    /** @hide */ public static final String DEVICE_IN_ECHO_REFERENCE_NAME = "echo_reference";
    /** @hide */ public static final String DEVICE_IN_HDMI_ARC_NAME = "hdmi_arc";

    /** @hide */
    @UnsupportedAppUsage
    public static String getOutputDeviceName(int device)
    {
        switch(device) {
        case DEVICE_OUT_EARPIECE:
            return DEVICE_OUT_EARPIECE_NAME;
        case DEVICE_OUT_SPEAKER:
            return DEVICE_OUT_SPEAKER_NAME;
        case DEVICE_OUT_WIRED_HEADSET:
            return DEVICE_OUT_WIRED_HEADSET_NAME;
        case DEVICE_OUT_WIRED_HEADPHONE:
            return DEVICE_OUT_WIRED_HEADPHONE_NAME;
        case DEVICE_OUT_BLUETOOTH_SCO:
            return DEVICE_OUT_BLUETOOTH_SCO_NAME;
        case DEVICE_OUT_BLUETOOTH_SCO_HEADSET:
            return DEVICE_OUT_BLUETOOTH_SCO_HEADSET_NAME;
        case DEVICE_OUT_BLUETOOTH_SCO_CARKIT:
            return DEVICE_OUT_BLUETOOTH_SCO_CARKIT_NAME;
        case DEVICE_OUT_BLUETOOTH_A2DP:
            return DEVICE_OUT_BLUETOOTH_A2DP_NAME;
        case DEVICE_OUT_BLUETOOTH_A2DP_HEADPHONES:
            return DEVICE_OUT_BLUETOOTH_A2DP_HEADPHONES_NAME;
        case DEVICE_OUT_BLUETOOTH_A2DP_SPEAKER:
            return DEVICE_OUT_BLUETOOTH_A2DP_SPEAKER_NAME;
        case DEVICE_OUT_HDMI:
            return DEVICE_OUT_HDMI_NAME;
        case DEVICE_OUT_ANLG_DOCK_HEADSET:
            return DEVICE_OUT_ANLG_DOCK_HEADSET_NAME;
        case DEVICE_OUT_DGTL_DOCK_HEADSET:
            return DEVICE_OUT_DGTL_DOCK_HEADSET_NAME;
        case DEVICE_OUT_USB_ACCESSORY:
            return DEVICE_OUT_USB_ACCESSORY_NAME;
        case DEVICE_OUT_USB_DEVICE:
            return DEVICE_OUT_USB_DEVICE_NAME;
        case DEVICE_OUT_REMOTE_SUBMIX:
            return DEVICE_OUT_REMOTE_SUBMIX_NAME;
        case DEVICE_OUT_TELEPHONY_TX:
            return DEVICE_OUT_TELEPHONY_TX_NAME;
        case DEVICE_OUT_LINE:
            return DEVICE_OUT_LINE_NAME;
        case DEVICE_OUT_HDMI_ARC:
            return DEVICE_OUT_HDMI_ARC_NAME;
        case DEVICE_OUT_SPDIF:
            return DEVICE_OUT_SPDIF_NAME;
        case DEVICE_OUT_FM:
            return DEVICE_OUT_FM_NAME;
        case DEVICE_OUT_AUX_LINE:
            return DEVICE_OUT_AUX_LINE_NAME;
        case DEVICE_OUT_SPEAKER_SAFE:
            return DEVICE_OUT_SPEAKER_SAFE_NAME;
        case DEVICE_OUT_IP:
            return DEVICE_OUT_IP_NAME;
        case DEVICE_OUT_BUS:
            return DEVICE_OUT_BUS_NAME;
        case DEVICE_OUT_PROXY:
            return DEVICE_OUT_PROXY_NAME;
        case DEVICE_OUT_USB_HEADSET:
            return DEVICE_OUT_USB_HEADSET_NAME;
        case DEVICE_OUT_HEARING_AID:
            return DEVICE_OUT_HEARING_AID_NAME;
        case DEVICE_OUT_DEFAULT:
        default:
            return Integer.toString(device);
        }
    }

    /** @hide */
    public static String getInputDeviceName(int device)
    {
        switch(device) {
        case DEVICE_IN_COMMUNICATION:
            return DEVICE_IN_COMMUNICATION_NAME;
        case DEVICE_IN_AMBIENT:
            return DEVICE_IN_AMBIENT_NAME;
        case DEVICE_IN_BUILTIN_MIC:
            return DEVICE_IN_BUILTIN_MIC_NAME;
        case DEVICE_IN_BLUETOOTH_SCO_HEADSET:
            return DEVICE_IN_BLUETOOTH_SCO_HEADSET_NAME;
        case DEVICE_IN_WIRED_HEADSET:
            return DEVICE_IN_WIRED_HEADSET_NAME;
        case DEVICE_IN_AUX_DIGITAL:
            return DEVICE_IN_AUX_DIGITAL_NAME;
        case DEVICE_IN_TELEPHONY_RX:
            return DEVICE_IN_TELEPHONY_RX_NAME;
        case DEVICE_IN_BACK_MIC:
            return DEVICE_IN_BACK_MIC_NAME;
        case DEVICE_IN_REMOTE_SUBMIX:
            return DEVICE_IN_REMOTE_SUBMIX_NAME;
        case DEVICE_IN_ANLG_DOCK_HEADSET:
            return DEVICE_IN_ANLG_DOCK_HEADSET_NAME;
        case DEVICE_IN_DGTL_DOCK_HEADSET:
            return DEVICE_IN_DGTL_DOCK_HEADSET_NAME;
        case DEVICE_IN_USB_ACCESSORY:
            return DEVICE_IN_USB_ACCESSORY_NAME;
        case DEVICE_IN_USB_DEVICE:
            return DEVICE_IN_USB_DEVICE_NAME;
        case DEVICE_IN_FM_TUNER:
            return DEVICE_IN_FM_TUNER_NAME;
        case DEVICE_IN_TV_TUNER:
            return DEVICE_IN_TV_TUNER_NAME;
        case DEVICE_IN_LINE:
            return DEVICE_IN_LINE_NAME;
        case DEVICE_IN_SPDIF:
            return DEVICE_IN_SPDIF_NAME;
        case DEVICE_IN_BLUETOOTH_A2DP:
            return DEVICE_IN_BLUETOOTH_A2DP_NAME;
        case DEVICE_IN_LOOPBACK:
            return DEVICE_IN_LOOPBACK_NAME;
        case DEVICE_IN_IP:
            return DEVICE_IN_IP_NAME;
        case DEVICE_IN_BUS:
            return DEVICE_IN_BUS_NAME;
        case DEVICE_IN_PROXY:
            return DEVICE_IN_PROXY_NAME;
        case DEVICE_IN_USB_HEADSET:
            return DEVICE_IN_USB_HEADSET_NAME;
        case DEVICE_IN_BLUETOOTH_BLE:
            return DEVICE_IN_BLUETOOTH_BLE_NAME;
        case DEVICE_IN_ECHO_REFERENCE:
            return DEVICE_IN_ECHO_REFERENCE_NAME;
        case DEVICE_IN_HDMI_ARC:
            return DEVICE_IN_HDMI_ARC_NAME;
        case DEVICE_IN_DEFAULT:
        default:
            return Integer.toString(device);
        }
    }

    /**
     * @hide
     * Returns a human readable name for a given device type
     * @param device a native device type, NOT an AudioDeviceInfo type
     * @return a string describing the device type
     */
    public static @NonNull String getDeviceName(int device) {
        if ((device & DEVICE_BIT_IN) != 0) {
            return getInputDeviceName(device);
        }
        return getOutputDeviceName(device);
    }

    // phone state, match audio_mode???
    /** @hide */ public static final int PHONE_STATE_OFFCALL = 0;
    /** @hide */ public static final int PHONE_STATE_RINGING = 1;
    /** @hide */ public static final int PHONE_STATE_INCALL = 2;

    // device categories config for setForceUse, must match audio_policy_forced_cfg_t
    /** @hide */ @UnsupportedAppUsage public static final int FORCE_NONE = 0;
    /** @hide */ public static final int FORCE_SPEAKER = 1;
    /** @hide */ public static final int FORCE_HEADPHONES = 2;
    /** @hide */ public static final int FORCE_BT_SCO = 3;
    /** @hide */ public static final int FORCE_BT_A2DP = 4;
    /** @hide */ public static final int FORCE_WIRED_ACCESSORY = 5;
    /** @hide */ @UnsupportedAppUsage public static final int FORCE_BT_CAR_DOCK = 6;
    /** @hide */ @UnsupportedAppUsage public static final int FORCE_BT_DESK_DOCK = 7;
    /** @hide */ @UnsupportedAppUsage public static final int FORCE_ANALOG_DOCK = 8;
    /** @hide */ @UnsupportedAppUsage public static final int FORCE_DIGITAL_DOCK = 9;
    /** @hide */ public static final int FORCE_NO_BT_A2DP = 10;
    /** @hide */ public static final int FORCE_SYSTEM_ENFORCED = 11;
    /** @hide */ public static final int FORCE_HDMI_SYSTEM_AUDIO_ENFORCED = 12;
    /** @hide */ public static final int FORCE_ENCODED_SURROUND_NEVER = 13;
    /** @hide */ public static final int FORCE_ENCODED_SURROUND_ALWAYS = 14;
    /** @hide */ public static final int FORCE_ENCODED_SURROUND_MANUAL = 15;
    /** @hide */ public static final int NUM_FORCE_CONFIG = 16;
    /** @hide */ public static final int FORCE_DEFAULT = FORCE_NONE;

    /** @hide */
    public static String forceUseConfigToString(int config) {
        switch (config) {
            case FORCE_NONE: return "FORCE_NONE";
            case FORCE_SPEAKER: return "FORCE_SPEAKER";
            case FORCE_HEADPHONES: return "FORCE_HEADPHONES";
            case FORCE_BT_SCO: return "FORCE_BT_SCO";
            case FORCE_BT_A2DP: return "FORCE_BT_A2DP";
            case FORCE_WIRED_ACCESSORY: return "FORCE_WIRED_ACCESSORY";
            case FORCE_BT_CAR_DOCK: return "FORCE_BT_CAR_DOCK";
            case FORCE_BT_DESK_DOCK: return "FORCE_BT_DESK_DOCK";
            case FORCE_ANALOG_DOCK: return "FORCE_ANALOG_DOCK";
            case FORCE_DIGITAL_DOCK: return "FORCE_DIGITAL_DOCK";
            case FORCE_NO_BT_A2DP: return "FORCE_NO_BT_A2DP";
            case FORCE_SYSTEM_ENFORCED: return "FORCE_SYSTEM_ENFORCED";
            case FORCE_HDMI_SYSTEM_AUDIO_ENFORCED: return "FORCE_HDMI_SYSTEM_AUDIO_ENFORCED";
            case FORCE_ENCODED_SURROUND_NEVER: return "FORCE_ENCODED_SURROUND_NEVER";
            case FORCE_ENCODED_SURROUND_ALWAYS: return "FORCE_ENCODED_SURROUND_ALWAYS";
            case FORCE_ENCODED_SURROUND_MANUAL: return "FORCE_ENCODED_SURROUND_MANUAL";
            default: return "unknown config (" + config + ")" ;
        }
    }

    // usage for setForceUse, must match audio_policy_force_use_t
    /** @hide */ public static final int FOR_COMMUNICATION = 0;
    /** @hide */ public static final int FOR_MEDIA = 1;
    /** @hide */ public static final int FOR_RECORD = 2;
    /** @hide */ public static final int FOR_DOCK = 3;
    /** @hide */ public static final int FOR_SYSTEM = 4;
    /** @hide */ public static final int FOR_HDMI_SYSTEM_AUDIO = 5;
    /** @hide */ public static final int FOR_ENCODED_SURROUND = 6;
    /** @hide */ public static final int FOR_VIBRATE_RINGING = 7;
    private static final int NUM_FORCE_USE = 8;

    /** @hide */
    public static String forceUseUsageToString(int usage) {
        switch (usage) {
            case FOR_COMMUNICATION: return "FOR_COMMUNICATION";
            case FOR_MEDIA: return "FOR_MEDIA";
            case FOR_RECORD: return "FOR_RECORD";
            case FOR_DOCK: return "FOR_DOCK";
            case FOR_SYSTEM: return "FOR_SYSTEM";
            case FOR_HDMI_SYSTEM_AUDIO: return "FOR_HDMI_SYSTEM_AUDIO";
            case FOR_ENCODED_SURROUND: return "FOR_ENCODED_SURROUND";
            case FOR_VIBRATE_RINGING: return "FOR_VIBRATE_RINGING";
            default: return "unknown usage (" + usage + ")" ;
        }
    }

    /** @hide Wrapper for native methods called from AudioService */
    public static int setStreamVolumeIndexAS(int stream, int index, int device) {
        if (DEBUG_VOLUME) {
            Log.i(TAG, "setStreamVolumeIndex: " + STREAM_NAMES[stream]
                    + " dev=" + Integer.toHexString(device) + " idx=" + index);
        }
        return setStreamVolumeIndex(stream, index, device);
    }

    // usage for AudioRecord.startRecordingSync(), must match AudioSystem::sync_event_t
    /** @hide */ public static final int SYNC_EVENT_NONE = 0;
    /** @hide */ public static final int SYNC_EVENT_PRESENTATION_COMPLETE = 1;

    /**
     * @hide
     * @return command completion status, one of {@link #AUDIO_STATUS_OK},
     *     {@link #AUDIO_STATUS_ERROR} or {@link #AUDIO_STATUS_SERVER_DIED}
     */
    @UnsupportedAppUsage
    public static native int setDeviceConnectionState(int device, int state,
                                                      String device_address, String device_name,
                                                      int codecFormat);
    /** @hide */
    @UnsupportedAppUsage
    public static native int getDeviceConnectionState(int device, String device_address);
    /** @hide */
    public static native int handleDeviceConfigChange(int device,
                                                      String device_address,
                                                      String device_name,
                                                      int codecFormat);
    /** @hide */
    @UnsupportedAppUsage
    public static int setPhoneState(int state) {
        Log.w(TAG, "Do not use this method! Use AudioManager.setMode() instead.");
        return 0;
    }
    /**
     * @hide
     * Send the current audio mode to audio policy manager and audio HAL.
     * @param state the audio mode
     * @param uid the UID of the app owning the audio mode
     * @return command completion status.
     */
    public static native int setPhoneState(int state, int uid);
    /** @hide */
    @UnsupportedAppUsage
    public static native int setForceUse(int usage, int config);
    /** @hide */
    @UnsupportedAppUsage
    public static native int getForceUse(int usage);
    /** @hide */
    @UnsupportedAppUsage
    public static native int initStreamVolume(int stream, int indexMin, int indexMax);
    @UnsupportedAppUsage
    private static native int setStreamVolumeIndex(int stream, int index, int device);
    /** @hide */
    public static native int getStreamVolumeIndex(int stream, int device);
    /**
     * @hide
     * set a volume for the given {@link AudioAttributes} and for all other stream that belong to
     * the same volume group.
     * @param attributes the {@link AudioAttributes} to be considered
     * @param index to be applied
     * @param device the volume device to be considered
     * @return command completion status.
     */
    public static native int setVolumeIndexForAttributes(@NonNull AudioAttributes attributes,
                                                         int index, int device);
   /**
    * @hide
    * get the volume index for the given {@link AudioAttributes}.
    * @param attributes the {@link AudioAttributes} to be considered
    * @param device the volume device to be considered
    * @return volume index for the given {@link AudioAttributes} and volume device.
    */
    public static native int getVolumeIndexForAttributes(@NonNull AudioAttributes attributes,
                                                         int device);
    /**
     * @hide
     * get the minimum volume index for the given {@link AudioAttributes}.
     * @param attributes the {@link AudioAttributes} to be considered
     * @return minimum volume index for the given {@link AudioAttributes}.
     */
    public static native int getMinVolumeIndexForAttributes(@NonNull AudioAttributes attributes);
    /**
     * @hide
     * get the maximum volume index for the given {@link AudioAttributes}.
     * @param attributes the {@link AudioAttributes} to be considered
     * @return maximum volume index for the given {@link AudioAttributes}.
     */
    public static native int getMaxVolumeIndexForAttributes(@NonNull AudioAttributes attributes);

    /** @hide */
    public static native int setMasterVolume(float value);
    /** @hide */
    public static native float getMasterVolume();
    /** @hide */
    @UnsupportedAppUsage
    public static native int setMasterMute(boolean mute);
    /** @hide */
    @UnsupportedAppUsage
    public static native boolean getMasterMute();
    /** @hide */
    @UnsupportedAppUsage
    public static native int getDevicesForStream(int stream);

    /**
     * @hide
     * Do not use directly, see {@link AudioManager#getDevicesForAttributes(AudioAttributes)}
     * Get the audio devices that would be used for the routing of the given audio attributes.
     * @param attributes the {@link AudioAttributes} for which the routing is being queried
     * @return an empty list if there was an issue with the request, a list of audio devices
     *   otherwise (typically one device, except for duplicated paths).
     */
    public static @NonNull ArrayList<AudioDeviceAttributes> getDevicesForAttributes(
            @NonNull AudioAttributes attributes) {
        Objects.requireNonNull(attributes);
        final AudioDeviceAttributes[] devices = new AudioDeviceAttributes[MAX_DEVICE_ROUTING];
        final int res = getDevicesForAttributes(attributes, devices);
        final ArrayList<AudioDeviceAttributes> routeDevices = new ArrayList<>();
        if (res != SUCCESS) {
            Log.e(TAG, "error " + res + " in getDevicesForAttributes for " + attributes);
            return routeDevices;
        }

        for (AudioDeviceAttributes device : devices) {
            if (device != null) {
                routeDevices.add(device);
            }
        }
        return routeDevices;
    }

    /**
     * Maximum number of audio devices a track is ever routed to, determines the size of the
     * array passed to {@link #getDevicesForAttributes(AudioAttributes, AudioDeviceAttributes[])}
     */
    private static final int MAX_DEVICE_ROUTING = 4;

    private static native int getDevicesForAttributes(@NonNull AudioAttributes aa,
                                                      @NonNull AudioDeviceAttributes[] devices);

    /** @hide returns true if master mono is enabled. */
    public static native boolean getMasterMono();
    /** @hide enables or disables the master mono mode. */
    public static native int setMasterMono(boolean mono);
    /** @hide enables or disables the RTT mode. */
    public static native int setRttEnabled(boolean enabled);

    /** @hide returns master balance value in range -1.f -> 1.f, where 0.f is dead center. */
    @TestApi
    public static native float getMasterBalance();
    /** @hide Changes the audio balance of the device. */
    @TestApi
    public static native int setMasterBalance(float balance);

    // helpers for android.media.AudioManager.getProperty(), see description there for meaning
    /** @hide */
    @UnsupportedAppUsage(trackingBug = 134049522)
    public static native int getPrimaryOutputSamplingRate();
    /** @hide */
    @UnsupportedAppUsage(trackingBug = 134049522)
    public static native int getPrimaryOutputFrameCount();
    /** @hide */
    @UnsupportedAppUsage
    public static native int getOutputLatency(int stream);

    /** @hide */
    public static native int setLowRamDevice(boolean isLowRamDevice, long totalMemory);
    /** @hide */
    @UnsupportedAppUsage
    public static native int checkAudioFlinger();

    /** @hide */
    public static native int listAudioPorts(ArrayList<AudioPort> ports, int[] generation);
    /** @hide */
    public static native int createAudioPatch(AudioPatch[] patch,
                                            AudioPortConfig[] sources, AudioPortConfig[] sinks);
    /** @hide */
    public static native int releaseAudioPatch(AudioPatch patch);
    /** @hide */
    public static native int listAudioPatches(ArrayList<AudioPatch> patches, int[] generation);
    /** @hide */
    public static native int setAudioPortConfig(AudioPortConfig config);

    /** @hide */
    public static native int startAudioSource(AudioPortConfig config,
                                              AudioAttributes audioAttributes);
    /** @hide */
    public static native int stopAudioSource(int handle);

    // declare this instance as having a dynamic policy callback handler
    private static native final void native_register_dynamic_policy_callback();
    // declare this instance as having a recording configuration update callback handler
    private static native final void native_register_recording_callback();

    // must be kept in sync with value in include/system/audio.h
    /** @hide */ public static final int AUDIO_HW_SYNC_INVALID = 0;

    /** @hide */
    public static native int getAudioHwSyncForSession(int sessionId);

    /** @hide */
    public static native int registerPolicyMixes(ArrayList<AudioMix> mixes, boolean register);

    /** @hide see AudioPolicy.setUidDeviceAffinities() */
    public static native int setUidDeviceAffinities(int uid, @NonNull int[] types,
            @NonNull String[] addresses);

    /** @hide see AudioPolicy.removeUidDeviceAffinities() */
    public static native int removeUidDeviceAffinities(int uid);

    /** @hide see AudioPolicy.setUserIdDeviceAffinities() */
    public static native int setUserIdDeviceAffinities(int userId, @NonNull int[] types,
            @NonNull String[] addresses);

    /** @hide see AudioPolicy.removeUserIdDeviceAffinities() */
    public static native int removeUserIdDeviceAffinities(int userId);

    /** @hide */
    public static native int systemReady();

    /** @hide */
    public static native float getStreamVolumeDB(int stream, int index, int device);

    /**
     * @hide
     * Communicate supported system usages to audio policy service.
     */
    public static native int setSupportedSystemUsages(int[] systemUsages);

    /**
     * @hide
     * @see AudioManager#setAllowedCapturePolicy()
     */
    public static native int setAllowedCapturePolicy(int uid, int flags);

    static boolean isOffloadSupported(@NonNull AudioFormat format, @NonNull AudioAttributes attr) {
        return native_is_offload_supported(format.getEncoding(), format.getSampleRate(),
                format.getChannelMask(), format.getChannelIndexMask(),
                attr.getVolumeControlStream());
    }

    private static native boolean native_is_offload_supported(int encoding, int sampleRate,
            int channelMask, int channelIndexMask, int streamType);

    /** @hide */
    public static native int getMicrophones(ArrayList<MicrophoneInfo> microphonesInfo);

    /** @hide */
    public static native int getSurroundFormats(Map<Integer, Boolean> surroundFormats,
                                                boolean reported);

    /**
     * @hide
     * Returns a list of audio formats (codec) supported on the A2DP offload path.
     */
    public static native int getHwOffloadEncodingFormatsSupportedForA2DP(
            ArrayList<Integer> formatList);

    /** @hide */
    public static native int setSurroundFormatEnabled(int audioFormat, boolean enabled);

    /**
     * @hide
     * Communicate UID of active assistant to audio policy service.
     */
    public static native int setAssistantUid(int uid);

    /**
     * @hide
     * Communicate UIDs of active accessibility services to audio policy service.
     */
    public static native int setA11yServicesUids(int[] uids);

    /**
     * @hide
     * Communicate UID of current InputMethodService to audio policy service.
     */
    public static native int setCurrentImeUid(int uid);


    /**
     * @hide
     * @see AudioManager#isHapticPlaybackSupported()
     */
    public static native boolean isHapticPlaybackSupported();

    /**
     * @hide
     * Send audio HAL server process pids to native audioserver process for use
     * when generating audio HAL servers tombstones
     */
    public static native int setAudioHalPids(int[] pids);

    /**
     * @hide
     * @see AudioManager#isCallScreeningModeSupported()
     */
    public static native boolean isCallScreeningModeSupported();

    // use case routing by product strategy

    /**
     * @hide
     * Sets the preferred device to use for a given audio strategy in the audio policy engine
     * @param strategy the id of the strategy to configure
     * @param device the device type and address to route to when available
     * @return {@link #SUCCESS} if successfully set
     */
    public static int setPreferredDeviceForStrategy(
            int strategy, @NonNull AudioDeviceAttributes device) {
        return setPreferredDeviceForStrategy(strategy,
                AudioDeviceInfo.convertDeviceTypeToInternalDevice(device.getType()),
                device.getAddress());
    }
    /**
     * @hide
     * Set device routing per product strategy.
     * @param strategy the id of the strategy to configure
     * @param deviceType the native device type, NOT AudioDeviceInfo types
     * @param deviceAddress the address of the device
     * @return {@link #SUCCESS} if successfully set
     */
    private static native int setPreferredDeviceForStrategy(
            int strategy, int deviceType, String deviceAddress);

    /**
     * @hide
     * Remove preferred routing for the strategy
     * @param strategy the id of the strategy to configure
     * @return {@link #SUCCESS} if successfully removed
     */
    public static native int removePreferredDeviceForStrategy(int strategy);

    /**
     * @hide
     * Query previously set preferred device for a strategy
     * @param strategy the id of the strategy to query for
     * @param device an array of size 1 that will contain the preferred device, or null if
     *               none was set
     * @return {@link #SUCCESS} if there is a preferred device and it was successfully retrieved
     *     and written to the array
     */
    public static native int getPreferredDeviceForStrategy(int strategy,
                                                           AudioDeviceAttributes[] device);

    // Items shared with audio service

    /**
     * @hide
     * The delay before playing a sound. This small period exists so the user
     * can press another key (non-volume keys, too) to have it NOT be audible.
     * <p>
     * PhoneWindow will implement this part.
     */
    public static final int PLAY_SOUND_DELAY = 300;

    /**
     * @hide
     * Constant to identify a focus stack entry that is used to hold the focus while the phone
     * is ringing or during a call. Used by com.android.internal.telephony.CallManager when
     * entering and exiting calls.
     */
    public final static String IN_VOICE_COMM_FOCUS_ID = "AudioFocus_For_Phone_Ring_And_Calls";

    /**
     * @hide
     * @see AudioManager#setVibrateSetting(int, int)
     */
    public static int getValueForVibrateSetting(int existingValue, int vibrateType,
            int vibrateSetting) {

        // First clear the existing setting. Each vibrate type has two bits in
        // the value. Note '3' is '11' in binary.
        existingValue &= ~(3 << (vibrateType * 2));

        // Set into the old value
        existingValue |= (vibrateSetting & 3) << (vibrateType * 2);

        return existingValue;
    }

    /** @hide */
    public static int getDefaultStreamVolume(int streamType) {
        return DEFAULT_STREAM_VOLUME[streamType];
    }

    /** @hide */
    public static int[] DEFAULT_STREAM_VOLUME = new int[] {
        4,  // STREAM_VOICE_CALL
        7,  // STREAM_SYSTEM
        5,  // STREAM_RING
        5, // STREAM_MUSIC
        6,  // STREAM_ALARM
        5,  // STREAM_NOTIFICATION
        7,  // STREAM_BLUETOOTH_SCO
        7,  // STREAM_SYSTEM_ENFORCED
        5, // STREAM_DTMF
        5, // STREAM_TTS
        5, // STREAM_ACCESSIBILITY
        5, // STREAM_ASSISTANT
    };

    /** @hide */
    public static String streamToString(int stream) {
        if (stream >= 0 && stream < STREAM_NAMES.length) return STREAM_NAMES[stream];
        if (stream == AudioManager.USE_DEFAULT_STREAM_TYPE) return "USE_DEFAULT_STREAM_TYPE";
        return "UNKNOWN_STREAM_" + stream;
    }

    /** @hide The platform has no specific capabilities */
    public static final int PLATFORM_DEFAULT = 0;
    /** @hide The platform is voice call capable (a phone) */
    public static final int PLATFORM_VOICE = 1;
    /** @hide The platform is a television or a set-top box */
    public static final int PLATFORM_TELEVISION = 2;

    /**
     * @hide
     * Return the platform type that this is running on. One of:
     * <ul>
     * <li>{@link #PLATFORM_VOICE}</li>
     * <li>{@link #PLATFORM_TELEVISION}</li>
     * <li>{@link #PLATFORM_DEFAULT}</li>
     * </ul>
     */
    public static int getPlatformType(Context context) {
        if (((TelephonyManager) context.getSystemService(Context.TELEPHONY_SERVICE))
                .isVoiceCapable()) {
            return PLATFORM_VOICE;
        } else if (context.getPackageManager().hasSystemFeature(PackageManager.FEATURE_LEANBACK)) {
            return PLATFORM_TELEVISION;
        } else {
            return PLATFORM_DEFAULT;
        }
    }

    /**
     * @hide
     * @return whether the system uses a single volume stream.
     */
    public static boolean isSingleVolume(Context context) {
        boolean forceSingleVolume = context.getResources().getBoolean(
                com.android.internal.R.bool.config_single_volume);
        return getPlatformType(context) == PLATFORM_TELEVISION || forceSingleVolume;
    }

    /**
     * @hide
     * Return a set of audio device types from a bit mask audio device type, which may
     * represent multiple audio device types.
     * FIXME: Remove this when getting ride of bit mask usage of audio device types.
     */
    public static Set<Integer> generateAudioDeviceTypesSet(int types) {
        Set<Integer> deviceTypes = new HashSet<>();
        Set<Integer> allDeviceTypes =
                (types & DEVICE_BIT_IN) == 0 ? DEVICE_OUT_ALL_SET : DEVICE_IN_ALL_SET;
        for (int deviceType : allDeviceTypes) {
            if ((types & deviceType) == deviceType) {
                deviceTypes.add(deviceType);
            }
        }
        return deviceTypes;
    }

    /**
     * @hide
     * Return the intersection of two audio device types collections.
     */
    public static Set<Integer> intersectionAudioDeviceTypes(
            @NonNull Set<Integer> a, @NonNull Set<Integer> b) {
        Set<Integer> intersection = new HashSet<>(a);
        intersection.retainAll(b);
        return intersection;
    }

    /**
     * @hide
     * Return true if the audio device types collection only contains the given device type.
     */
    public static boolean isSingleAudioDeviceType(@NonNull Set<Integer> types, int type) {
        return types.size() == 1 && types.contains(type);
    }

    /** @hide */
    public static final int DEFAULT_MUTE_STREAMS_AFFECTED =
            (1 << STREAM_MUSIC) |
            (1 << STREAM_RING) |
            (1 << STREAM_NOTIFICATION) |
            (1 << STREAM_SYSTEM) |
            (1 << STREAM_VOICE_CALL) |
            (1 << STREAM_BLUETOOTH_SCO);

    /**
     * @hide
     * Event posted by AudioTrack and AudioRecord JNI (JNIDeviceCallback) when routing changes.
     * Keep in sync with core/jni/android_media_DeviceCallback.h.
     */
    final static int NATIVE_EVENT_ROUTING_CHANGE = 1000;
}
<|MERGE_RESOLUTION|>--- conflicted
+++ resolved
@@ -230,14 +230,11 @@
             case AUDIO_FORMAT_APTX: return BluetoothCodecConfig.SOURCE_CODEC_TYPE_APTX;
             case AUDIO_FORMAT_APTX_HD: return BluetoothCodecConfig.SOURCE_CODEC_TYPE_APTX_HD;
             case AUDIO_FORMAT_LDAC: return BluetoothCodecConfig.SOURCE_CODEC_TYPE_LDAC;
-<<<<<<< HEAD
             case AUDIO_FORMAT_CELT: return BluetoothCodecConfig.SOURCE_CODEC_TYPE_CELT;
             case AUDIO_FORMAT_APTX_ADAPTIVE:
                      return BluetoothCodecConfig.SOURCE_CODEC_TYPE_APTX_ADAPTIVE;
             case AUDIO_FORMAT_APTX_TWSP:
                      return BluetoothCodecConfig.SOURCE_CODEC_TYPE_APTX_TWSP;
-            default: return BluetoothCodecConfig.SOURCE_CODEC_TYPE_INVALID;
-=======
             default:
                 Log.e(TAG, "Unknown audio format 0x" + Integer.toHexString(audioFormat)
                         + " for conversion to BT codec");
@@ -263,12 +260,17 @@
                 return AudioSystem.AUDIO_FORMAT_APTX_HD;
             case BluetoothCodecConfig.SOURCE_CODEC_TYPE_LDAC:
                 return AudioSystem.AUDIO_FORMAT_LDAC;
+            case BluetoothCodecConfig.SOURCE_CODEC_TYPE_CELT:
+                return AudioSystem.AUDIO_FORMAT_CELT;
+            case BluetoothCodecConfig.SOURCE_CODEC_TYPE_APTX_ADAPTIVE:
+                return AudioSystem.AUDIO_FORMAT_APTX_ADAPTIVE;
+            case BluetoothCodecConfig.SOURCE_CODEC_TYPE_APTX_TWSP:
+                return AudioSystem.AUDIO_FORMAT_APTX_TWSP;
             default:
                 Log.e(TAG, "Unknown BT codec 0x" + Integer.toHexString(btCodec)
                         + " for conversion to audio format");
                 // TODO returning DEFAULT is the current behavior, should this return INVALID?
                 return AudioSystem.AUDIO_FORMAT_DEFAULT;
->>>>>>> b9c4abf4
         }
     }
 
