/*
 * Copyright 2015 The Android Open Source Project
 *
 * Licensed under the Apache License, Version 2.0 (the "License");
 * you may not use this file except in compliance with the License.
 * You may obtain a copy of the License at
 *
 *      http://www.apache.org/licenses/LICENSE-2.0
 *
 * Unless required by applicable law or agreed to in writing, software
 * distributed under the License is distributed on an "AS IS" BASIS,
 * WITHOUT WARRANTIES OR CONDITIONS OF ANY KIND, either express or implied.
 * See the License for the specific language governing permissions and
 * limitations under the License.
 */

package android.media;

import android.annotation.NonNull;
import android.annotation.SystemApi;
import android.os.Parcel;

import java.util.Arrays;

/**
 * Class that embodies one timed metadata access unit, including
 *
 * <ul>
 * <li> a time stamp, and </li>
 * <li> raw uninterpreted byte-array extracted directly from the container. </li>
 * </ul>
 *
 * @see MediaPlayer#setOnTimedMetaDataAvailableListener(android.media.MediaPlayer.OnTimedMetaDataAvailableListener)
 */
public final class TimedMetaData {
    private static final String TAG = "TimedMetaData";

    private long mTimestampUs;
    private byte[] mMetaData;

    /**
     * @hide
     */
    static TimedMetaData createTimedMetaDataFromParcel(Parcel parcel) {
        return new TimedMetaData(parcel);
    }

    private TimedMetaData(Parcel parcel) {
        if (!parseParcel(parcel)) {
            throw new IllegalArgumentException("parseParcel() fails");
        }
    }

    /**
     * @hide
     */
<<<<<<< HEAD
    public TimedMetaData(long timestampUs, byte[] metaData) {
=======
    public TimedMetaData(long timestampUs, @NonNull byte[] metaData) {
        if (metaData == null) {
            throw new IllegalArgumentException("null metaData is not allowed");
        }
>>>>>>> de843449
        mTimestampUs = timestampUs;
        mMetaData = metaData;
    }

    /**
     * @return the timestamp associated with this metadata access unit in microseconds;
     * 0 denotes playback start.
     */
    public long getTimestamp() {
        return mTimestampUs;
    }

    /**
     * @return raw, uninterpreted content of this metadata access unit; for ID3 tags this includes
     * everything starting from the 3 byte signature "ID3".
     */
    public byte[] getMetaData() {
        return mMetaData;
    }

    private boolean parseParcel(Parcel parcel) {
        parcel.setDataPosition(0);
        if (parcel.dataAvail() == 0) {
            return false;
        }

        mTimestampUs = parcel.readLong();
        mMetaData = new byte[parcel.readInt()];
        parcel.readByteArray(mMetaData);

        return true;
    }

    /**
     * Builder class for {@link TimedMetaData} objects.
     * <p> Here is an example where <code>Builder</code> is used to define the
     * {@link TimedMetaData}:
     *
     * <pre class="prettyprint">
     * TimedMetaData tmd = new TimedMetaData.Builder()
     *         .setTimedMetaData(timestamp, metaData)
     *         .build();
     * </pre>
     * @hide
     */
    @SystemApi
    public static class Builder {
        private long mTimestampUs;
        private byte[] mMetaData = new byte[0];

        /**
         * Constructs a new Builder with the defaults.
         */
        public Builder() {
        }

        /**
         * Constructs a new Builder from a given {@link TimedMetaData} instance
         * @param tmd the {@link TimedMetaData} object whose data will be reused
         * in the new Builder. It should not be null. The metadata array is copied.
         */
        public Builder(@NonNull TimedMetaData tmd) {
            if (tmd == null) {
                throw new IllegalArgumentException("null TimedMetaData is not allowed");
            }
            mTimestampUs = tmd.mTimestampUs;
            if (tmd.mMetaData != null) {
                mMetaData = Arrays.copyOf(tmd.mMetaData, tmd.mMetaData.length);
            }
        }

        /**
         * Combines all of the fields that have been set and return a new
         * {@link TimedMetaData} object. <code>IllegalStateException</code> will be
         * thrown if there is conflict between fields.
         *
         * @return a new {@link TimedMetaData} object
         */
        public @NonNull TimedMetaData build() {
            return new TimedMetaData(mTimestampUs, mMetaData);
        }

        /**
         * Sets the info of timed metadata.
         *
         * @param timestamp the timestamp in microsecond for the timed metadata
         * @param metaData the metadata array for the timed metadata. No data copying is made.
         *     It should not be null.
         * @return the same Builder instance.
         */
        public @NonNull Builder setTimedMetaData(long timestamp, @NonNull byte[] metaData) {
            if (metaData == null) {
                throw new IllegalArgumentException("null metaData is not allowed");
            }
            mTimestampUs = timestamp;
            mMetaData = metaData;
            return this;
        }
    }
}<|MERGE_RESOLUTION|>--- conflicted
+++ resolved
@@ -54,14 +54,10 @@
     /**
      * @hide
      */
-<<<<<<< HEAD
-    public TimedMetaData(long timestampUs, byte[] metaData) {
-=======
     public TimedMetaData(long timestampUs, @NonNull byte[] metaData) {
         if (metaData == null) {
             throw new IllegalArgumentException("null metaData is not allowed");
         }
->>>>>>> de843449
         mTimestampUs = timestampUs;
         mMetaData = metaData;
     }
