--- conflicted
+++ resolved
@@ -45,8 +45,6 @@
     void registerClient2AsUser(IMediaRouter2Client client, String packageName, int userId);
     void unregisterClient2(IMediaRouter2Client client);
     void sendControlRequest(IMediaRouter2Client client, in MediaRoute2Info route, in Intent request);
-<<<<<<< HEAD
-=======
     /**
      * Changes the selected route of the client.
      *
@@ -54,16 +52,11 @@
      * @param route the route to be selected
      */
     void selectRoute2(IMediaRouter2Client client, in @nullable MediaRoute2Info route);
->>>>>>> dbf9e87c
     void setControlCategories(IMediaRouter2Client client, in List<String> categories);
 
     void registerManagerAsUser(IMediaRouter2Manager manager,
             String packageName, int userId);
     void unregisterManager(IMediaRouter2Manager manager);
-<<<<<<< HEAD
-    void setRemoteRoute(IMediaRouter2Manager manager,
-            int uid, String routeId, boolean explicit);
-=======
     /**
      * Changes the selected route of an application.
      *
@@ -73,5 +66,4 @@
      */
     void selectClientRoute2(IMediaRouter2Manager manager, String packageName,
             in @nullable MediaRoute2Info route);
->>>>>>> dbf9e87c
 }