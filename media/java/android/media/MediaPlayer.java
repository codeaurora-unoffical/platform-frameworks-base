/*
 * Copyright (C) 2006 The Android Open Source Project
 *
 * Licensed under the Apache License, Version 2.0 (the "License");
 * you may not use this file except in compliance with the License.
 * You may obtain a copy of the License at
 *
 *      http://www.apache.org/licenses/LICENSE-2.0
 *
 * Unless required by applicable law or agreed to in writing, software
 * distributed under the License is distributed on an "AS IS" BASIS,
 * WITHOUT WARRANTIES OR CONDITIONS OF ANY KIND, either express or implied.
 * See the License for the specific language governing permissions and
 * limitations under the License.
 */

package android.media;

import android.annotation.IntDef;
import android.annotation.NonNull;
import android.annotation.Nullable;
import android.annotation.UnsupportedAppUsage;
import android.app.ActivityThread;
import android.content.ContentProvider;
import android.content.ContentResolver;
import android.content.Context;
import android.content.res.AssetFileDescriptor;
import android.graphics.SurfaceTexture;
import android.media.SubtitleController.Anchor;
import android.media.SubtitleTrack.RenderingWidget;
import android.net.Uri;
import android.os.Handler;
import android.os.HandlerThread;
import android.os.IBinder;
import android.os.Looper;
import android.os.Message;
import android.os.Parcel;
import android.os.Parcelable;
import android.os.PersistableBundle;
import android.os.PowerManager;
import android.os.Process;
import android.os.SystemProperties;
import android.provider.Settings;
import android.system.ErrnoException;
import android.system.Os;
import android.system.OsConstants;
import android.util.ArrayMap;
import android.util.Log;
import android.util.Pair;
import android.view.Surface;
import android.view.SurfaceHolder;
import android.widget.VideoView;

import com.android.internal.annotations.GuardedBy;
import com.android.internal.util.Preconditions;

import libcore.io.IoBridge;
import libcore.io.Streams;

import java.io.ByteArrayOutputStream;
import java.io.File;
import java.io.FileDescriptor;
import java.io.FileInputStream;
import java.io.IOException;
import java.io.InputStream;
import java.lang.annotation.Retention;
import java.lang.annotation.RetentionPolicy;
import java.lang.ref.WeakReference;
import java.net.CookieHandler;
import java.net.CookieManager;
import java.net.HttpCookie;
import java.net.HttpURLConnection;
import java.net.InetSocketAddress;
import java.net.URL;
import java.nio.ByteOrder;
import java.util.Arrays;
import java.util.BitSet;
import java.util.HashMap;
import java.util.List;
import java.util.Map;
import java.util.Scanner;
import java.util.Set;
import java.util.UUID;
import java.util.Vector;


/**
 * MediaPlayer class can be used to control playback
 * of audio/video files and streams. An example on how to use the methods in
 * this class can be found in {@link android.widget.VideoView}.
 *
 * <p>Topics covered here are:
 * <ol>
 * <li><a href="#StateDiagram">State Diagram</a>
 * <li><a href="#Valid_and_Invalid_States">Valid and Invalid States</a>
 * <li><a href="#Permissions">Permissions</a>
 * <li><a href="#Callbacks">Register informational and error callbacks</a>
 * </ol>
 *
 * <div class="special reference">
 * <h3>Developer Guides</h3>
 * <p>For more information about how to use MediaPlayer, read the
 * <a href="{@docRoot}guide/topics/media/mediaplayer.html">Media Playback</a> developer guide.</p>
 * </div>
 *
 * <a name="StateDiagram"></a>
 * <h3>State Diagram</h3>
 *
 * <p>Playback control of audio/video files and streams is managed as a state
 * machine. The following diagram shows the life cycle and the states of a
 * MediaPlayer object driven by the supported playback control operations.
 * The ovals represent the states a MediaPlayer object may reside
 * in. The arcs represent the playback control operations that drive the object
 * state transition. There are two types of arcs. The arcs with a single arrow
 * head represent synchronous method calls, while those with
 * a double arrow head represent asynchronous method calls.</p>
 *
 * <p><img src="../../../images/mediaplayer_state_diagram.gif"
 *         alt="MediaPlayer State diagram"
 *         border="0" /></p>
 *
 * <p>From this state diagram, one can see that a MediaPlayer object has the
 *    following states:</p>
 * <ul>
 *     <li>When a MediaPlayer object is just created using <code>new</code> or
 *         after {@link #reset()} is called, it is in the <em>Idle</em> state; and after
 *         {@link #release()} is called, it is in the <em>End</em> state. Between these
 *         two states is the life cycle of the MediaPlayer object.
 *         <ul>
 *         <li>There is a subtle but important difference between a newly constructed
 *         MediaPlayer object and the MediaPlayer object after {@link #reset()}
 *         is called. It is a programming error to invoke methods such
 *         as {@link #getCurrentPosition()},
 *         {@link #getDuration()}, {@link #getVideoHeight()},
 *         {@link #getVideoWidth()}, {@link #setAudioAttributes(AudioAttributes)},
 *         {@link #setLooping(boolean)},
 *         {@link #setVolume(float, float)}, {@link #pause()}, {@link #start()},
 *         {@link #stop()}, {@link #seekTo(long, int)}, {@link #prepare()} or
 *         {@link #prepareAsync()} in the <em>Idle</em> state for both cases. If any of these
 *         methods is called right after a MediaPlayer object is constructed,
 *         the user supplied callback method OnErrorListener.onError() won't be
 *         called by the internal player engine and the object state remains
 *         unchanged; but if these methods are called right after {@link #reset()},
 *         the user supplied callback method OnErrorListener.onError() will be
 *         invoked by the internal player engine and the object will be
 *         transfered to the <em>Error</em> state. </li>
 *         <li>It is also recommended that once
 *         a MediaPlayer object is no longer being used, call {@link #release()} immediately
 *         so that resources used by the internal player engine associated with the
 *         MediaPlayer object can be released immediately. Resource may include
 *         singleton resources such as hardware acceleration components and
 *         failure to call {@link #release()} may cause subsequent instances of
 *         MediaPlayer objects to fallback to software implementations or fail
 *         altogether. Once the MediaPlayer
 *         object is in the <em>End</em> state, it can no longer be used and
 *         there is no way to bring it back to any other state. </li>
 *         <li>Furthermore,
 *         the MediaPlayer objects created using <code>new</code> is in the
 *         <em>Idle</em> state, while those created with one
 *         of the overloaded convenient <code>create</code> methods are <em>NOT</em>
 *         in the <em>Idle</em> state. In fact, the objects are in the <em>Prepared</em>
 *         state if the creation using <code>create</code> method is successful.
 *         </li>
 *         </ul>
 *         </li>
 *     <li>In general, some playback control operation may fail due to various
 *         reasons, such as unsupported audio/video format, poorly interleaved
 *         audio/video, resolution too high, streaming timeout, and the like.
 *         Thus, error reporting and recovery is an important concern under
 *         these circumstances. Sometimes, due to programming errors, invoking a playback
 *         control operation in an invalid state may also occur. Under all these
 *         error conditions, the internal player engine invokes a user supplied
 *         OnErrorListener.onError() method if an OnErrorListener has been
 *         registered beforehand via
 *         {@link #setOnErrorListener(android.media.MediaPlayer.OnErrorListener)}.
 *         <ul>
 *         <li>It is important to note that once an error occurs, the
 *         MediaPlayer object enters the <em>Error</em> state (except as noted
 *         above), even if an error listener has not been registered by the application.</li>
 *         <li>In order to reuse a MediaPlayer object that is in the <em>
 *         Error</em> state and recover from the error,
 *         {@link #reset()} can be called to restore the object to its <em>Idle</em>
 *         state.</li>
 *         <li>It is good programming practice to have your application
 *         register a OnErrorListener to look out for error notifications from
 *         the internal player engine.</li>
 *         <li>IllegalStateException is
 *         thrown to prevent programming errors such as calling {@link #prepare()},
 *         {@link #prepareAsync()}, or one of the overloaded <code>setDataSource
 *         </code> methods in an invalid state. </li>
 *         </ul>
 *         </li>
 *     <li>Calling
 *         {@link #setDataSource(FileDescriptor)}, or
 *         {@link #setDataSource(String)}, or
 *         {@link #setDataSource(Context, Uri)}, or
 *         {@link #setDataSource(FileDescriptor, long, long)}, or
 *         {@link #setDataSource(MediaDataSource)} transfers a
 *         MediaPlayer object in the <em>Idle</em> state to the
 *         <em>Initialized</em> state.
 *         <ul>
 *         <li>An IllegalStateException is thrown if
 *         setDataSource() is called in any other state.</li>
 *         <li>It is good programming
 *         practice to always look out for <code>IllegalArgumentException</code>
 *         and <code>IOException</code> that may be thrown from the overloaded
 *         <code>setDataSource</code> methods.</li>
 *         </ul>
 *         </li>
 *     <li>A MediaPlayer object must first enter the <em>Prepared</em> state
 *         before playback can be started.
 *         <ul>
 *         <li>There are two ways (synchronous vs.
 *         asynchronous) that the <em>Prepared</em> state can be reached:
 *         either a call to {@link #prepare()} (synchronous) which
 *         transfers the object to the <em>Prepared</em> state once the method call
 *         returns, or a call to {@link #prepareAsync()} (asynchronous) which
 *         first transfers the object to the <em>Preparing</em> state after the
 *         call returns (which occurs almost right away) while the internal
 *         player engine continues working on the rest of preparation work
 *         until the preparation work completes. When the preparation completes or when {@link #prepare()} call returns,
 *         the internal player engine then calls a user supplied callback method,
 *         onPrepared() of the OnPreparedListener interface, if an
 *         OnPreparedListener is registered beforehand via {@link
 *         #setOnPreparedListener(android.media.MediaPlayer.OnPreparedListener)}.</li>
 *         <li>It is important to note that
 *         the <em>Preparing</em> state is a transient state, and the behavior
 *         of calling any method with side effect while a MediaPlayer object is
 *         in the <em>Preparing</em> state is undefined.</li>
 *         <li>An IllegalStateException is
 *         thrown if {@link #prepare()} or {@link #prepareAsync()} is called in
 *         any other state.</li>
 *         <li>While in the <em>Prepared</em> state, properties
 *         such as audio/sound volume, screenOnWhilePlaying, looping can be
 *         adjusted by invoking the corresponding set methods.</li>
 *         </ul>
 *         </li>
 *     <li>To start the playback, {@link #start()} must be called. After
 *         {@link #start()} returns successfully, the MediaPlayer object is in the
 *         <em>Started</em> state. {@link #isPlaying()} can be called to test
 *         whether the MediaPlayer object is in the <em>Started</em> state.
 *         <ul>
 *         <li>While in the <em>Started</em> state, the internal player engine calls
 *         a user supplied OnBufferingUpdateListener.onBufferingUpdate() callback
 *         method if a OnBufferingUpdateListener has been registered beforehand
 *         via {@link #setOnBufferingUpdateListener(OnBufferingUpdateListener)}.
 *         This callback allows applications to keep track of the buffering status
 *         while streaming audio/video.</li>
 *         <li>Calling {@link #start()} has not effect
 *         on a MediaPlayer object that is already in the <em>Started</em> state.</li>
 *         </ul>
 *         </li>
 *     <li>Playback can be paused and stopped, and the current playback position
 *         can be adjusted. Playback can be paused via {@link #pause()}. When the call to
 *         {@link #pause()} returns, the MediaPlayer object enters the
 *         <em>Paused</em> state. Note that the transition from the <em>Started</em>
 *         state to the <em>Paused</em> state and vice versa happens
 *         asynchronously in the player engine. It may take some time before
 *         the state is updated in calls to {@link #isPlaying()}, and it can be
 *         a number of seconds in the case of streamed content.
 *         <ul>
 *         <li>Calling {@link #start()} to resume playback for a paused
 *         MediaPlayer object, and the resumed playback
 *         position is the same as where it was paused. When the call to
 *         {@link #start()} returns, the paused MediaPlayer object goes back to
 *         the <em>Started</em> state.</li>
 *         <li>Calling {@link #pause()} has no effect on
 *         a MediaPlayer object that is already in the <em>Paused</em> state.</li>
 *         </ul>
 *         </li>
 *     <li>Calling  {@link #stop()} stops playback and causes a
 *         MediaPlayer in the <em>Started</em>, <em>Paused</em>, <em>Prepared
 *         </em> or <em>PlaybackCompleted</em> state to enter the
 *         <em>Stopped</em> state.
 *         <ul>
 *         <li>Once in the <em>Stopped</em> state, playback cannot be started
 *         until {@link #prepare()} or {@link #prepareAsync()} are called to set
 *         the MediaPlayer object to the <em>Prepared</em> state again.</li>
 *         <li>Calling {@link #stop()} has no effect on a MediaPlayer
 *         object that is already in the <em>Stopped</em> state.</li>
 *         </ul>
 *         </li>
 *     <li>The playback position can be adjusted with a call to
 *         {@link #seekTo(long, int)}.
 *         <ul>
 *         <li>Although the asynchronuous {@link #seekTo(long, int)}
 *         call returns right away, the actual seek operation may take a while to
 *         finish, especially for audio/video being streamed. When the actual
 *         seek operation completes, the internal player engine calls a user
 *         supplied OnSeekComplete.onSeekComplete() if an OnSeekCompleteListener
 *         has been registered beforehand via
 *         {@link #setOnSeekCompleteListener(OnSeekCompleteListener)}.</li>
 *         <li>Please
 *         note that {@link #seekTo(long, int)} can also be called in the other states,
 *         such as <em>Prepared</em>, <em>Paused</em> and <em>PlaybackCompleted
 *         </em> state. When {@link #seekTo(long, int)} is called in those states,
 *         one video frame will be displayed if the stream has video and the requested
 *         position is valid.
 *         </li>
 *         <li>Furthermore, the actual current playback position
 *         can be retrieved with a call to {@link #getCurrentPosition()}, which
 *         is helpful for applications such as a Music player that need to keep
 *         track of the playback progress.</li>
 *         </ul>
 *         </li>
 *     <li>When the playback reaches the end of stream, the playback completes.
 *         <ul>
 *         <li>If the looping mode was being set to <var>true</var>with
 *         {@link #setLooping(boolean)}, the MediaPlayer object shall remain in
 *         the <em>Started</em> state.</li>
 *         <li>If the looping mode was set to <var>false
 *         </var>, the player engine calls a user supplied callback method,
 *         OnCompletion.onCompletion(), if a OnCompletionListener is registered
 *         beforehand via {@link #setOnCompletionListener(OnCompletionListener)}.
 *         The invoke of the callback signals that the object is now in the <em>
 *         PlaybackCompleted</em> state.</li>
 *         <li>While in the <em>PlaybackCompleted</em>
 *         state, calling {@link #start()} can restart the playback from the
 *         beginning of the audio/video source.</li>
 * </ul>
 *
 *
 * <a name="Valid_and_Invalid_States"></a>
 * <h3>Valid and invalid states</h3>
 *
 * <table border="0" cellspacing="0" cellpadding="0">
 * <tr><td>Method Name </p></td>
 *     <td>Valid States </p></td>
 *     <td>Invalid States </p></td>
 *     <td>Comments </p></td></tr>
 * <tr><td>attachAuxEffect </p></td>
 *     <td>{Initialized, Prepared, Started, Paused, Stopped, PlaybackCompleted} </p></td>
 *     <td>{Idle, Error} </p></td>
 *     <td>This method must be called after setDataSource.
 *     Calling it does not change the object state. </p></td></tr>
 * <tr><td>getAudioSessionId </p></td>
 *     <td>any </p></td>
 *     <td>{} </p></td>
 *     <td>This method can be called in any state and calling it does not change
 *         the object state. </p></td></tr>
 * <tr><td>getCurrentPosition </p></td>
 *     <td>{Idle, Initialized, Prepared, Started, Paused, Stopped,
 *         PlaybackCompleted} </p></td>
 *     <td>{Error}</p></td>
 *     <td>Successful invoke of this method in a valid state does not change the
 *         state. Calling this method in an invalid state transfers the object
 *         to the <em>Error</em> state. </p></td></tr>
 * <tr><td>getDuration </p></td>
 *     <td>{Prepared, Started, Paused, Stopped, PlaybackCompleted} </p></td>
 *     <td>{Idle, Initialized, Error} </p></td>
 *     <td>Successful invoke of this method in a valid state does not change the
 *         state. Calling this method in an invalid state transfers the object
 *         to the <em>Error</em> state. </p></td></tr>
 * <tr><td>getVideoHeight </p></td>
 *     <td>{Idle, Initialized, Prepared, Started, Paused, Stopped,
 *         PlaybackCompleted}</p></td>
 *     <td>{Error}</p></td>
 *     <td>Successful invoke of this method in a valid state does not change the
 *         state. Calling this method in an invalid state transfers the object
 *         to the <em>Error</em> state.  </p></td></tr>
 * <tr><td>getVideoWidth </p></td>
 *     <td>{Idle, Initialized, Prepared, Started, Paused, Stopped,
 *         PlaybackCompleted}</p></td>
 *     <td>{Error}</p></td>
 *     <td>Successful invoke of this method in a valid state does not change
 *         the state. Calling this method in an invalid state transfers the
 *         object to the <em>Error</em> state. </p></td></tr>
 * <tr><td>isPlaying </p></td>
 *     <td>{Idle, Initialized, Prepared, Started, Paused, Stopped,
 *          PlaybackCompleted}</p></td>
 *     <td>{Error}</p></td>
 *     <td>Successful invoke of this method in a valid state does not change
 *         the state. Calling this method in an invalid state transfers the
 *         object to the <em>Error</em> state. </p></td></tr>
 * <tr><td>pause </p></td>
 *     <td>{Started, Paused, PlaybackCompleted}</p></td>
 *     <td>{Idle, Initialized, Prepared, Stopped, Error}</p></td>
 *     <td>Successful invoke of this method in a valid state transfers the
 *         object to the <em>Paused</em> state. Calling this method in an
 *         invalid state transfers the object to the <em>Error</em> state.</p></td></tr>
 * <tr><td>prepare </p></td>
 *     <td>{Initialized, Stopped} </p></td>
 *     <td>{Idle, Prepared, Started, Paused, PlaybackCompleted, Error} </p></td>
 *     <td>Successful invoke of this method in a valid state transfers the
 *         object to the <em>Prepared</em> state. Calling this method in an
 *         invalid state throws an IllegalStateException.</p></td></tr>
 * <tr><td>prepareAsync </p></td>
 *     <td>{Initialized, Stopped} </p></td>
 *     <td>{Idle, Prepared, Started, Paused, PlaybackCompleted, Error} </p></td>
 *     <td>Successful invoke of this method in a valid state transfers the
 *         object to the <em>Preparing</em> state. Calling this method in an
 *         invalid state throws an IllegalStateException.</p></td></tr>
 * <tr><td>release </p></td>
 *     <td>any </p></td>
 *     <td>{} </p></td>
 *     <td>After {@link #release()}, the object is no longer available. </p></td></tr>
 * <tr><td>reset </p></td>
 *     <td>{Idle, Initialized, Prepared, Started, Paused, Stopped,
 *         PlaybackCompleted, Error}</p></td>
 *     <td>{}</p></td>
 *     <td>After {@link #reset()}, the object is like being just created.</p></td></tr>
 * <tr><td>seekTo </p></td>
 *     <td>{Prepared, Started, Paused, PlaybackCompleted} </p></td>
 *     <td>{Idle, Initialized, Stopped, Error}</p></td>
 *     <td>Successful invoke of this method in a valid state does not change
 *         the state. Calling this method in an invalid state transfers the
 *         object to the <em>Error</em> state. </p></td></tr>
 * <tr><td>setAudioAttributes </p></td>
 *     <td>{Idle, Initialized, Stopped, Prepared, Started, Paused,
 *          PlaybackCompleted}</p></td>
 *     <td>{Error}</p></td>
 *     <td>Successful invoke of this method does not change the state. In order for the
 *         target audio attributes type to become effective, this method must be called before
 *         prepare() or prepareAsync().</p></td></tr>
 * <tr><td>setAudioSessionId </p></td>
 *     <td>{Idle} </p></td>
 *     <td>{Initialized, Prepared, Started, Paused, Stopped, PlaybackCompleted,
 *          Error} </p></td>
 *     <td>This method must be called in idle state as the audio session ID must be known before
 *         calling setDataSource. Calling it does not change the object state. </p></td></tr>
 * <tr><td>setAudioStreamType (deprecated)</p></td>
 *     <td>{Idle, Initialized, Stopped, Prepared, Started, Paused,
 *          PlaybackCompleted}</p></td>
 *     <td>{Error}</p></td>
 *     <td>Successful invoke of this method does not change the state. In order for the
 *         target audio stream type to become effective, this method must be called before
 *         prepare() or prepareAsync().</p></td></tr>
 * <tr><td>setAuxEffectSendLevel </p></td>
 *     <td>any</p></td>
 *     <td>{} </p></td>
 *     <td>Calling this method does not change the object state. </p></td></tr>
 * <tr><td>setDataSource </p></td>
 *     <td>{Idle} </p></td>
 *     <td>{Initialized, Prepared, Started, Paused, Stopped, PlaybackCompleted,
 *          Error} </p></td>
 *     <td>Successful invoke of this method in a valid state transfers the
 *         object to the <em>Initialized</em> state. Calling this method in an
 *         invalid state throws an IllegalStateException.</p></td></tr>
 * <tr><td>setDisplay </p></td>
 *     <td>any </p></td>
 *     <td>{} </p></td>
 *     <td>This method can be called in any state and calling it does not change
 *         the object state. </p></td></tr>
 * <tr><td>setSurface </p></td>
 *     <td>any </p></td>
 *     <td>{} </p></td>
 *     <td>This method can be called in any state and calling it does not change
 *         the object state. </p></td></tr>
 * <tr><td>setVideoScalingMode </p></td>
 *     <td>{Initialized, Prepared, Started, Paused, Stopped, PlaybackCompleted} </p></td>
 *     <td>{Idle, Error}</p></td>
 *     <td>Successful invoke of this method does not change the state.</p></td></tr>
 * <tr><td>setLooping </p></td>
 *     <td>{Idle, Initialized, Stopped, Prepared, Started, Paused,
 *         PlaybackCompleted}</p></td>
 *     <td>{Error}</p></td>
 *     <td>Successful invoke of this method in a valid state does not change
 *         the state. Calling this method in an
 *         invalid state transfers the object to the <em>Error</em> state.</p></td></tr>
 * <tr><td>isLooping </p></td>
 *     <td>any </p></td>
 *     <td>{} </p></td>
 *     <td>This method can be called in any state and calling it does not change
 *         the object state. </p></td></tr>
 * <tr><td>setOnBufferingUpdateListener </p></td>
 *     <td>any </p></td>
 *     <td>{} </p></td>
 *     <td>This method can be called in any state and calling it does not change
 *         the object state. </p></td></tr>
 * <tr><td>setOnCompletionListener </p></td>
 *     <td>any </p></td>
 *     <td>{} </p></td>
 *     <td>This method can be called in any state and calling it does not change
 *         the object state. </p></td></tr>
 * <tr><td>setOnErrorListener </p></td>
 *     <td>any </p></td>
 *     <td>{} </p></td>
 *     <td>This method can be called in any state and calling it does not change
 *         the object state. </p></td></tr>
 * <tr><td>setOnPreparedListener </p></td>
 *     <td>any </p></td>
 *     <td>{} </p></td>
 *     <td>This method can be called in any state and calling it does not change
 *         the object state. </p></td></tr>
 * <tr><td>setOnSeekCompleteListener </p></td>
 *     <td>any </p></td>
 *     <td>{} </p></td>
 *     <td>This method can be called in any state and calling it does not change
 *         the object state. </p></td></tr>
 * <tr><td>setPlaybackParams</p></td>
 *     <td>{Initialized, Prepared, Started, Paused, PlaybackCompleted, Error}</p></td>
 *     <td>{Idle, Stopped} </p></td>
 *     <td>This method will change state in some cases, depending on when it's called.
 *         </p></td></tr>
 * <tr><td>setScreenOnWhilePlaying</></td>
 *     <td>any </p></td>
 *     <td>{} </p></td>
 *     <td>This method can be called in any state and calling it does not change
 *         the object state.  </p></td></tr>
 * <tr><td>setVolume </p></td>
 *     <td>{Idle, Initialized, Stopped, Prepared, Started, Paused,
 *          PlaybackCompleted}</p></td>
 *     <td>{Error}</p></td>
 *     <td>Successful invoke of this method does not change the state.
 * <tr><td>setWakeMode </p></td>
 *     <td>any </p></td>
 *     <td>{} </p></td>
 *     <td>This method can be called in any state and calling it does not change
 *         the object state.</p></td></tr>
 * <tr><td>start </p></td>
 *     <td>{Prepared, Started, Paused, PlaybackCompleted}</p></td>
 *     <td>{Idle, Initialized, Stopped, Error}</p></td>
 *     <td>Successful invoke of this method in a valid state transfers the
 *         object to the <em>Started</em> state. Calling this method in an
 *         invalid state transfers the object to the <em>Error</em> state.</p></td></tr>
 * <tr><td>stop </p></td>
 *     <td>{Prepared, Started, Stopped, Paused, PlaybackCompleted}</p></td>
 *     <td>{Idle, Initialized, Error}</p></td>
 *     <td>Successful invoke of this method in a valid state transfers the
 *         object to the <em>Stopped</em> state. Calling this method in an
 *         invalid state transfers the object to the <em>Error</em> state.</p></td></tr>
 * <tr><td>getTrackInfo </p></td>
 *     <td>{Prepared, Started, Stopped, Paused, PlaybackCompleted}</p></td>
 *     <td>{Idle, Initialized, Error}</p></td>
 *     <td>Successful invoke of this method does not change the state.</p></td></tr>
 * <tr><td>addTimedTextSource </p></td>
 *     <td>{Prepared, Started, Stopped, Paused, PlaybackCompleted}</p></td>
 *     <td>{Idle, Initialized, Error}</p></td>
 *     <td>Successful invoke of this method does not change the state.</p></td></tr>
 * <tr><td>selectTrack </p></td>
 *     <td>{Prepared, Started, Stopped, Paused, PlaybackCompleted}</p></td>
 *     <td>{Idle, Initialized, Error}</p></td>
 *     <td>Successful invoke of this method does not change the state.</p></td></tr>
 * <tr><td>deselectTrack </p></td>
 *     <td>{Prepared, Started, Stopped, Paused, PlaybackCompleted}</p></td>
 *     <td>{Idle, Initialized, Error}</p></td>
 *     <td>Successful invoke of this method does not change the state.</p></td></tr>
 *
 * </table>
 *
 * <a name="Permissions"></a>
 * <h3>Permissions</h3>
 * <p>One may need to declare a corresponding WAKE_LOCK permission {@link
 * android.R.styleable#AndroidManifestUsesPermission &lt;uses-permission&gt;}
 * element.
 *
 * <p>This class requires the {@link android.Manifest.permission#INTERNET} permission
 * when used with network-based content.
 *
 * <a name="Callbacks"></a>
 * <h3>Callbacks</h3>
 * <p>Applications may want to register for informational and error
 * events in order to be informed of some internal state update and
 * possible runtime errors during playback or streaming. Registration for
 * these events is done by properly setting the appropriate listeners (via calls
 * to
 * {@link #setOnPreparedListener(OnPreparedListener)}setOnPreparedListener,
 * {@link #setOnVideoSizeChangedListener(OnVideoSizeChangedListener)}setOnVideoSizeChangedListener,
 * {@link #setOnSeekCompleteListener(OnSeekCompleteListener)}setOnSeekCompleteListener,
 * {@link #setOnCompletionListener(OnCompletionListener)}setOnCompletionListener,
 * {@link #setOnBufferingUpdateListener(OnBufferingUpdateListener)}setOnBufferingUpdateListener,
 * {@link #setOnInfoListener(OnInfoListener)}setOnInfoListener,
 * {@link #setOnErrorListener(OnErrorListener)}setOnErrorListener, etc).
 * In order to receive the respective callback
 * associated with these listeners, applications are required to create
 * MediaPlayer objects on a thread with its own Looper running (main UI
 * thread by default has a Looper running).
 *
 */
public class MediaPlayer extends PlayerBase
                         implements SubtitleController.Listener
                                  , VolumeAutomation
                                  , AudioRouting
{
    /**
       Constant to retrieve only the new metadata since the last
       call.
       // FIXME: unhide.
       // FIXME: add link to getMetadata(boolean, boolean)
       {@hide}
     */
    public static final boolean METADATA_UPDATE_ONLY = true;

    /**
       Constant to retrieve all the metadata.
       // FIXME: unhide.
       // FIXME: add link to getMetadata(boolean, boolean)
       {@hide}
     */
    @UnsupportedAppUsage
    public static final boolean METADATA_ALL = false;

    /**
       Constant to enable the metadata filter during retrieval.
       // FIXME: unhide.
       // FIXME: add link to getMetadata(boolean, boolean)
       {@hide}
     */
    public static final boolean APPLY_METADATA_FILTER = true;

    /**
       Constant to disable the metadata filter during retrieval.
       // FIXME: unhide.
       // FIXME: add link to getMetadata(boolean, boolean)
       {@hide}
     */
    @UnsupportedAppUsage
    public static final boolean BYPASS_METADATA_FILTER = false;

    static {
        System.loadLibrary("media_jni");
        native_init();
    }

    private final static String TAG = "MediaPlayer";
    // Name of the remote interface for the media player. Must be kept
    // in sync with the 2nd parameter of the IMPLEMENT_META_INTERFACE
    // macro invocation in IMediaPlayer.cpp
    private final static String IMEDIA_PLAYER = "android.media.IMediaPlayer";

    private long mNativeContext; // accessed by native methods
    private long mNativeSurfaceTexture;  // accessed by native methods
    private int mListenerContext; // accessed by native methods
    private SurfaceHolder mSurfaceHolder;
    @UnsupportedAppUsage
    private EventHandler mEventHandler;
    private PowerManager.WakeLock mWakeLock = null;
    private boolean mScreenOnWhilePlaying;
    private boolean mStayAwake;
    private int mStreamType = AudioManager.USE_DEFAULT_STREAM_TYPE;
    private int mUsage = -1;
    private boolean mBypassInterruptionPolicy;

    // Modular DRM
    private UUID mDrmUUID;
    private final Object mDrmLock = new Object();
    private DrmInfo mDrmInfo;
    private MediaDrm mDrmObj;
    private byte[] mDrmSessionId;
    private boolean mDrmInfoResolved;
    private boolean mActiveDrmScheme;
    private boolean mDrmConfigAllowed;
    private boolean mDrmProvisioningInProgress;
    private boolean mPrepareDrmInProgress;
    private ProvisioningThread mDrmProvisioningThread;

    /**
     * Default constructor. Consider using one of the create() methods for
     * synchronously instantiating a MediaPlayer from a Uri or resource.
     * <p>When done with the MediaPlayer, you should call  {@link #release()},
     * to free the resources. If not released, too many MediaPlayer instances may
     * result in an exception.</p>
     */
    public MediaPlayer() {
        super(new AudioAttributes.Builder().build(),
                AudioPlaybackConfiguration.PLAYER_TYPE_JAM_MEDIAPLAYER);

        Looper looper;
        if ((looper = Looper.myLooper()) != null) {
            mEventHandler = new EventHandler(this, looper);
        } else if ((looper = Looper.getMainLooper()) != null) {
            mEventHandler = new EventHandler(this, looper);
        } else {
            mEventHandler = null;
        }

        mTimeProvider = new TimeProvider(this);
        mOpenSubtitleSources = new Vector<InputStream>();

        /* Native setup requires a weak reference to our object.
         * It's easier to create it here than in C++.
         */
        native_setup(new WeakReference<MediaPlayer>(this));

        baseRegisterPlayer();
    }

    /*
     * Update the MediaPlayer SurfaceTexture.
     * Call after setting a new display surface.
     */
    private native void _setVideoSurface(Surface surface);

    /* Do not change these values (starting with INVOKE_ID) without updating
     * their counterparts in include/media/mediaplayer.h!
     */
    private static final int INVOKE_ID_GET_TRACK_INFO = 1;
    private static final int INVOKE_ID_ADD_EXTERNAL_SOURCE = 2;
    private static final int INVOKE_ID_ADD_EXTERNAL_SOURCE_FD = 3;
    private static final int INVOKE_ID_SELECT_TRACK = 4;
    private static final int INVOKE_ID_DESELECT_TRACK = 5;
    private static final int INVOKE_ID_SET_VIDEO_SCALE_MODE = 6;
    private static final int INVOKE_ID_GET_SELECTED_TRACK = 7;

    /**
     * Create a request parcel which can be routed to the native media
     * player using {@link #invoke(Parcel, Parcel)}. The Parcel
     * returned has the proper InterfaceToken set. The caller should
     * not overwrite that token, i.e it can only append data to the
     * Parcel.
     *
     * @return A parcel suitable to hold a request for the native
     * player.
     * {@hide}
     */
    @UnsupportedAppUsage
    public Parcel newRequest() {
        Parcel parcel = Parcel.obtain();
        parcel.writeInterfaceToken(IMEDIA_PLAYER);
        return parcel;
    }

    /**
     * Invoke a generic method on the native player using opaque
     * parcels for the request and reply. Both payloads' format is a
     * convention between the java caller and the native player.
     * Must be called after setDataSource to make sure a native player
     * exists. On failure, a RuntimeException is thrown.
     *
     * @param request Parcel with the data for the extension. The
     * caller must use {@link #newRequest()} to get one.
     *
     * @param reply Output parcel with the data returned by the
     * native player.
     * {@hide}
     */
    @UnsupportedAppUsage
    public void invoke(Parcel request, Parcel reply) {
        int retcode = native_invoke(request, reply);
        reply.setDataPosition(0);
        if (retcode != 0) {
            throw new RuntimeException("failure code: " + retcode);
        }
    }

    /**
     * Sets the {@link SurfaceHolder} to use for displaying the video
     * portion of the media.
     *
     * Either a surface holder or surface must be set if a display or video sink
     * is needed.  Not calling this method or {@link #setSurface(Surface)}
     * when playing back a video will result in only the audio track being played.
     * A null surface holder or surface will result in only the audio track being
     * played.
     *
     * @param sh the SurfaceHolder to use for video display
     * @throws IllegalStateException if the internal player engine has not been
     * initialized or has been released.
     */
    public void setDisplay(SurfaceHolder sh) {
        mSurfaceHolder = sh;
        Surface surface;
        if (sh != null) {
            surface = sh.getSurface();
        } else {
            surface = null;
        }
        _setVideoSurface(surface);
        updateSurfaceScreenOn();
    }

    /**
     * Sets the {@link Surface} to be used as the sink for the video portion of
     * the media. This is similar to {@link #setDisplay(SurfaceHolder)}, but
     * does not support {@link #setScreenOnWhilePlaying(boolean)}.  Setting a
     * Surface will un-set any Surface or SurfaceHolder that was previously set.
     * A null surface will result in only the audio track being played.
     *
     * If the Surface sends frames to a {@link SurfaceTexture}, the timestamps
     * returned from {@link SurfaceTexture#getTimestamp()} will have an
     * unspecified zero point.  These timestamps cannot be directly compared
     * between different media sources, different instances of the same media
     * source, or multiple runs of the same program.  The timestamp is normally
     * monotonically increasing and is unaffected by time-of-day adjustments,
     * but it is reset when the position is set.
     *
     * @param surface The {@link Surface} to be used for the video portion of
     * the media.
     * @throws IllegalStateException if the internal player engine has not been
     * initialized or has been released.
     */
    public void setSurface(Surface surface) {
        if (mScreenOnWhilePlaying && surface != null) {
            Log.w(TAG, "setScreenOnWhilePlaying(true) is ineffective for Surface");
        }
        mSurfaceHolder = null;
        _setVideoSurface(surface);
        updateSurfaceScreenOn();
    }

    /* Do not change these video scaling mode values below without updating
     * their counterparts in system/window.h! Please do not forget to update
     * {@link #isVideoScalingModeSupported} when new video scaling modes
     * are added.
     */
    /**
     * Specifies a video scaling mode. The content is stretched to the
     * surface rendering area. When the surface has the same aspect ratio
     * as the content, the aspect ratio of the content is maintained;
     * otherwise, the aspect ratio of the content is not maintained when video
     * is being rendered. Unlike {@link #VIDEO_SCALING_MODE_SCALE_TO_FIT_WITH_CROPPING},
     * there is no content cropping with this video scaling mode.
     */
    public static final int VIDEO_SCALING_MODE_SCALE_TO_FIT = 1;

    /**
     * Specifies a video scaling mode. The content is scaled, maintaining
     * its aspect ratio. The whole surface area is always used. When the
     * aspect ratio of the content is the same as the surface, no content
     * is cropped; otherwise, content is cropped to fit the surface.
     */
    public static final int VIDEO_SCALING_MODE_SCALE_TO_FIT_WITH_CROPPING = 2;
    /**
     * Sets video scaling mode. To make the target video scaling mode
     * effective during playback, this method must be called after
     * data source is set. If not called, the default video
     * scaling mode is {@link #VIDEO_SCALING_MODE_SCALE_TO_FIT}.
     *
     * <p> The supported video scaling modes are:
     * <ul>
     * <li> {@link #VIDEO_SCALING_MODE_SCALE_TO_FIT}
     * <li> {@link #VIDEO_SCALING_MODE_SCALE_TO_FIT_WITH_CROPPING}
     * </ul>
     *
     * @param mode target video scaling mode. Must be one of the supported
     * video scaling modes; otherwise, IllegalArgumentException will be thrown.
     *
     * @see MediaPlayer#VIDEO_SCALING_MODE_SCALE_TO_FIT
     * @see MediaPlayer#VIDEO_SCALING_MODE_SCALE_TO_FIT_WITH_CROPPING
     */
    public void setVideoScalingMode(int mode) {
        if (!isVideoScalingModeSupported(mode)) {
            final String msg = "Scaling mode " + mode + " is not supported";
            throw new IllegalArgumentException(msg);
        }
        Parcel request = Parcel.obtain();
        Parcel reply = Parcel.obtain();
        try {
            request.writeInterfaceToken(IMEDIA_PLAYER);
            request.writeInt(INVOKE_ID_SET_VIDEO_SCALE_MODE);
            request.writeInt(mode);
            invoke(request, reply);
        } finally {
            request.recycle();
            reply.recycle();
        }
    }

    /**
     * Convenience method to create a MediaPlayer for a given Uri.
     * On success, {@link #prepare()} will already have been called and must not be called again.
     * <p>When done with the MediaPlayer, you should call  {@link #release()},
     * to free the resources. If not released, too many MediaPlayer instances will
     * result in an exception.</p>
     * <p>Note that since {@link #prepare()} is called automatically in this method,
     * you cannot change the audio
     * session ID (see {@link #setAudioSessionId(int)}) or audio attributes
     * (see {@link #setAudioAttributes(AudioAttributes)} of the new MediaPlayer.</p>
     *
     * @param context the Context to use
     * @param uri the Uri from which to get the datasource
     * @return a MediaPlayer object, or null if creation failed
     */
    public static MediaPlayer create(Context context, Uri uri) {
        return create (context, uri, null);
    }

    /**
     * Convenience method to create a MediaPlayer for a given Uri.
     * On success, {@link #prepare()} will already have been called and must not be called again.
     * <p>When done with the MediaPlayer, you should call  {@link #release()},
     * to free the resources. If not released, too many MediaPlayer instances will
     * result in an exception.</p>
     * <p>Note that since {@link #prepare()} is called automatically in this method,
     * you cannot change the audio
     * session ID (see {@link #setAudioSessionId(int)}) or audio attributes
     * (see {@link #setAudioAttributes(AudioAttributes)} of the new MediaPlayer.</p>
     *
     * @param context the Context to use
     * @param uri the Uri from which to get the datasource
     * @param holder the SurfaceHolder to use for displaying the video
     * @return a MediaPlayer object, or null if creation failed
     */
    public static MediaPlayer create(Context context, Uri uri, SurfaceHolder holder) {
        int s = AudioSystem.newAudioSessionId();
        return create(context, uri, holder, null, s > 0 ? s : 0);
    }

    /**
     * Same factory method as {@link #create(Context, Uri, SurfaceHolder)} but that lets you specify
     * the audio attributes and session ID to be used by the new MediaPlayer instance.
     * @param context the Context to use
     * @param uri the Uri from which to get the datasource
     * @param holder the SurfaceHolder to use for displaying the video, may be null.
     * @param audioAttributes the {@link AudioAttributes} to be used by the media player.
     * @param audioSessionId the audio session ID to be used by the media player,
     *     see {@link AudioManager#generateAudioSessionId()} to obtain a new session.
     * @return a MediaPlayer object, or null if creation failed
     */
    public static MediaPlayer create(Context context, Uri uri, SurfaceHolder holder,
            AudioAttributes audioAttributes, int audioSessionId) {

        try {
            MediaPlayer mp = new MediaPlayer();
            final AudioAttributes aa = audioAttributes != null ? audioAttributes :
                new AudioAttributes.Builder().build();
            mp.setAudioAttributes(aa);
            mp.setAudioSessionId(audioSessionId);
            mp.setDataSource(context, uri);
            if (holder != null) {
                mp.setDisplay(holder);
            }
            mp.prepare();
            return mp;
        } catch (IOException ex) {
            Log.d(TAG, "create failed:", ex);
            // fall through
        } catch (IllegalArgumentException ex) {
            Log.d(TAG, "create failed:", ex);
            // fall through
        } catch (SecurityException ex) {
            Log.d(TAG, "create failed:", ex);
            // fall through
        }

        return null;
    }

    // Note no convenience method to create a MediaPlayer with SurfaceTexture sink.

    /**
     * Convenience method to create a MediaPlayer for a given resource id.
     * On success, {@link #prepare()} will already have been called and must not be called again.
     * <p>When done with the MediaPlayer, you should call  {@link #release()},
     * to free the resources. If not released, too many MediaPlayer instances will
     * result in an exception.</p>
     * <p>Note that since {@link #prepare()} is called automatically in this method,
     * you cannot change the audio
     * session ID (see {@link #setAudioSessionId(int)}) or audio attributes
     * (see {@link #setAudioAttributes(AudioAttributes)} of the new MediaPlayer.</p>
     *
     * @param context the Context to use
     * @param resid the raw resource id (<var>R.raw.&lt;something></var>) for
     *              the resource to use as the datasource
     * @return a MediaPlayer object, or null if creation failed
     */
    public static MediaPlayer create(Context context, int resid) {
        int s = AudioSystem.newAudioSessionId();
        return create(context, resid, null, s > 0 ? s : 0);
    }

    /**
     * Same factory method as {@link #create(Context, int)} but that lets you specify the audio
     * attributes and session ID to be used by the new MediaPlayer instance.
     * @param context the Context to use
     * @param resid the raw resource id (<var>R.raw.&lt;something></var>) for
     *              the resource to use as the datasource
     * @param audioAttributes the {@link AudioAttributes} to be used by the media player.
     * @param audioSessionId the audio session ID to be used by the media player,
     *     see {@link AudioManager#generateAudioSessionId()} to obtain a new session.
     * @return a MediaPlayer object, or null if creation failed
     */
    public static MediaPlayer create(Context context, int resid,
            AudioAttributes audioAttributes, int audioSessionId) {
        try {
            AssetFileDescriptor afd = context.getResources().openRawResourceFd(resid);
            if (afd == null) return null;

            MediaPlayer mp = new MediaPlayer();

            final AudioAttributes aa = audioAttributes != null ? audioAttributes :
                new AudioAttributes.Builder().build();
            mp.setAudioAttributes(aa);
            mp.setAudioSessionId(audioSessionId);

            mp.setDataSource(afd.getFileDescriptor(), afd.getStartOffset(), afd.getLength());
            afd.close();
            mp.prepare();
            return mp;
        } catch (IOException ex) {
            Log.d(TAG, "create failed:", ex);
            // fall through
        } catch (IllegalArgumentException ex) {
            Log.d(TAG, "create failed:", ex);
           // fall through
        } catch (SecurityException ex) {
            Log.d(TAG, "create failed:", ex);
            // fall through
        }
        return null;
    }

    /**
     * Sets the data source as a content Uri.
     *
     * @param context the Context to use when resolving the Uri
     * @param uri the Content URI of the data you want to play
     * @throws IllegalStateException if it is called in an invalid state
     */
    public void setDataSource(@NonNull Context context, @NonNull Uri uri)
            throws IOException, IllegalArgumentException, SecurityException, IllegalStateException {
        setDataSource(context, uri, null, null);
    }

    /**
     * Sets the data source as a content Uri.
     *
     * To provide cookies for the subsequent HTTP requests, you can install your own default cookie
     * handler and use other variants of setDataSource APIs instead. Alternatively, you can use
     * this API to pass the cookies as a list of HttpCookie. If the app has not installed
     * a CookieHandler already, this API creates a CookieManager and populates its CookieStore with
     * the provided cookies. If the app has installed its own handler already, this API requires the
     * handler to be of CookieManager type such that the API can update the manager’s CookieStore.
     *
     * <p><strong>Note</strong> that the cross domain redirection is allowed by default,
     * but that can be changed with key/value pairs through the headers parameter with
     * "android-allow-cross-domain-redirect" as the key and "0" or "1" as the value to
     * disallow or allow cross domain redirection.
     *
     * @param context the Context to use when resolving the Uri
     * @param uri the Content URI of the data you want to play
     * @param headers the headers to be sent together with the request for the data
     *                The headers must not include cookies. Instead, use the cookies param.
     * @param cookies the cookies to be sent together with the request
     * @throws IllegalArgumentException if cookies are provided and the installed handler is not
     *                                  a CookieManager
     * @throws IllegalStateException    if it is called in an invalid state
     * @throws NullPointerException     if context or uri is null
     * @throws IOException              if uri has a file scheme and an I/O error occurs
     */
    public void setDataSource(@NonNull Context context, @NonNull Uri uri,
            @Nullable Map<String, String> headers, @Nullable List<HttpCookie> cookies)
            throws IOException {
        if (context == null) {
            throw new NullPointerException("context param can not be null.");
        }

        if (uri == null) {
            throw new NullPointerException("uri param can not be null.");
        }

        if (cookies != null) {
            CookieHandler cookieHandler = CookieHandler.getDefault();
            if (cookieHandler != null && !(cookieHandler instanceof CookieManager)) {
                throw new IllegalArgumentException("The cookie handler has to be of CookieManager "
                        + "type when cookies are provided.");
            }
        }

        // The context and URI usually belong to the calling user. Get a resolver for that user
        // and strip out the userId from the URI if present.
        final ContentResolver resolver = context.getContentResolver();
        final String scheme = uri.getScheme();
        final String authority = ContentProvider.getAuthorityWithoutUserId(uri.getAuthority());
        if (ContentResolver.SCHEME_FILE.equals(scheme)) {
            setDataSource(uri.getPath());
            return;
        } else if (ContentResolver.SCHEME_CONTENT.equals(scheme)
                && Settings.AUTHORITY.equals(authority)) {
            // Try cached ringtone first since the actual provider may not be
            // encryption aware, or it may be stored on CE media storage
            final int type = RingtoneManager.getDefaultType(uri);
            final Uri cacheUri = RingtoneManager.getCacheForType(type, context.getUserId());
            final Uri actualUri = RingtoneManager.getActualDefaultRingtoneUri(context, type);
            if (attemptDataSource(resolver, cacheUri)) {
                return;
            } else if (attemptDataSource(resolver, actualUri)) {
                return;
            } else {
                setDataSource(uri.toString(), headers, cookies);
            }
        } else {
            // Try requested Uri locally first, or fallback to media server
            if (attemptDataSource(resolver, uri)) {
                return;
            } else {
                setDataSource(uri.toString(), headers, cookies);
            }
        }
    }

    /**
     * Sets the data source as a content Uri.
     *
     * <p><strong>Note</strong> that the cross domain redirection is allowed by default,
     * but that can be changed with key/value pairs through the headers parameter with
     * "android-allow-cross-domain-redirect" as the key and "0" or "1" as the value to
     * disallow or allow cross domain redirection.
     *
     * @param context the Context to use when resolving the Uri
     * @param uri the Content URI of the data you want to play
     * @param headers the headers to be sent together with the request for the data
     * @throws IllegalStateException if it is called in an invalid state
     */
    public void setDataSource(@NonNull Context context, @NonNull Uri uri,
            @Nullable Map<String, String> headers)
            throws IOException, IllegalArgumentException, SecurityException, IllegalStateException {
        setDataSource(context, uri, headers, null);
    }

    private boolean attemptDataSource(ContentResolver resolver, Uri uri) {
        try (AssetFileDescriptor afd = resolver.openAssetFileDescriptor(uri, "r")) {
            setDataSource(afd);
            return true;
        } catch (NullPointerException | SecurityException | IOException ex) {
            Log.w(TAG, "Couldn't open " + uri == null ? "null uri" : uri.toSafeString(), ex);
            return false;
        }
    }

    /**
     * Sets the data source (file-path or http/rtsp URL) to use.
     *
     * <p>When <code>path</code> refers to a local file, the file may actually be opened by a
     * process other than the calling application.  This implies that the pathname
     * should be an absolute path (as any other process runs with unspecified current working
     * directory), and that the pathname should reference a world-readable file.
     * As an alternative, the application could first open the file for reading,
     * and then use the file descriptor form {@link #setDataSource(FileDescriptor)}.
     *
     * @param path the path of the file, or the http/rtsp URL of the stream you want to play
     * @throws IllegalStateException if it is called in an invalid state
     */
    public void setDataSource(String path)
            throws IOException, IllegalArgumentException, SecurityException, IllegalStateException {
        setDataSource(path, null, null);
    }

    /**
     * Sets the data source (file-path or http/rtsp URL) to use.
     *
     * @param path the path of the file, or the http/rtsp URL of the stream you want to play
     * @param headers the headers associated with the http request for the stream you want to play
     * @throws IllegalStateException if it is called in an invalid state
     * @hide pending API council
     */
    @UnsupportedAppUsage
    public void setDataSource(String path, Map<String, String> headers)
            throws IOException, IllegalArgumentException, SecurityException, IllegalStateException {
        setDataSource(path, headers, null);
    }

    @UnsupportedAppUsage
    private void setDataSource(String path, Map<String, String> headers, List<HttpCookie> cookies)
            throws IOException, IllegalArgumentException, SecurityException, IllegalStateException
    {
        String[] keys = null;
        String[] values = null;

        if (headers != null) {
            keys = new String[headers.size()];
            values = new String[headers.size()];

            int i = 0;
            for (Map.Entry<String, String> entry: headers.entrySet()) {
                keys[i] = entry.getKey();
                values[i] = entry.getValue();
                ++i;
            }
        }
        setDataSource(path, keys, values, cookies);
    }

    @UnsupportedAppUsage
    private void setDataSource(String path, String[] keys, String[] values,
            List<HttpCookie> cookies)
            throws IOException, IllegalArgumentException, SecurityException, IllegalStateException {
        final Uri uri = Uri.parse(path);
        final String scheme = uri.getScheme();
        if ("file".equals(scheme)) {
            path = uri.getPath();
        } else if (scheme != null) {
            // handle non-file sources
            nativeSetDataSource(
                MediaHTTPService.createHttpServiceBinderIfNecessary(path, cookies),
                path,
                keys,
                values);
            return;
        }

        final File file = new File(path);
        try (FileInputStream is = new FileInputStream(file)) {
            setDataSource(is.getFD());
        }
    }

    private native void nativeSetDataSource(
        IBinder httpServiceBinder, String path, String[] keys, String[] values)
        throws IOException, IllegalArgumentException, SecurityException, IllegalStateException;

    /**
     * Sets the data source (AssetFileDescriptor) to use. It is the caller's
     * responsibility to close the file descriptor. It is safe to do so as soon
     * as this call returns.
     *
     * @param afd the AssetFileDescriptor for the file you want to play
     * @throws IllegalStateException if it is called in an invalid state
     * @throws IllegalArgumentException if afd is not a valid AssetFileDescriptor
     * @throws IOException if afd can not be read
     */
    public void setDataSource(@NonNull AssetFileDescriptor afd)
            throws IOException, IllegalArgumentException, IllegalStateException {
        Preconditions.checkNotNull(afd);
        // Note: using getDeclaredLength so that our behavior is the same
        // as previous versions when the content provider is returning
        // a full file.
        if (afd.getDeclaredLength() < 0) {
            setDataSource(afd.getFileDescriptor());
        } else {
            setDataSource(afd.getFileDescriptor(), afd.getStartOffset(), afd.getDeclaredLength());
        }
    }

    /**
     * Sets the data source (FileDescriptor) to use. It is the caller's responsibility
     * to close the file descriptor. It is safe to do so as soon as this call returns.
     *
     * @param fd the FileDescriptor for the file you want to play
     * @throws IllegalStateException if it is called in an invalid state
     * @throws IllegalArgumentException if fd is not a valid FileDescriptor
     * @throws IOException if fd can not be read
     */
    public void setDataSource(FileDescriptor fd)
            throws IOException, IllegalArgumentException, IllegalStateException {
        // intentionally less than LONG_MAX
        setDataSource(fd, 0, 0x7ffffffffffffffL);
    }

    /**
     * Sets the data source (FileDescriptor) to use.  The FileDescriptor must be
     * seekable (N.B. a LocalSocket is not seekable). It is the caller's responsibility
     * to close the file descriptor. It is safe to do so as soon as this call returns.
     *
     * @param fd the FileDescriptor for the file you want to play
     * @param offset the offset into the file where the data to be played starts, in bytes
     * @param length the length in bytes of the data to be played
     * @throws IllegalStateException if it is called in an invalid state
     * @throws IllegalArgumentException if fd is not a valid FileDescriptor
     * @throws IOException if fd can not be read
     */
    public void setDataSource(FileDescriptor fd, long offset, long length)
            throws IOException, IllegalArgumentException, IllegalStateException {
        _setDataSource(fd, offset, length);
    }

    private native void _setDataSource(FileDescriptor fd, long offset, long length)
            throws IOException, IllegalArgumentException, IllegalStateException;

    /**
     * Sets the data source (MediaDataSource) to use.
     *
     * @param dataSource the MediaDataSource for the media you want to play
     * @throws IllegalStateException if it is called in an invalid state
     * @throws IllegalArgumentException if dataSource is not a valid MediaDataSource
     */
    public void setDataSource(MediaDataSource dataSource)
            throws IllegalArgumentException, IllegalStateException {
        _setDataSource(dataSource);
    }

    private native void _setDataSource(MediaDataSource dataSource)
          throws IllegalArgumentException, IllegalStateException;

    /**
     * Prepares the player for playback, synchronously.
     *
     * After setting the datasource and the display surface, you need to either
     * call prepare() or prepareAsync(). For files, it is OK to call prepare(),
     * which blocks until MediaPlayer is ready for playback.
     *
     * @throws IllegalStateException if it is called in an invalid state
     */
    public void prepare() throws IOException, IllegalStateException {
        _prepare();
        scanInternalSubtitleTracks();

        // DrmInfo, if any, has been resolved by now.
        synchronized (mDrmLock) {
            mDrmInfoResolved = true;
        }
    }

    private native void _prepare() throws IOException, IllegalStateException;

    /**
     * Prepares the player for playback, asynchronously.
     *
     * After setting the datasource and the display surface, you need to either
     * call prepare() or prepareAsync(). For streams, you should call prepareAsync(),
     * which returns immediately, rather than blocking until enough data has been
     * buffered.
     *
     * @throws IllegalStateException if it is called in an invalid state
     */
    public native void prepareAsync() throws IllegalStateException;

    /**
     * Starts or resumes playback. If playback had previously been paused,
     * playback will continue from where it was paused. If playback had
     * been stopped, or never started before, playback will start at the
     * beginning.
     *
     * @throws IllegalStateException if it is called in an invalid state
     */
    public void start() throws IllegalStateException {
        //FIXME use lambda to pass startImpl to superclass
        final int delay = getStartDelayMs();
        if (delay == 0) {
            startImpl();
        } else {
            new Thread() {
                public void run() {
                    try {
                        Thread.sleep(delay);
                    } catch (InterruptedException e) {
                        e.printStackTrace();
                    }
                    baseSetStartDelayMs(0);
                    try {
                        startImpl();
                    } catch (IllegalStateException e) {
                        // fail silently for a state exception when it is happening after
                        // a delayed start, as the player state could have changed between the
                        // call to start() and the execution of startImpl()
                    }
                }
            }.start();
        }
    }

    private void startImpl() {
        baseStart();
        stayAwake(true);
        _start();
    }

    private native void _start() throws IllegalStateException;


    private int getAudioStreamType() {
        if (mStreamType == AudioManager.USE_DEFAULT_STREAM_TYPE) {
            mStreamType = _getAudioStreamType();
        }
        return mStreamType;
    }

    private native int _getAudioStreamType() throws IllegalStateException;

    /**
     * Stops playback after playback has been started or paused.
     *
     * @throws IllegalStateException if the internal player engine has not been
     * initialized.
     */
    public void stop() throws IllegalStateException {
        stayAwake(false);
        _stop();
        baseStop();
    }

    private native void _stop() throws IllegalStateException;

    /**
     * Pauses playback. Call start() to resume.
     *
     * @throws IllegalStateException if the internal player engine has not been
     * initialized.
     */
    public void pause() throws IllegalStateException {
        stayAwake(false);
        _pause();
        basePause();
    }

    private native void _pause() throws IllegalStateException;

    @Override
    void playerStart() {
        start();
    }

    @Override
    void playerPause() {
        pause();
    }

    @Override
    void playerStop() {
        stop();
    }

    @Override
    /* package */ int playerApplyVolumeShaper(
            @NonNull VolumeShaper.Configuration configuration,
            @NonNull VolumeShaper.Operation operation) {
        return native_applyVolumeShaper(configuration, operation);
    }

    @Override
    /* package */ @Nullable VolumeShaper.State playerGetVolumeShaperState(int id) {
        return native_getVolumeShaperState(id);
    }

    @Override
    public @NonNull VolumeShaper createVolumeShaper(
            @NonNull VolumeShaper.Configuration configuration) {
        return new VolumeShaper(configuration, this);
    }

    private native int native_applyVolumeShaper(
            @NonNull VolumeShaper.Configuration configuration,
            @NonNull VolumeShaper.Operation operation);

    private native @Nullable VolumeShaper.State native_getVolumeShaperState(int id);

    //--------------------------------------------------------------------------
    // Explicit Routing
    //--------------------
    private AudioDeviceInfo mPreferredDevice = null;

    /**
     * Specifies an audio device (via an {@link AudioDeviceInfo} object) to route
     * the output from this MediaPlayer.
     * @param deviceInfo The {@link AudioDeviceInfo} specifying the audio sink or source.
     *  If deviceInfo is null, default routing is restored.
     * @return true if succesful, false if the specified {@link AudioDeviceInfo} is non-null and
     * does not correspond to a valid audio device.
     */
    @Override
    public boolean setPreferredDevice(AudioDeviceInfo deviceInfo) {
        if (deviceInfo != null && !deviceInfo.isSink()) {
            return false;
        }
        int preferredDeviceId = deviceInfo != null ? deviceInfo.getId() : 0;
        boolean status = native_setOutputDevice(preferredDeviceId);
        if (status == true) {
            synchronized (this) {
                mPreferredDevice = deviceInfo;
            }
        }
        return status;
    }

    /**
     * Returns the selected output specified by {@link #setPreferredDevice}. Note that this
     * is not guaranteed to correspond to the actual device being used for playback.
     */
    @Override
    public AudioDeviceInfo getPreferredDevice() {
        synchronized (this) {
            return mPreferredDevice;
        }
    }

    /**
     * Returns an {@link AudioDeviceInfo} identifying the current routing of this MediaPlayer
     * Note: The query is only valid if the MediaPlayer is currently playing.
     * If the player is not playing, the returned device can be null or correspond to previously
     * selected device when the player was last active.
     */
    @Override
    public AudioDeviceInfo getRoutedDevice() {
        int deviceId = native_getRoutedDeviceId();
        if (deviceId == 0) {
            return null;
        }
        AudioDeviceInfo[] devices =
                AudioManager.getDevicesStatic(AudioManager.GET_DEVICES_OUTPUTS);
        for (int i = 0; i < devices.length; i++) {
            if (devices[i].getId() == deviceId) {
                return devices[i];
            }
        }
        return null;
    }

    /*
     * Call BEFORE adding a routing callback handler or AFTER removing a routing callback handler.
     */
    @GuardedBy("mRoutingChangeListeners")
    private void enableNativeRoutingCallbacksLocked(boolean enabled) {
        if (mRoutingChangeListeners.size() == 0) {
            native_enableDeviceCallback(enabled);
        }
    }

    /**
     * The list of AudioRouting.OnRoutingChangedListener interfaces added (with
     * {@link #addOnRoutingChangedListener(android.media.AudioRouting.OnRoutingChangedListener, Handler)}
     * by an app to receive (re)routing notifications.
     */
    @GuardedBy("mRoutingChangeListeners")
    private ArrayMap<AudioRouting.OnRoutingChangedListener,
            NativeRoutingEventHandlerDelegate> mRoutingChangeListeners = new ArrayMap<>();

    /**
     * Adds an {@link AudioRouting.OnRoutingChangedListener} to receive notifications of routing
     * changes on this MediaPlayer.
     * @param listener The {@link AudioRouting.OnRoutingChangedListener} interface to receive
     * notifications of rerouting events.
     * @param handler  Specifies the {@link Handler} object for the thread on which to execute
     * the callback. If <code>null</code>, the handler on the main looper will be used.
     */
    @Override
    public void addOnRoutingChangedListener(AudioRouting.OnRoutingChangedListener listener,
            Handler handler) {
        synchronized (mRoutingChangeListeners) {
            if (listener != null && !mRoutingChangeListeners.containsKey(listener)) {
                enableNativeRoutingCallbacksLocked(true);
                mRoutingChangeListeners.put(
                        listener, new NativeRoutingEventHandlerDelegate(this, listener,
                                handler != null ? handler : mEventHandler));
            }
        }
    }

    /**
     * Removes an {@link AudioRouting.OnRoutingChangedListener} which has been previously added
     * to receive rerouting notifications.
     * @param listener The previously added {@link AudioRouting.OnRoutingChangedListener} interface
     * to remove.
     */
    @Override
    public void removeOnRoutingChangedListener(AudioRouting.OnRoutingChangedListener listener) {
        synchronized (mRoutingChangeListeners) {
            if (mRoutingChangeListeners.containsKey(listener)) {
                mRoutingChangeListeners.remove(listener);
                enableNativeRoutingCallbacksLocked(false);
            }
        }
    }

    private native final boolean native_setOutputDevice(int deviceId);
    private native final int native_getRoutedDeviceId();
    private native final void native_enableDeviceCallback(boolean enabled);

    /**
     * Set the low-level power management behavior for this MediaPlayer.  This
     * can be used when the MediaPlayer is not playing through a SurfaceHolder
     * set with {@link #setDisplay(SurfaceHolder)} and thus can use the
     * high-level {@link #setScreenOnWhilePlaying(boolean)} feature.
     *
     * <p>This function has the MediaPlayer access the low-level power manager
     * service to control the device's power usage while playing is occurring.
     * The parameter is a combination of {@link android.os.PowerManager} wake flags.
     * Use of this method requires {@link android.Manifest.permission#WAKE_LOCK}
     * permission.
     * By default, no attempt is made to keep the device awake during playback.
     *
     * @param context the Context to use
     * @param mode    the power/wake mode to set
     * @see android.os.PowerManager
     */
    public void setWakeMode(Context context, int mode) {
        boolean washeld = false;

        /* Disable persistant wakelocks in media player based on property */
        if (SystemProperties.getBoolean("audio.offload.ignore_setawake", false) == true) {
            Log.w(TAG, "IGNORING setWakeMode " + mode);
            return;
        }

        if (mWakeLock != null) {
            if (mWakeLock.isHeld()) {
                washeld = true;
                mWakeLock.release();
            }
            mWakeLock = null;
        }

        PowerManager pm = (PowerManager)context.getSystemService(Context.POWER_SERVICE);
        mWakeLock = pm.newWakeLock(mode|PowerManager.ON_AFTER_RELEASE, MediaPlayer.class.getName());
        mWakeLock.setReferenceCounted(false);
        if (washeld) {
            mWakeLock.acquire();
        }
    }

    /**
     * Control whether we should use the attached SurfaceHolder to keep the
     * screen on while video playback is occurring.  This is the preferred
     * method over {@link #setWakeMode} where possible, since it doesn't
     * require that the application have permission for low-level wake lock
     * access.
     *
     * @param screenOn Supply true to keep the screen on, false to allow it
     * to turn off.
     */
    public void setScreenOnWhilePlaying(boolean screenOn) {
        if (mScreenOnWhilePlaying != screenOn) {
            if (screenOn && mSurfaceHolder == null) {
                Log.w(TAG, "setScreenOnWhilePlaying(true) is ineffective without a SurfaceHolder");
            }
            mScreenOnWhilePlaying = screenOn;
            updateSurfaceScreenOn();
        }
    }

    private void stayAwake(boolean awake) {
        if (mWakeLock != null) {
            if (awake && !mWakeLock.isHeld()) {
                mWakeLock.acquire();
            } else if (!awake && mWakeLock.isHeld()) {
                mWakeLock.release();
            }
        }
        mStayAwake = awake;
        updateSurfaceScreenOn();
    }

    private void updateSurfaceScreenOn() {
        if (mSurfaceHolder != null) {
            mSurfaceHolder.setKeepScreenOn(mScreenOnWhilePlaying && mStayAwake);
        }
    }

    /**
     * Returns the width of the video.
     *
     * @return the width of the video, or 0 if there is no video,
     * no display surface was set, or the width has not been determined
     * yet. The OnVideoSizeChangedListener can be registered via
     * {@link #setOnVideoSizeChangedListener(OnVideoSizeChangedListener)}
     * to provide a notification when the width is available.
     */
    public native int getVideoWidth();

    /**
     * Returns the height of the video.
     *
     * @return the height of the video, or 0 if there is no video,
     * no display surface was set, or the height has not been determined
     * yet. The OnVideoSizeChangedListener can be registered via
     * {@link #setOnVideoSizeChangedListener(OnVideoSizeChangedListener)}
     * to provide a notification when the height is available.
     */
    public native int getVideoHeight();

    /**
     * Return Metrics data about the current player.
     *
     * @return a {@link PersistableBundle} containing the set of attributes and values
     * available for the media being handled by this instance of MediaPlayer
     * The attributes are descibed in {@link MetricsConstants}.
     *
     *  Additional vendor-specific fields may also be present in
     *  the return value.
     */
    public PersistableBundle getMetrics() {
        PersistableBundle bundle = native_getMetrics();
        return bundle;
    }

    private native PersistableBundle native_getMetrics();

    /**
     * Checks whether the MediaPlayer is playing.
     *
     * @return true if currently playing, false otherwise
     * @throws IllegalStateException if the internal player engine has not been
     * initialized or has been released.
     */
    public native boolean isPlaying();

    /**
     * Change playback speed of audio by resampling the audio.
     * <p>
     * Specifies resampling as audio mode for variable rate playback, i.e.,
     * resample the waveform based on the requested playback rate to get
     * a new waveform, and play back the new waveform at the original sampling
     * frequency.
     * When rate is larger than 1.0, pitch becomes higher.
     * When rate is smaller than 1.0, pitch becomes lower.
     *
     * @hide
     */
    public static final int PLAYBACK_RATE_AUDIO_MODE_RESAMPLE = 2;

    /**
     * Change playback speed of audio without changing its pitch.
     * <p>
     * Specifies time stretching as audio mode for variable rate playback.
     * Time stretching changes the duration of the audio samples without
     * affecting its pitch.
     * <p>
     * This mode is only supported for a limited range of playback speed factors,
     * e.g. between 1/2x and 2x.
     *
     * @hide
     */
    public static final int PLAYBACK_RATE_AUDIO_MODE_STRETCH = 1;

    /**
     * Change playback speed of audio without changing its pitch, and
     * possibly mute audio if time stretching is not supported for the playback
     * speed.
     * <p>
     * Try to keep audio pitch when changing the playback rate, but allow the
     * system to determine how to change audio playback if the rate is out
     * of range.
     *
     * @hide
     */
    public static final int PLAYBACK_RATE_AUDIO_MODE_DEFAULT = 0;

    /** @hide */
    @IntDef(
        value = {
            PLAYBACK_RATE_AUDIO_MODE_DEFAULT,
            PLAYBACK_RATE_AUDIO_MODE_STRETCH,
            PLAYBACK_RATE_AUDIO_MODE_RESAMPLE,
    })
    @Retention(RetentionPolicy.SOURCE)
    public @interface PlaybackRateAudioMode {}

    /**
     * Sets playback rate and audio mode.
     *
     * @param rate the ratio between desired playback rate and normal one.
     * @param audioMode audio playback mode. Must be one of the supported
     * audio modes.
     *
     * @throws IllegalStateException if the internal player engine has not been
     * initialized.
     * @throws IllegalArgumentException if audioMode is not supported.
     *
     * @hide
     */
    @NonNull
    public PlaybackParams easyPlaybackParams(float rate, @PlaybackRateAudioMode int audioMode) {
        PlaybackParams params = new PlaybackParams();
        params.allowDefaults();
        switch (audioMode) {
        case PLAYBACK_RATE_AUDIO_MODE_DEFAULT:
            params.setSpeed(rate).setPitch(1.0f);
            break;
        case PLAYBACK_RATE_AUDIO_MODE_STRETCH:
            params.setSpeed(rate).setPitch(1.0f)
                    .setAudioFallbackMode(params.AUDIO_FALLBACK_MODE_FAIL);
            break;
        case PLAYBACK_RATE_AUDIO_MODE_RESAMPLE:
            params.setSpeed(rate).setPitch(rate);
            break;
        default:
            final String msg = "Audio playback mode " + audioMode + " is not supported";
            throw new IllegalArgumentException(msg);
        }
        return params;
    }

    /**
     * Sets playback rate using {@link PlaybackParams}. The object sets its internal
     * PlaybackParams to the input, except that the object remembers previous speed
     * when input speed is zero. This allows the object to resume at previous speed
     * when start() is called. Calling it before the object is prepared does not change
     * the object state. After the object is prepared, calling it with zero speed is
     * equivalent to calling pause(). After the object is prepared, calling it with
     * non-zero speed is equivalent to calling start().
     *
     * @param params the playback params.
     *
     * @throws IllegalStateException if the internal player engine has not been
     * initialized or has been released.
     * @throws IllegalArgumentException if params is not supported.
     */
    public native void setPlaybackParams(@NonNull PlaybackParams params);

    /**
     * Gets the playback params, containing the current playback rate.
     *
     * @return the playback params.
     * @throws IllegalStateException if the internal player engine has not been
     * initialized.
     */
    @NonNull
    public native PlaybackParams getPlaybackParams();

    /**
     * Sets A/V sync mode.
     *
     * @param params the A/V sync params to apply
     *
     * @throws IllegalStateException if the internal player engine has not been
     * initialized.
     * @throws IllegalArgumentException if params are not supported.
     */
    public native void setSyncParams(@NonNull SyncParams params);

    /**
     * Gets the A/V sync mode.
     *
     * @return the A/V sync params
     *
     * @throws IllegalStateException if the internal player engine has not been
     * initialized.
     */
    @NonNull
    public native SyncParams getSyncParams();

    /**
     * Seek modes used in method seekTo(long, int) to move media position
     * to a specified location.
     *
     * Do not change these mode values without updating their counterparts
     * in include/media/IMediaSource.h!
     */
    /**
     * This mode is used with {@link #seekTo(long, int)} to move media position to
     * a sync (or key) frame associated with a data source that is located
     * right before or at the given time.
     *
     * @see #seekTo(long, int)
     */
    public static final int SEEK_PREVIOUS_SYNC    = 0x00;
    /**
     * This mode is used with {@link #seekTo(long, int)} to move media position to
     * a sync (or key) frame associated with a data source that is located
     * right after or at the given time.
     *
     * @see #seekTo(long, int)
     */
    public static final int SEEK_NEXT_SYNC        = 0x01;
    /**
     * This mode is used with {@link #seekTo(long, int)} to move media position to
     * a sync (or key) frame associated with a data source that is located
     * closest to (in time) or at the given time.
     *
     * @see #seekTo(long, int)
     */
    public static final int SEEK_CLOSEST_SYNC     = 0x02;
    /**
     * This mode is used with {@link #seekTo(long, int)} to move media position to
     * a frame (not necessarily a key frame) associated with a data source that
     * is located closest to or at the given time.
     *
     * @see #seekTo(long, int)
     */
    public static final int SEEK_CLOSEST          = 0x03;

    /** @hide */
    @IntDef(
        value = {
            SEEK_PREVIOUS_SYNC,
            SEEK_NEXT_SYNC,
            SEEK_CLOSEST_SYNC,
            SEEK_CLOSEST,
    })
    @Retention(RetentionPolicy.SOURCE)
    public @interface SeekMode {}

    private native final void _seekTo(long msec, int mode);

    /**
     * Moves the media to specified time position by considering the given mode.
     * <p>
     * When seekTo is finished, the user will be notified via OnSeekComplete supplied by the user.
     * There is at most one active seekTo processed at any time. If there is a to-be-completed
     * seekTo, new seekTo requests will be queued in such a way that only the last request
     * is kept. When current seekTo is completed, the queued request will be processed if
     * that request is different from just-finished seekTo operation, i.e., the requested
     * position or mode is different.
     *
     * @param msec the offset in milliseconds from the start to seek to.
     * When seeking to the given time position, there is no guarantee that the data source
     * has a frame located at the position. When this happens, a frame nearby will be rendered.
     * If msec is negative, time position zero will be used.
     * If msec is larger than duration, duration will be used.
     * @param mode the mode indicating where exactly to seek to.
     * Use {@link #SEEK_PREVIOUS_SYNC} if one wants to seek to a sync frame
     * that has a timestamp earlier than or the same as msec. Use
     * {@link #SEEK_NEXT_SYNC} if one wants to seek to a sync frame
     * that has a timestamp later than or the same as msec. Use
     * {@link #SEEK_CLOSEST_SYNC} if one wants to seek to a sync frame
     * that has a timestamp closest to or the same as msec. Use
     * {@link #SEEK_CLOSEST} if one wants to seek to a frame that may
     * or may not be a sync frame but is closest to or the same as msec.
     * {@link #SEEK_CLOSEST} often has larger performance overhead compared
     * to the other options if there is no sync frame located at msec.
     * @throws IllegalStateException if the internal player engine has not been
     * initialized
     * @throws IllegalArgumentException if the mode is invalid.
     */
    public void seekTo(long msec, @SeekMode int mode) {
        if (mode < SEEK_PREVIOUS_SYNC || mode > SEEK_CLOSEST) {
            final String msg = "Illegal seek mode: " + mode;
            throw new IllegalArgumentException(msg);
        }
        // TODO: pass long to native, instead of truncating here.
        if (msec > Integer.MAX_VALUE) {
            Log.w(TAG, "seekTo offset " + msec + " is too large, cap to " + Integer.MAX_VALUE);
            msec = Integer.MAX_VALUE;
        } else if (msec < Integer.MIN_VALUE) {
            Log.w(TAG, "seekTo offset " + msec + " is too small, cap to " + Integer.MIN_VALUE);
            msec = Integer.MIN_VALUE;
        }
        _seekTo(msec, mode);
    }

    /**
     * Seeks to specified time position.
     * Same as {@link #seekTo(long, int)} with {@code mode = SEEK_PREVIOUS_SYNC}.
     *
     * @param msec the offset in milliseconds from the start to seek to
     * @throws IllegalStateException if the internal player engine has not been
     * initialized
     */
    public void seekTo(int msec) throws IllegalStateException {
        seekTo(msec, SEEK_PREVIOUS_SYNC /* mode */);
    }

    /**
     * Get current playback position as a {@link MediaTimestamp}.
     * <p>
     * The MediaTimestamp represents how the media time correlates to the system time in
     * a linear fashion using an anchor and a clock rate. During regular playback, the media
     * time moves fairly constantly (though the anchor frame may be rebased to a current
     * system time, the linear correlation stays steady). Therefore, this method does not
     * need to be called often.
     * <p>
     * To help users get current playback position, this method always anchors the timestamp
     * to the current {@link System#nanoTime system time}, so
     * {@link MediaTimestamp#getAnchorMediaTimeUs} can be used as current playback position.
     *
     * @return a MediaTimestamp object if a timestamp is available, or {@code null} if no timestamp
     *         is available, e.g. because the media player has not been initialized.
     *
     * @see MediaTimestamp
     */
    @Nullable
    public MediaTimestamp getTimestamp()
    {
        try {
            // TODO: get the timestamp from native side
            return new MediaTimestamp(
                    getCurrentPosition() * 1000L,
                    System.nanoTime(),
                    isPlaying() ? getPlaybackParams().getSpeed() : 0.f);
        } catch (IllegalStateException e) {
            return null;
        }
    }

    /**
     * Gets the current playback position.
     *
     * @return the current position in milliseconds
     */
    public native int getCurrentPosition();

    /**
     * Gets the duration of the file.
     *
     * @return the duration in milliseconds, if no duration is available
     *         (for example, if streaming live content), -1 is returned.
     */
    public native int getDuration();

    /**
     * Gets the media metadata.
     *
     * @param update_only controls whether the full set of available
     * metadata is returned or just the set that changed since the
     * last call. See {@see #METADATA_UPDATE_ONLY} and {@see
     * #METADATA_ALL}.
     *
     * @param apply_filter if true only metadata that matches the
     * filter is returned. See {@see #APPLY_METADATA_FILTER} and {@see
     * #BYPASS_METADATA_FILTER}.
     *
     * @return The metadata, possibly empty. null if an error occured.
     // FIXME: unhide.
     * {@hide}
     */
    @UnsupportedAppUsage
    public Metadata getMetadata(final boolean update_only,
                                final boolean apply_filter) {
        Parcel reply = Parcel.obtain();
        Metadata data = new Metadata();

        if (!native_getMetadata(update_only, apply_filter, reply)) {
            reply.recycle();
            return null;
        }

        // Metadata takes over the parcel, don't recycle it unless
        // there is an error.
        if (!data.parse(reply)) {
            reply.recycle();
            return null;
        }
        return data;
    }

    /**
     * Set a filter for the metadata update notification and update
     * retrieval. The caller provides 2 set of metadata keys, allowed
     * and blocked. The blocked set always takes precedence over the
     * allowed one.
     * Metadata.MATCH_ALL and Metadata.MATCH_NONE are 2 sets available as
     * shorthands to allow/block all or no metadata.
     *
     * By default, there is no filter set.
     *
     * @param allow Is the set of metadata the client is interested
     *              in receiving new notifications for.
     * @param block Is the set of metadata the client is not interested
     *              in receiving new notifications for.
     * @return The call status code.
     *
     // FIXME: unhide.
     * {@hide}
     */
    public int setMetadataFilter(Set<Integer> allow, Set<Integer> block) {
        // Do our serialization manually instead of calling
        // Parcel.writeArray since the sets are made of the same type
        // we avoid paying the price of calling writeValue (used by
        // writeArray) which burns an extra int per element to encode
        // the type.
        Parcel request =  newRequest();

        // The parcel starts already with an interface token. There
        // are 2 filters. Each one starts with a 4bytes number to
        // store the len followed by a number of int (4 bytes as well)
        // representing the metadata type.
        int capacity = request.dataSize() + 4 * (1 + allow.size() + 1 + block.size());

        if (request.dataCapacity() < capacity) {
            request.setDataCapacity(capacity);
        }

        request.writeInt(allow.size());
        for(Integer t: allow) {
            request.writeInt(t);
        }
        request.writeInt(block.size());
        for(Integer t: block) {
            request.writeInt(t);
        }
        return native_setMetadataFilter(request);
    }

    /**
     * Set the MediaPlayer to start when this MediaPlayer finishes playback
     * (i.e. reaches the end of the stream).
     * The media framework will attempt to transition from this player to
     * the next as seamlessly as possible. The next player can be set at
     * any time before completion, but shall be after setDataSource has been
     * called successfully. The next player must be prepared by the
     * app, and the application should not call start() on it.
     * The next MediaPlayer must be different from 'this'. An exception
     * will be thrown if next == this.
     * The application may call setNextMediaPlayer(null) to indicate no
     * next player should be started at the end of playback.
     * If the current player is looping, it will keep looping and the next
     * player will not be started.
     *
     * @param next the player to start after this one completes playback.
     *
     */
    public native void setNextMediaPlayer(MediaPlayer next);

    /**
     * Releases resources associated with this MediaPlayer object.
     * It is considered good practice to call this method when you're
     * done using the MediaPlayer. In particular, whenever an Activity
     * of an application is paused (its onPause() method is called),
     * or stopped (its onStop() method is called), this method should be
     * invoked to release the MediaPlayer object, unless the application
     * has a special need to keep the object around. In addition to
     * unnecessary resources (such as memory and instances of codecs)
     * being held, failure to call this method immediately if a
     * MediaPlayer object is no longer needed may also lead to
     * continuous battery consumption for mobile devices, and playback
     * failure for other applications if no multiple instances of the
     * same codec are supported on a device. Even if multiple instances
     * of the same codec are supported, some performance degradation
     * may be expected when unnecessary multiple instances are used
     * at the same time.
     */
    public void release() {
        baseRelease();
        stayAwake(false);
        updateSurfaceScreenOn();
        mOnPreparedListener = null;
        mOnBufferingUpdateListener = null;
        mOnCompletionListener = null;
        mOnSeekCompleteListener = null;
        mOnErrorListener = null;
        mOnInfoListener = null;
        mOnVideoSizeChangedListener = null;
        mOnTimedTextListener = null;
        synchronized (mTimeProviderLock) {
            if (mTimeProvider != null) {
                mTimeProvider.close();
                mTimeProvider = null;
            }
        }
        synchronized(this) {
            mSubtitleDataListenerDisabled = false;
            mExtSubtitleDataListener = null;
            mExtSubtitleDataHandler = null;
            mOnMediaTimeDiscontinuityListener = null;
            mOnMediaTimeDiscontinuityHandler = null;
        }

        // Modular DRM clean up
        mOnDrmConfigHelper = null;
        mOnDrmInfoHandlerDelegate = null;
        mOnDrmPreparedHandlerDelegate = null;
        resetDrmState();

        _release();
    }

    private native void _release();

    /**
     * Resets the MediaPlayer to its uninitialized state. After calling
     * this method, you will have to initialize it again by setting the
     * data source and calling prepare().
     */
    public void reset() {
        mSelectedSubtitleTrackIndex = -1;
        synchronized(mOpenSubtitleSources) {
            for (final InputStream is: mOpenSubtitleSources) {
                try {
                    is.close();
                } catch (IOException e) {
                }
            }
            mOpenSubtitleSources.clear();
        }
        if (mSubtitleController != null) {
            mSubtitleController.reset();
        }
        synchronized (mTimeProviderLock) {
            if (mTimeProvider != null) {
                mTimeProvider.close();
                mTimeProvider = null;
            }
        }

        stayAwake(false);
        _reset();
        // make sure none of the listeners get called anymore
        if (mEventHandler != null) {
            mEventHandler.removeCallbacksAndMessages(null);
        }

        synchronized (mIndexTrackPairs) {
            mIndexTrackPairs.clear();
            mInbandTrackIndices.clear();
        };

        resetDrmState();
    }

    private native void _reset();

    /**
     * Set up a timer for {@link #TimeProvider}. {@link #TimeProvider} will be
     * notified when the presentation time reaches (becomes greater than or equal to)
     * the value specified.
     *
     * @param mediaTimeUs presentation time to get timed event callback at
     * @hide
     */
    public void notifyAt(long mediaTimeUs) {
        _notifyAt(mediaTimeUs);
    }

    private native void _notifyAt(long mediaTimeUs);

    /**
     * Sets the audio stream type for this MediaPlayer. See {@link AudioManager}
     * for a list of stream types. Must call this method before prepare() or
     * prepareAsync() in order for the target stream type to become effective
     * thereafter.
     *
     * @param streamtype the audio stream type
     * @deprecated use {@link #setAudioAttributes(AudioAttributes)}
     * @see android.media.AudioManager
     */
    public void setAudioStreamType(int streamtype) {
        deprecateStreamTypeForPlayback(streamtype, "MediaPlayer", "setAudioStreamType()");
        baseUpdateAudioAttributes(
                new AudioAttributes.Builder().setInternalLegacyStreamType(streamtype).build());
        _setAudioStreamType(streamtype);
        mStreamType = streamtype;
    }

    private native void _setAudioStreamType(int streamtype);

    // Keep KEY_PARAMETER_* in sync with include/media/mediaplayer.h
    private final static int KEY_PARAMETER_AUDIO_ATTRIBUTES = 1400;
    /**
     * Sets the parameter indicated by key.
     * @param key key indicates the parameter to be set.
     * @param value value of the parameter to be set.
     * @return true if the parameter is set successfully, false otherwise
     * {@hide}
     */
    @UnsupportedAppUsage
    private native boolean setParameter(int key, Parcel value);

    /**
     * Sets the audio attributes for this MediaPlayer.
     * See {@link AudioAttributes} for how to build and configure an instance of this class.
     * You must call this method before {@link #prepare()} or {@link #prepareAsync()} in order
     * for the audio attributes to become effective thereafter.
     * @param attributes a non-null set of audio attributes
     */
    public void setAudioAttributes(AudioAttributes attributes) throws IllegalArgumentException {
        if (attributes == null) {
            final String msg = "Cannot set AudioAttributes to null";
            throw new IllegalArgumentException(msg);
        }
        baseUpdateAudioAttributes(attributes);
        mUsage = attributes.getUsage();
        mBypassInterruptionPolicy = (attributes.getAllFlags()
                & AudioAttributes.FLAG_BYPASS_INTERRUPTION_POLICY) != 0;
        Parcel pattributes = Parcel.obtain();
        attributes.writeToParcel(pattributes, AudioAttributes.FLATTEN_TAGS);
        setParameter(KEY_PARAMETER_AUDIO_ATTRIBUTES, pattributes);
        pattributes.recycle();
    }

    /**
     * Sets the player to be looping or non-looping.
     *
     * @param looping whether to loop or not
     */
    public native void setLooping(boolean looping);

    /**
     * Checks whether the MediaPlayer is looping or non-looping.
     *
     * @return true if the MediaPlayer is currently looping, false otherwise
     */
    public native boolean isLooping();

    /**
     * Sets the volume on this player.
     * This API is recommended for balancing the output of audio streams
     * within an application. Unless you are writing an application to
     * control user settings, this API should be used in preference to
     * {@link AudioManager#setStreamVolume(int, int, int)} which sets the volume of ALL streams of
     * a particular type. Note that the passed volume values are raw scalars in range 0.0 to 1.0.
     * UI controls should be scaled logarithmically.
     *
     * @param leftVolume left volume scalar
     * @param rightVolume right volume scalar
     */
    /*
     * FIXME: Merge this into javadoc comment above when setVolume(float) is not @hide.
     * The single parameter form below is preferred if the channel volumes don't need
     * to be set independently.
     */
    public void setVolume(float leftVolume, float rightVolume) {
        baseSetVolume(leftVolume, rightVolume);
    }

    @Override
    void playerSetVolume(boolean muting, float leftVolume, float rightVolume) {
        _setVolume(muting ? 0.0f : leftVolume, muting ? 0.0f : rightVolume);
    }

    private native void _setVolume(float leftVolume, float rightVolume);

    /**
     * Similar, excepts sets volume of all channels to same value.
     * @hide
     */
    public void setVolume(float volume) {
        setVolume(volume, volume);
    }

    /**
     * Sets the audio session ID.
     *
     * @param sessionId the audio session ID.
     * The audio session ID is a system wide unique identifier for the audio stream played by
     * this MediaPlayer instance.
     * The primary use of the audio session ID  is to associate audio effects to a particular
     * instance of MediaPlayer: if an audio session ID is provided when creating an audio effect,
     * this effect will be applied only to the audio content of media players within the same
     * audio session and not to the output mix.
     * When created, a MediaPlayer instance automatically generates its own audio session ID.
     * However, it is possible to force this player to be part of an already existing audio session
     * by calling this method.
     * This method must be called before one of the overloaded <code> setDataSource </code> methods.
     * @throws IllegalStateException if it is called in an invalid state
     */
    public native void setAudioSessionId(int sessionId)  throws IllegalArgumentException, IllegalStateException;

    /**
     * Returns the audio session ID.
     *
     * @return the audio session ID. {@see #setAudioSessionId(int)}
     * Note that the audio session ID is 0 only if a problem occured when the MediaPlayer was contructed.
     */
    public native int getAudioSessionId();

    /**
     * Attaches an auxiliary effect to the player. A typical auxiliary effect is a reverberation
     * effect which can be applied on any sound source that directs a certain amount of its
     * energy to this effect. This amount is defined by setAuxEffectSendLevel().
     * See {@link #setAuxEffectSendLevel(float)}.
     * <p>After creating an auxiliary effect (e.g.
     * {@link android.media.audiofx.EnvironmentalReverb}), retrieve its ID with
     * {@link android.media.audiofx.AudioEffect#getId()} and use it when calling this method
     * to attach the player to the effect.
     * <p>To detach the effect from the player, call this method with a null effect id.
     * <p>This method must be called after one of the overloaded <code> setDataSource </code>
     * methods.
     * @param effectId system wide unique id of the effect to attach
     */
    public native void attachAuxEffect(int effectId);


    /**
     * Sets the send level of the player to the attached auxiliary effect.
     * See {@link #attachAuxEffect(int)}. The level value range is 0 to 1.0.
     * <p>By default the send level is 0, so even if an effect is attached to the player
     * this method must be called for the effect to be applied.
     * <p>Note that the passed level value is a raw scalar. UI controls should be scaled
     * logarithmically: the gain applied by audio framework ranges from -72dB to 0dB,
     * so an appropriate conversion from linear UI input x to level is:
     * x == 0 -> level = 0
     * 0 < x <= R -> level = 10^(72*(x-R)/20/R)
     * @param level send level scalar
     */
    public void setAuxEffectSendLevel(float level) {
        baseSetAuxEffectSendLevel(level);
    }

    @Override
    int playerSetAuxEffectSendLevel(boolean muting, float level) {
        _setAuxEffectSendLevel(muting ? 0.0f : level);
        return AudioSystem.SUCCESS;
    }

    private native void _setAuxEffectSendLevel(float level);

    /*
     * @param request Parcel destinated to the media player. The
     *                Interface token must be set to the IMediaPlayer
     *                one to be routed correctly through the system.
     * @param reply[out] Parcel that will contain the reply.
     * @return The status code.
     */
    private native final int native_invoke(Parcel request, Parcel reply);


    /*
     * @param update_only If true fetch only the set of metadata that have
     *                    changed since the last invocation of getMetadata.
     *                    The set is built using the unfiltered
     *                    notifications the native player sent to the
     *                    MediaPlayerService during that period of
     *                    time. If false, all the metadatas are considered.
     * @param apply_filter  If true, once the metadata set has been built based on
     *                     the value update_only, the current filter is applied.
     * @param reply[out] On return contains the serialized
     *                   metadata. Valid only if the call was successful.
     * @return The status code.
     */
    private native final boolean native_getMetadata(boolean update_only,
                                                    boolean apply_filter,
                                                    Parcel reply);

    /*
     * @param request Parcel with the 2 serialized lists of allowed
     *                metadata types followed by the one to be
     *                dropped. Each list starts with an integer
     *                indicating the number of metadata type elements.
     * @return The status code.
     */
    private native final int native_setMetadataFilter(Parcel request);

    private static native final void native_init();
    private native final void native_setup(Object mediaplayer_this);
    private native final void native_finalize();

    /**
     * Class for MediaPlayer to return each audio/video/subtitle track's metadata.
     *
     * @see android.media.MediaPlayer#getTrackInfo
     */
    static public class TrackInfo implements Parcelable {
        /**
         * Gets the track type.
         * @return TrackType which indicates if the track is video, audio, timed text.
         */
        public @TrackType int getTrackType() {
            return mTrackType;
        }

        /**
         * Gets the language code of the track.
         * @return a language code in either way of ISO-639-1 or ISO-639-2.
         * When the language is unknown or could not be determined,
         * ISO-639-2 language code, "und", is returned.
         */
        public String getLanguage() {
            String language = mFormat.getString(MediaFormat.KEY_LANGUAGE);
            return language == null ? "und" : language;
        }

        /**
         * Gets the {@link MediaFormat} of the track.  If the format is
         * unknown or could not be determined, null is returned.
         */
        public MediaFormat getFormat() {
            if (mTrackType == MEDIA_TRACK_TYPE_TIMEDTEXT
                    || mTrackType == MEDIA_TRACK_TYPE_SUBTITLE) {
                return mFormat;
            }
            return null;
        }

        public static final int MEDIA_TRACK_TYPE_UNKNOWN = 0;
        public static final int MEDIA_TRACK_TYPE_VIDEO = 1;
        public static final int MEDIA_TRACK_TYPE_AUDIO = 2;
        public static final int MEDIA_TRACK_TYPE_TIMEDTEXT = 3;
        public static final int MEDIA_TRACK_TYPE_SUBTITLE = 4;
        public static final int MEDIA_TRACK_TYPE_METADATA = 5;

        /** @hide */
        @IntDef(flag = false, prefix = "MEDIA_TRACK_TYPE", value = {
                MEDIA_TRACK_TYPE_UNKNOWN,
                MEDIA_TRACK_TYPE_VIDEO,
                MEDIA_TRACK_TYPE_AUDIO,
                MEDIA_TRACK_TYPE_TIMEDTEXT,
                MEDIA_TRACK_TYPE_SUBTITLE,
                MEDIA_TRACK_TYPE_METADATA }
        )
        @Retention(RetentionPolicy.SOURCE)
        public @interface TrackType {}


        final int mTrackType;
        final MediaFormat mFormat;

        TrackInfo(Parcel in) {
            mTrackType = in.readInt();
            // TODO: parcel in the full MediaFormat; currently we are using createSubtitleFormat
            // even for audio/video tracks, meaning we only set the mime and language.
            String mime = in.readString();
            String language = in.readString();
            mFormat = MediaFormat.createSubtitleFormat(mime, language);

            if (mTrackType == MEDIA_TRACK_TYPE_SUBTITLE) {
                mFormat.setInteger(MediaFormat.KEY_IS_AUTOSELECT, in.readInt());
                mFormat.setInteger(MediaFormat.KEY_IS_DEFAULT, in.readInt());
                mFormat.setInteger(MediaFormat.KEY_IS_FORCED_SUBTITLE, in.readInt());
            }
        }

        /** @hide */
        TrackInfo(int type, MediaFormat format) {
            mTrackType = type;
            mFormat = format;
        }

        /**
         * {@inheritDoc}
         */
        @Override
        public int describeContents() {
            return 0;
        }

        /**
         * {@inheritDoc}
         */
        @Override
        public void writeToParcel(Parcel dest, int flags) {
            dest.writeInt(mTrackType);
            dest.writeString(mFormat.getString(MediaFormat.KEY_MIME));
            dest.writeString(getLanguage());

            if (mTrackType == MEDIA_TRACK_TYPE_SUBTITLE) {
                dest.writeInt(mFormat.getInteger(MediaFormat.KEY_IS_AUTOSELECT));
                dest.writeInt(mFormat.getInteger(MediaFormat.KEY_IS_DEFAULT));
                dest.writeInt(mFormat.getInteger(MediaFormat.KEY_IS_FORCED_SUBTITLE));
            }
        }

        @Override
        public String toString() {
            StringBuilder out = new StringBuilder(128);
            out.append(getClass().getName());
            out.append('{');
            switch (mTrackType) {
            case MEDIA_TRACK_TYPE_VIDEO:
                out.append("VIDEO");
                break;
            case MEDIA_TRACK_TYPE_AUDIO:
                out.append("AUDIO");
                break;
            case MEDIA_TRACK_TYPE_TIMEDTEXT:
                out.append("TIMEDTEXT");
                break;
            case MEDIA_TRACK_TYPE_SUBTITLE:
                out.append("SUBTITLE");
                break;
            default:
                out.append("UNKNOWN");
                break;
            }
            out.append(", " + mFormat.toString());
            out.append("}");
            return out.toString();
        }

        /**
         * Used to read a TrackInfo from a Parcel.
         */
        @UnsupportedAppUsage
        static final @android.annotation.NonNull Parcelable.Creator<TrackInfo> CREATOR
                = new Parcelable.Creator<TrackInfo>() {
                    @Override
                    public TrackInfo createFromParcel(Parcel in) {
                        return new TrackInfo(in);
                    }

                    @Override
                    public TrackInfo[] newArray(int size) {
                        return new TrackInfo[size];
                    }
                };

    };

    // We would like domain specific classes with more informative names than the `first` and `second`
    // in generic Pair, but we would also like to avoid creating new/trivial classes. As a compromise
    // we document the meanings of `first` and `second` here:
    //
    // Pair.first - inband track index; non-null iff representing an inband track.
    // Pair.second - a SubtitleTrack registered with mSubtitleController; non-null iff representing
    //               an inband subtitle track or any out-of-band track (subtitle or timedtext).
    private Vector<Pair<Integer, SubtitleTrack>> mIndexTrackPairs = new Vector<>();
    private BitSet mInbandTrackIndices = new BitSet();

    /**
     * Returns an array of track information.
     *
     * @return Array of track info. The total number of tracks is the array length.
     * Must be called again if an external timed text source has been added after any of the
     * addTimedTextSource methods are called.
     * @throws IllegalStateException if it is called in an invalid state.
     */
    public TrackInfo[] getTrackInfo() throws IllegalStateException {
        TrackInfo trackInfo[] = getInbandTrackInfo();
        // add out-of-band tracks
        synchronized (mIndexTrackPairs) {
            TrackInfo allTrackInfo[] = new TrackInfo[mIndexTrackPairs.size()];
            for (int i = 0; i < allTrackInfo.length; i++) {
                Pair<Integer, SubtitleTrack> p = mIndexTrackPairs.get(i);
                if (p.first != null) {
                    // inband track
                    allTrackInfo[i] = trackInfo[p.first];
                } else {
                    SubtitleTrack track = p.second;
                    allTrackInfo[i] = new TrackInfo(track.getTrackType(), track.getFormat());
                }
            }
            return allTrackInfo;
        }
    }

    private TrackInfo[] getInbandTrackInfo() throws IllegalStateException {
        Parcel request = Parcel.obtain();
        Parcel reply = Parcel.obtain();
        try {
            request.writeInterfaceToken(IMEDIA_PLAYER);
            request.writeInt(INVOKE_ID_GET_TRACK_INFO);
            invoke(request, reply);
            TrackInfo trackInfo[] = reply.createTypedArray(TrackInfo.CREATOR);
            return trackInfo;
        } finally {
            request.recycle();
            reply.recycle();
        }
    }

    /* Do not change these values without updating their counterparts
     * in include/media/stagefright/MediaDefs.h and media/libstagefright/MediaDefs.cpp!
     */
    /**
     * MIME type for SubRip (SRT) container. Used in addTimedTextSource APIs.
     * @deprecated use {@link MediaFormat#MIMETYPE_TEXT_SUBRIP}
     */
    public static final String MEDIA_MIMETYPE_TEXT_SUBRIP = MediaFormat.MIMETYPE_TEXT_SUBRIP;

    /**
     * MIME type for WebVTT subtitle data.
     * @hide
     * @deprecated
     */
    public static final String MEDIA_MIMETYPE_TEXT_VTT = MediaFormat.MIMETYPE_TEXT_VTT;

    /**
     * MIME type for CEA-608 closed caption data.
     * @hide
     * @deprecated
     */
    public static final String MEDIA_MIMETYPE_TEXT_CEA_608 = MediaFormat.MIMETYPE_TEXT_CEA_608;

    /**
     * MIME type for CEA-708 closed caption data.
     * @hide
     * @deprecated
     */
    public static final String MEDIA_MIMETYPE_TEXT_CEA_708 = MediaFormat.MIMETYPE_TEXT_CEA_708;

    /*
     * A helper function to check if the mime type is supported by media framework.
     */
    private static boolean availableMimeTypeForExternalSource(String mimeType) {
        if (MEDIA_MIMETYPE_TEXT_SUBRIP.equals(mimeType)) {
            return true;
        }
        return false;
    }

    private SubtitleController mSubtitleController;

    /** @hide */
    @UnsupportedAppUsage
    public void setSubtitleAnchor(
            SubtitleController controller,
            SubtitleController.Anchor anchor) {
        // TODO: create SubtitleController in MediaPlayer
        mSubtitleController = controller;
        mSubtitleController.setAnchor(anchor);
    }

    /**
     * The private version of setSubtitleAnchor is used internally to set mSubtitleController if
     * necessary when clients don't provide their own SubtitleControllers using the public version
     * {@link #setSubtitleAnchor(SubtitleController, Anchor)} (e.g. {@link VideoView} provides one).
     */
    private synchronized void setSubtitleAnchor() {
        if ((mSubtitleController == null) && (ActivityThread.currentApplication() != null)) {
<<<<<<< HEAD
            getMediaTimeProvider();
=======
            final TimeProvider timeProvider = (TimeProvider) getMediaTimeProvider();
>>>>>>> 825827da
            final HandlerThread thread = new HandlerThread("SetSubtitleAnchorThread");
            thread.start();
            Handler handler = new Handler(thread.getLooper());
            handler.post(new Runnable() {
                @Override
                public void run() {
                    Context context = ActivityThread.currentApplication();
                    mSubtitleController =
                            new SubtitleController(context, timeProvider, MediaPlayer.this);
                    mSubtitleController.setAnchor(new Anchor() {
                        @Override
                        public void setSubtitleWidget(RenderingWidget subtitleWidget) {
                        }

                        @Override
                        public Looper getSubtitleLooper() {
<<<<<<< HEAD
                            return mTimeProvider.mEventHandler.getLooper();
=======
                            return timeProvider.mEventHandler.getLooper();
>>>>>>> 825827da
                        }
                    });
                    thread.getLooper().quitSafely();
                }
            });
            try {
                thread.join();
            } catch (InterruptedException e) {
                Thread.currentThread().interrupt();
                Log.w(TAG, "failed to join SetSubtitleAnchorThread");
            }
        }
    }

    private int mSelectedSubtitleTrackIndex = -1;
    private Vector<InputStream> mOpenSubtitleSources;

    private final OnSubtitleDataListener mIntSubtitleDataListener = new OnSubtitleDataListener() {
        @Override
        public void onSubtitleData(MediaPlayer mp, SubtitleData data) {
            int index = data.getTrackIndex();
            synchronized (mIndexTrackPairs) {
                for (Pair<Integer, SubtitleTrack> p : mIndexTrackPairs) {
                    if (p.first != null && p.first == index && p.second != null) {
                        // inband subtitle track that owns data
                        SubtitleTrack track = p.second;
                        track.onData(data);
                    }
                }
            }
        }
    };

    /** @hide */
    @Override
    public void onSubtitleTrackSelected(SubtitleTrack track) {
        if (mSelectedSubtitleTrackIndex >= 0) {
            try {
                selectOrDeselectInbandTrack(mSelectedSubtitleTrackIndex, false);
            } catch (IllegalStateException e) {
            }
            mSelectedSubtitleTrackIndex = -1;
        }
        synchronized (this) {
            mSubtitleDataListenerDisabled = true;
        }
        if (track == null) {
            return;
        }

        synchronized (mIndexTrackPairs) {
            for (Pair<Integer, SubtitleTrack> p : mIndexTrackPairs) {
                if (p.first != null && p.second == track) {
                    // inband subtitle track that is selected
                    mSelectedSubtitleTrackIndex = p.first;
                    break;
                }
            }
        }

        if (mSelectedSubtitleTrackIndex >= 0) {
            try {
                selectOrDeselectInbandTrack(mSelectedSubtitleTrackIndex, true);
            } catch (IllegalStateException e) {
            }
            synchronized (this) {
                mSubtitleDataListenerDisabled = false;
            }
        }
        // no need to select out-of-band tracks
    }

    /** @hide */
    @UnsupportedAppUsage
    public void addSubtitleSource(InputStream is, MediaFormat format)
            throws IllegalStateException
    {
        final InputStream fIs = is;
        final MediaFormat fFormat = format;

        if (is != null) {
            // Ensure all input streams are closed.  It is also a handy
            // way to implement timeouts in the future.
            synchronized(mOpenSubtitleSources) {
                mOpenSubtitleSources.add(is);
            }
        } else {
            Log.w(TAG, "addSubtitleSource called with null InputStream");
        }

        getMediaTimeProvider();

        // process each subtitle in its own thread
        final HandlerThread thread = new HandlerThread("SubtitleReadThread",
              Process.THREAD_PRIORITY_BACKGROUND + Process.THREAD_PRIORITY_MORE_FAVORABLE);
        thread.start();
        Handler handler = new Handler(thread.getLooper());
        handler.post(new Runnable() {
            private int addTrack() {
                if (fIs == null || mSubtitleController == null) {
                    return MEDIA_INFO_UNSUPPORTED_SUBTITLE;
                }

                SubtitleTrack track = mSubtitleController.addTrack(fFormat);
                if (track == null) {
                    return MEDIA_INFO_UNSUPPORTED_SUBTITLE;
                }

                // TODO: do the conversion in the subtitle track
                Scanner scanner = new Scanner(fIs, "UTF-8");
                String contents = scanner.useDelimiter("\\A").next();
                synchronized(mOpenSubtitleSources) {
                    mOpenSubtitleSources.remove(fIs);
                }
                scanner.close();
                synchronized (mIndexTrackPairs) {
                    mIndexTrackPairs.add(Pair.<Integer, SubtitleTrack>create(null, track));
                }
                synchronized (mTimeProviderLock) {
                    if (mTimeProvider != null) {
                        Handler h = mTimeProvider.mEventHandler;
                        int what = TimeProvider.NOTIFY;
                        int arg1 = TimeProvider.NOTIFY_TRACK_DATA;
                        Pair<SubtitleTrack, byte[]> trackData =
                                Pair.create(track, contents.getBytes());
                        Message m = h.obtainMessage(what, arg1, 0, trackData);
                        h.sendMessage(m);
                    }
                }
                return MEDIA_INFO_EXTERNAL_METADATA_UPDATE;
            }

            public void run() {
                int res = addTrack();
                if (mEventHandler != null) {
                    Message m = mEventHandler.obtainMessage(MEDIA_INFO, res, 0, null);
                    mEventHandler.sendMessage(m);
                }
                thread.getLooper().quitSafely();
            }
        });
    }

    private void scanInternalSubtitleTracks() {
        setSubtitleAnchor();

        populateInbandTracks();

        if (mSubtitleController != null) {
            mSubtitleController.selectDefaultTrack();
        }
    }

    private void populateInbandTracks() {
        TrackInfo[] tracks = getInbandTrackInfo();
        synchronized (mIndexTrackPairs) {
            for (int i = 0; i < tracks.length; i++) {
                if (mInbandTrackIndices.get(i)) {
                    continue;
                } else {
                    mInbandTrackIndices.set(i);
                }

                if (tracks[i] == null) {
                    Log.w(TAG, "unexpected NULL track at index " + i);
                }
                // newly appeared inband track
                if (tracks[i] != null
                        && tracks[i].getTrackType() == TrackInfo.MEDIA_TRACK_TYPE_SUBTITLE) {
                    SubtitleTrack track = mSubtitleController.addTrack(
                            tracks[i].getFormat());
                    mIndexTrackPairs.add(Pair.create(i, track));
                } else {
                    mIndexTrackPairs.add(Pair.<Integer, SubtitleTrack>create(i, null));
                }
            }
        }
    }

    /* TODO: Limit the total number of external timed text source to a reasonable number.
     */
    /**
     * Adds an external timed text source file.
     *
     * Currently supported format is SubRip with the file extension .srt, case insensitive.
     * Note that a single external timed text source may contain multiple tracks in it.
     * One can find the total number of available tracks using {@link #getTrackInfo()} to see what
     * additional tracks become available after this method call.
     *
     * @param path The file path of external timed text source file.
     * @param mimeType The mime type of the file. Must be one of the mime types listed above.
     * @throws IOException if the file cannot be accessed or is corrupted.
     * @throws IllegalArgumentException if the mimeType is not supported.
     * @throws IllegalStateException if called in an invalid state.
     */
    public void addTimedTextSource(String path, String mimeType)
            throws IOException, IllegalArgumentException, IllegalStateException {
        if (!availableMimeTypeForExternalSource(mimeType)) {
            final String msg = "Illegal mimeType for timed text source: " + mimeType;
            throw new IllegalArgumentException(msg);
        }

        final File file = new File(path);
        try (FileInputStream is = new FileInputStream(file)) {
            addTimedTextSource(is.getFD(), mimeType);
        }
    }

    /**
     * Adds an external timed text source file (Uri).
     *
     * Currently supported format is SubRip with the file extension .srt, case insensitive.
     * Note that a single external timed text source may contain multiple tracks in it.
     * One can find the total number of available tracks using {@link #getTrackInfo()} to see what
     * additional tracks become available after this method call.
     *
     * @param context the Context to use when resolving the Uri
     * @param uri the Content URI of the data you want to play
     * @param mimeType The mime type of the file. Must be one of the mime types listed above.
     * @throws IOException if the file cannot be accessed or is corrupted.
     * @throws IllegalArgumentException if the mimeType is not supported.
     * @throws IllegalStateException if called in an invalid state.
     */
    public void addTimedTextSource(Context context, Uri uri, String mimeType)
            throws IOException, IllegalArgumentException, IllegalStateException {
        String scheme = uri.getScheme();
        if(scheme == null || scheme.equals("file")) {
            addTimedTextSource(uri.getPath(), mimeType);
            return;
        }

        AssetFileDescriptor fd = null;
        try {
            ContentResolver resolver = context.getContentResolver();
            fd = resolver.openAssetFileDescriptor(uri, "r");
            if (fd == null) {
                return;
            }
            addTimedTextSource(fd.getFileDescriptor(), mimeType);
            return;
        } catch (SecurityException ex) {
        } catch (IOException ex) {
        } finally {
            if (fd != null) {
                fd.close();
            }
        }
    }

    /**
     * Adds an external timed text source file (FileDescriptor).
     *
     * It is the caller's responsibility to close the file descriptor.
     * It is safe to do so as soon as this call returns.
     *
     * Currently supported format is SubRip. Note that a single external timed text source may
     * contain multiple tracks in it. One can find the total number of available tracks
     * using {@link #getTrackInfo()} to see what additional tracks become available
     * after this method call.
     *
     * @param fd the FileDescriptor for the file you want to play
     * @param mimeType The mime type of the file. Must be one of the mime types listed above.
     * @throws IllegalArgumentException if the mimeType is not supported.
     * @throws IllegalStateException if called in an invalid state.
     */
    public void addTimedTextSource(FileDescriptor fd, String mimeType)
            throws IllegalArgumentException, IllegalStateException {
        // intentionally less than LONG_MAX
        addTimedTextSource(fd, 0, 0x7ffffffffffffffL, mimeType);
    }

    /**
     * Adds an external timed text file (FileDescriptor).
     *
     * It is the caller's responsibility to close the file descriptor.
     * It is safe to do so as soon as this call returns.
     *
     * Currently supported format is SubRip. Note that a single external timed text source may
     * contain multiple tracks in it. One can find the total number of available tracks
     * using {@link #getTrackInfo()} to see what additional tracks become available
     * after this method call.
     *
     * @param fd the FileDescriptor for the file you want to play
     * @param offset the offset into the file where the data to be played starts, in bytes
     * @param length the length in bytes of the data to be played
     * @param mime The mime type of the file. Must be one of the mime types listed above.
     * @throws IllegalArgumentException if the mimeType is not supported.
     * @throws IllegalStateException if called in an invalid state.
     */
    public void addTimedTextSource(FileDescriptor fd, long offset, long length, String mime)
            throws IllegalArgumentException, IllegalStateException {
        if (!availableMimeTypeForExternalSource(mime)) {
            throw new IllegalArgumentException("Illegal mimeType for timed text source: " + mime);
        }

        final FileDescriptor dupedFd;
        try {
            dupedFd = Os.dup(fd);
        } catch (ErrnoException ex) {
            Log.e(TAG, ex.getMessage(), ex);
            throw new RuntimeException(ex);
        }

        final MediaFormat fFormat = new MediaFormat();
        fFormat.setString(MediaFormat.KEY_MIME, mime);
        fFormat.setInteger(MediaFormat.KEY_IS_TIMED_TEXT, 1);

        // A MediaPlayer created by a VideoView should already have its mSubtitleController set.
        if (mSubtitleController == null) {
            setSubtitleAnchor();
        }

        if (!mSubtitleController.hasRendererFor(fFormat)) {
            // test and add not atomic
            Context context = ActivityThread.currentApplication();
            mSubtitleController.registerRenderer(new SRTRenderer(context, mEventHandler));
        }
        final SubtitleTrack track = mSubtitleController.addTrack(fFormat);
        synchronized (mIndexTrackPairs) {
            mIndexTrackPairs.add(Pair.<Integer, SubtitleTrack>create(null, track));
        }

        getMediaTimeProvider();

        final long offset2 = offset;
        final long length2 = length;
        final HandlerThread thread = new HandlerThread(
                "TimedTextReadThread",
                Process.THREAD_PRIORITY_BACKGROUND + Process.THREAD_PRIORITY_MORE_FAVORABLE);
        thread.start();
        Handler handler = new Handler(thread.getLooper());
        handler.post(new Runnable() {
            private int addTrack() {
                final ByteArrayOutputStream bos = new ByteArrayOutputStream();
                try {
                    Os.lseek(dupedFd, offset2, OsConstants.SEEK_SET);
                    byte[] buffer = new byte[4096];
                    for (long total = 0; total < length2;) {
                        int bytesToRead = (int) Math.min(buffer.length, length2 - total);
                        int bytes = IoBridge.read(dupedFd, buffer, 0, bytesToRead);
                        if (bytes < 0) {
                            break;
                        } else {
                            bos.write(buffer, 0, bytes);
                            total += bytes;
                        }
                    }
                    synchronized (mTimeProviderLock) {
                        if (mTimeProvider != null) {
                            Handler h = mTimeProvider.mEventHandler;
                            int what = TimeProvider.NOTIFY;
                            int arg1 = TimeProvider.NOTIFY_TRACK_DATA;
                            Pair<SubtitleTrack, byte[]> trackData =
                                    Pair.create(track, bos.toByteArray());
                            Message m = h.obtainMessage(what, arg1, 0, trackData);
                            h.sendMessage(m);
                        }
                    }
                    return MEDIA_INFO_EXTERNAL_METADATA_UPDATE;
                } catch (Exception e) {
                    Log.e(TAG, e.getMessage(), e);
                    return MEDIA_INFO_TIMED_TEXT_ERROR;
                } finally {
                    try {
                        Os.close(dupedFd);
                    } catch (ErrnoException e) {
                        Log.e(TAG, e.getMessage(), e);
                    }
                }
            }

            public void run() {
                int res = addTrack();
                if (mEventHandler != null) {
                    Message m = mEventHandler.obtainMessage(MEDIA_INFO, res, 0, null);
                    mEventHandler.sendMessage(m);
                }
                thread.getLooper().quitSafely();
            }
        });
    }

    /**
     * Returns the index of the audio, video, or subtitle track currently selected for playback,
     * The return value is an index into the array returned by {@link #getTrackInfo()}, and can
     * be used in calls to {@link #selectTrack(int)} or {@link #deselectTrack(int)}.
     *
     * @param trackType should be one of {@link TrackInfo#MEDIA_TRACK_TYPE_VIDEO},
     * {@link TrackInfo#MEDIA_TRACK_TYPE_AUDIO}, or
     * {@link TrackInfo#MEDIA_TRACK_TYPE_SUBTITLE}
     * @return index of the audio, video, or subtitle track currently selected for playback;
     * a negative integer is returned when there is no selected track for {@code trackType} or
     * when {@code trackType} is not one of audio, video, or subtitle.
     * @throws IllegalStateException if called after {@link #release()}
     *
     * @see #getTrackInfo()
     * @see #selectTrack(int)
     * @see #deselectTrack(int)
     */
    public int getSelectedTrack(int trackType) throws IllegalStateException {
        if (mSubtitleController != null
                && (trackType == TrackInfo.MEDIA_TRACK_TYPE_SUBTITLE
                || trackType == TrackInfo.MEDIA_TRACK_TYPE_TIMEDTEXT)) {
            SubtitleTrack subtitleTrack = mSubtitleController.getSelectedTrack();
            if (subtitleTrack != null) {
                synchronized (mIndexTrackPairs) {
                    for (int i = 0; i < mIndexTrackPairs.size(); i++) {
                        Pair<Integer, SubtitleTrack> p = mIndexTrackPairs.get(i);
                        if (p.second == subtitleTrack && subtitleTrack.getTrackType() == trackType) {
                            return i;
                        }
                    }
                }
            }
        }

        Parcel request = Parcel.obtain();
        Parcel reply = Parcel.obtain();
        try {
            request.writeInterfaceToken(IMEDIA_PLAYER);
            request.writeInt(INVOKE_ID_GET_SELECTED_TRACK);
            request.writeInt(trackType);
            invoke(request, reply);
            int inbandTrackIndex = reply.readInt();
            synchronized (mIndexTrackPairs) {
                for (int i = 0; i < mIndexTrackPairs.size(); i++) {
                    Pair<Integer, SubtitleTrack> p = mIndexTrackPairs.get(i);
                    if (p.first != null && p.first == inbandTrackIndex) {
                        return i;
                    }
                }
            }
            return -1;
        } finally {
            request.recycle();
            reply.recycle();
        }
    }

    /**
     * Selects a track.
     * <p>
     * If a MediaPlayer is in invalid state, it throws an IllegalStateException exception.
     * If a MediaPlayer is in <em>Started</em> state, the selected track is presented immediately.
     * If a MediaPlayer is not in Started state, it just marks the track to be played.
     * </p>
     * <p>
     * In any valid state, if it is called multiple times on the same type of track (ie. Video,
     * Audio, Timed Text), the most recent one will be chosen.
     * </p>
     * <p>
     * The first audio and video tracks are selected by default if available, even though
     * this method is not called. However, no timed text track will be selected until
     * this function is called.
     * </p>
     * <p>
     * Currently, only timed text, subtitle or audio tracks can be selected via this method.
     * In addition, the support for selecting an audio track at runtime is pretty limited
     * in that an audio track can only be selected in the <em>Prepared</em> state.
     * </p>
     * @param index the index of the track to be selected. The valid range of the index
     * is 0..total number of track - 1. The total number of tracks as well as the type of
     * each individual track can be found by calling {@link #getTrackInfo()} method.
     * @throws IllegalStateException if called in an invalid state.
     *
     * @see android.media.MediaPlayer#getTrackInfo
     */
    public void selectTrack(int index) throws IllegalStateException {
        selectOrDeselectTrack(index, true /* select */);
    }

    /**
     * Deselect a track.
     * <p>
     * Currently, the track must be a timed text track and no audio or video tracks can be
     * deselected. If the timed text track identified by index has not been
     * selected before, it throws an exception.
     * </p>
     * @param index the index of the track to be deselected. The valid range of the index
     * is 0..total number of tracks - 1. The total number of tracks as well as the type of
     * each individual track can be found by calling {@link #getTrackInfo()} method.
     * @throws IllegalStateException if called in an invalid state.
     *
     * @see android.media.MediaPlayer#getTrackInfo
     */
    public void deselectTrack(int index) throws IllegalStateException {
        selectOrDeselectTrack(index, false /* select */);
    }

    private void selectOrDeselectTrack(int index, boolean select)
            throws IllegalStateException {
        // handle subtitle track through subtitle controller
        populateInbandTracks();

        Pair<Integer,SubtitleTrack> p = null;
        try {
            p = mIndexTrackPairs.get(index);
        } catch (ArrayIndexOutOfBoundsException e) {
            // ignore bad index
            return;
        }

        SubtitleTrack track = p.second;
        if (track == null) {
            // inband (de)select
            selectOrDeselectInbandTrack(p.first, select);
            return;
        }

        if (mSubtitleController == null) {
            return;
        }

        if (!select) {
            // out-of-band deselect
            if (mSubtitleController.getSelectedTrack() == track) {
                mSubtitleController.selectTrack(null);
            } else {
                Log.w(TAG, "trying to deselect track that was not selected");
            }
            return;
        }

        // out-of-band select
        if (track.getTrackType() == TrackInfo.MEDIA_TRACK_TYPE_TIMEDTEXT) {
            int ttIndex = getSelectedTrack(TrackInfo.MEDIA_TRACK_TYPE_TIMEDTEXT);
            synchronized (mIndexTrackPairs) {
                if (ttIndex >= 0 && ttIndex < mIndexTrackPairs.size()) {
                    Pair<Integer,SubtitleTrack> p2 = mIndexTrackPairs.get(ttIndex);
                    if (p2.first != null && p2.second == null) {
                        // deselect inband counterpart
                        selectOrDeselectInbandTrack(p2.first, false);
                    }
                }
            }
        }
        mSubtitleController.selectTrack(track);
    }

    private void selectOrDeselectInbandTrack(int index, boolean select)
            throws IllegalStateException {
        Parcel request = Parcel.obtain();
        Parcel reply = Parcel.obtain();
        try {
            request.writeInterfaceToken(IMEDIA_PLAYER);
            request.writeInt(select? INVOKE_ID_SELECT_TRACK: INVOKE_ID_DESELECT_TRACK);
            request.writeInt(index);
            invoke(request, reply);
        } finally {
            request.recycle();
            reply.recycle();
        }
    }


    /**
     * @param reply Parcel with audio/video duration info for battery
                    tracking usage
     * @return The status code.
     * {@hide}
     */
    public native static int native_pullBatteryData(Parcel reply);

    /**
     * Sets the target UDP re-transmit endpoint for the low level player.
     * Generally, the address portion of the endpoint is an IP multicast
     * address, although a unicast address would be equally valid.  When a valid
     * retransmit endpoint has been set, the media player will not decode and
     * render the media presentation locally.  Instead, the player will attempt
     * to re-multiplex its media data using the Android@Home RTP profile and
     * re-transmit to the target endpoint.  Receiver devices (which may be
     * either the same as the transmitting device or different devices) may
     * instantiate, prepare, and start a receiver player using a setDataSource
     * URL of the form...
     *
     * aahRX://&lt;multicastIP&gt;:&lt;port&gt;
     *
     * to receive, decode and render the re-transmitted content.
     *
     * setRetransmitEndpoint may only be called before setDataSource has been
     * called; while the player is in the Idle state.
     *
     * @param endpoint the address and UDP port of the re-transmission target or
     * null if no re-transmission is to be performed.
     * @throws IllegalStateException if it is called in an invalid state
     * @throws IllegalArgumentException if the retransmit endpoint is supplied,
     * but invalid.
     *
     * {@hide} pending API council
     */
    @UnsupportedAppUsage
    public void setRetransmitEndpoint(InetSocketAddress endpoint)
            throws IllegalStateException, IllegalArgumentException
    {
        String addrString = null;
        int port = 0;

        if (null != endpoint) {
            addrString = endpoint.getAddress().getHostAddress();
            port = endpoint.getPort();
        }

        int ret = native_setRetransmitEndpoint(addrString, port);
        if (ret != 0) {
            throw new IllegalArgumentException("Illegal re-transmit endpoint; native ret " + ret);
        }
    }

    private native final int native_setRetransmitEndpoint(String addrString, int port);

    @Override
    protected void finalize() {
        baseRelease();
        native_finalize();
    }

    /* Do not change these values without updating their counterparts
     * in include/media/mediaplayer.h!
     */
    private static final int MEDIA_NOP = 0; // interface test message
    private static final int MEDIA_PREPARED = 1;
    private static final int MEDIA_PLAYBACK_COMPLETE = 2;
    private static final int MEDIA_BUFFERING_UPDATE = 3;
    private static final int MEDIA_SEEK_COMPLETE = 4;
    private static final int MEDIA_SET_VIDEO_SIZE = 5;
    private static final int MEDIA_STARTED = 6;
    private static final int MEDIA_PAUSED = 7;
    private static final int MEDIA_STOPPED = 8;
    private static final int MEDIA_SKIPPED = 9;
    private static final int MEDIA_NOTIFY_TIME = 98;
    private static final int MEDIA_TIMED_TEXT = 99;
    private static final int MEDIA_ERROR = 100;
    private static final int MEDIA_INFO = 200;
    private static final int MEDIA_SUBTITLE_DATA = 201;
    private static final int MEDIA_META_DATA = 202;
    private static final int MEDIA_DRM_INFO = 210;
    private static final int MEDIA_TIME_DISCONTINUITY = 211;
    private static final int MEDIA_AUDIO_ROUTING_CHANGED = 10000;

    private TimeProvider mTimeProvider;
    private final Object mTimeProviderLock = new Object();

    /** @hide */
    @UnsupportedAppUsage
    public MediaTimeProvider getMediaTimeProvider() {
        synchronized (mTimeProviderLock) {
            if (mTimeProvider == null) {
                mTimeProvider = new TimeProvider(this);
            }
            return mTimeProvider;
        }
    }

    private class EventHandler extends Handler
    {
        private MediaPlayer mMediaPlayer;

        public EventHandler(MediaPlayer mp, Looper looper) {
            super(looper);
            mMediaPlayer = mp;
        }

        @Override
        public void handleMessage(Message msg) {
            if (mMediaPlayer.mNativeContext == 0) {
                Log.w(TAG, "mediaplayer went away with unhandled events");
                return;
            }
            switch(msg.what) {
            case MEDIA_PREPARED:
                try {
                    scanInternalSubtitleTracks();
                } catch (RuntimeException e) {
                    // send error message instead of crashing;
                    // send error message instead of inlining a call to onError
                    // to avoid code duplication.
                    Message msg2 = obtainMessage(
                            MEDIA_ERROR, MEDIA_ERROR_UNKNOWN, MEDIA_ERROR_UNSUPPORTED, null);
                    sendMessage(msg2);
                }

                OnPreparedListener onPreparedListener = mOnPreparedListener;
                if (onPreparedListener != null)
                    onPreparedListener.onPrepared(mMediaPlayer);
                return;

            case MEDIA_DRM_INFO:
                Log.v(TAG, "MEDIA_DRM_INFO " + mOnDrmInfoHandlerDelegate);

                if (msg.obj == null) {
                    Log.w(TAG, "MEDIA_DRM_INFO msg.obj=NULL");
                } else if (msg.obj instanceof Parcel) {
                    // The parcel was parsed already in postEventFromNative
                    DrmInfo drmInfo = null;

                    OnDrmInfoHandlerDelegate onDrmInfoHandlerDelegate;
                    synchronized (mDrmLock) {
                        if (mOnDrmInfoHandlerDelegate != null && mDrmInfo != null) {
                            drmInfo = mDrmInfo.makeCopy();
                        }
                        // local copy while keeping the lock
                        onDrmInfoHandlerDelegate = mOnDrmInfoHandlerDelegate;
                    }

                    // notifying the client outside the lock
                    if (onDrmInfoHandlerDelegate != null) {
                        onDrmInfoHandlerDelegate.notifyClient(drmInfo);
                    }
                } else {
                    Log.w(TAG, "MEDIA_DRM_INFO msg.obj of unexpected type " + msg.obj);
                }
                return;

            case MEDIA_PLAYBACK_COMPLETE:
                {
                    mOnCompletionInternalListener.onCompletion(mMediaPlayer);
                    OnCompletionListener onCompletionListener = mOnCompletionListener;
                    if (onCompletionListener != null)
                        onCompletionListener.onCompletion(mMediaPlayer);
                }
                stayAwake(false);
                return;

            case MEDIA_STOPPED:
                {
                    TimeProvider timeProvider = mTimeProvider;
                    if (timeProvider != null) {
                        timeProvider.onStopped();
                    }
                }
                break;

            case MEDIA_STARTED:
            case MEDIA_PAUSED:
                {
                    TimeProvider timeProvider = mTimeProvider;
                    if (timeProvider != null) {
                        timeProvider.onPaused(msg.what == MEDIA_PAUSED);
                    }
                }
                break;

            case MEDIA_BUFFERING_UPDATE:
                OnBufferingUpdateListener onBufferingUpdateListener = mOnBufferingUpdateListener;
                if (onBufferingUpdateListener != null)
                    onBufferingUpdateListener.onBufferingUpdate(mMediaPlayer, msg.arg1);
                return;

            case MEDIA_SEEK_COMPLETE:
                OnSeekCompleteListener onSeekCompleteListener = mOnSeekCompleteListener;
                if (onSeekCompleteListener != null) {
                    onSeekCompleteListener.onSeekComplete(mMediaPlayer);
                }
                // fall through

            case MEDIA_SKIPPED:
                {
                    TimeProvider timeProvider = mTimeProvider;
                    if (timeProvider != null) {
                        timeProvider.onSeekComplete(mMediaPlayer);
                    }
                }
                return;

            case MEDIA_SET_VIDEO_SIZE:
                OnVideoSizeChangedListener onVideoSizeChangedListener = mOnVideoSizeChangedListener;
                if (onVideoSizeChangedListener != null) {
                    onVideoSizeChangedListener.onVideoSizeChanged(
                        mMediaPlayer, msg.arg1, msg.arg2);
                }
                return;

            case MEDIA_ERROR:
                Log.e(TAG, "Error (" + msg.arg1 + "," + msg.arg2 + ")");
                boolean error_was_handled = false;
                OnErrorListener onErrorListener = mOnErrorListener;
                if (onErrorListener != null) {
                    error_was_handled = onErrorListener.onError(mMediaPlayer, msg.arg1, msg.arg2);
                }
                {
                    mOnCompletionInternalListener.onCompletion(mMediaPlayer);
                    OnCompletionListener onCompletionListener = mOnCompletionListener;
                    if (onCompletionListener != null && ! error_was_handled) {
                        onCompletionListener.onCompletion(mMediaPlayer);
                    }
                }
                stayAwake(false);
                return;

            case MEDIA_INFO:
                switch (msg.arg1) {
                case MEDIA_INFO_VIDEO_TRACK_LAGGING:
                    Log.i(TAG, "Info (" + msg.arg1 + "," + msg.arg2 + ")");
                    break;
                case MEDIA_INFO_METADATA_UPDATE:
                    try {
                        scanInternalSubtitleTracks();
                    } catch (RuntimeException e) {
                        Message msg2 = obtainMessage(
                                MEDIA_ERROR, MEDIA_ERROR_UNKNOWN, MEDIA_ERROR_UNSUPPORTED, null);
                        sendMessage(msg2);
                    }
                    // fall through

                case MEDIA_INFO_EXTERNAL_METADATA_UPDATE:
                    msg.arg1 = MEDIA_INFO_METADATA_UPDATE;
                    // update default track selection
                    if (mSubtitleController != null) {
                        mSubtitleController.selectDefaultTrack();
                    }
                    break;
                case MEDIA_INFO_BUFFERING_START:
                case MEDIA_INFO_BUFFERING_END:
                    TimeProvider timeProvider = mTimeProvider;
                    if (timeProvider != null) {
                        timeProvider.onBuffering(msg.arg1 == MEDIA_INFO_BUFFERING_START);
                    }
                    break;
                }

                OnInfoListener onInfoListener = mOnInfoListener;
                if (onInfoListener != null) {
                    onInfoListener.onInfo(mMediaPlayer, msg.arg1, msg.arg2);
                }
                // No real default action so far.
                return;

            case MEDIA_NOTIFY_TIME:
                    TimeProvider timeProvider = mTimeProvider;
                    if (timeProvider != null) {
                        timeProvider.onNotifyTime();
                    }
                return;

            case MEDIA_TIMED_TEXT:
                OnTimedTextListener onTimedTextListener = mOnTimedTextListener;
                if (onTimedTextListener == null)
                    return;
                if (msg.obj == null) {
                    onTimedTextListener.onTimedText(mMediaPlayer, null);
                } else {
                    if (msg.obj instanceof Parcel) {
                        Parcel parcel = (Parcel)msg.obj;
                        TimedText text = new TimedText(parcel);
                        parcel.recycle();
                        onTimedTextListener.onTimedText(mMediaPlayer, text);
                    }
                }
                return;

            case MEDIA_SUBTITLE_DATA:
                final OnSubtitleDataListener extSubtitleListener;
                final Handler extSubtitleHandler;
                synchronized(this) {
                    if (mSubtitleDataListenerDisabled) {
                        return;
                    }
                    extSubtitleListener = mExtSubtitleDataListener;
                    extSubtitleHandler = mExtSubtitleDataHandler;
                }
                if (msg.obj instanceof Parcel) {
                    Parcel parcel = (Parcel) msg.obj;
                    final SubtitleData data = new SubtitleData(parcel);
                    parcel.recycle();

                    mIntSubtitleDataListener.onSubtitleData(mMediaPlayer, data);

                    if (extSubtitleListener != null) {
                        if (extSubtitleHandler == null) {
                            extSubtitleListener.onSubtitleData(mMediaPlayer, data);
                        } else {
                            extSubtitleHandler.post(new Runnable() {
                                @Override
                                public void run() {
                                    extSubtitleListener.onSubtitleData(mMediaPlayer, data);
                                }
                            });
                        }
                    }
                }
                return;

            case MEDIA_META_DATA:
                OnTimedMetaDataAvailableListener onTimedMetaDataAvailableListener =
                    mOnTimedMetaDataAvailableListener;
                if (onTimedMetaDataAvailableListener == null) {
                    return;
                }
                if (msg.obj instanceof Parcel) {
                    Parcel parcel = (Parcel) msg.obj;
                    TimedMetaData data = TimedMetaData.createTimedMetaDataFromParcel(parcel);
                    parcel.recycle();
                    onTimedMetaDataAvailableListener.onTimedMetaDataAvailable(mMediaPlayer, data);
                }
                return;

            case MEDIA_NOP: // interface test message - ignore
                break;

            case MEDIA_AUDIO_ROUTING_CHANGED:
                AudioManager.resetAudioPortGeneration();
                synchronized (mRoutingChangeListeners) {
                    for (NativeRoutingEventHandlerDelegate delegate
                            : mRoutingChangeListeners.values()) {
                        delegate.notifyClient();
                    }
                }
                return;

            case MEDIA_TIME_DISCONTINUITY:
                final OnMediaTimeDiscontinuityListener mediaTimeListener;
                final Handler mediaTimeHandler;
                synchronized(this) {
                    mediaTimeListener = mOnMediaTimeDiscontinuityListener;
                    mediaTimeHandler = mOnMediaTimeDiscontinuityHandler;
                }
                if (mediaTimeListener == null) {
                    return;
                }
                if (msg.obj instanceof Parcel) {
                    Parcel parcel = (Parcel) msg.obj;
                    parcel.setDataPosition(0);
                    long anchorMediaUs = parcel.readLong();
                    long anchorRealUs = parcel.readLong();
                    float playbackRate = parcel.readFloat();
                    parcel.recycle();
                    final MediaTimestamp timestamp;
                    if (anchorMediaUs != -1 && anchorRealUs != -1) {
                        timestamp = new MediaTimestamp(
                                anchorMediaUs /*Us*/, anchorRealUs * 1000 /*Ns*/, playbackRate);
                    } else {
                        timestamp = MediaTimestamp.TIMESTAMP_UNKNOWN;
                    }
                    if (mediaTimeHandler == null) {
                        mediaTimeListener.onMediaTimeDiscontinuity(mMediaPlayer, timestamp);
                    } else {
                        mediaTimeHandler.post(new Runnable() {
                            @Override
                            public void run() {
                                mediaTimeListener.onMediaTimeDiscontinuity(mMediaPlayer, timestamp);
                            }
                        });
                    }
                }
                return;

            default:
                Log.e(TAG, "Unknown message type " + msg.what);
                return;
            }
        }
    }

    /*
     * Called from native code when an interesting event happens.  This method
     * just uses the EventHandler system to post the event back to the main app thread.
     * We use a weak reference to the original MediaPlayer object so that the native
     * code is safe from the object disappearing from underneath it.  (This is
     * the cookie passed to native_setup().)
     */
    private static void postEventFromNative(Object mediaplayer_ref,
                                            int what, int arg1, int arg2, Object obj)
    {
        final MediaPlayer mp = (MediaPlayer)((WeakReference)mediaplayer_ref).get();
        if (mp == null) {
            return;
        }

        switch (what) {
        case MEDIA_INFO:
            if (arg1 == MEDIA_INFO_STARTED_AS_NEXT) {
                new Thread(new Runnable() {
                    @Override
                    public void run() {
                        // this acquires the wakelock if needed, and sets the client side state
                        mp.start();
                    }
                }).start();
                Thread.yield();
            }
            break;

        case MEDIA_DRM_INFO:
            // We need to derive mDrmInfo before prepare() returns so processing it here
            // before the notification is sent to EventHandler below. EventHandler runs in the
            // notification looper so its handleMessage might process the event after prepare()
            // has returned.
            Log.v(TAG, "postEventFromNative MEDIA_DRM_INFO");
            if (obj instanceof Parcel) {
                Parcel parcel = (Parcel)obj;
                DrmInfo drmInfo = new DrmInfo(parcel);
                synchronized (mp.mDrmLock) {
                    mp.mDrmInfo = drmInfo;
                }
            } else {
                Log.w(TAG, "MEDIA_DRM_INFO msg.obj of unexpected type " + obj);
            }
            break;

        case MEDIA_PREPARED:
            // By this time, we've learned about DrmInfo's presence or absence. This is meant
            // mainly for prepareAsync() use case. For prepare(), this still can run to a race
            // condition b/c MediaPlayerNative releases the prepare() lock before calling notify
            // so we also set mDrmInfoResolved in prepare().
            synchronized (mp.mDrmLock) {
                mp.mDrmInfoResolved = true;
            }
            break;

        }

        if (mp.mEventHandler != null) {
            Message m = mp.mEventHandler.obtainMessage(what, arg1, arg2, obj);
            mp.mEventHandler.sendMessage(m);
        }
    }

    /**
     * Interface definition for a callback to be invoked when the media
     * source is ready for playback.
     */
    public interface OnPreparedListener
    {
        /**
         * Called when the media file is ready for playback.
         *
         * @param mp the MediaPlayer that is ready for playback
         */
        void onPrepared(MediaPlayer mp);
    }

    /**
     * Register a callback to be invoked when the media source is ready
     * for playback.
     *
     * @param listener the callback that will be run
     */
    public void setOnPreparedListener(OnPreparedListener listener)
    {
        mOnPreparedListener = listener;
    }

    @UnsupportedAppUsage
    private OnPreparedListener mOnPreparedListener;

    /**
     * Interface definition for a callback to be invoked when playback of
     * a media source has completed.
     */
    public interface OnCompletionListener
    {
        /**
         * Called when the end of a media source is reached during playback.
         *
         * @param mp the MediaPlayer that reached the end of the file
         */
        void onCompletion(MediaPlayer mp);
    }

    /**
     * Register a callback to be invoked when the end of a media source
     * has been reached during playback.
     *
     * @param listener the callback that will be run
     */
    public void setOnCompletionListener(OnCompletionListener listener)
    {
        mOnCompletionListener = listener;
    }

    @UnsupportedAppUsage
    private OnCompletionListener mOnCompletionListener;

    /**
     * @hide
     * Internal completion listener to update PlayerBase of the play state. Always "registered".
     */
    private final OnCompletionListener mOnCompletionInternalListener = new OnCompletionListener() {
        @Override
        public void onCompletion(MediaPlayer mp) {
            baseStop();
        }
    };

    /**
     * Interface definition of a callback to be invoked indicating buffering
     * status of a media resource being streamed over the network.
     */
    public interface OnBufferingUpdateListener
    {
        /**
         * Called to update status in buffering a media stream received through
         * progressive HTTP download. The received buffering percentage
         * indicates how much of the content has been buffered or played.
         * For example a buffering update of 80 percent when half the content
         * has already been played indicates that the next 30 percent of the
         * content to play has been buffered.
         *
         * @param mp      the MediaPlayer the update pertains to
         * @param percent the percentage (0-100) of the content
         *                that has been buffered or played thus far
         */
        void onBufferingUpdate(MediaPlayer mp, int percent);
    }

    /**
     * Register a callback to be invoked when the status of a network
     * stream's buffer has changed.
     *
     * @param listener the callback that will be run.
     */
    public void setOnBufferingUpdateListener(OnBufferingUpdateListener listener)
    {
        mOnBufferingUpdateListener = listener;
    }

    private OnBufferingUpdateListener mOnBufferingUpdateListener;

    /**
     * Interface definition of a callback to be invoked indicating
     * the completion of a seek operation.
     */
    public interface OnSeekCompleteListener
    {
        /**
         * Called to indicate the completion of a seek operation.
         *
         * @param mp the MediaPlayer that issued the seek operation
         */
        public void onSeekComplete(MediaPlayer mp);
    }

    /**
     * Register a callback to be invoked when a seek operation has been
     * completed.
     *
     * @param listener the callback that will be run
     */
    public void setOnSeekCompleteListener(OnSeekCompleteListener listener)
    {
        mOnSeekCompleteListener = listener;
    }

    @UnsupportedAppUsage
    private OnSeekCompleteListener mOnSeekCompleteListener;

    /**
     * Interface definition of a callback to be invoked when the
     * video size is first known or updated
     */
    public interface OnVideoSizeChangedListener
    {
        /**
         * Called to indicate the video size
         *
         * The video size (width and height) could be 0 if there was no video,
         * no display surface was set, or the value was not determined yet.
         *
         * @param mp        the MediaPlayer associated with this callback
         * @param width     the width of the video
         * @param height    the height of the video
         */
        public void onVideoSizeChanged(MediaPlayer mp, int width, int height);
    }

    /**
     * Register a callback to be invoked when the video size is
     * known or updated.
     *
     * @param listener the callback that will be run
     */
    public void setOnVideoSizeChangedListener(OnVideoSizeChangedListener listener)
    {
        mOnVideoSizeChangedListener = listener;
    }

    private OnVideoSizeChangedListener mOnVideoSizeChangedListener;

    /**
     * Interface definition of a callback to be invoked when a
     * timed text is available for display.
     */
    public interface OnTimedTextListener
    {
        /**
         * Called to indicate an avaliable timed text
         *
         * @param mp             the MediaPlayer associated with this callback
         * @param text           the timed text sample which contains the text
         *                       needed to be displayed and the display format.
         */
        public void onTimedText(MediaPlayer mp, TimedText text);
    }

    /**
     * Register a callback to be invoked when a timed text is available
     * for display.
     *
     * @param listener the callback that will be run
     */
    public void setOnTimedTextListener(OnTimedTextListener listener)
    {
        mOnTimedTextListener = listener;
    }

    @UnsupportedAppUsage
    private OnTimedTextListener mOnTimedTextListener;

    /**
     * Interface definition of a callback to be invoked when a player subtitle track has new
     * subtitle data available.
     * See the {@link MediaPlayer#setOnSubtitleDataListener(OnSubtitleDataListener, Handler)}
     * method for the description of which track will report data through this listener.
     */
    public interface OnSubtitleDataListener {
        /**
         * Method called when new subtitle data is available
         * @param mp the player that reports the new subtitle data
         * @param data the subtitle data
         */
        public void onSubtitleData(@NonNull MediaPlayer mp, @NonNull SubtitleData data);
    }

    /**
     * Sets the listener to be invoked when a subtitle track has new data available.
     * The subtitle data comes from a subtitle track previously selected with
     * {@link #selectTrack(int)}. Use {@link #getTrackInfo()} to determine which tracks are
     * subtitles (of type {@link TrackInfo#MEDIA_TRACK_TYPE_SUBTITLE}), Subtitle track encodings
     * can be determined by {@link TrackInfo#getFormat()}).<br>
     * See {@link SubtitleData} for an example of querying subtitle encoding.
     * @param listener the listener called when new data is available
     * @param handler the {@link Handler} that receives the listener events
     */
    public void setOnSubtitleDataListener(@NonNull OnSubtitleDataListener listener,
            @NonNull Handler handler) {
        if (listener == null) {
            throw new IllegalArgumentException("Illegal null listener");
        }
        if (handler == null) {
            throw new IllegalArgumentException("Illegal null handler");
        }
        setOnSubtitleDataListenerInt(listener, handler);
    }
    /**
     * Sets the listener to be invoked when a subtitle track has new data available.
     * The subtitle data comes from a subtitle track previously selected with
     * {@link #selectTrack(int)}. Use {@link #getTrackInfo()} to determine which tracks are
     * subtitles (of type {@link TrackInfo#MEDIA_TRACK_TYPE_SUBTITLE}), Subtitle track encodings
     * can be determined by {@link TrackInfo#getFormat()}).<br>
     * See {@link SubtitleData} for an example of querying subtitle encoding.<br>
     * The listener will be called on the same thread as the one in which the MediaPlayer was
     * created.
     * @param listener the listener called when new data is available
     */
    public void setOnSubtitleDataListener(@NonNull OnSubtitleDataListener listener)
    {
        if (listener == null) {
            throw new IllegalArgumentException("Illegal null listener");
        }
        setOnSubtitleDataListenerInt(listener, null);
    }

    /**
     * Clears the listener previously set with
     * {@link #setOnSubtitleDataListener(OnSubtitleDataListener)} or
     * {@link #setOnSubtitleDataListener(OnSubtitleDataListener, Handler)}.
     */
    public void clearOnSubtitleDataListener() {
        setOnSubtitleDataListenerInt(null, null);
    }

    private void setOnSubtitleDataListenerInt(
            @Nullable OnSubtitleDataListener listener, @Nullable Handler handler) {
        synchronized (this) {
            mExtSubtitleDataListener = listener;
            mExtSubtitleDataHandler = handler;
        }
    }

    private boolean mSubtitleDataListenerDisabled;
    /** External OnSubtitleDataListener, the one set by {@link #setOnSubtitleDataListener}. */
    private OnSubtitleDataListener mExtSubtitleDataListener;
    private Handler mExtSubtitleDataHandler;

    /**
     * Interface definition of a callback to be invoked when discontinuity in the normal progression
     * of the media time is detected.
     * The "normal progression" of media time is defined as the expected increase of the playback
     * position when playing media, relative to the playback speed (for instance every second, media
     * time increases by two seconds when playing at 2x).<br>
     * Discontinuities are encountered in the following cases:
     * <ul>
     * <li>when the player is starved for data and cannot play anymore</li>
     * <li>when the player encounters a playback error</li>
     * <li>when the a seek operation starts, and when it's completed</li>
     * <li>when the playback speed changes</li>
     * <li>when the playback state changes</li>
     * <li>when the player is reset</li>
     * </ul>
     * See the
     * {@link MediaPlayer#setOnMediaTimeDiscontinuityListener(OnMediaTimeDiscontinuityListener, Handler)}
     * method to set a listener for these events.
     */
    public interface OnMediaTimeDiscontinuityListener {
        /**
         * Called to indicate a time discontinuity has occured.
         * @param mp the MediaPlayer for which the discontinuity has occured.
         * @param mts the timestamp that correlates media time, system time and clock rate,
         *     or {@link MediaTimestamp#TIMESTAMP_UNKNOWN} in an error case.
         */
        public void onMediaTimeDiscontinuity(@NonNull MediaPlayer mp, @NonNull MediaTimestamp mts);
    }

    /**
     * Sets the listener to be invoked when a media time discontinuity is encountered.
     * @param listener the listener called after a discontinuity
     * @param handler the {@link Handler} that receives the listener events
     */
    public void setOnMediaTimeDiscontinuityListener(
            @NonNull OnMediaTimeDiscontinuityListener listener, @NonNull Handler handler) {
        if (listener == null) {
            throw new IllegalArgumentException("Illegal null listener");
        }
        if (handler == null) {
            throw new IllegalArgumentException("Illegal null handler");
        }
        setOnMediaTimeDiscontinuityListenerInt(listener, handler);
    }

    /**
     * Sets the listener to be invoked when a media time discontinuity is encountered.
     * The listener will be called on the same thread as the one in which the MediaPlayer was
     * created.
     * @param listener the listener called after a discontinuity
     */
    public void setOnMediaTimeDiscontinuityListener(
            @NonNull OnMediaTimeDiscontinuityListener listener)
    {
        if (listener == null) {
            throw new IllegalArgumentException("Illegal null listener");
        }
        setOnMediaTimeDiscontinuityListenerInt(listener, null);
    }

    /**
     * Clears the listener previously set with
     * {@link #setOnMediaTimeDiscontinuityListener(OnMediaTimeDiscontinuityListener)}
     * or {@link #setOnMediaTimeDiscontinuityListener(OnMediaTimeDiscontinuityListener, Handler)}
     */
    public void clearOnMediaTimeDiscontinuityListener() {
        setOnMediaTimeDiscontinuityListenerInt(null, null);
    }

    private void setOnMediaTimeDiscontinuityListenerInt(
            @Nullable OnMediaTimeDiscontinuityListener listener, @Nullable Handler handler) {
        synchronized (this) {
            mOnMediaTimeDiscontinuityListener = listener;
            mOnMediaTimeDiscontinuityHandler = handler;
        }
    }

    private OnMediaTimeDiscontinuityListener mOnMediaTimeDiscontinuityListener;
    private Handler mOnMediaTimeDiscontinuityHandler;

    /**
     * Interface definition of a callback to be invoked when a
     * track has timed metadata available.
     *
     * @see MediaPlayer#setOnTimedMetaDataAvailableListener(OnTimedMetaDataAvailableListener)
     */
    public interface OnTimedMetaDataAvailableListener
    {
        /**
         * Called to indicate avaliable timed metadata
         * <p>
         * This method will be called as timed metadata is extracted from the media,
         * in the same order as it occurs in the media. The timing of this event is
         * not controlled by the associated timestamp.
         *
         * @param mp             the MediaPlayer associated with this callback
         * @param data           the timed metadata sample associated with this event
         */
        public void onTimedMetaDataAvailable(MediaPlayer mp, TimedMetaData data);
    }

    /**
     * Register a callback to be invoked when a selected track has timed metadata available.
     * <p>
     * Currently only HTTP live streaming data URI's embedded with timed ID3 tags generates
     * {@link TimedMetaData}.
     *
     * @see MediaPlayer#selectTrack(int)
     * @see MediaPlayer.OnTimedMetaDataAvailableListener
     * @see TimedMetaData
     *
     * @param listener the callback that will be run
     */
    public void setOnTimedMetaDataAvailableListener(OnTimedMetaDataAvailableListener listener)
    {
        mOnTimedMetaDataAvailableListener = listener;
    }

    private OnTimedMetaDataAvailableListener mOnTimedMetaDataAvailableListener;

    /* Do not change these values without updating their counterparts
     * in include/media/mediaplayer.h!
     */
    /** Unspecified media player error.
     * @see android.media.MediaPlayer.OnErrorListener
     */
    public static final int MEDIA_ERROR_UNKNOWN = 1;

    /** Media server died. In this case, the application must release the
     * MediaPlayer object and instantiate a new one.
     * @see android.media.MediaPlayer.OnErrorListener
     */
    public static final int MEDIA_ERROR_SERVER_DIED = 100;

    /** The video is streamed and its container is not valid for progressive
     * playback i.e the video's index (e.g moov atom) is not at the start of the
     * file.
     * @see android.media.MediaPlayer.OnErrorListener
     */
    public static final int MEDIA_ERROR_NOT_VALID_FOR_PROGRESSIVE_PLAYBACK = 200;

    /** File or network related operation errors. */
    public static final int MEDIA_ERROR_IO = -1004;
    /** Bitstream is not conforming to the related coding standard or file spec. */
    public static final int MEDIA_ERROR_MALFORMED = -1007;
    /** Bitstream is conforming to the related coding standard or file spec, but
     * the media framework does not support the feature. */
    public static final int MEDIA_ERROR_UNSUPPORTED = -1010;
    /** Some operation takes too long to complete, usually more than 3-5 seconds. */
    public static final int MEDIA_ERROR_TIMED_OUT = -110;

    /** Unspecified low-level system error. This value originated from UNKNOWN_ERROR in
     * system/core/include/utils/Errors.h
     * @see android.media.MediaPlayer.OnErrorListener
     * @hide
     */
    public static final int MEDIA_ERROR_SYSTEM = -2147483648;

    /**
     * Interface definition of a callback to be invoked when there
     * has been an error during an asynchronous operation (other errors
     * will throw exceptions at method call time).
     */
    public interface OnErrorListener
    {
        /**
         * Called to indicate an error.
         *
         * @param mp      the MediaPlayer the error pertains to
         * @param what    the type of error that has occurred:
         * <ul>
         * <li>{@link #MEDIA_ERROR_UNKNOWN}
         * <li>{@link #MEDIA_ERROR_SERVER_DIED}
         * </ul>
         * @param extra an extra code, specific to the error. Typically
         * implementation dependent.
         * <ul>
         * <li>{@link #MEDIA_ERROR_IO}
         * <li>{@link #MEDIA_ERROR_MALFORMED}
         * <li>{@link #MEDIA_ERROR_UNSUPPORTED}
         * <li>{@link #MEDIA_ERROR_TIMED_OUT}
         * <li><code>MEDIA_ERROR_SYSTEM (-2147483648)</code> - low-level system error.
         * </ul>
         * @return True if the method handled the error, false if it didn't.
         * Returning false, or not having an OnErrorListener at all, will
         * cause the OnCompletionListener to be called.
         */
        boolean onError(MediaPlayer mp, int what, int extra);
    }

    /**
     * Register a callback to be invoked when an error has happened
     * during an asynchronous operation.
     *
     * @param listener the callback that will be run
     */
    public void setOnErrorListener(OnErrorListener listener)
    {
        mOnErrorListener = listener;
    }

    @UnsupportedAppUsage
    private OnErrorListener mOnErrorListener;


    /* Do not change these values without updating their counterparts
     * in include/media/mediaplayer.h!
     */
    /** Unspecified media player info.
     * @see android.media.MediaPlayer.OnInfoListener
     */
    public static final int MEDIA_INFO_UNKNOWN = 1;

    /** The player was started because it was used as the next player for another
     * player, which just completed playback.
     * @see android.media.MediaPlayer#setNextMediaPlayer(MediaPlayer)
     * @see android.media.MediaPlayer.OnInfoListener
     */
    public static final int MEDIA_INFO_STARTED_AS_NEXT = 2;

    /** The player just pushed the very first video frame for rendering.
     * @see android.media.MediaPlayer.OnInfoListener
     */
    public static final int MEDIA_INFO_VIDEO_RENDERING_START = 3;

    /** The video is too complex for the decoder: it can't decode frames fast
     *  enough. Possibly only the audio plays fine at this stage.
     * @see android.media.MediaPlayer.OnInfoListener
     */
    public static final int MEDIA_INFO_VIDEO_TRACK_LAGGING = 700;

    /** MediaPlayer is temporarily pausing playback internally in order to
     * buffer more data.
     * @see android.media.MediaPlayer.OnInfoListener
     */
    public static final int MEDIA_INFO_BUFFERING_START = 701;

    /** MediaPlayer is resuming playback after filling buffers.
     * @see android.media.MediaPlayer.OnInfoListener
     */
    public static final int MEDIA_INFO_BUFFERING_END = 702;

    /** Estimated network bandwidth information (kbps) is available; currently this event fires
     * simultaneously as {@link #MEDIA_INFO_BUFFERING_START} and {@link #MEDIA_INFO_BUFFERING_END}
     * when playing network files.
     * @see android.media.MediaPlayer.OnInfoListener
     * @hide
     */
    public static final int MEDIA_INFO_NETWORK_BANDWIDTH = 703;

    /** Bad interleaving means that a media has been improperly interleaved or
     * not interleaved at all, e.g has all the video samples first then all the
     * audio ones. Video is playing but a lot of disk seeks may be happening.
     * @see android.media.MediaPlayer.OnInfoListener
     */
    public static final int MEDIA_INFO_BAD_INTERLEAVING = 800;

    /** The media cannot be seeked (e.g live stream)
     * @see android.media.MediaPlayer.OnInfoListener
     */
    public static final int MEDIA_INFO_NOT_SEEKABLE = 801;

    /** A new set of metadata is available.
     * @see android.media.MediaPlayer.OnInfoListener
     */
    public static final int MEDIA_INFO_METADATA_UPDATE = 802;

    /** A new set of external-only metadata is available.  Used by
     *  JAVA framework to avoid triggering track scanning.
     * @hide
     */
    @UnsupportedAppUsage
    public static final int MEDIA_INFO_EXTERNAL_METADATA_UPDATE = 803;

    /** Informs that audio is not playing. Note that playback of the video
     * is not interrupted.
     * @see android.media.MediaPlayer.OnInfoListener
     */
    public static final int MEDIA_INFO_AUDIO_NOT_PLAYING = 804;

    /** Informs that video is not playing. Note that playback of the audio
     * is not interrupted.
     * @see android.media.MediaPlayer.OnInfoListener
     */
    public static final int MEDIA_INFO_VIDEO_NOT_PLAYING = 805;

    /** Failed to handle timed text track properly.
     * @see android.media.MediaPlayer.OnInfoListener
     *
     * {@hide}
     */
    @UnsupportedAppUsage
    public static final int MEDIA_INFO_TIMED_TEXT_ERROR = 900;

    /** Subtitle track was not supported by the media framework.
     * @see android.media.MediaPlayer.OnInfoListener
     */
    public static final int MEDIA_INFO_UNSUPPORTED_SUBTITLE = 901;

    /** Reading the subtitle track takes too long.
     * @see android.media.MediaPlayer.OnInfoListener
     */
    public static final int MEDIA_INFO_SUBTITLE_TIMED_OUT = 902;

    /**
     * Interface definition of a callback to be invoked to communicate some
     * info and/or warning about the media or its playback.
     */
    public interface OnInfoListener
    {
        /**
         * Called to indicate an info or a warning.
         *
         * @param mp      the MediaPlayer the info pertains to.
         * @param what    the type of info or warning.
         * <ul>
         * <li>{@link #MEDIA_INFO_UNKNOWN}
         * <li>{@link #MEDIA_INFO_VIDEO_TRACK_LAGGING}
         * <li>{@link #MEDIA_INFO_VIDEO_RENDERING_START}
         * <li>{@link #MEDIA_INFO_BUFFERING_START}
         * <li>{@link #MEDIA_INFO_BUFFERING_END}
         * <li><code>MEDIA_INFO_NETWORK_BANDWIDTH (703)</code> -
         *     bandwidth information is available (as <code>extra</code> kbps)
         * <li>{@link #MEDIA_INFO_BAD_INTERLEAVING}
         * <li>{@link #MEDIA_INFO_NOT_SEEKABLE}
         * <li>{@link #MEDIA_INFO_METADATA_UPDATE}
         * <li>{@link #MEDIA_INFO_UNSUPPORTED_SUBTITLE}
         * <li>{@link #MEDIA_INFO_SUBTITLE_TIMED_OUT}
         * </ul>
         * @param extra an extra code, specific to the info. Typically
         * implementation dependent.
         * @return True if the method handled the info, false if it didn't.
         * Returning false, or not having an OnInfoListener at all, will
         * cause the info to be discarded.
         */
        boolean onInfo(MediaPlayer mp, int what, int extra);
    }

    /**
     * Register a callback to be invoked when an info/warning is available.
     *
     * @param listener the callback that will be run
     */
    public void setOnInfoListener(OnInfoListener listener)
    {
        mOnInfoListener = listener;
    }

    @UnsupportedAppUsage
    private OnInfoListener mOnInfoListener;

    // Modular DRM begin

    /**
     * Interface definition of a callback to be invoked when the app
     * can do DRM configuration (get/set properties) before the session
     * is opened. This facilitates configuration of the properties, like
     * 'securityLevel', which has to be set after DRM scheme creation but
     * before the DRM session is opened.
     *
     * The only allowed DRM calls in this listener are {@code getDrmPropertyString}
     * and {@code setDrmPropertyString}.
     *
     */
    public interface OnDrmConfigHelper
    {
        /**
         * Called to give the app the opportunity to configure DRM before the session is created
         *
         * @param mp the {@code MediaPlayer} associated with this callback
         */
        public void onDrmConfig(MediaPlayer mp);
    }

    /**
     * Register a callback to be invoked for configuration of the DRM object before
     * the session is created.
     * The callback will be invoked synchronously during the execution
     * of {@link #prepareDrm(UUID uuid)}.
     *
     * @param listener the callback that will be run
     */
    public void setOnDrmConfigHelper(OnDrmConfigHelper listener)
    {
        synchronized (mDrmLock) {
            mOnDrmConfigHelper = listener;
        } // synchronized
    }

    private OnDrmConfigHelper mOnDrmConfigHelper;

    /**
     * Interface definition of a callback to be invoked when the
     * DRM info becomes available
     */
    public interface OnDrmInfoListener
    {
        /**
         * Called to indicate DRM info is available
         *
         * @param mp the {@code MediaPlayer} associated with this callback
         * @param drmInfo DRM info of the source including PSSH, and subset
         *                of crypto schemes supported by this device
         */
        public void onDrmInfo(MediaPlayer mp, DrmInfo drmInfo);
    }

    /**
     * Register a callback to be invoked when the DRM info is
     * known.
     *
     * @param listener the callback that will be run
     */
    public void setOnDrmInfoListener(OnDrmInfoListener listener)
    {
        setOnDrmInfoListener(listener, null);
    }

    /**
     * Register a callback to be invoked when the DRM info is
     * known.
     *
     * @param listener the callback that will be run
     */
    public void setOnDrmInfoListener(OnDrmInfoListener listener, Handler handler)
    {
        synchronized (mDrmLock) {
            if (listener != null) {
                mOnDrmInfoHandlerDelegate = new OnDrmInfoHandlerDelegate(this, listener, handler);
            } else {
                mOnDrmInfoHandlerDelegate = null;
            }
        } // synchronized
    }

    private OnDrmInfoHandlerDelegate mOnDrmInfoHandlerDelegate;


    /**
     * The status codes for {@link OnDrmPreparedListener#onDrmPrepared} listener.
     * <p>
     *
     * DRM preparation has succeeded.
     */
    public static final int PREPARE_DRM_STATUS_SUCCESS = 0;

    /**
     * The device required DRM provisioning but couldn't reach the provisioning server.
     */
    public static final int PREPARE_DRM_STATUS_PROVISIONING_NETWORK_ERROR = 1;

    /**
     * The device required DRM provisioning but the provisioning server denied the request.
     */
    public static final int PREPARE_DRM_STATUS_PROVISIONING_SERVER_ERROR = 2;

    /**
     * The DRM preparation has failed .
     */
    public static final int PREPARE_DRM_STATUS_PREPARATION_ERROR = 3;


    /** @hide */
    @IntDef({
        PREPARE_DRM_STATUS_SUCCESS,
        PREPARE_DRM_STATUS_PROVISIONING_NETWORK_ERROR,
        PREPARE_DRM_STATUS_PROVISIONING_SERVER_ERROR,
        PREPARE_DRM_STATUS_PREPARATION_ERROR,
    })
    @Retention(RetentionPolicy.SOURCE)
    public @interface PrepareDrmStatusCode {}

    /**
     * Interface definition of a callback to notify the app when the
     * DRM is ready for key request/response
     */
    public interface OnDrmPreparedListener
    {
        /**
         * Called to notify the app that prepareDrm is finished and ready for key request/response
         *
         * @param mp the {@code MediaPlayer} associated with this callback
         * @param status the result of DRM preparation which can be
         * {@link #PREPARE_DRM_STATUS_SUCCESS},
         * {@link #PREPARE_DRM_STATUS_PROVISIONING_NETWORK_ERROR},
         * {@link #PREPARE_DRM_STATUS_PROVISIONING_SERVER_ERROR}, or
         * {@link #PREPARE_DRM_STATUS_PREPARATION_ERROR}.
         */
        public void onDrmPrepared(MediaPlayer mp, @PrepareDrmStatusCode int status);
    }

    /**
     * Register a callback to be invoked when the DRM object is prepared.
     *
     * @param listener the callback that will be run
     */
    public void setOnDrmPreparedListener(OnDrmPreparedListener listener)
    {
        setOnDrmPreparedListener(listener, null);
    }

    /**
     * Register a callback to be invoked when the DRM object is prepared.
     *
     * @param listener the callback that will be run
     * @param handler the Handler that will receive the callback
     */
    public void setOnDrmPreparedListener(OnDrmPreparedListener listener, Handler handler)
    {
        synchronized (mDrmLock) {
            if (listener != null) {
                mOnDrmPreparedHandlerDelegate = new OnDrmPreparedHandlerDelegate(this,
                                                            listener, handler);
            } else {
                mOnDrmPreparedHandlerDelegate = null;
            }
        } // synchronized
    }

    private OnDrmPreparedHandlerDelegate mOnDrmPreparedHandlerDelegate;


    private class OnDrmInfoHandlerDelegate {
        private MediaPlayer mMediaPlayer;
        private OnDrmInfoListener mOnDrmInfoListener;
        private Handler mHandler;

        OnDrmInfoHandlerDelegate(MediaPlayer mp, OnDrmInfoListener listener, Handler handler) {
            mMediaPlayer = mp;
            mOnDrmInfoListener = listener;

            // find the looper for our new event handler
            if (handler != null) {
                mHandler = handler;
            } else {
                // handler == null
                // Will let OnDrmInfoListener be called in mEventHandler similar to other
                // legacy notifications. This is because MEDIA_DRM_INFO's notification has to be
                // sent before MEDIA_PREPARED's (i.e., in the same order they are issued by
                // mediaserver). As a result, the callback has to be called directly by
                // EventHandler.handleMessage similar to onPrepared.
            }
        }

        void notifyClient(DrmInfo drmInfo) {
            if (mHandler != null) {
                mHandler.post(new Runnable() {
                    @Override
                    public void run() {
                       mOnDrmInfoListener.onDrmInfo(mMediaPlayer, drmInfo);
                    }
                });
            }
            else {  // no handler: direct call by mEventHandler
                mOnDrmInfoListener.onDrmInfo(mMediaPlayer, drmInfo);
            }
        }
    }

    private class OnDrmPreparedHandlerDelegate {
        private MediaPlayer mMediaPlayer;
        private OnDrmPreparedListener mOnDrmPreparedListener;
        private Handler mHandler;

        OnDrmPreparedHandlerDelegate(MediaPlayer mp, OnDrmPreparedListener listener,
                Handler handler) {
            mMediaPlayer = mp;
            mOnDrmPreparedListener = listener;

            // find the looper for our new event handler
            if (handler != null) {
                mHandler = handler;
            } else if (mEventHandler != null) {
                // Otherwise, use mEventHandler
                mHandler = mEventHandler;
            } else {
                Log.e(TAG, "OnDrmPreparedHandlerDelegate: Unexpected null mEventHandler");
            }
        }

        void notifyClient(int status) {
            if (mHandler != null) {
                mHandler.post(new Runnable() {
                    @Override
                    public void run() {
                        mOnDrmPreparedListener.onDrmPrepared(mMediaPlayer, status);
                    }
                });
            } else {
                Log.e(TAG, "OnDrmPreparedHandlerDelegate:notifyClient: Unexpected null mHandler");
            }
        }
    }

    /**
     * Retrieves the DRM Info associated with the current source
     *
     * @throws IllegalStateException if called before prepare()
     */
    public DrmInfo getDrmInfo()
    {
        DrmInfo drmInfo = null;

        // there is not much point if the app calls getDrmInfo within an OnDrmInfoListenet;
        // regardless below returns drmInfo anyway instead of raising an exception
        synchronized (mDrmLock) {
            if (!mDrmInfoResolved && mDrmInfo == null) {
                final String msg = "The Player has not been prepared yet";
                Log.v(TAG, msg);
                throw new IllegalStateException(msg);
            }

            if (mDrmInfo != null) {
                drmInfo = mDrmInfo.makeCopy();
            }
        }   // synchronized

        return drmInfo;
    }


    /**
     * Prepares the DRM for the current source
     * <p>
     * If {@code OnDrmConfigHelper} is registered, it will be called during
     * preparation to allow configuration of the DRM properties before opening the
     * DRM session. Note that the callback is called synchronously in the thread that called
     * {@code prepareDrm}. It should be used only for a series of {@code getDrmPropertyString}
     * and {@code setDrmPropertyString} calls and refrain from any lengthy operation.
     * <p>
     * If the device has not been provisioned before, this call also provisions the device
     * which involves accessing the provisioning server and can take a variable time to
     * complete depending on the network connectivity.
     * If {@code OnDrmPreparedListener} is registered, prepareDrm() runs in non-blocking
     * mode by launching the provisioning in the background and returning. The listener
     * will be called when provisioning and preparation has finished. If a
     * {@code OnDrmPreparedListener} is not registered, prepareDrm() waits till provisioning
     * and preparation has finished, i.e., runs in blocking mode.
     * <p>
     * If {@code OnDrmPreparedListener} is registered, it is called to indicate the DRM
     * session being ready. The application should not make any assumption about its call
     * sequence (e.g., before or after prepareDrm returns), or the thread context that will
     * execute the listener (unless the listener is registered with a handler thread).
     * <p>
     *
     * @param uuid The UUID of the crypto scheme. If not known beforehand, it can be retrieved
     * from the source through {@code getDrmInfo} or registering a {@code onDrmInfoListener}.
     *
     * @throws IllegalStateException              if called before prepare(), or the DRM was
     *                                            prepared already
     * @throws UnsupportedSchemeException         if the crypto scheme is not supported
     * @throws ResourceBusyException              if required DRM resources are in use
     * @throws ProvisioningNetworkErrorException  if provisioning is required but failed due to a
     *                                            network error
     * @throws ProvisioningServerErrorException   if provisioning is required but failed due to
     *                                            the request denied by the provisioning server
     */
    public void prepareDrm(@NonNull UUID uuid)
            throws UnsupportedSchemeException, ResourceBusyException,
                   ProvisioningNetworkErrorException, ProvisioningServerErrorException
    {
        Log.v(TAG, "prepareDrm: uuid: " + uuid + " mOnDrmConfigHelper: " + mOnDrmConfigHelper);

        boolean allDoneWithoutProvisioning = false;
        // get a snapshot as we'll use them outside the lock
        OnDrmPreparedHandlerDelegate onDrmPreparedHandlerDelegate = null;

        synchronized (mDrmLock) {

            // only allowing if tied to a protected source; might relax for releasing offline keys
            if (mDrmInfo == null) {
                final String msg = "prepareDrm(): Wrong usage: The player must be prepared and " +
                        "DRM info be retrieved before this call.";
                Log.e(TAG, msg);
                throw new IllegalStateException(msg);
            }

            if (mActiveDrmScheme) {
                final String msg = "prepareDrm(): Wrong usage: There is already " +
                        "an active DRM scheme with " + mDrmUUID;
                Log.e(TAG, msg);
                throw new IllegalStateException(msg);
            }

            if (mPrepareDrmInProgress) {
                final String msg = "prepareDrm(): Wrong usage: There is already " +
                        "a pending prepareDrm call.";
                Log.e(TAG, msg);
                throw new IllegalStateException(msg);
            }

            if (mDrmProvisioningInProgress) {
                final String msg = "prepareDrm(): Unexpectd: Provisioning is already in progress.";
                Log.e(TAG, msg);
                throw new IllegalStateException(msg);
            }

            // shouldn't need this; just for safeguard
            cleanDrmObj();

            mPrepareDrmInProgress = true;
            // local copy while the lock is held
            onDrmPreparedHandlerDelegate = mOnDrmPreparedHandlerDelegate;

            try {
                // only creating the DRM object to allow pre-openSession configuration
                prepareDrm_createDrmStep(uuid);
            } catch (Exception e) {
                Log.w(TAG, "prepareDrm(): Exception ", e);
                mPrepareDrmInProgress = false;
                throw e;
            }

            mDrmConfigAllowed = true;
        }   // synchronized


        // call the callback outside the lock
        if (mOnDrmConfigHelper != null)  {
            mOnDrmConfigHelper.onDrmConfig(this);
        }

        synchronized (mDrmLock) {
            mDrmConfigAllowed = false;
            boolean earlyExit = false;

            try {
                prepareDrm_openSessionStep(uuid);

                mDrmUUID = uuid;
                mActiveDrmScheme = true;

                allDoneWithoutProvisioning = true;
            } catch (IllegalStateException e) {
                final String msg = "prepareDrm(): Wrong usage: The player must be " +
                        "in the prepared state to call prepareDrm().";
                Log.e(TAG, msg);
                earlyExit = true;
                throw new IllegalStateException(msg);
            } catch (NotProvisionedException e) {
                Log.w(TAG, "prepareDrm: NotProvisionedException");

                // handle provisioning internally; it'll reset mPrepareDrmInProgress
                int result = HandleProvisioninig(uuid);

                // if blocking mode, we're already done;
                // if non-blocking mode, we attempted to launch background provisioning
                if (result != PREPARE_DRM_STATUS_SUCCESS) {
                    earlyExit = true;
                    String msg;

                    switch (result) {
                    case PREPARE_DRM_STATUS_PROVISIONING_NETWORK_ERROR:
                        msg = "prepareDrm: Provisioning was required but failed " +
                                "due to a network error.";
                        Log.e(TAG, msg);
                        throw new ProvisioningNetworkErrorException(msg);

                    case PREPARE_DRM_STATUS_PROVISIONING_SERVER_ERROR:
                        msg = "prepareDrm: Provisioning was required but the request " +
                                "was denied by the server.";
                        Log.e(TAG, msg);
                        throw new ProvisioningServerErrorException(msg);

                    case PREPARE_DRM_STATUS_PREPARATION_ERROR:
                    default: // default for safeguard
                        msg = "prepareDrm: Post-provisioning preparation failed.";
                        Log.e(TAG, msg);
                        throw new IllegalStateException(msg);
                    }
                }
                // nothing else to do;
                // if blocking or non-blocking, HandleProvisioninig does the re-attempt & cleanup
            } catch (Exception e) {
                Log.e(TAG, "prepareDrm: Exception " + e);
                earlyExit = true;
                throw e;
            } finally {
                if (!mDrmProvisioningInProgress) {// if early exit other than provisioning exception
                    mPrepareDrmInProgress = false;
                }
                if (earlyExit) {    // cleaning up object if didn't succeed
                    cleanDrmObj();
                }
            } // finally
        }   // synchronized


        // if finished successfully without provisioning, call the callback outside the lock
        if (allDoneWithoutProvisioning) {
            if (onDrmPreparedHandlerDelegate != null)
                onDrmPreparedHandlerDelegate.notifyClient(PREPARE_DRM_STATUS_SUCCESS);
        }

    }


    private native void _releaseDrm();

    /**
     * Releases the DRM session
     * <p>
     * The player has to have an active DRM session and be in stopped, or prepared
     * state before this call is made.
     * A {@code reset()} call will release the DRM session implicitly.
     *
     * @throws NoDrmSchemeException if there is no active DRM session to release
     */
    public void releaseDrm()
            throws NoDrmSchemeException
    {
        Log.v(TAG, "releaseDrm:");

        synchronized (mDrmLock) {
            if (!mActiveDrmScheme) {
                Log.e(TAG, "releaseDrm(): No active DRM scheme to release.");
                throw new NoDrmSchemeException("releaseDrm: No active DRM scheme to release.");
            }

            try {
                // we don't have the player's state in this layer. The below call raises
                // exception if we're in a non-stopped/prepared state.

                // for cleaning native/mediaserver crypto object
                _releaseDrm();

                // for cleaning client-side MediaDrm object; only called if above has succeeded
                cleanDrmObj();

                mActiveDrmScheme = false;
            } catch (IllegalStateException e) {
                Log.w(TAG, "releaseDrm: Exception ", e);
                throw new IllegalStateException("releaseDrm: The player is not in a valid state.");
            } catch (Exception e) {
                Log.e(TAG, "releaseDrm: Exception ", e);
            }
        }   // synchronized
    }


    /**
     * A key request/response exchange occurs between the app and a license server
     * to obtain or release keys used to decrypt encrypted content.
     * <p>
     * getKeyRequest() is used to obtain an opaque key request byte array that is
     * delivered to the license server.  The opaque key request byte array is returned
     * in KeyRequest.data.  The recommended URL to deliver the key request to is
     * returned in KeyRequest.defaultUrl.
     * <p>
     * After the app has received the key request response from the server,
     * it should deliver to the response to the DRM engine plugin using the method
     * {@link #provideKeyResponse}.
     *
     * @param keySetId is the key-set identifier of the offline keys being released when keyType is
     * {@link MediaDrm#KEY_TYPE_RELEASE}. It should be set to null for other key requests, when
     * keyType is {@link MediaDrm#KEY_TYPE_STREAMING} or {@link MediaDrm#KEY_TYPE_OFFLINE}.
     *
     * @param initData is the container-specific initialization data when the keyType is
     * {@link MediaDrm#KEY_TYPE_STREAMING} or {@link MediaDrm#KEY_TYPE_OFFLINE}. Its meaning is
     * interpreted based on the mime type provided in the mimeType parameter.  It could
     * contain, for example, the content ID, key ID or other data obtained from the content
     * metadata that is required in generating the key request.
     * When the keyType is {@link MediaDrm#KEY_TYPE_RELEASE}, it should be set to null.
     *
     * @param mimeType identifies the mime type of the content
     *
     * @param keyType specifies the type of the request. The request may be to acquire
     * keys for streaming, {@link MediaDrm#KEY_TYPE_STREAMING}, or for offline content
     * {@link MediaDrm#KEY_TYPE_OFFLINE}, or to release previously acquired
     * keys ({@link MediaDrm#KEY_TYPE_RELEASE}), which are identified by a keySetId.
     *
     * @param optionalParameters are included in the key request message to
     * allow a client application to provide additional message parameters to the server.
     * This may be {@code null} if no additional parameters are to be sent.
     *
     * @throws NoDrmSchemeException if there is no active DRM session
     */
    @NonNull
    public MediaDrm.KeyRequest getKeyRequest(@Nullable byte[] keySetId, @Nullable byte[] initData,
            @Nullable String mimeType, @MediaDrm.KeyType int keyType,
            @Nullable Map<String, String> optionalParameters)
            throws NoDrmSchemeException
    {
        Log.v(TAG, "getKeyRequest: " +
                " keySetId: " + keySetId + " initData:" + initData + " mimeType: " + mimeType +
                " keyType: " + keyType + " optionalParameters: " + optionalParameters);

        synchronized (mDrmLock) {
            if (!mActiveDrmScheme) {
                Log.e(TAG, "getKeyRequest NoDrmSchemeException");
                throw new NoDrmSchemeException("getKeyRequest: Has to set a DRM scheme first.");
            }

            try {
                byte[] scope = (keyType != MediaDrm.KEY_TYPE_RELEASE) ?
                        mDrmSessionId : // sessionId for KEY_TYPE_STREAMING/OFFLINE
                        keySetId;       // keySetId for KEY_TYPE_RELEASE

                HashMap<String, String> hmapOptionalParameters =
                                                (optionalParameters != null) ?
                                                new HashMap<String, String>(optionalParameters) :
                                                null;

                MediaDrm.KeyRequest request = mDrmObj.getKeyRequest(scope, initData, mimeType,
                                                              keyType, hmapOptionalParameters);
                Log.v(TAG, "getKeyRequest:   --> request: " + request);

                return request;

            } catch (NotProvisionedException e) {
                Log.w(TAG, "getKeyRequest NotProvisionedException: " +
                        "Unexpected. Shouldn't have reached here.");
                throw new IllegalStateException("getKeyRequest: Unexpected provisioning error.");
            } catch (Exception e) {
                Log.w(TAG, "getKeyRequest Exception " + e);
                throw e;
            }

        }   // synchronized
    }


    /**
     * A key response is received from the license server by the app, then it is
     * provided to the DRM engine plugin using provideKeyResponse. When the
     * response is for an offline key request, a key-set identifier is returned that
     * can be used to later restore the keys to a new session with the method
     * {@ link # restoreKeys}.
     * When the response is for a streaming or release request, null is returned.
     *
     * @param keySetId When the response is for a release request, keySetId identifies
     * the saved key associated with the release request (i.e., the same keySetId
     * passed to the earlier {@ link # getKeyRequest} call. It MUST be null when the
     * response is for either streaming or offline key requests.
     *
     * @param response the byte array response from the server
     *
     * @throws NoDrmSchemeException if there is no active DRM session
     * @throws DeniedByServerException if the response indicates that the
     * server rejected the request
     */
    public byte[] provideKeyResponse(@Nullable byte[] keySetId, @NonNull byte[] response)
            throws NoDrmSchemeException, DeniedByServerException
    {
        Log.v(TAG, "provideKeyResponse: keySetId: " + keySetId + " response: " + response);

        synchronized (mDrmLock) {

            if (!mActiveDrmScheme) {
                Log.e(TAG, "getKeyRequest NoDrmSchemeException");
                throw new NoDrmSchemeException("getKeyRequest: Has to set a DRM scheme first.");
            }

            try {
                byte[] scope = (keySetId == null) ?
                                mDrmSessionId :     // sessionId for KEY_TYPE_STREAMING/OFFLINE
                                keySetId;           // keySetId for KEY_TYPE_RELEASE

                byte[] keySetResult = mDrmObj.provideKeyResponse(scope, response);

                Log.v(TAG, "provideKeyResponse: keySetId: " + keySetId + " response: " + response +
                        " --> " + keySetResult);


                return keySetResult;

            } catch (NotProvisionedException e) {
                Log.w(TAG, "provideKeyResponse NotProvisionedException: " +
                        "Unexpected. Shouldn't have reached here.");
                throw new IllegalStateException("provideKeyResponse: " +
                        "Unexpected provisioning error.");
            } catch (Exception e) {
                Log.w(TAG, "provideKeyResponse Exception " + e);
                throw e;
            }
        }   // synchronized
    }


    /**
     * Restore persisted offline keys into a new session.  keySetId identifies the
     * keys to load, obtained from a prior call to {@link #provideKeyResponse}.
     *
     * @param keySetId identifies the saved key set to restore
     */
    public void restoreKeys(@NonNull byte[] keySetId)
            throws NoDrmSchemeException
    {
        Log.v(TAG, "restoreKeys: keySetId: " + keySetId);

        synchronized (mDrmLock) {

            if (!mActiveDrmScheme) {
                Log.w(TAG, "restoreKeys NoDrmSchemeException");
                throw new NoDrmSchemeException("restoreKeys: Has to set a DRM scheme first.");
            }

            try {
                mDrmObj.restoreKeys(mDrmSessionId, keySetId);
            } catch (Exception e) {
                Log.w(TAG, "restoreKeys Exception " + e);
                throw e;
            }

        }   // synchronized
    }


    /**
     * Read a DRM engine plugin String property value, given the property name string.
     * <p>
     * @param propertyName the property name
     *
     * Standard fields names are:
     * {@link MediaDrm#PROPERTY_VENDOR}, {@link MediaDrm#PROPERTY_VERSION},
     * {@link MediaDrm#PROPERTY_DESCRIPTION}, {@link MediaDrm#PROPERTY_ALGORITHMS}
     */
    @NonNull
    public String getDrmPropertyString(@NonNull @MediaDrm.StringProperty String propertyName)
            throws NoDrmSchemeException
    {
        Log.v(TAG, "getDrmPropertyString: propertyName: " + propertyName);

        String value;
        synchronized (mDrmLock) {

            if (!mActiveDrmScheme && !mDrmConfigAllowed) {
                Log.w(TAG, "getDrmPropertyString NoDrmSchemeException");
                throw new NoDrmSchemeException("getDrmPropertyString: Has to prepareDrm() first.");
            }

            try {
                value = mDrmObj.getPropertyString(propertyName);
            } catch (Exception e) {
                Log.w(TAG, "getDrmPropertyString Exception " + e);
                throw e;
            }
        }   // synchronized

        Log.v(TAG, "getDrmPropertyString: propertyName: " + propertyName + " --> value: " + value);

        return value;
    }


    /**
     * Set a DRM engine plugin String property value.
     * <p>
     * @param propertyName the property name
     * @param value the property value
     *
     * Standard fields names are:
     * {@link MediaDrm#PROPERTY_VENDOR}, {@link MediaDrm#PROPERTY_VERSION},
     * {@link MediaDrm#PROPERTY_DESCRIPTION}, {@link MediaDrm#PROPERTY_ALGORITHMS}
     */
    public void setDrmPropertyString(@NonNull @MediaDrm.StringProperty String propertyName,
                                     @NonNull String value)
            throws NoDrmSchemeException
    {
        Log.v(TAG, "setDrmPropertyString: propertyName: " + propertyName + " value: " + value);

        synchronized (mDrmLock) {

            if ( !mActiveDrmScheme && !mDrmConfigAllowed ) {
                Log.w(TAG, "setDrmPropertyString NoDrmSchemeException");
                throw new NoDrmSchemeException("setDrmPropertyString: Has to prepareDrm() first.");
            }

            try {
                mDrmObj.setPropertyString(propertyName, value);
            } catch ( Exception e ) {
                Log.w(TAG, "setDrmPropertyString Exception " + e);
                throw e;
            }
        }   // synchronized
    }

    /**
     * Encapsulates the DRM properties of the source.
     */
    public static final class DrmInfo {
        private Map<UUID, byte[]> mapPssh;
        private UUID[] supportedSchemes;

        /**
         * Returns the PSSH info of the data source for each supported DRM scheme.
         */
        public Map<UUID, byte[]> getPssh() {
            return mapPssh;
        }

        /**
         * Returns the intersection of the data source and the device DRM schemes.
         * It effectively identifies the subset of the source's DRM schemes which
         * are supported by the device too.
         */
        public UUID[] getSupportedSchemes() {
            return supportedSchemes;
        }

        private DrmInfo(Map<UUID, byte[]> Pssh, UUID[] SupportedSchemes) {
            mapPssh = Pssh;
            supportedSchemes = SupportedSchemes;
        }

        private DrmInfo(Parcel parcel) {
            Log.v(TAG, "DrmInfo(" + parcel + ") size " + parcel.dataSize());

            int psshsize = parcel.readInt();
            byte[] pssh = new byte[psshsize];
            parcel.readByteArray(pssh);

            Log.v(TAG, "DrmInfo() PSSH: " + arrToHex(pssh));
            mapPssh = parsePSSH(pssh, psshsize);
            Log.v(TAG, "DrmInfo() PSSH: " + mapPssh);

            int supportedDRMsCount = parcel.readInt();
            supportedSchemes = new UUID[supportedDRMsCount];
            for (int i = 0; i < supportedDRMsCount; i++) {
                byte[] uuid = new byte[16];
                parcel.readByteArray(uuid);

                supportedSchemes[i] = bytesToUUID(uuid);

                Log.v(TAG, "DrmInfo() supportedScheme[" + i + "]: " +
                      supportedSchemes[i]);
            }

            Log.v(TAG, "DrmInfo() Parcel psshsize: " + psshsize +
                  " supportedDRMsCount: " + supportedDRMsCount);
        }

        private DrmInfo makeCopy() {
            return new DrmInfo(this.mapPssh, this.supportedSchemes);
        }

        private String arrToHex(byte[] bytes) {
            String out = "0x";
            for (int i = 0; i < bytes.length; i++) {
                out += String.format("%02x", bytes[i]);
            }

            return out;
        }

        private UUID bytesToUUID(byte[] uuid) {
            long msb = 0, lsb = 0;
            for (int i = 0; i < 8; i++) {
                msb |= ( ((long)uuid[i]   & 0xff) << (8 * (7 - i)) );
                lsb |= ( ((long)uuid[i+8] & 0xff) << (8 * (7 - i)) );
            }

            return new UUID(msb, lsb);
        }

        private Map<UUID, byte[]> parsePSSH(byte[] pssh, int psshsize) {
            Map<UUID, byte[]> result = new HashMap<UUID, byte[]>();

            final int UUID_SIZE = 16;
            final int DATALEN_SIZE = 4;

            int len = psshsize;
            int numentries = 0;
            int i = 0;

            while (len > 0) {
                if (len < UUID_SIZE) {
                    Log.w(TAG, String.format("parsePSSH: len is too short to parse " +
                                             "UUID: (%d < 16) pssh: %d", len, psshsize));
                    return null;
                }

                byte[] subset = Arrays.copyOfRange(pssh, i, i + UUID_SIZE);
                UUID uuid = bytesToUUID(subset);
                i += UUID_SIZE;
                len -= UUID_SIZE;

                // get data length
                if (len < 4) {
                    Log.w(TAG, String.format("parsePSSH: len is too short to parse " +
                                             "datalen: (%d < 4) pssh: %d", len, psshsize));
                    return null;
                }

                subset = Arrays.copyOfRange(pssh, i, i+DATALEN_SIZE);
                int datalen = (ByteOrder.nativeOrder() == ByteOrder.LITTLE_ENDIAN) ?
                    ((subset[3] & 0xff) << 24) | ((subset[2] & 0xff) << 16) |
                    ((subset[1] & 0xff) <<  8) |  (subset[0] & 0xff)          :
                    ((subset[0] & 0xff) << 24) | ((subset[1] & 0xff) << 16) |
                    ((subset[2] & 0xff) <<  8) |  (subset[3] & 0xff) ;
                i += DATALEN_SIZE;
                len -= DATALEN_SIZE;

                if (len < datalen) {
                    Log.w(TAG, String.format("parsePSSH: len is too short to parse " +
                                             "data: (%d < %d) pssh: %d", len, datalen, psshsize));
                    return null;
                }

                byte[] data = Arrays.copyOfRange(pssh, i, i+datalen);

                // skip the data
                i += datalen;
                len -= datalen;

                Log.v(TAG, String.format("parsePSSH[%d]: <%s, %s> pssh: %d",
                                         numentries, uuid, arrToHex(data), psshsize));
                numentries++;
                result.put(uuid, data);
            }

            return result;
        }

    };  // DrmInfo

    /**
     * Thrown when a DRM method is called before preparing a DRM scheme through prepareDrm().
     * Extends MediaDrm.MediaDrmException
     */
    public static final class NoDrmSchemeException extends MediaDrmException {
        public NoDrmSchemeException(String detailMessage) {
            super(detailMessage);
        }
    }

    /**
     * Thrown when the device requires DRM provisioning but the provisioning attempt has
     * failed due to a network error (Internet reachability, timeout, etc.).
     * Extends MediaDrm.MediaDrmException
     */
    public static final class ProvisioningNetworkErrorException extends MediaDrmException {
        public ProvisioningNetworkErrorException(String detailMessage) {
            super(detailMessage);
        }
    }

    /**
     * Thrown when the device requires DRM provisioning but the provisioning attempt has
     * failed due to the provisioning server denying the request.
     * Extends MediaDrm.MediaDrmException
     */
    public static final class ProvisioningServerErrorException extends MediaDrmException {
        public ProvisioningServerErrorException(String detailMessage) {
            super(detailMessage);
        }
    }


    private native void _prepareDrm(@NonNull byte[] uuid, @NonNull byte[] drmSessionId);

        // Modular DRM helpers

    private void prepareDrm_createDrmStep(@NonNull UUID uuid)
            throws UnsupportedSchemeException {
        Log.v(TAG, "prepareDrm_createDrmStep: UUID: " + uuid);

        try {
            mDrmObj = new MediaDrm(uuid);
            Log.v(TAG, "prepareDrm_createDrmStep: Created mDrmObj=" + mDrmObj);
        } catch (Exception e) { // UnsupportedSchemeException
            Log.e(TAG, "prepareDrm_createDrmStep: MediaDrm failed with " + e);
            throw e;
        }
    }

    private void prepareDrm_openSessionStep(@NonNull UUID uuid)
            throws NotProvisionedException, ResourceBusyException {
        Log.v(TAG, "prepareDrm_openSessionStep: uuid: " + uuid);

        // TODO: don't need an open session for a future specialKeyReleaseDrm mode but we should do
        // it anyway so it raises provisioning error if needed. We'd rather handle provisioning
        // at prepareDrm/openSession rather than getKeyRequest/provideKeyResponse
        try {
            mDrmSessionId = mDrmObj.openSession();
            Log.v(TAG, "prepareDrm_openSessionStep: mDrmSessionId=" + mDrmSessionId);

            // Sending it down to native/mediaserver to create the crypto object
            // This call could simply fail due to bad player state, e.g., after start().
            _prepareDrm(getByteArrayFromUUID(uuid), mDrmSessionId);
            Log.v(TAG, "prepareDrm_openSessionStep: _prepareDrm/Crypto succeeded");

        } catch (Exception e) { //ResourceBusyException, NotProvisionedException
            Log.e(TAG, "prepareDrm_openSessionStep: open/crypto failed with " + e);
            throw e;
        }

    }

    private class ProvisioningThread extends Thread
    {
        public static final int TIMEOUT_MS = 60000;

        private UUID uuid;
        private String urlStr;
        private Object drmLock;
        private OnDrmPreparedHandlerDelegate onDrmPreparedHandlerDelegate;
        private MediaPlayer mediaPlayer;
        private int status;
        private boolean finished;
        public  int status() {
            return status;
        }

        public ProvisioningThread initialize(MediaDrm.ProvisionRequest request,
                                          UUID uuid, MediaPlayer mediaPlayer) {
            // lock is held by the caller
            drmLock = mediaPlayer.mDrmLock;
            onDrmPreparedHandlerDelegate = mediaPlayer.mOnDrmPreparedHandlerDelegate;
            this.mediaPlayer = mediaPlayer;

            urlStr = request.getDefaultUrl() + "&signedRequest=" + new String(request.getData());
            this.uuid = uuid;

            status = PREPARE_DRM_STATUS_PREPARATION_ERROR;

            Log.v(TAG, "HandleProvisioninig: Thread is initialised url: " + urlStr);
            return this;
        }

        public void run() {

            byte[] response = null;
            boolean provisioningSucceeded = false;
            try {
                URL url = new URL(urlStr);
                final HttpURLConnection connection = (HttpURLConnection) url.openConnection();
                try {
                    connection.setRequestMethod("POST");
                    connection.setDoOutput(false);
                    connection.setDoInput(true);
                    connection.setConnectTimeout(TIMEOUT_MS);
                    connection.setReadTimeout(TIMEOUT_MS);

                    connection.connect();
                    response = Streams.readFully(connection.getInputStream());

                    Log.v(TAG, "HandleProvisioninig: Thread run: response " +
                            response.length + " " + response);
                } catch (Exception e) {
                    status = PREPARE_DRM_STATUS_PROVISIONING_NETWORK_ERROR;
                    Log.w(TAG, "HandleProvisioninig: Thread run: connect " + e + " url: " + url);
                } finally {
                    connection.disconnect();
                }
            } catch (Exception e)   {
                status = PREPARE_DRM_STATUS_PROVISIONING_NETWORK_ERROR;
                Log.w(TAG, "HandleProvisioninig: Thread run: openConnection " + e);
            }

            if (response != null) {
                try {
                    mDrmObj.provideProvisionResponse(response);
                    Log.v(TAG, "HandleProvisioninig: Thread run: " +
                            "provideProvisionResponse SUCCEEDED!");

                    provisioningSucceeded = true;
                } catch (Exception e) {
                    status = PREPARE_DRM_STATUS_PROVISIONING_SERVER_ERROR;
                    Log.w(TAG, "HandleProvisioninig: Thread run: " +
                            "provideProvisionResponse " + e);
                }
            }

            boolean succeeded = false;

            // non-blocking mode needs the lock
            if (onDrmPreparedHandlerDelegate != null) {

                synchronized (drmLock) {
                    // continuing with prepareDrm
                    if (provisioningSucceeded) {
                        succeeded = mediaPlayer.resumePrepareDrm(uuid);
                        status = (succeeded) ?
                                PREPARE_DRM_STATUS_SUCCESS :
                                PREPARE_DRM_STATUS_PREPARATION_ERROR;
                    }
                    mediaPlayer.mDrmProvisioningInProgress = false;
                    mediaPlayer.mPrepareDrmInProgress = false;
                    if (!succeeded) {
                        cleanDrmObj();  // cleaning up if it hasn't gone through while in the lock
                    }
                } // synchronized

                // calling the callback outside the lock
                onDrmPreparedHandlerDelegate.notifyClient(status);
            } else {   // blocking mode already has the lock

                // continuing with prepareDrm
                if (provisioningSucceeded) {
                    succeeded = mediaPlayer.resumePrepareDrm(uuid);
                    status = (succeeded) ?
                            PREPARE_DRM_STATUS_SUCCESS :
                            PREPARE_DRM_STATUS_PREPARATION_ERROR;
                }
                mediaPlayer.mDrmProvisioningInProgress = false;
                mediaPlayer.mPrepareDrmInProgress = false;
                if (!succeeded) {
                    cleanDrmObj();  // cleaning up if it hasn't gone through
                }
            }

            finished = true;
        }   // run()

    }   // ProvisioningThread

    private int HandleProvisioninig(UUID uuid)
    {
        // the lock is already held by the caller

        if (mDrmProvisioningInProgress) {
            Log.e(TAG, "HandleProvisioninig: Unexpected mDrmProvisioningInProgress");
            return PREPARE_DRM_STATUS_PREPARATION_ERROR;
        }

        MediaDrm.ProvisionRequest provReq = mDrmObj.getProvisionRequest();
        if (provReq == null) {
            Log.e(TAG, "HandleProvisioninig: getProvisionRequest returned null.");
            return PREPARE_DRM_STATUS_PREPARATION_ERROR;
        }

        Log.v(TAG, "HandleProvisioninig provReq " +
                " data: " + provReq.getData() + " url: " + provReq.getDefaultUrl());

        // networking in a background thread
        mDrmProvisioningInProgress = true;

        mDrmProvisioningThread = new ProvisioningThread().initialize(provReq, uuid, this);
        mDrmProvisioningThread.start();

        int result;

        // non-blocking: this is not the final result
        if (mOnDrmPreparedHandlerDelegate != null) {
            result = PREPARE_DRM_STATUS_SUCCESS;
        } else {
            // if blocking mode, wait till provisioning is done
            try {
                mDrmProvisioningThread.join();
            } catch (Exception e) {
                Log.w(TAG, "HandleProvisioninig: Thread.join Exception " + e);
            }
            result = mDrmProvisioningThread.status();
            // no longer need the thread
            mDrmProvisioningThread = null;
        }

        return result;
    }

    private boolean resumePrepareDrm(UUID uuid)
    {
        Log.v(TAG, "resumePrepareDrm: uuid: " + uuid);

        // mDrmLock is guaranteed to be held
        boolean success = false;
        try {
            // resuming
            prepareDrm_openSessionStep(uuid);

            mDrmUUID = uuid;
            mActiveDrmScheme = true;

            success = true;
        } catch (Exception e) {
            Log.w(TAG, "HandleProvisioninig: Thread run _prepareDrm resume failed with " + e);
            // mDrmObj clean up is done by the caller
        }

        return success;
    }

    private void resetDrmState()
    {
        synchronized (mDrmLock) {
            Log.v(TAG, "resetDrmState: " +
                    " mDrmInfo=" + mDrmInfo +
                    " mDrmProvisioningThread=" + mDrmProvisioningThread +
                    " mPrepareDrmInProgress=" + mPrepareDrmInProgress +
                    " mActiveDrmScheme=" + mActiveDrmScheme);

            mDrmInfoResolved = false;
            mDrmInfo = null;

            if (mDrmProvisioningThread != null) {
                // timeout; relying on HttpUrlConnection
                try {
                    mDrmProvisioningThread.join();
                }
                catch (InterruptedException e) {
                    Log.w(TAG, "resetDrmState: ProvThread.join Exception " + e);
                }
                mDrmProvisioningThread = null;
            }

            mPrepareDrmInProgress = false;
            mActiveDrmScheme = false;

            cleanDrmObj();
        }   // synchronized
    }

    private void cleanDrmObj()
    {
        // the caller holds mDrmLock
        Log.v(TAG, "cleanDrmObj: mDrmObj=" + mDrmObj + " mDrmSessionId=" + mDrmSessionId);

        if (mDrmSessionId != null)    {
            mDrmObj.closeSession(mDrmSessionId);
            mDrmSessionId = null;
        }
        if (mDrmObj != null) {
            mDrmObj.release();
            mDrmObj = null;
        }
    }

    private static final byte[] getByteArrayFromUUID(@NonNull UUID uuid) {
        long msb = uuid.getMostSignificantBits();
        long lsb = uuid.getLeastSignificantBits();

        byte[] uuidBytes = new byte[16];
        for (int i = 0; i < 8; ++i) {
            uuidBytes[i] = (byte)(msb >>> (8 * (7 - i)));
            uuidBytes[8 + i] = (byte)(lsb >>> (8 * (7 - i)));
        }

        return uuidBytes;
    }

    // Modular DRM end

    /*
     * Test whether a given video scaling mode is supported.
     */
    private boolean isVideoScalingModeSupported(int mode) {
        return (mode == VIDEO_SCALING_MODE_SCALE_TO_FIT ||
                mode == VIDEO_SCALING_MODE_SCALE_TO_FIT_WITH_CROPPING);
    }

    /** @hide */
    static class TimeProvider implements MediaPlayer.OnSeekCompleteListener,
            MediaTimeProvider {
        private static final String TAG = "MTP";
        private static final long MAX_NS_WITHOUT_POSITION_CHECK = 5000000000L;
        private static final long MAX_EARLY_CALLBACK_US = 1000;
        private static final long TIME_ADJUSTMENT_RATE = 2;  /* meaning 1/2 */
        private long mLastTimeUs = 0;
        private MediaPlayer mPlayer;
        private boolean mPaused = true;
        private boolean mStopped = true;
        private boolean mBuffering;
        private long mLastReportedTime;
        // since we are expecting only a handful listeners per stream, there is
        // no need for log(N) search performance
        private MediaTimeProvider.OnMediaTimeListener mListeners[];
        private long mTimes[];
        private Handler mEventHandler;
        private boolean mRefresh = false;
        private boolean mPausing = false;
        private boolean mSeeking = false;
        private static final int NOTIFY = 1;
        private static final int NOTIFY_TIME = 0;
        private static final int NOTIFY_STOP = 2;
        private static final int NOTIFY_SEEK = 3;
        private static final int NOTIFY_TRACK_DATA = 4;
        private HandlerThread mHandlerThread;

        /** @hide */
        public boolean DEBUG = false;

        public TimeProvider(MediaPlayer mp) {
            mPlayer = mp;
            try {
                getCurrentTimeUs(true, false);
            } catch (IllegalStateException e) {
                // we assume starting position
                mRefresh = true;
            }

            Looper looper;
            if ((looper = Looper.myLooper()) == null &&
                (looper = Looper.getMainLooper()) == null) {
                // Create our own looper here in case MP was created without one
                mHandlerThread = new HandlerThread("MediaPlayerMTPEventThread",
                      Process.THREAD_PRIORITY_FOREGROUND);
                mHandlerThread.start();
                looper = mHandlerThread.getLooper();
            }
            mEventHandler = new EventHandler(looper);

            mListeners = new MediaTimeProvider.OnMediaTimeListener[0];
            mTimes = new long[0];
            mLastTimeUs = 0;
        }

        private void scheduleNotification(int type, long delayUs) {
            // ignore time notifications until seek is handled
            if (mSeeking && type == NOTIFY_TIME) {
                return;
            }

            if (DEBUG) Log.v(TAG, "scheduleNotification " + type + " in " + delayUs);
            mEventHandler.removeMessages(NOTIFY);
            Message msg = mEventHandler.obtainMessage(NOTIFY, type, 0);
            mEventHandler.sendMessageDelayed(msg, (int) (delayUs / 1000));
        }

        /** @hide */
        public void close() {
            mEventHandler.removeMessages(NOTIFY);
            if (mHandlerThread != null) {
                mHandlerThread.quitSafely();
                mHandlerThread = null;
            }
        }

        /** @hide */
        protected void finalize() {
            if (mHandlerThread != null) {
                mHandlerThread.quitSafely();
            }
        }

        /** @hide */
        public void onNotifyTime() {
            synchronized (this) {
                if (DEBUG) Log.d(TAG, "onNotifyTime: ");
                scheduleNotification(NOTIFY_TIME, 0 /* delay */);
            }
        }

        /** @hide */
        public void onPaused(boolean paused) {
            synchronized(this) {
                if (DEBUG) Log.d(TAG, "onPaused: " + paused);
                if (mStopped) { // handle as seek if we were stopped
                    mStopped = false;
                    mSeeking = true;
                    scheduleNotification(NOTIFY_SEEK, 0 /* delay */);
                } else {
                    mPausing = paused;  // special handling if player disappeared
                    mSeeking = false;
                    scheduleNotification(NOTIFY_TIME, 0 /* delay */);
                }
            }
        }

        /** @hide */
        public void onBuffering(boolean buffering) {
            synchronized (this) {
                if (DEBUG) Log.d(TAG, "onBuffering: " + buffering);
                mBuffering = buffering;
                scheduleNotification(NOTIFY_TIME, 0 /* delay */);
            }
        }

        /** @hide */
        public void onStopped() {
            synchronized(this) {
                if (DEBUG) Log.d(TAG, "onStopped");
                mPaused = true;
                mStopped = true;
                mSeeking = false;
                mBuffering = false;
                scheduleNotification(NOTIFY_STOP, 0 /* delay */);
            }
        }

        /** @hide */
        @Override
        public void onSeekComplete(MediaPlayer mp) {
            synchronized(this) {
                mStopped = false;
                mSeeking = true;
                scheduleNotification(NOTIFY_SEEK, 0 /* delay */);
            }
        }

        /** @hide */
        public void onNewPlayer() {
            if (mRefresh) {
                synchronized(this) {
                    mStopped = false;
                    mSeeking = true;
                    mBuffering = false;
                    scheduleNotification(NOTIFY_SEEK, 0 /* delay */);
                }
            }
        }

        private synchronized void notifySeek() {
            mSeeking = false;
            try {
                long timeUs = getCurrentTimeUs(true, false);
                if (DEBUG) Log.d(TAG, "onSeekComplete at " + timeUs);

                for (MediaTimeProvider.OnMediaTimeListener listener: mListeners) {
                    if (listener == null) {
                        break;
                    }
                    listener.onSeek(timeUs);
                }
            } catch (IllegalStateException e) {
                // we should not be there, but at least signal pause
                if (DEBUG) Log.d(TAG, "onSeekComplete but no player");
                mPausing = true;  // special handling if player disappeared
                notifyTimedEvent(false /* refreshTime */);
            }
        }

        private synchronized void notifyTrackData(Pair<SubtitleTrack, byte[]> trackData) {
            SubtitleTrack track = trackData.first;
            byte[] data = trackData.second;
            track.onData(data, true /* eos */, ~0 /* runID: keep forever */);
        }

        private synchronized void notifyStop() {
            for (MediaTimeProvider.OnMediaTimeListener listener: mListeners) {
                if (listener == null) {
                    break;
                }
                listener.onStop();
            }
        }

        private int registerListener(MediaTimeProvider.OnMediaTimeListener listener) {
            int i = 0;
            for (; i < mListeners.length; i++) {
                if (mListeners[i] == listener || mListeners[i] == null) {
                    break;
                }
            }

            // new listener
            if (i >= mListeners.length) {
                MediaTimeProvider.OnMediaTimeListener[] newListeners =
                    new MediaTimeProvider.OnMediaTimeListener[i + 1];
                long[] newTimes = new long[i + 1];
                System.arraycopy(mListeners, 0, newListeners, 0, mListeners.length);
                System.arraycopy(mTimes, 0, newTimes, 0, mTimes.length);
                mListeners = newListeners;
                mTimes = newTimes;
            }

            if (mListeners[i] == null) {
                mListeners[i] = listener;
                mTimes[i] = MediaTimeProvider.NO_TIME;
            }
            return i;
        }

        public void notifyAt(
                long timeUs, MediaTimeProvider.OnMediaTimeListener listener) {
            synchronized(this) {
                if (DEBUG) Log.d(TAG, "notifyAt " + timeUs);
                mTimes[registerListener(listener)] = timeUs;
                scheduleNotification(NOTIFY_TIME, 0 /* delay */);
            }
        }

        public void scheduleUpdate(MediaTimeProvider.OnMediaTimeListener listener) {
            synchronized(this) {
                if (DEBUG) Log.d(TAG, "scheduleUpdate");
                int i = registerListener(listener);

                if (!mStopped) {
                    mTimes[i] = 0;
                    scheduleNotification(NOTIFY_TIME, 0 /* delay */);
                }
            }
        }

        public void cancelNotifications(
                MediaTimeProvider.OnMediaTimeListener listener) {
            synchronized(this) {
                int i = 0;
                for (; i < mListeners.length; i++) {
                    if (mListeners[i] == listener) {
                        System.arraycopy(mListeners, i + 1,
                                mListeners, i, mListeners.length - i - 1);
                        System.arraycopy(mTimes, i + 1,
                                mTimes, i, mTimes.length - i - 1);
                        mListeners[mListeners.length - 1] = null;
                        mTimes[mTimes.length - 1] = NO_TIME;
                        break;
                    } else if (mListeners[i] == null) {
                        break;
                    }
                }

                scheduleNotification(NOTIFY_TIME, 0 /* delay */);
            }
        }

        private synchronized void notifyTimedEvent(boolean refreshTime) {
            // figure out next callback
            long nowUs;
            try {
                nowUs = getCurrentTimeUs(refreshTime, true);
            } catch (IllegalStateException e) {
                // assume we paused until new player arrives
                mRefresh = true;
                mPausing = true; // this ensures that call succeeds
                nowUs = getCurrentTimeUs(refreshTime, true);
            }
            long nextTimeUs = nowUs;

            if (mSeeking) {
                // skip timed-event notifications until seek is complete
                return;
            }

            if (DEBUG) {
                StringBuilder sb = new StringBuilder();
                sb.append("notifyTimedEvent(").append(mLastTimeUs).append(" -> ")
                        .append(nowUs).append(") from {");
                boolean first = true;
                for (long time: mTimes) {
                    if (time == NO_TIME) {
                        continue;
                    }
                    if (!first) sb.append(", ");
                    sb.append(time);
                    first = false;
                }
                sb.append("}");
                Log.d(TAG, sb.toString());
            }

            Vector<MediaTimeProvider.OnMediaTimeListener> activatedListeners =
                new Vector<MediaTimeProvider.OnMediaTimeListener>();
            for (int ix = 0; ix < mTimes.length; ix++) {
                if (mListeners[ix] == null) {
                    break;
                }
                if (mTimes[ix] <= NO_TIME) {
                    // ignore, unless we were stopped
                } else if (mTimes[ix] <= nowUs + MAX_EARLY_CALLBACK_US) {
                    activatedListeners.add(mListeners[ix]);
                    if (DEBUG) Log.d(TAG, "removed");
                    mTimes[ix] = NO_TIME;
                } else if (nextTimeUs == nowUs || mTimes[ix] < nextTimeUs) {
                    nextTimeUs = mTimes[ix];
                }
            }

            if (nextTimeUs > nowUs && !mPaused) {
                // schedule callback at nextTimeUs
                if (DEBUG) Log.d(TAG, "scheduling for " + nextTimeUs + " and " + nowUs);
                mPlayer.notifyAt(nextTimeUs);
            } else {
                mEventHandler.removeMessages(NOTIFY);
                // no more callbacks
            }

            for (MediaTimeProvider.OnMediaTimeListener listener: activatedListeners) {
                listener.onTimedEvent(nowUs);
            }
        }

        public long getCurrentTimeUs(boolean refreshTime, boolean monotonic)
                throws IllegalStateException {
            synchronized (this) {
                // we always refresh the time when the paused-state changes, because
                // we expect to have received the pause-change event delayed.
                if (mPaused && !refreshTime) {
                    return mLastReportedTime;
                }

                try {
                    mLastTimeUs = mPlayer.getCurrentPosition() * 1000L;
                    mPaused = !mPlayer.isPlaying() || mBuffering;
                    if (DEBUG) Log.v(TAG, (mPaused ? "paused" : "playing") + " at " + mLastTimeUs);
                } catch (IllegalStateException e) {
                    if (mPausing) {
                        // if we were pausing, get last estimated timestamp
                        mPausing = false;
                        if (!monotonic || mLastReportedTime < mLastTimeUs) {
                            mLastReportedTime = mLastTimeUs;
                        }
                        mPaused = true;
                        if (DEBUG) Log.d(TAG, "illegal state, but pausing: estimating at " + mLastReportedTime);
                        return mLastReportedTime;
                    }
                    // TODO get time when prepared
                    throw e;
                }
                if (monotonic && mLastTimeUs < mLastReportedTime) {
                    /* have to adjust time */
                    if (mLastReportedTime - mLastTimeUs > 1000000) {
                        // schedule seeked event if time jumped significantly
                        // TODO: do this properly by introducing an exception
                        mStopped = false;
                        mSeeking = true;
                        scheduleNotification(NOTIFY_SEEK, 0 /* delay */);
                    }
                } else {
                    mLastReportedTime = mLastTimeUs;
                }

                return mLastReportedTime;
            }
        }

        private class EventHandler extends Handler {
            public EventHandler(Looper looper) {
                super(looper);
            }

            @Override
            public void handleMessage(Message msg) {
                if (msg.what == NOTIFY) {
                    switch (msg.arg1) {
                    case NOTIFY_TIME:
                        notifyTimedEvent(true /* refreshTime */);
                        break;
                    case NOTIFY_STOP:
                        notifyStop();
                        break;
                    case NOTIFY_SEEK:
                        notifySeek();
                        break;
                    case NOTIFY_TRACK_DATA:
                        notifyTrackData((Pair<SubtitleTrack, byte[]>)msg.obj);
                        break;
                    }
                }
            }
        }
    }

    public final static class MetricsConstants
    {
        private MetricsConstants() {}

        /**
         * Key to extract the MIME type of the video track
         * from the {@link MediaPlayer#getMetrics} return value.
         * The value is a String.
         */
        public static final String MIME_TYPE_VIDEO = "android.media.mediaplayer.video.mime";

        /**
         * Key to extract the codec being used to decode the video track
         * from the {@link MediaPlayer#getMetrics} return value.
         * The value is a String.
         */
        public static final String CODEC_VIDEO = "android.media.mediaplayer.video.codec";

        /**
         * Key to extract the width (in pixels) of the video track
         * from the {@link MediaPlayer#getMetrics} return value.
         * The value is an integer.
         */
        public static final String WIDTH = "android.media.mediaplayer.width";

        /**
         * Key to extract the height (in pixels) of the video track
         * from the {@link MediaPlayer#getMetrics} return value.
         * The value is an integer.
         */
        public static final String HEIGHT = "android.media.mediaplayer.height";

        /**
         * Key to extract the count of video frames played
         * from the {@link MediaPlayer#getMetrics} return value.
         * The value is an integer.
         */
        public static final String FRAMES = "android.media.mediaplayer.frames";

        /**
         * Key to extract the count of video frames dropped
         * from the {@link MediaPlayer#getMetrics} return value.
         * The value is an integer.
         */
        public static final String FRAMES_DROPPED = "android.media.mediaplayer.dropped";

        /**
         * Key to extract the MIME type of the audio track
         * from the {@link MediaPlayer#getMetrics} return value.
         * The value is a String.
         */
        public static final String MIME_TYPE_AUDIO = "android.media.mediaplayer.audio.mime";

        /**
         * Key to extract the codec being used to decode the audio track
         * from the {@link MediaPlayer#getMetrics} return value.
         * The value is a String.
         */
        public static final String CODEC_AUDIO = "android.media.mediaplayer.audio.codec";

        /**
         * Key to extract the duration (in milliseconds) of the
         * media being played
         * from the {@link MediaPlayer#getMetrics} return value.
         * The value is a long.
         */
        public static final String DURATION = "android.media.mediaplayer.durationMs";

        /**
         * Key to extract the playing time (in milliseconds) of the
         * media being played
         * from the {@link MediaPlayer#getMetrics} return value.
         * The value is a long.
         */
        public static final String PLAYING = "android.media.mediaplayer.playingMs";

        /**
         * Key to extract the count of errors encountered while
         * playing the media
         * from the {@link MediaPlayer#getMetrics} return value.
         * The value is an integer.
         */
        public static final String ERRORS = "android.media.mediaplayer.err";

        /**
         * Key to extract an (optional) error code detected while
         * playing the media
         * from the {@link MediaPlayer#getMetrics} return value.
         * The value is an integer.
         */
        public static final String ERROR_CODE = "android.media.mediaplayer.errcode";

    }
}<|MERGE_RESOLUTION|>--- conflicted
+++ resolved
@@ -2645,11 +2645,7 @@
      */
     private synchronized void setSubtitleAnchor() {
         if ((mSubtitleController == null) && (ActivityThread.currentApplication() != null)) {
-<<<<<<< HEAD
-            getMediaTimeProvider();
-=======
             final TimeProvider timeProvider = (TimeProvider) getMediaTimeProvider();
->>>>>>> 825827da
             final HandlerThread thread = new HandlerThread("SetSubtitleAnchorThread");
             thread.start();
             Handler handler = new Handler(thread.getLooper());
@@ -2666,11 +2662,7 @@
 
                         @Override
                         public Looper getSubtitleLooper() {
-<<<<<<< HEAD
-                            return mTimeProvider.mEventHandler.getLooper();
-=======
                             return timeProvider.mEventHandler.getLooper();
->>>>>>> 825827da
                         }
                     });
                     thread.getLooper().quitSafely();
