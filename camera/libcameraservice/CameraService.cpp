/*
**
** Copyright (C) 2008, The Android Open Source Project
** Copyright (C) 2008 HTC Inc.
**
** Licensed under the Apache License, Version 2.0 (the "License");
** you may not use this file except in compliance with the License.
** You may obtain a copy of the License at
**
**     http://www.apache.org/licenses/LICENSE-2.0
**
** Unless required by applicable law or agreed to in writing, software
** distributed under the License is distributed on an "AS IS" BASIS,
** WITHOUT WARRANTIES OR CONDITIONS OF ANY KIND, either express or implied.
** See the License for the specific language governing permissions and
** limitations under the License.
*/

//#define LOG_NDEBUG 0
#define LOG_TAG "CameraService"
#include <utils/Log.h>

#include <utils/IServiceManager.h>
#include <utils/IPCThreadState.h>
#include <utils/String16.h>
#include <utils/Errors.h>
#include <utils/MemoryBase.h>
#include <utils/MemoryHeapBase.h>
#include <ui/ICameraService.h>

#include <media/mediaplayer.h>
#include <media/AudioSystem.h>
#include "CameraService.h"

#include <cutils/atomic.h>
#include <cutils/properties.h>

namespace android {

extern "C" {
#include <stdio.h>
#include <sys/types.h>
#include <sys/stat.h>
#include <fcntl.h>
#include <pthread.h>
#include <signal.h>
}

// When you enable this, as well as DEBUG_REFS=1 and
// DEBUG_REFS_ENABLED_BY_DEFAULT=0 in libutils/RefBase.cpp, this will track all
// references to the CameraService::Client in order to catch the case where the
// client is being destroyed while a callback from the CameraHardwareInterface
// is outstanding.  This is a serious bug because if we make another call into
// CameraHardwreInterface that itself triggers a callback, we will deadlock.

#define DEBUG_CLIENT_REFERENCES 0

#define PICTURE_TIMEOUT seconds(5)

#define DEBUG_DUMP_PREVIEW_FRAME_TO_FILE 0 /* n-th frame to write */
#define DEBUG_DUMP_JPEG_SNAPSHOT_TO_FILE 0
#define DEBUG_DUMP_YUV_SNAPSHOT_TO_FILE 0

#if DEBUG_DUMP_PREVIEW_FRAME_TO_FILE
static int debug_frame_cnt;
#endif
<<<<<<< HEAD
static Mutex connlock;
=======

static int getCallingPid() {
    return IPCThreadState::self()->getCallingPid();
}

>>>>>>> cf4550c3
// ----------------------------------------------------------------------------

void CameraService::instantiate() {
    defaultServiceManager()->addService(
            String16("media.camera"), new CameraService());
}

// ----------------------------------------------------------------------------

CameraService::CameraService() :
    BnCameraService()
{
    LOGI("CameraService started: pid=%d", getpid());
    mUsers = 0;
}

CameraService::~CameraService()
{
    if (mClient != 0) {
        LOGE("mClient was still connected in destructor!");
    }
}

sp<ICamera> CameraService::connect(const sp<ICameraClient>& cameraClient)
{
    int callingPid = getCallingPid();
    LOGD("CameraService::connect E (pid %d, client %p)", callingPid,
            cameraClient->asBinder().get());

<<<<<<< HEAD
    Mutex::Autolock l(connlock);
    Mutex::Autolock lock(mLock);
=======
    Mutex::Autolock lock(mServiceLock);
>>>>>>> cf4550c3
    sp<Client> client;
    if (mClient != 0) {
        sp<Client> currentClient = mClient.promote();
        if (currentClient != 0) {
            sp<ICameraClient> currentCameraClient(currentClient->getCameraClient());
            if (cameraClient->asBinder() == currentCameraClient->asBinder()) {
                // This is the same client reconnecting...
                LOGD("CameraService::connect X (pid %d, same client %p) is reconnecting...",
                    callingPid, cameraClient->asBinder().get());
                return currentClient;
            } else {
                // It's another client... reject it
                LOGD("CameraService::connect X (pid %d, new client %p) rejected. "
                    "(old pid %d, old client %p)",
                    callingPid, cameraClient->asBinder().get(),
                    currentClient->mClientPid, currentCameraClient->asBinder().get());
                if (kill(currentClient->mClientPid, 0) == -1 && errno == ESRCH) {
                    LOGD("The old client is dead!");
                }
                return client;
            }
        } else {
            // can't promote, the previous client has died...
            LOGD("New client (pid %d) connecting, old reference was dangling...",
                    callingPid);
            mClient.clear();
        }
    }

    if (mUsers > 0) {
        LOGD("Still have client, rejected");
        return client;
    }

    // create a new Client object
    client = new Client(this, cameraClient, callingPid);
    mClient = client;
#if DEBUG_CLIENT_REFERENCES
    // Enable tracking for this object, and track increments and decrements of
    // the refcount.
    client->trackMe(true, true);
#endif
    LOGD("CameraService::connect X");
    return client;
}

void CameraService::removeClient(const sp<ICameraClient>& cameraClient)
{
    int callingPid = getCallingPid();

    // Declare this outside the lock to make absolutely sure the
    // destructor won't be called with the lock held.
    sp<Client> client;

    Mutex::Autolock lock(mServiceLock);

    if (mClient == 0) {
        // This happens when we have already disconnected.
        LOGD("removeClient (pid %d): already disconnected", callingPid);
        return;
    }

    // Promote mClient. It can fail if we are called from this path:
    // Client::~Client() -> disconnect() -> removeClient().
    client = mClient.promote();
    if (client == 0) {
        LOGD("removeClient (pid %d): no more strong reference", callingPid);
        mClient.clear();
        return;
    }

    if (cameraClient->asBinder() != client->getCameraClient()->asBinder()) {
        // ugh! that's not our client!!
        LOGW("removeClient (pid %d): mClient doesn't match!", callingPid);
    } else {
        // okay, good, forget about mClient
        mClient.clear();
    }

    LOGD("removeClient (pid %d) done", callingPid);
}

// The reason we need this count is a new CameraService::connect() request may
// come in while the previous Client's destructor has not been run or is still
// running. If the last strong reference of the previous Client is gone but
// destructor has not been run, we should not allow the new Client to be created
// because we need to wait for the previous Client to tear down the hardware
// first.
void CameraService::incUsers() {
    android_atomic_inc(&mUsers);
}

void CameraService::decUsers() {
    android_atomic_dec(&mUsers);
}

static sp<MediaPlayer> newMediaPlayer(const char *file) 
{
    sp<MediaPlayer> mp = new MediaPlayer();
    if (mp->setDataSource(file) == NO_ERROR) {
        char value[PROPERTY_VALUE_MAX];
        property_get("ro.camera.sound.forced", value, "0");
        if (atoi(value)) {
            mp->setAudioStreamType(AudioSystem::ENFORCED_AUDIBLE);
        } else {
            mp->setAudioStreamType(AudioSystem::SYSTEM);            
        }
        mp->prepare();
    } else {
        mp.clear();
        LOGE("Failed to load CameraService sounds.");
    }
    return mp;
}

CameraService::Client::Client(const sp<CameraService>& cameraService,
        const sp<ICameraClient>& cameraClient, pid_t clientPid)
{
    int callingPid = getCallingPid();
    LOGD("Client::Client E (pid %d)", callingPid);
    mCameraService = cameraService;
    mCameraClient = cameraClient;
    mClientPid = clientPid;
    mHardware = openCameraHardware();
    if(mHardware != NULL){
       mUseOverlay = mHardware->useOverlay();
    } else {
       mUseOverlay = false;
    }
    mMediaPlayerClick = newMediaPlayer("/system/media/audio/ui/camera_click.ogg");
    mMediaPlayerBeep = newMediaPlayer("/system/media/audio/ui/VideoRecord.ogg");

    // Callback is disabled by default
    mPreviewCallbackFlag = FRAME_CALLBACK_FLAG_NOOP;
    cameraService->incUsers();
    LOGD("Client::Client X (pid %d)", callingPid);
}

status_t CameraService::Client::checkPid()
{
    int callingPid = getCallingPid();
    if (mClientPid == callingPid) return NO_ERROR;
    LOGW("Attempt to use locked camera (client %p) from different process "
        " (old pid %d, new pid %d)",
        getCameraClient()->asBinder().get(), mClientPid, callingPid);
    return -EBUSY;
}

status_t CameraService::Client::lock()
{
    int callingPid = getCallingPid();
    LOGD("lock from pid %d (mClientPid %d)", callingPid, mClientPid);
    Mutex::Autolock _l(mLock);
    // lock camera to this client if the the camera is unlocked
    if (mClientPid == 0) {
        mClientPid = callingPid;
        return NO_ERROR;
    }
    // returns NO_ERROR if the client already owns the camera, -EBUSY otherwise
    return checkPid();
}

status_t CameraService::Client::unlock()
{
    int callingPid = getCallingPid();
    LOGD("unlock from pid %d (mClientPid %d)", callingPid, mClientPid);    
    Mutex::Autolock _l(mLock);
    // allow anyone to use camera
    status_t result = checkPid();
    if (result == NO_ERROR) {
        mClientPid = 0;
        LOGD("clear mCameraClient (pid %d)", callingPid);
        // we need to remove the reference so that when app goes
        // away, the reference count goes to 0.
        mCameraClient.clear();
    }
    return result;
}

status_t CameraService::Client::connect(const sp<ICameraClient>& client)
{
    int callingPid = getCallingPid();

    // connect a new process to the camera
    LOGD("Client::connect E (pid %d, client %p)", callingPid, client->asBinder().get());

    // I hate this hack, but things get really ugly when the media recorder
    // service is handing back the camera to the app. The ICameraClient
    // destructor will be called during the same IPC, making it look like
    // the remote client is trying to disconnect. This hack temporarily
    // sets the mClientPid to an invalid pid to prevent the hardware from
    // being torn down.
    {

        // hold a reference to the old client or we will deadlock if the client is
        // in the same process and we hold the lock when we remove the reference
        sp<ICameraClient> oldClient;
        {
            Mutex::Autolock _l(mLock);
            if (mClientPid != 0 && checkPid() != NO_ERROR) {
                LOGW("Tried to connect to locked camera (old pid %d, new pid %d)",
                        mClientPid, callingPid);
                return -EBUSY;
            }
            oldClient = mCameraClient;

            // did the client actually change?
            if (client->asBinder() == mCameraClient->asBinder()) {
                LOGD("Connect to the same client");
                return NO_ERROR;
            }

            mCameraClient = client;
            mClientPid = -1;
            mPreviewCallbackFlag = FRAME_CALLBACK_FLAG_NOOP;
            LOGD("Connect to the new client (pid %d, client %p)",
                callingPid, mCameraClient->asBinder().get());
        }

    }
    // the old client destructor is called when oldClient goes out of scope
    // now we set the new PID to lock the interface again
    mClientPid = callingPid;

    return NO_ERROR;
}

#if HAVE_ANDROID_OS
static void *unregister_surface(void *arg)
{
    ISurface *surface = (ISurface *)arg;
    surface->unregisterBuffers();
    IPCThreadState::self()->flushCommands();
    return NULL;
}
#endif

CameraService::Client::~Client()
{
    int callingPid = getCallingPid();

    // tear down client
    LOGD("Client::~Client E (pid %d, client %p)",
            callingPid, getCameraClient()->asBinder().get());
    if (mSurface != 0 && !mUseOverlay) {
#if HAVE_ANDROID_OS
        pthread_t thr;
        // We unregister the buffers in a different thread because binder does
        // not let us make sychronous transactions in a binder destructor (that
        // is, upon our reaching a refcount of zero.)
        pthread_create(&thr, NULL,
                       unregister_surface,
                       mSurface.get());
        pthread_join(thr, NULL);
#else
        mSurface->unregisterBuffers();
#endif
    }

    if (mMediaPlayerBeep.get() != NULL) {
        mMediaPlayerBeep->disconnect();
        mMediaPlayerBeep.clear();
    }
    if (mMediaPlayerClick.get() != NULL) {
        mMediaPlayerClick->disconnect();
        mMediaPlayerClick.clear();
    }

    // make sure we tear down the hardware
    mClientPid = callingPid;
    disconnect();
    LOGD("Client::~Client X (pid %d)", mClientPid);
}

void CameraService::Client::disconnect()
{
<<<<<<< HEAD
    LOGD("Client (%p) E disconnect from (%d)",
            getCameraClient()->asBinder().get(),
            IPCThreadState::self()->getCallingPid());
    Mutex::Autolock l(connlock);
=======
    int callingPid = getCallingPid();

    LOGD("Client::disconnect() E (pid %d client %p)",
            callingPid, getCameraClient()->asBinder().get());

>>>>>>> cf4550c3
    Mutex::Autolock lock(mLock);
    if (mClientPid <= 0) {
        LOGD("camera is unlocked (mClientPid = %d), don't tear down hardware", mClientPid);
        return;
    }
    if (checkPid() != NO_ERROR) {
        LOGD("Different client - don't disconnect");
        return;
    }

    // Make sure disconnect() is done once and once only, whether it is called
    // from the user directly, or called by the destructor.
    if (mHardware == 0) return;

    LOGD("hardware teardown");
    // Before destroying mHardware, we must make sure it's in the
    // idle state.
    mHardware->stopPreview();
    // Cancel all picture callbacks.
    mHardware->cancelPicture(true, true, true);
    // Release the hardware resources.
    mHardware->release();
    mHardware.clear();

    mCameraService->removeClient(mCameraClient);
    mCameraService->decUsers();

    LOGD("Client::disconnect() X (pid %d)", callingPid);
}

// pass the buffered ISurface to the camera service
status_t CameraService::Client::setPreviewDisplay(const sp<ISurface>& surface)
{
    LOGD("setPreviewDisplay(%p) (pid %d)",
         ((surface == NULL) ? NULL : surface.get()), getCallingPid());
    Mutex::Autolock lock(mLock);
    status_t result = checkPid();
    if (result != NO_ERROR) return result;

    Mutex::Autolock surfaceLock(mSurfaceLock);
    result = NO_ERROR;
    // asBinder() is safe on NULL (returns NULL)
    if (surface->asBinder() != mSurface->asBinder()) {
        if (mSurface != 0 && !mUseOverlay) {
            LOGD("clearing old preview surface %p", mSurface.get());
            mSurface->unregisterBuffers();
        }
        mSurface = surface;
        // If preview has been already started, set overlay or register preview
        // buffers now.
        if (mHardware->previewEnabled()) {
            if (mUseOverlay) {
                result = setOverlay();
            } else if (mSurface != 0) {
                result = registerPreviewBuffers();
            }
        }
    }
    return result;
}

// set the preview callback flag to affect how the received frames from
// preview are handled.
void CameraService::Client::setPreviewCallbackFlag(int callback_flag)
{
    LOGV("setPreviewCallbackFlag (pid %d)", getCallingPid());
    Mutex::Autolock lock(mLock);
    if (checkPid() != NO_ERROR) return;
    mPreviewCallbackFlag = callback_flag;
}

// start preview mode
status_t CameraService::Client::startCameraMode(camera_mode mode)
{
    int callingPid = getCallingPid();

    LOGD("startCameraMode(%d) (pid %d)", mode, callingPid);

    /* we cannot call into mHardware with mLock held because
     * mHardware has callbacks onto us which acquire this lock
     */

    Mutex::Autolock lock(mLock);
    status_t result = checkPid();
    if (result != NO_ERROR) return result;

    if (mHardware == 0) {
        LOGE("mHardware is NULL, returning.");
        return INVALID_OPERATION;
    }

    switch(mode) {
    case CAMERA_RECORDING_MODE:
        if (mSurface == 0) {
            LOGE("setPreviewDisplay must be called before startRecordingMode.");
            return INVALID_OPERATION;
        }
        return startRecordingMode();

    default: // CAMERA_PREVIEW_MODE
        if (mSurface == 0) {
            LOGD("mSurface is not set yet.");
        }
        return startPreviewMode();
    }
}

status_t CameraService::Client::startRecordingMode()
{
    LOGD("startRecordingMode (pid %d)", getCallingPid());

    status_t ret = UNKNOWN_ERROR;

    // if preview has not been started, start preview first
    if (!mHardware->previewEnabled()) {
        ret = startPreviewMode();
        if (ret != NO_ERROR) {
            return ret;
        }
    }

    // if recording has been enabled, nothing needs to be done
    if (mHardware->recordingEnabled()) {
        return NO_ERROR;
    }

    // start recording mode
    ret = mHardware->startRecording(recordingCallback,
                                    mCameraService.get());
    if (ret != NO_ERROR) {
        LOGE("mHardware->startRecording() failed with status %d", ret);
    }
    return ret;
}

status_t CameraService::Client::setOverlay()
{
    LOGD("setOverlay");
    int w, h;
    CameraParameters params(mHardware->getParameters());
    params.getPreviewSize(&w, &h);

    const char *format = params.getPreviewFormat();
    int fmt;
    if (!strcmp(format, "yuv422i"))
        fmt = OVERLAY_FORMAT_YCbCr_422_I;
    else if (!strcmp(format, "rgb565"))
        fmt = OVERLAY_FORMAT_RGB_565;
    else {
        LOGE("Invalid preview format for overlays");
        return -EINVAL;
    }

    status_t ret = NO_ERROR;
    if (mSurface != 0) {
        sp<OverlayRef> ref = mSurface->createOverlay(w, h, fmt);
        ret = mHardware->setOverlay(new Overlay(ref));
    } else {
        ret = mHardware->setOverlay(NULL);
    }
    if (ret != NO_ERROR) {
        LOGE("mHardware->setOverlay() failed with status %d\n", ret);
    }
    return ret;
}

status_t CameraService::Client::registerPreviewBuffers()
{
    int w, h;
    CameraParameters params(mHardware->getParameters());
    params.getPreviewSize(&w, &h);

    uint32_t transform = 0;
    if (params.getOrientation() ==
        CameraParameters::CAMERA_ORIENTATION_PORTRAIT) {
      LOGV("portrait mode");
      transform = ISurface::BufferHeap::ROT_90;
    }
    ISurface::BufferHeap buffers(w, h, w, h,
                                 PIXEL_FORMAT_YCbCr_420_SP,
                                 transform,
                                 0,
                                 mHardware->getPreviewHeap());

    status_t ret = mSurface->registerBuffers(buffers);
    if (ret != NO_ERROR) {
        LOGE("registerBuffers failed with status %d", ret);
    }
    return ret;
}

status_t CameraService::Client::startPreviewMode()
{
    LOGD("startPreviewMode (pid %d)", getCallingPid());

    // if preview has been enabled, nothing needs to be done
    if (mHardware->previewEnabled()) {
        return NO_ERROR;
    }

    // start preview mode
#if DEBUG_DUMP_PREVIEW_FRAME_TO_FILE
    debug_frame_cnt = 0;
#endif
    status_t ret = NO_ERROR;

    if (mUseOverlay) {
        // If preview display has been set, set overlay now.
        if (mSurface != 0) {
            ret = setOverlay();
        }
        if (ret != NO_ERROR) return ret;
        ret = mHardware->startPreview(NULL, mCameraService.get());
    } else {
        ret = mHardware->startPreview(previewCallback,
                                      mCameraService.get());
<<<<<<< HEAD
        if (ret == NO_ERROR) {

            mSurface->unregisterBuffers();

            uint32_t transform = 0;
            if (params.getOrientation() ==
                CameraParameters::CAMERA_ORIENTATION_PORTRAIT) {
              LOGV("portrait mode");
              transform = ISurface::BufferHeap::ROT_90;
            }
            ISurface::BufferHeap buffers(w, h, w, h,
                                         PIXEL_FORMAT_YCbCr_420_SP,
                                         transform,
                                         0,
                                         mHardware->getPreviewHeapnew(0),
                                         mHardware->getPreviewHeapnew(1),
                                         mHardware->getPreviewHeapnew(2),
                                         mHardware->getPreviewHeapnew(3));

            mSurface->registerBuffers(buffers);
        } else {
          LOGE("mHardware->startPreview() failed with status %d", ret);
=======
        if (ret != NO_ERROR) return ret;
        // If preview display has been set, register preview buffers now.
        if (mSurface != 0) {
           // Unregister here because the surface registered with raw heap.
           mSurface->unregisterBuffers();
           ret = registerPreviewBuffers();
>>>>>>> cf4550c3
        }
    }
    return ret;
}

status_t CameraService::Client::startPreview()
{
    LOGD("startPreview (pid %d)", getCallingPid());
    
    return startCameraMode(CAMERA_PREVIEW_MODE);
}

status_t CameraService::Client::startRecording()
{
    LOGD("startRecording (pid %d)", getCallingPid());

    if (mMediaPlayerBeep.get() != NULL) {
        mMediaPlayerBeep->seekTo(0);
        mMediaPlayerBeep->start();
    }
    return startCameraMode(CAMERA_RECORDING_MODE);
}

// stop preview mode
void CameraService::Client::stopPreview()
{
    LOGD("stopPreview (pid %d)", getCallingPid());

    Mutex::Autolock lock(mLock);
    if (checkPid() != NO_ERROR) return;

    if (mHardware == 0) {
        LOGE("mHardware is NULL, returning.");
        return;
    }

    mHardware->stopPreview();
    LOGD("stopPreview(), hardware stopped OK");

    if (mSurface != 0 && !mUseOverlay) {
        mSurface->unregisterBuffers();
    }
    mPreviewBuffer.clear();
}

// stop recording mode
void CameraService::Client::stopRecording()
{
    LOGD("stopRecording (pid %d)", getCallingPid());

    Mutex::Autolock lock(mLock);
    if (checkPid() != NO_ERROR) return;

    if (mHardware == 0) {
        LOGE("mHardware is NULL, returning.");
        return;
    }

    if (mMediaPlayerBeep.get() != NULL) {
        mMediaPlayerBeep->seekTo(0);
        mMediaPlayerBeep->start();
    }
    mHardware->stopRecording();
    LOGD("stopRecording(), hardware stopped OK");
    mPreviewBuffer.clear();
}

// release a recording frame
void CameraService::Client::releaseRecordingFrame(const sp<IMemory>& mem)
{
    Mutex::Autolock lock(mLock);
    if (checkPid() != NO_ERROR) return;

    if (mHardware == 0) {
        LOGE("mHardware is NULL, returning.");
        return;
    }

    mHardware->releaseRecordingFrame(mem);
}

bool CameraService::Client::previewEnabled()
{
    Mutex::Autolock lock(mLock);
    if (mHardware == 0) return false;
    return mHardware->previewEnabled();
}

bool CameraService::Client::recordingEnabled()
{
    Mutex::Autolock lock(mLock);
    if (mHardware == 0) return false;
    return mHardware->recordingEnabled();
}

// Safely retrieves a strong pointer to the client during a hardware callback.
sp<CameraService::Client> CameraService::Client::getClientFromCookie(void* user)
{
    sp<Client> client = 0;
    CameraService *service = static_cast<CameraService*>(user);
    if (service != NULL) {
        Mutex::Autolock ourLock(service->mServiceLock);
        if (service->mClient != 0) {
            client = service->mClient.promote();
            if (client == 0) {
                LOGE("getClientFromCookie: client appears to have died");
                service->mClient.clear();
            }
        } else {
            LOGE("getClientFromCookie: got callback but client was NULL");
        }
    }
    return client;
}


#if DEBUG_DUMP_JPEG_SNAPSHOT_TO_FILE || \
    DEBUG_DUMP_YUV_SNAPSHOT_TO_FILE || \
    DEBUG_DUMP_PREVIEW_FRAME_TO_FILE
static void dump_to_file(const char *fname,
                         uint8_t *buf, uint32_t size)
{
    int nw, cnt = 0;
    uint32_t written = 0;

    LOGD("opening file [%s]\n", fname);
    int fd = open(fname, O_RDWR | O_CREAT);
    if (fd < 0) {
        LOGE("failed to create file [%s]: %s", fname, strerror(errno));
        return;
    }

    LOGD("writing %d bytes to file [%s]\n", size, fname);
    while (written < size) {
        nw = ::write(fd,
                     buf + written,
                     size - written);
        if (nw < 0) {
            LOGE("failed to write to file [%s]: %s",
                 fname, strerror(errno));
            break;
        }
        written += nw;
        cnt++;
    }
    LOGD("done writing %d bytes to file [%s] in %d passes\n",
         size, fname, cnt);
    ::close(fd);
}
#endif

// preview callback - frame buffer update
void CameraService::Client::previewCallback(const sp<IMemory>& mem, int index, void* user)
{
    LOGV("previewCallback()");
    sp<Client> client = getClientFromCookie(user);
    if (client == 0) {
        return;
    }

#if DEBUG_HEAP_LEAKS && 0 // debugging
    if (gWeakHeap == NULL) {
        ssize_t offset;
        size_t size;
        sp<IMemoryHeap> heap = mem->getMemory(&offset, &size);
        if (gWeakHeap != heap) {
            LOGD("SETTING PREVIEW HEAP");
            heap->trackMe(true, true);
            gWeakHeap = heap;
        }
    }
#endif

#if DEBUG_DUMP_PREVIEW_FRAME_TO_FILE
    {
        if (debug_frame_cnt++ == DEBUG_DUMP_PREVIEW_FRAME_TO_FILE) {
            ssize_t offset;
            size_t size;
            sp<IMemoryHeap> heap = mem->getMemory(&offset, &size);
            dump_to_file("/data/preview.yuv",
                         (uint8_t *)heap->base() + offset, size);
        }
    }
#endif

    // The strong pointer guarantees the client will exist, but no lock is held.
    client->postPreviewFrame(mem, index);

#if DEBUG_CLIENT_REFERENCES
    //**** if the client's refcount is 1, then we are about to destroy it here,
    // which is bad--print all refcounts.
    if (client->getStrongCount() == 1) {
        LOGE("++++++++++++++++ (PREVIEW) THIS WILL CAUSE A LOCKUP!");
        client->printRefs();
    }
#endif
}

// recording callback
void CameraService::Client::recordingCallback(const sp<IMemory>& mem, void* user)
{
    LOGV("recordingCallback");
    sp<Client> client = getClientFromCookie(user);
    if (client == 0) {
        return;
    }
    // The strong pointer guarantees the client will exist, but no lock is held.
    client->postRecordingFrame(mem);
}

// take a picture - image is returned in callback
status_t CameraService::Client::autoFocus()
{
    LOGD("autoFocus (pid %d)", getCallingPid());

    Mutex::Autolock lock(mLock);
    status_t result = checkPid();
    if (result != NO_ERROR) return result;

    if (mHardware == 0) {
        LOGE("mHardware is NULL, returning.");
        return INVALID_OPERATION;
    }

    return mHardware->autoFocus(autoFocusCallback,
                                mCameraService.get());
}

// take a picture - image is returned in callback
status_t CameraService::Client::takePicture()
{
    LOGD("takePicture (pid %d)", getCallingPid());

    Mutex::Autolock lock(mLock);
    status_t result = checkPid();
    if (result != NO_ERROR) return result;

    if (mHardware == 0) {
        LOGE("mHardware is NULL, returning.");
        return INVALID_OPERATION;
    }

    return mHardware->takePicture(shutterCallback,
                                  yuvPictureCallback,
                                  jpegPictureCallback,
                                  mCameraService.get());
}

// picture callback - snapshot taken
void CameraService::Client::shutterCallback(void *user)
{
    sp<Client> client = getClientFromCookie(user);
    if (client == 0) {
        return;
    }

    // Play shutter sound.
    if (client->mMediaPlayerClick.get() != NULL) {
        client->mMediaPlayerClick->seekTo(0);
        client->mMediaPlayerClick->start();
    }

    // Screen goes black after the buffer is unregistered.
    if (client->mSurface != 0 && !client->mUseOverlay) {
        client->mSurface->unregisterBuffers();
    }

    client->postShutter();

    // It takes some time before yuvPicture callback to be called.
    // Register the buffer for raw image here to reduce latency.
    if (client->mSurface != 0 && !client->mUseOverlay) {
        int w, h;
        CameraParameters params(client->mHardware->getParameters());
        params.getPictureSize(&w, &h);
        uint32_t transform = 0;
        if (params.getOrientation() == CameraParameters::CAMERA_ORIENTATION_PORTRAIT) {
            LOGV("portrait mode");
            transform = ISurface::BufferHeap::ROT_90;
        }
        ISurface::BufferHeap buffers(w, h, w, h,
            PIXEL_FORMAT_YCbCr_420_SP, transform, 0, client->mHardware->getRawHeap());

        client->mSurface->registerBuffers(buffers);
    }
}

// picture callback - raw image ready
void CameraService::Client::yuvPictureCallback(const sp<IMemory>& mem,
                                               void *user)
{
    sp<Client> client = getClientFromCookie(user);
    if (client == 0) {
        return;
    }
    if (mem == NULL) {
        client->postRaw(NULL);
        client->postError(UNKNOWN_ERROR);
        return;
    }

    ssize_t offset;
    size_t size;
    sp<IMemoryHeap> heap = mem->getMemory(&offset, &size);
#if DEBUG_HEAP_LEAKS && 0 // debugging
    gWeakHeap = heap; // debugging
#endif

    //LOGV("yuvPictureCallback(%d, %d, %p)", offset, size, user);
#if DEBUG_DUMP_YUV_SNAPSHOT_TO_FILE // for testing pursposes only
    dump_to_file("/data/photo.yuv",
                 (uint8_t *)heap->base() + offset, size);
#endif

    // Put the YUV version of the snapshot in the preview display.
    if (client->mSurface != 0 && !client->mUseOverlay) {
        client->mSurface->postBuffer(offset);
    }

    /* The yuv image is stored in the pmem_adsp memory. Hence it
     * should not be sent to the upper layers through postRaw().
     * The upper layers are not using the yuv image sent in the postRaw()
     * callback anyway. Hence we are passing NULL in the callback to the
     * upper layers. If for some reason, the upper layer needs to use this,
     * it has to be 'memcpy'ed into a different memory region in this layer
     * and sent. This will add to the latency of snapshot, especially for
     * higher resolutions.
     */

    client->postRaw(NULL);

#if DEBUG_CLIENT_REFERENCES
    //**** if the client's refcount is 1, then we are about to destroy it here,
    // which is bad--print all refcounts.
    if (client->getStrongCount() == 1) {
        LOGE("++++++++++++++++ (RAW) THIS WILL CAUSE A LOCKUP!");
        client->printRefs();
    }
#endif
}

// picture callback - jpeg ready
void CameraService::Client::jpegPictureCallback(const sp<IMemory>& mem, void *user)
{
    sp<Client> client = getClientFromCookie(user);
    if (client == 0) {
        return;
    }
    if (mem == NULL) {
        client->postJpeg(NULL);
        client->postError(UNKNOWN_ERROR);
        return;
    }

    /** We absolutely CANNOT call into user code with a lock held **/

#if DEBUG_DUMP_JPEG_SNAPSHOT_TO_FILE // for testing pursposes only
    {
        ssize_t offset;
        size_t size;
        sp<IMemoryHeap> heap = mem->getMemory(&offset, &size);
        dump_to_file("/data/photo.jpg",
                     (uint8_t *)heap->base() + offset, size);
    }
#endif

    client->postJpeg(mem);

#if DEBUG_CLIENT_REFERENCES
    //**** if the client's refcount is 1, then we are about to destroy it here,
    // which is bad--print all refcounts.
    if (client->getStrongCount() == 1) {
        LOGE("++++++++++++++++ (JPEG) THIS WILL CAUSE A LOCKUP!");
        client->printRefs();
    }
#endif
}

void CameraService::Client::autoFocusCallback(bool focused, void *user)
{
    LOGV("autoFocusCallback");

    sp<Client> client = getClientFromCookie(user);
    if (client == 0) {
        return;
    }

    client->postAutoFocus(focused);

#if DEBUG_CLIENT_REFERENCES
    if (client->getStrongCount() == 1) {
        LOGE("++++++++++++++++ (AUTOFOCUS) THIS WILL CAUSE A LOCKUP!");
        client->printRefs();
    }
#endif
}

// set preview/capture parameters - key/value pairs
status_t CameraService::Client::setParameters(const String8& params)
{
    LOGD("setParameters(%s)", params.string());

    Mutex::Autolock lock(mLock);
    status_t result = checkPid();
    if (result != NO_ERROR) return result;

    if (mHardware == 0) {
        LOGE("mHardware is NULL, returning.");
        return INVALID_OPERATION;
    }

    CameraParameters p(params);
    mHardware->setParameters(p);
    return NO_ERROR;
}

// get preview/capture parameters - key/value pairs
String8 CameraService::Client::getParameters() const
{
    Mutex::Autolock lock(mLock);

    if (mHardware == 0) {
        LOGE("mHardware is NULL, returning.");
        return String8();
    }

    String8 params(mHardware->getParameters().flatten());
    LOGD("getParameters(%s)", params.string());
    return params;
}

void CameraService::Client::postAutoFocus(bool focused)
{
    LOGV("postAutoFocus");
    mCameraClient->notifyCallback(CAMERA_MSG_FOCUS, (int32_t)focused, 0);
}

void CameraService::Client::postShutter()
{
    LOGD("postShutter");
    mCameraClient->notifyCallback(CAMERA_MSG_SHUTTER, 0, 0);
}

void CameraService::Client::postRaw(const sp<IMemory>& mem)
{
    LOGD("postRaw");
    mCameraClient->dataCallback(CAMERA_MSG_RAW_IMAGE, mem);
}

void CameraService::Client::postJpeg(const sp<IMemory>& mem)
{
    LOGD("postJpeg");
    mCameraClient->dataCallback(CAMERA_MSG_COMPRESSED_IMAGE, mem);
}

void CameraService::Client::copyFrameAndPostCopiedFrame(sp<IMemoryHeap> heap, size_t offset, size_t size)
{
    LOGV("copyFrameAndPostCopiedFrame");
    // It is necessary to copy out of pmem before sending this to
    // the callback. For efficiency, reuse the same MemoryHeapBase
    // provided it's big enough. Don't allocate the memory or
    // perform the copy if there's no callback.
    if (mPreviewBuffer == 0) {
        mPreviewBuffer = new MemoryHeapBase(size, 0, NULL);
    } else if (size > mPreviewBuffer->virtualSize()) {
        mPreviewBuffer.clear();
        mPreviewBuffer = new MemoryHeapBase(size, 0, NULL);
        if (mPreviewBuffer == 0) {
            LOGE("failed to allocate space for preview buffer");
            return;
        }
    }
    memcpy(mPreviewBuffer->base(),
           (uint8_t *)heap->base() + offset, size);

    sp<MemoryBase> frame = new MemoryBase(mPreviewBuffer, 0, size);
    if (frame == 0) {
        LOGE("failed to allocate space for frame callback");
        return;
    }
    mCameraClient->dataCallback(CAMERA_MSG_PREVIEW_FRAME, frame);
}

void CameraService::Client::postRecordingFrame(const sp<IMemory>& frame)
{
    LOGV("postRecordingFrame");
    if (frame == 0) {
        LOGW("frame is a null pointer");
        return;
    }
    mCameraClient->dataCallback(CAMERA_MSG_VIDEO_FRAME, frame);
}

void CameraService::Client::postPreviewFrame(const sp<IMemory>& mem, int index)
{
    LOGV("postPreviewFrame");
    if (mem == 0) {
        LOGW("mem is a null pointer");
        return;
    }

    ssize_t offset;
    size_t size;
    sp<IMemoryHeap> heap = mem->getMemory(&offset, &size);
    {
        Mutex::Autolock surfaceLock(mSurfaceLock);
        if (mSurface != NULL) {
            mSurface->postBuffer(index);
        }
    }

    // Is the callback enabled or not?
    if (!(mPreviewCallbackFlag & FRAME_CALLBACK_FLAG_ENABLE_MASK)) {
        // If the enable bit is off, the copy-out and one-shot bits are ignored
        LOGV("frame callback is diabled");
        return;
    }

    // Is the received frame copied out or not?
    if (mPreviewCallbackFlag & FRAME_CALLBACK_FLAG_COPY_OUT_MASK) {
        LOGV("frame is copied out");
        copyFrameAndPostCopiedFrame(heap, offset, size);
    } else {
        LOGV("frame is directly sent out without copying");
        mCameraClient->dataCallback(CAMERA_MSG_PREVIEW_FRAME, mem);
    }

    // Is this is one-shot only?
    if (mPreviewCallbackFlag & FRAME_CALLBACK_FLAG_ONE_SHOT_MASK) {
        LOGV("One-shot only, thus clear the bits and disable frame callback");
        mPreviewCallbackFlag &= ~(FRAME_CALLBACK_FLAG_ONE_SHOT_MASK |
                                FRAME_CALLBACK_FLAG_COPY_OUT_MASK |
                                FRAME_CALLBACK_FLAG_ENABLE_MASK);
    }
}

void CameraService::Client::postError(status_t error)
{
    mCameraClient->notifyCallback(CAMERA_MSG_ERROR, error, 0);
}

status_t CameraService::dump(int fd, const Vector<String16>& args)
{
    const size_t SIZE = 256;
    char buffer[SIZE];
    String8 result;
    if (checkCallingPermission(String16("android.permission.DUMP")) == false) {
        snprintf(buffer, SIZE, "Permission Denial: "
                "can't dump CameraService from pid=%d, uid=%d\n",
                getCallingPid(),
                IPCThreadState::self()->getCallingUid());
        result.append(buffer);
        write(fd, result.string(), result.size());
    } else {
        AutoMutex lock(&mServiceLock);
        if (mClient != 0) {
            sp<Client> currentClient = mClient.promote();
            sprintf(buffer, "Client (%p) PID: %d\n",
                    currentClient->getCameraClient()->asBinder().get(),
                    currentClient->mClientPid);
            result.append(buffer);
            write(fd, result.string(), result.size());
            currentClient->mHardware->dump(fd, args);
        } else {
            result.append("No camera client yet.\n");
            write(fd, result.string(), result.size());
        }
    }
    return NO_ERROR;
}


#define CHECK_INTERFACE(interface, data, reply) \
        do { if (!data.enforceInterface(interface::getInterfaceDescriptor())) { \
            LOGW("Call incorrectly routed to " #interface); \
            return PERMISSION_DENIED; \
        } } while (0)

status_t CameraService::onTransact(
    uint32_t code, const Parcel& data, Parcel* reply, uint32_t flags)
{
    // permission checks...
    switch (code) {
        case BnCameraService::CONNECT:
            IPCThreadState* ipc = IPCThreadState::self();
            const int pid = ipc->getCallingPid();
            const int self_pid = getpid();
            if (pid != self_pid) {
                // we're called from a different process, do the real check
                if (!checkCallingPermission(
                        String16("android.permission.CAMERA")))
                {
                    const int uid = ipc->getCallingUid();
                    LOGE("Permission Denial: "
                            "can't use the camera pid=%d, uid=%d", pid, uid);
                    return PERMISSION_DENIED;
                }
            }
            break;
    }

    status_t err = BnCameraService::onTransact(code, data, reply, flags);

#if DEBUG_HEAP_LEAKS
    LOGD("+++ onTransact err %d code %d", err, code);

    if (err == UNKNOWN_TRANSACTION || err == PERMISSION_DENIED) {
        // the 'service' command interrogates this binder for its name, and then supplies it
        // even for the debugging commands.  that means we need to check for it here, using
        // ISurfaceComposer (since we delegated the INTERFACE_TRANSACTION handling to
        // BnSurfaceComposer before falling through to this code).

        LOGD("+++ onTransact code %d", code);

        CHECK_INTERFACE(ICameraService, data, reply);

        switch(code) {
        case 1000:
        {
            if (gWeakHeap != 0) {
                sp<IMemoryHeap> h = gWeakHeap.promote();
                IMemoryHeap *p = gWeakHeap.unsafe_get();
                LOGD("CHECKING WEAK REFERENCE %p (%p)", h.get(), p);
                if (h != 0)
                    h->printRefs();
                bool attempt_to_delete = data.readInt32() == 1;
                if (attempt_to_delete) {
                    // NOT SAFE!
                    LOGD("DELETING WEAK REFERENCE %p (%p)", h.get(), p);
                    if (p) delete p;
                }
                return NO_ERROR;
            }
        }
        break;
        default:
            break;
        }
    }
#endif // DEBUG_HEAP_LEAKS

    return err;
}

}; // namespace android<|MERGE_RESOLUTION|>--- conflicted
+++ resolved
@@ -64,15 +64,11 @@
 #if DEBUG_DUMP_PREVIEW_FRAME_TO_FILE
 static int debug_frame_cnt;
 #endif
-<<<<<<< HEAD
-static Mutex connlock;
-=======
 
 static int getCallingPid() {
     return IPCThreadState::self()->getCallingPid();
 }
 
->>>>>>> cf4550c3
 // ----------------------------------------------------------------------------
 
 void CameraService::instantiate() {
@@ -102,12 +98,7 @@
     LOGD("CameraService::connect E (pid %d, client %p)", callingPid,
             cameraClient->asBinder().get());
 
-<<<<<<< HEAD
-    Mutex::Autolock l(connlock);
-    Mutex::Autolock lock(mLock);
-=======
     Mutex::Autolock lock(mServiceLock);
->>>>>>> cf4550c3
     sp<Client> client;
     if (mClient != 0) {
         sp<Client> currentClient = mClient.promote();
@@ -384,18 +375,11 @@
 
 void CameraService::Client::disconnect()
 {
-<<<<<<< HEAD
-    LOGD("Client (%p) E disconnect from (%d)",
-            getCameraClient()->asBinder().get(),
-            IPCThreadState::self()->getCallingPid());
-    Mutex::Autolock l(connlock);
-=======
     int callingPid = getCallingPid();
 
     LOGD("Client::disconnect() E (pid %d client %p)",
             callingPid, getCameraClient()->asBinder().get());
 
->>>>>>> cf4550c3
     Mutex::Autolock lock(mLock);
     if (mClientPid <= 0) {
         LOGD("camera is unlocked (mClientPid = %d), don't tear down hardware", mClientPid);
@@ -612,37 +596,12 @@
     } else {
         ret = mHardware->startPreview(previewCallback,
                                       mCameraService.get());
-<<<<<<< HEAD
-        if (ret == NO_ERROR) {
-
-            mSurface->unregisterBuffers();
-
-            uint32_t transform = 0;
-            if (params.getOrientation() ==
-                CameraParameters::CAMERA_ORIENTATION_PORTRAIT) {
-              LOGV("portrait mode");
-              transform = ISurface::BufferHeap::ROT_90;
-            }
-            ISurface::BufferHeap buffers(w, h, w, h,
-                                         PIXEL_FORMAT_YCbCr_420_SP,
-                                         transform,
-                                         0,
-                                         mHardware->getPreviewHeapnew(0),
-                                         mHardware->getPreviewHeapnew(1),
-                                         mHardware->getPreviewHeapnew(2),
-                                         mHardware->getPreviewHeapnew(3));
-
-            mSurface->registerBuffers(buffers);
-        } else {
-          LOGE("mHardware->startPreview() failed with status %d", ret);
-=======
         if (ret != NO_ERROR) return ret;
         // If preview display has been set, register preview buffers now.
         if (mSurface != 0) {
            // Unregister here because the surface registered with raw heap.
            mSurface->unregisterBuffers();
            ret = registerPreviewBuffers();
->>>>>>> cf4550c3
         }
     }
     return ret;
