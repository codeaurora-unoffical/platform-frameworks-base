/*
 * Copyright (C) 2014 The Android Open Source Project
 *
 * Licensed under the Apache License, Version 2.0 (the "License");
 * you may not use this file except in compliance with the License.
 * You may obtain a copy of the License at
 *
 *      http://www.apache.org/licenses/LICENSE-2.0
 *
 * Unless required by applicable law or agreed to in writing, software
 * distributed under the License is distributed on an "AS IS" BASIS,
 * WITHOUT WARRANTIES OR CONDITIONS OF ANY KIND, either express or implied.
 * See the License for the specific language governing permissions and
 * limitations under the License.
 */

package android.telecom;

import android.net.Uri;
import android.os.Bundle;
import android.os.IBinder;
import android.os.IBinder.DeathRecipient;
import android.os.RemoteException;

import com.android.internal.telecom.IConnectionService;
import com.android.internal.telecom.IConnectionServiceAdapter;
import com.android.internal.telecom.IVideoProvider;
import com.android.internal.telecom.RemoteServiceCallback;

import java.util.ArrayList;
import java.util.HashMap;
import java.util.HashSet;
import java.util.Map;
import java.util.Set;
import java.util.List;
import java.util.UUID;

/**
 * Remote connection service which other connection services can use to place calls on their behalf.
 *
 * @hide
 */
final class RemoteConnectionService {

    // Note: Casting null to avoid ambiguous constructor reference.
    private static final RemoteConnection NULL_CONNECTION =
            new RemoteConnection("NULL", null, (ConnectionRequest) null);

    private static final RemoteConference NULL_CONFERENCE =
            new RemoteConference("NULL", null);

    private final IConnectionServiceAdapter mServantDelegate = new IConnectionServiceAdapter() {
        @Override
        public void handleCreateConnectionComplete(
                String id,
                ConnectionRequest request,
                ParcelableConnection parcel) {
            RemoteConnection connection =
                    findConnectionForAction(id, "handleCreateConnectionSuccessful");
            if (connection != NULL_CONNECTION && mPendingConnections.contains(connection)) {
                mPendingConnections.remove(connection);
                // Unconditionally initialize the connection ...
<<<<<<< HEAD
                connection.setCallCapabilities(parcel.getCapabilities());
=======
                connection.setConnectionCapabilities(parcel.getConnectionCapabilities());
>>>>>>> 073b8a01
                connection.setCallProperties(parcel.getProperties());
                connection.setAddress(
                        parcel.getHandle(), parcel.getHandlePresentation());
                connection.setCallerDisplayName(
                        parcel.getCallerDisplayName(),
                        parcel.getCallerDisplayNamePresentation());
                // Set state after handle so that the client can identify the connection.
                if (parcel.getState() == Connection.STATE_DISCONNECTED) {
                    connection.setDisconnected(parcel.getDisconnectCause());
                } else {
                    connection.setState(parcel.getState());
                }
                List<RemoteConnection> conferenceable = new ArrayList<>();
                for (String confId : parcel.getConferenceableConnectionIds()) {
                    if (mConnectionById.containsKey(confId)) {
                        conferenceable.add(mConnectionById.get(confId));
                    }
                }
                connection.setConferenceableConnections(conferenceable);
                connection.setVideoState(parcel.getVideoState());
                connection.setCallSubstate(parcel.getCallSubstate());
                if (connection.getState() == Connection.STATE_DISCONNECTED) {
                    // ... then, if it was created in a disconnected state, that indicates
                    // failure on the providing end, so immediately mark it destroyed
                    connection.setDestroyed();
                }
            }
        }

        @Override
        public void setActive(String callId) {
            if (mConnectionById.containsKey(callId)) {
                findConnectionForAction(callId, "setActive")
                        .setState(Connection.STATE_ACTIVE);
            } else {
                findConferenceForAction(callId, "setActive")
                        .setState(Connection.STATE_ACTIVE);
            }
        }

        @Override
        public void setExtras(String callId, Bundle extras) {
            // NOTE: Should this be a no-op?
        }

        @Override
        public void setRinging(String callId) {
            findConnectionForAction(callId, "setRinging")
                    .setState(Connection.STATE_RINGING);
        }

        @Override
        public void setDialing(String callId) {
            findConnectionForAction(callId, "setDialing")
                    .setState(Connection.STATE_DIALING);
        }

        @Override
        public void setDisconnected(String callId, DisconnectCause disconnectCause) {
            if (mConnectionById.containsKey(callId)) {
                findConnectionForAction(callId, "setDisconnected")
                        .setDisconnected(disconnectCause);
            } else {
                findConferenceForAction(callId, "setDisconnected")
                        .setDisconnected(disconnectCause);
            }
        }

        @Override
        public void setOnHold(String callId) {
            if (mConnectionById.containsKey(callId)) {
                findConnectionForAction(callId, "setOnHold")
                        .setState(Connection.STATE_HOLDING);
            } else {
                findConferenceForAction(callId, "setOnHold")
                        .setState(Connection.STATE_HOLDING);
            }
        }

        @Override
        public void setRingbackRequested(String callId, boolean ringing) {
            findConnectionForAction(callId, "setRingbackRequested")
                    .setRingbackRequested(ringing);
        }

        @Override
        public void setConnectionCapabilities(String callId, int connectionCapabilities) {
            if (mConnectionById.containsKey(callId)) {
                findConnectionForAction(callId, "setConnectionCapabilities")
                        .setConnectionCapabilities(connectionCapabilities);
            } else {
                findConferenceForAction(callId, "setConnectionCapabilities")
                        .setConnectionCapabilities(connectionCapabilities);
            }
        }

        @Override
        public void setCallProperties(String callId, int callProperties) {
            if (mConnectionById.containsKey(callId)) {
                findConnectionForAction(callId, "setCallProperties")
                        .setCallProperties(callProperties);
            } else {
                findConferenceForAction(callId, "setCallProperties")
                        .setCallProperties(callProperties);
            }
        }

        @Override
        public void setCallProperties(String callId, int callProperties) {
            if (mConnectionById.containsKey(callId)) {
                findConnectionForAction(callId, "setCallProperties")
                        .setCallProperties(callProperties);
            } else {
                findConferenceForAction(callId, "setCallProperties")
                        .setCallProperties(callProperties);
            }
        }

        @Override
        public void setIsConferenced(String callId, String conferenceCallId) {
            // Note: callId should not be null; conferenceCallId may be null
            RemoteConnection connection =
                    findConnectionForAction(callId, "setIsConferenced");
            if (connection != NULL_CONNECTION) {
                if (conferenceCallId == null) {
                    // 'connection' is being split from its conference
                    if (connection.getConference() != null) {
                        connection.getConference().removeConnection(connection);
                    }
                } else {
                    RemoteConference conference =
                            findConferenceForAction(conferenceCallId, "setIsConferenced");
                    if (conference != NULL_CONFERENCE) {
                        conference.addConnection(connection);
                    }
                }
            }
        }

        @Override
        public void addConferenceCall(
                final String callId,
                ParcelableConference parcel) {
            RemoteConference conference = new RemoteConference(callId,
                    mOutgoingConnectionServiceRpc);

            for (String id : parcel.getConnectionIds()) {
                RemoteConnection c = mConnectionById.get(id);
                if (c != null) {
                    conference.addConnection(c);
                }
            }

            if (conference.getConnections().size() == 0) {
                // A conference was created, but none of its connections are ones that have been
                // created by, and therefore being tracked by, this remote connection service. It
                // is of no interest to us.
                return;
            }

            conference.setState(parcel.getState());
            conference.setConnectionCapabilities(parcel.getConnectionCapabilities());
            mConferenceById.put(callId, conference);
            conference.registerCallback(new RemoteConference.Callback() {
                @Override
                public void onDestroyed(RemoteConference c) {
                    mConferenceById.remove(callId);
                    maybeDisconnectAdapter();
                }
            });

            mOurConnectionServiceImpl.addRemoteConference(conference);
        }

        @Override
        public void removeCall(String callId) {
            if (mConnectionById.containsKey(callId)) {
                findConnectionForAction(callId, "removeCall")
                        .setDestroyed();
            } else {
                findConferenceForAction(callId, "removeCall")
                        .setDestroyed();
            }
        }

        @Override
        public void onPostDialWait(String callId, String remaining) {
            findConnectionForAction(callId, "onPostDialWait")
                    .setPostDialWait(remaining);
        }

        @Override
        public void onPostDialChar(String callId, char nextChar) {
            findConnectionForAction(callId, "onPostDialChar")
                    .onPostDialChar(nextChar);
        }

        @Override
        public void queryRemoteConnectionServices(RemoteServiceCallback callback) {
            // Not supported from remote connection service.
        }

        @Override
        public void setVideoProvider(String callId, IVideoProvider videoProvider) {
            RemoteConnection.VideoProvider remoteVideoProvider = null;
            if (videoProvider != null) {
                remoteVideoProvider = new RemoteConnection.VideoProvider(videoProvider);
            }
            findConnectionForAction(callId, "setVideoProvider")
                    .setVideoProvider(remoteVideoProvider);
        }

        @Override
        public void setVideoState(String callId, int videoState) {
            findConnectionForAction(callId, "setVideoState")
                    .setVideoState(videoState);
        }

        @Override
        public void setIsVoipAudioMode(String callId, boolean isVoip) {
            findConnectionForAction(callId, "setIsVoipAudioMode")
                    .setIsVoipAudioMode(isVoip);
        }

        @Override
        public void setStatusHints(String callId, StatusHints statusHints) {
            findConnectionForAction(callId, "setStatusHints")
                    .setStatusHints(statusHints);
        }

        @Override
        public void setAddress(String callId, Uri address, int presentation) {
            findConnectionForAction(callId, "setAddress")
                    .setAddress(address, presentation);
        }

        @Override
        public void setCallerDisplayName(String callId, String callerDisplayName,
                int presentation) {
            findConnectionForAction(callId, "setCallerDisplayName")
                    .setCallerDisplayName(callerDisplayName, presentation);
        }

        @Override
        public IBinder asBinder() {
            throw new UnsupportedOperationException();
        }

        @Override
        public final void setConferenceableConnections(
                String callId, List<String> conferenceableConnectionIds) {
            List<RemoteConnection> conferenceable = new ArrayList<>();
            for (String id : conferenceableConnectionIds) {
                if (mConnectionById.containsKey(id)) {
                    conferenceable.add(mConnectionById.get(id));
                }
            }

            if (hasConnection(callId)) {
                findConnectionForAction(callId, "setConferenceableConnections")
                        .setConferenceableConnections(conferenceable);
            } else {
                findConferenceForAction(callId, "setConferenceableConnections")
                        .setConferenceableConnections(conferenceable);
            }
        }

        @Override
        public void setPhoneAccountHandle(String callId, PhoneAccountHandle pHandle) {
            findConnectionForAction(callId, "setPhoneAccountHandle")
                    .setPhoneAccountHandle(pHandle);
        }

        @Override
        public void setCallSubstate(String callId, int callSubstate) {
            findConnectionForAction(callId, "callSubstate")
                    .setCallSubstate(callSubstate);
        }

        @Override
        public void addExistingConnection(String callId, ParcelableConnection connection) {
            // TODO: add contents of this method
            RemoteConnection remoteConnction = new RemoteConnection(callId,
                    mOutgoingConnectionServiceRpc, connection);

            mOurConnectionServiceImpl.addRemoteExistingConnection(remoteConnction);
        }

        @Override
        public void resetCdmaConnectionTime(String callId) {
        }
    };

    private final ConnectionServiceAdapterServant mServant =
            new ConnectionServiceAdapterServant(mServantDelegate);

    private final DeathRecipient mDeathRecipient = new DeathRecipient() {
        @Override
        public void binderDied() {
            for (RemoteConnection c : mConnectionById.values()) {
                c.setDestroyed();
            }
            for (RemoteConference c : mConferenceById.values()) {
                c.setDestroyed();
            }
            mConnectionById.clear();
            mConferenceById.clear();
            mPendingConnections.clear();
            mOutgoingConnectionServiceRpc.asBinder().unlinkToDeath(mDeathRecipient, 0);
        }
    };

    private final IConnectionService mOutgoingConnectionServiceRpc;
    private final ConnectionService mOurConnectionServiceImpl;
    private final Map<String, RemoteConnection> mConnectionById = new HashMap<>();
    private final Map<String, RemoteConference> mConferenceById = new HashMap<>();
    private final Set<RemoteConnection> mPendingConnections = new HashSet<>();

    RemoteConnectionService(
            IConnectionService outgoingConnectionServiceRpc,
            ConnectionService ourConnectionServiceImpl) throws RemoteException {
        mOutgoingConnectionServiceRpc = outgoingConnectionServiceRpc;
        mOutgoingConnectionServiceRpc.asBinder().linkToDeath(mDeathRecipient, 0);
        mOurConnectionServiceImpl = ourConnectionServiceImpl;
    }

    @Override
    public String toString() {
        return "[RemoteCS - " + mOutgoingConnectionServiceRpc.asBinder().toString() + "]";
    }

    final RemoteConnection createRemoteConnection(
            PhoneAccountHandle connectionManagerPhoneAccount,
            ConnectionRequest request,
            boolean isIncoming) {
        final String id = UUID.randomUUID().toString();
        final ConnectionRequest newRequest = new ConnectionRequest(
                request.getAccountHandle(),
                request.getAddress(),
                request.getExtras(),
                request.getVideoState());
        try {
            if (mConnectionById.isEmpty()) {
                mOutgoingConnectionServiceRpc.addConnectionServiceAdapter(mServant.getStub());
            }
            RemoteConnection connection =
                    new RemoteConnection(id, mOutgoingConnectionServiceRpc, newRequest);
            mPendingConnections.add(connection);
            mConnectionById.put(id, connection);
            mOutgoingConnectionServiceRpc.createConnection(
                    connectionManagerPhoneAccount,
                    id,
                    newRequest,
                    isIncoming,
                    false /* isUnknownCall */);
            connection.registerCallback(new RemoteConnection.Callback() {
                @Override
                public void onDestroyed(RemoteConnection connection) {
                    mConnectionById.remove(id);
                    maybeDisconnectAdapter();
                }
            });
            return connection;
        } catch (RemoteException e) {
            return RemoteConnection.failure(
                    new DisconnectCause(DisconnectCause.ERROR, e.toString()));
        }
    }

    private boolean hasConnection(String callId) {
        return mConnectionById.containsKey(callId);
    }

    private RemoteConnection findConnectionForAction(
            String callId, String action) {
        if (mConnectionById.containsKey(callId)) {
            return mConnectionById.get(callId);
        }
        Log.w(this, "%s - Cannot find Connection %s", action, callId);
        return NULL_CONNECTION;
    }

    private RemoteConference findConferenceForAction(
            String callId, String action) {
        if (mConferenceById.containsKey(callId)) {
            return mConferenceById.get(callId);
        }
        Log.w(this, "%s - Cannot find Conference %s", action, callId);
        return NULL_CONFERENCE;
    }

    private void maybeDisconnectAdapter() {
        if (mConnectionById.isEmpty() && mConferenceById.isEmpty()) {
            try {
                mOutgoingConnectionServiceRpc.removeConnectionServiceAdapter(mServant.getStub());
            } catch (RemoteException e) {
            }
        }
    }
}<|MERGE_RESOLUTION|>--- conflicted
+++ resolved
@@ -60,11 +60,7 @@
             if (connection != NULL_CONNECTION && mPendingConnections.contains(connection)) {
                 mPendingConnections.remove(connection);
                 // Unconditionally initialize the connection ...
-<<<<<<< HEAD
-                connection.setCallCapabilities(parcel.getCapabilities());
-=======
                 connection.setConnectionCapabilities(parcel.getConnectionCapabilities());
->>>>>>> 073b8a01
                 connection.setCallProperties(parcel.getProperties());
                 connection.setAddress(
                         parcel.getHandle(), parcel.getHandlePresentation());
@@ -158,17 +154,6 @@
             } else {
                 findConferenceForAction(callId, "setConnectionCapabilities")
                         .setConnectionCapabilities(connectionCapabilities);
-            }
-        }
-
-        @Override
-        public void setCallProperties(String callId, int callProperties) {
-            if (mConnectionById.containsKey(callId)) {
-                findConnectionForAction(callId, "setCallProperties")
-                        .setCallProperties(callProperties);
-            } else {
-                findConferenceForAction(callId, "setCallProperties")
-                        .setCallProperties(callProperties);
             }
         }
 
