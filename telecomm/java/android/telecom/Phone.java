--- conflicted
+++ resolved
@@ -112,11 +112,7 @@
     /** {@hide} */
     final void internalAddCall(ParcelableCall parcelableCall) {
         Call call = new Call(this, parcelableCall.getId(), mInCallAdapter,
-<<<<<<< HEAD
-                parcelableCall.mIsActiveSub);
-=======
                 parcelableCall.mIsActiveSub, parcelableCall.getState());
->>>>>>> 23a90283
         mCallByTelecomCallId.put(parcelableCall.getId(), call);
         mCalls.add(call);
         checkCallTree(parcelableCall);
