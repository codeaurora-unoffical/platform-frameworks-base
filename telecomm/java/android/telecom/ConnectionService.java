--- conflicted
+++ resolved
@@ -195,12 +195,9 @@
     private static final int MSG_CREATE_CONFERENCE_COMPLETE = 36;
     private static final int MSG_CREATE_CONFERENCE_FAILED = 37;
     private static final int MSG_REJECT_WITH_REASON = 38;
-<<<<<<< HEAD
+    private static final int MSG_ADD_PARTICIPANT = 39;
     //Proprietary values starts after this.
     private static final int MSG_ADD_PARTICIPANT_WITH_CONFERENCE = 40;
-=======
-    private static final int MSG_ADD_PARTICIPANT = 39;
->>>>>>> b084b0c7
 
     private static Connection sNullConnection;
 
