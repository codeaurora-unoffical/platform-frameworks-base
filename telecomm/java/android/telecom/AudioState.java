/*
 * Copyright (C) 2014 The Android Open Source Project
 *
 * Licensed under the Apache License, Version 2.0 (the "License");
 * you may not use this file except in compliance with the License.
 * You may obtain a copy of the License at
 *
 *      http://www.apache.org/licenses/LICENSE-2.0
 *
 * Unless required by applicable law or agreed to in writing, software
 * distributed under the License is distributed on an "AS IS" BASIS,
 * WITHOUT WARRANTIES OR CONDITIONS OF ANY KIND, either express or implied.
 * See the License for the specific language governing permissions and
 * limitations under the License.
 */

package android.telecom;

import android.annotation.SystemApi;
import android.annotation.UnsupportedAppUsage;
<<<<<<< HEAD
=======
import android.os.Build;
>>>>>>> 825827da
import android.os.Parcel;
import android.os.Parcelable;

import java.util.Locale;

/**
 *  Encapsulates the telecom audio state, including the current audio routing, supported audio
 *  routing and mute.
 *  @deprecated - use {@link CallAudioState} instead.
 *  @hide
 */
@Deprecated
@SystemApi
public class AudioState implements Parcelable {
    /** Direct the audio stream through the device's earpiece. */
    public static final int ROUTE_EARPIECE      = 0x00000001;

    /** Direct the audio stream through Bluetooth. */
    public static final int ROUTE_BLUETOOTH     = 0x00000002;

    /** Direct the audio stream through a wired headset. */
    public static final int ROUTE_WIRED_HEADSET = 0x00000004;

    /** Direct the audio stream through the device's speakerphone. */
    public static final int ROUTE_SPEAKER       = 0x00000008;

    /**
     * Direct the audio stream through the device's earpiece or wired headset if one is
     * connected.
     */
    public static final int ROUTE_WIRED_OR_EARPIECE = ROUTE_EARPIECE | ROUTE_WIRED_HEADSET;

    /** Bit mask of all possible audio routes. */
    private static final int ROUTE_ALL = ROUTE_EARPIECE | ROUTE_BLUETOOTH | ROUTE_WIRED_HEADSET |
            ROUTE_SPEAKER;

<<<<<<< HEAD
    @UnsupportedAppUsage
    private final boolean isMuted;
    @UnsupportedAppUsage
    private final int route;
    @UnsupportedAppUsage
=======
    @UnsupportedAppUsage(maxTargetSdk = Build.VERSION_CODES.P, trackingBug = 127403196)
    private final boolean isMuted;
    @UnsupportedAppUsage(maxTargetSdk = Build.VERSION_CODES.P, trackingBug = 127403196)
    private final int route;
    @UnsupportedAppUsage(maxTargetSdk = Build.VERSION_CODES.P, trackingBug = 127403196)
>>>>>>> 825827da
    private final int supportedRouteMask;

    public AudioState(boolean muted, int route, int supportedRouteMask) {
        this.isMuted = muted;
        this.route = route;
        this.supportedRouteMask = supportedRouteMask;
    }

    public AudioState(AudioState state) {
        isMuted = state.isMuted();
        route = state.getRoute();
        supportedRouteMask = state.getSupportedRouteMask();
    }

    public AudioState(CallAudioState state) {
        isMuted = state.isMuted();
        route = state.getRoute();
        supportedRouteMask = state.getSupportedRouteMask();
    }

    @Override
    public boolean equals(Object obj) {
        if (obj == null) {
            return false;
        }
        if (!(obj instanceof AudioState)) {
            return false;
        }
        AudioState state = (AudioState) obj;
        return isMuted() == state.isMuted() && getRoute() == state.getRoute() &&
                getSupportedRouteMask() == state.getSupportedRouteMask();
    }

    @Override
    public String toString() {
        return String.format(Locale.US,
                "[AudioState isMuted: %b, route: %s, supportedRouteMask: %s]",
                isMuted,
                audioRouteToString(route),
                audioRouteToString(supportedRouteMask));
    }

    public static String audioRouteToString(int route) {
        if (route == 0 || (route & ~ROUTE_ALL) != 0x0) {
            return "UNKNOWN";
        }

        StringBuffer buffer = new StringBuffer();
        if ((route & ROUTE_EARPIECE) == ROUTE_EARPIECE) {
            listAppend(buffer, "EARPIECE");
        }
        if ((route & ROUTE_BLUETOOTH) == ROUTE_BLUETOOTH) {
            listAppend(buffer, "BLUETOOTH");
        }
        if ((route & ROUTE_WIRED_HEADSET) == ROUTE_WIRED_HEADSET) {
            listAppend(buffer, "WIRED_HEADSET");
        }
        if ((route & ROUTE_SPEAKER) == ROUTE_SPEAKER) {
            listAppend(buffer, "SPEAKER");
        }

        return buffer.toString();
    }

    private static void listAppend(StringBuffer buffer, String str) {
        if (buffer.length() > 0) {
            buffer.append(", ");
        }
        buffer.append(str);
    }

    /**
     * Responsible for creating AudioState objects for deserialized Parcels.
     */
    public static final @android.annotation.NonNull Parcelable.Creator<AudioState> CREATOR =
            new Parcelable.Creator<AudioState> () {

        @Override
        public AudioState createFromParcel(Parcel source) {
            boolean isMuted = source.readByte() == 0 ? false : true;
            int route = source.readInt();
            int supportedRouteMask = source.readInt();
            return new AudioState(isMuted, route, supportedRouteMask);
        }

        @Override
        public AudioState[] newArray(int size) {
            return new AudioState[size];
        }
    };

    /**
     * {@inheritDoc}
     */
    @Override
    public int describeContents() {
        return 0;
    }

    /**
     * Writes AudioState object into a serializeable Parcel.
     */
    @Override
    public void writeToParcel(Parcel destination, int flags) {
        destination.writeByte((byte) (isMuted ? 1 : 0));
        destination.writeInt(route);
        destination.writeInt(supportedRouteMask);
    }

    /**
     * @return {@code true} if the call is muted, false otherwise.
     */
    public boolean isMuted() {
        return isMuted;
    }

    /**
     * @return The current audio route being used.
     */
    public int getRoute() {
        return route;
    }

    /**
     * @return Bit mask of all routes supported by this call.
     */
    public int getSupportedRouteMask() {
        return supportedRouteMask;
    }
}<|MERGE_RESOLUTION|>--- conflicted
+++ resolved
@@ -18,10 +18,7 @@
 
 import android.annotation.SystemApi;
 import android.annotation.UnsupportedAppUsage;
-<<<<<<< HEAD
-=======
 import android.os.Build;
->>>>>>> 825827da
 import android.os.Parcel;
 import android.os.Parcelable;
 
@@ -58,19 +55,11 @@
     private static final int ROUTE_ALL = ROUTE_EARPIECE | ROUTE_BLUETOOTH | ROUTE_WIRED_HEADSET |
             ROUTE_SPEAKER;
 
-<<<<<<< HEAD
-    @UnsupportedAppUsage
-    private final boolean isMuted;
-    @UnsupportedAppUsage
-    private final int route;
-    @UnsupportedAppUsage
-=======
     @UnsupportedAppUsage(maxTargetSdk = Build.VERSION_CODES.P, trackingBug = 127403196)
     private final boolean isMuted;
     @UnsupportedAppUsage(maxTargetSdk = Build.VERSION_CODES.P, trackingBug = 127403196)
     private final int route;
     @UnsupportedAppUsage(maxTargetSdk = Build.VERSION_CODES.P, trackingBug = 127403196)
->>>>>>> 825827da
     private final int supportedRouteMask;
 
     public AudioState(boolean muted, int route, int supportedRouteMask) {
