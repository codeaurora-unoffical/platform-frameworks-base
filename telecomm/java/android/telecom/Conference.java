--- conflicted
+++ resolved
@@ -318,14 +318,6 @@
     public void onConnectionAdded(Connection connection) {}
 
     /**
-<<<<<<< HEAD
-     * Invoked when the conference adds a participant to the conference call.
-     *
-     * @param participant The participant to be added with conference call.
-     * @hide
-     */
-    public void onAddParticipant(String participant) {}
-=======
      * Notifies this Conference, which is in {@code STATE_RINGING}, of
      * a request to accept.
      * For managed {@link ConnectionService}s, this will be called when the user answers a call via
@@ -353,7 +345,14 @@
      * the default dialer's {@link InCallService}.
      */
     public void onReject() {}
->>>>>>> 852c9950
+
+    /**
+     * Invoked when the conference adds a participant to the conference call.
+     *
+     * @param participant The participant to be added with conference call.
+     * @hide
+     */
+    public void onAddParticipant(String participant) {}
 
     /**
      * Sets state to be on hold.
