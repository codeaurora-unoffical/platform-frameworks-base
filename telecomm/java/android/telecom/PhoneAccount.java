--- conflicted
+++ resolved
@@ -52,12 +52,7 @@
      *
      * This is an extras key set via {@link Builder#setExtras} which determines the order in which
      * {@link PhoneAccount}s from the same {@link ConnectionService} are sorted. The accounts
-<<<<<<< HEAD
-     * are sorted by this key via standard lexicographical order, (as implemented in
-     * {@link String#compareTo}), and this ordering is used to
-=======
      * are sorted in ascending order by this key, and this ordering is used to
->>>>>>> c155bb62
      * determine priority when a call can be placed via multiple accounts.
      *
      * When multiple {@link PhoneAccount}s are supplied with the same sort order key, no ordering is
