<?xml version="1.0" encoding="utf-8"?>
<!-- Copyright (C) 2008 The Android Open Source Project

     Licensed under the Apache License, Version 2.0 (the "License");
     you may not use this file except in compliance with the License.
     You may obtain a copy of the License at

          http://www.apache.org/licenses/LICENSE-2.0

     Unless required by applicable law or agreed to in writing, software
     distributed under the License is distributed on an "AS IS" BASIS,
     WITHOUT WARRANTIES OR CONDITIONS OF ANY KIND, either express or implied.
     See the License for the specific language governing permissions and
     limitations under the License.
-->

<!-- This file is used to define the mappings between lower-level system
     user and group IDs and the higher-level permission names managed
     by the platform.

     Be VERY careful when editing this file!  Mistakes made here can open
     big security holes.
-->
<permissions>

    <!-- ================================================================== -->
    <!-- ================================================================== -->
    <!-- ================================================================== -->

    <!-- The following tags are associating low-level group IDs with
         permission names.  By specifying such a mapping, you are saying
         that any application process granted the given permission will
         also be running with the given group ID attached to its process,
         so it can perform any filesystem (read, write, execute) operations
         allowed for that group. -->

    <permission name="android.permission.BLUETOOTH_ADMIN" >
        <group gid="net_bt_admin" />
    </permission>

    <permission name="android.permission.BLUETOOTH" >
        <group gid="net_bt" />
    </permission>

    <permission name="android.permission.BLUETOOTH_STACK" >
        <group gid="bluetooth" />
        <group gid="wakelock" />
        <group gid="uhid" />
    </permission>

    <permission name="android.permission.NET_TUNNELING" >
        <group gid="vpn" />
    </permission>

    <permission name="android.permission.INTERNET" >
        <group gid="inet" />
    </permission>

    <permission name="android.permission.READ_LOGS" >
        <group gid="log" />
    </permission>

    <permission name="android.permission.WRITE_MEDIA_STORAGE" >
        <group gid="media_rw" />
    </permission>

    <permission name="android.permission.ACCESS_MTP" >
        <group gid="mtp" />
    </permission>

    <permission name="android.permission.NET_ADMIN" >
        <group gid="net_admin" />
    </permission>

    <!-- The group that /cache belongs to, linked to the permission
         set on the applications that can access /cache -->
    <permission name="android.permission.ACCESS_CACHE_FILESYSTEM" >
        <group gid="cache" />
    </permission>

    <!-- RW permissions to any system resources owned by group 'diag'.
         This is for carrier and manufacture diagnostics tools that must be
         installable from the framework. Be careful. -->
    <permission name="android.permission.DIAGNOSTIC" >
        <group gid="input" />
        <group gid="diag" />
    </permission>

    <!-- Group that can read detailed network usage statistics -->
    <permission name="android.permission.READ_NETWORK_USAGE_HISTORY">
        <group gid="net_bw_stats" />
    </permission>

    <!-- Group that can modify how network statistics are accounted -->
    <permission name="android.permission.UPDATE_DEVICE_STATS">
        <group gid="net_bw_acct" />
    </permission>

    <permission name="android.permission.LOOP_RADIO" >
        <group gid="loop_radio" />
    </permission>

    <!-- Hotword training apps sometimes need a GID to talk with low-level
         hardware; give them audio for now until full HAL support is added. -->
    <permission name="android.permission.MANAGE_VOICE_KEYPHRASES">
        <group gid="audio" />
    </permission>

    <permission name="android.permission.ACCESS_BROADCAST_RADIO" >
        <!-- /dev/fm is gid media, not audio -->
        <group gid="media" />
    </permission>

    <permission name="android.permission.USE_RESERVED_DISK">
        <group gid="reserved_disk" />
    </permission>

    <!-- These are permissions that were mapped to gids but we need
         to keep them here until an upgrade from L to the current
         version is to be supported. These permissions are built-in
         and in L were not stored in packages.xml as a result if they
         are not defined here while parsing packages.xml we would
         ignore these permissions being granted to apps and not
         propagate the granted state. From N we are storing the
         built-in permissions in packages.xml as the saved storage
         is negligible (one tag with the permission) compared to
         the fragility as one can remove a built-in permission which
         no longer needs to be mapped to gids and break grant propagation. -->
    <permission name="android.permission.READ_EXTERNAL_STORAGE" />
    <permission name="android.permission.WRITE_EXTERNAL_STORAGE" />

    <!-- ================================================================== -->
    <!-- ================================================================== -->
    <!-- ================================================================== -->

    <!-- The following tags are assigning high-level permissions to specific
         user IDs.  These are used to allow specific core system users to
         perform the given operations with the higher-level framework.  For
         example, we give a wide variety of permissions to the shell user
         since that is the user the adb shell runs under and developers and
         others should have a fairly open environment in which to
         interact with the system. -->

    <assign-permission name="android.permission.MODIFY_AUDIO_SETTINGS" uid="media" />
    <assign-permission name="android.permission.ACCESS_SURFACE_FLINGER" uid="media" />
    <assign-permission name="android.permission.WAKE_LOCK" uid="media" />
    <assign-permission name="android.permission.UPDATE_DEVICE_STATS" uid="media" />
    <assign-permission name="android.permission.UPDATE_APP_OPS_STATS" uid="media" />
    <assign-permission name="android.permission.GET_PROCESS_STATE_AND_OOM_SCORE" uid="media" />

    <assign-permission name="android.permission.MODIFY_AUDIO_SETTINGS" uid="audioserver" />
    <assign-permission name="android.permission.ACCESS_SURFACE_FLINGER" uid="audioserver" />
    <assign-permission name="android.permission.WAKE_LOCK" uid="audioserver" />
    <assign-permission name="android.permission.UPDATE_DEVICE_STATS" uid="audioserver" />
    <assign-permission name="android.permission.UPDATE_APP_OPS_STATS" uid="audioserver" />
    <assign-permission name="android.permission.PACKAGE_USAGE_STATS" uid="audioserver" />

    <assign-permission name="android.permission.MODIFY_AUDIO_SETTINGS" uid="cameraserver" />
    <assign-permission name="android.permission.ACCESS_SURFACE_FLINGER" uid="cameraserver" />
    <assign-permission name="android.permission.WAKE_LOCK" uid="cameraserver" />
    <assign-permission name="android.permission.UPDATE_DEVICE_STATS" uid="cameraserver" />
    <assign-permission name="android.permission.UPDATE_APP_OPS_STATS" uid="cameraserver" />
    <assign-permission name="android.permission.GET_PROCESS_STATE_AND_OOM_SCORE" uid="cameraserver" />
    <assign-permission name="android.permission.PACKAGE_USAGE_STATS" uid="cameraserver" />
    <assign-permission name="android.permission.WATCH_APPOPS" uid="cameraserver" />

    <assign-permission name="android.permission.ACCESS_SURFACE_FLINGER" uid="graphics" />

    <assign-permission name="android.permission.DUMP" uid="incidentd" />
    <assign-permission name="android.permission.PACKAGE_USAGE_STATS" uid="incidentd" />
    <assign-permission name="android.permission.INTERACT_ACROSS_USERS" uid="incidentd" />
    <assign-permission name="android.permission.REQUEST_INCIDENT_REPORT_APPROVAL" uid="incidentd" />

    <assign-permission name="android.permission.ACCESS_LOWPAN_STATE" uid="lowpan" />
    <assign-permission name="android.permission.MANAGE_LOWPAN_INTERFACES" uid="lowpan" />

    <assign-permission name="android.permission.BATTERY_STATS" uid="statsd" />
    <assign-permission name="android.permission.DUMP" uid="statsd" />
    <assign-permission name="android.permission.PACKAGE_USAGE_STATS" uid="statsd" />
    <assign-permission name="android.permission.STATSCOMPANION" uid="statsd" />
    <assign-permission name="android.permission.UPDATE_APP_OPS_STATS" uid="statsd" />

    <split-permission name="android.permission.WRITE_EXTERNAL_STORAGE">
        <new-permission name="android.permission.READ_EXTERNAL_STORAGE" />
    </split-permission>
    <split-permission name="android.permission.READ_CONTACTS"
                      targetSdk="16">
        <new-permission name="android.permission.READ_CALL_LOG" />
    </split-permission>
    <split-permission name="android.permission.WRITE_CONTACTS"
                      targetSdk="16">
        <new-permission name="android.permission.WRITE_CALL_LOG" />
    </split-permission>
    <!-- STOPSHIP(b/118882117): change targetSdk to Q when SDK version finalised -->
    <split-permission name="android.permission.ACCESS_FINE_LOCATION"
                      targetSdk="10000">
        <new-permission name="android.permission.ACCESS_BACKGROUND_LOCATION" />
    </split-permission>
    <!-- STOPSHIP(b/118882117): change targetSdk to Q when SDK version finalised -->
    <split-permission name="android.permission.ACCESS_COARSE_LOCATION"
                      targetSdk="10000">
        <new-permission name="android.permission.ACCESS_BACKGROUND_LOCATION" />
    </split-permission>

<<<<<<< HEAD
    <!-- Apps holding either the legacy READ or WRITE permissions will inherit
         the ability to <em>read</em> new typed permissions in the Q release; they
         won't gain the ability to <em>write</em> that content. -->
    <!-- STOPSHIP(b/112545973): change targetSdk to Q when SDK version finalised -->
=======
    <!-- STOPSHIP: change targetSdk to Q when SDK version finalised -->
    <!-- Old apps might not understand the modern permission model, hence their view needs to be expanded -->
>>>>>>> 825827da
    <split-permission name="android.permission.READ_EXTERNAL_STORAGE"
                      targetSdk="10000">
        <new-permission name="android.permission.READ_MEDIA_AUDIO" />
        <new-permission name="android.permission.READ_MEDIA_VIDEO" />
        <new-permission name="android.permission.READ_MEDIA_IMAGES" />
    </split-permission>
<<<<<<< HEAD
    <!-- STOPSHIP(b/112545973): change targetSdk to Q when SDK version finalised -->
=======
    <!-- STOPSHIP: change targetSdk to Q when SDK version finalised -->
>>>>>>> 825827da
    <split-permission name="android.permission.WRITE_EXTERNAL_STORAGE"
                      targetSdk="10000">
        <new-permission name="android.permission.READ_MEDIA_AUDIO" />
        <new-permission name="android.permission.READ_MEDIA_VIDEO" />
        <new-permission name="android.permission.READ_MEDIA_IMAGES" />
    </split-permission>

<<<<<<< HEAD
=======
    <!-- An app using the typed media permissions might be grandfathered and then uses the old storage model -->
    <split-permission name="android.permission.READ_MEDIA_AUDIO">
        <new-permission name="android.permission.READ_EXTERNAL_STORAGE" />
        <new-permission name="android.permission.WRITE_EXTERNAL_STORAGE" />
    </split-permission>
    <split-permission name="android.permission.READ_MEDIA_VIDEO">
        <new-permission name="android.permission.READ_EXTERNAL_STORAGE" />
        <new-permission name="android.permission.WRITE_EXTERNAL_STORAGE" />
    </split-permission>
    <split-permission name="android.permission.READ_MEDIA_IMAGES">
        <new-permission name="android.permission.READ_EXTERNAL_STORAGE" />
        <new-permission name="android.permission.WRITE_EXTERNAL_STORAGE" />
    </split-permission>

>>>>>>> 825827da
    <!-- This is a list of all the libraries available for application
         code to link against. -->

    <library name="android.test.base"
            file="/system/framework/android.test.base.jar" />
    <library name="android.test.mock"
            file="/system/framework/android.test.mock.jar"
            dependency="android.test.base" />
    <library name="android.test.runner"
            file="/system/framework/android.test.runner.jar"
            dependency="android.test.base:android.test.mock" />

    <!-- In BOOT_JARS historically, and now added to legacy applications. -->
    <library name="android.hidl.base-V1.0-java"
            file="/system/framework/android.hidl.base-V1.0-java.jar" />
    <library name="android.hidl.manager-V1.0-java"
            file="/system/framework/android.hidl.manager-V1.0-java.jar"
            dependency="android.hidl.base-V1.0-java" />

    <!-- These are the standard packages that are white-listed to always have internet
         access while in power save mode, even if they aren't in the foreground. -->
    <allow-in-power-save package="com.android.providers.downloads" />

    <!-- These are the standard packages that are white-listed to always have internet
         access while in data mode, even if they aren't in the foreground. -->
    <allow-in-data-usage-save package="com.android.providers.downloads" />

    <!-- This is a core platform component that needs to freely run in the background -->
    <allow-in-power-save package="com.android.cellbroadcastreceiver" />
    <allow-in-power-save package="com.android.shell" />

    <!-- Whitelist system providers -->
    <allow-in-power-save-except-idle package="com.android.providers.calendar" />
    <allow-in-power-save-except-idle package="com.android.providers.contacts" />

    <!-- The PAC proxy process must have network access, otherwise no app will
         be able to connect to the internet when such a proxy is in use, since
         all outgoing connections originate from this app. -->
    <allow-in-power-save-except-idle package="com.android.proxyhandler" />

    <!-- These are the packages that are white-listed to be able to run as system user -->
    <system-user-whitelisted-app package="com.android.settings" />

    <!-- These are the packages that shouldn't run as system user -->
    <system-user-blacklisted-app package="com.android.wallpaper.livepicker" />
</permissions><|MERGE_RESOLUTION|>--- conflicted
+++ resolved
@@ -202,26 +202,15 @@
         <new-permission name="android.permission.ACCESS_BACKGROUND_LOCATION" />
     </split-permission>
 
-<<<<<<< HEAD
-    <!-- Apps holding either the legacy READ or WRITE permissions will inherit
-         the ability to <em>read</em> new typed permissions in the Q release; they
-         won't gain the ability to <em>write</em> that content. -->
-    <!-- STOPSHIP(b/112545973): change targetSdk to Q when SDK version finalised -->
-=======
     <!-- STOPSHIP: change targetSdk to Q when SDK version finalised -->
     <!-- Old apps might not understand the modern permission model, hence their view needs to be expanded -->
->>>>>>> 825827da
     <split-permission name="android.permission.READ_EXTERNAL_STORAGE"
                       targetSdk="10000">
         <new-permission name="android.permission.READ_MEDIA_AUDIO" />
         <new-permission name="android.permission.READ_MEDIA_VIDEO" />
         <new-permission name="android.permission.READ_MEDIA_IMAGES" />
     </split-permission>
-<<<<<<< HEAD
-    <!-- STOPSHIP(b/112545973): change targetSdk to Q when SDK version finalised -->
-=======
     <!-- STOPSHIP: change targetSdk to Q when SDK version finalised -->
->>>>>>> 825827da
     <split-permission name="android.permission.WRITE_EXTERNAL_STORAGE"
                       targetSdk="10000">
         <new-permission name="android.permission.READ_MEDIA_AUDIO" />
@@ -229,8 +218,6 @@
         <new-permission name="android.permission.READ_MEDIA_IMAGES" />
     </split-permission>
 
-<<<<<<< HEAD
-=======
     <!-- An app using the typed media permissions might be grandfathered and then uses the old storage model -->
     <split-permission name="android.permission.READ_MEDIA_AUDIO">
         <new-permission name="android.permission.READ_EXTERNAL_STORAGE" />
@@ -245,7 +232,6 @@
         <new-permission name="android.permission.WRITE_EXTERNAL_STORAGE" />
     </split-permission>
 
->>>>>>> 825827da
     <!-- This is a list of all the libraries available for application
          code to link against. -->
 
