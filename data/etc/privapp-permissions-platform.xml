<?xml version="1.0" encoding="utf-8"?>
<!--
  ~ Copyright (C) 2016 The Android Open Source Project
  ~
  ~ Licensed under the Apache License, Version 2.0 (the "License");
  ~ you may not use this file except in compliance with the License.
  ~ You may obtain a copy of the License at
  ~
  ~      http://www.apache.org/licenses/LICENSE-2.0
  ~
  ~ Unless required by applicable law or agreed to in writing, software
  ~ distributed under the License is distributed on an "AS IS" BASIS,
  ~ WITHOUT WARRANTIES OR CONDITIONS OF ANY KIND, either express or implied.
  ~ See the License for the specific language governing permissions and
  ~ limitations under the License
  -->

<!--
This XML file declares which signature|privileged permissions should be granted to privileged
applications that come with the platform
-->
<permissions>
    <privapp-permissions package="android.ext.services">
        <permission name="android.permission.PROVIDE_RESOLVER_RANKER_SERVICE" />
        <permission name="android.permission.MONITOR_DEFAULT_SMS_PACKAGE" />
        <permission name="android.permission.REQUEST_NOTIFICATION_ASSISTANT_SERVICE" />
<<<<<<< HEAD
=======
        <permission name="android.permission.INTERACT_ACROSS_USERS" />
>>>>>>> dbf9e87c
    </privapp-permissions>

    <privapp-permissions package="com.android.apps.tag">
        <permission name="android.permission.WRITE_SECURE_SETTINGS"/>
    </privapp-permissions>

    <privapp-permissions package="com.android.backupconfirm">
        <permission name="android.permission.BACKUP"/>
        <permission name="android.permission.CRYPT_KEEPER"/>
    </privapp-permissions>

    <privapp-permissions package="com.android.captiveportallogin">
        <permission name="android.permission.CONNECTIVITY_USE_RESTRICTED_NETWORKS"/>
        <permission name="android.permission.NETWORK_BYPASS_PRIVATE_DNS"/>
    </privapp-permissions>

    <privapp-permissions package="com.android.cellbroadcastreceiver">
        <permission name="android.permission.INTERACT_ACROSS_USERS"/>
        <permission name="android.permission.MANAGE_USERS"/>
        <permission name="android.permission.MODIFY_PHONE_STATE"/>
        <permission name="android.permission.READ_PRIVILEGED_PHONE_STATE"/>
        <permission name="android.permission.RECEIVE_EMERGENCY_BROADCAST"/>
        <permission name="android.permission.START_ACTIVITIES_FROM_BACKGROUND"/>
    </privapp-permissions>

    <privapp-permissions package="com.android.externalstorage">
        <permission name="android.permission.MOUNT_UNMOUNT_FILESYSTEMS"/>
        <permission name="android.permission.WRITE_MEDIA_STORAGE"/>
    </privapp-permissions>

    <privapp-permissions package="com.android.location.fused">
        <permission name="android.permission.INSTALL_LOCATION_PROVIDER"/>
    </privapp-permissions>

    <privapp-permissions package="com.android.managedprovisioning">
        <permission name="android.permission.CHANGE_COMPONENT_ENABLED_STATE"/>
        <permission name="android.permission.CHANGE_CONFIGURATION"/>
        <permission name="android.permission.CONNECTIVITY_INTERNAL"/>
        <permission name="android.permission.CRYPT_KEEPER"/>
        <permission name="android.permission.DELETE_PACKAGES"/>
        <permission name="android.permission.INSTALL_PACKAGES"/>
        <permission name="android.permission.INTERACT_ACROSS_USERS"/>
        <permission name="android.permission.MANAGE_DEVICE_ADMINS"/>
        <permission name="android.permission.MANAGE_USERS"/>
        <permission name="android.permission.MASTER_CLEAR"/>
        <permission name="android.permission.NETWORK_MANAGED_PROVISIONING"/>
        <permission name="android.permission.PERFORM_CDMA_PROVISIONING"/>
        <permission name="android.permission.READ_PRIVILEGED_PHONE_STATE"/>
        <permission name="android.permission.SET_TIME"/>
        <permission name="android.permission.SET_TIME_ZONE"/>
        <permission name="android.permission.SHUTDOWN"/>
        <permission name="android.permission.WRITE_SECURE_SETTINGS"/>
        <permission name="android.permission.START_ACTIVITIES_FROM_BACKGROUND"/>
    </privapp-permissions>

    <privapp-permissions package="com.android.mms.service">
        <permission name="android.permission.BIND_CARRIER_MESSAGING_SERVICE"/>
        <permission name="android.permission.BIND_CARRIER_SERVICES"/>
        <permission name="android.permission.INTERACT_ACROSS_USERS"/>
    </privapp-permissions>

    <privapp-permissions package="com.android.mtp">
        <permission name="android.permission.ACCESS_MTP"/>
        <permission name="android.permission.MANAGE_USB"/>
    </privapp-permissions>

    <privapp-permissions package="com.android.musicfx">
        <permission name="android.permission.CHANGE_COMPONENT_ENABLED_STATE"/>
    </privapp-permissions>

    <privapp-permissions package="com.android.networkrecommendation">
        <permission name="android.permission.SCORE_NETWORKS"/>
        <permission name="android.permission.SUBSTITUTE_NOTIFICATION_APP_NAME"/>
        <permission name="android.permission.WRITE_SECURE_SETTINGS"/>
    </privapp-permissions>

    <privapp-permissions package="com.android.packageinstaller">
        <permission name="android.permission.DELETE_PACKAGES"/>
        <permission name="android.permission.INSTALL_PACKAGES"/>
        <permission name="android.permission.USE_RESERVED_DISK"/>
        <permission name="android.permission.MANAGE_USERS"/>
        <permission name="android.permission.UPDATE_APP_OPS_STATS"/>
        <permission name="android.permission.SUBSTITUTE_NOTIFICATION_APP_NAME"/>
        <permission name="android.permission.PACKAGE_USAGE_STATS"/>
    </privapp-permissions>

    <privapp-permissions package="com.android.permissioncontroller">
        <permission name="android.permission.CLEAR_APP_CACHE"/>
        <permission name="android.permission.MANAGE_USERS"/>
        <permission name="android.permission.OBSERVE_GRANT_REVOKE_PERMISSIONS"/>
        <permission name="android.permission.GET_APP_OPS_STATS"/>
        <permission name="android.permission.UPDATE_APP_OPS_STATS"/>
        <permission name="android.permission.REQUEST_INCIDENT_REPORT_APPROVAL"/>
        <permission name="android.permission.APPROVE_INCIDENT_REPORTS"/>
        <permission name="android.permission.READ_PRIVILEGED_PHONE_STATE" />
        <permission name="android.permission.SUBSTITUTE_NOTIFICATION_APP_NAME" />
    </privapp-permissions>

    <privapp-permissions package="com.android.phone">
        <permission name="android.permission.ACCESS_IMS_CALL_SERVICE"/>
        <permission name="android.permission.BIND_CARRIER_MESSAGING_SERVICE"/>
        <permission name="android.permission.BIND_CARRIER_SERVICES"/>
        <permission name="android.permission.BIND_IMS_SERVICE"/>
        <permission name="android.permission.BIND_TELEPHONY_DATA_SERVICE"/>
        <permission name="android.permission.BIND_VISUAL_VOICEMAIL_SERVICE"/>
        <permission name="android.permission.CALL_PRIVILEGED"/>
        <permission name="android.permission.CHANGE_COMPONENT_ENABLED_STATE"/>
        <permission name="android.permission.CHANGE_CONFIGURATION"/>
        <permission name="android.permission.CHANGE_DEVICE_IDLE_TEMP_WHITELIST"/>
        <permission name="android.permission.CONNECTIVITY_INTERNAL"/>
        <permission name="android.permission.CONTROL_INCALL_EXPERIENCE"/>
        <permission name="android.permission.DUMP"/>
        <permission name="android.permission.INTERACT_ACROSS_USERS"/>
        <permission name="android.permission.LOCAL_MAC_ADDRESS"/>
        <permission name="android.permission.MANAGE_USERS"/>
        <permission name="android.permission.MODIFY_PHONE_STATE"/>
        <permission name="android.permission.PACKAGE_USAGE_STATS"/>
        <permission name="android.permission.PERFORM_CDMA_PROVISIONING"/>
        <permission name="android.permission.READ_NETWORK_USAGE_HISTORY"/>
        <permission name="android.permission.READ_PRIVILEGED_PHONE_STATE"/>
        <permission name="android.permission.READ_SEARCH_INDEXABLES"/>
        <permission name="android.permission.REBOOT"/>
        <permission name="android.permission.REGISTER_CALL_PROVIDER"/>
        <permission name="android.permission.REGISTER_SIM_SUBSCRIPTION"/>
        <permission name="android.permission.SEND_RESPOND_VIA_MESSAGE"/>
        <permission name="android.permission.SET_TIME"/>
        <permission name="android.permission.SET_TIME_ZONE"/>
        <permission name="android.permission.SHUTDOWN"/>
        <permission name="android.permission.START_ACTIVITIES_FROM_BACKGROUND"/>
        <permission name="android.permission.STATUS_BAR"/>
        <permission name="android.permission.STOP_APP_SWITCHES"/>
        <permission name="android.permission.UPDATE_APP_OPS_STATS"/>
        <permission name="android.permission.UPDATE_DEVICE_STATS"/>
        <permission name="android.permission.UPDATE_LOCK"/>
        <permission name="android.permission.WRITE_APN_SETTINGS"/>
        <permission name="android.permission.WRITE_SECURE_SETTINGS"/>
        <permission name="android.permission.WRITE_EMBEDDED_SUBSCRIPTIONS"/>
        <permission name="android.permission.READ_PRECISE_PHONE_STATE"/>
        <permission name="com.android.voicemail.permission.READ_VOICEMAIL"/>
        <permission name="com.android.voicemail.permission.WRITE_VOICEMAIL"/>
    </privapp-permissions>

    <privapp-permissions package="com.android.providers.calendar">
        <permission name="android.permission.GET_ACCOUNTS_PRIVILEGED"/>
        <permission name="android.permission.INTERACT_ACROSS_USERS" />
        <permission name="android.permission.MANAGE_USERS" />
        <permission name="android.permission.UPDATE_APP_OPS_STATS"/>
        <permission name="android.permission.USE_RESERVED_DISK"/>
    </privapp-permissions>

    <privapp-permissions package="com.android.providers.contacts">
        <permission name="android.permission.BIND_DIRECTORY_SEARCH"/>
        <permission name="android.permission.GET_ACCOUNTS_PRIVILEGED"/>
        <permission name="android.permission.INTERACT_ACROSS_USERS"/>
        <permission name="android.permission.MANAGE_USERS"/>
        <permission name="android.permission.UPDATE_APP_OPS_STATS"/>
        <permission name="android.permission.USE_RESERVED_DISK"/>
    </privapp-permissions>

    <privapp-permissions package="com.android.providers.downloads">
        <permission name="android.permission.ACCESS_CACHE_FILESYSTEM"/>
        <permission name="android.permission.CLEAR_APP_CACHE"/>
        <permission name="android.permission.CONNECTIVITY_INTERNAL"/>
        <permission name="android.permission.START_ACTIVITIES_FROM_BACKGROUND"/>
        <permission name="android.permission.UPDATE_APP_OPS_STATS"/>
        <permission name="android.permission.UPDATE_DEVICE_STATS"/>
    </privapp-permissions>

    <privapp-permissions package="com.android.providers.media">
        <permission name="android.permission.INTERACT_ACROSS_USERS"/>
        <permission name="android.permission.MANAGE_USERS"/>
        <permission name="android.permission.USE_RESERVED_DISK"/>
        <permission name="android.permission.WRITE_MEDIA_STORAGE"/>
        <permission name="android.permission.WATCH_APPOPS"/>
        <permission name="android.permission.UPDATE_DEVICE_STATS"/>
    </privapp-permissions>

    <privapp-permissions package="com.android.providers.telephony">
        <permission name="android.permission.INTERACT_ACROSS_USERS"/>
        <permission name="android.permission.MODIFY_PHONE_STATE"/>
        <permission name="android.permission.USE_RESERVED_DISK"/>
    </privapp-permissions>

    <privapp-permissions package="com.android.networkstack">
        <permission name="android.permission.ACCESS_NETWORK_CONDITIONS"/>
        <permission name="android.permission.CONNECTIVITY_INTERNAL"/>
        <permission name="android.permission.CONNECTIVITY_USE_RESTRICTED_NETWORKS"/>
        <permission name="android.permission.CONTROL_VPN"/>
        <permission name="android.permission.INTERACT_ACROSS_USERS"/>
        <permission name="android.permission.LOCAL_MAC_ADDRESS"/>
        <permission name="android.permission.MANAGE_SUBSCRIPTION_PLANS"/>
        <permission name="android.permission.MANAGE_USB"/>
        <permission name="android.permission.NETWORK_BYPASS_PRIVATE_DNS"/>
        <permission name="android.permission.PACKET_KEEPALIVE_OFFLOAD"/>
        <permission name="android.permission.READ_NETWORK_USAGE_HISTORY"/>
        <permission name="android.permission.READ_PRECISE_PHONE_STATE"/>
        <permission name="android.permission.READ_PRIVILEGED_PHONE_STATE"/>
        <permission name="android.permission.READ_WIFI_CREDENTIAL"/>
        <permission name="android.permission.RECEIVE_DATA_ACTIVITY_CHANGE"/>
        <permission name="android.permission.TETHER_PRIVILEGED"/>
        <permission name="android.permission.WRITE_SECURE_SETTINGS"/>
    </privapp-permissions>

    <privapp-permissions package="com.android.server.telecom">
        <permission name="android.permission.BIND_CONNECTION_SERVICE"/>
        <permission name="android.permission.BIND_INCALL_SERVICE"/>
        <permission name="android.permission.CALL_PRIVILEGED"/>
        <permission name="android.permission.INTERACT_ACROSS_USERS"/>
        <permission name="android.permission.MANAGE_USERS"/>
        <permission name="android.permission.MANAGE_ROLE_HOLDERS"/>
        <permission name="android.permission.MODIFY_AUDIO_ROUTING" />
        <permission name="android.permission.MODIFY_PHONE_STATE"/>
        <permission name="android.permission.STOP_APP_SWITCHES"/>
        <permission name="android.permission.SUBSTITUTE_NOTIFICATION_APP_NAME"/>
    </privapp-permissions>

    <privapp-permissions package="com.android.sharedstoragebackup">
        <permission name="android.permission.WRITE_MEDIA_STORAGE"/>
    </privapp-permissions>

    <privapp-permissions package="com.android.shell">
        <permission name="android.permission.ACCESS_LOWPAN_STATE"/>
        <permission name="android.permission.BACKUP"/>
        <permission name="android.permission.BATTERY_STATS"/>
        <permission name="android.permission.BIND_APPWIDGET"/>
        <permission name="android.permission.CHANGE_APP_IDLE_STATE"/>
        <permission name="android.permission.CHANGE_COMPONENT_ENABLED_STATE"/>
        <permission name="android.permission.CHANGE_CONFIGURATION"/>
        <permission name="android.permission.CHANGE_DEVICE_IDLE_TEMP_WHITELIST" />
        <permission name="android.permission.CHANGE_LOWPAN_STATE"/>
        <permission name="android.permission.CHANGE_OVERLAY_PACKAGES"/>
        <permission name="android.permission.CLEAR_APP_CACHE"/>
        <permission name="android.permission.ACCESS_INSTANT_APPS" />
        <permission name="android.permission.CONNECTIVITY_INTERNAL"/>
        <permission name="android.permission.DELETE_CACHE_FILES"/>
        <permission name="android.permission.DELETE_PACKAGES"/>
        <permission name="android.permission.DUMP"/>
        <permission name="android.permission.ACTIVITY_EMBEDDING"/>
        <permission name="android.permission.FORCE_STOP_PACKAGES"/>
        <permission name="android.permission.GET_APP_OPS_STATS"/>
        <permission name="android.permission.INSTALL_DYNAMIC_SYSTEM"/>
        <permission name="android.permission.INSTALL_LOCATION_PROVIDER"/>
        <permission name="android.permission.INSTALL_PACKAGES"/>
        <!-- Needed for test only -->
        <permission name="android.permission.INTERACT_ACROSS_PROFILES"/>
<<<<<<< HEAD
=======
        <!-- Permission required to test onPermissionsChangedListener -->
        <permission name="android.permission.OBSERVE_GRANT_REVOKE_PERMISSIONS"/>
>>>>>>> dbf9e87c
        <permission name="android.permission.INTERACT_ACROSS_USERS"/>
        <permission name="android.permission.LOCAL_MAC_ADDRESS"/>
        <permission name="android.permission.MANAGE_ACCESSIBILITY"/>
        <permission name="android.permission.MANAGE_DEVICE_ADMINS"/>
        <permission name="android.permission.MANAGE_USB"/>
        <permission name="android.permission.MODIFY_APPWIDGET_BIND_PERMISSIONS"/>
        <permission name="android.permission.MODIFY_PHONE_STATE"/>
        <permission name="android.permission.MOUNT_FORMAT_FILESYSTEMS"/>
        <permission name="android.permission.MOUNT_UNMOUNT_FILESYSTEMS"/>
        <permission name="android.permission.MOVE_PACKAGE"/>
        <permission name="android.permission.OBSERVE_APP_USAGE"/>
        <permission name="android.permission.NETWORK_SCAN"/>
        <permission name="android.permission.PACKAGE_USAGE_STATS" />
        <!-- Needed for test only -->
        <permission name="android.permission.PACKET_KEEPALIVE_OFFLOAD" />
        <permission name="android.permission.POWER_SAVER" />
        <permission name="android.permission.READ_FRAME_BUFFER"/>
        <permission name="android.permission.READ_LOWPAN_CREDENTIAL"/>
        <!-- Needed for test only -->
        <permission name="android.permission.READ_PRECISE_PHONE_STATE" />
        <permission name="android.permission.READ_PRIVILEGED_PHONE_STATE"/>
        <permission name="android.permission.REAL_GET_TASKS"/>
        <permission name="android.permission.READ_PRIVILEGED_PHONE_STATE"/>
        <permission name="android.permission.REGISTER_CALL_PROVIDER"/>
        <permission name="android.permission.REGISTER_CONNECTION_MANAGER"/>
        <permission name="android.permission.REGISTER_SIM_SUBSCRIPTION"/>
        <permission name="android.permission.RETRIEVE_WINDOW_CONTENT"/>
        <permission name="android.permission.SET_ALWAYS_FINISH"/>
        <permission name="android.permission.SET_ANIMATION_SCALE"/>
        <permission name="android.permission.SET_DEBUG_APP"/>
        <permission name="android.permission.SET_PROCESS_LIMIT"/>
        <permission name="android.permission.SET_TIME"/>
        <permission name="android.permission.SET_TIME_ZONE"/>
        <permission name="android.permission.SIGNAL_PERSISTENT_PROCESSES"/>
        <permission name="android.permission.STATUS_BAR"/>
        <permission name="android.permission.START_ACTIVITIES_FROM_BACKGROUND" />
        <permission name="android.permission.START_TASKS_FROM_RECENTS" />
        <permission name="android.permission.STOP_APP_SWITCHES"/>
        <permission name="android.permission.SUBSTITUTE_NOTIFICATION_APP_NAME"/>
        <permission name="android.permission.SUSPEND_APPS" />
        <permission name="android.permission.UPDATE_APP_OPS_STATS"/>
        <permission name="android.permission.USE_RESERVED_DISK"/>
        <permission name="android.permission.WRITE_MEDIA_STORAGE"/>
        <permission name="android.permission.WRITE_SECURE_SETTINGS"/>
        <permission name="android.permission.STATUS_BAR_SERVICE"/>
        <permission name="android.permission.REQUEST_INCIDENT_REPORT_APPROVAL"/>
        <permission name="android.permission.CONTROL_KEYGUARD_SECURE_NOTIFICATIONS"/>
        <permission name="android.permission.SET_WALLPAPER" />
        <permission name="android.permission.SET_WALLPAPER_COMPONENT" />
        <permission name="android.permission.REQUEST_NOTIFICATION_ASSISTANT_SERVICE" />
<<<<<<< HEAD
=======
        <!-- Permission required to test system only camera devices. -->
        <permission name="android.permission.SYSTEM_CAMERA" />
>>>>>>> dbf9e87c
        <!-- Permission required to test ExplicitHealthCheckServiceImpl. -->
        <permission name="android.permission.BIND_EXPLICIT_HEALTH_CHECK_SERVICE"/>
    </privapp-permissions>

    <privapp-permissions package="com.android.statementservice">
        <permission name="android.permission.INTENT_FILTER_VERIFICATION_AGENT"/>
    </privapp-permissions>

    <privapp-permissions package="com.android.tv">
        <permission name="android.permission.CHANGE_HDMI_CEC_ACTIVE_SOURCE"/>
        <permission name="android.permission.DVB_DEVICE"/>
        <permission name="android.permission.GLOBAL_SEARCH"/>
        <permission name="android.permission.HDMI_CEC"/>
        <permission name="android.permission.MODIFY_PARENTAL_CONTROLS"/>
        <permission name="android.permission.READ_CONTENT_RATING_SYSTEMS"/>
        <permission name="com.android.providers.tv.permission.ACCESS_ALL_EPG_DATA"/>
        <permission name="com.android.providers.tv.permission.ACCESS_WATCHED_PROGRAMS"/>
    </privapp-permissions>

    <privapp-permissions package="com.android.vpndialogs">
        <permission name="android.permission.CONNECTIVITY_INTERNAL"/>
        <permission name="android.permission.CONTROL_VPN"/>
    </privapp-permissions>

    <privapp-permissions package="com.android.dynsystem">
        <permission name="android.permission.REBOOT"/>
        <permission name="android.permission.MANAGE_DYNAMIC_SYSTEM"/>
    </privapp-permissions>

<<<<<<< HEAD
=======
    <privapp-permissions package="com.android.server.wifistack">
        <permission name="android.permission.CHANGE_CONFIGURATION"/>
        <permission name="android.permission.CONNECTIVITY_INTERNAL"/>
        <permission name="android.permission.DUMP"/>
        <permission name="android.permission.INTERACT_ACROSS_USERS"/>
        <permission name="android.permission.LOCAL_MAC_ADDRESS"/>
        <permission name="android.permission.MANAGE_USERS"/>
        <permission name="android.permission.PACKAGE_USAGE_STATS"/>
        <permission name="android.permission.READ_PRIVILEGED_PHONE_STATE"/>
        <permission name="android.permission.REQUEST_NETWORK_SCORES"/>
        <permission name="android.permission.WRITE_SECURE_SETTINGS"/>
        <permission name="android.permission.UPDATE_DEVICE_STATS"/>
        <permission name="android.permission.UPDATE_APP_OPS_STATS"/>
        <permission name="android.permission.LOCATION_HARDWARE"/>
    </privapp-permissions>
>>>>>>> dbf9e87c
</permissions><|MERGE_RESOLUTION|>--- conflicted
+++ resolved
@@ -24,10 +24,7 @@
         <permission name="android.permission.PROVIDE_RESOLVER_RANKER_SERVICE" />
         <permission name="android.permission.MONITOR_DEFAULT_SMS_PACKAGE" />
         <permission name="android.permission.REQUEST_NOTIFICATION_ASSISTANT_SERVICE" />
-<<<<<<< HEAD
-=======
         <permission name="android.permission.INTERACT_ACROSS_USERS" />
->>>>>>> dbf9e87c
     </privapp-permissions>
 
     <privapp-permissions package="com.android.apps.tag">
@@ -273,11 +270,8 @@
         <permission name="android.permission.INSTALL_PACKAGES"/>
         <!-- Needed for test only -->
         <permission name="android.permission.INTERACT_ACROSS_PROFILES"/>
-<<<<<<< HEAD
-=======
         <!-- Permission required to test onPermissionsChangedListener -->
         <permission name="android.permission.OBSERVE_GRANT_REVOKE_PERMISSIONS"/>
->>>>>>> dbf9e87c
         <permission name="android.permission.INTERACT_ACROSS_USERS"/>
         <permission name="android.permission.LOCAL_MAC_ADDRESS"/>
         <permission name="android.permission.MANAGE_ACCESSIBILITY"/>
@@ -328,11 +322,8 @@
         <permission name="android.permission.SET_WALLPAPER" />
         <permission name="android.permission.SET_WALLPAPER_COMPONENT" />
         <permission name="android.permission.REQUEST_NOTIFICATION_ASSISTANT_SERVICE" />
-<<<<<<< HEAD
-=======
         <!-- Permission required to test system only camera devices. -->
         <permission name="android.permission.SYSTEM_CAMERA" />
->>>>>>> dbf9e87c
         <!-- Permission required to test ExplicitHealthCheckServiceImpl. -->
         <permission name="android.permission.BIND_EXPLICIT_HEALTH_CHECK_SERVICE"/>
     </privapp-permissions>
@@ -362,8 +353,6 @@
         <permission name="android.permission.MANAGE_DYNAMIC_SYSTEM"/>
     </privapp-permissions>
 
-<<<<<<< HEAD
-=======
     <privapp-permissions package="com.android.server.wifistack">
         <permission name="android.permission.CHANGE_CONFIGURATION"/>
         <permission name="android.permission.CONNECTIVITY_INTERNAL"/>
@@ -379,5 +368,4 @@
         <permission name="android.permission.UPDATE_APP_OPS_STATS"/>
         <permission name="android.permission.LOCATION_HARDWARE"/>
     </privapp-permissions>
->>>>>>> dbf9e87c
 </permissions>