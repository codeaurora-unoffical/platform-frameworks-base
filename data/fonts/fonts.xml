--- conflicted
+++ resolved
@@ -319,14 +319,8 @@
         <font weight="700" style="normal" fallbackFor="serif">NotoSerifMyanmar-Bold.otf</font>
     </family>
     <family lang="und-Mymr" variant="compact">
-<<<<<<< HEAD
-        <font weight="400" style="normal">NotoSansMyanmarUI-Regular.otf</font>
-        <font weight="500" style="normal">NotoSansMyanmarUI-Medium.otf</font>
-        <font weight="700" style="normal">NotoSansMyanmarUI-Bold.otf</font>
-=======
         <font weight="400" style="normal">NotoSansMyanmarUI-Regular-ZawDecode.ttf</font>
         <font weight="700" style="normal">NotoSansMyanmarUI-Bold-ZawDecode.ttf</font>
->>>>>>> de843449
     </family>
     <family lang="und-Thaa">
         <font weight="400" style="normal">NotoSansThaana-Regular.ttf</font>
