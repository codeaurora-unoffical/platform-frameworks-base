--- conflicted
+++ resolved
@@ -189,12 +189,8 @@
 key 167   MEDIA_RECORD
 key 168   MEDIA_REWIND
 # key 170 "KEY_ISO"
-<<<<<<< HEAD
-key 213   MUSIC
-=======
 #key 213   MUSIC
 key 171   MUSIC
->>>>>>> 021cce33
 #key 172   HOME
 # key 173 "KEY_REFRESH"
 # key 174 "KEY_EXIT"
@@ -237,10 +233,7 @@
 # key 210 "KEY_PRINT"
 # key 211 "KEY_HP"
 key 212   CAMERA
-<<<<<<< HEAD
-=======
 key 213   POUND
->>>>>>> 021cce33
 key 523   POUND
 # key 214 "KEY_QUESTION"
 key 215   ENVELOPE
@@ -311,12 +304,8 @@
 key 352   ENTER
 key 353   DPAD_CENTER
 # key 354 "KEY_GOTO"
-<<<<<<< HEAD
-key 355   CLEAR
-=======
 #key 355   CLEAR
 key 355   STAR
->>>>>>> 021cce33
 key 522   STAR
 # key 356 "KEY_POWER2"
 # key 357 "KEY_OPTION"
