/*
 * Copyright (C) 2016 The Android Open Source Project
 *
 * Licensed under the Apache License, Version 2.0 (the "License");
 * you may not use this file except in compliance with the License.
 * You may obtain a copy of the License at
 *
 *      http://www.apache.org/licenses/LICENSE-2.0
 *
 * Unless required by applicable law or agreed to in writing, software
 * distributed under the License is distributed on an "AS IS" BASIS,
 * WITHOUT WARRANTIES OR CONDITIONS OF ANY KIND, either express or implied.
 * See the License for the specific language governing permissions and
 * limitations under the License.
 */

package android.net.wifi;

import static org.junit.Assert.assertArrayEquals;
import static org.junit.Assert.assertEquals;
import static org.junit.Assert.assertFalse;
import static org.junit.Assert.assertNotEquals;
import static org.junit.Assert.assertTrue;

import android.net.MacAddress;
import android.net.wifi.WifiConfiguration.KeyMgmt;
import android.net.wifi.WifiConfiguration.NetworkSelectionStatus;
import android.os.Parcel;

import androidx.test.filters.SmallTest;

import org.junit.Before;
import org.junit.Test;

import java.io.ByteArrayInputStream;
import java.io.DataInputStream;

/**
 * Unit tests for {@link android.net.wifi.WifiConfiguration}.
 */
@SmallTest
public class WifiConfigurationTest {

    @Before
    public void setUp() {
    }

    /**
     * Check that parcel marshalling/unmarshalling works
     *
     * Create and populate a WifiConfiguration.
     * Marshall and unmashall it, and expect to recover a copy of the original.
     * Marshall the resulting object, and expect the bytes to match the
     * first marshall result.
     */
    @Test
    public void testWifiConfigurationParcel() {
        String cookie = "C O.o |<IE";
        WifiConfiguration config = new WifiConfiguration();
        config.setPasspointManagementObjectTree(cookie);
        config.trusted = false;
        config.updateIdentifier = "1234";
        config.fromWifiNetworkSpecifier = true;
        config.fromWifiNetworkSuggestion = true;
        MacAddress macBeforeParcel = config.getOrCreateRandomizedMacAddress();
        Parcel parcelW = Parcel.obtain();
        config.writeToParcel(parcelW, 0);
        byte[] bytes = parcelW.marshall();
        parcelW.recycle();

        Parcel parcelR = Parcel.obtain();
        parcelR.unmarshall(bytes, 0, bytes.length);
        parcelR.setDataPosition(0);
        WifiConfiguration reconfig = WifiConfiguration.CREATOR.createFromParcel(parcelR);

        // lacking a useful config.equals, check two fields near the end.
        assertEquals(cookie, reconfig.getMoTree());
        assertEquals(macBeforeParcel, reconfig.getOrCreateRandomizedMacAddress());
        assertEquals(config.updateIdentifier, reconfig.updateIdentifier);
        assertFalse(reconfig.trusted);
        assertTrue(config.fromWifiNetworkSpecifier);
        assertTrue(config.fromWifiNetworkSuggestion);

        Parcel parcelWW = Parcel.obtain();
        reconfig.writeToParcel(parcelWW, 0);
        byte[] rebytes = parcelWW.marshall();
        parcelWW.recycle();

        assertArrayEquals(bytes, rebytes);
    }

    @Test
    public void testNetworkSelectionStatusCopy() {
        NetworkSelectionStatus networkSelectionStatus = new NetworkSelectionStatus();
        networkSelectionStatus.setNotRecommended(true);

        NetworkSelectionStatus copy = new NetworkSelectionStatus();
        copy.copy(networkSelectionStatus);

        assertEquals(networkSelectionStatus.isNotRecommended(), copy.isNotRecommended());
    }

    @Test
    public void testNetworkSelectionStatusParcel() {
        NetworkSelectionStatus networkSelectionStatus = new NetworkSelectionStatus();
        networkSelectionStatus.setNotRecommended(true);

        Parcel parcelW = Parcel.obtain();
        networkSelectionStatus.writeToParcel(parcelW);
        byte[] bytes = parcelW.marshall();
        parcelW.recycle();

        Parcel parcelR = Parcel.obtain();
        parcelR.unmarshall(bytes, 0, bytes.length);
        parcelR.setDataPosition(0);

        NetworkSelectionStatus copy = new NetworkSelectionStatus();
        copy.readFromParcel(parcelR);

        assertEquals(networkSelectionStatus.isNotRecommended(), copy.isNotRecommended());
    }

    @Test
    public void testIsOpenNetwork_IsOpen_NullWepKeys() {
        WifiConfiguration config = new WifiConfiguration();
        config.allowedKeyManagement.clear();
        config.wepKeys = null;

        assertTrue(config.isOpenNetwork());
    }

    @Test
    public void testIsOpenNetwork_IsOpen_ZeroLengthWepKeysArray() {
        WifiConfiguration config = new WifiConfiguration();
        config.allowedKeyManagement.clear();
        config.wepKeys = new String[0];

        assertTrue(config.isOpenNetwork());
    }

    @Test
    public void testIsOpenNetwork_IsOpen_NullWepKeysArray() {
        WifiConfiguration config = new WifiConfiguration();
        config.allowedKeyManagement.clear();
        config.wepKeys = new String[1];

        assertTrue(config.isOpenNetwork());
    }

    @Test
    public void testIsOpenNetwork_NotOpen_HasWepKeys() {
        WifiConfiguration config = new WifiConfiguration();
        config.allowedKeyManagement.clear();
        config.wepKeys = new String[] {"test"};

        assertFalse(config.isOpenNetwork());
    }

    @Test
    public void testIsOpenNetwork_NotOpen_HasNullWepKeyFollowedByNonNullKey() {
        WifiConfiguration config = new WifiConfiguration();
        config.allowedKeyManagement.clear();
        config.wepKeys = new String[] {null, null, "test"};

        assertFalse(config.isOpenNetwork());
    }

    @Test
    public void testIsOpenNetwork_NotOpen_HasAuthType() {
        for (int keyMgmt = 0; keyMgmt < WifiConfiguration.KeyMgmt.strings.length; keyMgmt++) {
            if (keyMgmt == WifiConfiguration.KeyMgmt.NONE
                    || keyMgmt == WifiConfiguration.KeyMgmt.OWE) {
                continue;
            }
            WifiConfiguration config = new WifiConfiguration();
            config.allowedKeyManagement.clear();
            config.allowedKeyManagement.set(keyMgmt);
            config.wepKeys = null;

            assertFalse("Open network reported when key mgmt was set to "
                            + WifiConfiguration.KeyMgmt.strings[keyMgmt], config.isOpenNetwork());
        }
    }

    @Test
    public void testIsOpenNetwork_NotOpen_HasAuthTypeNoneAndMore() {
        WifiConfiguration config = new WifiConfiguration();
        config.allowedKeyManagement.set(WifiConfiguration.KeyMgmt.NONE);
        config.allowedKeyManagement.set(WifiConfiguration.KeyMgmt.WPA_EAP);
        config.wepKeys = null;

        assertFalse(config.isOpenNetwork());
    }

    @Test
    public void testGetOrCreateRandomizedMacAddress_SavesAndReturnsSameAddress() {
        WifiConfiguration config = new WifiConfiguration();
        MacAddress defaultMac = MacAddress.fromString(WifiInfo.DEFAULT_MAC_ADDRESS);
        assertEquals(defaultMac, config.getRandomizedMacAddress());

        MacAddress firstMacAddress = config.getOrCreateRandomizedMacAddress();
        MacAddress secondMacAddress = config.getOrCreateRandomizedMacAddress();

        assertNotEquals(defaultMac, firstMacAddress);
        assertEquals(firstMacAddress, secondMacAddress);
    }

    @Test
    public void testSetRandomizedMacAddress_ChangesSavedAddress() {
        WifiConfiguration config = new WifiConfiguration();
        MacAddress defaultMac = MacAddress.fromString(WifiInfo.DEFAULT_MAC_ADDRESS);
        assertEquals(defaultMac, config.getRandomizedMacAddress());

        MacAddress macToChangeInto = MacAddress.createRandomUnicastAddress();
        config.setRandomizedMacAddress(macToChangeInto);
        MacAddress macAfterChange = config.getRandomizedMacAddress();

        assertEquals(macToChangeInto, macAfterChange);
    }

    @Test
    public void testGetOrCreateRandomizedMacAddress_ReRandomizesInvalidAddress() {
        WifiConfiguration config =  new WifiConfiguration();

        MacAddress defaultMac = MacAddress.fromString(WifiInfo.DEFAULT_MAC_ADDRESS);
        MacAddress macAddressZeroes = MacAddress.ALL_ZEROS_ADDRESS;
        MacAddress macAddressMulticast = MacAddress.fromString("03:ff:ff:ff:ff:ff");
        MacAddress macAddressGlobal = MacAddress.fromString("fc:ff:ff:ff:ff:ff");

        config.setRandomizedMacAddress(null);
        MacAddress macAfterChange = config.getOrCreateRandomizedMacAddress();
        assertNotEquals(macAfterChange, null);

        config.setRandomizedMacAddress(defaultMac);
        macAfterChange = config.getOrCreateRandomizedMacAddress();
        assertNotEquals(macAfterChange, defaultMac);

        config.setRandomizedMacAddress(macAddressZeroes);
        macAfterChange = config.getOrCreateRandomizedMacAddress();
        assertNotEquals(macAfterChange, macAddressZeroes);

        config.setRandomizedMacAddress(macAddressMulticast);
        macAfterChange = config.getOrCreateRandomizedMacAddress();
        assertNotEquals(macAfterChange, macAddressMulticast);

        config.setRandomizedMacAddress(macAddressGlobal);
        macAfterChange = config.getOrCreateRandomizedMacAddress();
        assertNotEquals(macAfterChange, macAddressGlobal);
    }

    @Test
    public void testSetRandomizedMacAddress_DoesNothingWhenNull() {
        WifiConfiguration config = new WifiConfiguration();
        MacAddress defaultMac = MacAddress.fromString(WifiInfo.DEFAULT_MAC_ADDRESS);
        config.setRandomizedMacAddress(null);
        assertEquals(defaultMac, config.getRandomizedMacAddress());
    }

    /**
     * Verifies that updateIdentifier should be copied for copy constructor.
     */
    @Test
    public void testUpdateIdentifierForCopyConstructor() {
        WifiConfiguration config = new WifiConfiguration();
        config.updateIdentifier = "1234";
        WifiConfiguration copyConfig = new WifiConfiguration(config);

        assertEquals(config.updateIdentifier, copyConfig.updateIdentifier);
    }

    /**
     * Verifies that the serialization/de-serialization for softap config works.
     */
    @Test
    public void testSoftApConfigBackupAndRestore() throws Exception {
        WifiConfiguration config = new WifiConfiguration();
        config.SSID = "TestAP";
        config.apBand = WifiConfiguration.AP_BAND_5GHZ;
        config.apChannel = 40;
        config.allowedKeyManagement.set(KeyMgmt.WPA2_PSK);
        config.preSharedKey = "TestPsk";
        config.hiddenSSID = true;

        byte[] data = config.getBytesForBackup();
        ByteArrayInputStream bais = new ByteArrayInputStream(data);
        DataInputStream in = new DataInputStream(bais);
        WifiConfiguration restoredConfig = WifiConfiguration.getWifiConfigFromBackup(in);

        assertEquals(config.SSID, restoredConfig.SSID);
        assertEquals(config.preSharedKey, restoredConfig.preSharedKey);
        assertEquals(config.getAuthType(), restoredConfig.getAuthType());
        assertEquals(config.apBand, restoredConfig.apBand);
        assertEquals(config.apChannel, restoredConfig.apChannel);
        assertEquals(config.hiddenSSID, restoredConfig.hiddenSSID);
    }
<<<<<<< HEAD
=======


    /**
     * Verifies that getKeyIdForCredentials returns the expected string for Enterprise networks
     * @throws Exception
     */
    @Test
    public void testGetKeyIdForCredentials() throws Exception {
        WifiConfiguration config = new WifiConfiguration();
        final String mSsid = "TestAP";
        config.SSID = mSsid;

        // Test various combinations
        // EAP with TLS
        config.allowedKeyManagement.set(KeyMgmt.WPA_EAP);
        config.enterpriseConfig.setEapMethod(WifiEnterpriseConfig.Eap.TLS);
        config.enterpriseConfig.setPhase2Method(WifiEnterpriseConfig.Phase2.NONE);
        String keyId = config.getKeyIdForCredentials(config);
        assertEquals(keyId, mSsid + "_WPA_EAP_TLS_NULL");

        // EAP with TTLS & MSCHAPv2
        config.allowedKeyManagement.set(KeyMgmt.WPA_EAP);
        config.enterpriseConfig.setEapMethod(WifiEnterpriseConfig.Eap.TTLS);
        config.enterpriseConfig.setPhase2Method(WifiEnterpriseConfig.Phase2.MSCHAPV2);
        keyId = config.getKeyIdForCredentials(config);
        assertEquals(keyId, mSsid + "_WPA_EAP_TTLS_MSCHAPV2");

        // Suite-B 192 with PWD & GTC
        config.allowedKeyManagement.clear();
        config.allowedKeyManagement.set(KeyMgmt.SUITE_B_192);
        config.enterpriseConfig.setEapMethod(WifiEnterpriseConfig.Eap.PWD);
        config.enterpriseConfig.setPhase2Method(WifiEnterpriseConfig.Phase2.GTC);
        keyId = config.getKeyIdForCredentials(config);
        assertEquals(keyId, mSsid + "_SUITE_B_192_PWD_GTC");

        // IEEE8021X with SIM
        config.allowedKeyManagement.clear();
        config.allowedKeyManagement.set(KeyMgmt.IEEE8021X);
        config.enterpriseConfig.setEapMethod(WifiEnterpriseConfig.Eap.SIM);
        config.enterpriseConfig.setPhase2Method(WifiEnterpriseConfig.Phase2.NONE);
        keyId = config.getKeyIdForCredentials(config);
        assertEquals(keyId, mSsid + "_IEEE8021X_SIM_NULL");

        // Try calling this method with non-Enterprise network, expect an exception
        boolean exceptionThrown = false;
        try {
            config.allowedKeyManagement.clear();
            config.allowedKeyManagement.set(KeyMgmt.WPA2_PSK);
            config.preSharedKey = "TestPsk";
            keyId = config.getKeyIdForCredentials(config);
        } catch (IllegalStateException e) {
            exceptionThrown = true;
        }
        assertTrue(exceptionThrown);
    }
>>>>>>> 825827da
}<|MERGE_RESOLUTION|>--- conflicted
+++ resolved
@@ -293,8 +293,6 @@
         assertEquals(config.apChannel, restoredConfig.apChannel);
         assertEquals(config.hiddenSSID, restoredConfig.hiddenSSID);
     }
-<<<<<<< HEAD
-=======
 
 
     /**
@@ -350,5 +348,4 @@
         }
         assertTrue(exceptionThrown);
     }
->>>>>>> 825827da
 }