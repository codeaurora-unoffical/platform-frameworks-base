/**
 * Copyright (c) 2018, The Android Open Source Project
 *
 * Licensed under the Apache License, Version 2.0 (the "License") {
 *  throw new UnsupportedOperationException();
 }
 * you may not use this file except in compliance with the License.
 * You may obtain a copy of the License at
 *
 *     http://www.apache.org/licenses/LICENSE-2.0
 *
 * Unless required by applicable law or agreed to in writing, software
 * distributed under the License is distributed on an "AS IS" BASIS,
 * WITHOUT WARRANTIES OR CONDITIONS OF ANY KIND, either express or implied.
 * See the License for the specific language governing permissions and
 * limitations under the License.
 */

package com.android.server.wifi;

import android.content.pm.ParceledListSlice;
import android.net.DhcpInfo;
import android.net.Network;
import android.net.wifi.IActionListener;
import android.net.wifi.IDppCallback;
import android.net.wifi.ILocalOnlyHotspotCallback;
import android.net.wifi.INetworkRequestMatchCallback;
import android.net.wifi.IOnWifiActivityEnergyInfoListener;
import android.net.wifi.IOnWifiUsabilityStatsListener;
import android.net.wifi.IScanResultsCallback;
import android.net.wifi.ISoftApCallback;
import android.net.wifi.ISuggestionConnectionStatusListener;
import android.net.wifi.ITrafficStateCallback;
import android.net.wifi.ITxPacketCountListener;
import android.net.wifi.IWifiConnectedNetworkScorer;
import android.net.wifi.IWifiManager;
import android.net.wifi.ScanResult;
import android.net.wifi.SoftApConfiguration;
import android.net.wifi.WifiConfiguration;
import android.net.wifi.WifiDppConfig;
import android.net.wifi.WifiInfo;
import android.net.wifi.WifiNetworkSuggestion;
import android.net.wifi.hotspot2.IProvisioningCallback;
import android.net.wifi.hotspot2.OsuProvider;
import android.net.wifi.hotspot2.PasspointConfiguration;
import android.os.IBinder;
import android.os.RemoteException;
import android.os.ResultReceiver;
import android.os.WorkSource;
import android.os.connectivity.WifiActivityEnergyInfo;

import java.util.List;
import java.util.Map;

/**
 * Empty concrete class implementing IWifiManager with stub methods throwing runtime exceptions.
 *
 * This class is meant to be extended by real implementations of IWifiManager in order to facilitate
 * cross-repo changes to WiFi internal APIs, including the introduction of new APIs, the removal of
 * deprecated APIs, or the migration of existing API signatures.
 *
 * When an existing API is scheduled for removal, it can be removed from IWifiManager.aidl
 * immediately and marked as @Deprecated first in this class. Children inheriting this class are
 * then given a short grace period to update themselves before the @Deprecated stub is removed for
 * good. If the API scheduled for removal has a replacement or an overload (signature change),
 * these should be introduced before the stub is removed to allow children to migrate.
 *
 * When a new API is added to IWifiManager.aidl, a stub should be added in BaseWifiService as
 * well otherwise compilation will fail.
 */
public class BaseWifiService extends IWifiManager.Stub {

    private static final String TAG = BaseWifiService.class.getSimpleName();

    @Override
    public long getSupportedFeatures() {
        throw new UnsupportedOperationException();
    }

    /** @deprecated use {@link #getWifiActivityEnergyInfoAsync} instead */
    @Deprecated
    public WifiActivityEnergyInfo reportActivityInfo() {
        throw new UnsupportedOperationException();
    }

    /** @deprecated use {@link #getWifiActivityEnergyInfoAsync} instead */
    @Deprecated
    public void requestActivityInfo(ResultReceiver result) {
        throw new UnsupportedOperationException();
    }

    @Override
    public void getWifiActivityEnergyInfoAsync(IOnWifiActivityEnergyInfoListener listener) {
        throw new UnsupportedOperationException();
    }

    @Override
    public ParceledListSlice getConfiguredNetworks(String packageName, String featureId) {
        throw new UnsupportedOperationException();
    }

    @Override
    public ParceledListSlice getPrivilegedConfiguredNetworks(String packageName, String featureId) {
        throw new UnsupportedOperationException();
    }

    @Override
    public Map<String, Map<Integer, List<ScanResult>>> getAllMatchingFqdnsForScanResults(
            List<ScanResult> scanResults) {
        throw new UnsupportedOperationException();
    }

    @Override
    public Map<OsuProvider, List<ScanResult>> getMatchingOsuProviders(
            List<ScanResult> scanResults) {
        throw new UnsupportedOperationException();
    }

    @Override
    public Map<OsuProvider, PasspointConfiguration> getMatchingPasspointConfigsForOsuProviders(
            List<OsuProvider> osuProviders) {
        throw new UnsupportedOperationException();
    }

    @Override
    public int addOrUpdateNetwork(WifiConfiguration config, String packageName) {
        throw new UnsupportedOperationException();
    }

    @Override
    public boolean addOrUpdatePasspointConfiguration(
            PasspointConfiguration config, String packageName) {
        throw new UnsupportedOperationException();
    }

    @Override
    public boolean removePasspointConfiguration(String fqdn, String packageName) {
        throw new UnsupportedOperationException();
    }

    @Override
    public List<PasspointConfiguration> getPasspointConfigurations(String packageName) {
        throw new UnsupportedOperationException();
    }

    @Override
    public List<WifiConfiguration> getWifiConfigsForPasspointProfiles(List<String> fqdnList) {
        throw new UnsupportedOperationException();
    }

    @Override
    public void queryPasspointIcon(long bssid, String fileName) {
        throw new UnsupportedOperationException();
    }

    @Override
    public int matchProviderWithCurrentNetwork(String fqdn) {
        throw new UnsupportedOperationException();
    }

    @Override
    public void deauthenticateNetwork(long holdoff, boolean ess) {
        throw new UnsupportedOperationException();
    }

    @Override
    public boolean removeNetwork(int netId, String packageName) {
        throw new UnsupportedOperationException();
    }

    @Override
    public boolean enableNetwork(int netId, boolean disableOthers, String packageName) {
        throw new UnsupportedOperationException();
    }

    @Override
    public boolean disableNetwork(int netId, String packageName) {
        throw new UnsupportedOperationException();
    }

    @Override
    public void allowAutojoin(int netId, boolean choice) {
        throw new UnsupportedOperationException();
    }

    @Override
    public void allowAutojoinPasspoint(String fqdn, boolean enableAutoJoin) {
        throw new UnsupportedOperationException();
    }

    @Override
    public void setMacRandomizationSettingPasspointEnabled(String fqdn, boolean enable) {
        throw new UnsupportedOperationException();
    }

    @Override
    public boolean startScan(String packageName, String featureId) {
        throw new UnsupportedOperationException();
    }

    @Override
    public List<ScanResult> getScanResults(String callingPackage, String callingFeatureId) {
        throw new UnsupportedOperationException();
    }

    @Override
    public boolean disconnect(String packageName) {
        throw new UnsupportedOperationException();
    }

    @Override
    public boolean reconnect(String packageName) {
        throw new UnsupportedOperationException();
    }

    @Override
    public boolean reassociate(String packageName) {
        throw new UnsupportedOperationException();
    }

    @Override
    public WifiInfo getConnectionInfo(String callingPackage, String callingFeatureId) {
        throw new UnsupportedOperationException();
    }

    @Override
    public boolean setWifiEnabled(String packageName, boolean enable) {
        throw new UnsupportedOperationException();
    }

    @Override
    public int getWifiEnabledState() {
        throw new UnsupportedOperationException();
    }

    @Override
    public String getCountryCode() {
        throw new UnsupportedOperationException();
    }

    /** @deprecated use {@link #is5GHzBandSupported} instead */
    @Deprecated
    public boolean isDualBandSupported() {
        throw new UnsupportedOperationException();
    }

    @Override
    public boolean is5GHzBandSupported() {
        throw new UnsupportedOperationException();
    }

    @Override
    public boolean is6GHzBandSupported() {
        throw new UnsupportedOperationException();
    }

    @Override
    public boolean isWifiStandardSupported(int standard) {
        throw new UnsupportedOperationException();
    }

    @Override
    public boolean needs5GHzToAnyApBandConversion() {
        throw new UnsupportedOperationException();
    }

    @Override
    public DhcpInfo getDhcpInfo() {
        throw new UnsupportedOperationException();
    }

    @Override
    public boolean isScanAlwaysAvailable() {
        throw new UnsupportedOperationException();
    }

    @Override
    public boolean acquireWifiLock(IBinder lock, int lockType, String tag, WorkSource ws) {
        throw new UnsupportedOperationException();
    }

    @Override
    public void updateWifiLockWorkSource(IBinder lock, WorkSource ws) {
        throw new UnsupportedOperationException();
    }

    @Override
    public boolean releaseWifiLock(IBinder lock) {
        throw new UnsupportedOperationException();
    }

    @Override
    public void initializeMulticastFiltering() {
        throw new UnsupportedOperationException();
    }

    @Override
    public boolean isMulticastEnabled() {
        throw new UnsupportedOperationException();
    }

    @Override
    public void acquireMulticastLock(IBinder binder, String tag) {
        throw new UnsupportedOperationException();
    }

    @Override
    public void releaseMulticastLock(String tag) {
        throw new UnsupportedOperationException();
    }

    @Override
    public void updateInterfaceIpState(String ifaceName, int mode) {
        throw new UnsupportedOperationException();
    }

    @Override
    public boolean startSoftAp(WifiConfiguration wifiConfig) {
        throw new UnsupportedOperationException();
    }

    @Override
    public boolean startTetheredHotspot(SoftApConfiguration softApConfig) {
        throw new UnsupportedOperationException();
    }

    @Override
    public boolean stopSoftAp() {
        throw new UnsupportedOperationException();
    }

    @Override
    public int startLocalOnlyHotspot(ILocalOnlyHotspotCallback callback, String packageName,
            String featureId, SoftApConfiguration customConfig) {
        throw new UnsupportedOperationException();
    }

    @Override
    public void stopLocalOnlyHotspot() {
        throw new UnsupportedOperationException();
    }

    @Override
    public void startWatchLocalOnlyHotspot(ILocalOnlyHotspotCallback callback) {
        throw new UnsupportedOperationException();
    }

    @Override
    public void stopWatchLocalOnlyHotspot() {
        throw new UnsupportedOperationException();
    }

    @Override
    public int getWifiApEnabledState() {
        throw new UnsupportedOperationException();
    }

    @Override
    public WifiConfiguration getWifiApConfiguration() {
        throw new UnsupportedOperationException();
    }

    @Override
    public SoftApConfiguration getSoftApConfiguration() {
        throw new UnsupportedOperationException();
    }

    @Override
    public boolean setWifiApConfiguration(WifiConfiguration wifiConfig, String packageName) {
        throw new UnsupportedOperationException();
    }

    @Override
    public boolean setSoftApConfiguration(SoftApConfiguration softApConfig, String packageName) {
        throw new UnsupportedOperationException();
    }

    @Override
    public void notifyUserOfApBandConversion(String packageName) {
        throw new UnsupportedOperationException();
    }

    @Override
    public void enableTdls(String remoteIPAddress, boolean enable) {
        throw new UnsupportedOperationException();
    }

    @Override
    public void enableTdlsWithMacAddress(String remoteMacAddress, boolean enable) {
        throw new UnsupportedOperationException();
    }

    @Override
    public String getCurrentNetworkWpsNfcConfigurationToken() {
        throw new UnsupportedOperationException();
    }

    @Override
    public void enableVerboseLogging(int verbose) {
        throw new UnsupportedOperationException();
    }

    @Override
    public int getVerboseLoggingLevel() {
        throw new UnsupportedOperationException();
    }

    @Override
    public void enableWifiConnectivityManager(boolean enabled) {
        throw new UnsupportedOperationException();
    }

    @Override
    public void disableEphemeralNetwork(String SSID, String packageName) {
        throw new UnsupportedOperationException();
    }

    @Override
    public void factoryReset(String packageName) {
        throw new UnsupportedOperationException();
    }

    @Override
    public Network getCurrentNetwork() {
        throw new UnsupportedOperationException();
    }

    @Override
    public byte[] retrieveBackupData() {
        throw new UnsupportedOperationException();
    }

    @Override
    public void restoreBackupData(byte[] data) {
        throw new UnsupportedOperationException();
    }

    @Override
    public byte[] retrieveSoftApBackupData() {
        throw new UnsupportedOperationException();
    }

    @Override
    public SoftApConfiguration restoreSoftApBackupData(byte[] data) {
        throw new UnsupportedOperationException();
    }

    @Override
    public void restoreSupplicantBackupData(byte[] supplicantData, byte[] ipConfigData) {
        throw new UnsupportedOperationException();
    }

    @Override
    public void startSubscriptionProvisioning(
            OsuProvider provider, IProvisioningCallback callback) {
        throw new UnsupportedOperationException();
    }

    @Override
    public void registerSoftApCallback(
            IBinder binder, ISoftApCallback callback, int callbackIdentifier) {
        throw new UnsupportedOperationException();
    }

    @Override
    public void unregisterSoftApCallback(int callbackIdentifier) {
        throw new UnsupportedOperationException();
    }

    @Override
    public void registerTrafficStateCallback(
            IBinder binder, ITrafficStateCallback callback, int callbackIdentifier) {
        throw new UnsupportedOperationException();
    }

    @Override
    public void unregisterTrafficStateCallback(int callbackIdentifier) {
        throw new UnsupportedOperationException();
    }

    @Override
    public void registerNetworkRequestMatchCallback(
            IBinder binder, INetworkRequestMatchCallback callback, int callbackIdentifier) {
        throw new UnsupportedOperationException();
    }

    @Override
    public void unregisterNetworkRequestMatchCallback(int callbackIdentifier) {
        throw new UnsupportedOperationException();
    }

    @Override
    public int addNetworkSuggestions(
            List<WifiNetworkSuggestion> networkSuggestions, String callingPackageName,
            String callingFeatureId) {
        throw new UnsupportedOperationException();
    }

    @Override
    public int removeNetworkSuggestions(
            List<WifiNetworkSuggestion> networkSuggestions, String callingPackageName) {
        throw new UnsupportedOperationException();
    }

    @Override
    public List<WifiNetworkSuggestion> getNetworkSuggestions(String packageName) {
        throw new UnsupportedOperationException();
    }

    @Override
    public String[] getFactoryMacAddresses() {
        throw new UnsupportedOperationException();
    }

    @Override
    public void setDeviceMobilityState(int state) {
        throw new UnsupportedOperationException();
    }

    @Override
    public void startDppAsConfiguratorInitiator(IBinder binder, String enrolleeUri,
            int selectedNetworkId, int netRole, IDppCallback callback) {
        throw new UnsupportedOperationException();
    }

    @Override
    public void startDppAsEnrolleeInitiator(IBinder binder, String configuratorUri,
            IDppCallback callback) {
        throw new UnsupportedOperationException();
    }

    @Override
    public void enableWifiCoverageExtendFeature(boolean enable) {
        throw new UnsupportedOperationException();
    }

    @Override
    public void stopDppSession() throws RemoteException {
        throw new UnsupportedOperationException();
    }

    @Override
    public void addOnWifiUsabilityStatsListener(
            IBinder binder, IOnWifiUsabilityStatsListener listener, int listenerIdentifier) {
        throw new UnsupportedOperationException();
    }

    @Override
    public void removeOnWifiUsabilityStatsListener(int listenerIdentifier) {
        throw new UnsupportedOperationException();
    }

    @Override
    public void updateWifiUsabilityScore(int seqNum, int score, int predictionHorizonSec) {
        throw new UnsupportedOperationException();
    }

    @Override
    public void connect(WifiConfiguration config, int netId, IBinder binder,
            IActionListener callback, int callbackIdentifier) {
        throw new UnsupportedOperationException();
    }

    @Override
    public void save(WifiConfiguration config, IBinder binder, IActionListener callback,
            int callbackIdentifier) {
        throw new UnsupportedOperationException();
    }

    @Override
    public void forget(int netId, IBinder binder, IActionListener callback,
            int callbackIdentifier) {
        throw new UnsupportedOperationException();
    }

    @Override
    public void getTxPacketCount(String packageName, IBinder binder,
            ITxPacketCountListener callback, int callbackIdentifier) {
        throw new UnsupportedOperationException();
    }

    @Override
    public void registerScanResultsCallback(IScanResultsCallback callback) {
        throw new UnsupportedOperationException();
    }

    @Override
    public void unregisterScanResultsCallback(IScanResultsCallback callback) {
        throw new UnsupportedOperationException();
    }

    @Override
    public void registerSuggestionConnectionStatusListener(IBinder binder,
            ISuggestionConnectionStatusListener listener,
            int listenerIdentifier, String packageName, String featureId) {
        throw new UnsupportedOperationException();
    }

    @Override
    public void unregisterSuggestionConnectionStatusListener(int listenerIdentifier,
            String packageName) {
        throw new UnsupportedOperationException();
    }

    @Override
    public int calculateSignalLevel(int rssi) {
        throw new UnsupportedOperationException();
    }

    @Override
<<<<<<< HEAD
    public boolean isWifiCoverageExtendFeatureEnabled() {
=======
    public List<WifiConfiguration> getWifiConfigForMatchedNetworkSuggestionsSharedWithUser(
            List<ScanResult> scanResults) {
>>>>>>> db0ac397
        throw new UnsupportedOperationException();
    }

    @Override
<<<<<<< HEAD
    public boolean isExtendingWifi() {
=======
    public boolean setWifiConnectedNetworkScorer(IBinder binder,
            IWifiConnectedNetworkScorer scorer) {
>>>>>>> db0ac397
        throw new UnsupportedOperationException();
    }

    @Override
<<<<<<< HEAD
    public String getCapabilities(String capaType) {
        throw new UnsupportedOperationException();
    }

    @Override
    public int dppAddBootstrapQrCode(String uri) {
        throw new UnsupportedOperationException();
    }

    @Override
    public int dppBootstrapGenerate(WifiDppConfig config) {
        throw new UnsupportedOperationException();
    }

    @Override
    public String dppGetUri(int bootstrap_id) {
        throw new UnsupportedOperationException();
    }

    @Override
    public int dppBootstrapRemove(int bootstrap_id) {
        throw new UnsupportedOperationException();
    }

    @Override
    public int dppListen(String frequency, int dpp_role, boolean qr_mutual, boolean netrole_ap) {
        throw new UnsupportedOperationException();
    }

    @Override
    public void dppStopListen() {
        throw new UnsupportedOperationException();
    }

    @Override
    public int dppConfiguratorAdd(String curve, String key, int expiry) {
        throw new UnsupportedOperationException();
    }

    @Override
    public int dppConfiguratorRemove(int config_id) {
        throw new UnsupportedOperationException();
    }

    @Override
    public int dppStartAuth(WifiDppConfig config) {
        throw new UnsupportedOperationException();
    }

    @Override
    public String dppConfiguratorGetKey(int id) {
        throw new UnsupportedOperationException();
    }

    @Override
    public int getSoftApWifiGeneration() {
=======
    public void clearWifiConnectedNetworkScorer() {
>>>>>>> db0ac397
        throw new UnsupportedOperationException();
    }
}<|MERGE_RESOLUTION|>--- conflicted
+++ resolved
@@ -608,27 +608,33 @@
     }
 
     @Override
-<<<<<<< HEAD
-    public boolean isWifiCoverageExtendFeatureEnabled() {
-=======
     public List<WifiConfiguration> getWifiConfigForMatchedNetworkSuggestionsSharedWithUser(
             List<ScanResult> scanResults) {
->>>>>>> db0ac397
-        throw new UnsupportedOperationException();
-    }
-
-    @Override
-<<<<<<< HEAD
-    public boolean isExtendingWifi() {
-=======
+        throw new UnsupportedOperationException();
+    }
+
+    @Override
     public boolean setWifiConnectedNetworkScorer(IBinder binder,
             IWifiConnectedNetworkScorer scorer) {
->>>>>>> db0ac397
-        throw new UnsupportedOperationException();
-    }
-
-    @Override
-<<<<<<< HEAD
+        throw new UnsupportedOperationException();
+    }
+
+    @Override
+    public void clearWifiConnectedNetworkScorer() {
+        throw new UnsupportedOperationException();
+    }
+
+    @Override
+    public boolean isWifiCoverageExtendFeatureEnabled() {
+        throw new UnsupportedOperationException();
+    }
+
+    @Override
+    public boolean isExtendingWifi() {
+        throw new UnsupportedOperationException();
+    }
+
+    @Override
     public String getCapabilities(String capaType) {
         throw new UnsupportedOperationException();
     }
@@ -685,9 +691,6 @@
 
     @Override
     public int getSoftApWifiGeneration() {
-=======
-    public void clearWifiConnectedNetworkScorer() {
->>>>>>> db0ac397
         throw new UnsupportedOperationException();
     }
 }