--- conflicted
+++ resolved
@@ -93,11 +93,8 @@
     public static final String OPP_KEY_CACHING     = "proactive_key_caching";
     /** @hide */
     public static final String EAP_ERP             = "eap_erp";
-<<<<<<< HEAD
     /** @hide */
     public static final String KEY_SIMNUM          = "sim_num";
-=======
->>>>>>> 96ad79a7
 
     /**
      * String representing the keystore OpenSSL ENGINE's ID.
