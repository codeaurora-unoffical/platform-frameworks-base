/*
 * Copyright (C) 2013 The Android Open Source Project
 *
 * Licensed under the Apache License, Version 2.0 (the "License");
 * you may not use this file except in compliance with the License.
 * You may obtain a copy of the License at
 *
 *      http://www.apache.org/licenses/LICENSE-2.0
 *
 * Unless required by applicable law or agreed to in writing, software
 * distributed under the License is distributed on an "AS IS" BASIS,
 * WITHOUT WARRANTIES OR CONDITIONS OF ANY KIND, either express or implied.
 * See the License for the specific language governing permissions and
 * limitations under the License.
 */
package android.net.wifi;

import android.annotation.IntDef;
import android.annotation.NonNull;
import android.annotation.Nullable;
import android.annotation.SystemApi;
import android.annotation.UnsupportedAppUsage;
import android.os.Parcel;
import android.os.Parcelable;
import android.text.TextUtils;
import android.util.Log;

import java.lang.annotation.Retention;
import java.lang.annotation.RetentionPolicy;
import java.nio.charset.StandardCharsets;
import java.security.PrivateKey;
import java.security.cert.X509Certificate;
import java.util.Arrays;
import java.util.HashMap;
import java.util.List;
import java.util.Map;

/**
 * Enterprise configuration details for Wi-Fi. Stores details about the EAP method
 * and any associated credentials.
 */
public class WifiEnterpriseConfig implements Parcelable {

    /** Key prefix for WAPI AS certificates. */
    public static final String WAPI_AS_CERTIFICATE = "WAPIAS_";

    /** Key prefix for WAPI user certificates. */
    public static final String WAPI_USER_CERTIFICATE = "WAPIUSR_";

    /**
     * Intent extra: name for WAPI AS certificates
     */
    public static final String EXTRA_WAPI_AS_CERTIFICATE_NAME =
            "android.net.wifi.extra.WAPI_AS_CERTIFICATE_NAME";

    /**
     * Intent extra: data for WAPI AS certificates
     */
    public static final String EXTRA_WAPI_AS_CERTIFICATE_DATA =
            "android.net.wifi.extra.WAPI_AS_CERTIFICATE_DATA";

    /**
     * Intent extra: name for WAPI AS certificates
     */
    public static final String EXTRA_WAPI_USER_CERTIFICATE_NAME =
            "android.net.wifi.extra.WAPI_USER_CERTIFICATE_NAME";

    /**
     * Intent extra: data for WAPI AS certificates
     */
    public static final String EXTRA_WAPI_USER_CERTIFICATE_DATA =
            "android.net.wifi.extra.WAPI_USER_CERTIFICATE_DATA";

    /** @hide */
    public static final String EMPTY_VALUE         = "NULL";
    /** @hide */
    public static final String EAP_KEY             = "eap";
    /** @hide */
    public static final String PHASE2_KEY          = "phase2";
    /** @hide */
    public static final String IDENTITY_KEY        = "identity";
    /** @hide */
    public static final String ANON_IDENTITY_KEY   = "anonymous_identity";
    /** @hide */
    public static final String PASSWORD_KEY        = "password";
    /** @hide */
    public static final String SUBJECT_MATCH_KEY   = "subject_match";
    /** @hide */
    public static final String ALTSUBJECT_MATCH_KEY = "altsubject_match";
    /** @hide */
    public static final String DOM_SUFFIX_MATCH_KEY = "domain_suffix_match";
    /** @hide */
    public static final String OPP_KEY_CACHING     = "proactive_key_caching";
<<<<<<< HEAD
    /** @hide */
    public static final String EAP_ERP             = "eap_erp";
    /** @hide */
    public static final String KEY_SIMNUM          = "sim_num";
=======
>>>>>>> 11ba5f09

    /**
     * String representing the keystore OpenSSL ENGINE's ID.
     * @hide
     */
    public static final String ENGINE_ID_KEYSTORE = "keystore";

    /**
     * String representing the keystore URI used for wpa_supplicant.
     * @hide
     */
    public static final String KEYSTORE_URI = "keystore://";

    /**
     * String representing the keystore URI used for wpa_supplicant,
     * Unlike #KEYSTORE_URI, this supports a list of space-delimited aliases
     * @hide
     */
    public static final String KEYSTORES_URI = "keystores://";

    /**
     * String to set the engine value to when it should be enabled.
     * @hide
     */
    public static final String ENGINE_ENABLE = "1";

    /**
     * String to set the engine value to when it should be disabled.
     * @hide
     */
    public static final String ENGINE_DISABLE = "0";

    /**
     * Key prefix for CA certificates.
     * Note: copied from {@link android.security.Credentials#CA_CERTIFICATE} since it is @hide.
     */
    private static final String CA_CERTIFICATE = "CACERT_";
    /**
     * Key prefix for user certificates.
     * Note: copied from {@link android.security.Credentials#USER_CERTIFICATE} since it is @hide.
     */
    private static final String USER_CERTIFICATE = "USRCERT_";
    /**
     * Key prefix for user private and secret keys.
     * Note: copied from {@link android.security.Credentials#USER_PRIVATE_KEY} since it is @hide.
     */
    private static final String USER_PRIVATE_KEY = "USRPKEY_";

    /** @hide */
    public static final String CA_CERT_PREFIX = KEYSTORE_URI + CA_CERTIFICATE;
    /** @hide */
    public static final String CLIENT_CERT_PREFIX = KEYSTORE_URI + USER_CERTIFICATE;
    /** @hide */
    public static final String CLIENT_CERT_KEY     = "client_cert";
    /** @hide */
    public static final String CA_CERT_KEY         = "ca_cert";
    /** @hide */
    public static final String CA_PATH_KEY         = "ca_path";
    /** @hide */
    public static final String ENGINE_KEY          = "engine";
    /** @hide */
    public static final String ENGINE_ID_KEY       = "engine_id";
    /** @hide */
    public static final String PRIVATE_KEY_ID_KEY  = "key_id";
    /** @hide */
    public static final String REALM_KEY           = "realm";
    /** @hide */
    public static final String PLMN_KEY            = "plmn";
    /** @hide */
    public static final String CA_CERT_ALIAS_DELIMITER = " ";
    /** @hide */
    public static final String WAPI_CERT_SUITE_KEY = "wapi_cert_suite";

    /**
     * Do not use OCSP stapling (TLS certificate status extension)
     * @hide
     */
    @SystemApi
    public static final int OCSP_NONE = 0;

    /**
     * Try to use OCSP stapling, but not require response
     * @hide
     */
    @SystemApi
    public static final int OCSP_REQUEST_CERT_STATUS = 1;

    /**
     * Require valid OCSP stapling response
     * @hide
     */
    @SystemApi
    public static final int OCSP_REQUIRE_CERT_STATUS = 2;

    /**
     * Require valid OCSP stapling response for all not-trusted certificates in the server
     * certificate chain
     * @hide
     */
    @SystemApi
    public static final int OCSP_REQUIRE_ALL_NON_TRUSTED_CERTS_STATUS = 3;

    /** @hide */
    @IntDef(prefix = {"OCSP_"}, value = {
            OCSP_NONE,
            OCSP_REQUEST_CERT_STATUS,
            OCSP_REQUIRE_CERT_STATUS,
            OCSP_REQUIRE_ALL_NON_TRUSTED_CERTS_STATUS
    })
    @Retention(RetentionPolicy.SOURCE)
    public @interface Ocsp {}

    /**
     * Whether to use/require OCSP (Online Certificate Status Protocol) to check server certificate.
     * @hide
     */
    private @Ocsp int mOcsp = OCSP_NONE;

    // Fields to copy verbatim from wpa_supplicant.
    private static final String[] SUPPLICANT_CONFIG_KEYS = new String[] {
            IDENTITY_KEY,
            ANON_IDENTITY_KEY,
            PASSWORD_KEY,
            CLIENT_CERT_KEY,
            CA_CERT_KEY,
            SUBJECT_MATCH_KEY,
            ENGINE_KEY,
            ENGINE_ID_KEY,
            PRIVATE_KEY_ID_KEY,
            ALTSUBJECT_MATCH_KEY,
            DOM_SUFFIX_MATCH_KEY,
            CA_PATH_KEY
    };

    /**
     * Fields that have unquoted values in {@link #mFields}.
     */
    private static final List<String> UNQUOTED_KEYS = Arrays.asList(ENGINE_KEY, OPP_KEY_CACHING,
                                                                    EAP_ERP);

    @UnsupportedAppUsage
    private HashMap<String, String> mFields = new HashMap<String, String>();
    private X509Certificate[] mCaCerts;
    private PrivateKey mClientPrivateKey;
    private X509Certificate[] mClientCertificateChain;
    private int mEapMethod = Eap.NONE;
    private int mPhase2Method = Phase2.NONE;
    private boolean mIsAppInstalledDeviceKeyAndCert = false;
    private boolean mIsAppInstalledCaCert = false;

    private static final String TAG = "WifiEnterpriseConfig";

    public WifiEnterpriseConfig() {
        // Do not set defaults so that the enterprise fields that are not changed
        // by API are not changed underneath
        // This is essential because an app may not have all fields like password
        // available. It allows modification of subset of fields.

    }

    /**
     * Copy over the contents of the source WifiEnterpriseConfig object over to this object.
     *
     * @param source Source WifiEnterpriseConfig object.
     * @param ignoreMaskedPassword Set to true to ignore masked password field, false otherwise.
     * @param mask if |ignoreMaskedPassword| is set, check if the incoming password field is set
     *             to this value.
     */
    private void copyFrom(WifiEnterpriseConfig source, boolean ignoreMaskedPassword, String mask) {
        for (String key : source.mFields.keySet()) {
            if (ignoreMaskedPassword && key.equals(PASSWORD_KEY)
                    && TextUtils.equals(source.mFields.get(key), mask)) {
                continue;
            }
            mFields.put(key, source.mFields.get(key));
        }
        if (source.mCaCerts != null) {
            mCaCerts = Arrays.copyOf(source.mCaCerts, source.mCaCerts.length);
        } else {
            mCaCerts = null;
        }
        mClientPrivateKey = source.mClientPrivateKey;
        if (source.mClientCertificateChain != null) {
            mClientCertificateChain = Arrays.copyOf(
                    source.mClientCertificateChain,
                    source.mClientCertificateChain.length);
        } else {
            mClientCertificateChain = null;
        }
        mEapMethod = source.mEapMethod;
        mPhase2Method = source.mPhase2Method;
        mIsAppInstalledDeviceKeyAndCert = source.mIsAppInstalledDeviceKeyAndCert;
        mIsAppInstalledCaCert = source.mIsAppInstalledCaCert;
        mOcsp = source.mOcsp;
    }

    /**
     * Copy constructor.
     * This copies over all the fields verbatim (does not ignore masked password fields).
     *
     * @param source Source WifiEnterpriseConfig object.
     */
    public WifiEnterpriseConfig(WifiEnterpriseConfig source) {
        copyFrom(source, false, "");
    }

    /**
     * Copy fields from the provided external WifiEnterpriseConfig.
     * This is needed to handle the WifiEnterpriseConfig objects which were sent by apps with the
     * password field masked.
     *
     * @param externalConfig External WifiEnterpriseConfig object.
     * @param mask String mask to compare against.
     * @hide
     */
    public void copyFromExternal(WifiEnterpriseConfig externalConfig, String mask) {
        copyFrom(externalConfig, true, convertToQuotedString(mask));
    }

    @Override
    public int describeContents() {
        return 0;
    }

    @Override
    public void writeToParcel(Parcel dest, int flags) {
        dest.writeInt(mFields.size());
        for (Map.Entry<String, String> entry : mFields.entrySet()) {
            dest.writeString(entry.getKey());
            dest.writeString(entry.getValue());
        }

        dest.writeInt(mEapMethod);
        dest.writeInt(mPhase2Method);
        ParcelUtil.writeCertificates(dest, mCaCerts);
        ParcelUtil.writePrivateKey(dest, mClientPrivateKey);
        ParcelUtil.writeCertificates(dest, mClientCertificateChain);
        dest.writeBoolean(mIsAppInstalledDeviceKeyAndCert);
        dest.writeBoolean(mIsAppInstalledCaCert);
        dest.writeInt(mOcsp);
    }

    public static final @android.annotation.NonNull Creator<WifiEnterpriseConfig> CREATOR =
            new Creator<WifiEnterpriseConfig>() {
                @Override
                public WifiEnterpriseConfig createFromParcel(Parcel in) {
                    WifiEnterpriseConfig enterpriseConfig = new WifiEnterpriseConfig();
                    int count = in.readInt();
                    for (int i = 0; i < count; i++) {
                        String key = in.readString();
                        String value = in.readString();
                        enterpriseConfig.mFields.put(key, value);
                    }

                    enterpriseConfig.mEapMethod = in.readInt();
                    enterpriseConfig.mPhase2Method = in.readInt();
                    enterpriseConfig.mCaCerts = ParcelUtil.readCertificates(in);
                    enterpriseConfig.mClientPrivateKey = ParcelUtil.readPrivateKey(in);
                    enterpriseConfig.mClientCertificateChain = ParcelUtil.readCertificates(in);
                    enterpriseConfig.mIsAppInstalledDeviceKeyAndCert = in.readBoolean();
                    enterpriseConfig.mIsAppInstalledCaCert = in.readBoolean();
                    enterpriseConfig.mOcsp = in.readInt();
                    return enterpriseConfig;
                }

                @Override
                public WifiEnterpriseConfig[] newArray(int size) {
                    return new WifiEnterpriseConfig[size];
                }
            };

    /** The Extensible Authentication Protocol method used */
    public static final class Eap {
        /** No EAP method used. Represents an empty config */
        public static final int NONE    = -1;
        /** Protected EAP */
        public static final int PEAP    = 0;
        /** EAP-Transport Layer Security */
        public static final int TLS     = 1;
        /** EAP-Tunneled Transport Layer Security */
        public static final int TTLS    = 2;
        /** EAP-Password */
        public static final int PWD     = 3;
        /** EAP-Subscriber Identity Module [RFC-4186] */
        public static final int SIM     = 4;
        /** EAP-Authentication and Key Agreement [RFC-4187] */
        public static final int AKA     = 5;
        /** EAP-Authentication and Key Agreement Prime [RFC-5448] */
        public static final int AKA_PRIME = 6;
        /** Hotspot 2.0 r2 OSEN */
        public static final int UNAUTH_TLS = 7;
        /** WAPI Certificate */
        public static final int WAPI_CERT = 8;
        /** @hide */
        public static final String[] strings =
                { "PEAP", "TLS", "TTLS", "PWD", "SIM", "AKA", "AKA'", "WFA-UNAUTH-TLS",
                        "WAPI_CERT" };

        /** Prevent initialization */
        private Eap() {}
    }

    /** The inner authentication method used */
    public static final class Phase2 {
        public static final int NONE        = 0;
        /** Password Authentication Protocol */
        public static final int PAP         = 1;
        /** Microsoft Challenge Handshake Authentication Protocol */
        public static final int MSCHAP      = 2;
        /** Microsoft Challenge Handshake Authentication Protocol v2 */
        public static final int MSCHAPV2    = 3;
        /** Generic Token Card */
        public static final int GTC         = 4;
        /** EAP-Subscriber Identity Module [RFC-4186] */
        public static final int SIM         = 5;
        /** EAP-Authentication and Key Agreement [RFC-4187] */
        public static final int AKA         = 6;
        /** EAP-Authentication and Key Agreement Prime [RFC-5448] */
        public static final int AKA_PRIME   = 7;
        private static final String AUTH_PREFIX = "auth=";
        private static final String AUTHEAP_PREFIX = "autheap=";
        /** @hide */
        public static final String[] strings = {EMPTY_VALUE, "PAP", "MSCHAP",
                "MSCHAPV2", "GTC", "SIM", "AKA", "AKA'" };

        /** Prevent initialization */
        private Phase2() {}
    }

    // Loader and saver interfaces for exchanging data with wpa_supplicant.
    // TODO: Decouple this object (which is just a placeholder of the configuration)
    // from the implementation that knows what wpa_supplicant wants.
    /**
     * Interface used for retrieving supplicant configuration from WifiEnterpriseConfig
     * @hide
     */
    public interface SupplicantSaver {
        /**
         * Set a value within wpa_supplicant configuration
         * @param key index to set within wpa_supplciant
         * @param value the value for the key
         * @return true if successful; false otherwise
         */
        boolean saveValue(String key, String value);
    }

    /**
     * Interface used for populating a WifiEnterpriseConfig from supplicant configuration
     * @hide
     */
    public interface SupplicantLoader {
        /**
         * Returns a value within wpa_supplicant configuration
         * @param key index to set within wpa_supplciant
         * @return string value if successful; null otherwise
         */
        String loadValue(String key);
    }

    /**
     * Internal use only; supply field values to wpa_supplicant config.  The configuration
     * process aborts on the first failed call on {@code saver}.
     * @param saver proxy for setting configuration in wpa_supplciant
     * @return whether the save succeeded on all attempts
     * @hide
     */
    public boolean saveToSupplicant(SupplicantSaver saver) {
        if (!isEapMethodValid()) {
            return false;
        }

        // wpa_supplicant can update the anonymous identity for these kinds of networks after
        // framework reads them, so make sure the framework doesn't try to overwrite them.
        boolean shouldNotWriteAnonIdentity = mEapMethod == WifiEnterpriseConfig.Eap.SIM
                || mEapMethod == WifiEnterpriseConfig.Eap.AKA
                || mEapMethod == WifiEnterpriseConfig.Eap.AKA_PRIME;
        for (String key : mFields.keySet()) {
            if (shouldNotWriteAnonIdentity && ANON_IDENTITY_KEY.equals(key)) {
                continue;
            }
            if (!saver.saveValue(key, mFields.get(key))) {
                return false;
            }
        }

        if (!saver.saveValue(EAP_KEY, Eap.strings[mEapMethod])) {
            return false;
        }

        if (mEapMethod != Eap.TLS && mPhase2Method != Phase2.NONE) {
            boolean is_autheap = mEapMethod == Eap.TTLS && mPhase2Method == Phase2.GTC;
            String prefix = is_autheap ? Phase2.AUTHEAP_PREFIX : Phase2.AUTH_PREFIX;
            String value = convertToQuotedString(prefix + Phase2.strings[mPhase2Method]);
            return saver.saveValue(PHASE2_KEY, value);
        } else if (mPhase2Method == Phase2.NONE) {
            // By default, send a null phase 2 to clear old configuration values.
            return saver.saveValue(PHASE2_KEY, null);
        } else {
            Log.e(TAG, "WiFi enterprise configuration is invalid as it supplies a "
                    + "phase 2 method but the phase1 method does not support it.");
            return false;
        }
    }

    /**
     * Internal use only; retrieve configuration from wpa_supplicant config.
     * @param loader proxy for retrieving configuration keys from wpa_supplicant
     * @hide
     */
    public void loadFromSupplicant(SupplicantLoader loader) {
        for (String key : SUPPLICANT_CONFIG_KEYS) {
            String value = loader.loadValue(key);
            if (value == null) {
                mFields.put(key, EMPTY_VALUE);
            } else {
                mFields.put(key, value);
            }
        }
        String eapMethod  = loader.loadValue(EAP_KEY);
        mEapMethod = getStringIndex(Eap.strings, eapMethod, Eap.NONE);

        String phase2Method = removeDoubleQuotes(loader.loadValue(PHASE2_KEY));
        // Remove "auth=" or "autheap=" prefix.
        if (phase2Method.startsWith(Phase2.AUTH_PREFIX)) {
            phase2Method = phase2Method.substring(Phase2.AUTH_PREFIX.length());
        } else if (phase2Method.startsWith(Phase2.AUTHEAP_PREFIX)) {
            phase2Method = phase2Method.substring(Phase2.AUTHEAP_PREFIX.length());
        }
        mPhase2Method = getStringIndex(Phase2.strings, phase2Method, Phase2.NONE);
    }

    /**
     * Set the EAP authentication method.
     * @param  eapMethod is one {@link Eap#PEAP}, {@link Eap#TLS}, {@link Eap#TTLS} or
     *                   {@link Eap#PWD}
     * @throws IllegalArgumentException on an invalid eap method
     */
    public void setEapMethod(int eapMethod) {
        switch (eapMethod) {
            /** Valid methods */
            case Eap.WAPI_CERT:
                mEapMethod = eapMethod;
                setPhase2Method(Phase2.NONE);
                break;
            case Eap.TLS:
            case Eap.UNAUTH_TLS:
                setPhase2Method(Phase2.NONE);
                /* fall through */
            case Eap.PEAP:
            case Eap.PWD:
            case Eap.TTLS:
            case Eap.SIM:
            case Eap.AKA:
            case Eap.AKA_PRIME:
                mEapMethod = eapMethod;
                setFieldValue(OPP_KEY_CACHING, "1");
                break;
            default:
                throw new IllegalArgumentException("Unknown EAP method");
        }
    }

    /** @hide */
    public void setSimNum(int SIMNum) {
         setFieldValue(KEY_SIMNUM, Integer.toString(SIMNum));
    }

    /** @hide */
    public String getSimNum() {
        return getFieldValue(KEY_SIMNUM);
    }
    /**
     * Get the eap method.
     * @return eap method configured
     */
    public int getEapMethod() {
        return mEapMethod;
    }

    /**
     * Set Phase 2 authentication method. Sets the inner authentication method to be used in
     * phase 2 after setting up a secure channel
     * @param phase2Method is the inner authentication method and can be one of {@link Phase2#NONE},
     *                     {@link Phase2#PAP}, {@link Phase2#MSCHAP}, {@link Phase2#MSCHAPV2},
     *                     {@link Phase2#GTC}
     * @throws IllegalArgumentException on an invalid phase2 method
     *
     */
    public void setPhase2Method(int phase2Method) {
        switch (phase2Method) {
            case Phase2.NONE:
            case Phase2.PAP:
            case Phase2.MSCHAP:
            case Phase2.MSCHAPV2:
            case Phase2.GTC:
            case Phase2.SIM:
            case Phase2.AKA:
            case Phase2.AKA_PRIME:
                mPhase2Method = phase2Method;
                break;
            default:
                throw new IllegalArgumentException("Unknown Phase 2 method");
        }
    }

    /**
     * Get the phase 2 authentication method.
     * @return a phase 2 method defined at {@link Phase2}
     * */
    public int getPhase2Method() {
        return mPhase2Method;
    }

    /**
     * Set the identity
     * @param identity
     */
    public void setIdentity(String identity) {
        setFieldValue(IDENTITY_KEY, identity, "");
    }

    /**
     * Get the identity
     * @return the identity
     */
    public String getIdentity() {
        return getFieldValue(IDENTITY_KEY);
    }

    /**
     * Set anonymous identity. This is used as the unencrypted identity with
     * certain EAP types
     * @param anonymousIdentity the anonymous identity
     */
    public void setAnonymousIdentity(String anonymousIdentity) {
        setFieldValue(ANON_IDENTITY_KEY, anonymousIdentity);
    }

    /**
     * Get the anonymous identity
     * @return anonymous identity
     */
    public String getAnonymousIdentity() {
        return getFieldValue(ANON_IDENTITY_KEY);
    }

    /**
     * Set the password.
     * @param password the password
     */
    public void setPassword(String password) {
        setFieldValue(PASSWORD_KEY, password);
    }

    /**
     * Get the password.
     *
     * Returns locally set password value. For networks fetched from
     * framework, returns "*".
     */
    public String getPassword() {
        return getFieldValue(PASSWORD_KEY);
    }

    /**
     * Encode a CA certificate alias so it does not contain illegal character.
     * @hide
     */
    public static String encodeCaCertificateAlias(String alias) {
        byte[] bytes = alias.getBytes(StandardCharsets.UTF_8);
        StringBuilder sb = new StringBuilder(bytes.length * 2);
        for (byte o : bytes) {
            sb.append(String.format("%02x", o & 0xFF));
        }
        return sb.toString();
    }

    /**
     * Decode a previously-encoded CA certificate alias.
     * @hide
     */
    public static String decodeCaCertificateAlias(String alias) {
        byte[] data = new byte[alias.length() >> 1];
        for (int n = 0, position = 0; n < alias.length(); n += 2, position++) {
            data[position] = (byte) Integer.parseInt(alias.substring(n,  n + 2), 16);
        }
        try {
            return new String(data, StandardCharsets.UTF_8);
        } catch (NumberFormatException e) {
            e.printStackTrace();
            return alias;
        }
    }

    /**
     * Set CA certificate alias.
     *
     * <p> See the {@link android.security.KeyChain} for details on installing or choosing
     * a certificate
     * </p>
     * @param alias identifies the certificate
     * @hide
     */
    @UnsupportedAppUsage
    public void setCaCertificateAlias(String alias) {
        setFieldValue(CA_CERT_KEY, alias, CA_CERT_PREFIX);
    }

    /**
     * Set CA certificate aliases. When creating installing the corresponding certificate to
     * the keystore, please use alias encoded by {@link #encodeCaCertificateAlias(String)}.
     *
     * <p> See the {@link android.security.KeyChain} for details on installing or choosing
     * a certificate.
     * </p>
     * @param aliases identifies the certificate. Can be null to indicate the absence of a
     *                certificate.
     * @hide
     */
    @SystemApi
    public void setCaCertificateAliases(@Nullable String[] aliases) {
        if (aliases == null) {
            setFieldValue(CA_CERT_KEY, null, CA_CERT_PREFIX);
        } else if (aliases.length == 1) {
            // Backwards compatibility: use the original cert prefix if setting only one alias.
            setCaCertificateAlias(aliases[0]);
        } else {
            // Use KEYSTORES_URI which supports multiple aliases.
            StringBuilder sb = new StringBuilder();
            for (int i = 0; i < aliases.length; i++) {
                if (i > 0) {
                    sb.append(CA_CERT_ALIAS_DELIMITER);
                }
                sb.append(encodeCaCertificateAlias(CA_CERTIFICATE + aliases[i]));
            }
            setFieldValue(CA_CERT_KEY, sb.toString(), KEYSTORES_URI);
        }
    }

    /**
     * Get CA certificate alias
     * @return alias to the CA certificate
     * @hide
     */
    @UnsupportedAppUsage
    public String getCaCertificateAlias() {
        return getFieldValue(CA_CERT_KEY, CA_CERT_PREFIX);
    }

    /**
     * Get CA certificate aliases.
     * @return alias to the CA certificate, or null if unset.
     * @hide
     */
    @Nullable
    @SystemApi
    public String[] getCaCertificateAliases() {
        String value = getFieldValue(CA_CERT_KEY);
        if (value.startsWith(CA_CERT_PREFIX)) {
            // Backwards compatibility: parse the original alias prefix.
            return new String[] {getFieldValue(CA_CERT_KEY, CA_CERT_PREFIX)};
        } else if (value.startsWith(KEYSTORES_URI)) {
            String values = value.substring(KEYSTORES_URI.length());

            String[] aliases = TextUtils.split(values, CA_CERT_ALIAS_DELIMITER);
            for (int i = 0; i < aliases.length; i++) {
                aliases[i] = decodeCaCertificateAlias(aliases[i]);
                if (aliases[i].startsWith(CA_CERTIFICATE)) {
                    aliases[i] = aliases[i].substring(CA_CERTIFICATE.length());
                }
            }
            return aliases.length != 0 ? aliases : null;
        } else {
            return TextUtils.isEmpty(value) ? null : new String[] {value};
        }
    }

    /**
     * Specify a X.509 certificate that identifies the server.
     *
     * <p>A default name is automatically assigned to the certificate and used
     * with this configuration. The framework takes care of installing the
     * certificate when the config is saved and removing the certificate when
     * the config is removed.
     *
     * @param cert X.509 CA certificate
     * @throws IllegalArgumentException if not a CA certificate
     */
    public void setCaCertificate(@Nullable X509Certificate cert) {
        if (cert != null) {
            if (cert.getBasicConstraints() >= 0) {
                mIsAppInstalledCaCert = true;
                mCaCerts = new X509Certificate[] {cert};
            } else {
                mCaCerts = null;
                throw new IllegalArgumentException("Not a CA certificate");
            }
        } else {
            mCaCerts = null;
        }
    }

    /**
     * Get CA certificate. If multiple CA certificates are configured previously,
     * return the first one.
     * @return X.509 CA certificate
     */
    @Nullable public X509Certificate getCaCertificate() {
        if (mCaCerts != null && mCaCerts.length > 0) {
            return mCaCerts[0];
        } else {
            return null;
        }
    }

    /**
     * Specify a list of X.509 certificates that identifies the server. The validation
     * passes if the CA of server certificate matches one of the given certificates.

     * <p>Default names are automatically assigned to the certificates and used
     * with this configuration. The framework takes care of installing the
     * certificates when the config is saved and removing the certificates when
     * the config is removed.
     *
     * @param certs X.509 CA certificates
     * @throws IllegalArgumentException if any of the provided certificates is
     *     not a CA certificate
     */
    public void setCaCertificates(@Nullable X509Certificate[] certs) {
        if (certs != null) {
            X509Certificate[] newCerts = new X509Certificate[certs.length];
            for (int i = 0; i < certs.length; i++) {
                if (certs[i].getBasicConstraints() >= 0) {
                    newCerts[i] = certs[i];
                } else {
                    mCaCerts = null;
                    throw new IllegalArgumentException("Not a CA certificate");
                }
            }
            mCaCerts = newCerts;
            mIsAppInstalledCaCert = true;
        } else {
            mCaCerts = null;
        }
    }

    /**
     * Get CA certificates.
     */
    @Nullable public X509Certificate[] getCaCertificates() {
        if (mCaCerts != null && mCaCerts.length > 0) {
            return mCaCerts;
        } else {
            return null;
        }
    }

    /**
     * @hide
     */
    public void resetCaCertificate() {
        mCaCerts = null;
    }

    /**
     * Set the ca_path directive on wpa_supplicant.
     *
     * From wpa_supplicant documentation:
     *
     * Directory path for CA certificate files (PEM). This path may contain
     * multiple CA certificates in OpenSSL format. Common use for this is to
     * point to system trusted CA list which is often installed into directory
     * like /etc/ssl/certs. If configured, these certificates are added to the
     * list of trusted CAs. ca_cert may also be included in that case, but it is
     * not required.
     * @param path The path for CA certificate files, or null/empty string to clear.
     * @hide
     */
    @SystemApi
    public void setCaPath(@Nullable String path) {
        setFieldValue(CA_PATH_KEY, path);
    }

    /**
     * Get the domain_suffix_match value. See setDomSuffixMatch.
     * @return The path for CA certificate files, or an empty string if unset.
     * @hide
     */
    @NonNull
    @SystemApi
    public String getCaPath() {
        return getFieldValue(CA_PATH_KEY);
    }

    /**
     * Set Client certificate alias.
     *
     * <p> See the {@link android.security.KeyChain} for details on installing or choosing
     * a certificate
     * </p>
     * @param alias identifies the certificate, or null/empty string to clear.
     * @hide
     */
    @SystemApi
    public void setClientCertificateAlias(@Nullable String alias) {
        setFieldValue(CLIENT_CERT_KEY, alias, CLIENT_CERT_PREFIX);
        setFieldValue(PRIVATE_KEY_ID_KEY, alias, USER_PRIVATE_KEY);
        // Also, set engine parameters
        if (TextUtils.isEmpty(alias)) {
            setFieldValue(ENGINE_KEY, ENGINE_DISABLE);
            setFieldValue(ENGINE_ID_KEY, "");
        } else {
            setFieldValue(ENGINE_KEY, ENGINE_ENABLE);
            setFieldValue(ENGINE_ID_KEY, ENGINE_ID_KEYSTORE);
        }
    }

    /**
     * Get client certificate alias.
     * @return alias to the client certificate, or an empty string if unset.
     * @hide
     */
    @NonNull
    @SystemApi
    public String getClientCertificateAlias() {
        return getFieldValue(CLIENT_CERT_KEY, CLIENT_CERT_PREFIX);
    }

    /**
     * Specify a private key and client certificate for client authorization.
     *
     * <p>A default name is automatically assigned to the key entry and used
     * with this configuration.  The framework takes care of installing the
     * key entry when the config is saved and removing the key entry when
     * the config is removed.

     * @param privateKey a PrivateKey instance for the end certificate.
     * @param clientCertificate an X509Certificate representing the end certificate.
     * @throws IllegalArgumentException for an invalid key or certificate.
     */
    public void setClientKeyEntry(PrivateKey privateKey, X509Certificate clientCertificate) {
        X509Certificate[] clientCertificates = null;
        if (clientCertificate != null) {
            clientCertificates = new X509Certificate[] {clientCertificate};
        }
        setClientKeyEntryWithCertificateChain(privateKey, clientCertificates);
    }

    /**
     * Specify a private key and client certificate chain for client authorization.
     *
     * <p>A default name is automatically assigned to the key entry and used
     * with this configuration.  The framework takes care of installing the
     * key entry when the config is saved and removing the key entry when
     * the config is removed.
     *
     * @param privateKey a PrivateKey instance for the end certificate.
     * @param clientCertificateChain an array of X509Certificate instances which starts with
     *         end certificate and continues with additional CA certificates necessary to
     *         link the end certificate with some root certificate known by the authenticator.
     * @throws IllegalArgumentException for an invalid key or certificate.
     */
    public void setClientKeyEntryWithCertificateChain(PrivateKey privateKey,
            X509Certificate[] clientCertificateChain) {
        X509Certificate[] newCerts = null;
        if (clientCertificateChain != null && clientCertificateChain.length > 0) {
            // We validate that this is a well formed chain that starts
            // with an end-certificate and is followed by CA certificates.
            // We don't validate that each following certificate verifies
            // the previous. https://en.wikipedia.org/wiki/Chain_of_trust
            //
            // Basic constraints is an X.509 extension type that defines
            // whether a given certificate is allowed to sign additional
            // certificates and what path length restrictions may exist.
            // We use this to judge whether the certificate is an end
            // certificate or a CA certificate.
            // https://cryptography.io/en/latest/x509/reference/
            if (clientCertificateChain[0].getBasicConstraints() != -1) {
                throw new IllegalArgumentException(
                        "First certificate in the chain must be a client end certificate");
            }

            for (int i = 1; i < clientCertificateChain.length; i++) {
                if (clientCertificateChain[i].getBasicConstraints() == -1) {
                    throw new IllegalArgumentException(
                            "All certificates following the first must be CA certificates");
                }
            }
            newCerts = Arrays.copyOf(clientCertificateChain,
                    clientCertificateChain.length);

            if (privateKey == null) {
                throw new IllegalArgumentException("Client cert without a private key");
            }
            if (privateKey.getEncoded() == null) {
                throw new IllegalArgumentException("Private key cannot be encoded");
            }
        }

        mClientPrivateKey = privateKey;
        mClientCertificateChain = newCerts;
        mIsAppInstalledDeviceKeyAndCert = true;
    }

    /**
     * Get client certificate
     *
     * @return X.509 client certificate
     */
    public X509Certificate getClientCertificate() {
        if (mClientCertificateChain != null && mClientCertificateChain.length > 0) {
            return mClientCertificateChain[0];
        } else {
            return null;
        }
    }

    /**
     * Get the complete client certificate chain in the same order as it was last supplied.
     *
     * <p>If the chain was last supplied by a call to
     * {@link #setClientKeyEntry(java.security.PrivateKey, java.security.cert.X509Certificate)}
     * with a non-null * certificate instance, a single-element array containing the certificate
     * will be * returned. If {@link #setClientKeyEntryWithCertificateChain(
     * java.security.PrivateKey, java.security.cert.X509Certificate[])} was last called with a
     * non-empty array, this array will be returned in the same order as it was supplied.
     * Otherwise, {@code null} will be returned.
     *
     * @return X.509 client certificates
     */
    @Nullable public X509Certificate[] getClientCertificateChain() {
        if (mClientCertificateChain != null && mClientCertificateChain.length > 0) {
            return mClientCertificateChain;
        } else {
            return null;
        }
    }

    /**
     * @hide
     */
    public void resetClientKeyEntry() {
        mClientPrivateKey = null;
        mClientCertificateChain = null;
    }

    /**
     * @hide
     */
    public PrivateKey getClientPrivateKey() {
        return mClientPrivateKey;
    }

    /**
     * Set subject match (deprecated). This is the substring to be matched against the subject of
     * the authentication server certificate.
     * @param subjectMatch substring to be matched
     * @deprecated in favor of altSubjectMatch
     */
    public void setSubjectMatch(String subjectMatch) {
        setFieldValue(SUBJECT_MATCH_KEY, subjectMatch);
    }

    /**
     * Get subject match (deprecated)
     * @return the subject match string
     * @deprecated in favor of altSubjectMatch
     */
    public String getSubjectMatch() {
        return getFieldValue(SUBJECT_MATCH_KEY);
    }

    /**
     * Set alternate subject match. This is the substring to be matched against the
     * alternate subject of the authentication server certificate.
     * @param altSubjectMatch substring to be matched, for example
     *                     DNS:server.example.com;EMAIL:server@example.com
     */
    public void setAltSubjectMatch(String altSubjectMatch) {
        setFieldValue(ALTSUBJECT_MATCH_KEY, altSubjectMatch);
    }

    /**
     * Get alternate subject match
     * @return the alternate subject match string
     */
    public String getAltSubjectMatch() {
        return getFieldValue(ALTSUBJECT_MATCH_KEY);
    }

    /**
     * Set the domain_suffix_match directive on wpa_supplicant. This is the parameter to use
     * for Hotspot 2.0 defined matching of AAA server certs per WFA HS2.0 spec, section 7.3.3.2,
     * second paragraph.
     *
     * <p>From wpa_supplicant documentation:
     * <p>Constraint for server domain name. If set, this FQDN is used as a suffix match requirement
     * for the AAAserver certificate in SubjectAltName dNSName element(s). If a matching dNSName is
     * found, this constraint is met.
     * <p>Suffix match here means that the host/domain name is compared one label at a time starting
     * from the top-level domain and all the labels in domain_suffix_match shall be included in the
     * certificate. The certificate may include additional sub-level labels in addition to the
     * required labels.
     * <p>More than one match string can be provided by using semicolons to separate the strings
     * (e.g., example.org;example.com). When multiple strings are specified, a match with any one of
     * the values is considered a sufficient match for the certificate, i.e., the conditions are
     * ORed ogether.
     * <p>For example, domain_suffix_match=example.com would match test.example.com but would not
     * match test-example.com.
     * @param domain The domain value
     */
    public void setDomainSuffixMatch(String domain) {
        setFieldValue(DOM_SUFFIX_MATCH_KEY, domain);
    }

    /**
     * Get the domain_suffix_match value. See setDomSuffixMatch.
     * @return The domain value.
     */
    public String getDomainSuffixMatch() {
        return getFieldValue(DOM_SUFFIX_MATCH_KEY);
    }

    /**
     * Set realm for Passpoint credential; realm identifies a set of networks where your
     * Passpoint credential can be used
     * @param realm the realm
     */
    public void setRealm(String realm) {
        setFieldValue(REALM_KEY, realm);
    }

    /**
     * Get realm for Passpoint credential; see {@link #setRealm(String)} for more information
     * @return the realm
     */
    public String getRealm() {
        return getFieldValue(REALM_KEY);
    }

    /**
     * Set plmn (Public Land Mobile Network) of the provider of Passpoint credential
     * @param plmn the plmn value derived from mcc (mobile country code) & mnc (mobile network code)
     */
    public void setPlmn(String plmn) {
        setFieldValue(PLMN_KEY, plmn);
    }

    /**
     * Get plmn (Public Land Mobile Network) for Passpoint credential; see {@link #setPlmn
     * (String)} for more information
     * @return the plmn
     */
    public String getPlmn() {
        return getFieldValue(PLMN_KEY);
    }

    /** See {@link WifiConfiguration#getKeyIdForCredentials} @hide */
    public String getKeyId(WifiEnterpriseConfig current) {
        // If EAP method is not initialized, use current config details
        if (mEapMethod == Eap.NONE) {
            return (current != null) ? current.getKeyId(null) : EMPTY_VALUE;
        }
        if (!isEapMethodValid()) {
            return EMPTY_VALUE;
        }
        return Eap.strings[mEapMethod] + "_" + Phase2.strings[mPhase2Method];
    }

    private String removeDoubleQuotes(String string) {
        if (TextUtils.isEmpty(string)) return "";
        int length = string.length();
        if ((length > 1) && (string.charAt(0) == '"')
                && (string.charAt(length - 1) == '"')) {
            return string.substring(1, length - 1);
        }
        return string;
    }

    private String convertToQuotedString(String string) {
        return "\"" + string + "\"";
    }

    /**
     * Returns the index at which the toBeFound string is found in the array.
     * @param arr array of strings
     * @param toBeFound string to be found
     * @param defaultIndex default index to be returned when string is not found
     * @return the index into array
     */
    private int getStringIndex(String arr[], String toBeFound, int defaultIndex) {
        if (TextUtils.isEmpty(toBeFound)) return defaultIndex;
        for (int i = 0; i < arr.length; i++) {
            if (toBeFound.equals(arr[i])) return i;
        }
        return defaultIndex;
    }

    /**
     * Returns the field value for the key with prefix removed.
     * @param key into the hash
     * @param prefix is the prefix that the value may have
     * @return value
     * @hide
     */
    private String getFieldValue(String key, String prefix) {
        // TODO: Should raise an exception if |key| is EAP_KEY or PHASE2_KEY since
        // neither of these keys should be retrieved in this manner.
        String value = mFields.get(key);
        // Uninitialized or known to be empty after reading from supplicant
        if (TextUtils.isEmpty(value) || EMPTY_VALUE.equals(value)) return "";

        value = removeDoubleQuotes(value);
        if (value.startsWith(prefix)) {
            return value.substring(prefix.length());
        } else {
            return value;
        }
    }

    /**
     * Returns the field value for the key.
     * @param key into the hash
     * @return value
     * @hide
     */
    public String getFieldValue(String key) {
        return getFieldValue(key, "");
    }

    /**
     * Set a value with an optional prefix at key
     * @param key into the hash
     * @param value to be set
     * @param prefix an optional value to be prefixed to actual value
     * @hide
     */
    private void setFieldValue(String key, String value, String prefix) {
        // TODO: Should raise an exception if |key| is EAP_KEY or PHASE2_KEY since
        // neither of these keys should be set in this manner.
        if (TextUtils.isEmpty(value)) {
            mFields.put(key, EMPTY_VALUE);
        } else {
            String valueToSet;
            if (!UNQUOTED_KEYS.contains(key)) {
                valueToSet = convertToQuotedString(prefix + value);
            } else {
                valueToSet = prefix + value;
            }
            mFields.put(key, valueToSet);
        }
    }

    /**
     * Set a value at key
     * @param key into the hash
     * @param value to be set
     * @hide
     */
    public void setFieldValue(String key, String value) {
        setFieldValue(key, value, "");
    }

    @Override
    public String toString() {
        StringBuffer sb = new StringBuffer();
        for (String key : mFields.keySet()) {
            // Don't display password in toString().
            String value = PASSWORD_KEY.equals(key) ? "<removed>" : mFields.get(key);
            sb.append(key).append(" ").append(value).append("\n");
        }
        if (mEapMethod >= 0 && mEapMethod < Eap.strings.length) {
            sb.append("eap_method: ").append(Eap.strings[mEapMethod]).append("\n");
        }
        if (mPhase2Method > 0 && mPhase2Method < Phase2.strings.length) {
            sb.append("phase2_method: ").append(Phase2.strings[mPhase2Method]).append("\n");
        }
        sb.append(" ocsp: ").append(mOcsp).append("\n");
        return sb.toString();
    }

    /**
     * Returns whether the EAP method data is valid, i.e., whether mEapMethod and mPhase2Method
     * are valid indices into {@code Eap.strings[]} and {@code Phase2.strings[]} respectively.
     */
    private boolean isEapMethodValid() {
        if (mEapMethod == Eap.NONE) {
            Log.e(TAG, "WiFi enterprise configuration is invalid as it supplies no EAP method.");
            return false;
        }
        if (mEapMethod < 0 || mEapMethod >= Eap.strings.length) {
            Log.e(TAG, "mEapMethod is invald for WiFi enterprise configuration: " + mEapMethod);
            return false;
        }
        if (mPhase2Method < 0 || mPhase2Method >= Phase2.strings.length) {
            Log.e(TAG, "mPhase2Method is invald for WiFi enterprise configuration: "
                    + mPhase2Method);
            return false;
        }
        return true;
    }

    /**
     * Check if certificate was installed by an app, or manually (not by an app). If true,
     * certificate and keys will be removed from key storage when this network is removed. If not,
     * then certificates and keys remain persistent until the user manually removes them.
     *
     * @return true if certificate was installed by an app, false if certificate was installed
     * manually by the user.
     * @hide
     */
    public boolean isAppInstalledDeviceKeyAndCert() {
        return mIsAppInstalledDeviceKeyAndCert;
    }

    /**
     * Check if CA certificate was installed by an app, or manually (not by an app). If true,
     * CA certificate will be removed from key storage when this network is removed. If not,
     * then certificates and keys remain persistent until the user manually removes them.
     *
     * @return true if CA certificate was installed by an app, false if CA certificate was installed
     * manually by the user.
     * @hide
     */
    public boolean isAppInstalledCaCert() {
        return mIsAppInstalledCaCert;
    }

    /**
     * Set the OCSP type.
     * @param ocsp is one of {@link ##OCSP_NONE}, {@link #OCSP_REQUEST_CERT_STATUS},
     *                   {@link #OCSP_REQUIRE_CERT_STATUS} or
     *                   {@link #OCSP_REQUIRE_ALL_NON_TRUSTED_CERTS_STATUS}
     * @throws IllegalArgumentException if the OCSP type is invalid
     * @hide
     */
    @SystemApi
    public void setOcsp(@Ocsp int ocsp) {
        if (ocsp >= OCSP_NONE && ocsp <= OCSP_REQUIRE_ALL_NON_TRUSTED_CERTS_STATUS) {
            mOcsp = ocsp;
        } else {
            throw new IllegalArgumentException("Invalid OCSP type.");
        }
    }

    /**
     * Get the OCSP type.
     * @hide
     */
    @SystemApi
    public @Ocsp int getOcsp() {
        return mOcsp;
    }

    /**
     * If the current authentication method needs SIM card.
     * @return true if the credential information require SIM card for current authentication
     * method, otherwise it returns false.
     * @hide
     */
    public boolean requireSimCredential() {
        if (mEapMethod == Eap.SIM || mEapMethod == Eap.AKA || mEapMethod == Eap.AKA_PRIME) {
            return true;
        }
        if (mEapMethod == Eap.PEAP) {
            if (mPhase2Method == Phase2.SIM || mPhase2Method == Phase2.AKA
                    || mPhase2Method == Phase2.AKA_PRIME) {
                return true;
            }
        }
        return false;
    }

    /**
     * Set the WAPI certificate suite name on wpa_supplicant.
     *
     * If this field is not specified, WAPI-CERT uses ASU ID from WAI packet
     * as the certificate suite name automatically.
     *
     * @param wapiCertSuite The name for WAPI certificate suite, or null/empty string to clear.
     * @hide
     */
    @SystemApi
    public void setWapiCertSuite(@Nullable String wapiCertSuite) {
        setFieldValue(WAPI_CERT_SUITE_KEY, wapiCertSuite);
    }

    /**
     * Get the WAPI certificate suite name
     * @return the certificate suite name
     * @hide
     */
    @Nullable
    @SystemApi
    public String getWapiCertSuite() {
        return getFieldValue(WAPI_CERT_SUITE_KEY);
    }
}<|MERGE_RESOLUTION|>--- conflicted
+++ resolved
@@ -91,13 +91,10 @@
     public static final String DOM_SUFFIX_MATCH_KEY = "domain_suffix_match";
     /** @hide */
     public static final String OPP_KEY_CACHING     = "proactive_key_caching";
-<<<<<<< HEAD
     /** @hide */
     public static final String EAP_ERP             = "eap_erp";
     /** @hide */
     public static final String KEY_SIMNUM          = "sim_num";
-=======
->>>>>>> 11ba5f09
 
     /**
      * String representing the keystore OpenSSL ENGINE's ID.
