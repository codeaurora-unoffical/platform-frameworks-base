/*
 * Copyright (C) 2013 The Android Open Source Project
 *
 * Licensed under the Apache License, Version 2.0 (the "License");
 * you may not use this file except in compliance with the License.
 * You may obtain a copy of the License at
 *
 *      http://www.apache.org/licenses/LICENSE-2.0
 *
 * Unless required by applicable law or agreed to in writing, software
 * distributed under the License is distributed on an "AS IS" BASIS,
 * WITHOUT WARRANTIES OR CONDITIONS OF ANY KIND, either express or implied.
 * See the License for the specific language governing permissions and
 * limitations under the License.
 */
package android.net.wifi;

import android.annotation.IntDef;
import android.annotation.NonNull;
import android.annotation.Nullable;
import android.annotation.SystemApi;
import android.compat.annotation.UnsupportedAppUsage;
import android.os.Parcel;
import android.os.Parcelable;
import android.text.TextUtils;
import android.util.Log;

import java.lang.annotation.Retention;
import java.lang.annotation.RetentionPolicy;
import java.nio.charset.StandardCharsets;
import java.security.PrivateKey;
import java.security.cert.X509Certificate;
import java.util.Arrays;
import java.util.HashMap;
import java.util.List;
import java.util.Map;

/**
 * Enterprise configuration details for Wi-Fi. Stores details about the EAP method
 * and any associated credentials.
 */
public class WifiEnterpriseConfig implements Parcelable {

    /** Key prefix for WAPI AS certificates. */
    public static final String WAPI_AS_CERTIFICATE = "WAPIAS_";

    /** Key prefix for WAPI user certificates. */
    public static final String WAPI_USER_CERTIFICATE = "WAPIUSR_";

    /**
     * Intent extra: name for WAPI AS certificates
     */
    public static final String EXTRA_WAPI_AS_CERTIFICATE_NAME =
            "android.net.wifi.extra.WAPI_AS_CERTIFICATE_NAME";

    /**
     * Intent extra: data for WAPI AS certificates
     */
    public static final String EXTRA_WAPI_AS_CERTIFICATE_DATA =
            "android.net.wifi.extra.WAPI_AS_CERTIFICATE_DATA";

    /**
     * Intent extra: name for WAPI USER certificates
     */
    public static final String EXTRA_WAPI_USER_CERTIFICATE_NAME =
            "android.net.wifi.extra.WAPI_USER_CERTIFICATE_NAME";

    /**
     * Intent extra: data for WAPI USER certificates
     */
    public static final String EXTRA_WAPI_USER_CERTIFICATE_DATA =
            "android.net.wifi.extra.WAPI_USER_CERTIFICATE_DATA";

    /** @hide */
    public static final String EMPTY_VALUE         = "NULL";
    /** @hide */
    public static final String EAP_KEY             = "eap";
    /** @hide */
    public static final String PHASE2_KEY          = "phase2";
    /** @hide */
    public static final String IDENTITY_KEY        = "identity";
    /** @hide */
    public static final String ANON_IDENTITY_KEY   = "anonymous_identity";
    /** @hide */
    public static final String PASSWORD_KEY        = "password";
    /** @hide */
    public static final String SUBJECT_MATCH_KEY   = "subject_match";
    /** @hide */
    public static final String ALTSUBJECT_MATCH_KEY = "altsubject_match";
    /** @hide */
    public static final String DOM_SUFFIX_MATCH_KEY = "domain_suffix_match";
    /** @hide */
    public static final String OPP_KEY_CACHING     = "proactive_key_caching";
    /** @hide */
    public static final String EAP_ERP             = "eap_erp";
    /** @hide */
<<<<<<< HEAD
    public static final String KEY_SIMNUM          = "sim_num";
=======
    public static final String OCSP                = "ocsp";
>>>>>>> dbe1b241

    /**
     * String representing the keystore OpenSSL ENGINE's ID.
     * @hide
     */
    public static final String ENGINE_ID_KEYSTORE = "keystore";

    /**
     * String representing the keystore URI used for wpa_supplicant.
     * @hide
     */
    public static final String KEYSTORE_URI = "keystore://";

    /**
     * String representing the keystore URI used for wpa_supplicant,
     * Unlike #KEYSTORE_URI, this supports a list of space-delimited aliases
     * @hide
     */
    public static final String KEYSTORES_URI = "keystores://";

    /**
     * String to set the engine value to when it should be enabled.
     * @hide
     */
    public static final String ENGINE_ENABLE = "1";

    /**
     * String to set the engine value to when it should be disabled.
     * @hide
     */
    public static final String ENGINE_DISABLE = "0";

    /**
     * Key prefix for CA certificates.
     * Note: copied from {@link android.security.Credentials#CA_CERTIFICATE} since it is @hide.
     */
    private static final String CA_CERTIFICATE = "CACERT_";
    /**
     * Key prefix for user certificates.
     * Note: copied from {@link android.security.Credentials#USER_CERTIFICATE} since it is @hide.
     */
    private static final String USER_CERTIFICATE = "USRCERT_";
    /**
     * Key prefix for user private and secret keys.
     * Note: copied from {@link android.security.Credentials#USER_PRIVATE_KEY} since it is @hide.
     */
    private static final String USER_PRIVATE_KEY = "USRPKEY_";

    /** @hide */
    public static final String CA_CERT_PREFIX = KEYSTORE_URI + CA_CERTIFICATE;
    /** @hide */
    public static final String CLIENT_CERT_PREFIX = KEYSTORE_URI + USER_CERTIFICATE;
    /** @hide */
    public static final String CLIENT_CERT_KEY     = "client_cert";
    /** @hide */
    public static final String CA_CERT_KEY         = "ca_cert";
    /** @hide */
    public static final String CA_PATH_KEY         = "ca_path";
    /** @hide */
    public static final String ENGINE_KEY          = "engine";
    /** @hide */
    public static final String ENGINE_ID_KEY       = "engine_id";
    /** @hide */
    public static final String PRIVATE_KEY_ID_KEY  = "key_id";
    /** @hide */
    public static final String REALM_KEY           = "realm";
    /** @hide */
    public static final String PLMN_KEY            = "plmn";
    /** @hide */
    public static final String CA_CERT_ALIAS_DELIMITER = " ";
    /** @hide */
    public static final String WAPI_CERT_SUITE_KEY = "wapi_cert_suite";

    /**
     * Do not use OCSP stapling (TLS certificate status extension)
     * @hide
     */
    @SystemApi
    public static final int OCSP_NONE = 0;

    /**
     * Try to use OCSP stapling, but not require response
     * @hide
     */
    @SystemApi
    public static final int OCSP_REQUEST_CERT_STATUS = 1;

    /**
     * Require valid OCSP stapling response
     * @hide
     */
    @SystemApi
    public static final int OCSP_REQUIRE_CERT_STATUS = 2;

    /**
     * Require valid OCSP stapling response for all not-trusted certificates in the server
     * certificate chain
     * @hide
     */
    @SystemApi
    public static final int OCSP_REQUIRE_ALL_NON_TRUSTED_CERTS_STATUS = 3;

    /** @hide */
    @IntDef(prefix = {"OCSP_"}, value = {
            OCSP_NONE,
            OCSP_REQUEST_CERT_STATUS,
            OCSP_REQUIRE_CERT_STATUS,
            OCSP_REQUIRE_ALL_NON_TRUSTED_CERTS_STATUS
    })
    @Retention(RetentionPolicy.SOURCE)
    public @interface Ocsp {}

    /**
     * Whether to use/require OCSP (Online Certificate Status Protocol) to check server certificate.
     * @hide
     */
    private @Ocsp int mOcsp = OCSP_NONE;

    // Fields to copy verbatim from wpa_supplicant.
    private static final String[] SUPPLICANT_CONFIG_KEYS = new String[] {
            IDENTITY_KEY,
            ANON_IDENTITY_KEY,
            PASSWORD_KEY,
            CLIENT_CERT_KEY,
            CA_CERT_KEY,
            SUBJECT_MATCH_KEY,
            ENGINE_KEY,
            ENGINE_ID_KEY,
            PRIVATE_KEY_ID_KEY,
            ALTSUBJECT_MATCH_KEY,
            DOM_SUFFIX_MATCH_KEY,
            CA_PATH_KEY
    };

    /**
     * Fields that have unquoted values in {@link #mFields}.
     */
    private static final List<String> UNQUOTED_KEYS = Arrays.asList(ENGINE_KEY, OPP_KEY_CACHING,
                                                                    EAP_ERP);

    @UnsupportedAppUsage
    private HashMap<String, String> mFields = new HashMap<String, String>();
    private X509Certificate[] mCaCerts;
    private PrivateKey mClientPrivateKey;
    private X509Certificate[] mClientCertificateChain;
    private int mEapMethod = Eap.NONE;
    private int mPhase2Method = Phase2.NONE;
    private boolean mIsAppInstalledDeviceKeyAndCert = false;
    private boolean mIsAppInstalledCaCert = false;

    private static final String TAG = "WifiEnterpriseConfig";

    public WifiEnterpriseConfig() {
        // Do not set defaults so that the enterprise fields that are not changed
        // by API are not changed underneath
        // This is essential because an app may not have all fields like password
        // available. It allows modification of subset of fields.

    }

    /**
     * Copy over the contents of the source WifiEnterpriseConfig object over to this object.
     *
     * @param source Source WifiEnterpriseConfig object.
     * @param ignoreMaskedPassword Set to true to ignore masked password field, false otherwise.
     * @param mask if |ignoreMaskedPassword| is set, check if the incoming password field is set
     *             to this value.
     */
    private void copyFrom(WifiEnterpriseConfig source, boolean ignoreMaskedPassword, String mask) {
        for (String key : source.mFields.keySet()) {
            if (ignoreMaskedPassword && key.equals(PASSWORD_KEY)
                    && TextUtils.equals(source.mFields.get(key), mask)) {
                continue;
            }
            mFields.put(key, source.mFields.get(key));
        }
        if (source.mCaCerts != null) {
            mCaCerts = Arrays.copyOf(source.mCaCerts, source.mCaCerts.length);
        } else {
            mCaCerts = null;
        }
        mClientPrivateKey = source.mClientPrivateKey;
        if (source.mClientCertificateChain != null) {
            mClientCertificateChain = Arrays.copyOf(
                    source.mClientCertificateChain,
                    source.mClientCertificateChain.length);
        } else {
            mClientCertificateChain = null;
        }
        mEapMethod = source.mEapMethod;
        mPhase2Method = source.mPhase2Method;
        mIsAppInstalledDeviceKeyAndCert = source.mIsAppInstalledDeviceKeyAndCert;
        mIsAppInstalledCaCert = source.mIsAppInstalledCaCert;
        mOcsp = source.mOcsp;
    }

    /**
     * Copy constructor.
     * This copies over all the fields verbatim (does not ignore masked password fields).
     *
     * @param source Source WifiEnterpriseConfig object.
     */
    public WifiEnterpriseConfig(WifiEnterpriseConfig source) {
        copyFrom(source, false, "");
    }

    /**
     * Copy fields from the provided external WifiEnterpriseConfig.
     * This is needed to handle the WifiEnterpriseConfig objects which were sent by apps with the
     * password field masked.
     *
     * @param externalConfig External WifiEnterpriseConfig object.
     * @param mask String mask to compare against.
     * @hide
     */
    public void copyFromExternal(WifiEnterpriseConfig externalConfig, String mask) {
        copyFrom(externalConfig, true, convertToQuotedString(mask));
    }

    @Override
    public int describeContents() {
        return 0;
    }

    @Override
    public void writeToParcel(Parcel dest, int flags) {
        dest.writeInt(mFields.size());
        for (Map.Entry<String, String> entry : mFields.entrySet()) {
            dest.writeString(entry.getKey());
            dest.writeString(entry.getValue());
        }

        dest.writeInt(mEapMethod);
        dest.writeInt(mPhase2Method);
        ParcelUtil.writeCertificates(dest, mCaCerts);
        ParcelUtil.writePrivateKey(dest, mClientPrivateKey);
        ParcelUtil.writeCertificates(dest, mClientCertificateChain);
        dest.writeBoolean(mIsAppInstalledDeviceKeyAndCert);
        dest.writeBoolean(mIsAppInstalledCaCert);
        dest.writeInt(mOcsp);
    }

    public static final @android.annotation.NonNull Creator<WifiEnterpriseConfig> CREATOR =
            new Creator<WifiEnterpriseConfig>() {
                @Override
                public WifiEnterpriseConfig createFromParcel(Parcel in) {
                    WifiEnterpriseConfig enterpriseConfig = new WifiEnterpriseConfig();
                    int count = in.readInt();
                    for (int i = 0; i < count; i++) {
                        String key = in.readString();
                        String value = in.readString();
                        enterpriseConfig.mFields.put(key, value);
                    }

                    enterpriseConfig.mEapMethod = in.readInt();
                    enterpriseConfig.mPhase2Method = in.readInt();
                    enterpriseConfig.mCaCerts = ParcelUtil.readCertificates(in);
                    enterpriseConfig.mClientPrivateKey = ParcelUtil.readPrivateKey(in);
                    enterpriseConfig.mClientCertificateChain = ParcelUtil.readCertificates(in);
                    enterpriseConfig.mIsAppInstalledDeviceKeyAndCert = in.readBoolean();
                    enterpriseConfig.mIsAppInstalledCaCert = in.readBoolean();
                    enterpriseConfig.mOcsp = in.readInt();
                    return enterpriseConfig;
                }

                @Override
                public WifiEnterpriseConfig[] newArray(int size) {
                    return new WifiEnterpriseConfig[size];
                }
            };

    /** The Extensible Authentication Protocol method used */
    public static final class Eap {
        /** No EAP method used. Represents an empty config */
        public static final int NONE    = -1;
        /** Protected EAP */
        public static final int PEAP    = 0;
        /** EAP-Transport Layer Security */
        public static final int TLS     = 1;
        /** EAP-Tunneled Transport Layer Security */
        public static final int TTLS    = 2;
        /** EAP-Password */
        public static final int PWD     = 3;
        /** EAP-Subscriber Identity Module [RFC-4186] */
        public static final int SIM     = 4;
        /** EAP-Authentication and Key Agreement [RFC-4187] */
        public static final int AKA     = 5;
        /** EAP-Authentication and Key Agreement Prime [RFC-5448] */
        public static final int AKA_PRIME = 6;
        /** Hotspot 2.0 r2 OSEN */
        public static final int UNAUTH_TLS = 7;
        /** WAPI Certificate */
        public static final int WAPI_CERT = 8;
        /** @hide */
        public static final String[] strings =
                { "PEAP", "TLS", "TTLS", "PWD", "SIM", "AKA", "AKA'", "WFA-UNAUTH-TLS",
                        "WAPI_CERT" };

        /** Prevent initialization */
        private Eap() {}
    }

    /** The inner authentication method used */
    public static final class Phase2 {
        public static final int NONE        = 0;
        /** Password Authentication Protocol */
        public static final int PAP         = 1;
        /** Microsoft Challenge Handshake Authentication Protocol */
        public static final int MSCHAP      = 2;
        /** Microsoft Challenge Handshake Authentication Protocol v2 */
        public static final int MSCHAPV2    = 3;
        /** Generic Token Card */
        public static final int GTC         = 4;
        /** EAP-Subscriber Identity Module [RFC-4186] */
        public static final int SIM         = 5;
        /** EAP-Authentication and Key Agreement [RFC-4187] */
        public static final int AKA         = 6;
        /** EAP-Authentication and Key Agreement Prime [RFC-5448] */
        public static final int AKA_PRIME   = 7;
        private static final String AUTH_PREFIX = "auth=";
        private static final String AUTHEAP_PREFIX = "autheap=";
        /** @hide */
        public static final String[] strings = {EMPTY_VALUE, "PAP", "MSCHAP",
                "MSCHAPV2", "GTC", "SIM", "AKA", "AKA'" };

        /** Prevent initialization */
        private Phase2() {}
    }

    // Loader and saver interfaces for exchanging data with wpa_supplicant.
    // TODO: Decouple this object (which is just a placeholder of the configuration)
    // from the implementation that knows what wpa_supplicant wants.
    /**
     * Interface used for retrieving supplicant configuration from WifiEnterpriseConfig
     * @hide
     */
    public interface SupplicantSaver {
        /**
         * Set a value within wpa_supplicant configuration
         * @param key index to set within wpa_supplciant
         * @param value the value for the key
         * @return true if successful; false otherwise
         */
        boolean saveValue(String key, String value);
    }

    /**
     * Interface used for populating a WifiEnterpriseConfig from supplicant configuration
     * @hide
     */
    public interface SupplicantLoader {
        /**
         * Returns a value within wpa_supplicant configuration
         * @param key index to set within wpa_supplciant
         * @return string value if successful; null otherwise
         */
        String loadValue(String key);
    }

    /**
     * Internal use only; supply field values to wpa_supplicant config.  The configuration
     * process aborts on the first failed call on {@code saver}.
     * @param saver proxy for setting configuration in wpa_supplciant
     * @return whether the save succeeded on all attempts
     * @hide
     */
    public boolean saveToSupplicant(SupplicantSaver saver) {
        if (!isEapMethodValid()) {
            return false;
        }

        // wpa_supplicant can update the anonymous identity for these kinds of networks after
        // framework reads them, so make sure the framework doesn't try to overwrite them.
        boolean shouldNotWriteAnonIdentity = mEapMethod == WifiEnterpriseConfig.Eap.SIM
                || mEapMethod == WifiEnterpriseConfig.Eap.AKA
                || mEapMethod == WifiEnterpriseConfig.Eap.AKA_PRIME;
        for (String key : mFields.keySet()) {
            if (shouldNotWriteAnonIdentity && ANON_IDENTITY_KEY.equals(key)) {
                continue;
            }
            if (!saver.saveValue(key, mFields.get(key))) {
                return false;
            }
        }

        if (!saver.saveValue(EAP_KEY, Eap.strings[mEapMethod])) {
            return false;
        }

        if (mEapMethod != Eap.TLS && mEapMethod != Eap.UNAUTH_TLS && mPhase2Method != Phase2.NONE) {
            boolean is_autheap = mEapMethod == Eap.TTLS && mPhase2Method == Phase2.GTC;
            String prefix = is_autheap ? Phase2.AUTHEAP_PREFIX : Phase2.AUTH_PREFIX;
            String value = convertToQuotedString(prefix + Phase2.strings[mPhase2Method]);
            return saver.saveValue(PHASE2_KEY, value);
        } else if (mPhase2Method == Phase2.NONE) {
            // By default, send a null phase 2 to clear old configuration values.
            return saver.saveValue(PHASE2_KEY, null);
        } else {
            Log.e(TAG, "WiFi enterprise configuration is invalid as it supplies a "
                    + "phase 2 method but the phase1 method does not support it.");
            return false;
        }
    }

    /**
     * Internal use only; retrieve configuration from wpa_supplicant config.
     * @param loader proxy for retrieving configuration keys from wpa_supplicant
     * @hide
     */
    public void loadFromSupplicant(SupplicantLoader loader) {
        for (String key : SUPPLICANT_CONFIG_KEYS) {
            String value = loader.loadValue(key);
            if (value == null) {
                mFields.put(key, EMPTY_VALUE);
            } else {
                mFields.put(key, value);
            }
        }
        String eapMethod  = loader.loadValue(EAP_KEY);
        mEapMethod = getStringIndex(Eap.strings, eapMethod, Eap.NONE);

        String phase2Method = removeDoubleQuotes(loader.loadValue(PHASE2_KEY));
        // Remove "auth=" or "autheap=" prefix.
        if (phase2Method.startsWith(Phase2.AUTH_PREFIX)) {
            phase2Method = phase2Method.substring(Phase2.AUTH_PREFIX.length());
        } else if (phase2Method.startsWith(Phase2.AUTHEAP_PREFIX)) {
            phase2Method = phase2Method.substring(Phase2.AUTHEAP_PREFIX.length());
        }
        mPhase2Method = getStringIndex(Phase2.strings, phase2Method, Phase2.NONE);
    }

    /**
     * Set the EAP authentication method.
     * @param  eapMethod is one {@link Eap#PEAP}, {@link Eap#TLS}, {@link Eap#TTLS} or
     *                   {@link Eap#PWD}
     * @throws IllegalArgumentException on an invalid eap method
     */
    public void setEapMethod(int eapMethod) {
        switch (eapMethod) {
            /** Valid methods */
            case Eap.WAPI_CERT:
                mEapMethod = eapMethod;
                setPhase2Method(Phase2.NONE);
                break;
            case Eap.TLS:
            case Eap.UNAUTH_TLS:
                setPhase2Method(Phase2.NONE);
                /* fall through */
            case Eap.PEAP:
            case Eap.PWD:
            case Eap.TTLS:
            case Eap.SIM:
            case Eap.AKA:
            case Eap.AKA_PRIME:
                mEapMethod = eapMethod;
                setFieldValue(OPP_KEY_CACHING, "1");
                break;
            default:
                throw new IllegalArgumentException("Unknown EAP method");
        }
    }

    /** @hide */
    @SystemApi
    public void setSimNum(int SIMNum) {
         setFieldValue(KEY_SIMNUM, Integer.toString(SIMNum));
    }

    /** @hide */
    @SystemApi
    public @NonNull String getSimNum() {
        return getFieldValue(KEY_SIMNUM);
    }

    /**
     * Get the eap method.
     * @return eap method configured
     */
    public int getEapMethod() {
        return mEapMethod;
    }

    /**
     * Set Phase 2 authentication method. Sets the inner authentication method to be used in
     * phase 2 after setting up a secure channel
     * @param phase2Method is the inner authentication method and can be one of {@link Phase2#NONE},
     *                     {@link Phase2#PAP}, {@link Phase2#MSCHAP}, {@link Phase2#MSCHAPV2},
     *                     {@link Phase2#GTC}
     * @throws IllegalArgumentException on an invalid phase2 method
     *
     */
    public void setPhase2Method(int phase2Method) {
        switch (phase2Method) {
            case Phase2.NONE:
            case Phase2.PAP:
            case Phase2.MSCHAP:
            case Phase2.MSCHAPV2:
            case Phase2.GTC:
            case Phase2.SIM:
            case Phase2.AKA:
            case Phase2.AKA_PRIME:
                mPhase2Method = phase2Method;
                break;
            default:
                throw new IllegalArgumentException("Unknown Phase 2 method");
        }
    }

    /**
     * Get the phase 2 authentication method.
     * @return a phase 2 method defined at {@link Phase2}
     * */
    public int getPhase2Method() {
        return mPhase2Method;
    }

    /**
     * Set the identity
     * @param identity
     */
    public void setIdentity(String identity) {
        setFieldValue(IDENTITY_KEY, identity, "");
    }

    /**
     * Get the identity
     * @return the identity
     */
    public String getIdentity() {
        return getFieldValue(IDENTITY_KEY);
    }

    /**
     * Set anonymous identity. This is used as the unencrypted identity with
     * certain EAP types
     * @param anonymousIdentity the anonymous identity
     */
    public void setAnonymousIdentity(String anonymousIdentity) {
        setFieldValue(ANON_IDENTITY_KEY, anonymousIdentity);
    }

    /**
     * Get the anonymous identity
     * @return anonymous identity
     */
    public String getAnonymousIdentity() {
        return getFieldValue(ANON_IDENTITY_KEY);
    }

    /**
     * Set the password.
     * @param password the password
     */
    public void setPassword(String password) {
        setFieldValue(PASSWORD_KEY, password);
    }

    /**
     * Get the password.
     *
     * Returns locally set password value. For networks fetched from
     * framework, returns "*".
     */
    public String getPassword() {
        return getFieldValue(PASSWORD_KEY);
    }

    /**
     * Encode a CA certificate alias so it does not contain illegal character.
     * @hide
     */
    public static String encodeCaCertificateAlias(String alias) {
        byte[] bytes = alias.getBytes(StandardCharsets.UTF_8);
        StringBuilder sb = new StringBuilder(bytes.length * 2);
        for (byte o : bytes) {
            sb.append(String.format("%02x", o & 0xFF));
        }
        return sb.toString();
    }

    /**
     * Decode a previously-encoded CA certificate alias.
     * @hide
     */
    public static String decodeCaCertificateAlias(String alias) {
        byte[] data = new byte[alias.length() >> 1];
        for (int n = 0, position = 0; n < alias.length(); n += 2, position++) {
            data[position] = (byte) Integer.parseInt(alias.substring(n,  n + 2), 16);
        }
        try {
            return new String(data, StandardCharsets.UTF_8);
        } catch (NumberFormatException e) {
            e.printStackTrace();
            return alias;
        }
    }

    /**
     * Set CA certificate alias.
     *
     * <p> See the {@link android.security.KeyChain} for details on installing or choosing
     * a certificate
     * </p>
     * @param alias identifies the certificate
     * @hide
     */
    @UnsupportedAppUsage
    public void setCaCertificateAlias(String alias) {
        setFieldValue(CA_CERT_KEY, alias, CA_CERT_PREFIX);
    }

    /**
     * Set CA certificate aliases. When creating installing the corresponding certificate to
     * the keystore, please use alias encoded by {@link #encodeCaCertificateAlias(String)}.
     *
     * <p> See the {@link android.security.KeyChain} for details on installing or choosing
     * a certificate.
     * </p>
     * @param aliases identifies the certificate. Can be null to indicate the absence of a
     *                certificate.
     * @hide
     */
    @SystemApi
    public void setCaCertificateAliases(@Nullable String[] aliases) {
        if (aliases == null) {
            setFieldValue(CA_CERT_KEY, null, CA_CERT_PREFIX);
        } else if (aliases.length == 1) {
            // Backwards compatibility: use the original cert prefix if setting only one alias.
            setCaCertificateAlias(aliases[0]);
        } else {
            // Use KEYSTORES_URI which supports multiple aliases.
            StringBuilder sb = new StringBuilder();
            for (int i = 0; i < aliases.length; i++) {
                if (i > 0) {
                    sb.append(CA_CERT_ALIAS_DELIMITER);
                }
                sb.append(encodeCaCertificateAlias(CA_CERTIFICATE + aliases[i]));
            }
            setFieldValue(CA_CERT_KEY, sb.toString(), KEYSTORES_URI);
        }
    }

    /**
     * Get CA certificate alias
     * @return alias to the CA certificate
     * @hide
     */
    @UnsupportedAppUsage
    public String getCaCertificateAlias() {
        return getFieldValue(CA_CERT_KEY, CA_CERT_PREFIX);
    }

    /**
     * Get CA certificate aliases.
     * @return alias to the CA certificate, or null if unset.
     * @hide
     */
    @Nullable
    @SystemApi
    public String[] getCaCertificateAliases() {
        String value = getFieldValue(CA_CERT_KEY);
        if (value.startsWith(CA_CERT_PREFIX)) {
            // Backwards compatibility: parse the original alias prefix.
            return new String[] {getFieldValue(CA_CERT_KEY, CA_CERT_PREFIX)};
        } else if (value.startsWith(KEYSTORES_URI)) {
            String values = value.substring(KEYSTORES_URI.length());

            String[] aliases = TextUtils.split(values, CA_CERT_ALIAS_DELIMITER);
            for (int i = 0; i < aliases.length; i++) {
                aliases[i] = decodeCaCertificateAlias(aliases[i]);
                if (aliases[i].startsWith(CA_CERTIFICATE)) {
                    aliases[i] = aliases[i].substring(CA_CERTIFICATE.length());
                }
            }
            return aliases.length != 0 ? aliases : null;
        } else {
            return TextUtils.isEmpty(value) ? null : new String[] {value};
        }
    }

    /**
     * Specify a X.509 certificate that identifies the server.
     *
     * <p>A default name is automatically assigned to the certificate and used
     * with this configuration. The framework takes care of installing the
     * certificate when the config is saved and removing the certificate when
     * the config is removed.
     *
     * Note: If no certificate is set for an Enterprise configuration, either by not calling this
     * API (or the {@link #setCaCertificates(X509Certificate[])}, or by calling it with null, then
     * the server certificate validation is skipped - which means that the connection is not secure.
     *
     * @param cert X.509 CA certificate
     * @throws IllegalArgumentException if not a CA certificate
     */
    public void setCaCertificate(@Nullable X509Certificate cert) {
        if (cert != null) {
            if (cert.getBasicConstraints() >= 0) {
                mIsAppInstalledCaCert = true;
                mCaCerts = new X509Certificate[] {cert};
            } else {
                mCaCerts = null;
                throw new IllegalArgumentException("Not a CA certificate");
            }
        } else {
            mCaCerts = null;
        }
    }

    /**
     * Get CA certificate. If multiple CA certificates are configured previously,
     * return the first one.
     * @return X.509 CA certificate
     */
    @Nullable public X509Certificate getCaCertificate() {
        if (mCaCerts != null && mCaCerts.length > 0) {
            return mCaCerts[0];
        } else {
            return null;
        }
    }

    /**
     * Specify a list of X.509 certificates that identifies the server. The validation
     * passes if the CA of server certificate matches one of the given certificates.

     * <p>Default names are automatically assigned to the certificates and used
     * with this configuration. The framework takes care of installing the
     * certificates when the config is saved and removing the certificates when
     * the config is removed.
     *
     * Note: If no certificates are set for an Enterprise configuration, either by not calling this
     * API (or the {@link #setCaCertificate(X509Certificate)}, or by calling it with null, then the
     * server certificate validation is skipped - which means that the
     * connection is not secure.
     *
     * @param certs X.509 CA certificates
     * @throws IllegalArgumentException if any of the provided certificates is
     *     not a CA certificate
     */
    public void setCaCertificates(@Nullable X509Certificate[] certs) {
        if (certs != null) {
            X509Certificate[] newCerts = new X509Certificate[certs.length];
            for (int i = 0; i < certs.length; i++) {
                if (certs[i].getBasicConstraints() >= 0) {
                    newCerts[i] = certs[i];
                } else {
                    mCaCerts = null;
                    throw new IllegalArgumentException("Not a CA certificate");
                }
            }
            mCaCerts = newCerts;
            mIsAppInstalledCaCert = true;
        } else {
            mCaCerts = null;
        }
    }

    /**
     * Get CA certificates.
     */
    @Nullable public X509Certificate[] getCaCertificates() {
        if (mCaCerts != null && mCaCerts.length > 0) {
            return mCaCerts;
        } else {
            return null;
        }
    }

    /**
     * @hide
     */
    public void resetCaCertificate() {
        mCaCerts = null;
    }

    /**
     * Set the ca_path directive on wpa_supplicant.
     *
     * From wpa_supplicant documentation:
     *
     * Directory path for CA certificate files (PEM). This path may contain
     * multiple CA certificates in OpenSSL format. Common use for this is to
     * point to system trusted CA list which is often installed into directory
     * like /etc/ssl/certs. If configured, these certificates are added to the
     * list of trusted CAs. ca_cert may also be included in that case, but it is
     * not required.
     *
     * Note: If no certificate path is set for an Enterprise configuration, either by not calling
     * this API, or by calling it with null, and no certificate is set by
     * {@link #setCaCertificate(X509Certificate)} or {@link #setCaCertificates(X509Certificate[])},
     * then the server certificate validation is skipped - which means that the connection is not
     * secure.
     *
     * @param path The path for CA certificate files, or empty string to clear.
     * @hide
     */
    @SystemApi
    public void setCaPath(@NonNull String path) {
        setFieldValue(CA_PATH_KEY, path);
    }

    /**
     * Get the ca_path directive from wpa_supplicant.
     * @return The path for CA certificate files, or an empty string if unset.
     * @hide
     */
    @NonNull
    @SystemApi
    public String getCaPath() {
        return getFieldValue(CA_PATH_KEY);
    }

    /**
     * Set Client certificate alias.
     *
     * <p> See the {@link android.security.KeyChain} for details on installing or choosing
     * a certificate
     * </p>
     * @param alias identifies the certificate, or empty string to clear.
     * @hide
     */
    @SystemApi
    public void setClientCertificateAlias(@NonNull String alias) {
        setFieldValue(CLIENT_CERT_KEY, alias, CLIENT_CERT_PREFIX);
        setFieldValue(PRIVATE_KEY_ID_KEY, alias, USER_PRIVATE_KEY);
        // Also, set engine parameters
        if (TextUtils.isEmpty(alias)) {
            setFieldValue(ENGINE_KEY, ENGINE_DISABLE);
            setFieldValue(ENGINE_ID_KEY, "");
        } else {
            setFieldValue(ENGINE_KEY, ENGINE_ENABLE);
            setFieldValue(ENGINE_ID_KEY, ENGINE_ID_KEYSTORE);
        }
    }

    /**
     * Get client certificate alias.
     * @return alias to the client certificate, or an empty string if unset.
     * @hide
     */
    @NonNull
    @SystemApi
    public String getClientCertificateAlias() {
        return getFieldValue(CLIENT_CERT_KEY, CLIENT_CERT_PREFIX);
    }

    /**
     * Specify a private key and client certificate for client authorization.
     *
     * <p>A default name is automatically assigned to the key entry and used
     * with this configuration.  The framework takes care of installing the
     * key entry when the config is saved and removing the key entry when
     * the config is removed.

     * @param privateKey a PrivateKey instance for the end certificate.
     * @param clientCertificate an X509Certificate representing the end certificate.
     * @throws IllegalArgumentException for an invalid key or certificate.
     */
    public void setClientKeyEntry(PrivateKey privateKey, X509Certificate clientCertificate) {
        X509Certificate[] clientCertificates = null;
        if (clientCertificate != null) {
            clientCertificates = new X509Certificate[] {clientCertificate};
        }
        setClientKeyEntryWithCertificateChain(privateKey, clientCertificates);
    }

    /**
     * Specify a private key and client certificate chain for client authorization.
     *
     * <p>A default name is automatically assigned to the key entry and used
     * with this configuration.  The framework takes care of installing the
     * key entry when the config is saved and removing the key entry when
     * the config is removed.
     *
     * @param privateKey a PrivateKey instance for the end certificate.
     * @param clientCertificateChain an array of X509Certificate instances which starts with
     *         end certificate and continues with additional CA certificates necessary to
     *         link the end certificate with some root certificate known by the authenticator.
     * @throws IllegalArgumentException for an invalid key or certificate.
     */
    public void setClientKeyEntryWithCertificateChain(PrivateKey privateKey,
            X509Certificate[] clientCertificateChain) {
        X509Certificate[] newCerts = null;
        if (clientCertificateChain != null && clientCertificateChain.length > 0) {
            // We validate that this is a well formed chain that starts
            // with an end-certificate and is followed by CA certificates.
            // We don't validate that each following certificate verifies
            // the previous. https://en.wikipedia.org/wiki/Chain_of_trust
            //
            // Basic constraints is an X.509 extension type that defines
            // whether a given certificate is allowed to sign additional
            // certificates and what path length restrictions may exist.
            // We use this to judge whether the certificate is an end
            // certificate or a CA certificate.
            // https://cryptography.io/en/latest/x509/reference/
            if (clientCertificateChain[0].getBasicConstraints() != -1) {
                throw new IllegalArgumentException(
                        "First certificate in the chain must be a client end certificate");
            }

            for (int i = 1; i < clientCertificateChain.length; i++) {
                if (clientCertificateChain[i].getBasicConstraints() == -1) {
                    throw new IllegalArgumentException(
                            "All certificates following the first must be CA certificates");
                }
            }
            newCerts = Arrays.copyOf(clientCertificateChain,
                    clientCertificateChain.length);

            if (privateKey == null) {
                throw new IllegalArgumentException("Client cert without a private key");
            }
            if (privateKey.getEncoded() == null) {
                throw new IllegalArgumentException("Private key cannot be encoded");
            }
        }

        mClientPrivateKey = privateKey;
        mClientCertificateChain = newCerts;
        mIsAppInstalledDeviceKeyAndCert = true;
    }

    /**
     * Get client certificate
     *
     * @return X.509 client certificate
     */
    public X509Certificate getClientCertificate() {
        if (mClientCertificateChain != null && mClientCertificateChain.length > 0) {
            return mClientCertificateChain[0];
        } else {
            return null;
        }
    }

    /**
     * Get the complete client certificate chain in the same order as it was last supplied.
     *
     * <p>If the chain was last supplied by a call to
     * {@link #setClientKeyEntry(java.security.PrivateKey, java.security.cert.X509Certificate)}
     * with a non-null * certificate instance, a single-element array containing the certificate
     * will be * returned. If {@link #setClientKeyEntryWithCertificateChain(
     * java.security.PrivateKey, java.security.cert.X509Certificate[])} was last called with a
     * non-empty array, this array will be returned in the same order as it was supplied.
     * Otherwise, {@code null} will be returned.
     *
     * @return X.509 client certificates
     */
    @Nullable public X509Certificate[] getClientCertificateChain() {
        if (mClientCertificateChain != null && mClientCertificateChain.length > 0) {
            return mClientCertificateChain;
        } else {
            return null;
        }
    }

    /**
     * @hide
     */
    public void resetClientKeyEntry() {
        mClientPrivateKey = null;
        mClientCertificateChain = null;
    }

    /**
     * Get the client private key as supplied in {@link #setClientKeyEntryWithCertificateChain}, or
     * null if unset.
     */
    @Nullable
    public PrivateKey getClientPrivateKey() {
        return mClientPrivateKey;
    }

    /**
     * Set subject match (deprecated). This is the substring to be matched against the subject of
     * the authentication server certificate.
     * @param subjectMatch substring to be matched
     * @deprecated in favor of altSubjectMatch
     */
    public void setSubjectMatch(String subjectMatch) {
        setFieldValue(SUBJECT_MATCH_KEY, subjectMatch);
    }

    /**
     * Get subject match (deprecated)
     * @return the subject match string
     * @deprecated in favor of altSubjectMatch
     */
    public String getSubjectMatch() {
        return getFieldValue(SUBJECT_MATCH_KEY);
    }

    /**
     * Set alternate subject match. This is the substring to be matched against the
     * alternate subject of the authentication server certificate.
     *
     * Note: If no alternate subject is set for an Enterprise configuration, either by not calling
     * this API, or by calling it with null, or not setting domain suffix match using the
     * {@link #setDomainSuffixMatch(String)}, then the server certificate validation is incomplete -
     * which means that the connection is not secure.
     *
     * @param altSubjectMatch substring to be matched, for example
     *                     DNS:server.example.com;EMAIL:server@example.com
     */
    public void setAltSubjectMatch(String altSubjectMatch) {
        setFieldValue(ALTSUBJECT_MATCH_KEY, altSubjectMatch);
    }

    /**
     * Get alternate subject match
     * @return the alternate subject match string
     */
    public String getAltSubjectMatch() {
        return getFieldValue(ALTSUBJECT_MATCH_KEY);
    }

    /**
     * Set the domain_suffix_match directive on wpa_supplicant. This is the parameter to use
     * for Hotspot 2.0 defined matching of AAA server certs per WFA HS2.0 spec, section 7.3.3.2,
     * second paragraph.
     *
     * <p>From wpa_supplicant documentation:
     * <p>Constraint for server domain name. If set, this FQDN is used as a suffix match requirement
     * for the AAAserver certificate in SubjectAltName dNSName element(s). If a matching dNSName is
     * found, this constraint is met.
     * <p>Suffix match here means that the host/domain name is compared one label at a time starting
     * from the top-level domain and all the labels in domain_suffix_match shall be included in the
     * certificate. The certificate may include additional sub-level labels in addition to the
     * required labels.
     * <p>More than one match string can be provided by using semicolons to separate the strings
     * (e.g., example.org;example.com). When multiple strings are specified, a match with any one of
     * the values is considered a sufficient match for the certificate, i.e., the conditions are
     * ORed ogether.
     * <p>For example, domain_suffix_match=example.com would match test.example.com but would not
     * match test-example.com.
     *
     * Note: If no domain suffix is set for an Enterprise configuration, either by not calling this
     * API, or by calling it with null, or not setting alternate subject match using the
     * {@link #setAltSubjectMatch(String)}, then the server certificate
     * validation is incomplete - which means that the connection is not secure.
     *
     * @param domain The domain value
     */
    public void setDomainSuffixMatch(String domain) {
        setFieldValue(DOM_SUFFIX_MATCH_KEY, domain);
    }

    /**
     * Get the domain_suffix_match value. See setDomSuffixMatch.
     * @return The domain value.
     */
    public String getDomainSuffixMatch() {
        return getFieldValue(DOM_SUFFIX_MATCH_KEY);
    }

    /**
     * Set realm for Passpoint credential; realm identifies a set of networks where your
     * Passpoint credential can be used
     * @param realm the realm
     */
    public void setRealm(String realm) {
        setFieldValue(REALM_KEY, realm);
    }

    /**
     * Get realm for Passpoint credential; see {@link #setRealm(String)} for more information
     * @return the realm
     */
    public String getRealm() {
        return getFieldValue(REALM_KEY);
    }

    /**
     * Set plmn (Public Land Mobile Network) of the provider of Passpoint credential
     * @param plmn the plmn value derived from mcc (mobile country code) & mnc (mobile network code)
     */
    public void setPlmn(String plmn) {
        setFieldValue(PLMN_KEY, plmn);
    }

    /**
     * Get plmn (Public Land Mobile Network) for Passpoint credential; see {@link #setPlmn
     * (String)} for more information
     * @return the plmn
     */
    public String getPlmn() {
        return getFieldValue(PLMN_KEY);
    }

    /** See {@link WifiConfiguration#getKeyIdForCredentials} @hide */
    public String getKeyId(WifiEnterpriseConfig current) {
        // If EAP method is not initialized, use current config details
        if (mEapMethod == Eap.NONE) {
            return (current != null) ? current.getKeyId(null) : EMPTY_VALUE;
        }
        if (!isEapMethodValid()) {
            return EMPTY_VALUE;
        }
        return Eap.strings[mEapMethod] + "_" + Phase2.strings[mPhase2Method];
    }

    private String removeDoubleQuotes(String string) {
        if (TextUtils.isEmpty(string)) return "";
        int length = string.length();
        if ((length > 1) && (string.charAt(0) == '"')
                && (string.charAt(length - 1) == '"')) {
            return string.substring(1, length - 1);
        }
        return string;
    }

    private String convertToQuotedString(String string) {
        return "\"" + string + "\"";
    }

    /**
     * Returns the index at which the toBeFound string is found in the array.
     * @param arr array of strings
     * @param toBeFound string to be found
     * @param defaultIndex default index to be returned when string is not found
     * @return the index into array
     */
    private int getStringIndex(String arr[], String toBeFound, int defaultIndex) {
        if (TextUtils.isEmpty(toBeFound)) return defaultIndex;
        for (int i = 0; i < arr.length; i++) {
            if (toBeFound.equals(arr[i])) return i;
        }
        return defaultIndex;
    }

    /**
     * Returns the field value for the key with prefix removed.
     * @param key into the hash
     * @param prefix is the prefix that the value may have
     * @return value
     * @hide
     */
    private String getFieldValue(String key, String prefix) {
        // TODO: Should raise an exception if |key| is EAP_KEY or PHASE2_KEY since
        // neither of these keys should be retrieved in this manner.
        String value = mFields.get(key);
        // Uninitialized or known to be empty after reading from supplicant
        if (TextUtils.isEmpty(value) || EMPTY_VALUE.equals(value)) return "";

        value = removeDoubleQuotes(value);
        if (value.startsWith(prefix)) {
            return value.substring(prefix.length());
        } else {
            return value;
        }
    }

    /**
     * Returns the field value for the key.
     * @param key into the hash
     * @return value
     * @hide
     */
    public String getFieldValue(String key) {
        return getFieldValue(key, "");
    }

    /**
     * Set a value with an optional prefix at key
     * @param key into the hash
     * @param value to be set
     * @param prefix an optional value to be prefixed to actual value
     * @hide
     */
    private void setFieldValue(String key, String value, String prefix) {
        // TODO: Should raise an exception if |key| is EAP_KEY or PHASE2_KEY since
        // neither of these keys should be set in this manner.
        if (TextUtils.isEmpty(value)) {
            mFields.put(key, EMPTY_VALUE);
        } else {
            String valueToSet;
            if (!UNQUOTED_KEYS.contains(key)) {
                valueToSet = convertToQuotedString(prefix + value);
            } else {
                valueToSet = prefix + value;
            }
            mFields.put(key, valueToSet);
        }
    }

    /**
     * Set a value at key
     * @param key into the hash
     * @param value to be set
     * @hide
     */
    public void setFieldValue(String key, String value) {
        setFieldValue(key, value, "");
    }

    @Override
    public String toString() {
        StringBuffer sb = new StringBuffer();
        for (String key : mFields.keySet()) {
            // Don't display password in toString().
            String value = PASSWORD_KEY.equals(key) ? "<removed>" : mFields.get(key);
            sb.append(key).append(" ").append(value).append("\n");
        }
        if (mEapMethod >= 0 && mEapMethod < Eap.strings.length) {
            sb.append("eap_method: ").append(Eap.strings[mEapMethod]).append("\n");
        }
        if (mPhase2Method > 0 && mPhase2Method < Phase2.strings.length) {
            sb.append("phase2_method: ").append(Phase2.strings[mPhase2Method]).append("\n");
        }
        sb.append(" ocsp: ").append(mOcsp).append("\n");
        return sb.toString();
    }

    /**
     * Returns whether the EAP method data is valid, i.e., whether mEapMethod and mPhase2Method
     * are valid indices into {@code Eap.strings[]} and {@code Phase2.strings[]} respectively.
     */
    private boolean isEapMethodValid() {
        if (mEapMethod == Eap.NONE) {
            Log.e(TAG, "WiFi enterprise configuration is invalid as it supplies no EAP method.");
            return false;
        }
        if (mEapMethod < 0 || mEapMethod >= Eap.strings.length) {
            Log.e(TAG, "mEapMethod is invald for WiFi enterprise configuration: " + mEapMethod);
            return false;
        }
        if (mPhase2Method < 0 || mPhase2Method >= Phase2.strings.length) {
            Log.e(TAG, "mPhase2Method is invald for WiFi enterprise configuration: "
                    + mPhase2Method);
            return false;
        }
        return true;
    }

    /**
     * Check if certificate was installed by an app, or manually (not by an app). If true,
     * certificate and keys will be removed from key storage when this network is removed. If not,
     * then certificates and keys remain persistent until the user manually removes them.
     *
     * @return true if certificate was installed by an app, false if certificate was installed
     * manually by the user.
     * @hide
     */
    public boolean isAppInstalledDeviceKeyAndCert() {
        return mIsAppInstalledDeviceKeyAndCert;
    }

    /**
     * Check if CA certificate was installed by an app, or manually (not by an app). If true,
     * CA certificate will be removed from key storage when this network is removed. If not,
     * then certificates and keys remain persistent until the user manually removes them.
     *
     * @return true if CA certificate was installed by an app, false if CA certificate was installed
     * manually by the user.
     * @hide
     */
    public boolean isAppInstalledCaCert() {
        return mIsAppInstalledCaCert;
    }

    /**
     * Set the OCSP type.
     * @param ocsp is one of {@link ##OCSP_NONE}, {@link #OCSP_REQUEST_CERT_STATUS},
     *                   {@link #OCSP_REQUIRE_CERT_STATUS} or
     *                   {@link #OCSP_REQUIRE_ALL_NON_TRUSTED_CERTS_STATUS}
     * @throws IllegalArgumentException if the OCSP type is invalid
     * @hide
     */
    @SystemApi
    public void setOcsp(@Ocsp int ocsp) {
        if (ocsp >= OCSP_NONE && ocsp <= OCSP_REQUIRE_ALL_NON_TRUSTED_CERTS_STATUS) {
            mOcsp = ocsp;
        } else {
            throw new IllegalArgumentException("Invalid OCSP type.");
        }
    }

    /**
     * Get the OCSP type.
     * @hide
     */
    @SystemApi
    public @Ocsp int getOcsp() {
        return mOcsp;
    }

    /**
     * Utility method to determine whether the configuration's authentication method is SIM-based.
     *
     * @return true if the credential information requires SIM card for current authentication
     * method, otherwise it returns false.
     */
    public boolean isAuthenticationSimBased() {
        if (mEapMethod == Eap.SIM || mEapMethod == Eap.AKA || mEapMethod == Eap.AKA_PRIME) {
            return true;
        }
        if (mEapMethod == Eap.PEAP) {
            return mPhase2Method == Phase2.SIM || mPhase2Method == Phase2.AKA
                    || mPhase2Method == Phase2.AKA_PRIME;
        }
        return false;
    }

    /**
     * Set the WAPI certificate suite name on wpa_supplicant.
     *
     * If this field is not specified, WAPI-CERT uses ASU ID from WAI packet
     * as the certificate suite name automatically.
     *
     * @param wapiCertSuite The name for WAPI certificate suite, or empty string to clear.
     * @hide
     */
    @SystemApi
    public void setWapiCertSuite(@NonNull String wapiCertSuite) {
        setFieldValue(WAPI_CERT_SUITE_KEY, wapiCertSuite);
    }

    /**
     * Get the WAPI certificate suite name
     * @return the certificate suite name
     * @hide
     */
    @NonNull
    @SystemApi
    public String getWapiCertSuite() {
        return getFieldValue(WAPI_CERT_SUITE_KEY);
    }

    /**
     * Method determines whether the Enterprise configuration is insecure. An insecure
     * configuration is one where EAP method requires a CA certification, i.e. PEAP, TLS, or
     * TTLS, and any of the following conditions are met:
     * - Both certificate and CA path are not configured.
     * - Both alternative subject match and domain suffix match are not set.
     *
     * Note: this method does not exhaustively check security of the configuration - i.e. a return
     * value of {@code false} is not a guarantee that the configuration is secure.
     * @hide
     */
    public boolean isInsecure() {
        if (mEapMethod != Eap.PEAP && mEapMethod != Eap.TLS && mEapMethod != Eap.TTLS) {
            return false;
        }
        if (TextUtils.isEmpty(getAltSubjectMatch())
                && TextUtils.isEmpty(getDomainSuffixMatch())) {
            // Both subject and domain match are not set, it's insecure.
            return true;
        }
        if (mIsAppInstalledCaCert) {
            // CA certificate is installed by App, it's secure.
            return false;
        }
        if (getCaCertificateAliases() != null) {
            // CA certificate alias from keyStore is set, it's secure.
            return false;
        }
        return TextUtils.isEmpty(getCaPath());
    }
}<|MERGE_RESOLUTION|>--- conflicted
+++ resolved
@@ -94,11 +94,9 @@
     /** @hide */
     public static final String EAP_ERP             = "eap_erp";
     /** @hide */
-<<<<<<< HEAD
+    public static final String OCSP                = "ocsp";
+    /** @hide */
     public static final String KEY_SIMNUM          = "sim_num";
-=======
-    public static final String OCSP                = "ocsp";
->>>>>>> dbe1b241
 
     /**
      * String representing the keystore OpenSSL ENGINE's ID.
