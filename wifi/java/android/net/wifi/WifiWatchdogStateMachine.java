/*
 * Copyright (C) 2011 The Android Open Source Project
 *
 * Licensed under the Apache License, Version 2.0 (the "License");
 * you may not use this file except in compliance with the License.
 * You may obtain a copy of the License at
 *
 *      http://www.apache.org/licenses/LICENSE-2.0
 *
 * Unless required by applicable law or agreed to in writing, software
 * distributed under the License is distributed on an "AS IS" BASIS,
 * WITHOUT WARRANTIES OR CONDITIONS OF ANY KIND, either express or implied.
 * See the License for the specific language governing permissions and
 * limitations under the License.
 */

package android.net.wifi;

import android.app.Notification;
import android.app.NotificationManager;
import android.app.PendingIntent;
import android.content.BroadcastReceiver;
import android.content.ContentResolver;
import android.content.Context;
import android.content.Intent;
import android.content.IntentFilter;
import android.content.res.Resources;
import android.database.ContentObserver;
import android.net.arp.ArpPeer;
import android.net.ConnectivityManager;
import android.net.LinkAddress;
import android.net.LinkProperties;
import android.net.NetworkInfo;
import android.net.RouteInfo;
import android.net.Uri;
import android.os.Message;
import android.os.SystemClock;
import android.os.SystemProperties;
import android.provider.Settings;
import android.provider.Settings.Secure;
import android.util.Log;

import com.android.internal.R;
import com.android.internal.util.AsyncChannel;
import com.android.internal.util.Protocol;
import com.android.internal.util.State;
import com.android.internal.util.StateMachine;

import java.io.IOException;
import java.io.PrintWriter;
import java.net.HttpURLConnection;
import java.net.InetAddress;
import java.net.SocketException;
import java.net.URL;

/**
 * WifiWatchdogStateMachine monitors the connection to a Wi-Fi
 * network. After the framework notifies that it has connected to an
 * acccess point and is waiting for link to be verified, the watchdog
 * takes over and verifies if the link is good by doing ARP pings to
 * the gateway using {@link ArpPeer}.
 *
 * Upon successful verification, the watchdog notifies and continues
 * to monitor the link afterwards when the RSSI level falls below
 * a certain threshold.

 * When Wi-fi connects at L2 layer, the beacons from access point reach
 * the device and it can maintain a connection, but the application
 * connectivity can be flaky (due to bigger packet size exchange).
 *
 * We now monitor the quality of the last hop on
 * Wi-Fi using signal strength and ARP connectivity as indicators
 * to decide if the link is good enough to switch to Wi-Fi as the uplink.
 *
 * ARP pings are useful for link validation but can still get through
 * when the application traffic fails to go through and are thus not
 * the best indicator of real packet loss since they are tiny packets
 * (28 bytes) and have a much low chance of packet corruption than the
 * regular data packets.
 *
 * When signal strength and ARP are used together, it ends up working well in tests.
 * The goal is to switch to Wi-Fi after validating ARP transfer
 * and RSSI and then switching out of Wi-Fi when we hit a low
 * signal strength threshold and then waiting until the signal strength
 * improves and validating ARP transfer.
 *
 * @hide
 */
public class WifiWatchdogStateMachine extends StateMachine {

    /* STOPSHIP: Keep this configurable for debugging until ship */
    private static boolean DBG = false;
    private static final String TAG = "WifiWatchdogStateMachine";
    private static final String WALLED_GARDEN_NOTIFICATION_ID = "WifiWatchdog.walledgarden";

    /* RSSI Levels as used by notification icon
       Level 4  -55 <= RSSI
       Level 3  -66 <= RSSI < -55
       Level 2  -77 <= RSSI < -67
       Level 1  -88 <= RSSI < -78
       Level 0         RSSI < -88 */

    /* Wi-fi connection is monitored actively below this
       threshold */
    private static final int RSSI_LEVEL_MONITOR = 0;
    /* Rssi threshold is at level 0 (-88dBm) */
    private static final int RSSI_MONITOR_THRESHOLD = -88;
    /* Number of times RSSI is measured to be low before being avoided */
    private static final int RSSI_MONITOR_COUNT = 5;
    private int mRssiMonitorCount = 0;

    /* Avoid flapping. The interval is changed over time as long as we continue to avoid
     * under the max interval after which we reset the interval again */
    private static final int MIN_INTERVAL_AVOID_BSSID_MS[] = {0, 30 * 1000, 60 * 1000,
            5 * 60 * 1000, 30 * 60 * 1000};
    /* Index into the interval array MIN_INTERVAL_AVOID_BSSID_MS */
    private int mMinIntervalArrayIndex = 0;

    private long mLastBssidAvoidedTime;

    private int mCurrentSignalLevel;

    private static final long DEFAULT_ARP_CHECK_INTERVAL_MS = 2 * 60 * 1000;
    private static final long DEFAULT_RSSI_FETCH_INTERVAL_MS = 1000;
    private static final long DEFAULT_WALLED_GARDEN_INTERVAL_MS = 30 * 60 * 1000;

    private static final int DEFAULT_NUM_ARP_PINGS = 5;
    private static final int DEFAULT_MIN_ARP_RESPONSES = 1;

    private static final int DEFAULT_ARP_PING_TIMEOUT_MS = 100;

    // See http://go/clientsdns for usage approval
    private static final String DEFAULT_WALLED_GARDEN_URL =
            "http://clients3.google.com/generate_204";
    private static final int WALLED_GARDEN_SOCKET_TIMEOUT_MS = 10000;

    /* Some carrier apps might have support captive portal handling. Add some delay to allow
        app authentication to be done before our test.
       TODO: This should go away once we provide an API to apps to disable walled garden test
       for certain SSIDs
     */
    private static final int WALLED_GARDEN_START_DELAY_MS = 3000;

    private static final int BASE = Protocol.BASE_WIFI_WATCHDOG;

    /**
     * Indicates the enable setting of WWS may have changed
     */
    private static final int EVENT_WATCHDOG_TOGGLED                 = BASE + 1;

    /**
     * Indicates the wifi network state has changed. Passed w/ original intent
     * which has a non-null networkInfo object
     */
    private static final int EVENT_NETWORK_STATE_CHANGE             = BASE + 2;
    /* Passed with RSSI information */
    private static final int EVENT_RSSI_CHANGE                      = BASE + 3;
    private static final int EVENT_WIFI_RADIO_STATE_CHANGE          = BASE + 5;
    private static final int EVENT_WATCHDOG_SETTINGS_CHANGE         = BASE + 6;

    /* Internal messages */
    private static final int CMD_ARP_CHECK                          = BASE + 11;
    private static final int CMD_DELAYED_WALLED_GARDEN_CHECK        = BASE + 12;
    private static final int CMD_RSSI_FETCH                         = BASE + 13;

    /* Notifications to WifiStateMachine */
    static final int POOR_LINK_DETECTED                             = BASE + 21;
    static final int GOOD_LINK_DETECTED                             = BASE + 22;
    static final int RSSI_FETCH                                     = BASE + 23;
    static final int RSSI_FETCH_SUCCEEDED                           = BASE + 24;
    static final int RSSI_FETCH_FAILED                              = BASE + 25;

    private static final int SINGLE_ARP_CHECK = 0;
    private static final int FULL_ARP_CHECK   = 1;

    private Context mContext;
    private ContentResolver mContentResolver;
    private WifiManager mWifiManager;
    private IntentFilter mIntentFilter;
    private BroadcastReceiver mBroadcastReceiver;
    private AsyncChannel mWsmChannel = new AsyncChannel();;

    private DefaultState mDefaultState = new DefaultState();
    private WatchdogDisabledState mWatchdogDisabledState = new WatchdogDisabledState();
    private WatchdogEnabledState mWatchdogEnabledState = new WatchdogEnabledState();
    private NotConnectedState mNotConnectedState = new NotConnectedState();
    private VerifyingLinkState mVerifyingLinkState = new VerifyingLinkState();
    private ConnectedState mConnectedState = new ConnectedState();
    private WalledGardenCheckState mWalledGardenCheckState = new WalledGardenCheckState();
    /* Online and watching link connectivity */
    private OnlineWatchState mOnlineWatchState = new OnlineWatchState();
    /* RSSI level is below RSSI_LEVEL_MONITOR and needs close monitoring */
    private RssiMonitoringState mRssiMonitoringState = new RssiMonitoringState();
    /* Online and doing nothing */
    private OnlineState mOnlineState = new OnlineState();

    private int mArpToken = 0;
    private long mArpCheckIntervalMs;
    private int mRssiFetchToken = 0;
    private long mRssiFetchIntervalMs;
    private long mWalledGardenIntervalMs;
    private int mNumArpPings;
    private int mMinArpResponses;
    private int mArpPingTimeoutMs;
    private boolean mPoorNetworkDetectionEnabled;
    private boolean mWalledGardenTestEnabled;
    private String mWalledGardenUrl;

    private WifiInfo mWifiInfo;
    private LinkProperties mLinkProperties;

    private long mLastWalledGardenCheckTime = 0;

    private static boolean sWifiOnly = false;
    private boolean mWalledGardenNotificationShown;

    /**
     * STATE MAP
     *          Default
     *         /       \
     * Disabled      Enabled
     *             /     \     \
     * NotConnected  Verifying  Connected
     *                         /---------\
     *                       (all other states)
     */
    private WifiWatchdogStateMachine(Context context) {
        super(TAG);
        mContext = context;
        mContentResolver = context.getContentResolver();
        mWifiManager = (WifiManager) context.getSystemService(Context.WIFI_SERVICE);
        mWsmChannel.connectSync(mContext, getHandler(),
                mWifiManager.getWifiStateMachineMessenger());

        setupNetworkReceiver();

        // The content observer to listen needs a handler
        registerForSettingsChanges();
        registerForWatchdogToggle();
        addState(mDefaultState);
            addState(mWatchdogDisabledState, mDefaultState);
            addState(mWatchdogEnabledState, mDefaultState);
                addState(mNotConnectedState, mWatchdogEnabledState);
                addState(mVerifyingLinkState, mWatchdogEnabledState);
                addState(mConnectedState, mWatchdogEnabledState);
                    addState(mWalledGardenCheckState, mConnectedState);
                    addState(mOnlineWatchState, mConnectedState);
                    addState(mRssiMonitoringState, mOnlineWatchState);
                    addState(mOnlineState, mConnectedState);

        if (isWatchdogEnabled()) {
            setInitialState(mNotConnectedState);
        } else {
            setInitialState(mWatchdogDisabledState);
        }
        updateSettings();
    }

    public static WifiWatchdogStateMachine makeWifiWatchdogStateMachine(Context context) {
        ContentResolver contentResolver = context.getContentResolver();

        ConnectivityManager cm = (ConnectivityManager) context.getSystemService(
                Context.CONNECTIVITY_SERVICE);
        sWifiOnly = (cm.isNetworkSupported(ConnectivityManager.TYPE_MOBILE) == false);

        // Watchdog is always enabled. Poor network detection & walled garden detection
        // can individually be turned on/off
        // TODO: Remove this setting & clean up state machine since we always have
        // watchdog in an enabled state
        putSettingsBoolean(contentResolver, Settings.Secure.WIFI_WATCHDOG_ON, true);

        // Disable poor network avoidance, but keep watchdog active for walled garden detection
        if (sWifiOnly) {
            log("Disabling poor network avoidance for wi-fi only device");
            putSettingsBoolean(contentResolver,
                    Settings.Secure.WIFI_WATCHDOG_POOR_NETWORK_TEST_ENABLED, false);
        }

        WifiWatchdogStateMachine wwsm = new WifiWatchdogStateMachine(context);
        wwsm.start();
        return wwsm;
    }

    private void setupNetworkReceiver() {
        mBroadcastReceiver = new BroadcastReceiver() {
            @Override
            public void onReceive(Context context, Intent intent) {
                String action = intent.getAction();
                if (action.equals(WifiManager.NETWORK_STATE_CHANGED_ACTION)) {
                    sendMessage(EVENT_NETWORK_STATE_CHANGE, intent);
                } else if (action.equals(WifiManager.RSSI_CHANGED_ACTION)) {
                    obtainMessage(EVENT_RSSI_CHANGE,
                            intent.getIntExtra(WifiManager.EXTRA_NEW_RSSI, -200), 0).sendToTarget();
                } else if (action.equals(WifiManager.WIFI_STATE_CHANGED_ACTION)) {
                    sendMessage(EVENT_WIFI_RADIO_STATE_CHANGE,
                            intent.getIntExtra(WifiManager.EXTRA_WIFI_STATE,
                                    WifiManager.WIFI_STATE_UNKNOWN));
                }
            }
        };

        mIntentFilter = new IntentFilter();
        mIntentFilter.addAction(WifiManager.NETWORK_STATE_CHANGED_ACTION);
        mIntentFilter.addAction(WifiManager.WIFI_STATE_CHANGED_ACTION);
        mIntentFilter.addAction(WifiManager.RSSI_CHANGED_ACTION);
        mContext.registerReceiver(mBroadcastReceiver, mIntentFilter);
    }

    /**
     * Observes the watchdog on/off setting, and takes action when changed.
     */
    private void registerForWatchdogToggle() {
        ContentObserver contentObserver = new ContentObserver(this.getHandler()) {
            @Override
            public void onChange(boolean selfChange) {
                sendMessage(EVENT_WATCHDOG_TOGGLED);
            }
        };

        mContext.getContentResolver().registerContentObserver(
                Settings.Secure.getUriFor(Settings.Secure.WIFI_WATCHDOG_ON),
                false, contentObserver);
    }

    /**
     * Observes watchdogs secure setting changes.
     */
    private void registerForSettingsChanges() {
        ContentObserver contentObserver = new ContentObserver(this.getHandler()) {
            @Override
            public void onChange(boolean selfChange) {
                sendMessage(EVENT_WATCHDOG_SETTINGS_CHANGE);
            }
        };

        mContext.getContentResolver().registerContentObserver(
                Settings.Secure.getUriFor(
                        Settings.Secure.WIFI_WATCHDOG_ARP_CHECK_INTERVAL_MS),
                        false, contentObserver);
        mContext.getContentResolver().registerContentObserver(
                Settings.Secure.getUriFor(Settings.Secure.WIFI_WATCHDOG_WALLED_GARDEN_INTERVAL_MS),
                false, contentObserver);
        mContext.getContentResolver().registerContentObserver(
                Settings.Secure.getUriFor(Settings.Secure.WIFI_WATCHDOG_NUM_ARP_PINGS),
                false, contentObserver);
        mContext.getContentResolver().registerContentObserver(
                Settings.Secure.getUriFor(Settings.Secure.WIFI_WATCHDOG_MIN_ARP_RESPONSES),
                false, contentObserver);
        mContext.getContentResolver().registerContentObserver(
                Settings.Secure.getUriFor(Settings.Secure.WIFI_WATCHDOG_ARP_PING_TIMEOUT_MS),
                false, contentObserver);
        mContext.getContentResolver().registerContentObserver(
                Settings.Secure.getUriFor(Settings.Secure.WIFI_WATCHDOG_POOR_NETWORK_TEST_ENABLED),
                false, contentObserver);
        mContext.getContentResolver().registerContentObserver(
                Settings.Secure.getUriFor(Settings.Secure.WIFI_WATCHDOG_WALLED_GARDEN_TEST_ENABLED),
                false, contentObserver);
        mContext.getContentResolver().registerContentObserver(
                Settings.Secure.getUriFor(Settings.Secure.WIFI_WATCHDOG_WALLED_GARDEN_URL),
                false, contentObserver);
    }

    /**
     * DNS based detection techniques do not work at all hotspots. The one sure
     * way to check a walled garden is to see if a URL fetch on a known address
     * fetches the data we expect
     */
    private boolean isWalledGardenConnection() {
        HttpURLConnection urlConnection = null;
        try {
            URL url = new URL(mWalledGardenUrl);
            urlConnection = (HttpURLConnection) url.openConnection();
            urlConnection.setInstanceFollowRedirects(false);
            urlConnection.setConnectTimeout(WALLED_GARDEN_SOCKET_TIMEOUT_MS);
            urlConnection.setReadTimeout(WALLED_GARDEN_SOCKET_TIMEOUT_MS);
            urlConnection.setUseCaches(false);
            urlConnection.getInputStream();
            // We got a valid response, but not from the real google
            return urlConnection.getResponseCode() != 204;
        } catch (IOException e) {
            if (DBG) {
                log("Walled garden check - probably not a portal: exception " + e);
            }
            return false;
        } finally {
            if (urlConnection != null) {
                urlConnection.disconnect();
            }
        }
    }

    public void dump(PrintWriter pw) {
        pw.print("WatchdogStatus: ");
        pw.print("State: " + getCurrentState());
        pw.println("mWifiInfo: [" + mWifiInfo + "]");
        pw.println("mLinkProperties: [" + mLinkProperties + "]");
        pw.println("mCurrentSignalLevel: [" + mCurrentSignalLevel + "]");
        pw.println("mArpCheckIntervalMs: [" + mArpCheckIntervalMs+ "]");
        pw.println("mRssiFetchIntervalMs: [" + mRssiFetchIntervalMs + "]");
        pw.println("mWalledGardenIntervalMs: [" + mWalledGardenIntervalMs + "]");
        pw.println("mNumArpPings: [" + mNumArpPings + "]");
        pw.println("mMinArpResponses: [" + mMinArpResponses + "]");
        pw.println("mArpPingTimeoutMs: [" + mArpPingTimeoutMs + "]");
        pw.println("mPoorNetworkDetectionEnabled: [" + mPoorNetworkDetectionEnabled + "]");
        pw.println("mWalledGardenTestEnabled: [" + mWalledGardenTestEnabled + "]");
        pw.println("mWalledGardenUrl: [" + mWalledGardenUrl + "]");
    }

    private boolean isWatchdogEnabled() {
        boolean ret = getSettingsBoolean(mContentResolver, Settings.Secure.WIFI_WATCHDOG_ON, true);
        if (DBG) log("watchdog enabled " + ret);
        return ret;
    }

    private void updateSettings() {
        if (DBG) log("Updating secure settings");

        mArpCheckIntervalMs = Secure.getLong(mContentResolver,
                Secure.WIFI_WATCHDOG_ARP_CHECK_INTERVAL_MS,
                DEFAULT_ARP_CHECK_INTERVAL_MS);
        mRssiFetchIntervalMs = Secure.getLong(mContentResolver,
                Secure.WIFI_WATCHDOG_RSSI_FETCH_INTERVAL_MS,
                DEFAULT_RSSI_FETCH_INTERVAL_MS);
        mNumArpPings = Secure.getInt(mContentResolver,
                Secure.WIFI_WATCHDOG_NUM_ARP_PINGS,
                DEFAULT_NUM_ARP_PINGS);
        mMinArpResponses = Secure.getInt(mContentResolver,
                Secure.WIFI_WATCHDOG_MIN_ARP_RESPONSES,
                DEFAULT_MIN_ARP_RESPONSES);
        mArpPingTimeoutMs = Secure.getInt(mContentResolver,
                Secure.WIFI_WATCHDOG_ARP_PING_TIMEOUT_MS,
                DEFAULT_ARP_PING_TIMEOUT_MS);
        mPoorNetworkDetectionEnabled = getSettingsBoolean(mContentResolver,
                Settings.Secure.WIFI_WATCHDOG_POOR_NETWORK_TEST_ENABLED, true);
        mWalledGardenTestEnabled = getSettingsBoolean(mContentResolver,
                Settings.Secure.WIFI_WATCHDOG_WALLED_GARDEN_TEST_ENABLED, true);
        mWalledGardenUrl = getSettingsStr(mContentResolver,
                Settings.Secure.WIFI_WATCHDOG_WALLED_GARDEN_URL,
                DEFAULT_WALLED_GARDEN_URL);
        mWalledGardenIntervalMs = Secure.getLong(mContentResolver,
                Secure.WIFI_WATCHDOG_WALLED_GARDEN_INTERVAL_MS,
                DEFAULT_WALLED_GARDEN_INTERVAL_MS);
    }

    private void setWalledGardenNotificationVisible(boolean visible) {
        // If it should be hidden and it is already hidden, then noop
        if (!visible && !mWalledGardenNotificationShown) {
            return;
        }

        Resources r = Resources.getSystem();
        NotificationManager notificationManager = (NotificationManager) mContext
            .getSystemService(Context.NOTIFICATION_SERVICE);

        if (visible) {
            Intent intent = new Intent(Intent.ACTION_VIEW, Uri.parse(mWalledGardenUrl));
            intent.setFlags(Intent.FLAG_ACTIVITY_BROUGHT_TO_FRONT | Intent.FLAG_ACTIVITY_NEW_TASK);

            CharSequence title = r.getString(R.string.wifi_available_sign_in, 0);
            CharSequence details = r.getString(R.string.wifi_available_sign_in_detailed,
                    mWifiInfo.getSSID());

            Notification notification = new Notification();
            notification.when = 0;
            notification.icon = com.android.internal.R.drawable.stat_notify_wifi_in_range;
            notification.flags = Notification.FLAG_AUTO_CANCEL;
            notification.contentIntent = PendingIntent.getActivity(mContext, 0, intent, 0);
            notification.tickerText = title;
            notification.setLatestEventInfo(mContext, title, details, notification.contentIntent);

            notificationManager.notify(WALLED_GARDEN_NOTIFICATION_ID, 1, notification);
        } else {
            notificationManager.cancel(WALLED_GARDEN_NOTIFICATION_ID, 1);
        }
        mWalledGardenNotificationShown = visible;
    }

    class DefaultState extends State {
        @Override
        public void enter() {
            if (DBG) log(getName() + "\n");
        }

        @Override
        public boolean processMessage(Message msg) {
            switch (msg.what) {
                case EVENT_WATCHDOG_SETTINGS_CHANGE:
                    updateSettings();
                    if (DBG) {
                        log("Updating wifi-watchdog secure settings");
                    }
                    break;
                case EVENT_RSSI_CHANGE:
                    mCurrentSignalLevel = calculateSignalLevel(msg.arg1);
                    break;
                case EVENT_WIFI_RADIO_STATE_CHANGE:
                case EVENT_NETWORK_STATE_CHANGE:
                case CMD_ARP_CHECK:
                case CMD_DELAYED_WALLED_GARDEN_CHECK:
                case CMD_RSSI_FETCH:
                case RSSI_FETCH_SUCCEEDED:
                case RSSI_FETCH_FAILED:
                    //ignore
                    break;
                default:
                    log("Unhandled message " + msg + " in state " + getCurrentState().getName());
                    break;
            }
            return HANDLED;
        }
    }

    class WatchdogDisabledState extends State {
        @Override
        public void enter() {
            if (DBG) log(getName() + "\n");
        }

        @Override
        public boolean processMessage(Message msg) {
            switch (msg.what) {
                case EVENT_WATCHDOG_TOGGLED:
                    if (isWatchdogEnabled())
                        transitionTo(mNotConnectedState);
                    return HANDLED;
                case EVENT_NETWORK_STATE_CHANGE:
                    Intent intent = (Intent) msg.obj;
                    NetworkInfo networkInfo = (NetworkInfo)
                            intent.getParcelableExtra(WifiManager.EXTRA_NETWORK_INFO);

                    switch (networkInfo.getDetailedState()) {
                        case VERIFYING_POOR_LINK:
                            if (DBG) log("Watchdog disabled, verify link");
                            mWsmChannel.sendMessage(GOOD_LINK_DETECTED);
                            break;
                        default:
                            break;
                    }
                    break;
            }
            return NOT_HANDLED;
        }
    }

    class WatchdogEnabledState extends State {
        @Override
        public void enter() {
            if (DBG) log("WifiWatchdogService enabled");
        }

        @Override
        public boolean processMessage(Message msg) {
            switch (msg.what) {
                case EVENT_WATCHDOG_TOGGLED:
                    if (!isWatchdogEnabled())
                        transitionTo(mWatchdogDisabledState);
                    break;
                case EVENT_NETWORK_STATE_CHANGE:
                    Intent intent = (Intent) msg.obj;
                    NetworkInfo networkInfo = (NetworkInfo)
                            intent.getParcelableExtra(WifiManager.EXTRA_NETWORK_INFO);

                    if (DBG) log("network state change " + networkInfo.getDetailedState());

                    switch (networkInfo.getDetailedState()) {
                        case VERIFYING_POOR_LINK:
                            mLinkProperties = (LinkProperties) intent.getParcelableExtra(
                                    WifiManager.EXTRA_LINK_PROPERTIES);
                            mWifiInfo = (WifiInfo) intent.getParcelableExtra(
                                    WifiManager.EXTRA_WIFI_INFO);
                            if (mPoorNetworkDetectionEnabled) {
                                if (mWifiInfo == null) {
                                    log("Ignoring link verification, mWifiInfo is NULL");
                                    mWsmChannel.sendMessage(GOOD_LINK_DETECTED);
                                } else {
                                    transitionTo(mVerifyingLinkState);
                                }
                            } else {
                                mWsmChannel.sendMessage(GOOD_LINK_DETECTED);
                            }
                            break;
                        case CONNECTED:
                            if (shouldCheckWalledGarden()) {
                                transitionTo(mWalledGardenCheckState);
                            } else {
                                transitionTo(mOnlineWatchState);
                            }
                            break;
                        default:
                            transitionTo(mNotConnectedState);
                            break;
                    }
                    break;
                case EVENT_WIFI_RADIO_STATE_CHANGE:
                    if ((Integer) msg.obj == WifiManager.WIFI_STATE_DISABLING) {
                        if (DBG) log("WifiStateDisabling -- Resetting WatchdogState");
                        transitionTo(mNotConnectedState);
                    }
                    break;
                default:
                    return NOT_HANDLED;
            }

            setWalledGardenNotificationVisible(false);
            return HANDLED;
        }

        @Override
        public void exit() {
            if (DBG) log("WifiWatchdogService disabled");
        }
    }

    class NotConnectedState extends State {
        @Override
        public void enter() {
            if (DBG) log(getName() + "\n");
        }
    }

    class VerifyingLinkState extends State {
        @Override
        public void enter() {
            if (DBG) log(getName() + "\n");
            //Treat entry as an rssi change
            handleRssiChange();
        }

        private void handleRssiChange() {
            if (mCurrentSignalLevel <= RSSI_LEVEL_MONITOR) {
                //stay here
                if (DBG) log("enter VerifyingLinkState, stay level: " + mCurrentSignalLevel);
            } else {
                if (DBG) log("enter VerifyingLinkState, arp check level: " + mCurrentSignalLevel);
                sendMessage(obtainMessage(CMD_ARP_CHECK, ++mArpToken, 0));
            }
        }

        @Override
        public boolean processMessage(Message msg) {
            switch (msg.what) {
                case EVENT_WATCHDOG_SETTINGS_CHANGE:
                    updateSettings();
                    if (!mPoorNetworkDetectionEnabled) {
                        mWsmChannel.sendMessage(GOOD_LINK_DETECTED);
                    }
                    break;
                case EVENT_RSSI_CHANGE:
                    mCurrentSignalLevel = calculateSignalLevel(msg.arg1);
                    handleRssiChange();
                    break;
                case CMD_ARP_CHECK:
                    if (msg.arg1 == mArpToken) {
                        if (doArpTest(FULL_ARP_CHECK) == true) {
                            if (DBG) log("Notify link is good " + mCurrentSignalLevel);
                            mWsmChannel.sendMessage(GOOD_LINK_DETECTED);
                        } else {
                            if (DBG) log("Continue ARP check, rssi level: " + mCurrentSignalLevel);
                            sendMessageDelayed(obtainMessage(CMD_ARP_CHECK, ++mArpToken, 0),
                                    mArpCheckIntervalMs);
                        }
                    }
                    break;
                default:
                    return NOT_HANDLED;
            }
            return HANDLED;
        }
    }

    class ConnectedState extends State {
        @Override
        public void enter() {
            if (DBG) log(getName() + "\n");
        }
        @Override
        public boolean processMessage(Message msg) {
            switch (msg.what) {
                case EVENT_WATCHDOG_SETTINGS_CHANGE:
                    updateSettings();
                    //STOPSHIP: Remove this at ship
                    DBG = true;
                    if (DBG) log("Updated secure settings and turned debug on");

                    if (mPoorNetworkDetectionEnabled) {
                        transitionTo(mOnlineWatchState);
                    } else {
                        transitionTo(mOnlineState);
                    }
                    return HANDLED;
            }
            return NOT_HANDLED;
        }
    }

    class WalledGardenCheckState extends State {
        private int mWalledGardenToken = 0;
        @Override
        public void enter() {
            if (DBG) log(getName() + "\n");
            sendMessageDelayed(obtainMessage(CMD_DELAYED_WALLED_GARDEN_CHECK,
                    ++mWalledGardenToken, 0), WALLED_GARDEN_START_DELAY_MS);
        }

        @Override
        public boolean processMessage(Message msg) {
            switch (msg.what) {
                case CMD_DELAYED_WALLED_GARDEN_CHECK:
                    if (msg.arg1 == mWalledGardenToken) {
                        mLastWalledGardenCheckTime = SystemClock.elapsedRealtime();
                        if (isWalledGardenConnection()) {
                            if (DBG) log("Walled garden detected");
                            setWalledGardenNotificationVisible(true);
                        }
                        transitionTo(mOnlineWatchState);
                    }
                    break;
                default:
                    return NOT_HANDLED;
            }
            return HANDLED;
        }
    }

    class OnlineWatchState extends State {
        public void enter() {
            if (DBG) log(getName() + "\n");
            if (mPoorNetworkDetectionEnabled) {
                //Treat entry as an rssi change
                handleRssiChange();
            } else {
                transitionTo(mOnlineState);
            }
        }

        private void handleRssiChange() {
            if (mCurrentSignalLevel <= RSSI_LEVEL_MONITOR) {
                transitionTo(mRssiMonitoringState);
            } else {
                //stay here
            }
        }

        @Override
        public boolean processMessage(Message msg) {
            switch (msg.what) {
                case EVENT_RSSI_CHANGE:
                    mCurrentSignalLevel = calculateSignalLevel(msg.arg1);
                    //Ready to avoid bssid again ?
                    long time = android.os.SystemClock.elapsedRealtime();
                    if (time - mLastBssidAvoidedTime  > MIN_INTERVAL_AVOID_BSSID_MS[
                            mMinIntervalArrayIndex]) {
                        handleRssiChange();
                    } else {
                        if (DBG) log("Early to avoid " + mWifiInfo + " time: " + time +
                                " last avoided: " + mLastBssidAvoidedTime +
                                " mMinIntervalArrayIndex: " + mMinIntervalArrayIndex);
                    }
                    break;
                default:
                    return NOT_HANDLED;
            }
            return HANDLED;
        }
    }

    class RssiMonitoringState extends State {
        public void enter() {
            if (DBG) log(getName() + "\n");
            sendMessage(obtainMessage(CMD_RSSI_FETCH, ++mRssiFetchToken, 0));
        }

        public boolean processMessage(Message msg) {
            switch (msg.what) {
                case EVENT_RSSI_CHANGE:
                    mCurrentSignalLevel = calculateSignalLevel(msg.arg1);
                    if (mCurrentSignalLevel <= RSSI_LEVEL_MONITOR) {
                        //stay here;
                    } else {
                        //We dont need frequent RSSI monitoring any more
                        transitionTo(mOnlineWatchState);
                    }
                    break;
                case CMD_RSSI_FETCH:
                    if (msg.arg1 == mRssiFetchToken) {
                        mWsmChannel.sendMessage(RSSI_FETCH);
                        sendMessageDelayed(obtainMessage(CMD_RSSI_FETCH, ++mRssiFetchToken, 0),
                                mRssiFetchIntervalMs);
                    }
                    break;
                case RSSI_FETCH_SUCCEEDED:
                    int rssi = msg.arg1;
                    if (DBG) log("RSSI_FETCH_SUCCEEDED: " + rssi);
                    if (msg.arg1 < RSSI_MONITOR_THRESHOLD) {
                        mRssiMonitorCount++;
                    } else {
                        mRssiMonitorCount = 0;
                    }

                    if (mRssiMonitorCount > RSSI_MONITOR_COUNT) {
                        sendPoorLinkDetected();
                        ++mRssiFetchToken;
                    }
                    break;
                case RSSI_FETCH_FAILED:
                    //can happen if we are waiting to get a disconnect notification
                    if (DBG) log("RSSI_FETCH_FAILED");
                    break;
                default:
                    return NOT_HANDLED;
            }
            return HANDLED;
        }
   }

    /* Child state of ConnectedState indicating that we are online
     * and there is nothing to do
     */
    class OnlineState extends State {
        @Override
        public void enter() {
            if (DBG) log(getName() + "\n");
        }
    }

    private boolean shouldCheckWalledGarden() {
        if (!mWalledGardenTestEnabled) {
            if (DBG) log("Skipping walled garden check - disabled");
            return false;
        }

        long waitTime = (mWalledGardenIntervalMs + mLastWalledGardenCheckTime)
            - SystemClock.elapsedRealtime();

        if (mLastWalledGardenCheckTime != 0 && waitTime > 0) {
            if (DBG) {
                log("Skipping walled garden check - wait " +
                        waitTime + " ms.");
            }
            return false;
        }
        return true;
    }

    private boolean doArpTest(int type) {
        boolean success;

        String iface = mLinkProperties.getInterfaceName();
        String mac = mWifiInfo.getMacAddress();
        InetAddress inetAddress = null;
        InetAddress gateway = null;

        for (LinkAddress la : mLinkProperties.getLinkAddresses()) {
            inetAddress = la.getAddress();
            break;
        }

        for (RouteInfo route : mLinkProperties.getRoutes()) {
            gateway = route.getGateway();
            break;
        }

        if (DBG) log("ARP " + iface + "addr: " + inetAddress + "mac: " + mac + "gw: " + gateway);

        try {
            ArpPeer peer = new ArpPeer(iface, inetAddress, mac, gateway);
            if (type == SINGLE_ARP_CHECK) {
                success = (peer.doArp(mArpPingTimeoutMs) != null);
                if (DBG) log("single ARP test result: " + success);
            } else {
                int responses = 0;
                for (int i=0; i < mNumArpPings; i++) {
                    if(peer.doArp(mArpPingTimeoutMs) != null) responses++;
                }
                if (DBG) log("full ARP test result: " + responses + "/" + mNumArpPings);
                success = (responses >= mMinArpResponses);
            }
            peer.close();
        } catch (SocketException se) {
            //Consider an Arp socket creation issue as a successful Arp
            //test to avoid any wifi connectivity issues
            loge("ARP test initiation failure: " + se);
            success = true;
<<<<<<< HEAD
        } catch (IllegalArgumentException ae) {
            log("ARP test initiation failure: " + ae);
=======
        } catch (IllegalArgumentException e) {
            // ArpPeer throws exception for IPv6 address
>>>>>>> 4873a480
            success = true;
        }

        return success;
    }

    private int calculateSignalLevel(int rssi) {
        int signalLevel = WifiManager.calculateSignalLevel(rssi,
                WifiManager.RSSI_LEVELS);
        if (DBG) log("RSSI current: " + mCurrentSignalLevel + "new: " + rssi + ", " + signalLevel);
        return signalLevel;
    }

    private void sendPoorLinkDetected() {
        if (DBG) log("send POOR_LINK_DETECTED " + mWifiInfo);
        mWsmChannel.sendMessage(POOR_LINK_DETECTED);

        long time = android.os.SystemClock.elapsedRealtime();
        if (time - mLastBssidAvoidedTime  > MIN_INTERVAL_AVOID_BSSID_MS[
                MIN_INTERVAL_AVOID_BSSID_MS.length - 1]) {
            mMinIntervalArrayIndex = 1;
            if (DBG) log("set mMinIntervalArrayIndex to 1");
        } else {

            if (mMinIntervalArrayIndex < MIN_INTERVAL_AVOID_BSSID_MS.length - 1) {
                mMinIntervalArrayIndex++;
            }
            if (DBG) log("mMinIntervalArrayIndex: " + mMinIntervalArrayIndex);
        }

        mLastBssidAvoidedTime = android.os.SystemClock.elapsedRealtime();
    }

    /**
     * Convenience function for retrieving a single secure settings value
     * as a string with a default value.
     *
     * @param cr The ContentResolver to access.
     * @param name The name of the setting to retrieve.
     * @param def Value to return if the setting is not defined.
     *
     * @return The setting's current value, or 'def' if it is not defined
     */
    private static String getSettingsStr(ContentResolver cr, String name, String def) {
        String v = Settings.Secure.getString(cr, name);
        return v != null ? v : def;
    }

    /**
     * Convenience function for retrieving a single secure settings value
     * as a boolean.  Note that internally setting values are always
     * stored as strings; this function converts the string to a boolean
     * for you.  The default value will be returned if the setting is
     * not defined or not a valid boolean.
     *
     * @param cr The ContentResolver to access.
     * @param name The name of the setting to retrieve.
     * @param def Value to return if the setting is not defined.
     *
     * @return The setting's current value, or 'def' if it is not defined
     * or not a valid boolean.
     */
    private static boolean getSettingsBoolean(ContentResolver cr, String name, boolean def) {
        return Settings.Secure.getInt(cr, name, def ? 1 : 0) == 1;
    }

    /**
     * Convenience function for updating a single settings value as an
     * integer. This will either create a new entry in the table if the
     * given name does not exist, or modify the value of the existing row
     * with that name.  Note that internally setting values are always
     * stored as strings, so this function converts the given value to a
     * string before storing it.
     *
     * @param cr The ContentResolver to access.
     * @param name The name of the setting to modify.
     * @param value The new value for the setting.
     * @return true if the value was set, false on database errors
     */
    private static boolean putSettingsBoolean(ContentResolver cr, String name, boolean value) {
        return Settings.Secure.putInt(cr, name, value ? 1 : 0);
    }

    private static void log(String s) {
        Log.d(TAG, s);
    }

    private static void loge(String s) {
        Log.e(TAG, s);
    }
}<|MERGE_RESOLUTION|>--- conflicted
+++ resolved
@@ -881,13 +881,8 @@
             //test to avoid any wifi connectivity issues
             loge("ARP test initiation failure: " + se);
             success = true;
-<<<<<<< HEAD
-        } catch (IllegalArgumentException ae) {
-            log("ARP test initiation failure: " + ae);
-=======
         } catch (IllegalArgumentException e) {
             // ArpPeer throws exception for IPv6 address
->>>>>>> 4873a480
             success = true;
         }
 
