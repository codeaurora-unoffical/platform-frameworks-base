--- conflicted
+++ resolved
@@ -530,7 +530,13 @@
     /**
      * @hide
      */
-<<<<<<< HEAD
+    public static boolean is6GHz(int freq) {
+        return freq > 5925 && freq < 7125;
+    }
+
+    /**
+     * @hide
+     */
     public boolean is60GHz() {
         return ScanResult.is60GHz(frequency);
     }
@@ -541,10 +547,6 @@
      */
     public static boolean is60GHz(int freq) {
         return freq >= 58320 && freq <= 70200;
-=======
-    public static boolean is6GHz(int freq) {
-        return freq > 5925 && freq < 7125;
->>>>>>> e2e62e70
     }
 
     /**
