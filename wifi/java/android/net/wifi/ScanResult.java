/*
 * Copyright (C) 2008 The Android Open Source Project
 *
 * Licensed under the Apache License, Version 2.0 (the "License");
 * you may not use this file except in compliance with the License.
 * You may obtain a copy of the License at
 *
 *      http://www.apache.org/licenses/LICENSE-2.0
 *
 * Unless required by applicable law or agreed to in writing, software
 * distributed under the License is distributed on an "AS IS" BASIS,
 * WITHOUT WARRANTIES OR CONDITIONS OF ANY KIND, either express or implied.
 * See the License for the specific language governing permissions and
 * limitations under the License.
 */

package android.net.wifi;

import android.annotation.IntDef;
import android.annotation.NonNull;
import android.annotation.Nullable;
import android.annotation.SystemApi;
import android.compat.annotation.UnsupportedAppUsage;
import android.os.Parcel;
import android.os.Parcelable;

import java.lang.annotation.Retention;
import java.lang.annotation.RetentionPolicy;
import java.nio.ByteBuffer;
import java.util.ArrayList;
import java.util.Arrays;
import java.util.Collections;
import java.util.List;
import java.util.Objects;

/**
 * Describes information about a detected access point. In addition
 * to the attributes described here, the supplicant keeps track of
 * {@code quality}, {@code noise}, and {@code maxbitrate} attributes,
 * but does not currently report them to external clients.
 */
public class ScanResult implements Parcelable {
    /**
     * The network name.
     */
    public String SSID;

    /**
     * Ascii encoded SSID. This will replace SSID when we deprecate it. @hide
     */
    @UnsupportedAppUsage
    public WifiSsid wifiSsid;

    /**
     * The address of the access point.
     */
    public String BSSID;

    /**
     * The HESSID from the beacon.
     * @hide
     */
    @UnsupportedAppUsage
    public long hessid;

    /**
     * The ANQP Domain ID from the Hotspot 2.0 Indication element, if present.
     * @hide
     */
    @UnsupportedAppUsage
    public int anqpDomainId;

    /*
     * This field is equivalent to the |flags|, rather than the |capabilities| field
     * of the per-BSS scan results returned by WPA supplicant. See the definition of
     * |struct wpa_bss| in wpa_supplicant/bss.h for more details.
     */
    /**
     * Describes the authentication, key management, and encryption schemes
     * supported by the access point.
     */
    public String capabilities;

    /**
     * @hide
     * No security protocol.
     */
    @SystemApi
    public static final int PROTOCOL_NONE = 0;
    /**
     * @hide
     * Security protocol type: WPA version 1.
     */
    @SystemApi
    public static final int PROTOCOL_WPA = 1;
    /**
     * @hide
     * Security protocol type: RSN, for WPA version 2, and version 3.
     */
    @SystemApi
    public static final int PROTOCOL_RSN = 2;
    /**
     * @hide
     * Security protocol type:
     * OSU Server-only authenticated layer 2 Encryption Network.
     * Used for Hotspot 2.0.
     */
    @SystemApi
    public static final int PROTOCOL_OSEN = 3;

    /**
     * @hide
     * Security protocol type: WAPI.
     */
    @SystemApi
    public static final int PROTOCOL_WAPI = 4;

    /**
     * @hide
     * No security key management scheme.
     */
    @SystemApi
    public static final int KEY_MGMT_NONE = 0;
    /**
     * @hide
     * Security key management scheme: PSK.
     */
    @SystemApi
    public static final int KEY_MGMT_PSK = 1;
    /**
     * @hide
     * Security key management scheme: EAP.
     */
    @SystemApi
    public static final int KEY_MGMT_EAP = 2;
    /**
     * @hide
     * Security key management scheme: FT_PSK.
     */
    @SystemApi
    public static final int KEY_MGMT_FT_PSK = 3;
    /**
     * @hide
     * Security key management scheme: FT_EAP.
     */
    @SystemApi
    public static final int KEY_MGMT_FT_EAP = 4;
    /**
     * @hide
     * Security key management scheme: PSK_SHA256
     */
    @SystemApi
    public static final int KEY_MGMT_PSK_SHA256 = 5;
    /**
     * @hide
     * Security key management scheme: EAP_SHA256.
     */
    @SystemApi
    public static final int KEY_MGMT_EAP_SHA256 = 6;
    /**
     * @hide
     * Security key management scheme: OSEN.
     * Used for Hotspot 2.0.
     */
    @SystemApi
    public static final int KEY_MGMT_OSEN = 7;
    /**
     * @hide
     * Security key management scheme: SAE.
     */
    @SystemApi
    public static final int KEY_MGMT_SAE = 8;
    /**
     * @hide
     * Security key management scheme: OWE.
     */
    @SystemApi
    public static final int KEY_MGMT_OWE = 9;
    /**
     * @hide
     * Security key management scheme: SUITE_B_192.
     */
    @SystemApi
    public static final int KEY_MGMT_EAP_SUITE_B_192 = 10;
    /**
     * @hide
     * Security key management scheme: FT_SAE.
     */
    @SystemApi
    public static final int KEY_MGMT_FT_SAE = 11;
    /**
     * @hide
     * Security key management scheme: OWE in transition mode.
     */
    @SystemApi
    public static final int KEY_MGMT_OWE_TRANSITION = 12;
    /**
     * @hide
     * Security key management scheme: WAPI_PSK.
     */
    @SystemApi
    public static final int KEY_MGMT_WAPI_PSK = 13;
    /**
     * @hide
     * Security key management scheme: WAPI_CERT.
     */
    @SystemApi
    public static final int KEY_MGMT_WAPI_CERT = 14;

    /**
     * @hide
<<<<<<< HEAD
     * Security key management scheme: DPP.
     */
    public static final int KEY_MGMT_DPP = 15;
    /**
     * @hide
     * Security key management scheme: FILS_SHA256.
     */
    public static final int KEY_MGMT_FILS_SHA256 = 16;
=======
     * Security key management scheme: FILS_SHA256.
     */
    public static final int KEY_MGMT_FILS_SHA256 = 15;
>>>>>>> 96ad79a7
    /**
     * @hide
     * Security key management scheme: FILS_SHA384.
     */
<<<<<<< HEAD
    public static final int KEY_MGMT_FILS_SHA384 = 17;
=======
    public static final int KEY_MGMT_FILS_SHA384 = 16;
>>>>>>> 96ad79a7
    /**
     * @hide
     * No cipher suite.
     */
    @SystemApi
    public static final int CIPHER_NONE = 0;
    /**
     * @hide
     * No group addressed, only used for group data cipher.
     */
    @SystemApi
    public static final int CIPHER_NO_GROUP_ADDRESSED = 1;
    /**
     * @hide
     * Cipher suite: TKIP
     */
    @SystemApi
    public static final int CIPHER_TKIP = 2;
    /**
     * @hide
     * Cipher suite: CCMP
     */
    @SystemApi
    public static final int CIPHER_CCMP = 3;
    /**
     * @hide
     * Cipher suite: GCMP
     */
    @SystemApi
    public static final int CIPHER_GCMP_256 = 4;
    /**
     * @hide
     * Cipher suite: SMS4
     */
    @SystemApi
    public static final int CIPHER_SMS4 = 5;

    /**
     * The detected signal level in dBm, also known as the RSSI.
     *
     * <p>Use {@link android.net.wifi.WifiManager#calculateSignalLevel} to convert this number into
     * an absolute signal level which can be displayed to a user.
     */
    public int level;
    /**
     * The primary 20 MHz frequency (in MHz) of the channel over which the client is communicating
     * with the access point.
     */
    public int frequency;

   /**
    * AP Channel bandwidth is 20 MHZ
    */
    public static final int CHANNEL_WIDTH_20MHZ = 0;
   /**
    * AP Channel bandwidth is 40 MHZ
    */
    public static final int CHANNEL_WIDTH_40MHZ = 1;
   /**
    * AP Channel bandwidth is 80 MHZ
    */
    public static final int CHANNEL_WIDTH_80MHZ = 2;
   /**
    * AP Channel bandwidth is 160 MHZ
    */
    public static final int CHANNEL_WIDTH_160MHZ = 3;
   /**
    * AP Channel bandwidth is 160 MHZ, but 80MHZ + 80MHZ
    */
    public static final int CHANNEL_WIDTH_80MHZ_PLUS_MHZ = 4;

    /**
     * Wi-Fi unknown standard
     */
    public static final int WIFI_STANDARD_UNKNOWN = 0;

    /**
     * Wi-Fi 802.11a/b/g
     */
    public static final int WIFI_STANDARD_LEGACY = 1;

    /**
     * Wi-Fi 802.11n
     */
    public static final int WIFI_STANDARD_11N = 4;

    /**
     * Wi-Fi 802.11ac
     */
    public static final int WIFI_STANDARD_11AC = 5;

    /**
     * Wi-Fi 802.11ax
     */
    public static final int WIFI_STANDARD_11AX = 6;

    /** @hide */
    @IntDef(prefix = { "WIFI_STANDARD_" }, value = {
            WIFI_STANDARD_UNKNOWN,
            WIFI_STANDARD_LEGACY,
            WIFI_STANDARD_11N,
            WIFI_STANDARD_11AC,
            WIFI_STANDARD_11AX
    })
    @Retention(RetentionPolicy.SOURCE)
    public @interface WifiStandard{}

    /**
     * AP wifi standard.
     */
    private @WifiStandard int mWifiStandard;

    /**
     * return the AP wifi standard.
     */
    public @WifiStandard int getWifiStandard() {
        return mWifiStandard;
    }

    /**
     * sets the AP wifi standard.
     * @hide
     */
    public void setWifiStandard(@WifiStandard int standard) {
        mWifiStandard = standard;
    }

    /**
     * Convert Wi-Fi standard to string
     */
    private static @Nullable String wifiStandardToString(@WifiStandard int standard) {
        switch(standard) {
            case WIFI_STANDARD_LEGACY:
                return "legacy";
            case WIFI_STANDARD_11N:
                return "11n";
            case WIFI_STANDARD_11AC:
                return "11ac";
            case WIFI_STANDARD_11AX:
                return "11ax";
            case WIFI_STANDARD_UNKNOWN:
                return "unknown";
        }
        return null;
    }

    /**
     * AP Channel bandwidth; one of {@link #CHANNEL_WIDTH_20MHZ}, {@link #CHANNEL_WIDTH_40MHZ},
     * {@link #CHANNEL_WIDTH_80MHZ}, {@link #CHANNEL_WIDTH_160MHZ}
     * or {@link #CHANNEL_WIDTH_80MHZ_PLUS_MHZ}.
     */
    public int channelWidth;

    /**
     * Not used if the AP bandwidth is 20 MHz
     * If the AP use 40, 80 or 160 MHz, this is the center frequency (in MHz)
     * if the AP use 80 + 80 MHz, this is the center frequency of the first segment (in MHz)
     */
    public int centerFreq0;

    /**
     * Only used if the AP bandwidth is 80 + 80 MHz
     * if the AP use 80 + 80 MHz, this is the center frequency of the second segment (in MHz)
     */
    public int centerFreq1;

    /**
     * @deprecated use is80211mcResponder() instead
     * @hide
     */
    @UnsupportedAppUsage
    public boolean is80211McRTTResponder;

    /**
     * timestamp in microseconds (since boot) when
     * this result was last seen.
     */
    public long timestamp;

    /**
     * Timestamp representing date when this result was last seen, in milliseconds from 1970
     * {@hide}
     */
    @UnsupportedAppUsage
    public long seen;

    /**
     * On devices with multiple hardware radio chains, this class provides metadata about
     * each radio chain that was used to receive this scan result (probe response or beacon).
     * {@hide}
     */
    public static class RadioChainInfo {
        /** Vendor defined id for a radio chain. */
        public int id;
        /** Detected signal level in dBm (also known as the RSSI) on this radio chain. */
        public int level;

        @Override
        public String toString() {
            return "RadioChainInfo: id=" + id + ", level=" + level;
        }

        @Override
        public boolean equals(Object otherObj) {
            if (this == otherObj) {
                return true;
            }
            if (!(otherObj instanceof RadioChainInfo)) {
                return false;
            }
            RadioChainInfo other = (RadioChainInfo) otherObj;
            return id == other.id && level == other.level;
        }

        @Override
        public int hashCode() {
            return Objects.hash(id, level);
        }
    };

    /**
     * Information about the list of the radio chains used to receive this scan result
     * (probe response or beacon).
     *
     * For Example: On devices with 2 hardware radio chains, this list could hold 1 or 2
     * entries based on whether this scan result was received using one or both the chains.
     * {@hide}
     */
    public RadioChainInfo[] radioChainInfos;

    /**
     * Status indicating the scan result does not correspond to a user's saved configuration
     * @hide
     * @removed
     */
    @SystemApi
    public boolean untrusted;

    /**
     * Number of time autojoin used it
     * @hide
     */
    @UnsupportedAppUsage
    public int numUsage;

    /**
     * The approximate distance to the AP in centimeter, if available.  Else
     * {@link UNSPECIFIED}.
     * {@hide}
     */
    @UnsupportedAppUsage
    public int distanceCm;

    /**
     * The standard deviation of the distance to the access point, if available.
     * Else {@link UNSPECIFIED}.
     * {@hide}
     */
    @UnsupportedAppUsage
    public int distanceSdCm;

    /** {@hide} */
    public static final long FLAG_PASSPOINT_NETWORK               = 0x0000000000000001;

    /** {@hide} */
    public static final long FLAG_80211mc_RESPONDER               = 0x0000000000000002;

    /*
     * These flags are specific to the ScanResult class, and are not related to the |flags|
     * field of the per-BSS scan results from WPA supplicant.
     */
    /**
     * Defines flags; such as {@link #FLAG_PASSPOINT_NETWORK}.
     * {@hide}
     */
    @UnsupportedAppUsage
    public long flags;

    /**
     * sets a flag in {@link #flags} field
     * @param flag flag to set
     * @hide
     */
    public void setFlag(long flag) {
        flags |= flag;
    }

    /**
     * clears a flag in {@link #flags} field
     * @param flag flag to set
     * @hide
     */
    public void clearFlag(long flag) {
        flags &= ~flag;
    }

    public boolean is80211mcResponder() {
        return (flags & FLAG_80211mc_RESPONDER) != 0;
    }

    public boolean isPasspointNetwork() {
        return (flags & FLAG_PASSPOINT_NETWORK) != 0;
    }

    /**
     * Indicates venue name (such as 'San Francisco Airport') published by access point; only
     * available on Passpoint network and if published by access point.
     */
    public CharSequence venueName;

    /**
     * Indicates Passpoint operator name published by access point.
     */
    public CharSequence operatorFriendlyName;

    /**
     * {@hide}
     */
    public final static int UNSPECIFIED = -1;
    /**
     * @hide
     */
    public boolean is24GHz() {
        return ScanResult.is24GHz(frequency);
    }

    /**
     * @hide
     * TODO: makes real freq boundaries
     */
    public static boolean is24GHz(int freq) {
        return freq > 2400 && freq < 2500;
    }

    /**
     * @hide
     */
    public boolean is5GHz() {
        return ScanResult.is5GHz(frequency);
    }

    /**
     * @hide
     */
    public boolean is6GHz() {
        return ScanResult.is6GHz(frequency);
    }

    /**
     * @hide
     * TODO: makes real freq boundaries
     */
    public static boolean is5GHz(int freq) {
        return freq > 4900 && freq < 5900;
    }

    /**
     * @hide
     */
    public static boolean is6GHz(int freq) {
        return freq > 5925 && freq < 7125;
    }

    /**
     * @hide
     */
    public boolean is60GHz() {
        return ScanResult.is60GHz(frequency);
    }

    /**
     * @hide
     * TODO: makes real freq boundaries
     */
    public static boolean is60GHz(int freq) {
        return freq >= 58320 && freq <= 70200;
    }

    /**
     *  @hide
     * anqp lines from supplicant BSS response
     */
    @UnsupportedAppUsage
    public List<String> anqpLines;

    /**
     * information elements from beacon.
     */
    public static class InformationElement {
        /** @hide */
        @UnsupportedAppUsage
        public static final int EID_SSID = 0;
        /** @hide */
        @UnsupportedAppUsage
        public static final int EID_SUPPORTED_RATES = 1;
        /** @hide */
        @UnsupportedAppUsage
        public static final int EID_TIM = 5;
        /** @hide */
        @UnsupportedAppUsage
        public static final int EID_BSS_LOAD = 11;
        /** @hide */
        @UnsupportedAppUsage
        public static final int EID_ERP = 42;
        /** @hide */
        public static final int EID_HT_CAPABILITIES = 45;
        /** @hide */
        @UnsupportedAppUsage
        public static final int EID_RSN = 48;
        /** @hide */
        @UnsupportedAppUsage
        public static final int EID_EXTENDED_SUPPORTED_RATES = 50;
        /** @hide */
        @UnsupportedAppUsage
        public static final int EID_HT_OPERATION = 61;
        /** @hide */
        @UnsupportedAppUsage
        public static final int EID_INTERWORKING = 107;
        /** @hide */
        @UnsupportedAppUsage
        public static final int EID_ROAMING_CONSORTIUM = 111;
        /** @hide */
        @UnsupportedAppUsage
        public static final int EID_EXTENDED_CAPS = 127;
        /** @hide */
        public static final int EID_VHT_CAPABILITIES = 191;
        /** @hide */
        @UnsupportedAppUsage
        public static final int EID_VHT_OPERATION = 192;
        /** @hide */
        @UnsupportedAppUsage
        public static final int EID_VSA = 221;
        /** @hide */
        public static final int EID_EXTENSION_PRESENT = 255;

        // Extension IDs
        /** @hide */
        public static final int EID_EXT_HE_CAPABILITIES = 35;
        /** @hide */
        public static final int EID_EXT_HE_OPERATION = 36;

        /** @hide */
        @UnsupportedAppUsage
        public int id;
        /** @hide */
        public int idExt;

        /** @hide */
        @UnsupportedAppUsage
        public byte[] bytes;

        /** @hide */
        public InformationElement() {
        }

        public InformationElement(@NonNull InformationElement rhs) {
            this.id = rhs.id;
            this.idExt = rhs.idExt;
            this.bytes = rhs.bytes.clone();
        }

        /**
         * The element ID of the information element. Defined in the IEEE 802.11-2016 spec
         * Table 9-77.
         */
        public int getId() {
            return id;
        }

        /**
         * The element ID Extension of the information element. Defined in the IEEE 802.11-2016 spec
         * Table 9-77.
         */
        public int getIdExt() {
            return idExt;
        }

        /**
         * Get the specific content of the information element.
         */
        @NonNull
        public ByteBuffer getBytes() {
            return ByteBuffer.wrap(bytes).asReadOnlyBuffer();
        }
    }

    /**
     * information elements found in the beacon.
     * @hide
     */
    @UnsupportedAppUsage
    public InformationElement[] informationElements;
    /**
     * Get all information elements found in the beacon.
     */
    @NonNull
    public List<InformationElement> getInformationElements() {
        return Collections.unmodifiableList(Arrays.asList(informationElements));
    }

    /** ANQP response elements.
     * @hide
     */
    public AnqpInformationElement[] anqpElements;

    /**
     * Flag indicating if this AP is a carrier AP. The determination is based
     * on the AP's SSID and if AP is using EAP security.
     *
     * @hide
     */
    // TODO(b/144431927): remove once migrated to Suggestions
    public boolean isCarrierAp;

    /**
     * The EAP type {@link WifiEnterpriseConfig.Eap} associated with this AP if it is a carrier AP.
     *
     * @hide
     */
    // TODO(b/144431927): remove once migrated to Suggestions
    public int carrierApEapType;

    /**
     * The name of the carrier that's associated with this AP if it is a carrier AP.
     *
     * @hide
     */
    // TODO(b/144431927): remove once migrated to Suggestions
    public String carrierName;

    /** {@hide} */
    public ScanResult(WifiSsid wifiSsid, String BSSID, long hessid, int anqpDomainId,
            byte[] osuProviders, String caps, int level, int frequency, long tsf) {
        this.wifiSsid = wifiSsid;
        this.SSID = (wifiSsid != null) ? wifiSsid.toString() : WifiManager.UNKNOWN_SSID;
        this.BSSID = BSSID;
        this.hessid = hessid;
        this.anqpDomainId = anqpDomainId;
        if (osuProviders != null) {
            this.anqpElements = new AnqpInformationElement[1];
            this.anqpElements[0] =
                    new AnqpInformationElement(AnqpInformationElement.HOTSPOT20_VENDOR_ID,
                            AnqpInformationElement.HS_OSU_PROVIDERS, osuProviders);
        }
        this.capabilities = caps;
        this.level = level;
        this.frequency = frequency;
        this.timestamp = tsf;
        this.distanceCm = UNSPECIFIED;
        this.distanceSdCm = UNSPECIFIED;
        this.channelWidth = UNSPECIFIED;
        this.centerFreq0 = UNSPECIFIED;
        this.centerFreq1 = UNSPECIFIED;
        this.flags = 0;
        this.isCarrierAp = false;
        this.carrierApEapType = UNSPECIFIED;
        this.carrierName = null;
        this.radioChainInfos = null;
        this.mWifiStandard = WIFI_STANDARD_UNKNOWN;
    }

    /** {@hide} */
    public ScanResult(WifiSsid wifiSsid, String BSSID, String caps, int level, int frequency,
            long tsf, int distCm, int distSdCm) {
        this.wifiSsid = wifiSsid;
        this.SSID = (wifiSsid != null) ? wifiSsid.toString() : WifiManager.UNKNOWN_SSID;
        this.BSSID = BSSID;
        this.capabilities = caps;
        this.level = level;
        this.frequency = frequency;
        this.timestamp = tsf;
        this.distanceCm = distCm;
        this.distanceSdCm = distSdCm;
        this.channelWidth = UNSPECIFIED;
        this.centerFreq0 = UNSPECIFIED;
        this.centerFreq1 = UNSPECIFIED;
        this.flags = 0;
        this.isCarrierAp = false;
        this.carrierApEapType = UNSPECIFIED;
        this.carrierName = null;
        this.radioChainInfos = null;
        this.mWifiStandard = WIFI_STANDARD_UNKNOWN;
    }

    /** {@hide} */
    public ScanResult(String Ssid, String BSSID, long hessid, int anqpDomainId, String caps,
            int level, int frequency,
            long tsf, int distCm, int distSdCm, int channelWidth, int centerFreq0, int centerFreq1,
            boolean is80211McRTTResponder) {
        this.SSID = Ssid;
        this.BSSID = BSSID;
        this.hessid = hessid;
        this.anqpDomainId = anqpDomainId;
        this.capabilities = caps;
        this.level = level;
        this.frequency = frequency;
        this.timestamp = tsf;
        this.distanceCm = distCm;
        this.distanceSdCm = distSdCm;
        this.channelWidth = channelWidth;
        this.centerFreq0 = centerFreq0;
        this.centerFreq1 = centerFreq1;
        if (is80211McRTTResponder) {
            this.flags = FLAG_80211mc_RESPONDER;
        } else {
            this.flags = 0;
        }
        this.isCarrierAp = false;
        this.carrierApEapType = UNSPECIFIED;
        this.carrierName = null;
        this.radioChainInfos = null;
        this.mWifiStandard = WIFI_STANDARD_UNKNOWN;
    }

    /** {@hide} */
    public ScanResult(WifiSsid wifiSsid, String Ssid, String BSSID, long hessid, int anqpDomainId,
                  String caps, int level,
                  int frequency, long tsf, int distCm, int distSdCm, int channelWidth,
                  int centerFreq0, int centerFreq1, boolean is80211McRTTResponder) {
        this(Ssid, BSSID, hessid, anqpDomainId, caps, level, frequency, tsf, distCm,
                distSdCm, channelWidth, centerFreq0, centerFreq1, is80211McRTTResponder);
        this.wifiSsid = wifiSsid;
    }

    /** copy constructor */
    public ScanResult(@NonNull ScanResult source) {
        if (source != null) {
            wifiSsid = source.wifiSsid;
            SSID = source.SSID;
            BSSID = source.BSSID;
            hessid = source.hessid;
            anqpDomainId = source.anqpDomainId;
            informationElements = source.informationElements;
            anqpElements = source.anqpElements;
            capabilities = source.capabilities;
            level = source.level;
            frequency = source.frequency;
            channelWidth = source.channelWidth;
            centerFreq0 = source.centerFreq0;
            centerFreq1 = source.centerFreq1;
            timestamp = source.timestamp;
            distanceCm = source.distanceCm;
            distanceSdCm = source.distanceSdCm;
            seen = source.seen;
            untrusted = source.untrusted;
            numUsage = source.numUsage;
            venueName = source.venueName;
            operatorFriendlyName = source.operatorFriendlyName;
            flags = source.flags;
            isCarrierAp = source.isCarrierAp;
            carrierApEapType = source.carrierApEapType;
            carrierName = source.carrierName;
            radioChainInfos = source.radioChainInfos;
            this.mWifiStandard = source.mWifiStandard;
        }
    }

    /** Construct an empty scan result. */
    public ScanResult() {
    }

    @Override
    public String toString() {
        StringBuffer sb = new StringBuffer();
        String none = "<none>";

        sb.append("SSID: ")
                .append(wifiSsid == null ? WifiManager.UNKNOWN_SSID : wifiSsid)
                .append(", BSSID: ")
                .append(BSSID == null ? none : BSSID)
                .append(", capabilities: ")
                .append(capabilities == null ? none : capabilities)
                .append(", level: ")
                .append(level)
                .append(", frequency: ")
                .append(frequency)
                .append(", timestamp: ")
                .append(timestamp);
        sb.append(", distance: ").append((distanceCm != UNSPECIFIED ? distanceCm : "?")).
                append("(cm)");
        sb.append(", distanceSd: ").append((distanceSdCm != UNSPECIFIED ? distanceSdCm : "?")).
                append("(cm)");

        sb.append(", passpoint: ");
        sb.append(((flags & FLAG_PASSPOINT_NETWORK) != 0) ? "yes" : "no");
        sb.append(", ChannelBandwidth: ").append(channelWidth);
        sb.append(", centerFreq0: ").append(centerFreq0);
        sb.append(", centerFreq1: ").append(centerFreq1);
        sb.append(", standard: ").append(wifiStandardToString(mWifiStandard));
        sb.append(", 80211mcResponder: ");
        sb.append(((flags & FLAG_80211mc_RESPONDER) != 0) ? "is supported" : "is not supported");
        sb.append(", Carrier AP: ").append(isCarrierAp ? "yes" : "no");
        sb.append(", Carrier AP EAP Type: ").append(carrierApEapType);
        sb.append(", Carrier name: ").append(carrierName);
        sb.append(", Radio Chain Infos: ").append(Arrays.toString(radioChainInfos));
        return sb.toString();
    }

    /** Implement the Parcelable interface {@hide} */
    public int describeContents() {
        return 0;
    }

    /** Implement the Parcelable interface {@hide} */
    public void writeToParcel(Parcel dest, int flags) {
        if (wifiSsid != null) {
            dest.writeInt(1);
            wifiSsid.writeToParcel(dest, flags);
        } else {
            dest.writeInt(0);
        }
        dest.writeString(SSID);
        dest.writeString(BSSID);
        dest.writeLong(hessid);
        dest.writeInt(anqpDomainId);
        dest.writeString(capabilities);
        dest.writeInt(level);
        dest.writeInt(frequency);
        dest.writeLong(timestamp);
        dest.writeInt(distanceCm);
        dest.writeInt(distanceSdCm);
        dest.writeInt(channelWidth);
        dest.writeInt(centerFreq0);
        dest.writeInt(centerFreq1);
        dest.writeInt(mWifiStandard);
        dest.writeLong(seen);
        dest.writeInt(untrusted ? 1 : 0);
        dest.writeInt(numUsage);
        dest.writeString((venueName != null) ? venueName.toString() : "");
        dest.writeString((operatorFriendlyName != null) ? operatorFriendlyName.toString() : "");
        dest.writeLong(this.flags);

        if (informationElements != null) {
            dest.writeInt(informationElements.length);
            for (int i = 0; i < informationElements.length; i++) {
                dest.writeInt(informationElements[i].id);
                dest.writeInt(informationElements[i].idExt);
                dest.writeInt(informationElements[i].bytes.length);
                dest.writeByteArray(informationElements[i].bytes);
            }
        } else {
            dest.writeInt(0);
        }

        if (anqpLines != null) {
            dest.writeInt(anqpLines.size());
            for (int i = 0; i < anqpLines.size(); i++) {
                dest.writeString(anqpLines.get(i));
            }
        }
        else {
            dest.writeInt(0);
        }
        if (anqpElements != null) {
            dest.writeInt(anqpElements.length);
            for (AnqpInformationElement element : anqpElements) {
                dest.writeInt(element.getVendorId());
                dest.writeInt(element.getElementId());
                dest.writeInt(element.getPayload().length);
                dest.writeByteArray(element.getPayload());
            }
        } else {
            dest.writeInt(0);
        }
        dest.writeInt(isCarrierAp ? 1 : 0);
        dest.writeInt(carrierApEapType);
        dest.writeString(carrierName);

        if (radioChainInfos != null) {
            dest.writeInt(radioChainInfos.length);
            for (int i = 0; i < radioChainInfos.length; i++) {
                dest.writeInt(radioChainInfos[i].id);
                dest.writeInt(radioChainInfos[i].level);
            }
        } else {
            dest.writeInt(0);
        }
    }

    /** Implement the Parcelable interface */
    public static final @NonNull Creator<ScanResult> CREATOR =
        new Creator<ScanResult>() {
            public ScanResult createFromParcel(Parcel in) {
                WifiSsid wifiSsid = null;
                if (in.readInt() == 1) {
                    wifiSsid = WifiSsid.CREATOR.createFromParcel(in);
                }
                ScanResult sr = new ScanResult(
                        wifiSsid,
                        in.readString(),                    /* SSID  */
                        in.readString(),                    /* BSSID */
                        in.readLong(),                      /* HESSID */
                        in.readInt(),                       /* ANQP Domain ID */
                        in.readString(),                    /* capabilities */
                        in.readInt(),                       /* level */
                        in.readInt(),                       /* frequency */
                        in.readLong(),                      /* timestamp */
                        in.readInt(),                       /* distanceCm */
                        in.readInt(),                       /* distanceSdCm */
                        in.readInt(),                       /* channelWidth */
                        in.readInt(),                       /* centerFreq0 */
                        in.readInt(),                       /* centerFreq1 */
                        false                               /* rtt responder,
                                                               fixed with flags below */
                );

                sr.mWifiStandard = in.readInt();
                sr.seen = in.readLong();
                sr.untrusted = in.readInt() != 0;
                sr.numUsage = in.readInt();
                sr.venueName = in.readString();
                sr.operatorFriendlyName = in.readString();
                sr.flags = in.readLong();
                int n = in.readInt();
                if (n != 0) {
                    sr.informationElements = new InformationElement[n];
                    for (int i = 0; i < n; i++) {
                        sr.informationElements[i] = new InformationElement();
                        sr.informationElements[i].id = in.readInt();
                        sr.informationElements[i].idExt = in.readInt();
                        int len = in.readInt();
                        sr.informationElements[i].bytes = new byte[len];
                        in.readByteArray(sr.informationElements[i].bytes);
                    }
                }

                n = in.readInt();
                if (n != 0) {
                    sr.anqpLines = new ArrayList<String>();
                    for (int i = 0; i < n; i++) {
                        sr.anqpLines.add(in.readString());
                    }
                }
                n = in.readInt();
                if (n != 0) {
                    sr.anqpElements = new AnqpInformationElement[n];
                    for (int i = 0; i < n; i++) {
                        int vendorId = in.readInt();
                        int elementId = in.readInt();
                        int len = in.readInt();
                        byte[] payload = new byte[len];
                        in.readByteArray(payload);
                        sr.anqpElements[i] =
                                new AnqpInformationElement(vendorId, elementId, payload);
                    }
                }
                sr.isCarrierAp = in.readInt() != 0;
                sr.carrierApEapType = in.readInt();
                sr.carrierName = in.readString();
                n = in.readInt();
                if (n != 0) {
                    sr.radioChainInfos = new RadioChainInfo[n];
                    for (int i = 0; i < n; i++) {
                        sr.radioChainInfos[i] = new RadioChainInfo();
                        sr.radioChainInfos[i].id = in.readInt();
                        sr.radioChainInfos[i].level = in.readInt();
                    }
                }
                return sr;
            }

            public ScanResult[] newArray(int size) {
                return new ScanResult[size];
            }
        };
}<|MERGE_RESOLUTION|>--- conflicted
+++ resolved
@@ -209,29 +209,19 @@
 
     /**
      * @hide
-<<<<<<< HEAD
+     * Security key management scheme: FILS_SHA256.
+     */
+    public static final int KEY_MGMT_FILS_SHA256 = 15;
+    /**
+     * @hide
+     * Security key management scheme: FILS_SHA384.
+     */
+    public static final int KEY_MGMT_FILS_SHA384 = 16;
+    /**
+     * @hide
      * Security key management scheme: DPP.
      */
-    public static final int KEY_MGMT_DPP = 15;
-    /**
-     * @hide
-     * Security key management scheme: FILS_SHA256.
-     */
-    public static final int KEY_MGMT_FILS_SHA256 = 16;
-=======
-     * Security key management scheme: FILS_SHA256.
-     */
-    public static final int KEY_MGMT_FILS_SHA256 = 15;
->>>>>>> 96ad79a7
-    /**
-     * @hide
-     * Security key management scheme: FILS_SHA384.
-     */
-<<<<<<< HEAD
-    public static final int KEY_MGMT_FILS_SHA384 = 17;
-=======
-    public static final int KEY_MGMT_FILS_SHA384 = 16;
->>>>>>> 96ad79a7
+    public static final int KEY_MGMT_DPP = 17;
     /**
      * @hide
      * No cipher suite.
