/*
 * Copyright (C) 2016 The Android Open Source Project
 *
 * Licensed under the Apache License, Version 2.0 (the "License");
 * you may not use this file except in compliance with the License.
 * You may obtain a copy of the License at
 *
 *      http://www.apache.org/licenses/LICENSE-2.0
 *
 * Unless required by applicable law or agreed to in writing, software
 * distributed under the License is distributed on an "AS IS" BASIS,
 * WITHOUT WARRANTIES OR CONDITIONS OF ANY KIND, either express or implied.
 * See the License for the specific language governing permissions and
 * limitations under the License.
 */

package android.net.wifi.aware;

import android.annotation.NonNull;
import android.annotation.Nullable;
import android.annotation.SystemApi;
import android.net.NetworkSpecifier;
import android.util.Log;

import com.android.internal.annotations.VisibleForTesting;

import dalvik.system.CloseGuard;

import java.lang.ref.WeakReference;

/**
 * A class representing a single publish or subscribe Aware session. This object
 * will not be created directly - only its child classes are available:
 * {@link PublishDiscoverySession} and {@link SubscribeDiscoverySession}. This
 * class provides functionality common to both publish and subscribe discovery sessions:
 * <ul>
 *      <li>Sending messages: {@link #sendMessage(PeerHandle, int, byte[])} method.
 *      <li>Creating a network-specifier when requesting a Aware connection using
<<<<<<< HEAD
 *      {@link WifiAwareManager.NetworkSpecifierBuilder}.
=======
 *      {@link WifiAwareNetworkSpecifier.Builder}.
>>>>>>> 825827da
 * </ul>
 * <p>
 * The {@link #close()} method must be called to destroy discovery sessions once they are
 * no longer needed.
 */
public class DiscoverySession implements AutoCloseable {
    private static final String TAG = "DiscoverySession";
    private static final boolean DBG = false;
    private static final boolean VDBG = false; // STOPSHIP if true

    private static final int MAX_SEND_RETRY_COUNT = 5;

    /** @hide */
    protected WeakReference<WifiAwareManager> mMgr;
    /** @hide */
    protected final int mClientId;
    /** @hide */
    protected final int mSessionId;
    /** @hide */
    protected boolean mTerminated = false;

    private final CloseGuard mCloseGuard = CloseGuard.get();

    /**
     * Return the maximum permitted retry count when sending messages using
     * {@link #sendMessage(PeerHandle, int, byte[], int)}.
     *
     * @return Maximum retry count when sending messages.
     *
     * @hide
     */
    public static int getMaxSendRetryCount() {
        return MAX_SEND_RETRY_COUNT;
    }

    /** @hide */
    public DiscoverySession(WifiAwareManager manager, int clientId, int sessionId) {
        if (VDBG) {
            Log.v(TAG, "New discovery session created: manager=" + manager + ", clientId="
                    + clientId + ", sessionId=" + sessionId);
        }

        mMgr = new WeakReference<>(manager);
        mClientId = clientId;
        mSessionId = sessionId;

        mCloseGuard.open("close");
    }

    /**
     * Destroy the publish or subscribe session - free any resources, and stop
     * transmitting packets on-air (for an active session) or listening for
     * matches (for a passive session). The session may not be used for any
     * additional operations after its destruction.
     * <p>
     *     This operation must be done on a session which is no longer needed. Otherwise system
     *     resources will continue to be utilized until the application exits. The only
     *     exception is a session for which we received a termination callback,
     *     {@link DiscoverySessionCallback#onSessionTerminated()}.
     */
    @Override
    public void close() {
        WifiAwareManager mgr = mMgr.get();
        if (mgr == null) {
            Log.w(TAG, "destroy: called post GC on WifiAwareManager");
            return;
        }
        mgr.terminateSession(mClientId, mSessionId);
        mTerminated = true;
        mMgr.clear();
        mCloseGuard.close();
    }

    /**
     * Sets the status of the session to terminated - i.e. an indication that
     * already terminated rather than executing a termination.
     *
     * @hide
     */
    public void setTerminated() {
        if (mTerminated) {
            Log.w(TAG, "terminate: already terminated.");
            return;
        }

        mTerminated = true;
        mMgr.clear();
        mCloseGuard.close();
    }

    /** @hide */
    @Override
    protected void finalize() throws Throwable {
        try {
            if (mCloseGuard != null) {
                mCloseGuard.warnIfOpen();
            }

            if (!mTerminated) {
                close();
            }
        } finally {
            super.finalize();
        }
    }

    /**
     * Access the client ID of the Aware session.
     *
     * Note: internal visibility for testing.
     *
     * @return The internal client ID.
     *
     * @hide
     */
    @VisibleForTesting
    public int getClientId() {
        return mClientId;
    }

    /**
     * Access the discovery session ID of the Aware session.
     *
     * Note: internal visibility for testing.
     *
     * @return The internal discovery session ID.
     *
     * @hide
     */
    @VisibleForTesting
    public int getSessionId() {
        return mSessionId;
    }

    /**
     * Sends a message to the specified destination. Aware messages are transmitted in the context
     * of a discovery session - executed subsequent to a publish/subscribe
     * {@link DiscoverySessionCallback#onServiceDiscovered(PeerHandle,
     * byte[], java.util.List)} event.
     * <p>
     *     Aware messages are not guaranteed delivery. Callbacks on
     *     {@link DiscoverySessionCallback} indicate message was transmitted successfully,
     *     {@link DiscoverySessionCallback#onMessageSendSucceeded(int)}, or transmission
     *     failed (possibly after several retries) -
     *     {@link DiscoverySessionCallback#onMessageSendFailed(int)}.
     * <p>
     *     The peer will get a callback indicating a message was received using
     *     {@link DiscoverySessionCallback#onMessageReceived(PeerHandle,
     *     byte[])}.
     *
     * @param peerHandle The peer's handle for the message. Must be a result of an
     * {@link DiscoverySessionCallback#onServiceDiscovered(PeerHandle,
     * byte[], java.util.List)} or
     * {@link DiscoverySessionCallback#onMessageReceived(PeerHandle,
     * byte[])} events.
     * @param messageId An arbitrary integer used by the caller to identify the message. The same
     *            integer ID will be returned in the callbacks indicating message send success or
     *            failure. The {@code messageId} is not used internally by the Aware service - it
     *                  can be arbitrary and non-unique.
     * @param message The message to be transmitted.
     * @param retryCount An integer specifying how many additional service-level (as opposed to PHY
     *            or MAC level) retries should be attempted if there is no ACK from the receiver
     *            (note: no retransmissions are attempted in other failure cases). A value of 0
     *            indicates no retries. Max permitted value is {@link #getMaxSendRetryCount()}.
     *
     * @hide
     */
    public void sendMessage(@NonNull PeerHandle peerHandle, int messageId,
            @Nullable byte[] message, int retryCount) {
        if (mTerminated) {
            Log.w(TAG, "sendMessage: called on terminated session");
            return;
        }

        WifiAwareManager mgr = mMgr.get();
        if (mgr == null) {
            Log.w(TAG, "sendMessage: called post GC on WifiAwareManager");
            return;
        }

        mgr.sendMessage(mClientId, mSessionId, peerHandle, message, messageId, retryCount);
    }

    /**
     * Sends a message to the specified destination. Aware messages are transmitted in the context
     * of a discovery session - executed subsequent to a publish/subscribe
     * {@link DiscoverySessionCallback#onServiceDiscovered(PeerHandle,
     * byte[], java.util.List)} event.
     * <p>
     *     Aware messages are not guaranteed delivery. Callbacks on
     *     {@link DiscoverySessionCallback} indicate message was transmitted successfully,
     *     {@link DiscoverySessionCallback#onMessageSendSucceeded(int)}, or transmission
     *     failed (possibly after several retries) -
     *     {@link DiscoverySessionCallback#onMessageSendFailed(int)}.
     * <p>
     * The peer will get a callback indicating a message was received using
     * {@link DiscoverySessionCallback#onMessageReceived(PeerHandle,
     * byte[])}.
     *
     * @param peerHandle The peer's handle for the message. Must be a result of an
     * {@link DiscoverySessionCallback#onServiceDiscovered(PeerHandle,
     * byte[], java.util.List)} or
     * {@link DiscoverySessionCallback#onMessageReceived(PeerHandle,
     * byte[])} events.
     * @param messageId An arbitrary integer used by the caller to identify the message. The same
     *            integer ID will be returned in the callbacks indicating message send success or
     *            failure. The {@code messageId} is not used internally by the Aware service - it
     *                  can be arbitrary and non-unique.
     * @param message The message to be transmitted.
     */
    public void sendMessage(@NonNull PeerHandle peerHandle, int messageId,
            @Nullable byte[] message) {
        sendMessage(peerHandle, messageId, message, 0);
    }

    /**
     * Create a {@link android.net.NetworkRequest.Builder#setNetworkSpecifier(NetworkSpecifier)} for
     * an unencrypted WiFi Aware connection (link) to the specified peer. The
     * {@link android.net.NetworkRequest.Builder#addTransportType(int)} should be set to
     * {@link android.net.NetworkCapabilities#TRANSPORT_WIFI_AWARE}.
     * <p>
     * This method should be used when setting up a connection with a peer discovered through Aware
     * discovery or communication (in such scenarios the MAC address of the peer is shielded by
     * an opaque peer ID handle). If an Aware connection is needed to a peer discovered using other
     * OOB (out-of-band) mechanism then use the alternative
     * {@link WifiAwareSession#createNetworkSpecifierOpen(int, byte[])} method - which uses the
     * peer's MAC address.
     * <p>
     * Note: per the Wi-Fi Aware specification the roles are fixed - a Subscriber is an INITIATOR
     * and a Publisher is a RESPONDER.
     * <p>
     * To set up an encrypted link use the
     * {@link #createNetworkSpecifierPassphrase(PeerHandle, String)} API.
<<<<<<< HEAD
     * @deprecated Use the replacement {@link WifiAwareManager.NetworkSpecifierBuilder}.
=======
     * @deprecated Use the replacement {@link WifiAwareNetworkSpecifier.Builder}.
>>>>>>> 825827da
     *
     * @param peerHandle The peer's handle obtained through
     * {@link DiscoverySessionCallback#onServiceDiscovered(PeerHandle, byte[], java.util.List)}
     *                   or
     *                   {@link DiscoverySessionCallback#onMessageReceived(PeerHandle, byte[])}.
     *                   On a RESPONDER this value is used to gate the acceptance of a connection
     *                   request from only that peer.
     *
     * @return A {@link NetworkSpecifier} to be used to construct
     * {@link android.net.NetworkRequest.Builder#setNetworkSpecifier(NetworkSpecifier)} to pass to
     * {@link android.net.ConnectivityManager#requestNetwork(android.net.NetworkRequest,
     * android.net.ConnectivityManager.NetworkCallback)}
     * [or other varieties of that API].
     */
    @Deprecated
    public NetworkSpecifier createNetworkSpecifierOpen(@NonNull PeerHandle peerHandle) {
        if (mTerminated) {
            Log.w(TAG, "createNetworkSpecifierOpen: called on terminated session");
            return null;
        }

        WifiAwareManager mgr = mMgr.get();
        if (mgr == null) {
            Log.w(TAG, "createNetworkSpecifierOpen: called post GC on WifiAwareManager");
            return null;
        }

        int role = this instanceof SubscribeDiscoverySession
                ? WifiAwareManager.WIFI_AWARE_DATA_PATH_ROLE_INITIATOR
                : WifiAwareManager.WIFI_AWARE_DATA_PATH_ROLE_RESPONDER;

        return mgr.createNetworkSpecifier(mClientId, role, mSessionId, peerHandle, null, null);
    }

    /**
     * Create a {@link android.net.NetworkRequest.Builder#setNetworkSpecifier(NetworkSpecifier)} for
     * an encrypted WiFi Aware connection (link) to the specified peer. The
     * {@link android.net.NetworkRequest.Builder#addTransportType(int)} should be set to
     * {@link android.net.NetworkCapabilities#TRANSPORT_WIFI_AWARE}.
     * <p>
     * This method should be used when setting up a connection with a peer discovered through Aware
     * discovery or communication (in such scenarios the MAC address of the peer is shielded by
     * an opaque peer ID handle). If an Aware connection is needed to a peer discovered using other
     * OOB (out-of-band) mechanism then use the alternative
     * {@link WifiAwareSession#createNetworkSpecifierPassphrase(int, byte[], String)} method -
     * which uses the peer's MAC address.
     * <p>
     * Note: per the Wi-Fi Aware specification the roles are fixed - a Subscriber is an INITIATOR
     * and a Publisher is a RESPONDER.
<<<<<<< HEAD
     * @deprecated Use the replacement {@link WifiAwareManager.NetworkSpecifierBuilder}.
=======
     * @deprecated Use the replacement {@link WifiAwareNetworkSpecifier.Builder}.
>>>>>>> 825827da
     *
     * @param peerHandle The peer's handle obtained through
     * {@link DiscoverySessionCallback#onServiceDiscovered(PeerHandle,
     * byte[], java.util.List)} or
     * {@link DiscoverySessionCallback#onMessageReceived(PeerHandle,
     * byte[])}. On a RESPONDER this value is used to gate the acceptance of a connection request
     *                   from only that peer.
     * @param passphrase The passphrase to be used to encrypt the link. The PMK is generated from
     *                   the passphrase. Use the
     *                   {@link #createNetworkSpecifierOpen(PeerHandle)} API to
     *                   specify an open (unencrypted) link.
     *
     * @return A {@link NetworkSpecifier} to be used to construct
     * {@link android.net.NetworkRequest.Builder#setNetworkSpecifier(NetworkSpecifier)} to pass to
     * {@link android.net.ConnectivityManager#requestNetwork(android.net.NetworkRequest,
     * android.net.ConnectivityManager.NetworkCallback)}
     * [or other varieties of that API].
     */
    @Deprecated
    public NetworkSpecifier createNetworkSpecifierPassphrase(
            @NonNull PeerHandle peerHandle, @NonNull String passphrase) {
        if (!WifiAwareUtils.validatePassphrase(passphrase)) {
            throw new IllegalArgumentException("Passphrase must meet length requirements");
        }

        if (mTerminated) {
            Log.w(TAG, "createNetworkSpecifierPassphrase: called on terminated session");
            return null;
        }

        WifiAwareManager mgr = mMgr.get();
        if (mgr == null) {
            Log.w(TAG, "createNetworkSpecifierPassphrase: called post GC on WifiAwareManager");
            return null;
        }

        int role = this instanceof SubscribeDiscoverySession
                ? WifiAwareManager.WIFI_AWARE_DATA_PATH_ROLE_INITIATOR
                : WifiAwareManager.WIFI_AWARE_DATA_PATH_ROLE_RESPONDER;

        return mgr.createNetworkSpecifier(mClientId, role, mSessionId, peerHandle, null,
                passphrase);
    }

    /**
     * Create a {@link android.net.NetworkRequest.Builder#setNetworkSpecifier(NetworkSpecifier)} for
     * an encrypted WiFi Aware connection (link) to the specified peer. The
     * {@link android.net.NetworkRequest.Builder#addTransportType(int)} should be set to
     * {@link android.net.NetworkCapabilities#TRANSPORT_WIFI_AWARE}.
     * <p>
     * This method should be used when setting up a connection with a peer discovered through Aware
     * discovery or communication (in such scenarios the MAC address of the peer is shielded by
     * an opaque peer ID handle). If an Aware connection is needed to a peer discovered using other
     * OOB (out-of-band) mechanism then use the alternative
     * {@link WifiAwareSession#createNetworkSpecifierPmk(int, byte[], byte[])} method - which uses
     * the peer's MAC address.
     * <p>
     * Note: per the Wi-Fi Aware specification the roles are fixed - a Subscriber is an INITIATOR
     * and a Publisher is a RESPONDER.
<<<<<<< HEAD
     * @deprecated Use the replacement {@link WifiAwareManager.NetworkSpecifierBuilder}.
=======
     * @deprecated Use the replacement {@link WifiAwareNetworkSpecifier.Builder}.
>>>>>>> 825827da
     *
     * @param peerHandle The peer's handle obtained through
     * {@link DiscoverySessionCallback#onServiceDiscovered(PeerHandle,
     * byte[], java.util.List)} or
     * {@link DiscoverySessionCallback#onMessageReceived(PeerHandle,
     * byte[])}. On a RESPONDER this value is used to gate the acceptance of a connection request
     *                   from only that peer.
     * @param pmk A PMK (pairwise master key, see IEEE 802.11i) specifying the key to use for
     *            encrypting the data-path. Use the
     *            {@link #createNetworkSpecifierPassphrase(PeerHandle, String)} to specify a
     *            Passphrase or {@link #createNetworkSpecifierOpen(PeerHandle)} to specify an
     *            open (unencrypted) link.
     *
     * @return A {@link NetworkSpecifier} to be used to construct
     * {@link android.net.NetworkRequest.Builder#setNetworkSpecifier(NetworkSpecifier)} to pass to
     * {@link android.net.ConnectivityManager#requestNetwork(android.net.NetworkRequest,
     * android.net.ConnectivityManager.NetworkCallback)}
     * [or other varieties of that API].
     *
     * @hide
     */
    @Deprecated
    @SystemApi
    public NetworkSpecifier createNetworkSpecifierPmk(@NonNull PeerHandle peerHandle,
            @NonNull byte[] pmk) {
        if (!WifiAwareUtils.validatePmk(pmk)) {
            throw new IllegalArgumentException("PMK must 32 bytes");
        }

        if (mTerminated) {
            Log.w(TAG, "createNetworkSpecifierPmk: called on terminated session");
            return null;
        }

        WifiAwareManager mgr = mMgr.get();
        if (mgr == null) {
            Log.w(TAG, "createNetworkSpecifierPmk: called post GC on WifiAwareManager");
            return null;
        }

        int role = this instanceof SubscribeDiscoverySession
                ? WifiAwareManager.WIFI_AWARE_DATA_PATH_ROLE_INITIATOR
                : WifiAwareManager.WIFI_AWARE_DATA_PATH_ROLE_RESPONDER;

        return mgr.createNetworkSpecifier(mClientId, role, mSessionId, peerHandle, pmk, null);
    }
}<|MERGE_RESOLUTION|>--- conflicted
+++ resolved
@@ -36,11 +36,7 @@
  * <ul>
  *      <li>Sending messages: {@link #sendMessage(PeerHandle, int, byte[])} method.
  *      <li>Creating a network-specifier when requesting a Aware connection using
-<<<<<<< HEAD
- *      {@link WifiAwareManager.NetworkSpecifierBuilder}.
-=======
  *      {@link WifiAwareNetworkSpecifier.Builder}.
->>>>>>> 825827da
  * </ul>
  * <p>
  * The {@link #close()} method must be called to destroy discovery sessions once they are
@@ -274,11 +270,7 @@
      * <p>
      * To set up an encrypted link use the
      * {@link #createNetworkSpecifierPassphrase(PeerHandle, String)} API.
-<<<<<<< HEAD
-     * @deprecated Use the replacement {@link WifiAwareManager.NetworkSpecifierBuilder}.
-=======
      * @deprecated Use the replacement {@link WifiAwareNetworkSpecifier.Builder}.
->>>>>>> 825827da
      *
      * @param peerHandle The peer's handle obtained through
      * {@link DiscoverySessionCallback#onServiceDiscovered(PeerHandle, byte[], java.util.List)}
@@ -328,11 +320,7 @@
      * <p>
      * Note: per the Wi-Fi Aware specification the roles are fixed - a Subscriber is an INITIATOR
      * and a Publisher is a RESPONDER.
-<<<<<<< HEAD
-     * @deprecated Use the replacement {@link WifiAwareManager.NetworkSpecifierBuilder}.
-=======
      * @deprecated Use the replacement {@link WifiAwareNetworkSpecifier.Builder}.
->>>>>>> 825827da
      *
      * @param peerHandle The peer's handle obtained through
      * {@link DiscoverySessionCallback#onServiceDiscovered(PeerHandle,
@@ -392,11 +380,7 @@
      * <p>
      * Note: per the Wi-Fi Aware specification the roles are fixed - a Subscriber is an INITIATOR
      * and a Publisher is a RESPONDER.
-<<<<<<< HEAD
-     * @deprecated Use the replacement {@link WifiAwareManager.NetworkSpecifierBuilder}.
-=======
      * @deprecated Use the replacement {@link WifiAwareNetworkSpecifier.Builder}.
->>>>>>> 825827da
      *
      * @param peerHandle The peer's handle obtained through
      * {@link DiscoverySessionCallback#onServiceDiscovered(PeerHandle,
