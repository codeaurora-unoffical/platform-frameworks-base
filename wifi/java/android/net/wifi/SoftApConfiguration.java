/*
 * Copyright (C) 2019 The Android Open Source Project
 *
 * Licensed under the Apache License, Version 2.0 (the "License");
 * you may not use this file except in compliance with the License.
 * You may obtain a copy of the License at
 *
 *      http://www.apache.org/licenses/LICENSE-2.0
 *
 * Unless required by applicable law or agreed to in writing, software
 * distributed under the License is distributed on an "AS IS" BASIS,
 * WITHOUT WARRANTIES OR CONDITIONS OF ANY KIND, either express or implied.
 * See the License for the specific language governing permissions and
 * limitations under the License.
 */

package android.net.wifi;

import android.annotation.IntDef;
import android.annotation.NonNull;
import android.annotation.Nullable;
import android.annotation.SystemApi;
import android.net.MacAddress;
import android.os.Parcel;
import android.os.Parcelable;
import android.text.TextUtils;
import android.util.Log;

import com.android.internal.annotations.VisibleForTesting;
import com.android.internal.util.Preconditions;

import java.lang.annotation.Retention;
import java.lang.annotation.RetentionPolicy;
import java.nio.charset.CharsetEncoder;
import java.nio.charset.StandardCharsets;
import java.util.ArrayList;
import java.util.Iterator;
import java.util.List;
import java.util.Objects;

/**
 * Configuration for a soft access point (a.k.a. Soft AP, SAP, Hotspot).
 *
 * This is input for the framework provided by a client app, i.e. it exposes knobs to instruct the
 * framework how it should configure a hotspot.
 *
 * System apps can use this to configure a tethered hotspot using
 * {@code WifiManager#startTetheredHotspot(SoftApConfiguration)} and
 * {@code WifiManager#setSoftApConfiguration(SoftApConfiguration)}
 * or local-only hotspot using
 * {@code WifiManager#startLocalOnlyHotspot(SoftApConfiguration, Executor,
 * WifiManager.LocalOnlyHotspotCallback)}.
 *
 * Instances of this class are immutable; use {@link SoftApConfiguration.Builder} and its methods to
 * create a new instance.
 *
 */
public final class SoftApConfiguration implements Parcelable {

    private static final String TAG = "SoftApConfiguration";

    @VisibleForTesting
    static final int PSK_MIN_LEN = 8;

    @VisibleForTesting
    static final int PSK_MAX_LEN = 63;

    /**
     * 2GHz band.
     * @hide
     */
    @SystemApi
    public static final int BAND_2GHZ = 1 << 0;

    /**
     * 5GHz band.
     * @hide
     */
    @SystemApi
    public static final int BAND_5GHZ = 1 << 1;

    /**
     * 6GHz band.
     * @hide
     */
    @SystemApi
    public static final int BAND_6GHZ = 1 << 2;

    /**
     * Device is allowed to choose the optimal band (2Ghz, 5Ghz, 6Ghz) based on device capability,
     * operating country code and current radio conditions.
     * @hide
     */
    @SystemApi
    public static final int BAND_ANY = BAND_2GHZ | BAND_5GHZ | BAND_6GHZ;

    /** @hide */
    @Retention(RetentionPolicy.SOURCE)
    @IntDef(flag = true, prefix = { "BAND_TYPE_" }, value = {
            BAND_2GHZ,
            BAND_5GHZ,
            BAND_6GHZ,
    })
    public @interface BandType {}

    private static boolean isBandValid(@BandType int band) {
        return ((band != 0) && ((band & ~BAND_ANY) == 0));
    }

    private static final int MIN_CH_2G_BAND = 1;
    private static final int MAX_CH_2G_BAND = 14;
    private static final int MIN_CH_5G_BAND = 34;
    private static final int MAX_CH_5G_BAND = 196;
    private static final int MIN_CH_6G_BAND = 1;
    private static final int MAX_CH_6G_BAND = 253;



    private static boolean isChannelBandPairValid(int channel, @BandType int band) {
        switch (band) {
            case BAND_2GHZ:
                if (channel < MIN_CH_2G_BAND || channel >  MAX_CH_2G_BAND) {
                    return false;
                }
                break;

            case BAND_5GHZ:
                if (channel < MIN_CH_5G_BAND || channel >  MAX_CH_5G_BAND) {
                    return false;
                }
                break;

            case BAND_6GHZ:
                if (channel < MIN_CH_6G_BAND || channel >  MAX_CH_6G_BAND) {
                    return false;
                }
                break;
            default:
                return false;
        }
        return true;
    }

    /**
     * SSID for the AP, or null for a framework-determined SSID.
     */
    private final @Nullable String mSsid;

    /**
     * BSSID for the AP, or null to use a framework-determined BSSID.
     */
    private final @Nullable MacAddress mBssid;

    /**
     * Pre-shared key for WPA2-PSK or WPA3-SAE-Transition or WPA3-SAE encryption which depends on
     * the security type.
     */
    private final @Nullable String mPassphrase;

    /**
     * This is a network that does not broadcast its SSID, so an
     * SSID-specific probe request must be used for scans.
     */
    private final boolean mHiddenSsid;

    /**
     * The operating band of the AP.
     * One of the band types from {@link @BandType}.
     */
    private final @BandType int mBand;

    /**
     * The operating channel of the AP.
     */
    private final int mChannel;

    /**
     * The maximim allowed number of clients that can associate to the AP.
     */
    private final int mMaxNumberOfClients;

    /**
     * The operating security type of the AP.
     * One of the security types from {@link @SecurityType}
     */
    private final @SecurityType int mSecurityType;

    /**
     * The flag to indicate client need to authorize by user
     * when client is connecting to AP.
     */
    private final boolean mClientControlByUser;

    /**
     * The list of blocked client that can't associate to the AP.
     */
    private final List<MacAddress> mBlockedClientList;

    /**
     * The list of allowed client that can associate to the AP.
     */
    private final List<MacAddress> mAllowedClientList;

    /**
     * Delay in milliseconds before shutting down soft AP when
     * there are no connected devices.
     */
    private final int mShutdownTimeoutMillis;

    /**
     * THe definition of security type OPEN.
     */
    public static final int SECURITY_TYPE_OPEN = 0;

    /**
     * The definition of security type WPA2-PSK.
     */
    public static final int SECURITY_TYPE_WPA2_PSK = 1;

    /**
     * The definition of security type WPA3-SAE Transition mode.
     */
    public static final int SECURITY_TYPE_WPA3_SAE_TRANSITION = 2;

    /**
     * The definition of security type WPA3-SAE.
     */
    public static final int SECURITY_TYPE_WPA3_SAE = 3;

    /** @hide */
    @SystemApi
    public static final int SECURITY_TYPE_OWE = 2;

    /** @hide */
    @SystemApi
    public static final int SECURITY_TYPE_SAE = 3;

    /** @hide */
    @Retention(RetentionPolicy.SOURCE)
    @IntDef(prefix = { "SECURITY_TYPE_" }, value = {
        SECURITY_TYPE_OPEN,
        SECURITY_TYPE_WPA2_PSK,
<<<<<<< HEAD
        SECURITY_TYPE_OWE,
        SECURITY_TYPE_SAE,
=======
        SECURITY_TYPE_WPA3_SAE_TRANSITION,
        SECURITY_TYPE_WPA3_SAE,
>>>>>>> db0ac397
    })
    public @interface SecurityType {}

    /**
     * Iface name for OWE transition mode.
     */
    private final @Nullable String mOweTransIfaceName;

    /** Private constructor for Builder and Parcelable implementation. */
    private SoftApConfiguration(@Nullable String ssid, @Nullable MacAddress bssid,
<<<<<<< HEAD
            @Nullable String wpa2Passphrase, boolean hiddenSsid, @BandType int band, int channel,
            @SecurityType int securityType, int maxNumberOfClients, @Nullable String oweTransIfaceName) {
=======
            @Nullable String passphrase, boolean hiddenSsid, @BandType int band, int channel,
            @SecurityType int securityType, int maxNumberOfClients, int shutdownTimeoutMillis,
            boolean clientControlByUser, @NonNull List<MacAddress> blockedList,
            @NonNull List<MacAddress> allowedList) {
>>>>>>> db0ac397
        mSsid = ssid;
        mBssid = bssid;
        mPassphrase = passphrase;
        mHiddenSsid = hiddenSsid;
        mBand = band;
        mChannel = channel;
        mSecurityType = securityType;
        mMaxNumberOfClients = maxNumberOfClients;
<<<<<<< HEAD
        mOweTransIfaceName = oweTransIfaceName;
=======
        mShutdownTimeoutMillis = shutdownTimeoutMillis;
        mClientControlByUser = clientControlByUser;
        mBlockedClientList = new ArrayList<>(blockedList);
        mAllowedClientList = new ArrayList<>(allowedList);
>>>>>>> db0ac397
    }

    @Override
    public boolean equals(Object otherObj) {
        if (this == otherObj) {
            return true;
        }
        if (!(otherObj instanceof SoftApConfiguration)) {
            return false;
        }
        SoftApConfiguration other = (SoftApConfiguration) otherObj;
        return Objects.equals(mSsid, other.mSsid)
                && Objects.equals(mBssid, other.mBssid)
                && Objects.equals(mPassphrase, other.mPassphrase)
                && mHiddenSsid == other.mHiddenSsid
                && mBand == other.mBand
                && mChannel == other.mChannel
                && mSecurityType == other.mSecurityType
                && mMaxNumberOfClients == other.mMaxNumberOfClients
<<<<<<< HEAD
                && mOweTransIfaceName == other.mOweTransIfaceName;
=======
                && mShutdownTimeoutMillis == other.mShutdownTimeoutMillis
                && mClientControlByUser == other.mClientControlByUser
                && Objects.equals(mBlockedClientList, other.mBlockedClientList)
                && Objects.equals(mAllowedClientList, other.mAllowedClientList);
>>>>>>> db0ac397
    }

    @Override
    public int hashCode() {
<<<<<<< HEAD
        return Objects.hash(mSsid, mBssid, mWpa2Passphrase, mHiddenSsid,
                mBand, mChannel, mSecurityType, mMaxNumberOfClients, mOweTransIfaceName);
=======
        return Objects.hash(mSsid, mBssid, mPassphrase, mHiddenSsid,
                mBand, mChannel, mSecurityType, mMaxNumberOfClients, mShutdownTimeoutMillis,
                mClientControlByUser, mBlockedClientList, mAllowedClientList);
>>>>>>> db0ac397
    }

    @Override
    public String toString() {
        StringBuilder sbuf = new StringBuilder();
        sbuf.append("ssid=").append(mSsid);
        if (mBssid != null) sbuf.append(" \n bssid=").append(mBssid.toString());
        sbuf.append(" \n Passphrase =").append(
                TextUtils.isEmpty(mPassphrase) ? "<empty>" : "<non-empty>");
        sbuf.append(" \n HiddenSsid =").append(mHiddenSsid);
        sbuf.append(" \n Band =").append(mBand);
        sbuf.append(" \n Channel =").append(mChannel);
        sbuf.append(" \n SecurityType=").append(getSecurityType());
        sbuf.append(" \n MaxClient=").append(mMaxNumberOfClients);
<<<<<<< HEAD
        sbuf.append(" \n OWE Transition mode Iface =").append(mOweTransIfaceName);
=======
        sbuf.append(" \n ShutdownTimeoutMillis=").append(mShutdownTimeoutMillis);
        sbuf.append(" \n ClientControlByUser=").append(mClientControlByUser);
        sbuf.append(" \n BlockedClientList=").append(mBlockedClientList);
        sbuf.append(" \n AllowedClientList=").append(mAllowedClientList);
>>>>>>> db0ac397
        return sbuf.toString();
    }

    @Override
    public void writeToParcel(@NonNull Parcel dest, int flags) {
        dest.writeString(mSsid);
        dest.writeParcelable(mBssid, flags);
        dest.writeString(mPassphrase);
        dest.writeBoolean(mHiddenSsid);
        dest.writeInt(mBand);
        dest.writeInt(mChannel);
        dest.writeInt(mSecurityType);
        dest.writeInt(mMaxNumberOfClients);
<<<<<<< HEAD
        dest.writeString(mOweTransIfaceName);
=======
        dest.writeInt(mShutdownTimeoutMillis);
        dest.writeBoolean(mClientControlByUser);
        dest.writeTypedList(mBlockedClientList);
        dest.writeTypedList(mAllowedClientList);
>>>>>>> db0ac397
    }

    @Override
    public int describeContents() {
        return 0;
    }

    @NonNull
    public static final Creator<SoftApConfiguration> CREATOR = new Creator<SoftApConfiguration>() {
        @Override
        public SoftApConfiguration createFromParcel(Parcel in) {
            return new SoftApConfiguration(
                    in.readString(),
                    in.readParcelable(MacAddress.class.getClassLoader()),
                    in.readString(), in.readBoolean(), in.readInt(), in.readInt(), in.readInt(),
<<<<<<< HEAD
                    in.readInt(), in.readString());
=======
                    in.readInt(), in.readInt(), in.readBoolean(),
                    in.createTypedArrayList(MacAddress.CREATOR),
                    in.createTypedArrayList(MacAddress.CREATOR));
>>>>>>> db0ac397
        }

        @Override
        public SoftApConfiguration[] newArray(int size) {
            return new SoftApConfiguration[size];
        }
    };

    /**
     * Return String set to be the SSID for the AP.
     * {@link Builder#setSsid(String)}.
     */
    @Nullable
    public String getSsid() {
        return mSsid;
    }

    /**
     * Returns MAC address set to be BSSID for the AP.
     * {@link Builder#setBssid(MacAddress)}.
     */
    @Nullable
    public MacAddress getBssid() {
        return mBssid;
    }

    /**
     * Returns String set to be passphrase for current AP.
     * {@link Builder#setPassphrase(String, int)}.
     */
    @Nullable
    public String getPassphrase() {
        return mPassphrase;
    }

    /**
     * Returns Boolean set to be indicate hidden (true: doesn't broadcast its SSID) or
     * not (false: broadcasts its SSID) for the AP.
     * {@link Builder#setHiddenSsid(boolean)}.
     */
    public boolean isHiddenSsid() {
        return mHiddenSsid;
    }

    /**
     * Returns {@link BandType} set to be the band for the AP.
     * {@link Builder#setBand(@BandType int)}.
     *
     * @hide
     */
    @SystemApi
    public @BandType int getBand() {
        return mBand;
    }

    /**
     * Returns Integer set to be the channel for the AP.
     * {@link Builder#setChannel(int)}.
     *
     * @hide
     */
    @SystemApi
    public int getChannel() {
        return mChannel;
    }

    /**
     * Get security type params which depends on which security passphrase to set.
     *
     * @return One of:
     * {@link #SECURITY_TYPE_OPEN},
     * {@link #SECURITY_TYPE_WPA2_PSK},
     * {@link #SECURITY_TYPE_WPA3_SAE_TRANSITION},
     * {@link #SECURITY_TYPE_WPA3_SAE}
     */
    public @SecurityType int getSecurityType() {
        return mSecurityType;
    }

    /**
     * Returns the maximum number of clients that can associate to the AP.
     * {@link Builder#setMaxNumberOfClients(int)}.
     *
     * @hide
     */
    @SystemApi
    public int getMaxNumberOfClients() {
        return mMaxNumberOfClients;
    }

    /**
<<<<<<< HEAD
     * Return the iface name for OWE transition mode for the AP.
     * {@link #setOweTransIfaceName(String)}.
     *
     * @hide
     */
    @Nullable
    public String getOweTransIfaceName() {
      return mOweTransIfaceName;
=======
     * Returns the shutdown timeout in milliseconds.
     * The Soft AP will shutdown when there are no devices associated to it for
     * the timeout duration. See {@link Builder#setShutdownTimeoutMillis(int)}.
     *
     * @hide
     */
    @SystemApi
    public int getShutdownTimeoutMillis() {
        return mShutdownTimeoutMillis;
    }

    /**
     * Returns a flag indicating whether clients need to be pre-approved by the user.
     * (true: authorization required) or not (false: not required).
     * {@link Builder#enableClientControlByUser(Boolean)}.
     *
     * @hide
     */
    @SystemApi
    public boolean isClientControlByUserEnabled() {
        return mClientControlByUser;
    }

    /**
     * Returns List of clients which aren't allowed to associate to the AP.
     *
     * Clients are configured using {@link Builder#setClientList(List, List)}
     *
     * @hide
     */
    @NonNull
    @SystemApi
    public List<MacAddress> getBlockedClientList() {
        return mBlockedClientList;
    }

    /**
     * List of clients which are allowed to associate to the AP.
     * Clients are configured using {@link Builder#setClientList(List, List)}
     *
     * @hide
     */
    @NonNull
    @SystemApi
    public List<MacAddress> getAllowedClientList() {
        return mAllowedClientList;
    }

    /**
     * Returns a {@link WifiConfiguration} representation of this {@link SoftApConfiguration}.
     * Note that SoftApConfiguration may contain configuration which is cannot be represented
     * by the legacy WifiConfiguration, in such cases a null will be returned.
     *
     * <li> SoftAp band in {@link WifiConfiguration.apBand} only supports
     * 2GHz, 5GHz, 2GHz+5GHz bands, so conversion is limited to these bands. </li>
     *
     * <li> SoftAp security type in {@link WifiConfiguration.KeyMgmt} only supports
     * NONE, WPA2_PSK, so conversion is limited to these security type.</li>
     * @hide
     */
    @Nullable
    @SystemApi
    public WifiConfiguration toWifiConfiguration() {
        WifiConfiguration wifiConfig = new WifiConfiguration();
        wifiConfig.SSID = mSsid;
        if (mBssid != null) {
            wifiConfig.BSSID = mBssid.toString();
        }
        wifiConfig.preSharedKey = mPassphrase;
        wifiConfig.hiddenSSID = mHiddenSsid;
        wifiConfig.apChannel = mChannel;
        switch (mSecurityType) {
            case SECURITY_TYPE_OPEN:
                wifiConfig.allowedKeyManagement.set(WifiConfiguration.KeyMgmt.NONE);
                break;
            case SECURITY_TYPE_WPA2_PSK:
                wifiConfig.allowedKeyManagement.set(WifiConfiguration.KeyMgmt.WPA2_PSK);
                break;
            default:
                Log.e(TAG, "Convert fail, unsupported security type :" + mSecurityType);
                return null;
        }

        switch (mBand) {
            case BAND_2GHZ:
                wifiConfig.apBand  = WifiConfiguration.AP_BAND_2GHZ;
                break;
            case BAND_5GHZ:
                wifiConfig.apBand  = WifiConfiguration.AP_BAND_5GHZ;
                break;
            case BAND_ANY:
                wifiConfig.apBand  = WifiConfiguration.AP_BAND_ANY;
                break;
            default:
                Log.e(TAG, "Convert fail, unsupported band setting :" + mBand);
                return null;
        }
        return wifiConfig;
>>>>>>> db0ac397
    }

    /**
     * Builds a {@link SoftApConfiguration}, which allows an app to configure various aspects of a
     * Soft AP.
     *
     * All fields are optional. By default, SSID and BSSID are automatically chosen by the
     * framework, and an open network is created.
     *
     * @hide
     */
    @SystemApi
    public static final class Builder {
        private String mSsid;
        private MacAddress mBssid;
        private String mPassphrase;
        private boolean mHiddenSsid;
        private int mBand;
        private int mChannel;
        private int mMaxNumberOfClients;
<<<<<<< HEAD
        private String mOweTransIfaceName;

        private int setSecurityType() {
            int securityType = SECURITY_TYPE_OPEN;
            if (!TextUtils.isEmpty(mWpa2Passphrase)) { // WPA2-PSK network.
                securityType = SECURITY_TYPE_WPA2_PSK;
            }
            return securityType;
        }

        private void clearAllPassphrase() {
            mWpa2Passphrase = null;
        }
=======
        private int mSecurityType;
        private int mShutdownTimeoutMillis;
        private boolean mClientControlByUser;
        private List<MacAddress> mBlockedClientList;
        private List<MacAddress> mAllowedClientList;
>>>>>>> db0ac397

        /**
         * Constructs a Builder with default values (see {@link Builder}).
         */
        public Builder() {
            mSsid = null;
            mBssid = null;
            mPassphrase = null;
            mHiddenSsid = false;
            mBand = BAND_2GHZ;
            mChannel = 0;
            mMaxNumberOfClients = 0;
<<<<<<< HEAD
            mOweTransIfaceName = null;
=======
            mSecurityType = SECURITY_TYPE_OPEN;
            mShutdownTimeoutMillis = 0;
            mClientControlByUser = false;
            mBlockedClientList = new ArrayList<>();
            mAllowedClientList = new ArrayList<>();
>>>>>>> db0ac397
        }

        /**
         * Constructs a Builder initialized from an existing {@link SoftApConfiguration} instance.
         */
        public Builder(@NonNull SoftApConfiguration other) {
            Objects.requireNonNull(other);

            mSsid = other.mSsid;
            mBssid = other.mBssid;
            mPassphrase = other.mPassphrase;
            mHiddenSsid = other.mHiddenSsid;
            mBand = other.mBand;
            mChannel = other.mChannel;
            mMaxNumberOfClients = other.mMaxNumberOfClients;
<<<<<<< HEAD
            mOweTransIfaceName = other.mOweTransIfaceName;
=======
            mSecurityType = other.mSecurityType;
            mShutdownTimeoutMillis = other.mShutdownTimeoutMillis;
            mClientControlByUser = other.mClientControlByUser;
            mBlockedClientList = new ArrayList<>(other.mBlockedClientList);
            mAllowedClientList = new ArrayList<>(other.mAllowedClientList);
>>>>>>> db0ac397
        }

        /**
         * Builds the {@link SoftApConfiguration}.
         *
         * @return A new {@link SoftApConfiguration}, as configured by previous method calls.
         */
        @NonNull
        public SoftApConfiguration build() {
<<<<<<< HEAD
            return new SoftApConfiguration(mSsid, mBssid, mWpa2Passphrase,
                mHiddenSsid, mBand, mChannel, setSecurityType(), mMaxNumberOfClients, mOweTransIfaceName);
=======
            return new SoftApConfiguration(mSsid, mBssid, mPassphrase,
                    mHiddenSsid, mBand, mChannel, mSecurityType, mMaxNumberOfClients,
                    mShutdownTimeoutMillis, mClientControlByUser, mBlockedClientList,
                    mAllowedClientList);
>>>>>>> db0ac397
        }

        /**
         * Specifies an SSID for the AP.
         * <p>
         * Null SSID only support when configure a local-only hotspot.
         * <p>
         * <li>If not set, defaults to null.</li>
         *
         * @param ssid SSID of valid Unicode characters, or null to have the SSID automatically
         *             chosen by the framework.
         * @return Builder for chaining.
         * @throws IllegalArgumentException when the SSID is empty or not valid Unicode.
         */
        @NonNull
        public Builder setSsid(@Nullable String ssid) {
            if (ssid != null) {
                Preconditions.checkStringNotEmpty(ssid);
                Preconditions.checkArgument(StandardCharsets.UTF_8.newEncoder().canEncode(ssid));
            }
            mSsid = ssid;
            return this;
        }

        /**
         * Specifies a BSSID for the AP.
         * <p>
         * Only supported when configuring a local-only hotspot.
         * <p>
         * <li>If not set, defaults to null.</li>
         * @param bssid BSSID, or null to have the BSSID chosen by the framework. The caller is
         *              responsible for avoiding collisions.
         * @return Builder for chaining.
         * @throws IllegalArgumentException when the given BSSID is the all-zero or broadcast MAC
         *                                  address.
         */
        @NonNull
        public Builder setBssid(@Nullable MacAddress bssid) {
            if (bssid != null) {
                Preconditions.checkArgument(!bssid.equals(WifiManager.ALL_ZEROS_MAC_ADDRESS));
                Preconditions.checkArgument(!bssid.equals(MacAddress.BROADCAST_ADDRESS));
            }
            mBssid = bssid;
            return this;
        }

        /**
         * Specifies that this AP should use specific security type with the given ASCII passphrase.
         *
         * @param securityType one of the security types from {@link @SecurityType}.
         * @param passphrase The passphrase to use for sepcific {@link @SecurityType} configuration
         * or null with {@link @SecurityType#SECURITY_TYPE_OPEN}.
         *
         * @return Builder for chaining.
         * @throws IllegalArgumentException when the passphrase length is invalid and
         *         {@code securityType} is not {@link @SecurityType#SECURITY_TYPE_OPEN}
         *         or non-null passphrase and {@code securityType} is
         *         {@link @SecurityType#SECURITY_TYPE_OPEN}.
         */
        @NonNull
        public Builder setPassphrase(@Nullable String passphrase, @SecurityType int securityType) {
            if (securityType == SECURITY_TYPE_OPEN) {
                if (passphrase != null) {
                    throw new IllegalArgumentException(
                            "passphrase should be null when security type is open");
                }
            } else {
                Preconditions.checkStringNotEmpty(passphrase);
                final CharsetEncoder asciiEncoder = StandardCharsets.US_ASCII.newEncoder();
                if (!asciiEncoder.canEncode(passphrase)) {
                    throw new IllegalArgumentException("passphrase not ASCII encodable");
                }
                if (securityType == SECURITY_TYPE_WPA2_PSK
                        || securityType == SECURITY_TYPE_WPA3_SAE_TRANSITION) {
                    if (passphrase.length() < PSK_MIN_LEN || passphrase.length() > PSK_MAX_LEN) {
                        throw new IllegalArgumentException(
                                "Password size must be at least " + PSK_MIN_LEN
                                + " and no more than " + PSK_MAX_LEN
                                + " for WPA2_PSK and WPA3_SAE_TRANSITION Mode");
                    }
                }
            }
            mSecurityType = securityType;
            mPassphrase = passphrase;
            return this;
        }

        /**
         * Specifies whether the AP is hidden (doesn't broadcast its SSID) or
         * not (broadcasts its SSID).
         * <p>
         * <li>If not set, defaults to false (i.e not a hidden network).</li>
         *
         * @param hiddenSsid true for a hidden SSID, false otherwise.
         * @return Builder for chaining.
         */
        @NonNull
        public Builder setHiddenSsid(boolean hiddenSsid) {
            mHiddenSsid = hiddenSsid;
            return this;
        }

        /**
         * Specifies the band for the AP.
         * <p>
         * <li>If not set, defaults to BAND_2GHZ {@link @BandType}.</li>
         *
         * @param band One or combination of the band types from {@link @BandType}.
         * @return Builder for chaining.
         */
        @NonNull
        public Builder setBand(@BandType int band) {
            if (!isBandValid(band)) {
                throw new IllegalArgumentException("Invalid band type");
            }
            mBand = band;
            // Since band preference is specified, no specific channel is selected.
            mChannel = 0;
            return this;
        }

        /**
         * Specifies the channel and associated band for the AP.
         *
         * The channel which AP resides on. Valid channels are country dependent.
         * <p>
         * The default for the channel is a the special value 0 to have the framework
         * auto-select a valid channel from the band configured with
         * {@link #setBand(@BandType int)}.
         *
         * The channel auto selection will offload to driver when
         * {@link SoftApCapability#isFeatureSupported(SoftApCapability.SOFTAP_FEATURE_ACS_OFFLOAD)}
         * return true. Driver will auto select best channel which based on environment
         * interference to get best performance. Check {@link SoftApCapability} to get more detail.
         *
         * Note, since 6GHz band use the same channel numbering of 2.4GHz and 5GHZ bands,
         * the caller needs to pass the band containing the selected channel.
         *
         * <p>
         * <li>If not set, defaults to 0.</li>
         * @param channel operating channel of the AP.
         * @param band containing this channel.
         * @return Builder for chaining.
         */
        @NonNull
        public Builder setChannel(int channel, @BandType int band) {
            if (!isChannelBandPairValid(channel, band)) {
                throw new IllegalArgumentException("Invalid band type");
            }
            mBand = band;
            mChannel = channel;
            return this;
        }

        /**
         * Specifies the maximum number of clients that can associate to the AP.
         *
         * The maximum number of clients (STAs) which can associate to the AP.
         * The AP will reject association from any clients above this number.
         * Specify a value of 0 to have the framework automatically use the maximum number
         * which the device can support (based on hardware and carrier constraints).
         * <p>
         * Use {@link WifiManager.SoftApCallback#onCapabilityChanged(SoftApCapability)} and
         * {@link SoftApCapability#getMaxSupportedClients} to get the maximum number of clients
         * which the device supports (based on hardware and carrier constraints).
         *
         * <p>
         * <li>If not set, defaults to 0.</li>
         *
         * This method requires hardware support. If the method is used to set a
         * non-zero {@code maxNumberOfClients} value then
         * {@link WifiManager#startTetheredHotspot} will report error code
         * {@link WifiManager#SAP_START_FAILURE_UNSUPPORTED_CONFIGURATION}.
         *
         * <p>
         * Use {@link WifiManager.SoftApCallback#onCapabilityChanged(SoftApCapability)} and
         * {@link SoftApCapability#isFeatureSupported(int)}
         * with {@link SoftApCapability.SOFTAP_FEATURE_CLIENT_FORCE_DISCONNECT} to determine whether
         * or not this feature is supported.
         *
         * @param maxNumberOfClients maximum client number of the AP.
         * @return Builder for chaining.
         */
        @NonNull
        public Builder setMaxNumberOfClients(int maxNumberOfClients) {
            if (maxNumberOfClients < 0) {
                throw new IllegalArgumentException("maxNumberOfClients should be not negative");
            }
            mMaxNumberOfClients = maxNumberOfClients;
            return this;
        }

        /**
<<<<<<< HEAD
         * Specifies an iface name for OWE transition mode for the AP.
         * <p>
         * <li>If not set, defaults to null.</li>
         *
         * @param oweTransIfaceName iface name for OWE transition mode.
         * @return Builder for chaining.
         *
         * @hide
         */
        @NonNull
        public Builder setOweTransIfaceName(@Nullable String oweTransIfaceName) {
            mOweTransIfaceName = oweTransIfaceName;
=======
         * Specifies the shutdown timeout in milliseconds.
         * The Soft AP will shut down when there are no devices connected to it for
         * the timeout duration.
         *
         * Specify a value of 0 to have the framework automatically use default timeout
         * setting which defined in {@link R.integer.config_wifi_framework_soft_ap_timeout_delay}
         *
         * <p>
         * <li>If not set, defaults to 0</li>
         * <li>The shut down timout will apply when
         * {@link Settings.Global.SOFT_AP_TIMEOUT_ENABLED} is true</li>
         *
         * @param timeoutMillis milliseconds of the timeout delay.
         * @return Builder for chaining.
         */
        @NonNull
        public Builder setShutdownTimeoutMillis(int timeoutMillis) {
            if (timeoutMillis < 0) {
                throw new IllegalArgumentException("Invalid timeout value");
            }
            mShutdownTimeoutMillis = timeoutMillis;
            return this;
        }

        /**
         * Configure the Soft AP to require manual user control of client association.
         * If disabled (the default) then any client can associate to this Soft AP using the
         * correct credentials until the Soft AP capacity is reached (capacity is hardware, carrier,
         * or user limited - using {@link #setMaxNumberOfClients(int)}).
         *
         * If manual user control is enabled then clients will be accepted, rejected, or require
         * a user approval based on the configuration provided by
         * {@link #setClientList(List, List)}.
         *
         * <p>
         * This method requires hardware support. Hardware support can be determined using
         * {@link WifiManager.SoftApCallback#onCapabilityChanged(SoftApCapability)} and
         * {@link SoftApCapability#isFeatureSupported(int)}
         * with {@link SoftApCapability.SOFTAP_FEATURE_CLIENT_FORCE_DISCONNECT}
         *
         * <p>
         * If the method is called on a device without hardware support then starting the soft AP
         * using {@link WifiManager#startTetheredHotspot(SoftApConfiguration)} will fail with
         * {@link WifiManager#SAP_START_FAILURE_UNSUPPORTED_CONFIGURATION}.
         *
         * <p>
         * <li>If not set, defaults to false (i.e The authoriztion is not required).</li>
         *
         * @param enabled true for enabling the control by user, false otherwise.
         * @return Builder for chaining.
         */
        @NonNull
        public Builder enableClientControlByUser(boolean enabled) {
            mClientControlByUser = enabled;
            return this;
        }


        /**
         * This method together with {@link enableClientControlByUser(boolean)} control client
         * connections to the AP. If {@link enableClientControlByUser(false)} is configured than
         * this API has no effect and clients are allowed to associate to the AP (within limit of
         * max number of clients).
         *
         * If {@link enableClientControlByUser(true)} is configured then this API configures
         * 2 lists:
         * <ul>
         * <li>List of clients which are blocked. These are rejected.</li>
         * <li>List of clients which are explicitly allowed. These are auto-accepted.</li>
         * </ul>
         *
         * <p>
         * All other clients which attempt to associate, whose MAC addresses are on neither list,
         * are:
         * <ul>
         * <li>Rejected</li>
         * <li>A callback {@link WifiManager.SoftApCallback#onBlockedClientConnecting(WifiClient)}
         * is issued (which allows the user to add them to the allowed client list if desired).<li>
         * </ul>
         *
         * @param blockedClientList list of clients which are not allowed to associate to the AP.
         * @param allowedClientList list of clients which are allowed to associate to the AP
         *                          without user pre-approval.
         * @return Builder for chaining.
         */
        @NonNull
        public Builder setClientList(@NonNull List<MacAddress> blockedClientList,
                @NonNull List<MacAddress> allowedClientList) {
            mBlockedClientList = new ArrayList<>(blockedClientList);
            mAllowedClientList = new ArrayList<>(allowedClientList);
            Iterator<MacAddress> iterator = mAllowedClientList.iterator();
            while (iterator.hasNext()) {
                MacAddress client = iterator.next();
                int index = mBlockedClientList.indexOf(client);
                if (index != -1) {
                    throw new IllegalArgumentException("A MacAddress exist in both list");
                }
            }
>>>>>>> db0ac397
            return this;
        }
    }
}<|MERGE_RESOLUTION|>--- conflicted
+++ resolved
@@ -229,24 +229,21 @@
 
     /** @hide */
     @SystemApi
-    public static final int SECURITY_TYPE_OWE = 2;
+    public static final int SECURITY_TYPE_OWE = 4;
 
     /** @hide */
     @SystemApi
-    public static final int SECURITY_TYPE_SAE = 3;
+    public static final int SECURITY_TYPE_SAE = 5;
 
     /** @hide */
     @Retention(RetentionPolicy.SOURCE)
     @IntDef(prefix = { "SECURITY_TYPE_" }, value = {
         SECURITY_TYPE_OPEN,
         SECURITY_TYPE_WPA2_PSK,
-<<<<<<< HEAD
+        SECURITY_TYPE_WPA3_SAE_TRANSITION,
+        SECURITY_TYPE_WPA3_SAE,
         SECURITY_TYPE_OWE,
         SECURITY_TYPE_SAE,
-=======
-        SECURITY_TYPE_WPA3_SAE_TRANSITION,
-        SECURITY_TYPE_WPA3_SAE,
->>>>>>> db0ac397
     })
     public @interface SecurityType {}
 
@@ -257,15 +254,10 @@
 
     /** Private constructor for Builder and Parcelable implementation. */
     private SoftApConfiguration(@Nullable String ssid, @Nullable MacAddress bssid,
-<<<<<<< HEAD
-            @Nullable String wpa2Passphrase, boolean hiddenSsid, @BandType int band, int channel,
-            @SecurityType int securityType, int maxNumberOfClients, @Nullable String oweTransIfaceName) {
-=======
             @Nullable String passphrase, boolean hiddenSsid, @BandType int band, int channel,
             @SecurityType int securityType, int maxNumberOfClients, int shutdownTimeoutMillis,
             boolean clientControlByUser, @NonNull List<MacAddress> blockedList,
-            @NonNull List<MacAddress> allowedList) {
->>>>>>> db0ac397
+            @NonNull List<MacAddress> allowedList, @Nullable String oweTransIfaceName) {
         mSsid = ssid;
         mBssid = bssid;
         mPassphrase = passphrase;
@@ -274,14 +266,11 @@
         mChannel = channel;
         mSecurityType = securityType;
         mMaxNumberOfClients = maxNumberOfClients;
-<<<<<<< HEAD
-        mOweTransIfaceName = oweTransIfaceName;
-=======
         mShutdownTimeoutMillis = shutdownTimeoutMillis;
         mClientControlByUser = clientControlByUser;
         mBlockedClientList = new ArrayList<>(blockedList);
         mAllowedClientList = new ArrayList<>(allowedList);
->>>>>>> db0ac397
+        mOweTransIfaceName = oweTransIfaceName;
     }
 
     @Override
@@ -301,26 +290,18 @@
                 && mChannel == other.mChannel
                 && mSecurityType == other.mSecurityType
                 && mMaxNumberOfClients == other.mMaxNumberOfClients
-<<<<<<< HEAD
-                && mOweTransIfaceName == other.mOweTransIfaceName;
-=======
                 && mShutdownTimeoutMillis == other.mShutdownTimeoutMillis
                 && mClientControlByUser == other.mClientControlByUser
                 && Objects.equals(mBlockedClientList, other.mBlockedClientList)
-                && Objects.equals(mAllowedClientList, other.mAllowedClientList);
->>>>>>> db0ac397
+                && Objects.equals(mAllowedClientList, other.mAllowedClientList)
+                && mOweTransIfaceName == other.mOweTransIfaceName;
     }
 
     @Override
     public int hashCode() {
-<<<<<<< HEAD
-        return Objects.hash(mSsid, mBssid, mWpa2Passphrase, mHiddenSsid,
-                mBand, mChannel, mSecurityType, mMaxNumberOfClients, mOweTransIfaceName);
-=======
         return Objects.hash(mSsid, mBssid, mPassphrase, mHiddenSsid,
                 mBand, mChannel, mSecurityType, mMaxNumberOfClients, mShutdownTimeoutMillis,
-                mClientControlByUser, mBlockedClientList, mAllowedClientList);
->>>>>>> db0ac397
+                mClientControlByUser, mBlockedClientList, mAllowedClientList, mOweTransIfaceName);
     }
 
     @Override
@@ -335,14 +316,11 @@
         sbuf.append(" \n Channel =").append(mChannel);
         sbuf.append(" \n SecurityType=").append(getSecurityType());
         sbuf.append(" \n MaxClient=").append(mMaxNumberOfClients);
-<<<<<<< HEAD
-        sbuf.append(" \n OWE Transition mode Iface =").append(mOweTransIfaceName);
-=======
         sbuf.append(" \n ShutdownTimeoutMillis=").append(mShutdownTimeoutMillis);
         sbuf.append(" \n ClientControlByUser=").append(mClientControlByUser);
         sbuf.append(" \n BlockedClientList=").append(mBlockedClientList);
         sbuf.append(" \n AllowedClientList=").append(mAllowedClientList);
->>>>>>> db0ac397
+        sbuf.append(" \n OWE Transition mode Iface =").append(mOweTransIfaceName);
         return sbuf.toString();
     }
 
@@ -356,14 +334,11 @@
         dest.writeInt(mChannel);
         dest.writeInt(mSecurityType);
         dest.writeInt(mMaxNumberOfClients);
-<<<<<<< HEAD
-        dest.writeString(mOweTransIfaceName);
-=======
         dest.writeInt(mShutdownTimeoutMillis);
         dest.writeBoolean(mClientControlByUser);
         dest.writeTypedList(mBlockedClientList);
         dest.writeTypedList(mAllowedClientList);
->>>>>>> db0ac397
+        dest.writeString(mOweTransIfaceName);
     }
 
     @Override
@@ -379,13 +354,9 @@
                     in.readString(),
                     in.readParcelable(MacAddress.class.getClassLoader()),
                     in.readString(), in.readBoolean(), in.readInt(), in.readInt(), in.readInt(),
-<<<<<<< HEAD
-                    in.readInt(), in.readString());
-=======
                     in.readInt(), in.readInt(), in.readBoolean(),
                     in.createTypedArrayList(MacAddress.CREATOR),
-                    in.createTypedArrayList(MacAddress.CREATOR));
->>>>>>> db0ac397
+                    in.createTypedArrayList(MacAddress.CREATOR), in.readString());
         }
 
         @Override
@@ -477,16 +448,6 @@
     }
 
     /**
-<<<<<<< HEAD
-     * Return the iface name for OWE transition mode for the AP.
-     * {@link #setOweTransIfaceName(String)}.
-     *
-     * @hide
-     */
-    @Nullable
-    public String getOweTransIfaceName() {
-      return mOweTransIfaceName;
-=======
      * Returns the shutdown timeout in milliseconds.
      * The Soft AP will shutdown when there are no devices associated to it for
      * the timeout duration. See {@link Builder#setShutdownTimeoutMillis(int)}.
@@ -585,7 +546,17 @@
                 return null;
         }
         return wifiConfig;
->>>>>>> db0ac397
+    }
+
+    /**
+     * Return the iface name for OWE transition mode for the AP.
+     * {@link #setOweTransIfaceName(String)}.
+     *
+     * @hide
+     */
+    @Nullable
+    public String getOweTransIfaceName() {
+      return mOweTransIfaceName;
     }
 
     /**
@@ -606,27 +577,12 @@
         private int mBand;
         private int mChannel;
         private int mMaxNumberOfClients;
-<<<<<<< HEAD
-        private String mOweTransIfaceName;
-
-        private int setSecurityType() {
-            int securityType = SECURITY_TYPE_OPEN;
-            if (!TextUtils.isEmpty(mWpa2Passphrase)) { // WPA2-PSK network.
-                securityType = SECURITY_TYPE_WPA2_PSK;
-            }
-            return securityType;
-        }
-
-        private void clearAllPassphrase() {
-            mWpa2Passphrase = null;
-        }
-=======
         private int mSecurityType;
         private int mShutdownTimeoutMillis;
         private boolean mClientControlByUser;
         private List<MacAddress> mBlockedClientList;
         private List<MacAddress> mAllowedClientList;
->>>>>>> db0ac397
+        private String mOweTransIfaceName;
 
         /**
          * Constructs a Builder with default values (see {@link Builder}).
@@ -639,15 +595,12 @@
             mBand = BAND_2GHZ;
             mChannel = 0;
             mMaxNumberOfClients = 0;
-<<<<<<< HEAD
-            mOweTransIfaceName = null;
-=======
             mSecurityType = SECURITY_TYPE_OPEN;
             mShutdownTimeoutMillis = 0;
             mClientControlByUser = false;
             mBlockedClientList = new ArrayList<>();
             mAllowedClientList = new ArrayList<>();
->>>>>>> db0ac397
+            mOweTransIfaceName = null;
         }
 
         /**
@@ -663,15 +616,12 @@
             mBand = other.mBand;
             mChannel = other.mChannel;
             mMaxNumberOfClients = other.mMaxNumberOfClients;
-<<<<<<< HEAD
-            mOweTransIfaceName = other.mOweTransIfaceName;
-=======
             mSecurityType = other.mSecurityType;
             mShutdownTimeoutMillis = other.mShutdownTimeoutMillis;
             mClientControlByUser = other.mClientControlByUser;
             mBlockedClientList = new ArrayList<>(other.mBlockedClientList);
             mAllowedClientList = new ArrayList<>(other.mAllowedClientList);
->>>>>>> db0ac397
+            mOweTransIfaceName = other.mOweTransIfaceName;
         }
 
         /**
@@ -681,15 +631,10 @@
          */
         @NonNull
         public SoftApConfiguration build() {
-<<<<<<< HEAD
-            return new SoftApConfiguration(mSsid, mBssid, mWpa2Passphrase,
-                mHiddenSsid, mBand, mChannel, setSecurityType(), mMaxNumberOfClients, mOweTransIfaceName);
-=======
             return new SoftApConfiguration(mSsid, mBssid, mPassphrase,
                     mHiddenSsid, mBand, mChannel, mSecurityType, mMaxNumberOfClients,
                     mShutdownTimeoutMillis, mClientControlByUser, mBlockedClientList,
-                    mAllowedClientList);
->>>>>>> db0ac397
+                    mAllowedClientList, mOweTransIfaceName);
         }
 
         /**
@@ -883,20 +828,6 @@
         }
 
         /**
-<<<<<<< HEAD
-         * Specifies an iface name for OWE transition mode for the AP.
-         * <p>
-         * <li>If not set, defaults to null.</li>
-         *
-         * @param oweTransIfaceName iface name for OWE transition mode.
-         * @return Builder for chaining.
-         *
-         * @hide
-         */
-        @NonNull
-        public Builder setOweTransIfaceName(@Nullable String oweTransIfaceName) {
-            mOweTransIfaceName = oweTransIfaceName;
-=======
          * Specifies the shutdown timeout in milliseconds.
          * The Soft AP will shut down when there are no devices connected to it for
          * the timeout duration.
@@ -995,7 +926,22 @@
                     throw new IllegalArgumentException("A MacAddress exist in both list");
                 }
             }
->>>>>>> db0ac397
+            return this;
+        }
+
+        /**
+         * Specifies an iface name for OWE transition mode for the AP.
+         * <p>
+         * <li>If not set, defaults to null.</li>
+         *
+         * @param oweTransIfaceName iface name for OWE transition mode.
+         * @return Builder for chaining.
+         *
+         * @hide
+         */
+        @NonNull
+        public Builder setOweTransIfaceName(@Nullable String oweTransIfaceName) {
+            mOweTransIfaceName = oweTransIfaceName;
             return this;
         }
     }
