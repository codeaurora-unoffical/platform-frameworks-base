/*
 * Copyright (C) 2011 The Android Open Source Project
 *
 * Licensed under the Apache License, Version 2.0 (the "License");
 * you may not use this file except in compliance with the License.
 * You may obtain a copy of the License at
 *
 *      http://www.apache.org/licenses/LICENSE-2.0
 *
 * Unless required by applicable law or agreed to in writing, software
 * distributed under the License is distributed on an "AS IS" BASIS,
 * WITHOUT WARRANTIES OR CONDITIONS OF ANY KIND, either express or implied.
 * See the License for the specific language governing permissions and
 * limitations under the License.
 */

package android.net.wifi.p2p;

import android.annotation.IntDef;
import android.annotation.NonNull;
import android.annotation.Nullable;
import android.annotation.RequiresPermission;
import android.annotation.SdkConstant;
import android.annotation.SdkConstant.SdkConstantType;
import android.annotation.SystemService;
import android.annotation.UnsupportedAppUsage;
import android.content.Context;
import android.net.NetworkInfo;
import android.net.wifi.WpsInfo;
import android.net.wifi.p2p.nsd.WifiP2pDnsSdServiceInfo;
import android.net.wifi.p2p.nsd.WifiP2pDnsSdServiceResponse;
import android.net.wifi.p2p.nsd.WifiP2pServiceInfo;
import android.net.wifi.p2p.nsd.WifiP2pServiceRequest;
import android.net.wifi.p2p.nsd.WifiP2pServiceResponse;
import android.net.wifi.p2p.nsd.WifiP2pUpnpServiceInfo;
import android.net.wifi.p2p.nsd.WifiP2pUpnpServiceResponse;
import android.os.Binder;
import android.os.Build;
import android.os.Bundle;
import android.os.Handler;
import android.os.Looper;
import android.os.Message;
import android.os.Messenger;
import android.os.RemoteException;
import android.text.TextUtils;
import android.util.Log;

import com.android.internal.util.AsyncChannel;
import com.android.internal.util.Protocol;

import dalvik.system.CloseGuard;

import java.lang.annotation.Retention;
import java.lang.annotation.RetentionPolicy;
import java.util.HashMap;
import java.util.List;
import java.util.Map;

/**
 * This class provides the API for managing Wi-Fi peer-to-peer connectivity. This lets an
 * application discover available peers, setup connection to peers and query for the list of peers.
 * When a p2p connection is formed over wifi, the device continues to maintain the uplink
 * connection over mobile or any other available network for internet connectivity on the device.
 *
 * <p> The API is asynchronous and responses to requests from an application are on listener
 * callbacks provided by the application. The application needs to do an initialization with
 * {@link #initialize} before doing any p2p operation.
 *
 * <p> Most application calls need a {@link ActionListener} instance for receiving callbacks
 * {@link ActionListener#onSuccess} or {@link ActionListener#onFailure}. Action callbacks
 * indicate whether the initiation of the action was a success or a failure.
 * Upon failure, the reason of failure can be one of {@link #ERROR}, {@link #P2P_UNSUPPORTED}
 * or {@link #BUSY}.
 *
 * <p> An application can initiate discovery of peers with {@link #discoverPeers}. An initiated
 * discovery request from an application stays active until the device starts connecting to a peer
 * ,forms a p2p group or there is an explicit {@link #stopPeerDiscovery}.
 * Applications can listen to {@link #WIFI_P2P_DISCOVERY_CHANGED_ACTION} to know if a peer-to-peer
 * discovery is running or stopped. Additionally, {@link #WIFI_P2P_PEERS_CHANGED_ACTION} indicates
 * if the peer list has changed.
 *
 * <p> When an application needs to fetch the current list of peers, it can request the list
 * of peers with {@link #requestPeers}. When the peer list is available
 * {@link PeerListListener#onPeersAvailable} is called with the device list.
 *
 * <p> An application can initiate a connection request to a peer through {@link #connect}. See
 * {@link WifiP2pConfig} for details on setting up the configuration. For communication with legacy
 * Wi-Fi devices that do not support p2p, an app can create a group using {@link #createGroup}
 * which creates an access point whose details can be fetched with {@link #requestGroupInfo}.
 *
 * <p> After a successful group formation through {@link #createGroup} or through {@link #connect},
 * use {@link #requestConnectionInfo} to fetch the connection details. The connection info
 * {@link WifiP2pInfo} contains the address of the group owner
 * {@link WifiP2pInfo#groupOwnerAddress} and a flag {@link WifiP2pInfo#isGroupOwner} to indicate
 * if the current device is a p2p group owner. A p2p client can thus communicate with
 * the p2p group owner through a socket connection.
 *
 * <p> With peer discovery using {@link  #discoverPeers}, an application discovers the neighboring
 * peers, but has no good way to figure out which peer to establish a connection with. For example,
 * if a game application is interested in finding all the neighboring peers that are also running
 * the same game, it has no way to find out until after the connection is setup. Pre-association
 * service discovery is meant to address this issue of filtering the peers based on the running
 * services.
 *
 * <p>With pre-association service discovery, an application can advertise a service for a
 * application on a peer device prior to a connection setup between the devices.
 * Currently, DNS based service discovery (Bonjour) and Upnp are the higher layer protocols
 * supported. Get Bonjour resources at dns-sd.org and Upnp resources at upnp.org
 * As an example, a video application can discover a Upnp capable media renderer
 * prior to setting up a Wi-fi p2p connection with the device.
 *
 * <p> An application can advertise a Upnp or a Bonjour service with a call to
 * {@link #addLocalService}. After a local service is added,
 * the framework automatically responds to a peer application discovering the service prior
 * to establishing a p2p connection. A call to {@link #removeLocalService} removes a local
 * service and {@link #clearLocalServices} can be used to clear all local services.
 *
 * <p> An application that is looking for peer devices that support certain services
 * can do so with a call to  {@link #discoverServices}. Prior to initiating the discovery,
 * application can add service discovery request with a call to {@link #addServiceRequest},
 * remove a service discovery request with a call to {@link #removeServiceRequest} or clear
 * all requests with a call to {@link #clearServiceRequests}. When no service requests remain,
 * a previously running service discovery will stop.
 *
 * The application is notified of a result of service discovery request through listener callbacks
 * set through {@link #setDnsSdResponseListeners} for Bonjour or
 * {@link #setUpnpServiceResponseListener} for Upnp.
 *
 * <p class="note"><strong>Note:</strong>
 * Registering an application handler with {@link #initialize} requires the permissions
 * {@link android.Manifest.permission#ACCESS_WIFI_STATE} and
 * {@link android.Manifest.permission#CHANGE_WIFI_STATE} to perform any further peer-to-peer
 * operations.
 *
 * {@see WifiP2pConfig}
 * {@see WifiP2pInfo}
 * {@see WifiP2pGroup}
 * {@see WifiP2pDevice}
 * {@see WifiP2pDeviceList}
 * {@see android.net.wifi.WpsInfo}
 */
@SystemService(Context.WIFI_P2P_SERVICE)
public class WifiP2pManager {
    private static final String TAG = "WifiP2pManager";
    /**
     * Broadcast intent action to indicate whether Wi-Fi p2p is enabled or disabled. An
     * extra {@link #EXTRA_WIFI_STATE} provides the state information as int.
     *
     * @see #EXTRA_WIFI_STATE
     */
    @SdkConstant(SdkConstantType.BROADCAST_INTENT_ACTION)
    public static final String WIFI_P2P_STATE_CHANGED_ACTION =
        "android.net.wifi.p2p.STATE_CHANGED";

    /**
     * The lookup key for an int that indicates whether Wi-Fi p2p is enabled or disabled.
     * Retrieve it with {@link android.content.Intent#getIntExtra(String,int)}.
     *
     * @see #WIFI_P2P_STATE_DISABLED
     * @see #WIFI_P2P_STATE_ENABLED
     */
    public static final String EXTRA_WIFI_STATE = "wifi_p2p_state";

    /** @hide */
    @IntDef({
            WIFI_P2P_STATE_DISABLED,
            WIFI_P2P_STATE_ENABLED})
    @Retention(RetentionPolicy.SOURCE)
    public @interface WifiP2pState {
    }

    /**
     * Wi-Fi p2p is disabled.
     *
     * @see #WIFI_P2P_STATE_CHANGED_ACTION
     */
    public static final int WIFI_P2P_STATE_DISABLED = 1;

    /**
     * Wi-Fi p2p is enabled.
     *
     * @see #WIFI_P2P_STATE_CHANGED_ACTION
     */
    public static final int WIFI_P2P_STATE_ENABLED = 2;

    /**
     * Broadcast intent action indicating that the state of Wi-Fi p2p connectivity
     * has changed. One extra {@link #EXTRA_WIFI_P2P_INFO} provides the p2p connection info in
     * the form of a {@link WifiP2pInfo} object. Another extra {@link #EXTRA_NETWORK_INFO} provides
     * the network info in the form of a {@link android.net.NetworkInfo}. A third extra provides
     * the details of the group.
     *
     * All of these permissions are required to receive this broadcast:
     * {@link android.Manifest.permission#ACCESS_FINE_LOCATION} and
     * {@link android.Manifest.permission#ACCESS_WIFI_STATE}
     *
     * @see #EXTRA_WIFI_P2P_INFO
     * @see #EXTRA_NETWORK_INFO
     * @see #EXTRA_WIFI_P2P_GROUP
     */
    @SdkConstant(SdkConstantType.BROADCAST_INTENT_ACTION)
    public static final String WIFI_P2P_CONNECTION_CHANGED_ACTION =
        "android.net.wifi.p2p.CONNECTION_STATE_CHANGE";

    /**
     * The lookup key for a {@link android.net.wifi.p2p.WifiP2pInfo} object
     * Retrieve with {@link android.content.Intent#getParcelableExtra(String)}.
     */
    public static final String EXTRA_WIFI_P2P_INFO = "wifiP2pInfo";

    /**
     * The lookup key for a {@link android.net.NetworkInfo} object associated with the
     * p2p network. Retrieve with
     * {@link android.content.Intent#getParcelableExtra(String)}.
     */
    public static final String EXTRA_NETWORK_INFO = "networkInfo";

    /**
     * The lookup key for a {@link android.net.wifi.p2p.WifiP2pGroup} object
     * associated with the p2p network. Retrieve with
     * {@link android.content.Intent#getParcelableExtra(String)}.
     */
    public static final String EXTRA_WIFI_P2P_GROUP = "p2pGroupInfo";

    /**
     * Broadcast intent action indicating that the available peer list has changed. This
     * can be sent as a result of peers being found, lost or updated.
     *
     * All of these permissions are required to receive this broadcast:
     * {@link android.Manifest.permission#ACCESS_FINE_LOCATION} and
     * {@link android.Manifest.permission#ACCESS_WIFI_STATE}
     *
     * <p> An extra {@link #EXTRA_P2P_DEVICE_LIST} provides the full list of
     * current peers. The full list of peers can also be obtained any time with
     * {@link #requestPeers}.
     *
     * @see #EXTRA_P2P_DEVICE_LIST
     */
    @SdkConstant(SdkConstantType.BROADCAST_INTENT_ACTION)
    public static final String WIFI_P2P_PEERS_CHANGED_ACTION =
        "android.net.wifi.p2p.PEERS_CHANGED";

     /**
      * The lookup key for a {@link android.net.wifi.p2p.WifiP2pDeviceList} object representing
      * the new peer list when {@link #WIFI_P2P_PEERS_CHANGED_ACTION} broadcast is sent.
      *
      * <p>Retrieve with {@link android.content.Intent#getParcelableExtra(String)}.
      */
    public static final String EXTRA_P2P_DEVICE_LIST = "wifiP2pDeviceList";

    /**
     * Broadcast intent action indicating that peer discovery has either started or stopped.
     * One extra {@link #EXTRA_DISCOVERY_STATE} indicates whether discovery has started
     * or stopped.
     *
     * <p>Note that discovery will be stopped during a connection setup. If the application tries
     * to re-initiate discovery during this time, it can fail.
     */
    @SdkConstant(SdkConstantType.BROADCAST_INTENT_ACTION)
    public static final String WIFI_P2P_DISCOVERY_CHANGED_ACTION =
        "android.net.wifi.p2p.DISCOVERY_STATE_CHANGE";

    /**
     * The lookup key for an int that indicates whether p2p discovery has started or stopped.
     * Retrieve it with {@link android.content.Intent#getIntExtra(String,int)}.
     *
     * @see #WIFI_P2P_DISCOVERY_STARTED
     * @see #WIFI_P2P_DISCOVERY_STOPPED
     */
    public static final String EXTRA_DISCOVERY_STATE = "discoveryState";

    /** @hide */
    @IntDef({
            WIFI_P2P_DISCOVERY_STOPPED,
            WIFI_P2P_DISCOVERY_STARTED})
    @Retention(RetentionPolicy.SOURCE)
    public @interface WifiP2pDiscoveryState {
    }

    /**
     * p2p discovery has stopped
     *
     * @see #WIFI_P2P_DISCOVERY_CHANGED_ACTION
     */
    public static final int WIFI_P2P_DISCOVERY_STOPPED = 1;

    /**
     * p2p discovery has started
     *
     * @see #WIFI_P2P_DISCOVERY_CHANGED_ACTION
     */
    public static final int WIFI_P2P_DISCOVERY_STARTED = 2;

    /**
     * Broadcast intent action indicating that this device details have changed.
     *
     * <p> An extra {@link #EXTRA_WIFI_P2P_DEVICE} provides this device details.
     * The valid device details can also be obtained with
     * {@link #requestDeviceInfo(Channel, DeviceInfoListener)} when p2p is enabled.
     * To get information notifications on P2P getting enabled refers
     * {@link #WIFI_P2P_STATE_ENABLED}.
     *
     * All of these permissions are required to receive this broadcast:
     * {@link android.Manifest.permission#ACCESS_FINE_LOCATION} and
     * {@link android.Manifest.permission#ACCESS_WIFI_STATE}
     *
     * @see #EXTRA_WIFI_P2P_DEVICE
     */
    @SdkConstant(SdkConstantType.BROADCAST_INTENT_ACTION)
    public static final String WIFI_P2P_THIS_DEVICE_CHANGED_ACTION =
        "android.net.wifi.p2p.THIS_DEVICE_CHANGED";

    /**
     * The lookup key for a {@link android.net.wifi.p2p.WifiP2pDevice} object
     * Retrieve with {@link android.content.Intent#getParcelableExtra(String)}.
     */
    public static final String EXTRA_WIFI_P2P_DEVICE = "wifiP2pDevice";

    /**
     * Broadcast intent action indicating that remembered persistent groups have changed.
     * @hide
     */
    public static final String WIFI_P2P_PERSISTENT_GROUPS_CHANGED_ACTION =
        "android.net.wifi.p2p.PERSISTENT_GROUPS_CHANGED";

    /**
     * The lookup key for a handover message returned by the WifiP2pService.
     * @hide
     */
    public static final String EXTRA_HANDOVER_MESSAGE =
            "android.net.wifi.p2p.EXTRA_HANDOVER_MESSAGE";

    /**
     * The lookup key for a calling package name from WifiP2pManager
     * @hide
     */
    public static final String CALLING_PACKAGE =
            "android.net.wifi.p2p.CALLING_PACKAGE";

    /**
     * The lookup key for a calling package binder from WifiP2pManager
     * @hide
     */
    public static final String CALLING_BINDER =
            "android.net.wifi.p2p.CALLING_BINDER";

    IWifiP2pManager mService;

    private static final int BASE = Protocol.BASE_WIFI_P2P_MANAGER;

    /** @hide */
    public static final int DISCOVER_PEERS                          = BASE + 1;
    /** @hide */
    public static final int DISCOVER_PEERS_FAILED                   = BASE + 2;
    /** @hide */
    public static final int DISCOVER_PEERS_SUCCEEDED                = BASE + 3;

    /** @hide */
    public static final int STOP_DISCOVERY                          = BASE + 4;
    /** @hide */
    public static final int STOP_DISCOVERY_FAILED                   = BASE + 5;
    /** @hide */
    public static final int STOP_DISCOVERY_SUCCEEDED                = BASE + 6;

    /** @hide */
    public static final int CONNECT                                 = BASE + 7;
    /** @hide */
    public static final int CONNECT_FAILED                          = BASE + 8;
    /** @hide */
    public static final int CONNECT_SUCCEEDED                       = BASE + 9;

    /** @hide */
    public static final int CANCEL_CONNECT                          = BASE + 10;
    /** @hide */
    public static final int CANCEL_CONNECT_FAILED                   = BASE + 11;
    /** @hide */
    public static final int CANCEL_CONNECT_SUCCEEDED                = BASE + 12;

    /** @hide */
    @UnsupportedAppUsage
    public static final int CREATE_GROUP                            = BASE + 13;
    /** @hide */
    public static final int CREATE_GROUP_FAILED                     = BASE + 14;
    /** @hide */
    public static final int CREATE_GROUP_SUCCEEDED                  = BASE + 15;

    /** @hide */
    public static final int REMOVE_GROUP                            = BASE + 16;
    /** @hide */
    public static final int REMOVE_GROUP_FAILED                     = BASE + 17;
    /** @hide */
    public static final int REMOVE_GROUP_SUCCEEDED                  = BASE + 18;

    /** @hide */
    public static final int REQUEST_PEERS                           = BASE + 19;
    /** @hide */
    public static final int RESPONSE_PEERS                          = BASE + 20;

    /** @hide */
    public static final int REQUEST_CONNECTION_INFO                 = BASE + 21;
    /** @hide */
    public static final int RESPONSE_CONNECTION_INFO                = BASE + 22;

    /** @hide */
    public static final int REQUEST_GROUP_INFO                      = BASE + 23;
    /** @hide */
    public static final int RESPONSE_GROUP_INFO                     = BASE + 24;

    /** @hide */
    public static final int ADD_LOCAL_SERVICE                       = BASE + 28;
    /** @hide */
    public static final int ADD_LOCAL_SERVICE_FAILED                = BASE + 29;
    /** @hide */
    public static final int ADD_LOCAL_SERVICE_SUCCEEDED             = BASE + 30;

    /** @hide */
    public static final int REMOVE_LOCAL_SERVICE                    = BASE + 31;
    /** @hide */
    public static final int REMOVE_LOCAL_SERVICE_FAILED             = BASE + 32;
    /** @hide */
    public static final int REMOVE_LOCAL_SERVICE_SUCCEEDED          = BASE + 33;

    /** @hide */
    public static final int CLEAR_LOCAL_SERVICES                    = BASE + 34;
    /** @hide */
    public static final int CLEAR_LOCAL_SERVICES_FAILED             = BASE + 35;
    /** @hide */
    public static final int CLEAR_LOCAL_SERVICES_SUCCEEDED          = BASE + 36;

    /** @hide */
    public static final int ADD_SERVICE_REQUEST                     = BASE + 37;
    /** @hide */
    public static final int ADD_SERVICE_REQUEST_FAILED              = BASE + 38;
    /** @hide */
    public static final int ADD_SERVICE_REQUEST_SUCCEEDED           = BASE + 39;

    /** @hide */
    public static final int REMOVE_SERVICE_REQUEST                  = BASE + 40;
    /** @hide */
    public static final int REMOVE_SERVICE_REQUEST_FAILED           = BASE + 41;
    /** @hide */
    public static final int REMOVE_SERVICE_REQUEST_SUCCEEDED        = BASE + 42;

    /** @hide */
    public static final int CLEAR_SERVICE_REQUESTS                  = BASE + 43;
    /** @hide */
    public static final int CLEAR_SERVICE_REQUESTS_FAILED           = BASE + 44;
    /** @hide */
    public static final int CLEAR_SERVICE_REQUESTS_SUCCEEDED        = BASE + 45;

    /** @hide */
    public static final int DISCOVER_SERVICES                       = BASE + 46;
    /** @hide */
    public static final int DISCOVER_SERVICES_FAILED                = BASE + 47;
    /** @hide */
    public static final int DISCOVER_SERVICES_SUCCEEDED             = BASE + 48;

    /** @hide */
    public static final int PING                                    = BASE + 49;

    /** @hide */
    public static final int RESPONSE_SERVICE                        = BASE + 50;

    /** @hide */
    public static final int SET_DEVICE_NAME                         = BASE + 51;
    /** @hide */
    public static final int SET_DEVICE_NAME_FAILED                  = BASE + 52;
    /** @hide */
    public static final int SET_DEVICE_NAME_SUCCEEDED               = BASE + 53;

    /** @hide */
    public static final int DELETE_PERSISTENT_GROUP                 = BASE + 54;
    /** @hide */
    public static final int DELETE_PERSISTENT_GROUP_FAILED          = BASE + 55;
    /** @hide */
    public static final int DELETE_PERSISTENT_GROUP_SUCCEEDED       = BASE + 56;

    /** @hide */
    public static final int REQUEST_PERSISTENT_GROUP_INFO           = BASE + 57;
    /** @hide */
    public static final int RESPONSE_PERSISTENT_GROUP_INFO          = BASE + 58;

    /** @hide */
    public static final int SET_WFD_INFO                            = BASE + 59;
    /** @hide */
    public static final int SET_WFD_INFO_FAILED                     = BASE + 60;
    /** @hide */
    public static final int SET_WFD_INFO_SUCCEEDED                  = BASE + 61;

    /** @hide */
    public static final int START_WPS                               = BASE + 62;
    /** @hide */
    public static final int START_WPS_FAILED                        = BASE + 63;
    /** @hide */
    public static final int START_WPS_SUCCEEDED                     = BASE + 64;

    /** @hide */
    public static final int START_LISTEN                            = BASE + 65;
    /** @hide */
    public static final int START_LISTEN_FAILED                     = BASE + 66;
    /** @hide */
    public static final int START_LISTEN_SUCCEEDED                  = BASE + 67;

    /** @hide */
    public static final int STOP_LISTEN                             = BASE + 68;
    /** @hide */
    public static final int STOP_LISTEN_FAILED                      = BASE + 69;
    /** @hide */
    public static final int STOP_LISTEN_SUCCEEDED                   = BASE + 70;

    /** @hide */
    public static final int SET_CHANNEL                             = BASE + 71;
    /** @hide */
    public static final int SET_CHANNEL_FAILED                      = BASE + 72;
    /** @hide */
    public static final int SET_CHANNEL_SUCCEEDED                   = BASE + 73;

    /** @hide */
    public static final int GET_HANDOVER_REQUEST                    = BASE + 75;
    /** @hide */
    public static final int GET_HANDOVER_SELECT                     = BASE + 76;
    /** @hide */
    public static final int RESPONSE_GET_HANDOVER_MESSAGE           = BASE + 77;
    /** @hide */
    public static final int INITIATOR_REPORT_NFC_HANDOVER           = BASE + 78;
    /** @hide */
    public static final int RESPONDER_REPORT_NFC_HANDOVER           = BASE + 79;
    /** @hide */
    public static final int REPORT_NFC_HANDOVER_SUCCEEDED           = BASE + 80;
    /** @hide */
    public static final int REPORT_NFC_HANDOVER_FAILED              = BASE + 81;

    /** @hide */
    public static final int FACTORY_RESET                           = BASE + 82;
    /** @hide */
    public static final int FACTORY_RESET_FAILED                    = BASE + 83;
    /** @hide */
    public static final int FACTORY_RESET_SUCCEEDED                 = BASE + 84;

    /** @hide */
    public static final int REQUEST_ONGOING_PEER_CONFIG             = BASE + 85;
    /** @hide */
    public static final int RESPONSE_ONGOING_PEER_CONFIG            = BASE + 86;
    /** @hide */
    public static final int SET_ONGOING_PEER_CONFIG                 = BASE + 87;
    /** @hide */
    public static final int SET_ONGOING_PEER_CONFIG_FAILED          = BASE + 88;
    /** @hide */
    public static final int SET_ONGOING_PEER_CONFIG_SUCCEEDED       = BASE + 89;

    /** @hide */
<<<<<<< HEAD
    public static final int SET_WFDR2_INFO                          = BASE + 90;
    /** @hide */
    public static final int SET_WFDR2_INFO_FAILED                   = BASE + 91;
    /** @hide */
    public static final int SET_WFDR2_INFO_SUCCEEDED                = BASE + 92;

    /** @hide */
    public static final int REQUEST_P2P_STATE                       = BASE + 93;
    /** @hide */
    public static final int RESPONSE_P2P_STATE                      = BASE + 94;

    /** @hide */
    public static final int REQUEST_DISCOVERY_STATE                 = BASE + 95;
    /** @hide */
    public static final int RESPONSE_DISCOVERY_STATE                = BASE + 96;

    /** @hide */
    public static final int REQUEST_NETWORK_INFO                    = BASE + 97;
    /** @hide */
    public static final int RESPONSE_NETWORK_INFO                   = BASE + 98;

    /** @hide */
    public static final int UPDATE_CHANNEL_INFO                     = BASE + 99;

    /** @hide */
    public static final int REQUEST_DEVICE_INFO                     = BASE + 100;
    /** @hide */
    public static final int RESPONSE_DEVICE_INFO                    = BASE + 101;
=======
    public static final int REQUEST_P2P_STATE                       = BASE + 90;
    /** @hide */
    public static final int RESPONSE_P2P_STATE                      = BASE + 91;

    /** @hide */
    public static final int REQUEST_DISCOVERY_STATE                 = BASE + 92;
    /** @hide */
    public static final int RESPONSE_DISCOVERY_STATE                = BASE + 93;

    /** @hide */
    public static final int REQUEST_NETWORK_INFO                    = BASE + 94;
    /** @hide */
    public static final int RESPONSE_NETWORK_INFO                   = BASE + 95;

    /** @hide */
    public static final int UPDATE_CHANNEL_INFO                     = BASE + 96;

    /** @hide */
    public static final int REQUEST_DEVICE_INFO                     = BASE + 97;
    /** @hide */
    public static final int RESPONSE_DEVICE_INFO                    = BASE + 98;
>>>>>>> 825827da

    /**
     * Create a new WifiP2pManager instance. Applications use
     * {@link android.content.Context#getSystemService Context.getSystemService()} to retrieve
     * the standard {@link android.content.Context#WIFI_P2P_SERVICE Context.WIFI_P2P_SERVICE}.
     * @param service the Binder interface
     * @hide - hide this because it takes in a parameter of type IWifiP2pManager, which
     * is a system private class.
     */
    @UnsupportedAppUsage(maxTargetSdk = Build.VERSION_CODES.P, trackingBug = 115609023)
    public WifiP2pManager(IWifiP2pManager service) {
        mService = service;
    }

    /**
     * Passed with {@link ActionListener#onFailure}.
     * Indicates that the operation failed due to an internal error.
     */
    public static final int ERROR               = 0;

    /**
     * Passed with {@link ActionListener#onFailure}.
     * Indicates that the operation failed because p2p is unsupported on the device.
     */
    public static final int P2P_UNSUPPORTED     = 1;

    /**
     * Passed with {@link ActionListener#onFailure}.
     * Indicates that the operation failed because the framework is busy and
     * unable to service the request
     */
    public static final int BUSY                = 2;

    /**
     * Passed with {@link ActionListener#onFailure}.
     * Indicates that the {@link #discoverServices} failed because no service
     * requests are added. Use {@link #addServiceRequest} to add a service
     * request.
     */
    public static final int NO_SERVICE_REQUESTS = 3;

    /** Interface for callback invocation when framework channel is lost */
    public interface ChannelListener {
        /**
         * The channel to the framework has been disconnected.
         * Application could try re-initializing using {@link #initialize}
         */
        public void onChannelDisconnected();
    }

    /** Interface for callback invocation on an application action */
    public interface ActionListener {
        /** The operation succeeded */
        public void onSuccess();
        /**
         * The operation failed
         * @param reason The reason for failure could be one of {@link #P2P_UNSUPPORTED},
         * {@link #ERROR} or {@link #BUSY}
         */
        public void onFailure(int reason);
    }

    /** Interface for callback invocation when peer list is available */
    public interface PeerListListener {
        /**
         * The requested peer list is available
         * @param peers List of available peers
         */
        public void onPeersAvailable(WifiP2pDeviceList peers);
    }

    /** Interface for callback invocation when connection info is available */
    public interface ConnectionInfoListener {
        /**
         * The requested connection info is available
         * @param info Wi-Fi p2p connection info
         */
        public void onConnectionInfoAvailable(WifiP2pInfo info);
    }

    /** Interface for callback invocation when group info is available */
    public interface GroupInfoListener {
        /**
         * The requested p2p group info is available
         * @param group Wi-Fi p2p group info
         */
        public void onGroupInfoAvailable(WifiP2pGroup group);
    }

   /**
    * Interface for callback invocation when service discovery response other than
    * Upnp or Bonjour is received
    */
    public interface ServiceResponseListener {

        /**
         * The requested service response is available.
         *
         * @param protocolType protocol type. currently only
         * {@link WifiP2pServiceInfo#SERVICE_TYPE_VENDOR_SPECIFIC}.
         * @param responseData service discovery response data based on the requested
         *  service protocol type. The format depends on the service type.
         * @param srcDevice source device.
         */
        public void onServiceAvailable(int protocolType,
                byte[] responseData, WifiP2pDevice srcDevice);
    }

    /**
     * Interface for callback invocation when Bonjour service discovery response
     * is received
     */
    public interface DnsSdServiceResponseListener {

        /**
         * The requested Bonjour service response is available.
         *
         * <p>This function is invoked when the device with the specified Bonjour
         * registration type returned the instance name.
         * @param instanceName instance name.<br>
         *  e.g) "MyPrinter".
         * @param registrationType <br>
         * e.g) "_ipp._tcp.local."
         * @param srcDevice source device.
         */
        public void onDnsSdServiceAvailable(String instanceName,
                String registrationType, WifiP2pDevice srcDevice);

   }

    /**
     * Interface for callback invocation when Bonjour TXT record is available
     * for a service
     */
   public interface DnsSdTxtRecordListener {
        /**
         * The requested Bonjour service response is available.
         *
         * <p>This function is invoked when the device with the specified full
         * service domain service returned TXT record.
         *
         * @param fullDomainName full domain name. <br>
         * e.g) "MyPrinter._ipp._tcp.local.".
         * @param txtRecordMap TXT record data as a map of key/value pairs
         * @param srcDevice source device.
         */
        public void onDnsSdTxtRecordAvailable(String fullDomainName,
                Map<String, String> txtRecordMap,
                WifiP2pDevice srcDevice);
   }

    /**
     * Interface for callback invocation when upnp service discovery response
     * is received
     * */
    public interface UpnpServiceResponseListener {

        /**
         * The requested upnp service response is available.
         *
         * <p>This function is invoked when the specified device or service is found.
         *
         * @param uniqueServiceNames The list of unique service names.<br>
         * e.g) uuid:6859dede-8574-59ab-9332-123456789012::urn:schemas-upnp-org:device:
         * MediaServer:1
         * @param srcDevice source device.
         */
        public void onUpnpServiceAvailable(List<String> uniqueServiceNames,
                WifiP2pDevice srcDevice);
    }


    /** Interface for callback invocation when stored group info list is available {@hide}*/
    public interface PersistentGroupInfoListener {
        /**
         * The requested stored p2p group info list is available
         * @param groups Wi-Fi p2p group info list
         */
        public void onPersistentGroupInfoAvailable(WifiP2pGroupList groups);
    }

    /**
     * Interface for callback invocation when Handover Request or Select Message is available
     * @hide
     */
    public interface HandoverMessageListener {
        public void onHandoverMessageAvailable(String handoverMessage);
    }

    /** Interface for callback invocation when p2p state is available
     *  in response to {@link #requestP2pState}.
     */
    public interface P2pStateListener {
        /**
         * The requested p2p state is available.
         * @param state Wi-Fi p2p state
         *        @see #WIFI_P2P_STATE_DISABLED
         *        @see #WIFI_P2P_STATE_ENABLED
         */
        void onP2pStateAvailable(@WifiP2pState int state);
    }

    /** Interface for callback invocation when p2p state is available
     *  in response to {@link #requestDiscoveryState}.
     */
    public interface DiscoveryStateListener {
        /**
         * The requested p2p discovery state is available.
         * @param state Wi-Fi p2p discovery state
         *        @see #WIFI_P2P_DISCOVERY_STARTED
         *        @see #WIFI_P2P_DISCOVERY_STOPPED
         */
        void onDiscoveryStateAvailable(@WifiP2pDiscoveryState int state);
    }

    /** Interface for callback invocation when {@link android.net.NetworkInfo} is available
     *  in response to {@link #requestNetworkInfo}.
     */
    public interface NetworkInfoListener {
        /**
         * The requested {@link android.net.NetworkInfo} is available
         * @param networkInfo Wi-Fi p2p {@link android.net.NetworkInfo}
         */
<<<<<<< HEAD
        void onNetworkInfoAvailable(NetworkInfo networkInfo);
=======
        void onNetworkInfoAvailable(@NonNull NetworkInfo networkInfo);
>>>>>>> 825827da
    }

    /**
     * Interface for callback invocation when ongoing peer info is available
     * @hide
     */
    public interface OngoingPeerInfoListener {
        /**
         * The requested ongoing WifiP2pConfig is available
         * @param peerConfig WifiP2pConfig for current connecting session
         */
        void onOngoingPeerAvailable(WifiP2pConfig peerConfig);
    }

    /** Interface for callback invocation when {@link android.net.wifi.p2p.WifiP2pDevice}
     *  is available in response to {@link #requestDeviceInfo(Channel, DeviceInfoListener)}.
     */
    public interface DeviceInfoListener {
        /**
         * The requested {@link android.net.wifi.p2p.WifiP2pDevice} is available.
         * @param wifiP2pDevice Wi-Fi p2p {@link android.net.wifi.p2p.WifiP2pDevice}
         */
<<<<<<< HEAD
        void onDeviceInfoAvailable(WifiP2pDevice wifiP2pDevice);
=======
        void onDeviceInfoAvailable(@Nullable WifiP2pDevice wifiP2pDevice);
>>>>>>> 825827da
    }

    /**
     * A channel that connects the application to the Wifi p2p framework.
     * Most p2p operations require a Channel as an argument. An instance of Channel is obtained
     * by doing a call on {@link #initialize}
     */
    public static class Channel implements AutoCloseable {
        /** @hide */
        public Channel(Context context, Looper looper, ChannelListener l, Binder binder,
                WifiP2pManager p2pManager) {
            mAsyncChannel = new AsyncChannel();
            mHandler = new P2pHandler(looper);
            mChannelListener = l;
            mContext = context;
            mBinder = binder;
            mP2pManager = p2pManager;

            mCloseGuard.open("close");
        }
        private final static int INVALID_LISTENER_KEY = 0;
        private final WifiP2pManager mP2pManager;
        private ChannelListener mChannelListener;
        private ServiceResponseListener mServRspListener;
        private DnsSdServiceResponseListener mDnsSdServRspListener;
        private DnsSdTxtRecordListener mDnsSdTxtListener;
        private UpnpServiceResponseListener mUpnpServRspListener;
        private HashMap<Integer, Object> mListenerMap = new HashMap<Integer, Object>();
        private final Object mListenerMapLock = new Object();
        private int mListenerKey = 0;

        private final CloseGuard mCloseGuard = CloseGuard.get();

        /**
         * Close the current P2P connection and indicate to the P2P service that connections
         * created by the app can be removed.
         */
        public void close() {
            if (mP2pManager == null) {
                Log.w(TAG, "Channel.close(): Null mP2pManager!?");
            } else {
                try {
                    mP2pManager.mService.close(mBinder);
                } catch (RemoteException e) {
                    throw e.rethrowFromSystemServer();
                }
            }

            mAsyncChannel.disconnect();
            mCloseGuard.close();
        }

        /** @hide */
        @Override
        protected void finalize() throws Throwable {
            try {
                if (mCloseGuard != null) {
                    mCloseGuard.warnIfOpen();
                }

                close();
            } finally {
                super.finalize();
            }
        }

        /* package */ final Binder mBinder;

        @UnsupportedAppUsage
        private AsyncChannel mAsyncChannel;
        private P2pHandler mHandler;
        Context mContext;
        class P2pHandler extends Handler {
            P2pHandler(Looper looper) {
                super(looper);
            }

            @Override
            public void handleMessage(Message message) {
                Object listener = getListener(message.arg2);
                switch (message.what) {
                    case AsyncChannel.CMD_CHANNEL_DISCONNECTED:
                        if (mChannelListener != null) {
                            mChannelListener.onChannelDisconnected();
                            mChannelListener = null;
                        }
                        break;
                    /* ActionListeners grouped together */
                    case DISCOVER_PEERS_FAILED:
                    case STOP_DISCOVERY_FAILED:
                    case DISCOVER_SERVICES_FAILED:
                    case CONNECT_FAILED:
                    case CANCEL_CONNECT_FAILED:
                    case CREATE_GROUP_FAILED:
                    case REMOVE_GROUP_FAILED:
                    case ADD_LOCAL_SERVICE_FAILED:
                    case REMOVE_LOCAL_SERVICE_FAILED:
                    case CLEAR_LOCAL_SERVICES_FAILED:
                    case ADD_SERVICE_REQUEST_FAILED:
                    case REMOVE_SERVICE_REQUEST_FAILED:
                    case CLEAR_SERVICE_REQUESTS_FAILED:
                    case SET_DEVICE_NAME_FAILED:
                    case DELETE_PERSISTENT_GROUP_FAILED:
                    case SET_WFD_INFO_FAILED:
                    case SET_WFDR2_INFO_FAILED:
                    case START_WPS_FAILED:
                    case START_LISTEN_FAILED:
                    case STOP_LISTEN_FAILED:
                    case SET_CHANNEL_FAILED:
                    case REPORT_NFC_HANDOVER_FAILED:
                    case FACTORY_RESET_FAILED:
                    case SET_ONGOING_PEER_CONFIG_FAILED:
                        if (listener != null) {
                            ((ActionListener) listener).onFailure(message.arg1);
                        }
                        break;
                    /* ActionListeners grouped together */
                    case DISCOVER_PEERS_SUCCEEDED:
                    case STOP_DISCOVERY_SUCCEEDED:
                    case DISCOVER_SERVICES_SUCCEEDED:
                    case CONNECT_SUCCEEDED:
                    case CANCEL_CONNECT_SUCCEEDED:
                    case CREATE_GROUP_SUCCEEDED:
                    case REMOVE_GROUP_SUCCEEDED:
                    case ADD_LOCAL_SERVICE_SUCCEEDED:
                    case REMOVE_LOCAL_SERVICE_SUCCEEDED:
                    case CLEAR_LOCAL_SERVICES_SUCCEEDED:
                    case ADD_SERVICE_REQUEST_SUCCEEDED:
                    case REMOVE_SERVICE_REQUEST_SUCCEEDED:
                    case CLEAR_SERVICE_REQUESTS_SUCCEEDED:
                    case SET_DEVICE_NAME_SUCCEEDED:
                    case DELETE_PERSISTENT_GROUP_SUCCEEDED:
                    case SET_WFD_INFO_SUCCEEDED:
                    case SET_WFDR2_INFO_SUCCEEDED:
                    case START_WPS_SUCCEEDED:
                    case START_LISTEN_SUCCEEDED:
                    case STOP_LISTEN_SUCCEEDED:
                    case SET_CHANNEL_SUCCEEDED:
                    case REPORT_NFC_HANDOVER_SUCCEEDED:
                    case FACTORY_RESET_SUCCEEDED:
                    case SET_ONGOING_PEER_CONFIG_SUCCEEDED:
                        if (listener != null) {
                            ((ActionListener) listener).onSuccess();
                        }
                        break;
                    case RESPONSE_PEERS:
                        WifiP2pDeviceList peers = (WifiP2pDeviceList) message.obj;
                        if (listener != null) {
                            ((PeerListListener) listener).onPeersAvailable(peers);
                        }
                        break;
                    case RESPONSE_CONNECTION_INFO:
                        WifiP2pInfo wifiP2pInfo = (WifiP2pInfo) message.obj;
                        if (listener != null) {
                            ((ConnectionInfoListener) listener).onConnectionInfoAvailable(wifiP2pInfo);
                        }
                        break;
                    case RESPONSE_GROUP_INFO:
                        WifiP2pGroup group = (WifiP2pGroup) message.obj;
                        if (listener != null) {
                            ((GroupInfoListener) listener).onGroupInfoAvailable(group);
                        }
                        break;
                    case RESPONSE_SERVICE:
                        WifiP2pServiceResponse resp = (WifiP2pServiceResponse) message.obj;
                        handleServiceResponse(resp);
                        break;
                    case RESPONSE_PERSISTENT_GROUP_INFO:
                        WifiP2pGroupList groups = (WifiP2pGroupList) message.obj;
                        if (listener != null) {
                            ((PersistentGroupInfoListener) listener).
                                onPersistentGroupInfoAvailable(groups);
                        }
                        break;
                    case RESPONSE_GET_HANDOVER_MESSAGE:
                        Bundle handoverBundle = (Bundle) message.obj;
                        if (listener != null) {
                            String handoverMessage = handoverBundle != null
                                    ? handoverBundle.getString(EXTRA_HANDOVER_MESSAGE)
                                    : null;
                            ((HandoverMessageListener) listener)
                                    .onHandoverMessageAvailable(handoverMessage);
                        }
                        break;
                    case RESPONSE_ONGOING_PEER_CONFIG:
                        WifiP2pConfig peerConfig = (WifiP2pConfig) message.obj;
                        if (listener != null) {
                            ((OngoingPeerInfoListener) listener)
                                    .onOngoingPeerAvailable(peerConfig);
                        }
                        break;
                    case RESPONSE_P2P_STATE:
                        if (listener != null) {
                            ((P2pStateListener) listener)
                                    .onP2pStateAvailable(message.arg1);
                        }
                        break;
                    case RESPONSE_DISCOVERY_STATE:
                        if (listener != null) {
                            ((DiscoveryStateListener) listener)
                                    .onDiscoveryStateAvailable(message.arg1);
                        }
                        break;
                    case RESPONSE_NETWORK_INFO:
                        if (listener != null) {
                            ((NetworkInfoListener) listener)
                                    .onNetworkInfoAvailable((NetworkInfo) message.obj);
                        }
                        break;
                    case RESPONSE_DEVICE_INFO:
                        if (listener != null) {
                            ((DeviceInfoListener) listener)
                                    .onDeviceInfoAvailable((WifiP2pDevice) message.obj);
                        }
                        break;
                    default:
                        Log.d(TAG, "Ignored " + message);
                        break;
                }
            }
        }

        private void handleServiceResponse(WifiP2pServiceResponse resp) {
            if (resp instanceof WifiP2pDnsSdServiceResponse) {
                handleDnsSdServiceResponse((WifiP2pDnsSdServiceResponse)resp);
            } else if (resp instanceof WifiP2pUpnpServiceResponse) {
                if (mUpnpServRspListener != null) {
                    handleUpnpServiceResponse((WifiP2pUpnpServiceResponse)resp);
                }
            } else {
                if (mServRspListener != null) {
                    mServRspListener.onServiceAvailable(resp.getServiceType(),
                            resp.getRawData(), resp.getSrcDevice());
                }
            }
        }

        private void handleUpnpServiceResponse(WifiP2pUpnpServiceResponse resp) {
            mUpnpServRspListener.onUpnpServiceAvailable(resp.getUniqueServiceNames(),
                    resp.getSrcDevice());
        }

        private void handleDnsSdServiceResponse(WifiP2pDnsSdServiceResponse resp) {
            if (resp.getDnsType() == WifiP2pDnsSdServiceInfo.DNS_TYPE_PTR) {
                if (mDnsSdServRspListener != null) {
                    mDnsSdServRspListener.onDnsSdServiceAvailable(
                            resp.getInstanceName(),
                            resp.getDnsQueryName(),
                            resp.getSrcDevice());
                }
            } else if (resp.getDnsType() == WifiP2pDnsSdServiceInfo.DNS_TYPE_TXT) {
                if (mDnsSdTxtListener != null) {
                    mDnsSdTxtListener.onDnsSdTxtRecordAvailable(
                            resp.getDnsQueryName(),
                            resp.getTxtRecord(),
                            resp.getSrcDevice());
                }
            } else {
                Log.e(TAG, "Unhandled resp " + resp);
            }
        }

        @UnsupportedAppUsage
        private int putListener(Object listener) {
            if (listener == null) return INVALID_LISTENER_KEY;
            int key;
            synchronized (mListenerMapLock) {
                do {
                    key = mListenerKey++;
                } while (key == INVALID_LISTENER_KEY);
                mListenerMap.put(key, listener);
            }
            return key;
        }

        private Object getListener(int key) {
            if (key == INVALID_LISTENER_KEY) return null;
            synchronized (mListenerMapLock) {
                return mListenerMap.remove(key);
            }
        }
    }

    private static void checkChannel(Channel c) {
        if (c == null) throw new IllegalArgumentException("Channel needs to be initialized");
    }

    private static void checkServiceInfo(WifiP2pServiceInfo info) {
        if (info == null) throw new IllegalArgumentException("service info is null");
    }

    private static void checkServiceRequest(WifiP2pServiceRequest req) {
        if (req == null) throw new IllegalArgumentException("service request is null");
    }

    private static void checkP2pConfig(WifiP2pConfig c) {
        if (c == null) throw new IllegalArgumentException("config cannot be null");
        if (TextUtils.isEmpty(c.deviceAddress)) {
            throw new IllegalArgumentException("deviceAddress cannot be empty");
        }
    }

    /**
     * Registers the application with the Wi-Fi framework. This function
     * must be the first to be called before any p2p operations are performed.
     *
     * @param srcContext is the context of the source
     * @param srcLooper is the Looper on which the callbacks are receivied
     * @param listener for callback at loss of framework communication. Can be null.
     * @return Channel instance that is necessary for performing any further p2p operations
     */
    public Channel initialize(Context srcContext, Looper srcLooper, ChannelListener listener) {
        Binder binder = new Binder();
        Channel channel = initalizeChannel(srcContext, srcLooper, listener, getMessenger(binder),
                binder);
        return channel;
    }

    /**
     * Registers the application with the Wi-Fi framework. Enables system-only functionality.
     * @hide
     */
    public Channel initializeInternal(Context srcContext, Looper srcLooper,
                                      ChannelListener listener) {
        return initalizeChannel(srcContext, srcLooper, listener, getP2pStateMachineMessenger(),
                null);
    }

    private Channel initalizeChannel(Context srcContext, Looper srcLooper, ChannelListener listener,
                                     Messenger messenger, Binder binder) {
        if (messenger == null) return null;

        Channel c = new Channel(srcContext, srcLooper, listener, binder, this);
        if (c.mAsyncChannel.connectSync(srcContext, c.mHandler, messenger)
                == AsyncChannel.STATUS_SUCCESSFUL) {
            Bundle bundle = new Bundle();
            bundle.putString(CALLING_PACKAGE, c.mContext.getOpPackageName());
            bundle.putBinder(CALLING_BINDER, binder);
            c.mAsyncChannel.sendMessage(UPDATE_CHANNEL_INFO, 0,
                    c.putListener(null), bundle);
            return c;
        } else {
            c.close();
            return null;
        }
    }

    /**
     * Initiate peer discovery. A discovery process involves scanning for available Wi-Fi peers
     * for the purpose of establishing a connection.
     *
     * <p> The function call immediately returns after sending a discovery request
     * to the framework. The application is notified of a success or failure to initiate
     * discovery through listener callbacks {@link ActionListener#onSuccess} or
     * {@link ActionListener#onFailure}.
     *
     * <p> The discovery remains active until a connection is initiated or
     * a p2p group is formed. Register for {@link #WIFI_P2P_PEERS_CHANGED_ACTION} intent to
     * determine when the framework notifies of a change as peers are discovered.
     *
     * <p> Upon receiving a {@link #WIFI_P2P_PEERS_CHANGED_ACTION} intent, an application
     * can request for the list of peers using {@link #requestPeers}.
     *
     * @param c is the channel created at {@link #initialize}
     * @param listener for callbacks on success or failure. Can be null.
     */
    @RequiresPermission(android.Manifest.permission.ACCESS_FINE_LOCATION)
    public void discoverPeers(Channel c, ActionListener listener) {
        checkChannel(c);
        c.mAsyncChannel.sendMessage(DISCOVER_PEERS, 0, c.putListener(listener));
    }

   /**
     * Stop an ongoing peer discovery
     *
     * <p> The function call immediately returns after sending a stop request
     * to the framework. The application is notified of a success or failure to initiate
     * stop through listener callbacks {@link ActionListener#onSuccess} or
     * {@link ActionListener#onFailure}.
     *
     * @param c is the channel created at {@link #initialize}
     * @param listener for callbacks on success or failure. Can be null.
     */
    public void stopPeerDiscovery(Channel c, ActionListener listener) {
        checkChannel(c);
        c.mAsyncChannel.sendMessage(STOP_DISCOVERY, 0, c.putListener(listener));
    }

    /**
     * Start a p2p connection to a device with the specified configuration.
     *
     * <p> The function call immediately returns after sending a connection request
     * to the framework. The application is notified of a success or failure to initiate
     * connect through listener callbacks {@link ActionListener#onSuccess} or
     * {@link ActionListener#onFailure}.
     *
     * <p> Register for {@link #WIFI_P2P_CONNECTION_CHANGED_ACTION} intent to
     * determine when the framework notifies of a change in connectivity.
     *
     * <p> If the current device is not part of a p2p group, a connect request initiates
     * a group negotiation with the peer.
     *
     * <p> If the current device is part of an existing p2p group or has created
     * a p2p group with {@link #createGroup}, an invitation to join the group is sent to
     * the peer device.
     *
     * @param c is the channel created at {@link #initialize}
     * @param config options as described in {@link WifiP2pConfig} class
     * @param listener for callbacks on success or failure. Can be null.
     */
    @RequiresPermission(android.Manifest.permission.ACCESS_FINE_LOCATION)
    public void connect(Channel c, WifiP2pConfig config, ActionListener listener) {
        checkChannel(c);
        checkP2pConfig(config);
        c.mAsyncChannel.sendMessage(CONNECT, 0, c.putListener(listener), config);
    }

    /**
     * Cancel any ongoing p2p group negotiation
     *
     * <p> The function call immediately returns after sending a connection cancellation request
     * to the framework. The application is notified of a success or failure to initiate
     * cancellation through listener callbacks {@link ActionListener#onSuccess} or
     * {@link ActionListener#onFailure}.
     *
     * @param c is the channel created at {@link #initialize}
     * @param listener for callbacks on success or failure. Can be null.
     */
    public void cancelConnect(Channel c, ActionListener listener) {
        checkChannel(c);
        c.mAsyncChannel.sendMessage(CANCEL_CONNECT, 0, c.putListener(listener));
    }

    /**
     * Create a p2p group with the current device as the group owner. This essentially creates
     * an access point that can accept connections from legacy clients as well as other p2p
     * devices.
     *
     * <p class="note"><strong>Note:</strong>
     * This function would normally not be used unless the current device needs
     * to form a p2p connection with a legacy client
     *
     * <p> The function call immediately returns after sending a group creation request
     * to the framework. The application is notified of a success or failure to initiate
     * group creation through listener callbacks {@link ActionListener#onSuccess} or
     * {@link ActionListener#onFailure}.
     *
     * <p> Application can request for the group details with {@link #requestGroupInfo}.
     *
     * @param c is the channel created at {@link #initialize}
     * @param listener for callbacks on success or failure. Can be null.
     */
    @RequiresPermission(android.Manifest.permission.ACCESS_FINE_LOCATION)
    public void createGroup(Channel c, ActionListener listener) {
        checkChannel(c);
        c.mAsyncChannel.sendMessage(CREATE_GROUP, WifiP2pGroup.PERSISTENT_NET_ID,
                c.putListener(listener));
    }

    /**
     * Create a p2p group with the current device as the group owner. This essentially creates
     * an access point that can accept connections from legacy clients as well as other p2p
     * devices.
     *
     * <p> An app should use {@link WifiP2pConfig.Builder} to build the configuration
     * for a group.
     *
     * <p class="note"><strong>Note:</strong>
     * This function would normally not be used unless the current device needs
     * to form a p2p group as a Group Owner and allow peers to join it as either
     * Group Clients or legacy Wi-Fi STAs.
     *
     * <p> The function call immediately returns after sending a group creation request
     * to the framework. The application is notified of a success or failure to initiate
     * group creation through listener callbacks {@link ActionListener#onSuccess} or
     * {@link ActionListener#onFailure}.
     *
     * <p> Application can request for the group details with {@link #requestGroupInfo}.
     *
     * @param c is the channel created at {@link #initialize}.
     * @param config the configuration of a p2p group.
     * @param listener for callbacks on success or failure. Can be null.
     */
    @RequiresPermission(android.Manifest.permission.ACCESS_FINE_LOCATION)
    public void createGroup(@NonNull Channel c,
            @Nullable WifiP2pConfig config,
            @Nullable ActionListener listener) {
        checkChannel(c);
        c.mAsyncChannel.sendMessage(CREATE_GROUP, 0,
                c.putListener(listener), config);
    }

    /**
     * Remove the current p2p group.
     *
     * <p> The function call immediately returns after sending a group removal request
     * to the framework. The application is notified of a success or failure to initiate
     * group removal through listener callbacks {@link ActionListener#onSuccess} or
     * {@link ActionListener#onFailure}.
     *
     * @param c is the channel created at {@link #initialize}
     * @param listener for callbacks on success or failure. Can be null.
     */
    public void removeGroup(Channel c, ActionListener listener) {
        checkChannel(c);
        c.mAsyncChannel.sendMessage(REMOVE_GROUP, 0, c.putListener(listener));
    }

    /**
     * Force p2p to enter or exit listen state
     *
     * @param c is the channel created at {@link #initialize(Context, Looper, ChannelListener)}
     * @param enable enables or disables listening
     * @param listener for callbacks on success or failure. Can be null.
     *
     * @hide
     */
    @RequiresPermission(android.Manifest.permission.NETWORK_SETTINGS)
    public void listen(Channel c, boolean enable, ActionListener listener) {
        checkChannel(c);
        c.mAsyncChannel.sendMessage(enable ? START_LISTEN : STOP_LISTEN,
                0, c.putListener(listener));
    }

    /** @hide */
    @UnsupportedAppUsage
    public void setWifiP2pChannels(Channel c, int lc, int oc, ActionListener listener) {
        checkChannel(c);
        Bundle p2pChannels = new Bundle();
        p2pChannels.putInt("lc", lc);
        p2pChannels.putInt("oc", oc);
        c.mAsyncChannel.sendMessage(SET_CHANNEL, 0, c.putListener(listener), p2pChannels);
    }

    /**
     * Start a Wi-Fi Protected Setup (WPS) session.
     *
     * <p> The function call immediately returns after sending a request to start a
     * WPS session. Currently, this is only valid if the current device is running
     * as a group owner to allow any new clients to join the group. The application
     * is notified of a success or failure to initiate WPS through listener callbacks
     * {@link ActionListener#onSuccess} or {@link ActionListener#onFailure}.
     * @hide
     */
    @UnsupportedAppUsage
    public void startWps(Channel c, WpsInfo wps, ActionListener listener) {
        checkChannel(c);
        c.mAsyncChannel.sendMessage(START_WPS, 0, c.putListener(listener), wps);
    }

    /**
     * Register a local service for service discovery. If a local service is registered,
     * the framework automatically responds to a service discovery request from a peer.
     *
     * <p> The function call immediately returns after sending a request to add a local
     * service to the framework. The application is notified of a success or failure to
     * add service through listener callbacks {@link ActionListener#onSuccess} or
     * {@link ActionListener#onFailure}.
     *
     * <p>The service information is set through {@link WifiP2pServiceInfo}.<br>
     * or its subclass calls  {@link WifiP2pUpnpServiceInfo#newInstance} or
     *  {@link WifiP2pDnsSdServiceInfo#newInstance} for a Upnp or Bonjour service
     * respectively
     *
     * <p>The service information can be cleared with calls to
     *  {@link #removeLocalService} or {@link #clearLocalServices}.
     *
     * @param c is the channel created at {@link #initialize}
     * @param servInfo is a local service information.
     * @param listener for callbacks on success or failure. Can be null.
     */
    @RequiresPermission(android.Manifest.permission.ACCESS_FINE_LOCATION)
    public void addLocalService(Channel c, WifiP2pServiceInfo servInfo, ActionListener listener) {
        checkChannel(c);
        checkServiceInfo(servInfo);
        c.mAsyncChannel.sendMessage(ADD_LOCAL_SERVICE, 0, c.putListener(listener), servInfo);
    }

    /**
     * Remove a registered local service added with {@link #addLocalService}
     *
     * <p> The function call immediately returns after sending a request to remove a
     * local service to the framework. The application is notified of a success or failure to
     * add service through listener callbacks {@link ActionListener#onSuccess} or
     * {@link ActionListener#onFailure}.
     *
     * @param c is the channel created at {@link #initialize}
     * @param servInfo is the local service information.
     * @param listener for callbacks on success or failure. Can be null.
     */
    public void removeLocalService(Channel c, WifiP2pServiceInfo servInfo,
            ActionListener listener) {
        checkChannel(c);
        checkServiceInfo(servInfo);
        c.mAsyncChannel.sendMessage(REMOVE_LOCAL_SERVICE, 0, c.putListener(listener), servInfo);
    }

    /**
     * Clear all registered local services of service discovery.
     *
     * <p> The function call immediately returns after sending a request to clear all
     * local services to the framework. The application is notified of a success or failure to
     * add service through listener callbacks {@link ActionListener#onSuccess} or
     * {@link ActionListener#onFailure}.
     *
     * @param c is the channel created at {@link #initialize}
     * @param listener for callbacks on success or failure. Can be null.
     */
    public void clearLocalServices(Channel c, ActionListener listener) {
        checkChannel(c);
        c.mAsyncChannel.sendMessage(CLEAR_LOCAL_SERVICES, 0, c.putListener(listener));
    }

    /**
     * Register a callback to be invoked on receiving service discovery response.
     * Used only for vendor specific protocol right now. For Bonjour or Upnp, use
     * {@link #setDnsSdResponseListeners} or {@link #setUpnpServiceResponseListener}
     * respectively.
     *
     * <p> see {@link #discoverServices} for the detail.
     *
     * @param c is the channel created at {@link #initialize}
     * @param listener for callbacks on receiving service discovery response.
     */
    public void setServiceResponseListener(Channel c,
            ServiceResponseListener listener) {
        checkChannel(c);
        c.mServRspListener = listener;
    }

    /**
     * Register a callback to be invoked on receiving Bonjour service discovery
     * response.
     *
     * <p> see {@link #discoverServices} for the detail.
     *
     * @param c
     * @param servListener is for listening to a Bonjour service response
     * @param txtListener is for listening to a Bonjour TXT record response
     */
    public void setDnsSdResponseListeners(Channel c,
            DnsSdServiceResponseListener servListener, DnsSdTxtRecordListener txtListener) {
        checkChannel(c);
        c.mDnsSdServRspListener = servListener;
        c.mDnsSdTxtListener = txtListener;
    }

    /**
     * Register a callback to be invoked on receiving upnp service discovery
     * response.
     *
     * <p> see {@link #discoverServices} for the detail.
     *
     * @param c is the channel created at {@link #initialize}
     * @param listener for callbacks on receiving service discovery response.
     */
    public void setUpnpServiceResponseListener(Channel c,
            UpnpServiceResponseListener listener) {
        checkChannel(c);
        c.mUpnpServRspListener = listener;
    }

    /**
     * Initiate service discovery. A discovery process involves scanning for
     * requested services for the purpose of establishing a connection to a peer
     * that supports an available service.
     *
     * <p> The function call immediately returns after sending a request to start service
     * discovery to the framework. The application is notified of a success or failure to initiate
     * discovery through listener callbacks {@link ActionListener#onSuccess} or
     * {@link ActionListener#onFailure}.
     *
     * <p> The services to be discovered are specified with calls to {@link #addServiceRequest}.
     *
     * <p>The application is notified of the response against the service discovery request
     * through listener callbacks registered by {@link #setServiceResponseListener} or
     * {@link #setDnsSdResponseListeners}, or {@link #setUpnpServiceResponseListener}.
     *
     * @param c is the channel created at {@link #initialize}
     * @param listener for callbacks on success or failure. Can be null.
     */
    @RequiresPermission(android.Manifest.permission.ACCESS_FINE_LOCATION)
    public void discoverServices(Channel c, ActionListener listener) {
        checkChannel(c);
        c.mAsyncChannel.sendMessage(DISCOVER_SERVICES, 0, c.putListener(listener));
    }

    /**
     * Add a service discovery request.
     *
     * <p> The function call immediately returns after sending a request to add service
     * discovery request to the framework. The application is notified of a success or failure to
     * add service through listener callbacks {@link ActionListener#onSuccess} or
     * {@link ActionListener#onFailure}.
     *
     * <p>After service discovery request is added, you can initiate service discovery by
     * {@link #discoverServices}.
     *
     * <p>The added service requests can be cleared with calls to
     * {@link #removeServiceRequest(Channel, WifiP2pServiceRequest, ActionListener)} or
     * {@link #clearServiceRequests(Channel, ActionListener)}.
     *
     * @param c is the channel created at {@link #initialize}
     * @param req is the service discovery request.
     * @param listener for callbacks on success or failure. Can be null.
     */
    public void addServiceRequest(Channel c,
            WifiP2pServiceRequest req, ActionListener listener) {
        checkChannel(c);
        checkServiceRequest(req);
        c.mAsyncChannel.sendMessage(ADD_SERVICE_REQUEST, 0,
                c.putListener(listener), req);
    }

    /**
     * Remove a specified service discovery request added with {@link #addServiceRequest}
     *
     * <p> The function call immediately returns after sending a request to remove service
     * discovery request to the framework. The application is notified of a success or failure to
     * add service through listener callbacks {@link ActionListener#onSuccess} or
     * {@link ActionListener#onFailure}.
     *
     * @param c is the channel created at {@link #initialize}
     * @param req is the service discovery request.
     * @param listener for callbacks on success or failure. Can be null.
     */
    public void removeServiceRequest(Channel c, WifiP2pServiceRequest req,
            ActionListener listener) {
        checkChannel(c);
        checkServiceRequest(req);
        c.mAsyncChannel.sendMessage(REMOVE_SERVICE_REQUEST, 0,
                c.putListener(listener), req);
    }

    /**
     * Clear all registered service discovery requests.
     *
     * <p> The function call immediately returns after sending a request to clear all
     * service discovery requests to the framework. The application is notified of a success
     * or failure to add service through listener callbacks {@link ActionListener#onSuccess} or
     * {@link ActionListener#onFailure}.
     *
     * @param c is the channel created at {@link #initialize}
     * @param listener for callbacks on success or failure. Can be null.
     */
    public void clearServiceRequests(Channel c, ActionListener listener) {
        checkChannel(c);
        c.mAsyncChannel.sendMessage(CLEAR_SERVICE_REQUESTS,
                0, c.putListener(listener));
    }

    /**
     * Request the current list of peers.
     *
     * @param c is the channel created at {@link #initialize}
     * @param listener for callback when peer list is available. Can be null.
     */
    @RequiresPermission(android.Manifest.permission.ACCESS_FINE_LOCATION)
    public void requestPeers(Channel c, PeerListListener listener) {
        checkChannel(c);
        c.mAsyncChannel.sendMessage(REQUEST_PEERS, 0, c.putListener(listener));
    }

    /**
     * Request device connection info.
     *
     * @param c is the channel created at {@link #initialize}
     * @param listener for callback when connection info is available. Can be null.
     */
    public void requestConnectionInfo(Channel c, ConnectionInfoListener listener) {
        checkChannel(c);
        c.mAsyncChannel.sendMessage(REQUEST_CONNECTION_INFO, 0, c.putListener(listener));
    }

    /**
     * Request p2p group info.
     *
     * @param c is the channel created at {@link #initialize}
     * @param listener for callback when group info is available. Can be null.
     */
    @RequiresPermission(android.Manifest.permission.ACCESS_FINE_LOCATION)
    public void requestGroupInfo(Channel c, GroupInfoListener listener) {
        checkChannel(c);
        c.mAsyncChannel.sendMessage(REQUEST_GROUP_INFO, 0, c.putListener(listener));
    }

    /**
     * Set p2p device name.
     * @hide
     * @param c is the channel created at {@link #initialize}
     * @param listener for callback when group info is available. Can be null.
     */
    @UnsupportedAppUsage
    public void setDeviceName(Channel c, String devName, ActionListener listener) {
        checkChannel(c);
        WifiP2pDevice d = new WifiP2pDevice();
        d.deviceName = devName;
        c.mAsyncChannel.sendMessage(SET_DEVICE_NAME, 0, c.putListener(listener), d);
    }

    /** @hide */
    @UnsupportedAppUsage
    public void setWFDInfo(
            Channel c, WifiP2pWfdInfo wfdInfo,
            ActionListener listener) {
        checkChannel(c);
        try {
            mService.checkConfigureWifiDisplayPermission();
        } catch (RemoteException e) {
            e.rethrowFromSystemServer();
        }
        c.mAsyncChannel.sendMessage(SET_WFD_INFO, 0, c.putListener(listener), wfdInfo);
    }

    /** @hide */
    public void setWFDR2Info(
            Channel c, WifiP2pWfdInfo wfdInfo,
            ActionListener listener) {
        checkChannel(c);
        try {
            mService.checkConfigureWifiDisplayPermission();
        } catch (RemoteException e) {
            e.rethrowFromSystemServer();
        }
        c.mAsyncChannel.sendMessage(SET_WFDR2_INFO, 0, c.putListener(listener), wfdInfo);
    }
    /**
     * Delete a stored persistent group from the system settings.
     *
     * <p> The function call immediately returns after sending a persistent group removal request
     * to the framework. The application is notified of a success or failure to initiate
     * group removal through listener callbacks {@link ActionListener#onSuccess} or
     * {@link ActionListener#onFailure}.
     *
     * <p>The persistent p2p group list stored in the system can be obtained by
     * {@link #requestPersistentGroupInfo(Channel, PersistentGroupInfoListener)} and
     *  a network id can be obtained by {@link WifiP2pGroup#getNetworkId()}.
     *
     * @param c is the channel created at {@link #initialize}
     * @param netId he network id of the p2p group.
     * @param listener for callbacks on success or failure. Can be null.
     * @hide
     */
    @UnsupportedAppUsage
    public void deletePersistentGroup(Channel c, int netId, ActionListener listener) {
        checkChannel(c);
        c.mAsyncChannel.sendMessage(DELETE_PERSISTENT_GROUP, netId, c.putListener(listener));
    }

    /**
     * Request a list of all the persistent p2p groups stored in system.
     *
     * @param c is the channel created at {@link #initialize}
     * @param listener for callback when persistent group info list is available. Can be null.
     * @hide
     */
    @UnsupportedAppUsage
    public void requestPersistentGroupInfo(Channel c, PersistentGroupInfoListener listener) {
        checkChannel(c);
        c.mAsyncChannel.sendMessage(REQUEST_PERSISTENT_GROUP_INFO, 0, c.putListener(listener));
    }

    /** @hide */
    public static final int MIRACAST_DISABLED = 0;
    /** @hide */
    public static final int MIRACAST_SOURCE   = 1;
    /** @hide */
    public static final int MIRACAST_SINK     = 2;
    /** Internal use only @hide */
    @UnsupportedAppUsage
    public void setMiracastMode(int mode) {
        try {
            mService.setMiracastMode(mode);
        } catch (RemoteException e) {
            throw e.rethrowFromSystemServer();
        }
    }

    /**
     * Get a reference to WifiP2pService handler. This is used to establish
     * an AsyncChannel communication with WifiService
     *
     * @param binder A binder for the service to associate with this client.
     *
     * @return Messenger pointing to the WifiP2pService handler
     * @hide
     */
    public Messenger getMessenger(Binder binder) {
        try {
            return mService.getMessenger(binder);
        } catch (RemoteException e) {
            throw e.rethrowFromSystemServer();
        }
    }

    /**
     * Get a reference to P2pStateMachine handler. This is used to establish
     * a priveleged AsyncChannel communication with WifiP2pService.
     *
     * @return Messenger pointing to the WifiP2pService handler
     * @hide
     */
    public Messenger getP2pStateMachineMessenger() {
        try {
            return mService.getP2pStateMachineMessenger();
        } catch (RemoteException e) {
            throw e.rethrowFromSystemServer();
        }
    }

    /**
     * Get a handover request message for use in WFA NFC Handover transfer.
     * @hide
     */
    public void getNfcHandoverRequest(Channel c, HandoverMessageListener listener) {
        checkChannel(c);
        c.mAsyncChannel.sendMessage(GET_HANDOVER_REQUEST, 0, c.putListener(listener));
    }


    /**
     * Get a handover select message for use in WFA NFC Handover transfer.
     * @hide
     */
    public void getNfcHandoverSelect(Channel c, HandoverMessageListener listener) {
        checkChannel(c);
        c.mAsyncChannel.sendMessage(GET_HANDOVER_SELECT, 0, c.putListener(listener));
    }

    /**
     * @hide
     */
    public void initiatorReportNfcHandover(Channel c, String handoverSelect,
                                              ActionListener listener) {
        checkChannel(c);
        Bundle bundle = new Bundle();
        bundle.putString(EXTRA_HANDOVER_MESSAGE, handoverSelect);
        c.mAsyncChannel.sendMessage(INITIATOR_REPORT_NFC_HANDOVER, 0,
                c.putListener(listener), bundle);
    }


    /**
     * @hide
     */
    public void responderReportNfcHandover(Channel c, String handoverRequest,
                                              ActionListener listener) {
        checkChannel(c);
        Bundle bundle = new Bundle();
        bundle.putString(EXTRA_HANDOVER_MESSAGE, handoverRequest);
        c.mAsyncChannel.sendMessage(RESPONDER_REPORT_NFC_HANDOVER, 0,
                c.putListener(listener), bundle);
    }

    /**
     * Removes all saved p2p groups.
     *
     * @param c is the channel created at {@link #initialize}.
     * @param listener for callback on success or failure. Can be null.
     * @hide
     */
    @RequiresPermission(android.Manifest.permission.NETWORK_SETTINGS)
    public void factoryReset(@NonNull Channel c, @Nullable ActionListener listener) {
        checkChannel(c);
        c.mAsyncChannel.sendMessage(FACTORY_RESET, 0, c.putListener(listener));
    }

    /**
     * Request saved WifiP2pConfig which used for an ongoing peer connection
     *
     * @param c is the channel created at {@link #initialize}
     * @param listener for callback when ongoing peer config updated. Can't be null.
     *
     * @hide
     */
    @RequiresPermission(android.Manifest.permission.NETWORK_STACK)
    public void requestOngoingPeerConfig(@NonNull Channel c,
            @NonNull OngoingPeerInfoListener listener) {
        checkChannel(c);
        c.mAsyncChannel.sendMessage(REQUEST_ONGOING_PEER_CONFIG,
                Binder.getCallingUid(), c.putListener(listener));
    }

     /**
     * Set saved WifiP2pConfig which used for an ongoing peer connection
     *
     * @param c is the channel created at {@link #initialize}
     * @param config used for change an ongoing peer connection
     * @param listener for callback when ongoing peer config updated. Can be null.
     *
     * @hide
     */
    @RequiresPermission(android.Manifest.permission.NETWORK_STACK)
    public void setOngoingPeerConfig(@NonNull Channel c, @NonNull WifiP2pConfig config,
            @Nullable ActionListener listener) {
        checkChannel(c);
        checkP2pConfig(config);
        c.mAsyncChannel.sendMessage(SET_ONGOING_PEER_CONFIG, 0,
                c.putListener(listener), config);
    }

    /**
     * Request p2p enabled state.
     *
     * <p> This state indicates whether Wi-Fi p2p is enabled or disabled.
     * The valid value is one of {@link #WIFI_P2P_STATE_DISABLED} or
     * {@link #WIFI_P2P_STATE_ENABLED}. The state is returned using the
     * {@link P2pStateListener} listener.
     *
     * <p> This state is also included in the {@link #WIFI_P2P_STATE_CHANGED_ACTION}
     * broadcast event with extra {@link #EXTRA_WIFI_STATE}.
     *
     * @param c is the channel created at {@link #initialize}.
     * @param listener for callback when p2p state is available..
     */
    public void requestP2pState(@NonNull Channel c,
            @NonNull P2pStateListener listener) {
        checkChannel(c);
        if (listener == null) throw new IllegalArgumentException("This listener cannot be null.");
        c.mAsyncChannel.sendMessage(REQUEST_P2P_STATE, 0, c.putListener(listener));
    }

    /**
     * Request p2p discovery state.
     *
     * <p> This state indicates whether p2p discovery has started or stopped.
     * The valid value is one of {@link #WIFI_P2P_DISCOVERY_STARTED} or
     * {@link #WIFI_P2P_DISCOVERY_STOPPED}. The state is returned using the
     * {@link DiscoveryStateListener} listener.
     *
     * <p> This state is also included in the {@link #WIFI_P2P_DISCOVERY_CHANGED_ACTION}
     * broadcast event with extra {@link #EXTRA_DISCOVERY_STATE}.
     *
     * @param c is the channel created at {@link #initialize}.
     * @param listener for callback when discovery state is available..
     */
    public void requestDiscoveryState(@NonNull Channel c,
            @NonNull DiscoveryStateListener listener) {
        checkChannel(c);
        if (listener == null) throw new IllegalArgumentException("This listener cannot be null.");
        c.mAsyncChannel.sendMessage(REQUEST_DISCOVERY_STATE, 0, c.putListener(listener));
    }

    /**
     * Request network info.
     *
     * <p> This method provides the network info in the form of a {@link android.net.NetworkInfo}.
     * {@link android.net.NetworkInfo#isAvailable()} indicates the p2p availability and
     * {@link android.net.NetworkInfo#getDetailedState()} reports the current fine-grained state
     * of the network. This {@link android.net.NetworkInfo} is returned using the
     * {@link NetworkInfoListener} listener.
     *
     * <p> This information is also included in the {@link #WIFI_P2P_CONNECTION_CHANGED_ACTION}
     * broadcast event with extra {@link #EXTRA_NETWORK_INFO}.
     *
     * @param c is the channel created at {@link #initialize}.
     * @param listener for callback when network info is available..
     */
    public void requestNetworkInfo(@NonNull Channel c,
            @NonNull NetworkInfoListener listener) {
        checkChannel(c);
        if (listener == null) throw new IllegalArgumentException("This listener cannot be null.");
        c.mAsyncChannel.sendMessage(REQUEST_NETWORK_INFO, 0, c.putListener(listener));
    }

     /**
     * Request Device Info
     *
     * <p> This method provides the device info
     * in the form of a {@link android.net.wifi.p2p.WifiP2pDevice}.
     * Valid {@link android.net.wifi.p2p.WifiP2pDevice} is returned when p2p is enabled.
     * To get information notifications on P2P getting enabled refers
     * {@link #WIFI_P2P_STATE_ENABLED}.
     *
     * <p> This {@link android.net.wifi.p2p.WifiP2pDevice} is returned using the
     * {@link DeviceInfoListener} listener.
     *
     * <p> This information is also included in the {@link #WIFI_P2P_THIS_DEVICE_CHANGED_ACTION}
     * broadcast event with extra {@link #EXTRA_WIFI_P2P_DEVICE}.
     *
     * @param c is the channel created at {@link #initialize(Context, Looper, ChannelListener)}.
     * @param listener for callback when network info is available.
     */
    @RequiresPermission(android.Manifest.permission.ACCESS_FINE_LOCATION)
    public void requestDeviceInfo(@NonNull Channel c, @NonNull DeviceInfoListener listener) {
        checkChannel(c);
        if (listener == null) throw new IllegalArgumentException("This listener cannot be null.");
        c.mAsyncChannel.sendMessage(REQUEST_DEVICE_INFO, 0, c.putListener(listener));
    }
}<|MERGE_RESOLUTION|>--- conflicted
+++ resolved
@@ -549,7 +549,6 @@
     public static final int SET_ONGOING_PEER_CONFIG_SUCCEEDED       = BASE + 89;
 
     /** @hide */
-<<<<<<< HEAD
     public static final int SET_WFDR2_INFO                          = BASE + 90;
     /** @hide */
     public static final int SET_WFDR2_INFO_FAILED                   = BASE + 91;
@@ -578,29 +577,6 @@
     public static final int REQUEST_DEVICE_INFO                     = BASE + 100;
     /** @hide */
     public static final int RESPONSE_DEVICE_INFO                    = BASE + 101;
-=======
-    public static final int REQUEST_P2P_STATE                       = BASE + 90;
-    /** @hide */
-    public static final int RESPONSE_P2P_STATE                      = BASE + 91;
-
-    /** @hide */
-    public static final int REQUEST_DISCOVERY_STATE                 = BASE + 92;
-    /** @hide */
-    public static final int RESPONSE_DISCOVERY_STATE                = BASE + 93;
-
-    /** @hide */
-    public static final int REQUEST_NETWORK_INFO                    = BASE + 94;
-    /** @hide */
-    public static final int RESPONSE_NETWORK_INFO                   = BASE + 95;
-
-    /** @hide */
-    public static final int UPDATE_CHANNEL_INFO                     = BASE + 96;
-
-    /** @hide */
-    public static final int REQUEST_DEVICE_INFO                     = BASE + 97;
-    /** @hide */
-    public static final int RESPONSE_DEVICE_INFO                    = BASE + 98;
->>>>>>> 825827da
 
     /**
      * Create a new WifiP2pManager instance. Applications use
@@ -824,11 +800,7 @@
          * The requested {@link android.net.NetworkInfo} is available
          * @param networkInfo Wi-Fi p2p {@link android.net.NetworkInfo}
          */
-<<<<<<< HEAD
-        void onNetworkInfoAvailable(NetworkInfo networkInfo);
-=======
         void onNetworkInfoAvailable(@NonNull NetworkInfo networkInfo);
->>>>>>> 825827da
     }
 
     /**
@@ -851,11 +823,7 @@
          * The requested {@link android.net.wifi.p2p.WifiP2pDevice} is available.
          * @param wifiP2pDevice Wi-Fi p2p {@link android.net.wifi.p2p.WifiP2pDevice}
          */
-<<<<<<< HEAD
-        void onDeviceInfoAvailable(WifiP2pDevice wifiP2pDevice);
-=======
         void onDeviceInfoAvailable(@Nullable WifiP2pDevice wifiP2pDevice);
->>>>>>> 825827da
     }
 
     /**
