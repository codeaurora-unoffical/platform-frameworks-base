/*
 * Copyright (C) 2011 The Android Open Source Project
 *
 * Licensed under the Apache License, Version 2.0 (the "License");
 * you may not use this file except in compliance with the License.
 * You may obtain a copy of the License at
 *
 *      http://www.apache.org/licenses/LICENSE-2.0
 *
 * Unless required by applicable law or agreed to in writing, software
 * distributed under the License is distributed on an "AS IS" BASIS,
 * WITHOUT WARRANTIES OR CONDITIONS OF ANY KIND, either express or implied.
 * See the License for the specific language governing permissions and
 * limitations under the License.
 */

package android.net.wifi.p2p;

import android.annotation.NonNull;
import android.annotation.Nullable;
import android.annotation.RequiresPermission;
import android.annotation.SdkConstant;
import android.annotation.SdkConstant.SdkConstantType;
import android.annotation.SystemApi;
import android.annotation.SystemService;
import android.annotation.UnsupportedAppUsage;
import android.content.Context;
import android.net.wifi.WpsInfo;
import android.net.wifi.p2p.nsd.WifiP2pDnsSdServiceInfo;
import android.net.wifi.p2p.nsd.WifiP2pDnsSdServiceResponse;
import android.net.wifi.p2p.nsd.WifiP2pServiceInfo;
import android.net.wifi.p2p.nsd.WifiP2pServiceRequest;
import android.net.wifi.p2p.nsd.WifiP2pServiceResponse;
import android.net.wifi.p2p.nsd.WifiP2pUpnpServiceInfo;
import android.net.wifi.p2p.nsd.WifiP2pUpnpServiceResponse;
import android.os.Binder;
import android.os.Build;
import android.os.Bundle;
import android.os.Handler;
import android.os.Looper;
import android.os.Message;
import android.os.Messenger;
import android.os.RemoteException;
import android.text.TextUtils;
import android.util.Log;

import com.android.internal.util.AsyncChannel;
import com.android.internal.util.Protocol;

import dalvik.system.CloseGuard;

import java.util.HashMap;
import java.util.List;
import java.util.Map;

/**
 * This class provides the API for managing Wi-Fi peer-to-peer connectivity. This lets an
 * application discover available peers, setup connection to peers and query for the list of peers.
 * When a p2p connection is formed over wifi, the device continues to maintain the uplink
 * connection over mobile or any other available network for internet connectivity on the device.
 *
 * <p> The API is asynchronous and responses to requests from an application are on listener
 * callbacks provided by the application. The application needs to do an initialization with
 * {@link #initialize} before doing any p2p operation.
 *
 * <p> Most application calls need a {@link ActionListener} instance for receiving callbacks
 * {@link ActionListener#onSuccess} or {@link ActionListener#onFailure}. Action callbacks
 * indicate whether the initiation of the action was a success or a failure.
 * Upon failure, the reason of failure can be one of {@link #ERROR}, {@link #P2P_UNSUPPORTED}
 * or {@link #BUSY}.
 *
 * <p> An application can initiate discovery of peers with {@link #discoverPeers}. An initiated
 * discovery request from an application stays active until the device starts connecting to a peer
 * ,forms a p2p group or there is an explicit {@link #stopPeerDiscovery}.
 * Applications can listen to {@link #WIFI_P2P_DISCOVERY_CHANGED_ACTION} to know if a peer-to-peer
 * discovery is running or stopped. Additionally, {@link #WIFI_P2P_PEERS_CHANGED_ACTION} indicates
 * if the peer list has changed.
 *
 * <p> When an application needs to fetch the current list of peers, it can request the list
 * of peers with {@link #requestPeers}. When the peer list is available
 * {@link PeerListListener#onPeersAvailable} is called with the device list.
 *
 * <p> An application can initiate a connection request to a peer through {@link #connect}. See
 * {@link WifiP2pConfig} for details on setting up the configuration. For communication with legacy
 * Wi-Fi devices that do not support p2p, an app can create a group using {@link #createGroup}
 * which creates an access point whose details can be fetched with {@link #requestGroupInfo}.
 *
 * <p> After a successful group formation through {@link #createGroup} or through {@link #connect},
 * use {@link #requestConnectionInfo} to fetch the connection details. The connection info
 * {@link WifiP2pInfo} contains the address of the group owner
 * {@link WifiP2pInfo#groupOwnerAddress} and a flag {@link WifiP2pInfo#isGroupOwner} to indicate
 * if the current device is a p2p group owner. A p2p client can thus communicate with
 * the p2p group owner through a socket connection.
 *
 * <p> With peer discovery using {@link  #discoverPeers}, an application discovers the neighboring
 * peers, but has no good way to figure out which peer to establish a connection with. For example,
 * if a game application is interested in finding all the neighboring peers that are also running
 * the same game, it has no way to find out until after the connection is setup. Pre-association
 * service discovery is meant to address this issue of filtering the peers based on the running
 * services.
 *
 * <p>With pre-association service discovery, an application can advertise a service for a
 * application on a peer device prior to a connection setup between the devices.
 * Currently, DNS based service discovery (Bonjour) and Upnp are the higher layer protocols
 * supported. Get Bonjour resources at dns-sd.org and Upnp resources at upnp.org
 * As an example, a video application can discover a Upnp capable media renderer
 * prior to setting up a Wi-fi p2p connection with the device.
 *
 * <p> An application can advertise a Upnp or a Bonjour service with a call to
 * {@link #addLocalService}. After a local service is added,
 * the framework automatically responds to a peer application discovering the service prior
 * to establishing a p2p connection. A call to {@link #removeLocalService} removes a local
 * service and {@link #clearLocalServices} can be used to clear all local services.
 *
 * <p> An application that is looking for peer devices that support certain services
 * can do so with a call to  {@link #discoverServices}. Prior to initiating the discovery,
 * application can add service discovery request with a call to {@link #addServiceRequest},
 * remove a service discovery request with a call to {@link #removeServiceRequest} or clear
 * all requests with a call to {@link #clearServiceRequests}. When no service requests remain,
 * a previously running service discovery will stop.
 *
 * The application is notified of a result of service discovery request through listener callbacks
 * set through {@link #setDnsSdResponseListeners} for Bonjour or
 * {@link #setUpnpServiceResponseListener} for Upnp.
 *
 * <p class="note"><strong>Note:</strong>
 * Registering an application handler with {@link #initialize} requires the permissions
 * {@link android.Manifest.permission#ACCESS_WIFI_STATE} and
 * {@link android.Manifest.permission#CHANGE_WIFI_STATE} to perform any further peer-to-peer
 * operations.
 *
 * {@see WifiP2pConfig}
 * {@see WifiP2pInfo}
 * {@see WifiP2pGroup}
 * {@see WifiP2pDevice}
 * {@see WifiP2pDeviceList}
 * {@see android.net.wifi.WpsInfo}
 */
@SystemService(Context.WIFI_P2P_SERVICE)
public class WifiP2pManager {
    private static final String TAG = "WifiP2pManager";
    /**
     * Broadcast intent action to indicate whether Wi-Fi p2p is enabled or disabled. An
     * extra {@link #EXTRA_WIFI_STATE} provides the state information as int.
     *
     * @see #EXTRA_WIFI_STATE
     */
    @SdkConstant(SdkConstantType.BROADCAST_INTENT_ACTION)
    public static final String WIFI_P2P_STATE_CHANGED_ACTION =
        "android.net.wifi.p2p.STATE_CHANGED";

    /**
     * The lookup key for an int that indicates whether Wi-Fi p2p is enabled or disabled.
     * Retrieve it with {@link android.content.Intent#getIntExtra(String,int)}.
     *
     * @see #WIFI_P2P_STATE_DISABLED
     * @see #WIFI_P2P_STATE_ENABLED
     */
    public static final String EXTRA_WIFI_STATE = "wifi_p2p_state";

    /**
     * Wi-Fi p2p is disabled.
     *
     * @see #WIFI_P2P_STATE_CHANGED_ACTION
     */
    public static final int WIFI_P2P_STATE_DISABLED = 1;

    /**
     * Wi-Fi p2p is enabled.
     *
     * @see #WIFI_P2P_STATE_CHANGED_ACTION
     */
    public static final int WIFI_P2P_STATE_ENABLED = 2;

    /**
     * Broadcast intent action indicating that the state of Wi-Fi p2p connectivity
     * has changed. One extra {@link #EXTRA_WIFI_P2P_INFO} provides the p2p connection info in
     * the form of a {@link WifiP2pInfo} object. Another extra {@link #EXTRA_NETWORK_INFO} provides
     * the network info in the form of a {@link android.net.NetworkInfo}. A third extra provides
     * the details of the group.
     *
     * @see #EXTRA_WIFI_P2P_INFO
     * @see #EXTRA_NETWORK_INFO
     * @see #EXTRA_WIFI_P2P_GROUP
     */
    @SdkConstant(SdkConstantType.BROADCAST_INTENT_ACTION)
    public static final String WIFI_P2P_CONNECTION_CHANGED_ACTION =
        "android.net.wifi.p2p.CONNECTION_STATE_CHANGE";

    /**
     * The lookup key for a {@link android.net.wifi.p2p.WifiP2pInfo} object
     * Retrieve with {@link android.content.Intent#getParcelableExtra(String)}.
     */
    public static final String EXTRA_WIFI_P2P_INFO = "wifiP2pInfo";

    /**
     * The lookup key for a {@link android.net.NetworkInfo} object associated with the
     * p2p network. Retrieve with
     * {@link android.content.Intent#getParcelableExtra(String)}.
     */
    public static final String EXTRA_NETWORK_INFO = "networkInfo";

    /**
     * The lookup key for a {@link android.net.wifi.p2p.WifiP2pGroup} object
     * associated with the p2p network. Retrieve with
     * {@link android.content.Intent#getParcelableExtra(String)}.
     */
    public static final String EXTRA_WIFI_P2P_GROUP = "p2pGroupInfo";

    /**
     * Broadcast intent action indicating that the available peer list has changed. This
     * can be sent as a result of peers being found, lost or updated.
     *
     * <p> An extra {@link #EXTRA_P2P_DEVICE_LIST} provides the full list of
     * current peers. The full list of peers can also be obtained any time with
     * {@link #requestPeers}.
     *
     * @see #EXTRA_P2P_DEVICE_LIST
     */
    @SdkConstant(SdkConstantType.BROADCAST_INTENT_ACTION)
    public static final String WIFI_P2P_PEERS_CHANGED_ACTION =
        "android.net.wifi.p2p.PEERS_CHANGED";

     /**
      * The lookup key for a {@link android.net.wifi.p2p.WifiP2pDeviceList} object representing
      * the new peer list when {@link #WIFI_P2P_PEERS_CHANGED_ACTION} broadcast is sent.
      *
      * <p>Retrieve with {@link android.content.Intent#getParcelableExtra(String)}.
      */
     public static final String EXTRA_P2P_DEVICE_LIST = "wifiP2pDeviceList";

    /**
     * Broadcast intent action indicating that peer discovery has either started or stopped.
     * One extra {@link #EXTRA_DISCOVERY_STATE} indicates whether discovery has started
     * or stopped.
     *
     * <p>Note that discovery will be stopped during a connection setup. If the application tries
     * to re-initiate discovery during this time, it can fail.
     */
    @SdkConstant(SdkConstantType.BROADCAST_INTENT_ACTION)
    public static final String WIFI_P2P_DISCOVERY_CHANGED_ACTION =
        "android.net.wifi.p2p.DISCOVERY_STATE_CHANGE";

    /**
     * The lookup key for an int that indicates whether p2p discovery has started or stopped.
     * Retrieve it with {@link android.content.Intent#getIntExtra(String,int)}.
     *
     * @see #WIFI_P2P_DISCOVERY_STARTED
     * @see #WIFI_P2P_DISCOVERY_STOPPED
     */
    public static final String EXTRA_DISCOVERY_STATE = "discoveryState";

    /**
     * p2p discovery has stopped
     *
     * @see #WIFI_P2P_DISCOVERY_CHANGED_ACTION
     */
    public static final int WIFI_P2P_DISCOVERY_STOPPED = 1;

    /**
     * p2p discovery has started
     *
     * @see #WIFI_P2P_DISCOVERY_CHANGED_ACTION
     */
    public static final int WIFI_P2P_DISCOVERY_STARTED = 2;

    /**
     * Broadcast intent action indicating that this device details have changed.
     */
    @SdkConstant(SdkConstantType.BROADCAST_INTENT_ACTION)
    public static final String WIFI_P2P_THIS_DEVICE_CHANGED_ACTION =
        "android.net.wifi.p2p.THIS_DEVICE_CHANGED";

    /**
     * The lookup key for a {@link android.net.wifi.p2p.WifiP2pDevice} object
     * Retrieve with {@link android.content.Intent#getParcelableExtra(String)}.
     */
    public static final String EXTRA_WIFI_P2P_DEVICE = "wifiP2pDevice";

    /**
     * Broadcast intent action indicating that remembered persistent groups have changed.
     * @hide
     */
    public static final String WIFI_P2P_PERSISTENT_GROUPS_CHANGED_ACTION =
        "android.net.wifi.p2p.PERSISTENT_GROUPS_CHANGED";

    /**
     * The lookup key for a handover message returned by the WifiP2pService.
     * @hide
     */
    public static final String EXTRA_HANDOVER_MESSAGE =
            "android.net.wifi.p2p.EXTRA_HANDOVER_MESSAGE";

    /**
     * The lookup key for a calling package returned by the WifiP2pService.
     * @hide
     */
    public static final String CALLING_PACKAGE =
            "android.net.wifi.p2p.CALLING_PACKAGE";

    IWifiP2pManager mService;

    private static final int BASE = Protocol.BASE_WIFI_P2P_MANAGER;

    /** @hide */
    public static final int DISCOVER_PEERS                          = BASE + 1;
    /** @hide */
    public static final int DISCOVER_PEERS_FAILED                   = BASE + 2;
    /** @hide */
    public static final int DISCOVER_PEERS_SUCCEEDED                = BASE + 3;

    /** @hide */
    public static final int STOP_DISCOVERY                          = BASE + 4;
    /** @hide */
    public static final int STOP_DISCOVERY_FAILED                   = BASE + 5;
    /** @hide */
    public static final int STOP_DISCOVERY_SUCCEEDED                = BASE + 6;

    /** @hide */
    public static final int CONNECT                                 = BASE + 7;
    /** @hide */
    public static final int CONNECT_FAILED                          = BASE + 8;
    /** @hide */
    public static final int CONNECT_SUCCEEDED                       = BASE + 9;

    /** @hide */
    public static final int CANCEL_CONNECT                          = BASE + 10;
    /** @hide */
    public static final int CANCEL_CONNECT_FAILED                   = BASE + 11;
    /** @hide */
    public static final int CANCEL_CONNECT_SUCCEEDED                = BASE + 12;

    /** @hide */
    @UnsupportedAppUsage
    public static final int CREATE_GROUP                            = BASE + 13;
    /** @hide */
    public static final int CREATE_GROUP_FAILED                     = BASE + 14;
    /** @hide */
    public static final int CREATE_GROUP_SUCCEEDED                  = BASE + 15;

    /** @hide */
    public static final int REMOVE_GROUP                            = BASE + 16;
    /** @hide */
    public static final int REMOVE_GROUP_FAILED                     = BASE + 17;
    /** @hide */
    public static final int REMOVE_GROUP_SUCCEEDED                  = BASE + 18;

    /** @hide */
    public static final int REQUEST_PEERS                           = BASE + 19;
    /** @hide */
    public static final int RESPONSE_PEERS                          = BASE + 20;

    /** @hide */
    public static final int REQUEST_CONNECTION_INFO                 = BASE + 21;
    /** @hide */
    public static final int RESPONSE_CONNECTION_INFO                = BASE + 22;

    /** @hide */
    public static final int REQUEST_GROUP_INFO                      = BASE + 23;
    /** @hide */
    public static final int RESPONSE_GROUP_INFO                     = BASE + 24;

    /** @hide */
    public static final int ADD_LOCAL_SERVICE                       = BASE + 28;
    /** @hide */
    public static final int ADD_LOCAL_SERVICE_FAILED                = BASE + 29;
    /** @hide */
    public static final int ADD_LOCAL_SERVICE_SUCCEEDED             = BASE + 30;

    /** @hide */
    public static final int REMOVE_LOCAL_SERVICE                    = BASE + 31;
    /** @hide */
    public static final int REMOVE_LOCAL_SERVICE_FAILED             = BASE + 32;
    /** @hide */
    public static final int REMOVE_LOCAL_SERVICE_SUCCEEDED          = BASE + 33;

    /** @hide */
    public static final int CLEAR_LOCAL_SERVICES                    = BASE + 34;
    /** @hide */
    public static final int CLEAR_LOCAL_SERVICES_FAILED             = BASE + 35;
    /** @hide */
    public static final int CLEAR_LOCAL_SERVICES_SUCCEEDED          = BASE + 36;

    /** @hide */
    public static final int ADD_SERVICE_REQUEST                     = BASE + 37;
    /** @hide */
    public static final int ADD_SERVICE_REQUEST_FAILED              = BASE + 38;
    /** @hide */
    public static final int ADD_SERVICE_REQUEST_SUCCEEDED           = BASE + 39;

    /** @hide */
    public static final int REMOVE_SERVICE_REQUEST                  = BASE + 40;
    /** @hide */
    public static final int REMOVE_SERVICE_REQUEST_FAILED           = BASE + 41;
    /** @hide */
    public static final int REMOVE_SERVICE_REQUEST_SUCCEEDED        = BASE + 42;

    /** @hide */
    public static final int CLEAR_SERVICE_REQUESTS                  = BASE + 43;
    /** @hide */
    public static final int CLEAR_SERVICE_REQUESTS_FAILED           = BASE + 44;
    /** @hide */
    public static final int CLEAR_SERVICE_REQUESTS_SUCCEEDED        = BASE + 45;

    /** @hide */
    public static final int DISCOVER_SERVICES                       = BASE + 46;
    /** @hide */
    public static final int DISCOVER_SERVICES_FAILED                = BASE + 47;
    /** @hide */
    public static final int DISCOVER_SERVICES_SUCCEEDED             = BASE + 48;

    /** @hide */
    public static final int PING                                    = BASE + 49;

    /** @hide */
    public static final int RESPONSE_SERVICE                        = BASE + 50;

    /** @hide */
    public static final int SET_DEVICE_NAME                         = BASE + 51;
    /** @hide */
    public static final int SET_DEVICE_NAME_FAILED                  = BASE + 52;
    /** @hide */
    public static final int SET_DEVICE_NAME_SUCCEEDED               = BASE + 53;

    /** @hide */
    public static final int DELETE_PERSISTENT_GROUP                 = BASE + 54;
    /** @hide */
    public static final int DELETE_PERSISTENT_GROUP_FAILED          = BASE + 55;
    /** @hide */
    public static final int DELETE_PERSISTENT_GROUP_SUCCEEDED       = BASE + 56;

    /** @hide */
    public static final int REQUEST_PERSISTENT_GROUP_INFO           = BASE + 57;
    /** @hide */
    public static final int RESPONSE_PERSISTENT_GROUP_INFO          = BASE + 58;

    /** @hide */
    public static final int SET_WFD_INFO                            = BASE + 59;
    /** @hide */
    public static final int SET_WFD_INFO_FAILED                     = BASE + 60;
    /** @hide */
    public static final int SET_WFD_INFO_SUCCEEDED                  = BASE + 61;

    /** @hide */
    public static final int START_WPS                               = BASE + 62;
    /** @hide */
    public static final int START_WPS_FAILED                        = BASE + 63;
    /** @hide */
    public static final int START_WPS_SUCCEEDED                     = BASE + 64;

    /** @hide */
    public static final int START_LISTEN                            = BASE + 65;
    /** @hide */
    public static final int START_LISTEN_FAILED                     = BASE + 66;
    /** @hide */
    public static final int START_LISTEN_SUCCEEDED                  = BASE + 67;

    /** @hide */
    public static final int STOP_LISTEN                             = BASE + 68;
    /** @hide */
    public static final int STOP_LISTEN_FAILED                      = BASE + 69;
    /** @hide */
    public static final int STOP_LISTEN_SUCCEEDED                   = BASE + 70;

    /** @hide */
    public static final int SET_CHANNEL                             = BASE + 71;
    /** @hide */
    public static final int SET_CHANNEL_FAILED                      = BASE + 72;
    /** @hide */
    public static final int SET_CHANNEL_SUCCEEDED                   = BASE + 73;

    /** @hide */
    public static final int GET_HANDOVER_REQUEST                    = BASE + 75;
    /** @hide */
    public static final int GET_HANDOVER_SELECT                     = BASE + 76;
    /** @hide */
    public static final int RESPONSE_GET_HANDOVER_MESSAGE           = BASE + 77;
    /** @hide */
    public static final int INITIATOR_REPORT_NFC_HANDOVER           = BASE + 78;
    /** @hide */
    public static final int RESPONDER_REPORT_NFC_HANDOVER           = BASE + 79;
    /** @hide */
    public static final int REPORT_NFC_HANDOVER_SUCCEEDED           = BASE + 80;
    /** @hide */
    public static final int REPORT_NFC_HANDOVER_FAILED              = BASE + 81;

    /** @hide */
<<<<<<< HEAD
    public static final int SET_WFDR2_INFO                          = BASE + 82;
    /** @hide */
    public static final int SET_WFDR2_INFO_FAILED                   = BASE + 83;
    /** @hide */
    public static final int SET_WFDR2_INFO_SUCCEEDED                = BASE + 84;

=======
    public static final int FACTORY_RESET                           = BASE + 82;
    /** @hide */
    public static final int FACTORY_RESET_FAILED                    = BASE + 83;
    /** @hide */
    public static final int FACTORY_RESET_SUCCEEDED                 = BASE + 84;

    /** @hide */
    public static final int REQUEST_ONGOING_PEER_CONFIG             = BASE + 85;
    /** @hide */
    public static final int RESPONSE_ONGOING_PEER_CONFIG            = BASE + 86;
    /** @hide */
    public static final int SET_ONGOING_PEER_CONFIG                 = BASE + 87;
    /** @hide */
    public static final int SET_ONGOING_PEER_CONFIG_FAILED          = BASE + 88;
    /** @hide */
    public static final int SET_ONGOING_PEER_CONFIG_SUCCEEDED       = BASE + 89;
>>>>>>> 5a050004

    /**
     * Create a new WifiP2pManager instance. Applications use
     * {@link android.content.Context#getSystemService Context.getSystemService()} to retrieve
     * the standard {@link android.content.Context#WIFI_P2P_SERVICE Context.WIFI_P2P_SERVICE}.
     * @param service the Binder interface
     * @hide - hide this because it takes in a parameter of type IWifiP2pManager, which
     * is a system private class.
     */
    @UnsupportedAppUsage(maxTargetSdk = Build.VERSION_CODES.P, trackingBug = 115609023)
    public WifiP2pManager(IWifiP2pManager service) {
        mService = service;
    }

    /**
     * Passed with {@link ActionListener#onFailure}.
     * Indicates that the operation failed due to an internal error.
     */
    public static final int ERROR               = 0;

    /**
     * Passed with {@link ActionListener#onFailure}.
     * Indicates that the operation failed because p2p is unsupported on the device.
     */
    public static final int P2P_UNSUPPORTED     = 1;

    /**
     * Passed with {@link ActionListener#onFailure}.
     * Indicates that the operation failed because the framework is busy and
     * unable to service the request
     */
    public static final int BUSY                = 2;

    /**
     * Passed with {@link ActionListener#onFailure}.
     * Indicates that the {@link #discoverServices} failed because no service
     * requests are added. Use {@link #addServiceRequest} to add a service
     * request.
     */
    public static final int NO_SERVICE_REQUESTS = 3;

    /** Interface for callback invocation when framework channel is lost */
    public interface ChannelListener {
        /**
         * The channel to the framework has been disconnected.
         * Application could try re-initializing using {@link #initialize}
         */
        public void onChannelDisconnected();
    }

    /** Interface for callback invocation on an application action */
    public interface ActionListener {
        /** The operation succeeded */
        public void onSuccess();
        /**
         * The operation failed
         * @param reason The reason for failure could be one of {@link #P2P_UNSUPPORTED},
         * {@link #ERROR} or {@link #BUSY}
         */
        public void onFailure(int reason);
    }

    /** Interface for callback invocation when peer list is available */
    public interface PeerListListener {
        /**
         * The requested peer list is available
         * @param peers List of available peers
         */
        public void onPeersAvailable(WifiP2pDeviceList peers);
    }

    /** Interface for callback invocation when connection info is available */
    public interface ConnectionInfoListener {
        /**
         * The requested connection info is available
         * @param info Wi-Fi p2p connection info
         */
        public void onConnectionInfoAvailable(WifiP2pInfo info);
    }

    /** Interface for callback invocation when group info is available */
    public interface GroupInfoListener {
        /**
         * The requested p2p group info is available
         * @param group Wi-Fi p2p group info
         */
        public void onGroupInfoAvailable(WifiP2pGroup group);
    }

   /**
    * Interface for callback invocation when service discovery response other than
    * Upnp or Bonjour is received
    */
    public interface ServiceResponseListener {

        /**
         * The requested service response is available.
         *
         * @param protocolType protocol type. currently only
         * {@link WifiP2pServiceInfo#SERVICE_TYPE_VENDOR_SPECIFIC}.
         * @param responseData service discovery response data based on the requested
         *  service protocol type. The format depends on the service type.
         * @param srcDevice source device.
         */
        public void onServiceAvailable(int protocolType,
                byte[] responseData, WifiP2pDevice srcDevice);
    }

    /**
     * Interface for callback invocation when Bonjour service discovery response
     * is received
     */
    public interface DnsSdServiceResponseListener {

        /**
         * The requested Bonjour service response is available.
         *
         * <p>This function is invoked when the device with the specified Bonjour
         * registration type returned the instance name.
         * @param instanceName instance name.<br>
         *  e.g) "MyPrinter".
         * @param registrationType <br>
         * e.g) "_ipp._tcp.local."
         * @param srcDevice source device.
         */
        public void onDnsSdServiceAvailable(String instanceName,
                String registrationType, WifiP2pDevice srcDevice);

   }

    /**
     * Interface for callback invocation when Bonjour TXT record is available
     * for a service
     */
   public interface DnsSdTxtRecordListener {
        /**
         * The requested Bonjour service response is available.
         *
         * <p>This function is invoked when the device with the specified full
         * service domain service returned TXT record.
         *
         * @param fullDomainName full domain name. <br>
         * e.g) "MyPrinter._ipp._tcp.local.".
         * @param txtRecordMap TXT record data as a map of key/value pairs
         * @param srcDevice source device.
         */
        public void onDnsSdTxtRecordAvailable(String fullDomainName,
                Map<String, String> txtRecordMap,
                WifiP2pDevice srcDevice);
   }

    /**
     * Interface for callback invocation when upnp service discovery response
     * is received
     * */
    public interface UpnpServiceResponseListener {

        /**
         * The requested upnp service response is available.
         *
         * <p>This function is invoked when the specified device or service is found.
         *
         * @param uniqueServiceNames The list of unique service names.<br>
         * e.g) uuid:6859dede-8574-59ab-9332-123456789012::urn:schemas-upnp-org:device:
         * MediaServer:1
         * @param srcDevice source device.
         */
        public void onUpnpServiceAvailable(List<String> uniqueServiceNames,
                WifiP2pDevice srcDevice);
    }


    /** Interface for callback invocation when stored group info list is available {@hide}*/
    public interface PersistentGroupInfoListener {
        /**
         * The requested stored p2p group info list is available
         * @param groups Wi-Fi p2p group info list
         */
        public void onPersistentGroupInfoAvailable(WifiP2pGroupList groups);
    }

    /**
     * Interface for callback invocation when Handover Request or Select Message is available
     * @hide
     */
    public interface HandoverMessageListener {
        public void onHandoverMessageAvailable(String handoverMessage);
    }

    /**
     * Interface for callback invocation when ongoing peer info is available
     * @hide
     */
    public interface OngoingPeerInfoListener {
        /**
         * The requested ongoing WifiP2pConfig is available
         * @param peerConfig WifiP2pConfig for current connecting session
         */
        void onOngoingPeerAvailable(WifiP2pConfig peerConfig);
    }

    /**
     * A channel that connects the application to the Wifi p2p framework.
     * Most p2p operations require a Channel as an argument. An instance of Channel is obtained
     * by doing a call on {@link #initialize}
     */
    public static class Channel implements AutoCloseable {
        /** @hide */
        public Channel(Context context, Looper looper, ChannelListener l, Binder binder,
                WifiP2pManager p2pManager) {
            mAsyncChannel = new AsyncChannel();
            mHandler = new P2pHandler(looper);
            mChannelListener = l;
            mContext = context;
            mBinder = binder;
            mP2pManager = p2pManager;

            mCloseGuard.open("close");
        }
        private final static int INVALID_LISTENER_KEY = 0;
        private final WifiP2pManager mP2pManager;
        private ChannelListener mChannelListener;
        private ServiceResponseListener mServRspListener;
        private DnsSdServiceResponseListener mDnsSdServRspListener;
        private DnsSdTxtRecordListener mDnsSdTxtListener;
        private UpnpServiceResponseListener mUpnpServRspListener;
        private HashMap<Integer, Object> mListenerMap = new HashMap<Integer, Object>();
        private final Object mListenerMapLock = new Object();
        private int mListenerKey = 0;

        private final CloseGuard mCloseGuard = CloseGuard.get();

        /**
         * Close the current P2P connection and indicate to the P2P service that connections
         * created by the app can be removed.
         */
        public void close() {
            if (mP2pManager == null) {
                Log.w(TAG, "Channel.close(): Null mP2pManager!?");
            } else {
                try {
                    mP2pManager.mService.close(mBinder);
                } catch (RemoteException e) {
                    throw e.rethrowFromSystemServer();
                }
            }

            mAsyncChannel.disconnect();
            mCloseGuard.close();
        }

        /** @hide */
        @Override
        protected void finalize() throws Throwable {
            try {
                if (mCloseGuard != null) {
                    mCloseGuard.warnIfOpen();
                }

                close();
            } finally {
                super.finalize();
            }
        }

        /* package */ final Binder mBinder;

        @UnsupportedAppUsage
        private AsyncChannel mAsyncChannel;
        private P2pHandler mHandler;
        Context mContext;
        class P2pHandler extends Handler {
            P2pHandler(Looper looper) {
                super(looper);
            }

            @Override
            public void handleMessage(Message message) {
                Object listener = getListener(message.arg2);
                switch (message.what) {
                    case AsyncChannel.CMD_CHANNEL_DISCONNECTED:
                        if (mChannelListener != null) {
                            mChannelListener.onChannelDisconnected();
                            mChannelListener = null;
                        }
                        break;
                    /* ActionListeners grouped together */
                    case DISCOVER_PEERS_FAILED:
                    case STOP_DISCOVERY_FAILED:
                    case DISCOVER_SERVICES_FAILED:
                    case CONNECT_FAILED:
                    case CANCEL_CONNECT_FAILED:
                    case CREATE_GROUP_FAILED:
                    case REMOVE_GROUP_FAILED:
                    case ADD_LOCAL_SERVICE_FAILED:
                    case REMOVE_LOCAL_SERVICE_FAILED:
                    case CLEAR_LOCAL_SERVICES_FAILED:
                    case ADD_SERVICE_REQUEST_FAILED:
                    case REMOVE_SERVICE_REQUEST_FAILED:
                    case CLEAR_SERVICE_REQUESTS_FAILED:
                    case SET_DEVICE_NAME_FAILED:
                    case DELETE_PERSISTENT_GROUP_FAILED:
                    case SET_WFD_INFO_FAILED:
                    case SET_WFDR2_INFO_FAILED:
                    case START_WPS_FAILED:
                    case START_LISTEN_FAILED:
                    case STOP_LISTEN_FAILED:
                    case SET_CHANNEL_FAILED:
                    case REPORT_NFC_HANDOVER_FAILED:
                    case FACTORY_RESET_FAILED:
                    case SET_ONGOING_PEER_CONFIG_FAILED:
                        if (listener != null) {
                            ((ActionListener) listener).onFailure(message.arg1);
                        }
                        break;
                    /* ActionListeners grouped together */
                    case DISCOVER_PEERS_SUCCEEDED:
                    case STOP_DISCOVERY_SUCCEEDED:
                    case DISCOVER_SERVICES_SUCCEEDED:
                    case CONNECT_SUCCEEDED:
                    case CANCEL_CONNECT_SUCCEEDED:
                    case CREATE_GROUP_SUCCEEDED:
                    case REMOVE_GROUP_SUCCEEDED:
                    case ADD_LOCAL_SERVICE_SUCCEEDED:
                    case REMOVE_LOCAL_SERVICE_SUCCEEDED:
                    case CLEAR_LOCAL_SERVICES_SUCCEEDED:
                    case ADD_SERVICE_REQUEST_SUCCEEDED:
                    case REMOVE_SERVICE_REQUEST_SUCCEEDED:
                    case CLEAR_SERVICE_REQUESTS_SUCCEEDED:
                    case SET_DEVICE_NAME_SUCCEEDED:
                    case DELETE_PERSISTENT_GROUP_SUCCEEDED:
                    case SET_WFD_INFO_SUCCEEDED:
                    case SET_WFDR2_INFO_SUCCEEDED:
                    case START_WPS_SUCCEEDED:
                    case START_LISTEN_SUCCEEDED:
                    case STOP_LISTEN_SUCCEEDED:
                    case SET_CHANNEL_SUCCEEDED:
                    case REPORT_NFC_HANDOVER_SUCCEEDED:
                    case FACTORY_RESET_SUCCEEDED:
                    case SET_ONGOING_PEER_CONFIG_SUCCEEDED:
                        if (listener != null) {
                            ((ActionListener) listener).onSuccess();
                        }
                        break;
                    case RESPONSE_PEERS:
                        WifiP2pDeviceList peers = (WifiP2pDeviceList) message.obj;
                        if (listener != null) {
                            ((PeerListListener) listener).onPeersAvailable(peers);
                        }
                        break;
                    case RESPONSE_CONNECTION_INFO:
                        WifiP2pInfo wifiP2pInfo = (WifiP2pInfo) message.obj;
                        if (listener != null) {
                            ((ConnectionInfoListener) listener).onConnectionInfoAvailable(wifiP2pInfo);
                        }
                        break;
                    case RESPONSE_GROUP_INFO:
                        WifiP2pGroup group = (WifiP2pGroup) message.obj;
                        if (listener != null) {
                            ((GroupInfoListener) listener).onGroupInfoAvailable(group);
                        }
                        break;
                    case RESPONSE_SERVICE:
                        WifiP2pServiceResponse resp = (WifiP2pServiceResponse) message.obj;
                        handleServiceResponse(resp);
                        break;
                    case RESPONSE_PERSISTENT_GROUP_INFO:
                        WifiP2pGroupList groups = (WifiP2pGroupList) message.obj;
                        if (listener != null) {
                            ((PersistentGroupInfoListener) listener).
                                onPersistentGroupInfoAvailable(groups);
                        }
                        break;
                    case RESPONSE_GET_HANDOVER_MESSAGE:
                        Bundle handoverBundle = (Bundle) message.obj;
                        if (listener != null) {
                            String handoverMessage = handoverBundle != null
                                    ? handoverBundle.getString(EXTRA_HANDOVER_MESSAGE)
                                    : null;
                            ((HandoverMessageListener) listener)
                                    .onHandoverMessageAvailable(handoverMessage);
                        }
                        break;
                    case RESPONSE_ONGOING_PEER_CONFIG:
                        WifiP2pConfig peerConfig = (WifiP2pConfig) message.obj;
                        if (listener != null) {
                            ((OngoingPeerInfoListener) listener)
                                    .onOngoingPeerAvailable(peerConfig);
                        }
                        break;
                    default:
                        Log.d(TAG, "Ignored " + message);
                        break;
                }
            }
        }

        private void handleServiceResponse(WifiP2pServiceResponse resp) {
            if (resp instanceof WifiP2pDnsSdServiceResponse) {
                handleDnsSdServiceResponse((WifiP2pDnsSdServiceResponse)resp);
            } else if (resp instanceof WifiP2pUpnpServiceResponse) {
                if (mUpnpServRspListener != null) {
                    handleUpnpServiceResponse((WifiP2pUpnpServiceResponse)resp);
                }
            } else {
                if (mServRspListener != null) {
                    mServRspListener.onServiceAvailable(resp.getServiceType(),
                            resp.getRawData(), resp.getSrcDevice());
                }
            }
        }

        private void handleUpnpServiceResponse(WifiP2pUpnpServiceResponse resp) {
            mUpnpServRspListener.onUpnpServiceAvailable(resp.getUniqueServiceNames(),
                    resp.getSrcDevice());
        }

        private void handleDnsSdServiceResponse(WifiP2pDnsSdServiceResponse resp) {
            if (resp.getDnsType() == WifiP2pDnsSdServiceInfo.DNS_TYPE_PTR) {
                if (mDnsSdServRspListener != null) {
                    mDnsSdServRspListener.onDnsSdServiceAvailable(
                            resp.getInstanceName(),
                            resp.getDnsQueryName(),
                            resp.getSrcDevice());
                }
            } else if (resp.getDnsType() == WifiP2pDnsSdServiceInfo.DNS_TYPE_TXT) {
                if (mDnsSdTxtListener != null) {
                    mDnsSdTxtListener.onDnsSdTxtRecordAvailable(
                            resp.getDnsQueryName(),
                            resp.getTxtRecord(),
                            resp.getSrcDevice());
                }
            } else {
                Log.e(TAG, "Unhandled resp " + resp);
            }
        }

        @UnsupportedAppUsage
        private int putListener(Object listener) {
            if (listener == null) return INVALID_LISTENER_KEY;
            int key;
            synchronized (mListenerMapLock) {
                do {
                    key = mListenerKey++;
                } while (key == INVALID_LISTENER_KEY);
                mListenerMap.put(key, listener);
            }
            return key;
        }

        private Object getListener(int key) {
            if (key == INVALID_LISTENER_KEY) return null;
            synchronized (mListenerMapLock) {
                return mListenerMap.remove(key);
            }
        }
    }

    private static void checkChannel(Channel c) {
        if (c == null) throw new IllegalArgumentException("Channel needs to be initialized");
    }

    private static void checkServiceInfo(WifiP2pServiceInfo info) {
        if (info == null) throw new IllegalArgumentException("service info is null");
    }

    private static void checkServiceRequest(WifiP2pServiceRequest req) {
        if (req == null) throw new IllegalArgumentException("service request is null");
    }

    private static void checkP2pConfig(WifiP2pConfig c) {
        if (c == null) throw new IllegalArgumentException("config cannot be null");
        if (TextUtils.isEmpty(c.deviceAddress)) {
            throw new IllegalArgumentException("deviceAddress cannot be empty");
        }
    }

    /**
     * Registers the application with the Wi-Fi framework. This function
     * must be the first to be called before any p2p operations are performed.
     *
     * @param srcContext is the context of the source
     * @param srcLooper is the Looper on which the callbacks are receivied
     * @param listener for callback at loss of framework communication. Can be null.
     * @return Channel instance that is necessary for performing any further p2p operations
     */
    public Channel initialize(Context srcContext, Looper srcLooper, ChannelListener listener) {
        Binder binder = new Binder();
        Channel channel = initalizeChannel(srcContext, srcLooper, listener, getMessenger(binder),
                binder);
        return channel;
    }

    /**
     * Registers the application with the Wi-Fi framework. Enables system-only functionality.
     * @hide
     */
    public Channel initializeInternal(Context srcContext, Looper srcLooper,
                                      ChannelListener listener) {
        return initalizeChannel(srcContext, srcLooper, listener, getP2pStateMachineMessenger(),
                null);
    }

    private Channel initalizeChannel(Context srcContext, Looper srcLooper, ChannelListener listener,
                                     Messenger messenger, Binder binder) {
        if (messenger == null) return null;

        Channel c = new Channel(srcContext, srcLooper, listener, binder, this);
        if (c.mAsyncChannel.connectSync(srcContext, c.mHandler, messenger)
                == AsyncChannel.STATUS_SUCCESSFUL) {
            return c;
        } else {
            c.close();
            return null;
        }
    }

    /**
     * Initiate peer discovery. A discovery process involves scanning for available Wi-Fi peers
     * for the purpose of establishing a connection.
     *
     * <p> The function call immediately returns after sending a discovery request
     * to the framework. The application is notified of a success or failure to initiate
     * discovery through listener callbacks {@link ActionListener#onSuccess} or
     * {@link ActionListener#onFailure}.
     *
     * <p> The discovery remains active until a connection is initiated or
     * a p2p group is formed. Register for {@link #WIFI_P2P_PEERS_CHANGED_ACTION} intent to
     * determine when the framework notifies of a change as peers are discovered.
     *
     * <p> Upon receiving a {@link #WIFI_P2P_PEERS_CHANGED_ACTION} intent, an application
     * can request for the list of peers using {@link #requestPeers}.
     *
     * @param c is the channel created at {@link #initialize}
     * @param listener for callbacks on success or failure. Can be null.
     */
    public void discoverPeers(Channel c, ActionListener listener) {
        checkChannel(c);
        c.mAsyncChannel.sendMessage(DISCOVER_PEERS, 0, c.putListener(listener));
    }

   /**
     * Stop an ongoing peer discovery
     *
     * <p> The function call immediately returns after sending a stop request
     * to the framework. The application is notified of a success or failure to initiate
     * stop through listener callbacks {@link ActionListener#onSuccess} or
     * {@link ActionListener#onFailure}.
     *
     * @param c is the channel created at {@link #initialize}
     * @param listener for callbacks on success or failure. Can be null.
     */
    public void stopPeerDiscovery(Channel c, ActionListener listener) {
        checkChannel(c);
        c.mAsyncChannel.sendMessage(STOP_DISCOVERY, 0, c.putListener(listener));
    }

    /**
     * Start a p2p connection to a device with the specified configuration.
     *
     * <p> The function call immediately returns after sending a connection request
     * to the framework. The application is notified of a success or failure to initiate
     * connect through listener callbacks {@link ActionListener#onSuccess} or
     * {@link ActionListener#onFailure}.
     *
     * <p> Register for {@link #WIFI_P2P_CONNECTION_CHANGED_ACTION} intent to
     * determine when the framework notifies of a change in connectivity.
     *
     * <p> If the current device is not part of a p2p group, a connect request initiates
     * a group negotiation with the peer.
     *
     * <p> If the current device is part of an existing p2p group or has created
     * a p2p group with {@link #createGroup}, an invitation to join the group is sent to
     * the peer device.
     *
     * @param c is the channel created at {@link #initialize}
     * @param config options as described in {@link WifiP2pConfig} class
     * @param listener for callbacks on success or failure. Can be null.
     */
    public void connect(Channel c, WifiP2pConfig config, ActionListener listener) {
        checkChannel(c);
        checkP2pConfig(config);
        c.mAsyncChannel.sendMessage(CONNECT, 0, c.putListener(listener), config);
    }

    /**
     * Cancel any ongoing p2p group negotiation
     *
     * <p> The function call immediately returns after sending a connection cancellation request
     * to the framework. The application is notified of a success or failure to initiate
     * cancellation through listener callbacks {@link ActionListener#onSuccess} or
     * {@link ActionListener#onFailure}.
     *
     * @param c is the channel created at {@link #initialize}
     * @param listener for callbacks on success or failure. Can be null.
     */
    public void cancelConnect(Channel c, ActionListener listener) {
        checkChannel(c);
        c.mAsyncChannel.sendMessage(CANCEL_CONNECT, 0, c.putListener(listener));
    }

    /**
     * Create a p2p group with the current device as the group owner. This essentially creates
     * an access point that can accept connections from legacy clients as well as other p2p
     * devices.
     *
     * <p class="note"><strong>Note:</strong>
     * This function would normally not be used unless the current device needs
     * to form a p2p connection with a legacy client
     *
     * <p> The function call immediately returns after sending a group creation request
     * to the framework. The application is notified of a success or failure to initiate
     * group creation through listener callbacks {@link ActionListener#onSuccess} or
     * {@link ActionListener#onFailure}.
     *
     * <p> Application can request for the group details with {@link #requestGroupInfo}.
     *
     * @param c is the channel created at {@link #initialize}
     * @param listener for callbacks on success or failure. Can be null.
     */
    public void createGroup(Channel c, ActionListener listener) {
        checkChannel(c);
        c.mAsyncChannel.sendMessage(CREATE_GROUP, WifiP2pGroup.PERSISTENT_NET_ID,
                c.putListener(listener));
    }

    /**
     * Remove the current p2p group.
     *
     * <p> The function call immediately returns after sending a group removal request
     * to the framework. The application is notified of a success or failure to initiate
     * group removal through listener callbacks {@link ActionListener#onSuccess} or
     * {@link ActionListener#onFailure}.
     *
     * @param c is the channel created at {@link #initialize}
     * @param listener for callbacks on success or failure. Can be null.
     */
    public void removeGroup(Channel c, ActionListener listener) {
        checkChannel(c);
        c.mAsyncChannel.sendMessage(REMOVE_GROUP, 0, c.putListener(listener));
    }

    /** @hide */
    public void listen(Channel c, boolean enable, ActionListener listener) {
        checkChannel(c);
        c.mAsyncChannel.sendMessage(enable ? START_LISTEN : STOP_LISTEN,
                0, c.putListener(listener));
    }

    /** @hide */
    @UnsupportedAppUsage
    public void setWifiP2pChannels(Channel c, int lc, int oc, ActionListener listener) {
        checkChannel(c);
        Bundle p2pChannels = new Bundle();
        p2pChannels.putInt("lc", lc);
        p2pChannels.putInt("oc", oc);
        c.mAsyncChannel.sendMessage(SET_CHANNEL, 0, c.putListener(listener), p2pChannels);
    }

    /**
     * Start a Wi-Fi Protected Setup (WPS) session.
     *
     * <p> The function call immediately returns after sending a request to start a
     * WPS session. Currently, this is only valid if the current device is running
     * as a group owner to allow any new clients to join the group. The application
     * is notified of a success or failure to initiate WPS through listener callbacks
     * {@link ActionListener#onSuccess} or {@link ActionListener#onFailure}.
     * @hide
     */
    @UnsupportedAppUsage
    public void startWps(Channel c, WpsInfo wps, ActionListener listener) {
        checkChannel(c);
        c.mAsyncChannel.sendMessage(START_WPS, 0, c.putListener(listener), wps);
    }

    /**
     * Register a local service for service discovery. If a local service is registered,
     * the framework automatically responds to a service discovery request from a peer.
     *
     * <p> The function call immediately returns after sending a request to add a local
     * service to the framework. The application is notified of a success or failure to
     * add service through listener callbacks {@link ActionListener#onSuccess} or
     * {@link ActionListener#onFailure}.
     *
     * <p>The service information is set through {@link WifiP2pServiceInfo}.<br>
     * or its subclass calls  {@link WifiP2pUpnpServiceInfo#newInstance} or
     *  {@link WifiP2pDnsSdServiceInfo#newInstance} for a Upnp or Bonjour service
     * respectively
     *
     * <p>The service information can be cleared with calls to
     *  {@link #removeLocalService} or {@link #clearLocalServices}.
     *
     * @param c is the channel created at {@link #initialize}
     * @param servInfo is a local service information.
     * @param listener for callbacks on success or failure. Can be null.
     */
    public void addLocalService(Channel c, WifiP2pServiceInfo servInfo, ActionListener listener) {
        checkChannel(c);
        checkServiceInfo(servInfo);
        c.mAsyncChannel.sendMessage(ADD_LOCAL_SERVICE, 0, c.putListener(listener), servInfo);
    }

    /**
     * Remove a registered local service added with {@link #addLocalService}
     *
     * <p> The function call immediately returns after sending a request to remove a
     * local service to the framework. The application is notified of a success or failure to
     * add service through listener callbacks {@link ActionListener#onSuccess} or
     * {@link ActionListener#onFailure}.
     *
     * @param c is the channel created at {@link #initialize}
     * @param servInfo is the local service information.
     * @param listener for callbacks on success or failure. Can be null.
     */
    public void removeLocalService(Channel c, WifiP2pServiceInfo servInfo,
            ActionListener listener) {
        checkChannel(c);
        checkServiceInfo(servInfo);
        c.mAsyncChannel.sendMessage(REMOVE_LOCAL_SERVICE, 0, c.putListener(listener), servInfo);
    }

    /**
     * Clear all registered local services of service discovery.
     *
     * <p> The function call immediately returns after sending a request to clear all
     * local services to the framework. The application is notified of a success or failure to
     * add service through listener callbacks {@link ActionListener#onSuccess} or
     * {@link ActionListener#onFailure}.
     *
     * @param c is the channel created at {@link #initialize}
     * @param listener for callbacks on success or failure. Can be null.
     */
    public void clearLocalServices(Channel c, ActionListener listener) {
        checkChannel(c);
        c.mAsyncChannel.sendMessage(CLEAR_LOCAL_SERVICES, 0, c.putListener(listener));
    }

    /**
     * Register a callback to be invoked on receiving service discovery response.
     * Used only for vendor specific protocol right now. For Bonjour or Upnp, use
     * {@link #setDnsSdResponseListeners} or {@link #setUpnpServiceResponseListener}
     * respectively.
     *
     * <p> see {@link #discoverServices} for the detail.
     *
     * @param c is the channel created at {@link #initialize}
     * @param listener for callbacks on receiving service discovery response.
     */
    public void setServiceResponseListener(Channel c,
            ServiceResponseListener listener) {
        checkChannel(c);
        c.mServRspListener = listener;
    }

    /**
     * Register a callback to be invoked on receiving Bonjour service discovery
     * response.
     *
     * <p> see {@link #discoverServices} for the detail.
     *
     * @param c
     * @param servListener is for listening to a Bonjour service response
     * @param txtListener is for listening to a Bonjour TXT record response
     */
    public void setDnsSdResponseListeners(Channel c,
            DnsSdServiceResponseListener servListener, DnsSdTxtRecordListener txtListener) {
        checkChannel(c);
        c.mDnsSdServRspListener = servListener;
        c.mDnsSdTxtListener = txtListener;
    }

    /**
     * Register a callback to be invoked on receiving upnp service discovery
     * response.
     *
     * <p> see {@link #discoverServices} for the detail.
     *
     * @param c is the channel created at {@link #initialize}
     * @param listener for callbacks on receiving service discovery response.
     */
    public void setUpnpServiceResponseListener(Channel c,
            UpnpServiceResponseListener listener) {
        checkChannel(c);
        c.mUpnpServRspListener = listener;
    }

    /**
     * Initiate service discovery. A discovery process involves scanning for
     * requested services for the purpose of establishing a connection to a peer
     * that supports an available service.
     *
     * <p> The function call immediately returns after sending a request to start service
     * discovery to the framework. The application is notified of a success or failure to initiate
     * discovery through listener callbacks {@link ActionListener#onSuccess} or
     * {@link ActionListener#onFailure}.
     *
     * <p> The services to be discovered are specified with calls to {@link #addServiceRequest}.
     *
     * <p>The application is notified of the response against the service discovery request
     * through listener callbacks registered by {@link #setServiceResponseListener} or
     * {@link #setDnsSdResponseListeners}, or {@link #setUpnpServiceResponseListener}.
     *
     * @param c is the channel created at {@link #initialize}
     * @param listener for callbacks on success or failure. Can be null.
     */
    public void discoverServices(Channel c, ActionListener listener) {
        checkChannel(c);
        c.mAsyncChannel.sendMessage(DISCOVER_SERVICES, 0, c.putListener(listener));
    }

    /**
     * Add a service discovery request.
     *
     * <p> The function call immediately returns after sending a request to add service
     * discovery request to the framework. The application is notified of a success or failure to
     * add service through listener callbacks {@link ActionListener#onSuccess} or
     * {@link ActionListener#onFailure}.
     *
     * <p>After service discovery request is added, you can initiate service discovery by
     * {@link #discoverServices}.
     *
     * <p>The added service requests can be cleared with calls to
     * {@link #removeServiceRequest(Channel, WifiP2pServiceRequest, ActionListener)} or
     * {@link #clearServiceRequests(Channel, ActionListener)}.
     *
     * @param c is the channel created at {@link #initialize}
     * @param req is the service discovery request.
     * @param listener for callbacks on success or failure. Can be null.
     */
    public void addServiceRequest(Channel c,
            WifiP2pServiceRequest req, ActionListener listener) {
        checkChannel(c);
        checkServiceRequest(req);
        c.mAsyncChannel.sendMessage(ADD_SERVICE_REQUEST, 0,
                c.putListener(listener), req);
    }

    /**
     * Remove a specified service discovery request added with {@link #addServiceRequest}
     *
     * <p> The function call immediately returns after sending a request to remove service
     * discovery request to the framework. The application is notified of a success or failure to
     * add service through listener callbacks {@link ActionListener#onSuccess} or
     * {@link ActionListener#onFailure}.
     *
     * @param c is the channel created at {@link #initialize}
     * @param req is the service discovery request.
     * @param listener for callbacks on success or failure. Can be null.
     */
    public void removeServiceRequest(Channel c, WifiP2pServiceRequest req,
            ActionListener listener) {
        checkChannel(c);
        checkServiceRequest(req);
        c.mAsyncChannel.sendMessage(REMOVE_SERVICE_REQUEST, 0,
                c.putListener(listener), req);
    }

    /**
     * Clear all registered service discovery requests.
     *
     * <p> The function call immediately returns after sending a request to clear all
     * service discovery requests to the framework. The application is notified of a success
     * or failure to add service through listener callbacks {@link ActionListener#onSuccess} or
     * {@link ActionListener#onFailure}.
     *
     * @param c is the channel created at {@link #initialize}
     * @param listener for callbacks on success or failure. Can be null.
     */
    public void clearServiceRequests(Channel c, ActionListener listener) {
        checkChannel(c);
        c.mAsyncChannel.sendMessage(CLEAR_SERVICE_REQUESTS,
                0, c.putListener(listener));
    }

    /**
     * Request the current list of peers.
     *
     * @param c is the channel created at {@link #initialize}
     * @param listener for callback when peer list is available. Can be null.
     */
    public void requestPeers(Channel c, PeerListListener listener) {
        checkChannel(c);
        Bundle callingPackage = new Bundle();
        callingPackage.putString(CALLING_PACKAGE, c.mContext.getOpPackageName());
        c.mAsyncChannel.sendMessage(REQUEST_PEERS, 0, c.putListener(listener),
                callingPackage);
    }

    /**
     * Request device connection info.
     *
     * @param c is the channel created at {@link #initialize}
     * @param listener for callback when connection info is available. Can be null.
     */
    public void requestConnectionInfo(Channel c, ConnectionInfoListener listener) {
        checkChannel(c);
        c.mAsyncChannel.sendMessage(REQUEST_CONNECTION_INFO, 0, c.putListener(listener));
    }

    /**
     * Request p2p group info.
     *
     * @param c is the channel created at {@link #initialize}
     * @param listener for callback when group info is available. Can be null.
     */
    public void requestGroupInfo(Channel c, GroupInfoListener listener) {
        checkChannel(c);
        c.mAsyncChannel.sendMessage(REQUEST_GROUP_INFO, 0, c.putListener(listener));
    }

    /**
     * Set p2p device name.
     * @hide
     * @param c is the channel created at {@link #initialize}
     * @param listener for callback when group info is available. Can be null.
     */
    @UnsupportedAppUsage
    public void setDeviceName(Channel c, String devName, ActionListener listener) {
        checkChannel(c);
        WifiP2pDevice d = new WifiP2pDevice();
        d.deviceName = devName;
        c.mAsyncChannel.sendMessage(SET_DEVICE_NAME, 0, c.putListener(listener), d);
    }

    /** @hide */
    @UnsupportedAppUsage
    public void setWFDInfo(
            Channel c, WifiP2pWfdInfo wfdInfo,
            ActionListener listener) {
        checkChannel(c);
        try {
            mService.checkConfigureWifiDisplayPermission();
        } catch (RemoteException e) {
            e.rethrowFromSystemServer();
        }
        c.mAsyncChannel.sendMessage(SET_WFD_INFO, 0, c.putListener(listener), wfdInfo);
    }

    /** @hide */
    public void setWFDR2Info(
            Channel c, WifiP2pWfdInfo wfdInfo,
            ActionListener listener) {
        checkChannel(c);
        try {
            mService.checkConfigureWifiDisplayPermission();
        } catch (RemoteException e) {
            e.rethrowFromSystemServer();
        }
        c.mAsyncChannel.sendMessage(SET_WFDR2_INFO, 0, c.putListener(listener), wfdInfo);
    }
    /**
     * Delete a stored persistent group from the system settings.
     *
     * <p> The function call immediately returns after sending a persistent group removal request
     * to the framework. The application is notified of a success or failure to initiate
     * group removal through listener callbacks {@link ActionListener#onSuccess} or
     * {@link ActionListener#onFailure}.
     *
     * <p>The persistent p2p group list stored in the system can be obtained by
     * {@link #requestPersistentGroupInfo(Channel, PersistentGroupInfoListener)} and
     *  a network id can be obtained by {@link WifiP2pGroup#getNetworkId()}.
     *
     * @param c is the channel created at {@link #initialize}
     * @param netId he network id of the p2p group.
     * @param listener for callbacks on success or failure. Can be null.
     * @hide
     */
    @UnsupportedAppUsage
    public void deletePersistentGroup(Channel c, int netId, ActionListener listener) {
        checkChannel(c);
        c.mAsyncChannel.sendMessage(DELETE_PERSISTENT_GROUP, netId, c.putListener(listener));
    }

    /**
     * Request a list of all the persistent p2p groups stored in system.
     *
     * @param c is the channel created at {@link #initialize}
     * @param listener for callback when persistent group info list is available. Can be null.
     * @hide
     */
    @UnsupportedAppUsage
    public void requestPersistentGroupInfo(Channel c, PersistentGroupInfoListener listener) {
        checkChannel(c);
        c.mAsyncChannel.sendMessage(REQUEST_PERSISTENT_GROUP_INFO, 0, c.putListener(listener));
    }

    /** @hide */
    public static final int MIRACAST_DISABLED = 0;
    /** @hide */
    public static final int MIRACAST_SOURCE   = 1;
    /** @hide */
    public static final int MIRACAST_SINK     = 2;
    /** Internal use only @hide */
    @UnsupportedAppUsage
    public void setMiracastMode(int mode) {
        try {
            mService.setMiracastMode(mode);
        } catch (RemoteException e) {
            throw e.rethrowFromSystemServer();
        }
    }

    /**
     * Get a reference to WifiP2pService handler. This is used to establish
     * an AsyncChannel communication with WifiService
     *
     * @param binder A binder for the service to associate with this client.
     *
     * @return Messenger pointing to the WifiP2pService handler
     * @hide
     */
    public Messenger getMessenger(Binder binder) {
        try {
            return mService.getMessenger(binder);
        } catch (RemoteException e) {
            throw e.rethrowFromSystemServer();
        }
    }

    /**
     * Get a reference to P2pStateMachine handler. This is used to establish
     * a priveleged AsyncChannel communication with WifiP2pService.
     *
     * @return Messenger pointing to the WifiP2pService handler
     * @hide
     */
    public Messenger getP2pStateMachineMessenger() {
        try {
            return mService.getP2pStateMachineMessenger();
        } catch (RemoteException e) {
            throw e.rethrowFromSystemServer();
        }
    }

    /**
     * Get a handover request message for use in WFA NFC Handover transfer.
     * @hide
     */
    public void getNfcHandoverRequest(Channel c, HandoverMessageListener listener) {
        checkChannel(c);
        c.mAsyncChannel.sendMessage(GET_HANDOVER_REQUEST, 0, c.putListener(listener));
    }


    /**
     * Get a handover select message for use in WFA NFC Handover transfer.
     * @hide
     */
    public void getNfcHandoverSelect(Channel c, HandoverMessageListener listener) {
        checkChannel(c);
        c.mAsyncChannel.sendMessage(GET_HANDOVER_SELECT, 0, c.putListener(listener));
    }

    /**
     * @hide
     */
    public void initiatorReportNfcHandover(Channel c, String handoverSelect,
                                              ActionListener listener) {
        checkChannel(c);
        Bundle bundle = new Bundle();
        bundle.putString(EXTRA_HANDOVER_MESSAGE, handoverSelect);
        c.mAsyncChannel.sendMessage(INITIATOR_REPORT_NFC_HANDOVER, 0,
                c.putListener(listener), bundle);
    }


    /**
     * @hide
     */
    public void responderReportNfcHandover(Channel c, String handoverRequest,
                                              ActionListener listener) {
        checkChannel(c);
        Bundle bundle = new Bundle();
        bundle.putString(EXTRA_HANDOVER_MESSAGE, handoverRequest);
        c.mAsyncChannel.sendMessage(RESPONDER_REPORT_NFC_HANDOVER, 0,
                c.putListener(listener), bundle);
    }

    /**
     * Removes all saved p2p groups.
     *
     * @param c is the channel created at {@link #initialize}.
     * @param listener for callback on success or failure. Can be null.
     * @hide
     */
    @SystemApi
    @RequiresPermission(android.Manifest.permission.NETWORK_SETTINGS)
    public void factoryReset(@NonNull Channel c, @Nullable ActionListener listener) {
        checkChannel(c);
        Bundle callingPackage = new Bundle();
        callingPackage.putString(CALLING_PACKAGE, c.mContext.getOpPackageName());
        c.mAsyncChannel.sendMessage(FACTORY_RESET, 0, c.putListener(listener),
                callingPackage);
    }

    /**
     * Request saved WifiP2pConfig which used for an ongoing peer connection
     *
     * @param c is the channel created at {@link #initialize}
     * @param listener for callback when ongoing peer config updated. Can't be null.
     *
     * @hide
     */
    @RequiresPermission(android.Manifest.permission.NETWORK_STACK)
    public void requestOngoingPeerConfig(@NonNull Channel c,
            @NonNull OngoingPeerInfoListener listener) {
        checkChannel(c);
        c.mAsyncChannel.sendMessage(REQUEST_ONGOING_PEER_CONFIG,
                Binder.getCallingUid(), c.putListener(listener));
    }

     /**
     * Set saved WifiP2pConfig which used for an ongoing peer connection
     *
     * @param c is the channel created at {@link #initialize}
     * @param config used for change an ongoing peer connection
     * @param listener for callback when ongoing peer config updated. Can be null.
     *
     * @hide
     */
    @RequiresPermission(android.Manifest.permission.NETWORK_STACK)
    public void setOngoingPeerConfig(@NonNull Channel c, @NonNull WifiP2pConfig config,
            @Nullable ActionListener listener) {
        checkChannel(c);
        checkP2pConfig(config);
        c.mAsyncChannel.sendMessage(SET_ONGOING_PEER_CONFIG, 0,
                c.putListener(listener), config);
    }
}<|MERGE_RESOLUTION|>--- conflicted
+++ resolved
@@ -485,14 +485,6 @@
     public static final int REPORT_NFC_HANDOVER_FAILED              = BASE + 81;
 
     /** @hide */
-<<<<<<< HEAD
-    public static final int SET_WFDR2_INFO                          = BASE + 82;
-    /** @hide */
-    public static final int SET_WFDR2_INFO_FAILED                   = BASE + 83;
-    /** @hide */
-    public static final int SET_WFDR2_INFO_SUCCEEDED                = BASE + 84;
-
-=======
     public static final int FACTORY_RESET                           = BASE + 82;
     /** @hide */
     public static final int FACTORY_RESET_FAILED                    = BASE + 83;
@@ -509,7 +501,13 @@
     public static final int SET_ONGOING_PEER_CONFIG_FAILED          = BASE + 88;
     /** @hide */
     public static final int SET_ONGOING_PEER_CONFIG_SUCCEEDED       = BASE + 89;
->>>>>>> 5a050004
+
+    /** @hide */
+    public static final int SET_WFDR2_INFO                          = BASE + 90;
+    /** @hide */
+    public static final int SET_WFDR2_INFO_FAILED                   = BASE + 91;
+    /** @hide */
+    public static final int SET_WFDR2_INFO_SUCCEEDED                = BASE + 92;
 
     /**
      * Create a new WifiP2pManager instance. Applications use
