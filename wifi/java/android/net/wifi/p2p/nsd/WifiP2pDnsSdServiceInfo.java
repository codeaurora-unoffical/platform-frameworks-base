/*
 * Copyright (C) 2012 The Android Open Source Project
 *
 * Licensed under the Apache License, Version 2.0 (the "License");
 * you may not use this file except in compliance with the License.
 * You may obtain a copy of the License at
 *
 *      http://www.apache.org/licenses/LICENSE-2.0
 *
 * Unless required by applicable law or agreed to in writing, software
 * distributed under the License is distributed on an "AS IS" BASIS,
 * WITHOUT WARRANTIES OR CONDITIONS OF ANY KIND, either express or implied.
 * See the License for the specific language governing permissions and
 * limitations under the License.
 */

package android.net.wifi.p2p.nsd;

import android.annotation.UnsupportedAppUsage;
import android.net.nsd.DnsSdTxtRecord;
import android.os.Build;
import android.text.TextUtils;

import java.util.ArrayList;
import java.util.HashMap;
import java.util.List;
import java.util.Locale;
import java.util.Map;

/**
 * A class for storing Bonjour service information that is advertised
 * over a Wi-Fi peer-to-peer setup.
 *
 * {@see android.net.wifi.p2p.WifiP2pManager#addLocalService}
 * {@see android.net.wifi.p2p.WifiP2pManager#removeLocalService}
 * {@see WifiP2pServiceInfo}
 * {@see WifiP2pUpnpServiceInfo}
 */
public class WifiP2pDnsSdServiceInfo extends WifiP2pServiceInfo {

    /**
     * Bonjour version 1.
     * @hide
     */
    public static final int VERSION_1 = 0x01;

    /**
     * Pointer record.
     * @hide
     */
    public static final int DNS_TYPE_PTR = 12;

    /**
     * Text record.
     * @hide
     */
    public static final int DNS_TYPE_TXT = 16;

    /**
     * virtual memory packet.
     * see E.3 of the Wi-Fi Direct technical specification for the detail.<br>
     * Key: domain name Value: pointer address.<br>
     */
    private final static Map<String, String> sVmPacket;

    static {
        sVmPacket = new HashMap<String, String>();
        sVmPacket.put("_tcp.local.", "c00c");
        sVmPacket.put("local.", "c011");
        sVmPacket.put("_udp.local.", "c01c");
    }

    /**
     * This constructor is only used in newInstance().
     *
     * @param queryList
     */
    private WifiP2pDnsSdServiceInfo(List<String> queryList) {
        super(queryList);
    }

    /**
     * Create a Bonjour service information object.
     *
     * @param instanceName instance name.<br>
     *  e.g) "MyPrinter"
     * @param serviceType service type.<br>
     *  e.g) "_ipp._tcp"
     * @param txtMap TXT record with key/value pair in a map confirming to format defined at
     * http://files.dns-sd.org/draft-cheshire-dnsext-dns-sd.txt
     * @return Bonjour service information object
     */
    public static WifiP2pDnsSdServiceInfo newInstance(String instanceName,
            String serviceType, Map<String, String> txtMap) {
        if (TextUtils.isEmpty(instanceName) || TextUtils.isEmpty(serviceType)) {
            throw new IllegalArgumentException(
                    "instance name or service type cannot be empty");
        }

        DnsSdTxtRecord txtRecord = new DnsSdTxtRecord();
        if (txtMap != null) {
            for (String key : txtMap.keySet()) {
                txtRecord.set(key, txtMap.get(key));
            }
        }

        ArrayList<String> queries = new ArrayList<String>();
        queries.add(createPtrServiceQuery(instanceName, serviceType));
        queries.add(createTxtServiceQuery(instanceName, serviceType, txtRecord));

        return new WifiP2pDnsSdServiceInfo(queries);
    }

    /**
     * Create wpa_supplicant service query for PTR record.
     *
     * @param instanceName instance name.<br>
     *  e.g) "MyPrinter"
     * @param serviceType service type.<br>
     *  e.g) "_ipp._tcp"
     * @return wpa_supplicant service query.
     */
    private static String createPtrServiceQuery(String instanceName,
            String serviceType) {

        StringBuffer sb = new StringBuffer();
        sb.append("bonjour ");
        sb.append(createRequest(serviceType + ".local.", DNS_TYPE_PTR, VERSION_1));
        sb.append(" ");

        byte[] data = instanceName.getBytes();
        sb.append(String.format(Locale.US, "%02x", data.length));
        sb.append(WifiP2pServiceInfo.bin2HexStr(data));
        // This is the start point of this response.
        // Therefore, it indicates the request domain name.
        sb.append("c027");
        return sb.toString();
    }

    /**
     * Create wpa_supplicant service query for TXT record.
     *
     * @param instanceName instance name.<br>
     *  e.g) "MyPrinter"
     * @param serviceType service type.<br>
     *  e.g) "_ipp._tcp"
     * @param txtRecord TXT record.<br>
     * @return wpa_supplicant service query.
     */
    private static String createTxtServiceQuery(String instanceName,
            String serviceType,
            DnsSdTxtRecord txtRecord) {


        StringBuffer sb = new StringBuffer();
        sb.append("bonjour ");

        sb.append(createRequest((instanceName + "." + serviceType + ".local."),
                DNS_TYPE_TXT, VERSION_1));
        sb.append(" ");
        byte[] rawData = txtRecord.getRawData();
        if (rawData.length == 0) {
            sb.append("00");
        } else {
            sb.append(bin2HexStr(rawData));
        }
        return sb.toString();
    }

    /**
     * Create bonjour service discovery request.
     *
     * @param dnsName dns name
     * @param dnsType dns type
     * @param version version number
     * @hide
     */
<<<<<<< HEAD
    @UnsupportedAppUsage
=======
    @UnsupportedAppUsage(maxTargetSdk = Build.VERSION_CODES.P, trackingBug = 115609023)
>>>>>>> de843449
    static String createRequest(String dnsName, int dnsType, int version) {
        StringBuffer sb = new StringBuffer();

        /*
         * The request format is as follows.
         * ________________________________________________
         * |  Encoded and Compressed dns name (variable)  |
         * ________________________________________________
         * |   Type (2)           | Version (1) |
         */
        if (dnsType == WifiP2pDnsSdServiceInfo.DNS_TYPE_TXT) {
            dnsName = dnsName.toLowerCase(Locale.ROOT); // TODO: is this right?
        }
        sb.append(compressDnsName(dnsName));
        sb.append(String.format(Locale.US, "%04x", dnsType));
        sb.append(String.format(Locale.US, "%02x", version));

        return sb.toString();
    }

    /**
     * Compress DNS data.
     *
     * see E.3 of the Wi-Fi Direct technical specification for the detail.
     *
     * @param dnsName dns name
     * @return compressed dns name
     */
    private static String compressDnsName(String dnsName) {
        StringBuffer sb = new StringBuffer();

        // The domain name is replaced with a pointer to a prior
        // occurrence of the same name in virtual memory packet.
        while (true) {
            String data = sVmPacket.get(dnsName);
            if (data != null) {
                sb.append(data);
                break;
            }
            int i = dnsName.indexOf('.');
            if (i == -1) {
                if (dnsName.length() > 0) {
                    sb.append(String.format(Locale.US, "%02x", dnsName.length()));
                    sb.append(WifiP2pServiceInfo.bin2HexStr(dnsName.getBytes()));
                }
                // for a sequence of labels ending in a zero octet
                sb.append("00");
                break;
            }

            String name = dnsName.substring(0, i);
            dnsName = dnsName.substring(i + 1);
            sb.append(String.format(Locale.US, "%02x", name.length()));
            sb.append(WifiP2pServiceInfo.bin2HexStr(name.getBytes()));
        }
        return sb.toString();
    }
}<|MERGE_RESOLUTION|>--- conflicted
+++ resolved
@@ -175,11 +175,7 @@
      * @param version version number
      * @hide
      */
-<<<<<<< HEAD
-    @UnsupportedAppUsage
-=======
     @UnsupportedAppUsage(maxTargetSdk = Build.VERSION_CODES.P, trackingBug = 115609023)
->>>>>>> de843449
     static String createRequest(String dnsName, int dnsType, int version) {
         StringBuffer sb = new StringBuffer();
 
