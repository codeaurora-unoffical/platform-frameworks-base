/*
 * Copyright (C) 2012 The Android Open Source Project
 *
 * Licensed under the Apache License, Version 2.0 (the "License");
 * you may not use this file except in compliance with the License.
 * You may obtain a copy of the License at
 *
 *      http://www.apache.org/licenses/LICENSE-2.0
 *
 * Unless required by applicable law or agreed to in writing, software
 * distributed under the License is distributed on an "AS IS" BASIS,
 * WITHOUT WARRANTIES OR CONDITIONS OF ANY KIND, either express or implied.
 * See the License for the specific language governing permissions and
 * limitations under the License.
 */

package android.net.wifi.p2p;

import android.annotation.UnsupportedAppUsage;
<<<<<<< HEAD
=======
import android.os.Build;
>>>>>>> de843449
import android.os.Parcelable;
import android.os.Parcel;

import java.util.Locale;

/**
 * A class representing Wifi Display information for a device
 * @hide
 */
public class WifiP2pWfdInfo implements Parcelable {

    private static final String TAG = "WifiP2pWfdInfo";

    private boolean mWfdEnabled;

    private int mDeviceInfo;

    private int mR2DeviceInfo;

    public static final int WFD_SOURCE              = 0;
    public static final int PRIMARY_SINK            = 1;
    public static final int SECONDARY_SINK          = 2;
    public static final int SOURCE_OR_PRIMARY_SINK  = 3;

    /* Device information bitmap */
    /** One of {@link #WFD_SOURCE}, {@link #PRIMARY_SINK}, {@link #SECONDARY_SINK}
     * or {@link #SOURCE_OR_PRIMARY_SINK}
     */
    private static final int DEVICE_TYPE                            = 0x3;
    private static final int COUPLED_SINK_SUPPORT_AT_SOURCE         = 0x4;
    private static final int COUPLED_SINK_SUPPORT_AT_SINK           = 0x8;
    private static final int SESSION_AVAILABLE                      = 0x30;
    private static final int SESSION_AVAILABLE_BIT1                 = 0x10;
    private static final int SESSION_AVAILABLE_BIT2                 = 0x20;

    private int mCtrlPort;

    private int mMaxThroughput;

<<<<<<< HEAD
    @UnsupportedAppUsage
=======
    @UnsupportedAppUsage(maxTargetSdk = Build.VERSION_CODES.P, trackingBug = 115609023)
>>>>>>> de843449
    public WifiP2pWfdInfo() {
    }

    @UnsupportedAppUsage
    public WifiP2pWfdInfo(int devInfo, int ctrlPort, int maxTput) {
        mWfdEnabled = true;
        mDeviceInfo = devInfo;
        mCtrlPort = ctrlPort;
        mMaxThroughput = maxTput;
        mR2DeviceInfo = -1;
    }

    @UnsupportedAppUsage
    public boolean isWfdEnabled() {
        return mWfdEnabled;
    }

<<<<<<< HEAD
    public boolean isWfdR2Supported() {
        return (mR2DeviceInfo<0?false:true);
    }

=======
>>>>>>> de843449
    @UnsupportedAppUsage
    public void setWfdEnabled(boolean enabled) {
        mWfdEnabled = enabled;
    }

<<<<<<< HEAD
    public void setWfdR2Device(int r2DeviceInfo) {
        mR2DeviceInfo = r2DeviceInfo;
    }

=======
>>>>>>> de843449
    @UnsupportedAppUsage
    public int getDeviceType() {
        return (mDeviceInfo & DEVICE_TYPE);
    }

    @UnsupportedAppUsage
    public boolean setDeviceType(int deviceType) {
        if (deviceType >= WFD_SOURCE && deviceType <= SOURCE_OR_PRIMARY_SINK) {
            mDeviceInfo &= ~DEVICE_TYPE;
            mDeviceInfo |= deviceType;
            return true;
        }
        return false;
    }

    public boolean isCoupledSinkSupportedAtSource() {
        return (mDeviceInfo & COUPLED_SINK_SUPPORT_AT_SINK) != 0;
    }

    public void setCoupledSinkSupportAtSource(boolean enabled) {
        if (enabled ) {
            mDeviceInfo |= COUPLED_SINK_SUPPORT_AT_SINK;
        } else {
            mDeviceInfo &= ~COUPLED_SINK_SUPPORT_AT_SINK;
        }
    }

    public boolean isCoupledSinkSupportedAtSink() {
        return (mDeviceInfo & COUPLED_SINK_SUPPORT_AT_SINK) != 0;
    }

    public void setCoupledSinkSupportAtSink(boolean enabled) {
        if (enabled ) {
            mDeviceInfo |= COUPLED_SINK_SUPPORT_AT_SINK;
        } else {
            mDeviceInfo &= ~COUPLED_SINK_SUPPORT_AT_SINK;
        }
    }

    public boolean isSessionAvailable() {
        return (mDeviceInfo & SESSION_AVAILABLE) != 0;
    }

    @UnsupportedAppUsage
    public void setSessionAvailable(boolean enabled) {
        if (enabled) {
            mDeviceInfo |= SESSION_AVAILABLE_BIT1;
            mDeviceInfo &= ~SESSION_AVAILABLE_BIT2;
        } else {
            mDeviceInfo &= ~SESSION_AVAILABLE;
        }
    }

    public int getControlPort() {
        return mCtrlPort;
    }

    @UnsupportedAppUsage
    public void setControlPort(int port) {
        mCtrlPort = port;
    }

    @UnsupportedAppUsage
    public void setMaxThroughput(int maxThroughput) {
        mMaxThroughput = maxThroughput;
    }

    public int getMaxThroughput() {
        return mMaxThroughput;
    }

    public String getDeviceInfoHex() {
        return String.format(
                Locale.US, "%04x%04x%04x", mDeviceInfo, mCtrlPort, mMaxThroughput);
    }

    public String getR2DeviceInfoHex() {
        return String.format(
                Locale.US, "%04x%04x", 2, mR2DeviceInfo);
    }
    public String toString() {
        StringBuffer sbuf = new StringBuffer();
        sbuf.append("WFD enabled: ").append(mWfdEnabled);
        sbuf.append("WFD DeviceInfo: ").append(mDeviceInfo);
        sbuf.append("\n WFD CtrlPort: ").append(mCtrlPort);
        sbuf.append("\n WFD MaxThroughput: ").append(mMaxThroughput);
        sbuf.append("\n WFD R2 DeviceInfo: ").append(mR2DeviceInfo);
        return sbuf.toString();
    }

    /** Implement the Parcelable interface */
    public int describeContents() {
        return 0;
    }

    /** copy constructor */
    @UnsupportedAppUsage
    public WifiP2pWfdInfo(WifiP2pWfdInfo source) {
        if (source != null) {
            mWfdEnabled = source.mWfdEnabled;
            mDeviceInfo = source.mDeviceInfo;
            mCtrlPort = source.mCtrlPort;
            mMaxThroughput = source.mMaxThroughput;
            mR2DeviceInfo = source.mR2DeviceInfo;
        }
    }

    /** Implement the Parcelable interface */
    public void writeToParcel(Parcel dest, int flags) {
        dest.writeInt(mWfdEnabled ? 1 : 0);
        dest.writeInt(mDeviceInfo);
        dest.writeInt(mCtrlPort);
        dest.writeInt(mMaxThroughput);
        dest.writeInt(mR2DeviceInfo);
    }

    public void readFromParcel(Parcel in) {
        mWfdEnabled = (in.readInt() == 1);
        mDeviceInfo = in.readInt();
        mCtrlPort = in.readInt();
        mMaxThroughput = in.readInt();
        mR2DeviceInfo = in.readInt();
    }

    /** Implement the Parcelable interface */
    @UnsupportedAppUsage
    public static final Creator<WifiP2pWfdInfo> CREATOR =
        new Creator<WifiP2pWfdInfo>() {
            public WifiP2pWfdInfo createFromParcel(Parcel in) {
                WifiP2pWfdInfo device = new WifiP2pWfdInfo();
                device.readFromParcel(in);
                return device;
            }

            public WifiP2pWfdInfo[] newArray(int size) {
                return new WifiP2pWfdInfo[size];
            }
        };
}<|MERGE_RESOLUTION|>--- conflicted
+++ resolved
@@ -17,10 +17,7 @@
 package android.net.wifi.p2p;
 
 import android.annotation.UnsupportedAppUsage;
-<<<<<<< HEAD
-=======
 import android.os.Build;
->>>>>>> de843449
 import android.os.Parcelable;
 import android.os.Parcel;
 
@@ -60,11 +57,7 @@
 
     private int mMaxThroughput;
 
-<<<<<<< HEAD
-    @UnsupportedAppUsage
-=======
     @UnsupportedAppUsage(maxTargetSdk = Build.VERSION_CODES.P, trackingBug = 115609023)
->>>>>>> de843449
     public WifiP2pWfdInfo() {
     }
 
@@ -82,25 +75,19 @@
         return mWfdEnabled;
     }
 
-<<<<<<< HEAD
     public boolean isWfdR2Supported() {
         return (mR2DeviceInfo<0?false:true);
     }
 
-=======
->>>>>>> de843449
     @UnsupportedAppUsage
     public void setWfdEnabled(boolean enabled) {
         mWfdEnabled = enabled;
     }
 
-<<<<<<< HEAD
     public void setWfdR2Device(int r2DeviceInfo) {
         mR2DeviceInfo = r2DeviceInfo;
     }
 
-=======
->>>>>>> de843449
     @UnsupportedAppUsage
     public int getDeviceType() {
         return (mDeviceInfo & DEVICE_TYPE);
