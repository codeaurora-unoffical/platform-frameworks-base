/*
 * Copyright (C) 2012 The Android Open Source Project
 *
 * Licensed under the Apache License, Version 2.0 (the "License");
 * you may not use this file except in compliance with the License.
 * You may obtain a copy of the License at
 *
 *      http://www.apache.org/licenses/LICENSE-2.0
 *
 * Unless required by applicable law or agreed to in writing, software
 * distributed under the License is distributed on an "AS IS" BASIS,
 * WITHOUT WARRANTIES OR CONDITIONS OF ANY KIND, either express or implied.
 * See the License for the specific language governing permissions and
 * limitations under the License.
 */

package android.net.wifi.p2p;

import android.annotation.IntDef;
import android.annotation.NonNull;
import android.annotation.Nullable;
import android.annotation.UnsupportedAppUsage;
import android.os.Parcel;
import android.os.Parcelable;

import java.lang.annotation.Retention;
import java.lang.annotation.RetentionPolicy;
import java.util.Locale;

/**
 * A class representing Wifi Display information for a device.
 *
 * See Wifi Display technical specification v1.0.0, section 5.1.2.
 */
public final class WifiP2pWfdInfo implements Parcelable {

    private boolean mWfdEnabled;

    /** Device information bitmap */
    private int mDeviceInfo;

<<<<<<< HEAD
    private int mR2DeviceInfo;

    public static final int WFD_SOURCE              = 0;
    public static final int PRIMARY_SINK            = 1;
    public static final int SECONDARY_SINK          = 2;
    public static final int SOURCE_OR_PRIMARY_SINK  = 3;

    /* Device information bitmap */
    /** One of {@link #WFD_SOURCE}, {@link #PRIMARY_SINK}, {@link #SECONDARY_SINK}
     * or {@link #SOURCE_OR_PRIMARY_SINK}
=======
    /** @hide */
    @Retention(RetentionPolicy.SOURCE)
    @IntDef(prefix = { "DEVICE_TYPE_" }, value = {
            DEVICE_TYPE_WFD_SOURCE,
            DEVICE_TYPE_PRIMARY_SINK,
            DEVICE_TYPE_SECONDARY_SINK,
            DEVICE_TYPE_SOURCE_OR_PRIMARY_SINK})
    public @interface DeviceType {}

    /** The device is a Wifi Display Source. */
    public static final int DEVICE_TYPE_WFD_SOURCE = 0;
    /** The device is a primary sink. */
    public static final int DEVICE_TYPE_PRIMARY_SINK = 1;
    /** The device is a secondary sink. */
    public static final int DEVICE_TYPE_SECONDARY_SINK = 2;
    /** The device is dual-role capable i.e. either a WFD source or a primary sink. */
    public static final int DEVICE_TYPE_SOURCE_OR_PRIMARY_SINK = 3;

    /**
     * {@link #mDeviceInfo} & {@link #DEVICE_TYPE} is one of {@link #DEVICE_TYPE_WFD_SOURCE},
     * {@link #DEVICE_TYPE_PRIMARY_SINK}, {@link #DEVICE_TYPE_SECONDARY_SINK} or
     * {@link #DEVICE_TYPE_SOURCE_OR_PRIMARY_SINK}.
>>>>>>> 52681ca4
     */
    private static final int DEVICE_TYPE                            = 1 << 1 | 1 << 0;
    private static final int COUPLED_SINK_SUPPORT_AT_SOURCE         = 1 << 2;
    private static final int COUPLED_SINK_SUPPORT_AT_SINK           = 1 << 3;
    private static final int SESSION_AVAILABLE_BIT1                 = 1 << 4;
    private static final int SESSION_AVAILABLE_BIT2                 = 1 << 5;
    private static final int SESSION_AVAILABLE                      =
            SESSION_AVAILABLE_BIT2 | SESSION_AVAILABLE_BIT1;

    private int mCtrlPort;

    private int mMaxThroughput;

    /** Default constructor. */
    public WifiP2pWfdInfo() {}

    /** @hide */
    @UnsupportedAppUsage
    public WifiP2pWfdInfo(int devInfo, int ctrlPort, int maxTput) {
        mWfdEnabled = true;
        mDeviceInfo = devInfo;
        mCtrlPort = ctrlPort;
        mMaxThroughput = maxTput;
        mR2DeviceInfo = -1;
    }

    /** Returns true is Wifi Display is enabled, false otherwise. */
    public boolean isWfdEnabled() {
        return mWfdEnabled;
    }

<<<<<<< HEAD
    public boolean isWfdR2Supported() {
        return (mR2DeviceInfo<0?false:true);
    }

    @UnsupportedAppUsage
=======
    /**
     * Sets whether Wifi Display should be enabled.
     *
     * @param enabled true to enable Wifi Display, false to disable
     */
>>>>>>> 52681ca4
    public void setWfdEnabled(boolean enabled) {
        mWfdEnabled = enabled;
    }

<<<<<<< HEAD
    public void setWfdR2Device(int r2DeviceInfo) {
        mR2DeviceInfo = r2DeviceInfo;
    }

    @UnsupportedAppUsage
=======
    /**
     * Get the type of the device.
     * One of {@link #DEVICE_TYPE_WFD_SOURCE}, {@link #DEVICE_TYPE_PRIMARY_SINK},
     * {@link #DEVICE_TYPE_SECONDARY_SINK}, {@link #DEVICE_TYPE_SOURCE_OR_PRIMARY_SINK}
     */
    @DeviceType
>>>>>>> 52681ca4
    public int getDeviceType() {
        return mDeviceInfo & DEVICE_TYPE;
    }

    /**
     * Sets the type of the device.
     *
     * @param deviceType One of {@link #DEVICE_TYPE_WFD_SOURCE}, {@link #DEVICE_TYPE_PRIMARY_SINK},
     * {@link #DEVICE_TYPE_SECONDARY_SINK}, {@link #DEVICE_TYPE_SOURCE_OR_PRIMARY_SINK}
     * @return true if the device type was successfully set, false otherwise
     */
    public boolean setDeviceType(@DeviceType int deviceType) {
        if (DEVICE_TYPE_WFD_SOURCE <= deviceType
                && deviceType <= DEVICE_TYPE_SOURCE_OR_PRIMARY_SINK) {
            mDeviceInfo &= ~DEVICE_TYPE;
            mDeviceInfo |= deviceType;
            return true;
        }
        return false;
    }

    /** Returns true if a session is available, false otherwise. */
    public boolean isSessionAvailable() {
        return (mDeviceInfo & SESSION_AVAILABLE) != 0;
    }

    /**
     * Sets whether a session is available.
     *
     * @param enabled true to indicate that a session is available, false otherwise.
     */
    public void setSessionAvailable(boolean enabled) {
        if (enabled) {
            mDeviceInfo |= SESSION_AVAILABLE_BIT1;
            mDeviceInfo &= ~SESSION_AVAILABLE_BIT2;
        } else {
            mDeviceInfo &= ~SESSION_AVAILABLE;
        }
    }

    /** Returns the TCP port at which the WFD Device listens for RTSP messages. */
    public int getControlPort() {
        return mCtrlPort;
    }

    /** Sets the TCP port at which the WFD Device listens for RTSP messages. */
    public void setControlPort(int port) {
        mCtrlPort = port;
    }

    /** Sets the maximum average throughput capability of the WFD Device, in megabits/second. */
    public void setMaxThroughput(int maxThroughput) {
        mMaxThroughput = maxThroughput;
    }

    /** Returns the maximum average throughput capability of the WFD Device, in megabits/second. */
    public int getMaxThroughput() {
        return mMaxThroughput;
    }

    /** @hide */
    public String getDeviceInfoHex() {
        return String.format(
                Locale.US, "%04x%04x%04x", mDeviceInfo, mCtrlPort, mMaxThroughput);
    }

<<<<<<< HEAD
    public String getR2DeviceInfoHex() {
        return String.format(
                Locale.US, "%04x%04x", 2, mR2DeviceInfo);
    }
=======
    @Override
>>>>>>> 52681ca4
    public String toString() {
        StringBuffer sbuf = new StringBuffer();
        sbuf.append("WFD enabled: ").append(mWfdEnabled);
        sbuf.append("WFD DeviceInfo: ").append(mDeviceInfo);
        sbuf.append("\n WFD CtrlPort: ").append(mCtrlPort);
        sbuf.append("\n WFD MaxThroughput: ").append(mMaxThroughput);
        sbuf.append("\n WFD R2 DeviceInfo: ").append(mR2DeviceInfo);
        return sbuf.toString();
    }

    /** Implement the Parcelable interface */
    public int describeContents() {
        return 0;
    }

    /** Copy constructor. */
    public WifiP2pWfdInfo(@Nullable WifiP2pWfdInfo source) {
        if (source != null) {
            mWfdEnabled = source.mWfdEnabled;
            mDeviceInfo = source.mDeviceInfo;
            mCtrlPort = source.mCtrlPort;
            mMaxThroughput = source.mMaxThroughput;
            mR2DeviceInfo = source.mR2DeviceInfo;
        }
    }

    /** Implement the Parcelable interface */
    @Override
    public void writeToParcel(@NonNull Parcel dest, int flags) {
        dest.writeInt(mWfdEnabled ? 1 : 0);
        dest.writeInt(mDeviceInfo);
        dest.writeInt(mCtrlPort);
        dest.writeInt(mMaxThroughput);
        dest.writeInt(mR2DeviceInfo);
    }

    private void readFromParcel(Parcel in) {
        mWfdEnabled = (in.readInt() == 1);
        mDeviceInfo = in.readInt();
        mCtrlPort = in.readInt();
        mMaxThroughput = in.readInt();
        mR2DeviceInfo = in.readInt();
    }

    /** Implement the Parcelable interface */
    public static final @NonNull Creator<WifiP2pWfdInfo> CREATOR =
        new Creator<WifiP2pWfdInfo>() {
            public WifiP2pWfdInfo createFromParcel(Parcel in) {
                WifiP2pWfdInfo device = new WifiP2pWfdInfo();
                device.readFromParcel(in);
                return device;
            }

            public WifiP2pWfdInfo[] newArray(int size) {
                return new WifiP2pWfdInfo[size];
            }
        };
}<|MERGE_RESOLUTION|>--- conflicted
+++ resolved
@@ -39,18 +39,8 @@
     /** Device information bitmap */
     private int mDeviceInfo;
 
-<<<<<<< HEAD
     private int mR2DeviceInfo;
 
-    public static final int WFD_SOURCE              = 0;
-    public static final int PRIMARY_SINK            = 1;
-    public static final int SECONDARY_SINK          = 2;
-    public static final int SOURCE_OR_PRIMARY_SINK  = 3;
-
-    /* Device information bitmap */
-    /** One of {@link #WFD_SOURCE}, {@link #PRIMARY_SINK}, {@link #SECONDARY_SINK}
-     * or {@link #SOURCE_OR_PRIMARY_SINK}
-=======
     /** @hide */
     @Retention(RetentionPolicy.SOURCE)
     @IntDef(prefix = { "DEVICE_TYPE_" }, value = {
@@ -73,7 +63,6 @@
      * {@link #mDeviceInfo} & {@link #DEVICE_TYPE} is one of {@link #DEVICE_TYPE_WFD_SOURCE},
      * {@link #DEVICE_TYPE_PRIMARY_SINK}, {@link #DEVICE_TYPE_SECONDARY_SINK} or
      * {@link #DEVICE_TYPE_SOURCE_OR_PRIMARY_SINK}.
->>>>>>> 52681ca4
      */
     private static final int DEVICE_TYPE                            = 1 << 1 | 1 << 0;
     private static final int COUPLED_SINK_SUPPORT_AT_SOURCE         = 1 << 2;
@@ -105,37 +94,29 @@
         return mWfdEnabled;
     }
 
-<<<<<<< HEAD
     public boolean isWfdR2Supported() {
         return (mR2DeviceInfo<0?false:true);
     }
 
-    @UnsupportedAppUsage
-=======
     /**
      * Sets whether Wifi Display should be enabled.
      *
      * @param enabled true to enable Wifi Display, false to disable
      */
->>>>>>> 52681ca4
     public void setWfdEnabled(boolean enabled) {
         mWfdEnabled = enabled;
     }
 
-<<<<<<< HEAD
     public void setWfdR2Device(int r2DeviceInfo) {
         mR2DeviceInfo = r2DeviceInfo;
     }
 
-    @UnsupportedAppUsage
-=======
     /**
      * Get the type of the device.
      * One of {@link #DEVICE_TYPE_WFD_SOURCE}, {@link #DEVICE_TYPE_PRIMARY_SINK},
      * {@link #DEVICE_TYPE_SECONDARY_SINK}, {@link #DEVICE_TYPE_SOURCE_OR_PRIMARY_SINK}
      */
     @DeviceType
->>>>>>> 52681ca4
     public int getDeviceType() {
         return mDeviceInfo & DEVICE_TYPE;
     }
@@ -202,14 +183,12 @@
                 Locale.US, "%04x%04x%04x", mDeviceInfo, mCtrlPort, mMaxThroughput);
     }
 
-<<<<<<< HEAD
     public String getR2DeviceInfoHex() {
         return String.format(
                 Locale.US, "%04x%04x", 2, mR2DeviceInfo);
     }
-=======
+
     @Override
->>>>>>> 52681ca4
     public String toString() {
         StringBuffer sbuf = new StringBuffer();
         sbuf.append("WFD enabled: ").append(mWfdEnabled);
