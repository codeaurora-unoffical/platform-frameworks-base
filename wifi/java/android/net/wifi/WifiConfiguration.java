--- conflicted
+++ resolved
@@ -1583,11 +1583,8 @@
                     = source.autoJoinUseAggressiveJoinAttemptThreshold;
             autoJoinBailedDueToLowRssi = source.autoJoinBailedDueToLowRssi;
             dirty = source.dirty;
-<<<<<<< HEAD
             duplicateNetwork = source.duplicateNetwork;
-=======
             numNoInternetAccessReports = source.numNoInternetAccessReports;
->>>>>>> d0f748a7
         }
     }
 
