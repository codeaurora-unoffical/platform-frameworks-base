--- conflicted
+++ resolved
@@ -134,64 +134,41 @@
         public static final int FT_EAP = 7;
 
         /**
-<<<<<<< HEAD
+         * Simultaneous Authentication of Equals
+         */
+        public static final int SAE = 8;
+
+        /**
+         * Opportunististic Wireless Encryption
+         */
+        public static final int OWE = 9;
+
+        /**
+         * SUITE_B_192 192 bit level
+         */
+        public static final int SUITE_B_192 = 10;
+
+        /**
         * IEEE 802.11ai FILS SK with SHA256
          * @hide
         */
-        public static final int FILS_SHA256 = 8;
+        public static final int FILS_SHA256 = 11;
         /**
          * IEEE 802.11ai FILS SK with SHA384:
          * @hide
          */
-        public static final int FILS_SHA384 = 9;
+        public static final int FILS_SHA384 = 12;
         /**
          * Device Provisioning Protocol
          * @hide
          */
-        public static final int DPP = 10;
-
-        /**
-         * Simultaneous Authentication of Equals
-         * @hide
-         */
-        public static final int SAE = 11;
-        /**
-         * Opportunististic Wireless Encryption
-         * @hide
-         */
-        public static final int OWE = 12;
-
-        /**
-         * SUITE_B_192 192 bit level
-         * @hide
-         */
-        public static final int SUITE_B_192 = 13;
-=======
-         * Simultaneous Authentication of Equals
-         */
-        public static final int SAE = 8;
-
-        /**
-         * Opportunististic Wireless Encryption
-         */
-        public static final int OWE = 9;
-
-        /**
-         * SUITE_B_192 192 bit level
-         */
-        public static final int SUITE_B_192 = 10;
->>>>>>> 5a050004
+        public static final int DPP = 13;
 
         public static final String varName = "key_mgmt";
 
         public static final String[] strings = { "NONE", "WPA_PSK", "WPA_EAP",
-<<<<<<< HEAD
-                "IEEE8021X", "WPA2_PSK", "OSEN", "FT_PSK", "FT_EAP", "FILS_SHA256",
-                "FILS_SHA384", "DPP", "SAE", "OWE", "SUITE_B_192"};
-=======
                 "IEEE8021X", "WPA2_PSK", "OSEN", "FT_PSK", "FT_EAP",
-                "SAE", "OWE", "SUITE_B_192"};
->>>>>>> 5a050004
+                "SAE", "OWE", "SUITE_B_192", "FILS_SHA256", "FILS_SHA384", "DPP"};
     }
 
     /**
@@ -255,22 +232,12 @@
         public static final int CCMP = 2;
         /**
          * AES in Galois/Counter Mode
-<<<<<<< HEAD
-         * @hide
-         */
-        public static final int GCMP = 3;
+         */
+        public static final int GCMP_256 = 3;
 
         public static final String varName = "pairwise";
 
-        public static final String[] strings = { "NONE", "TKIP", "CCMP", "GCMP" };
-=======
-         */
-        public static final int GCMP_256 = 3;
-
-        public static final String varName = "pairwise";
-
         public static final String[] strings = { "NONE", "TKIP", "CCMP", "GCMP_256" };
->>>>>>> 5a050004
     }
 
     /**
@@ -280,11 +247,7 @@
      * TKIP = Temporal Key Integrity Protocol [IEEE 802.11i/D7.0]
      * WEP104 = WEP (Wired Equivalent Privacy) with 104-bit key
      * WEP40 = WEP (Wired Equivalent Privacy) with 40-bit key (original 802.11)
-<<<<<<< HEAD
-     * GCMP = AES in Galois/Counter Mode
-=======
      * GCMP_256 = AES in Galois/Counter Mode
->>>>>>> 5a050004
      * </pre>
      */
     public static class GroupCipher {
@@ -310,57 +273,27 @@
         public static final int GTK_NOT_USED = 4;
         /**
          * AES in Galois/Counter Mode
-<<<<<<< HEAD
-         * @hide
-         */
-        public static final int GCMP = 5;
-=======
          */
         public static final int GCMP_256 = 5;
->>>>>>> 5a050004
 
         public static final String varName = "group";
 
         public static final String[] strings =
                 { /* deprecated */ "WEP40", /* deprecated */ "WEP104",
-<<<<<<< HEAD
-                        "TKIP", "CCMP", "GTK_NOT_USED", "GCMP" };
-=======
                         "TKIP", "CCMP", "GTK_NOT_USED", "GCMP_256" };
->>>>>>> 5a050004
     }
 
     /**
      * Recognized group management ciphers.
      * <pre>
-<<<<<<< HEAD
-     * CMAC = Cipher-based Message Authentication Code
-     * GMAC = Galois Message Authentication Code
-     * </pre>
-     * @hide
-=======
      * BIP_CMAC_256 = Cipher-based Message Authentication Code 256 bits
      * BIP_GMAC_128 = Galois Message Authentication Code 128 bits
      * BIP_GMAC_256 = Galois Message Authentication Code 256 bits
      * </pre>
->>>>>>> 5a050004
      */
     public static class GroupMgmtCipher {
         private GroupMgmtCipher() { }
 
-<<<<<<< HEAD
-        /** CMAC = Cipher-based Message Authentication Code */
-        public static final int CMAC = 0;
-
-        /** GMAC = Galois Message Authentication Code */
-        public static final int GMAC = 1;
-
-        public static final String varName = "groupMgmt";
-
-        public static final String[] strings =
-                { "CMAC", "GMAC" };
-    }
-=======
         /** CMAC-256 = Cipher-based Message Authentication Code */
         public static final int BIP_CMAC_256 = 0;
 
@@ -376,7 +309,6 @@
                 "BIP_GMAC_128", "BIP_GMAC_256"};
     }
 
->>>>>>> 5a050004
     /**
      * Recognized suiteB ciphers.
      * <pre>
@@ -388,18 +320,6 @@
     public static class SuiteBCipher {
         private SuiteBCipher() { }
 
-<<<<<<< HEAD
-        /** ECDHE_ECDSA */
-        public static final int ECDHE_ECDSA = 0;
-
-        /** ECDHE_RSA */
-        public static final int ECDHE_RSA = 1;
-
-        public static final String varName = "SuiteB";
-
-        public static final String[] strings =
-                { "ECDHE_ECDSA", "ECDHE_RSA" };
-=======
         /** Diffie-Hellman with Elliptic Curve_ECDSA signature */
         public static final int ECDHE_ECDSA = 0;
 
@@ -409,7 +329,6 @@
         private static final String varName = "SuiteB";
 
         private static final String[] strings = { "ECDHE_ECDSA", "ECDHE_RSA" };
->>>>>>> 5a050004
     }
 
     /** Possible status of a network configuration. */
@@ -601,27 +520,14 @@
     /**
      * The set of group management ciphers supported by this configuration.
      * See {@link GroupMgmtCipher} for descriptions of the values.
-<<<<<<< HEAD
-     * @hide
-=======
->>>>>>> 5a050004
      */
     public BitSet allowedGroupMgmtCiphers;
     /**
      * The set of SuiteB ciphers supported by this configuration.
-<<<<<<< HEAD
-     * See {@link SuiteBCipher} for descriptions of the values.
-     * @hide
-     */
-    public BitSet allowedSuiteBCiphers;
-     /** {@hide} */
-    public static final String erpVarName = "erp";
-=======
      * To be used for WPA3-Enterprise mode.
      * See {@link SuiteBCipher} for descriptions of the values.
      */
     public BitSet allowedSuiteBCiphers;
->>>>>>> 5a050004
     /**
      * The enterprise configuration details specifying the EAP method,
      * certificates and other settings associated with the EAP.
@@ -2001,11 +1907,7 @@
                 }
             }
         }
-<<<<<<< HEAD
-        sbuf.append('\n').append(" PSK: ");
-=======
         sbuf.append('\n').append(" PSK/SAE: ");
->>>>>>> 5a050004
         if (this.preSharedKey != null) {
             sbuf.append('*');
         }
@@ -2186,11 +2088,8 @@
             return KeyMgmt.WPA_EAP;
         } else if (allowedKeyManagement.get(KeyMgmt.IEEE8021X)) {
             return KeyMgmt.IEEE8021X;
-<<<<<<< HEAD
         } else if (allowedKeyManagement.get(KeyMgmt.DPP)) {
             return KeyMgmt.DPP;
-=======
->>>>>>> 5a050004
         } else if (allowedKeyManagement.get(KeyMgmt.SAE)) {
             return KeyMgmt.SAE;
         } else if (allowedKeyManagement.get(KeyMgmt.OWE)) {
@@ -2228,11 +2127,8 @@
                 key = SSID + KeyMgmt.strings[KeyMgmt.WPA_EAP];
             } else if (wepKeys[0] != null) {
                 key = SSID + "WEP";
-<<<<<<< HEAD
             } else if (allowedKeyManagement.get(KeyMgmt.DPP)) {
                 key = SSID + KeyMgmt.strings[KeyMgmt.DPP];
-=======
->>>>>>> 5a050004
             } else if (allowedKeyManagement.get(KeyMgmt.OWE)) {
                 key = SSID + KeyMgmt.strings[KeyMgmt.OWE];
             } else if (allowedKeyManagement.get(KeyMgmt.SAE)) {
@@ -2452,15 +2348,12 @@
             shared = source.shared;
             recentFailure.setAssociationStatus(source.recentFailure.getAssociationStatus());
             mRandomizedMacAddress = source.mRandomizedMacAddress;
-<<<<<<< HEAD
             dppConnector = source.dppConnector;
             dppNetAccessKey = source.dppNetAccessKey;
             dppNetAccessKeyExpiry = source.dppNetAccessKeyExpiry;
             dppCsign = source.dppCsign;
 
-=======
             macRandomizationSetting = source.macRandomizationSetting;
->>>>>>> 5a050004
             requirePMF = source.requirePMF;
         }
     }
@@ -2530,14 +2423,11 @@
         dest.writeString(mPasspointManagementObjectTree);
         dest.writeInt(recentFailure.getAssociationStatus());
         dest.writeParcelable(mRandomizedMacAddress, flags);
-<<<<<<< HEAD
         dest.writeString(dppConnector);
         dest.writeString(dppNetAccessKey);
         dest.writeInt(dppNetAccessKeyExpiry);
         dest.writeString(dppCsign);
-=======
         dest.writeInt(macRandomizationSetting);
->>>>>>> 5a050004
     }
 
     /** Implement the Parcelable interface {@hide} */
@@ -2577,13 +2467,10 @@
                 config.allowedAuthAlgorithms  = readBitSet(in);
                 config.allowedPairwiseCiphers = readBitSet(in);
                 config.allowedGroupCiphers    = readBitSet(in);
-<<<<<<< HEAD
                 config.allowedGroupMgmtCiphers    = readBitSet(in);
                 config.allowedSuiteBCiphers    = readBitSet(in);
-=======
                 config.allowedGroupMgmtCiphers = readBitSet(in);
                 config.allowedSuiteBCiphers   = readBitSet(in);
->>>>>>> 5a050004
 
                 config.enterpriseConfig = in.readParcelable(null);
                 config.setIpConfiguration(in.readParcelable(null));
@@ -2613,14 +2500,11 @@
                 config.mPasspointManagementObjectTree = in.readString();
                 config.recentFailure.setAssociationStatus(in.readInt());
                 config.mRandomizedMacAddress = in.readParcelable(null);
-<<<<<<< HEAD
                 config.dppConnector = in.readString();
                 config.dppNetAccessKey = in.readString();
                 config.dppNetAccessKeyExpiry = in.readInt();
                 config.dppCsign = in.readString();
-=======
                 config.macRandomizationSetting = in.readInt();
->>>>>>> 5a050004
                 return config;
             }
 
