/**
 * Copyright (c) 2008, The Android Open Source Project
 *
 * Licensed under the Apache License, Version 2.0 (the "License");
 * you may not use this file except in compliance with the License.
 * You may obtain a copy of the License at
 *
 *     http://www.apache.org/licenses/LICENSE-2.0
 *
 * Unless required by applicable law or agreed to in writing, software
 * distributed under the License is distributed on an "AS IS" BASIS,
 * WITHOUT WARRANTIES OR CONDITIONS OF ANY KIND, either express or implied.
 * See the License for the specific language governing permissions and
 * limitations under the License.
 */

package android.net.wifi;

import android.net.wifi.BatchedScanResult;
import android.net.wifi.BatchedScanSettings;
import android.net.wifi.WifiConfiguration;
import android.net.wifi.WifiEapSimInfo;
import android.net.wifi.WifiInfo;
import android.net.wifi.ScanSettings;
import android.net.wifi.WifiChannel;
import android.net.wifi.ScanResult;
import android.net.wifi.WifiConnectionStatistics;
import android.net.wifi.WifiActivityEnergyInfo;

import android.net.DhcpInfo;


import android.os.Messenger;
import android.os.WorkSource;

/**
 * Interface that allows controlling and querying Wi-Fi connectivity.
 *
 * {@hide}
 */
interface IWifiManager
{
    int getSupportedFeatures();

    WifiActivityEnergyInfo reportActivityInfo();

    List<WifiConfiguration> getConfiguredNetworks();

    List<WifiConfiguration> getPrivilegedConfiguredNetworks();

    int addOrUpdateNetwork(in WifiConfiguration config);

    boolean removeNetwork(int netId);

    boolean enableNetwork(int netId, boolean disableOthers);

    boolean disableNetwork(int netId);

    boolean pingSupplicant();

    List<WifiChannel> getChannelList();

    void startScan(in ScanSettings requested, in WorkSource ws);

    void startLocationRestrictedScan(in WorkSource ws);

    List<ScanResult> getScanResults(String callingPackage);

    void disconnect();

    void reconnect();

    void reassociate();

    WifiInfo getConnectionInfo();

    boolean setWifiEnabled(boolean enable);

    int getWifiEnabledState();

    void setCountryCode(String country, boolean persist);

    void setFrequencyBand(int band, boolean persist);

    int getFrequencyBand();

    boolean isDualBandSupported();

    boolean saveConfiguration();

    DhcpInfo getDhcpInfo();

    boolean isScanAlwaysAvailable();

    boolean acquireWifiLock(IBinder lock, int lockType, String tag, in WorkSource ws);

    void updateWifiLockWorkSource(IBinder lock, in WorkSource ws);

    boolean releaseWifiLock(IBinder lock);

    void initializeMulticastFiltering();

    boolean isMulticastEnabled();

    void acquireMulticastLock(IBinder binder, String tag);

    void releaseMulticastLock();

    void setWifiApEnabled(in WifiConfiguration wifiConfig, boolean enable);

    int getWifiApEnabledState();

    WifiConfiguration getWifiApConfiguration();

    void setWifiApConfiguration(in WifiConfiguration wifiConfig);

    void startWifi();

    void stopWifi();

    void addToBlacklist(String bssid);

    void clearBlacklist();

    Messenger getWifiServiceMessenger();

    String getConfigFile();

    void enableTdls(String remoteIPAddress, boolean enable);

    void enableTdlsWithMacAddress(String remoteMacAddress, boolean enable);

    boolean requestBatchedScan(in BatchedScanSettings requested, IBinder binder, in WorkSource ws);

    void stopBatchedScan(in BatchedScanSettings requested);

    List<BatchedScanResult> getBatchedScanResults(String callingPackage);

    boolean isBatchedScanSupported();

    void pollBatchedScan();

    String getWpsNfcConfigurationToken(int netId);

    void enableVerboseLogging(int verbose);

    int getVerboseLoggingLevel();

    int getAggressiveHandover();

    void enableAggressiveHandover(int enabled);

    int getAllowScansWithTraffic();

    void setAllowScansWithTraffic(int enabled);

    WifiConnectionStatistics getConnectionStatistics();

<<<<<<< HEAD
    boolean getConcurrency();

    boolean isP2pAutoGoSet();

    String getSAPInterfaceName();

    String fetchStaStateNative();

    void setP2pAutoGoRestart();

    void setP2pGoChannel();
=======
    WifiEapSimInfo getSimInfo();
    
    void disableEphemeralNetwork(String SSID);

>>>>>>> 78ce1804
}
<|MERGE_RESOLUTION|>--- conflicted
+++ resolved
@@ -156,7 +156,6 @@
 
     WifiConnectionStatistics getConnectionStatistics();
 
-<<<<<<< HEAD
     boolean getConcurrency();
 
     boolean isP2pAutoGoSet();
@@ -168,10 +167,8 @@
     void setP2pAutoGoRestart();
 
     void setP2pGoChannel();
-=======
     WifiEapSimInfo getSimInfo();
     
     void disableEphemeralNetwork(String SSID);
 
->>>>>>> 78ce1804
 }
