/*
 * Copyright (C) 2008 The Android Open Source Project
 *
 * Licensed under the Apache License, Version 2.0 (the "License");
 * you may not use this file except in compliance with the License.
 * You may obtain a copy of the License at
 *
 *      http://www.apache.org/licenses/LICENSE-2.0
 *
 * Unless required by applicable law or agreed to in writing, software
 * distributed under the License is distributed on an "AS IS" BASIS,
 * WITHOUT WARRANTIES OR CONDITIONS OF ANY KIND, either express or implied.
 * See the License for the specific language governing permissions and
 * limitations under the License.
 */

package android.net.wifi;

import static android.Manifest.permission.ACCESS_FINE_LOCATION;
import static android.Manifest.permission.ACCESS_WIFI_STATE;
import static android.Manifest.permission.READ_WIFI_CREDENTIAL;

import android.annotation.CallbackExecutor;
import android.annotation.IntDef;
import android.annotation.NonNull;
import android.annotation.Nullable;
import android.annotation.RequiresPermission;
import android.annotation.SdkConstant;
import android.annotation.SdkConstant.SdkConstantType;
import android.annotation.SystemApi;
import android.annotation.SystemService;
import android.app.ActivityManager;
import android.compat.annotation.UnsupportedAppUsage;
import android.content.Context;
import android.content.pm.ParceledListSlice;
import android.net.ConnectivityManager;
import android.net.DhcpInfo;
import android.net.MacAddress;
import android.net.Network;
import android.net.NetworkStack;
import android.net.wifi.hotspot2.IProvisioningCallback;
import android.net.wifi.hotspot2.OsuProvider;
import android.net.wifi.hotspot2.PasspointConfiguration;
import android.net.wifi.hotspot2.ProvisioningCallback;
import android.os.Binder;
import android.os.Handler;
import android.os.HandlerExecutor;
import android.os.IBinder;
import android.os.Looper;
import android.os.RemoteException;
import android.os.WorkSource;
import android.os.connectivity.WifiActivityEnergyInfo;
import android.text.TextUtils;
import android.util.CloseGuard;
import android.util.Log;
import android.util.Pair;
import android.util.SparseArray;

import com.android.internal.annotations.GuardedBy;
import com.android.internal.annotations.VisibleForTesting;

import java.lang.annotation.Retention;
import java.lang.annotation.RetentionPolicy;
import java.lang.ref.Reference;
import java.lang.ref.WeakReference;
import java.net.InetAddress;
import java.util.ArrayList;
import java.util.Collections;
import java.util.HashMap;
import java.util.List;
import java.util.Map;
import java.util.Objects;
import java.util.Set;
import java.util.StringTokenizer;
import java.util.concurrent.Executor;

/**
 * This class provides the primary API for managing all aspects of Wi-Fi
 * connectivity.
 * <p>
 * On releases before {@link android.os.Build.VERSION_CODES#N}, this object
 * should only be obtained from an {@linkplain Context#getApplicationContext()
 * application context}, and not from any other derived context to avoid memory
 * leaks within the calling process.
 * <p>
 * It deals with several categories of items:
 * </p>
 * <ul>
 * <li>The list of configured networks. The list can be viewed and updated, and
 * attributes of individual entries can be modified.</li>
 * <li>The currently active Wi-Fi network, if any. Connectivity can be
 * established or torn down, and dynamic information about the state of the
 * network can be queried.</li>
 * <li>Results of access point scans, containing enough information to make
 * decisions about what access point to connect to.</li>
 * <li>It defines the names of various Intent actions that are broadcast upon
 * any sort of change in Wi-Fi state.
 * </ul>
 * <p>
 * This is the API to use when performing Wi-Fi specific operations. To perform
 * operations that pertain to network connectivity at an abstract level, use
 * {@link android.net.ConnectivityManager}.
 * </p>
 */
@SystemService(Context.WIFI_SERVICE)
public class WifiManager {

    private static final String TAG = "WifiManager";
    // Supplicant error codes:
    /**
     * The error code if there was a problem authenticating.
     * @deprecated This is no longer supported.
     */
    @Deprecated
    public static final int ERROR_AUTHENTICATING = 1;

    /**
     * The reason code if there is no error during authentication.
     * It could also imply that there no authentication in progress,
     * this reason code also serves as a reset value.
     * @deprecated This is no longer supported.
     * @hide
     */
    @Deprecated
    public static final int ERROR_AUTH_FAILURE_NONE = 0;

    /**
     * The reason code if there was a timeout authenticating.
     * @deprecated This is no longer supported.
     * @hide
     */
    @Deprecated
    public static final int ERROR_AUTH_FAILURE_TIMEOUT = 1;

    /**
     * The reason code if there was a wrong password while
     * authenticating.
     * @deprecated This is no longer supported.
     * @hide
     */
    @Deprecated
    public static final int ERROR_AUTH_FAILURE_WRONG_PSWD = 2;

    /**
     * The reason code if there was EAP failure while
     * authenticating.
     * @deprecated This is no longer supported.
     * @hide
     */
    @Deprecated
    public static final int ERROR_AUTH_FAILURE_EAP_FAILURE = 3;

    /** @hide */
    public static final int NETWORK_SUGGESTIONS_MAX_PER_APP_LOW_RAM = 256;

    /** @hide */
    public static final int NETWORK_SUGGESTIONS_MAX_PER_APP_HIGH_RAM = 1024;

    /**
     * Reason code if all of the network suggestions were successfully added or removed.
     */
    public static final int STATUS_NETWORK_SUGGESTIONS_SUCCESS = 0;

    /**
     * Reason code if there was an internal error in the platform while processing the addition or
     * removal of suggestions.
     */
    public static final int STATUS_NETWORK_SUGGESTIONS_ERROR_INTERNAL = 1;

    /**
     * Reason code if the user has disallowed "android:change_wifi_state" app-ops from the app.
     * @see android.app.AppOpsManager#unsafeCheckOp(String, int, String).
     */
    public static final int STATUS_NETWORK_SUGGESTIONS_ERROR_APP_DISALLOWED = 2;

    /**
     * Reason code if one or more of the network suggestions added already exists in platform's
     * database.
     * @see WifiNetworkSuggestion#equals(Object)
     */
    public static final int STATUS_NETWORK_SUGGESTIONS_ERROR_ADD_DUPLICATE = 3;

    /**
     * Reason code if the number of network suggestions provided by the app crosses the max
     * threshold set per app.
     * @see #getMaxNumberOfNetworkSuggestionsPerApp()
     */
    public static final int STATUS_NETWORK_SUGGESTIONS_ERROR_ADD_EXCEEDS_MAX_PER_APP = 4;

    /**
     * Reason code if one or more of the network suggestions removed does not exist in platform's
     * database.
     */
    public static final int STATUS_NETWORK_SUGGESTIONS_ERROR_REMOVE_INVALID = 5;

    /**
     * Reason code if one or more of the network suggestions added is not allowed.
     *
     * This error may be caused by suggestion is using SIM-based encryption method, but calling app
     * is not carrier privileged.
     */
    public static final int STATUS_NETWORK_SUGGESTIONS_ERROR_ADD_NOT_ALLOWED = 6;

    /**
     * Reason code if one or more of the network suggestions added is invalid.
     *
     * Please user {@link WifiNetworkSuggestion.Builder} to create network suggestions.
     */
    public static final int STATUS_NETWORK_SUGGESTIONS_ERROR_ADD_INVALID = 7;

    /** @hide */
    @IntDef(prefix = { "STATUS_NETWORK_SUGGESTIONS_" }, value = {
            STATUS_NETWORK_SUGGESTIONS_SUCCESS,
            STATUS_NETWORK_SUGGESTIONS_ERROR_INTERNAL,
            STATUS_NETWORK_SUGGESTIONS_ERROR_APP_DISALLOWED,
            STATUS_NETWORK_SUGGESTIONS_ERROR_ADD_DUPLICATE,
            STATUS_NETWORK_SUGGESTIONS_ERROR_ADD_EXCEEDS_MAX_PER_APP,
            STATUS_NETWORK_SUGGESTIONS_ERROR_REMOVE_INVALID,
            STATUS_NETWORK_SUGGESTIONS_ERROR_ADD_NOT_ALLOWED,
            STATUS_NETWORK_SUGGESTIONS_ERROR_ADD_INVALID,
    })
    @Retention(RetentionPolicy.SOURCE)
    public @interface NetworkSuggestionsStatusCode {}

    /**
     * Reason code if suggested network connection attempt failed with an unknown failure.
     */
    public static final int STATUS_SUGGESTION_CONNECTION_FAILURE_UNKNOWN = 0;
    /**
     * Reason code if suggested network connection attempt failed with association failure.
     */
    public static final int STATUS_SUGGESTION_CONNECTION_FAILURE_ASSOCIATION = 1;
    /**
     * Reason code if suggested network connection attempt failed with an authentication failure.
     */
    public static final int STATUS_SUGGESTION_CONNECTION_FAILURE_AUTHENTICATION = 2;
    /**
     * Reason code if suggested network connection attempt failed with an IP provision failure.
     */
    public static final int STATUS_SUGGESTION_CONNECTION_FAILURE_IP_PROVISIONING = 3;

    /** @hide */
    @IntDef(prefix = {"STATUS_SUGGESTION_CONNECTION_FAILURE_"},
            value = {STATUS_SUGGESTION_CONNECTION_FAILURE_UNKNOWN,
                    STATUS_SUGGESTION_CONNECTION_FAILURE_ASSOCIATION,
                    STATUS_SUGGESTION_CONNECTION_FAILURE_AUTHENTICATION,
                    STATUS_SUGGESTION_CONNECTION_FAILURE_IP_PROVISIONING
    })
    @Retention(RetentionPolicy.SOURCE)
    public @interface SuggestionConnectionStatusCode {}

    /**
     * Broadcast intent action indicating whether Wi-Fi scanning is currently available.
     * Available extras:
     * - {@link #EXTRA_SCAN_AVAILABLE}
     */
    @SdkConstant(SdkConstantType.BROADCAST_INTENT_ACTION)
    public static final String ACTION_WIFI_SCAN_AVAILABLE =
            "android.net.wifi.action.WIFI_SCAN_AVAILABLE";

    /**
     * A boolean extra indicating whether scanning is currently available.
     * Sent in the broadcast {@link #ACTION_WIFI_SCAN_AVAILABLE}.
     * Its value is true if scanning is currently available, false otherwise.
     */
    public static final String EXTRA_SCAN_AVAILABLE = "android.net.wifi.extra.SCAN_AVAILABLE";

    /**
    *
    *
    * @hide
    **/
    public static final String  WIFI_DATA_STALL = "com.qualcomm.qti.net.wifi.WIFI_DATA_STALL";

    /**
    *
    * see data stall reason code
    * @hide
    **/
    public static final String  EXTRA_WIFI_DATA_STALL_REASON = "data_stall_reasoncode";
    /**
     * Broadcast intent action indicating that the credential of a Wi-Fi network
     * has been changed. One extra provides the ssid of the network. Another
     * extra provides the event type, whether the credential is saved or forgot.
     * @hide
     */
    @SystemApi
    public static final String WIFI_CREDENTIAL_CHANGED_ACTION =
            "android.net.wifi.WIFI_CREDENTIAL_CHANGED";
    /** @hide */
    @SystemApi
    public static final String EXTRA_WIFI_CREDENTIAL_EVENT_TYPE = "et";
    /** @hide */
    @SystemApi
    public static final String EXTRA_WIFI_CREDENTIAL_SSID = "ssid";
    /** @hide */
    @SystemApi
    public static final int WIFI_CREDENTIAL_SAVED = 0;
    /** @hide */
    @SystemApi
    public static final int WIFI_CREDENTIAL_FORGOT = 1;

    /** @hide */
    @SystemApi
    public static final int PASSPOINT_HOME_NETWORK = 0;

    /** @hide */
    @SystemApi
    public static final int PASSPOINT_ROAMING_NETWORK = 1;

    /**
     * Broadcast intent action indicating that a Passpoint provider icon has been received.
     *
     * Included extras:
     * {@link #EXTRA_BSSID_LONG}
     * {@link #EXTRA_FILENAME}
     * {@link #EXTRA_ICON}
     *
     * Receiver Required Permission: android.Manifest.permission.ACCESS_WIFI_STATE
     *
     * <p>Note: The broadcast is only delivered to registered receivers - no manifest registered
     * components will be launched.
     *
     * @hide
     */
    public static final String ACTION_PASSPOINT_ICON = "android.net.wifi.action.PASSPOINT_ICON";
    /**
     * BSSID of an AP in long representation.  The {@link #EXTRA_BSSID} contains BSSID in
     * String representation.
     *
     * Retrieve with {@link android.content.Intent#getLongExtra(String, long)}.
     *
     * @hide
     */
    public static final String EXTRA_BSSID_LONG = "android.net.wifi.extra.BSSID_LONG";
    /**
     * Icon data.
     *
     * Retrieve with {@link android.content.Intent#getParcelableExtra(String)} and cast into
     * {@link android.graphics.drawable.Icon}.
     *
     * @hide
     */
    public static final String EXTRA_ICON = "android.net.wifi.extra.ICON";
    /**
     * Name of a file.
     *
     * Retrieve with {@link android.content.Intent#getStringExtra(String)}.
     *
     * @hide
     */
    public static final String EXTRA_FILENAME = "android.net.wifi.extra.FILENAME";

    /**
     * Broadcast intent action indicating a Passpoint OSU Providers List element has been received.
     *
     * Included extras:
     * {@link #EXTRA_BSSID_LONG}
     * {@link #EXTRA_ANQP_ELEMENT_DATA}
     *
     * Receiver Required Permission: android.Manifest.permission.ACCESS_WIFI_STATE
     *
     * <p>Note: The broadcast is only delivered to registered receivers - no manifest registered
     * components will be launched.
     *
     * @hide
     */
    public static final String ACTION_PASSPOINT_OSU_PROVIDERS_LIST =
            "android.net.wifi.action.PASSPOINT_OSU_PROVIDERS_LIST";
    /**
     * Raw binary data of an ANQP (Access Network Query Protocol) element.
     *
     * Retrieve with {@link android.content.Intent#getByteArrayExtra(String)}.
     *
     * @hide
     */
    public static final String EXTRA_ANQP_ELEMENT_DATA =
            "android.net.wifi.extra.ANQP_ELEMENT_DATA";

    /**
     * Broadcast intent action indicating that a Passpoint Deauth Imminent frame has been received.
     *
     * Included extras:
     * {@link #EXTRA_BSSID_LONG}
     * {@link #EXTRA_ESS}
     * {@link #EXTRA_DELAY}
     * {@link #EXTRA_URL}
     *
     * Receiver Required Permission: android.Manifest.permission.ACCESS_WIFI_STATE
     *
     * <p>Note: The broadcast is only delivered to registered receivers - no manifest registered
     * components will be launched.
     *
     * @hide
     */
    public static final String ACTION_PASSPOINT_DEAUTH_IMMINENT =
            "android.net.wifi.action.PASSPOINT_DEAUTH_IMMINENT";
    /**
     * Flag indicating BSS (Basic Service Set) or ESS (Extended Service Set). This will be set to
     * {@code true} for ESS.
     *
     * Retrieve with {@link android.content.Intent#getBooleanExtra(String, boolean)}.
     *
     * @hide
     */
    public static final String EXTRA_ESS = "android.net.wifi.extra.ESS";
    /**
     * Delay in seconds.
     *
     * Retrieve with {@link android.content.Intent#getIntExtra(String, int)}.
     *
     * @hide
     */
    public static final String EXTRA_DELAY = "android.net.wifi.extra.DELAY";

    /**
     * Broadcast intent action indicating a Passpoint subscription remediation frame has been
     * received.
     *
     * Included extras:
     * {@link #EXTRA_BSSID_LONG}
     * {@link #EXTRA_SUBSCRIPTION_REMEDIATION_METHOD}
     * {@link #EXTRA_URL}
     *
     * Receiver Required Permission: android.Manifest.permission.ACCESS_WIFI_STATE
     *
     * <p>Note: The broadcast is only delivered to registered receivers - no manifest registered
     * components will be launched.
     *
     * @hide
     */
    public static final String ACTION_PASSPOINT_SUBSCRIPTION_REMEDIATION =
            "android.net.wifi.action.PASSPOINT_SUBSCRIPTION_REMEDIATION";
    /**
     * The protocol supported by the subscription remediation server. The possible values are:
     * 0 - OMA DM
     * 1 - SOAP XML SPP
     *
     * Retrieve with {@link android.content.Intent#getIntExtra(String, int)}.
     *
     * @hide
     */
    public static final String EXTRA_SUBSCRIPTION_REMEDIATION_METHOD =
            "android.net.wifi.extra.SUBSCRIPTION_REMEDIATION_METHOD";

    /**
     * Activity Action: Receiver should launch Passpoint OSU (Online Sign Up) view.
     * Included extras:
     *
     * {@link #EXTRA_OSU_NETWORK}: {@link Network} instance associated with OSU AP.
     * {@link #EXTRA_URL}: String representation of a server URL used for OSU process.
     *
     * @hide
     */
    @SystemApi
    @SdkConstant(SdkConstantType.ACTIVITY_INTENT_ACTION)
    public static final String ACTION_PASSPOINT_LAUNCH_OSU_VIEW =
            "android.net.wifi.action.PASSPOINT_LAUNCH_OSU_VIEW";

    /**
     * The lookup key for a {@link android.net.Network} associated with a Passpoint OSU server.
     * Included in the {@link #ACTION_PASSPOINT_LAUNCH_OSU_VIEW} broadcast.
     *
     * Retrieve with {@link android.content.Intent#getParcelableExtra(String)}.
     *
     * @hide
     */
    @SystemApi
    public static final String EXTRA_OSU_NETWORK = "android.net.wifi.extra.OSU_NETWORK";

    /**
     * String representation of an URL for Passpoint OSU.
     * Included in the {@link #ACTION_PASSPOINT_LAUNCH_OSU_VIEW} broadcast.
     *
     * Retrieve with {@link android.content.Intent#getStringExtra(String)}.
     *
     * @hide
     */
    @SystemApi
    public static final String EXTRA_URL = "android.net.wifi.extra.URL";

    /**
     * Broadcast intent action indicating that Wi-Fi has been enabled, disabled,
     * enabling, disabling, or unknown. One extra provides this state as an int.
     * Another extra provides the previous state, if available.  No network-related
     * permissions are required to subscribe to this broadcast.
     *
     * <p class="note">This broadcast is not delivered to manifest receivers in
     * applications that target API version 26 or later.
     *
     * @see #EXTRA_WIFI_STATE
     * @see #EXTRA_PREVIOUS_WIFI_STATE
     */
    @SdkConstant(SdkConstantType.BROADCAST_INTENT_ACTION)
    public static final String WIFI_STATE_CHANGED_ACTION =
        "android.net.wifi.WIFI_STATE_CHANGED";
    /**
     * The lookup key for an int that indicates whether Wi-Fi is enabled,
     * disabled, enabling, disabling, or unknown.  Retrieve it with
     * {@link android.content.Intent#getIntExtra(String,int)}.
     *
     * @see #WIFI_STATE_DISABLED
     * @see #WIFI_STATE_DISABLING
     * @see #WIFI_STATE_ENABLED
     * @see #WIFI_STATE_ENABLING
     * @see #WIFI_STATE_UNKNOWN
     */
    public static final String EXTRA_WIFI_STATE = "wifi_state";
    /**
     * The previous Wi-Fi state.
     *
     * @see #EXTRA_WIFI_STATE
     */
    public static final String EXTRA_PREVIOUS_WIFI_STATE = "previous_wifi_state";

    /**
     * Wi-Fi is currently being disabled. The state will change to {@link #WIFI_STATE_DISABLED} if
     * it finishes successfully.
     *
     * @see #WIFI_STATE_CHANGED_ACTION
     * @see #getWifiState()
     */
    public static final int WIFI_STATE_DISABLING = 0;
    /**
     * Wi-Fi is disabled.
     *
     * @see #WIFI_STATE_CHANGED_ACTION
     * @see #getWifiState()
     */
    public static final int WIFI_STATE_DISABLED = 1;
    /**
     * Wi-Fi is currently being enabled. The state will change to {@link #WIFI_STATE_ENABLED} if
     * it finishes successfully.
     *
     * @see #WIFI_STATE_CHANGED_ACTION
     * @see #getWifiState()
     */
    public static final int WIFI_STATE_ENABLING = 2;
    /**
     * Wi-Fi is enabled.
     *
     * @see #WIFI_STATE_CHANGED_ACTION
     * @see #getWifiState()
     */
    public static final int WIFI_STATE_ENABLED = 3;
    /**
     * Wi-Fi is in an unknown state. This state will occur when an error happens while enabling
     * or disabling.
     *
     * @see #WIFI_STATE_CHANGED_ACTION
     * @see #getWifiState()
     */
    public static final int WIFI_STATE_UNKNOWN = 4;

    /**
     * Broadcast intent action indicating that Wi-Fi AP has been enabled, disabled,
     * enabling, disabling, or failed.
     *
     * @hide
     */
    @SystemApi
    public static final String WIFI_AP_STATE_CHANGED_ACTION =
        "android.net.wifi.WIFI_AP_STATE_CHANGED";

    /**
     * The lookup key for an int that indicates whether Wi-Fi AP is enabled,
     * disabled, enabling, disabling, or failed.  Retrieve it with
     * {@link android.content.Intent#getIntExtra(String,int)}.
     *
     * @see #WIFI_AP_STATE_DISABLED
     * @see #WIFI_AP_STATE_DISABLING
     * @see #WIFI_AP_STATE_ENABLED
     * @see #WIFI_AP_STATE_ENABLING
     * @see #WIFI_AP_STATE_FAILED
     *
     * @hide
     */
    @SystemApi
    public static final String EXTRA_WIFI_AP_STATE = "wifi_state";

    /**
     * An extra containing the int error code for Soft AP start failure.
     * Can be obtained from the {@link #WIFI_AP_STATE_CHANGED_ACTION} using
     * {@link android.content.Intent#getIntExtra}.
     * This extra will only be attached if {@link #EXTRA_WIFI_AP_STATE} is
     * attached and is equal to {@link #WIFI_AP_STATE_FAILED}.
     *
     * The error code will be one of:
     * {@link #SAP_START_FAILURE_GENERAL},
     * {@link #SAP_START_FAILURE_NO_CHANNEL},
     * {@link #SAP_START_FAILURE_UNSUPPORTED_CONFIGURATION}
     *
     * @hide
     */
    @SystemApi
    public static final String EXTRA_WIFI_AP_FAILURE_REASON =
            "android.net.wifi.extra.WIFI_AP_FAILURE_REASON";
    /**
     * The look up key for a string that gives additonal info about EXTRA_WIFI_AP_FAILURE_REASON
     * currently support no_5ghz_support
     * @see #WIFI_AP_FAILURE_DESC_NO_5GHZ_SUPPORT
     *
     * @hide
     */
    public static final String EXTRA_WIFI_AP_FAILURE_DESCRIPTION = "wifi_ap_error_description";
    /**
     *  If Wi-Fi AP start failed with SAP_START_FAILURE_NO_CHANNEL reason code and has this
     *  description means that no supported channel exists on 5G band
     *
     *  @hide
     */
    public static final String WIFI_AP_FAILURE_DESC_NO_5GHZ_SUPPORT = "wifi_ap_error_no_5g_support";
    /**
     * The previous Wi-Fi state.
     *
     * @see #EXTRA_WIFI_AP_STATE
     *
     * @hide
     */
    @SystemApi
    public static final String EXTRA_PREVIOUS_WIFI_AP_STATE = "previous_wifi_state";
    /**
     * The lookup key for a String extra that stores the interface name used for the Soft AP.
     * This extra is included in the broadcast {@link #WIFI_AP_STATE_CHANGED_ACTION}.
     * Retrieve its value with {@link android.content.Intent#getStringExtra(String)}.
     *
     * @hide
     */
    @SystemApi
    public static final String EXTRA_WIFI_AP_INTERFACE_NAME =
            "android.net.wifi.extra.WIFI_AP_INTERFACE_NAME";
    /**
     * The lookup key for an int extra that stores the intended IP mode for this Soft AP.
     * One of {@link #IFACE_IP_MODE_TETHERED} or {@link #IFACE_IP_MODE_LOCAL_ONLY}.
     * This extra is included in the broadcast {@link #WIFI_AP_STATE_CHANGED_ACTION}.
     * Retrieve its value with {@link android.content.Intent#getIntExtra(String, int)}.
     *
     * @hide
     */
    @SystemApi
    public static final String EXTRA_WIFI_AP_MODE = "android.net.wifi.extra.WIFI_AP_MODE";

    /** @hide */
    @IntDef(flag = false, prefix = { "WIFI_AP_STATE_" }, value = {
        WIFI_AP_STATE_DISABLING,
        WIFI_AP_STATE_DISABLED,
        WIFI_AP_STATE_ENABLING,
        WIFI_AP_STATE_ENABLED,
        WIFI_AP_STATE_FAILED,
    })
    @Retention(RetentionPolicy.SOURCE)
    public @interface WifiApState {}

    /**
     * Wi-Fi AP is currently being disabled. The state will change to
     * {@link #WIFI_AP_STATE_DISABLED} if it finishes successfully.
     *
     * @see #WIFI_AP_STATE_CHANGED_ACTION
     * @see #getWifiApState()
     *
     * @hide
     */
    @SystemApi
    public static final int WIFI_AP_STATE_DISABLING = 10;
    /**
     * Wi-Fi AP is disabled.
     *
     * @see #WIFI_AP_STATE_CHANGED_ACTION
     * @see #getWifiState()
     *
     * @hide
     */
    @SystemApi
    public static final int WIFI_AP_STATE_DISABLED = 11;
    /**
     * Wi-Fi AP is currently being enabled. The state will change to
     * {@link #WIFI_AP_STATE_ENABLED} if it finishes successfully.
     *
     * @see #WIFI_AP_STATE_CHANGED_ACTION
     * @see #getWifiApState()
     *
     * @hide
     */
    @SystemApi
    public static final int WIFI_AP_STATE_ENABLING = 12;
    /**
     * Wi-Fi AP is enabled.
     *
     * @see #WIFI_AP_STATE_CHANGED_ACTION
     * @see #getWifiApState()
     *
     * @hide
     */
    @SystemApi
    public static final int WIFI_AP_STATE_ENABLED = 13;
    /**
     * Wi-Fi AP is in a failed state. This state will occur when an error occurs during
     * enabling or disabling
     *
     * @see #WIFI_AP_STATE_CHANGED_ACTION
     * @see #getWifiApState()
     *
     * @hide
     */
    @SystemApi
    public static final int WIFI_AP_STATE_FAILED = 14;

    /** @hide */
    @IntDef(flag = false, prefix = { "SAP_START_FAILURE_" }, value = {
        SAP_START_FAILURE_GENERAL,
        SAP_START_FAILURE_NO_CHANNEL,
        SAP_START_FAILURE_UNSUPPORTED_CONFIGURATION,
    })
    @Retention(RetentionPolicy.SOURCE)
    public @interface SapStartFailure {}

    /**
     *  All other reasons for AP start failure besides {@link #SAP_START_FAILURE_NO_CHANNEL} and
     *  {@link #SAP_START_FAILURE_UNSUPPORTED_CONFIGURATION}.
     *
     *  @hide
     */
    @SystemApi
    public static final int SAP_START_FAILURE_GENERAL= 0;

    /**
     *  If Wi-Fi AP start failed, this reason code means that no legal channel exists on user
     *  selected band due to regulatory constraints.
     *
     *  @hide
     */
    @SystemApi
    public static final int SAP_START_FAILURE_NO_CHANNEL = 1;

    /**
     *  If Wi-Fi AP start failed, this reason code means that the specified configuration
     *  is not supported by the current HAL version.
     *
     *  @hide
     */
    @SystemApi
    public static final int SAP_START_FAILURE_UNSUPPORTED_CONFIGURATION = 2;


    /** @hide */
    @IntDef(flag = false, prefix = { "SAP_CLIENT_BLOCKED_REASON_" }, value = {
        SAP_CLIENT_BLOCK_REASON_CODE_BLOCKED_BY_USER,
        SAP_CLIENT_BLOCK_REASON_CODE_NO_MORE_STAS,
    })
    @Retention(RetentionPolicy.SOURCE)
    public @interface SapClientBlockedReason {}

    /**
     *  If Soft Ap client is blocked, this reason code means that client doesn't exist in the
     *  specified configuration {@link SoftApConfiguration.Builder#setClientList(List, List)}
     *  and the {@link SoftApConfiguration.Builder#enableClientControlByUser(true)}
     *  is configured as well.
     *  @hide
     */
    @SystemApi
    public static final int SAP_CLIENT_BLOCK_REASON_CODE_BLOCKED_BY_USER = 0;

    /**
     *  If Soft Ap client is blocked, this reason code means that no more clients can be
     *  associated to this AP since it reached maximum capacity. The maximum capacity is
     *  the minimum of {@link SoftApConfiguration.Builder#setMaxNumberOfClients(int)} and
     *  {@link SoftApCapability#getMaxSupportedClients} which get from
     *  {@link WifiManager.SoftApCallback#onCapabilityChanged(SoftApCapability)}.
     *
     *  @hide
     */
    @SystemApi
    public static final int SAP_CLIENT_BLOCK_REASON_CODE_NO_MORE_STAS = 1;

    /** @hide */
    @Retention(RetentionPolicy.SOURCE)
    @IntDef(prefix = {"IFACE_IP_MODE_"}, value = {
            IFACE_IP_MODE_UNSPECIFIED,
            IFACE_IP_MODE_CONFIGURATION_ERROR,
            IFACE_IP_MODE_TETHERED,
            IFACE_IP_MODE_LOCAL_ONLY})
    public @interface IfaceIpMode {}

    /**
     * Interface IP mode unspecified.
     *
     * @see #updateInterfaceIpState(String, int)
     *
     * @hide
     */
    @SystemApi
    public static final int IFACE_IP_MODE_UNSPECIFIED = -1;

    /**
     * Interface IP mode for configuration error.
     *
     * @see #updateInterfaceIpState(String, int)
     *
     * @hide
     */
    @SystemApi
    public static final int IFACE_IP_MODE_CONFIGURATION_ERROR = 0;

    /**
     * Interface IP mode for tethering.
     *
     * @see #updateInterfaceIpState(String, int)
     *
     * @hide
     */
    @SystemApi
    public static final int IFACE_IP_MODE_TETHERED = 1;

    /**
     * Interface IP mode for Local Only Hotspot.
     *
     * @see #updateInterfaceIpState(String, int)
     *
     * @hide
     */
    @SystemApi
    public static final int IFACE_IP_MODE_LOCAL_ONLY = 2;

    /**
     * Broadcast intent action indicating that the wifi network settings
     * had been reset.
     * @hide
     */
    @SystemApi
    @RequiresPermission(android.Manifest.permission.NETWORK_CARRIER_PROVISIONING)
    public static final String ACTION_NETWORK_SETTINGS_RESET =
            "android.net.wifi.action.NETWORK_SETTINGS_RESET";

    /**
     * Broadcast intent action indicating that a connection to the supplicant has
     * been established (and it is now possible
     * to perform Wi-Fi operations) or the connection to the supplicant has been
     * lost. One extra provides the connection state as a boolean, where {@code true}
     * means CONNECTED.
     * @deprecated This is no longer supported.
     * @see #EXTRA_SUPPLICANT_CONNECTED
     */
    @Deprecated
    @SdkConstant(SdkConstantType.BROADCAST_INTENT_ACTION)
    public static final String SUPPLICANT_CONNECTION_CHANGE_ACTION =
        "android.net.wifi.supplicant.CONNECTION_CHANGE";
    /**
     * The lookup key for a boolean that indicates whether a connection to
     * the supplicant daemon has been gained or lost. {@code true} means
     * a connection now exists.
     * Retrieve it with {@link android.content.Intent#getBooleanExtra(String,boolean)}.
     * @deprecated This is no longer supported.
     */
    @Deprecated
    public static final String EXTRA_SUPPLICANT_CONNECTED = "connected";
    /**
     * Broadcast intent action indicating that the state of Wi-Fi connectivity
     * has changed. An extra provides the new state
     * in the form of a {@link android.net.NetworkInfo} object.  No network-related
     * permissions are required to subscribe to this broadcast.
     *
     * <p class="note">This broadcast is not delivered to manifest receivers in
     * applications that target API version 26 or later.
     * @see #EXTRA_NETWORK_INFO
     */
    @SdkConstant(SdkConstantType.BROADCAST_INTENT_ACTION)
    public static final String NETWORK_STATE_CHANGED_ACTION = "android.net.wifi.STATE_CHANGE";
    /**
     * The lookup key for a {@link android.net.NetworkInfo} object associated with the
     * Wi-Fi network. Retrieve with
     * {@link android.content.Intent#getParcelableExtra(String)}.
     */
    public static final String EXTRA_NETWORK_INFO = "networkInfo";
    /**
     * The lookup key for a String giving the BSSID of the access point to which
     * we are connected. No longer used.
     */
    @Deprecated
    public static final String EXTRA_BSSID = "bssid";
    /**
     * The lookup key for a {@link android.net.wifi.WifiInfo} object giving the
     * information about the access point to which we are connected.
     * No longer used.
     */
    @Deprecated
    public static final String EXTRA_WIFI_INFO = "wifiInfo";
    /**
     * Broadcast intent action indicating that the state of establishing a connection to
     * an access point has changed.One extra provides the new
     * {@link SupplicantState}. Note that the supplicant state is Wi-Fi specific, and
     * is not generally the most useful thing to look at if you are just interested in
     * the overall state of connectivity.
     * @see #EXTRA_NEW_STATE
     * @see #EXTRA_SUPPLICANT_ERROR
     * @deprecated This is no longer supported.
     */
    @Deprecated
    @SdkConstant(SdkConstantType.BROADCAST_INTENT_ACTION)
    public static final String SUPPLICANT_STATE_CHANGED_ACTION =
        "android.net.wifi.supplicant.STATE_CHANGE";
    /**
     * The lookup key for a {@link SupplicantState} describing the new state
     * Retrieve with
     * {@link android.content.Intent#getParcelableExtra(String)}.
     * @deprecated This is no longer supported.
     */
    @Deprecated
    public static final String EXTRA_NEW_STATE = "newState";

    /**
     * The lookup key for a {@link SupplicantState} describing the supplicant
     * error code if any
     * Retrieve with
     * {@link android.content.Intent#getIntExtra(String, int)}.
     * @see #ERROR_AUTHENTICATING
     * @deprecated This is no longer supported.
     */
    @Deprecated
    public static final String EXTRA_SUPPLICANT_ERROR = "supplicantError";

    /**
     * The lookup key for a {@link SupplicantState} describing the supplicant
     * error reason if any
     * Retrieve with
     * {@link android.content.Intent#getIntExtra(String, int)}.
     * @see #ERROR_AUTH_FAILURE_#REASON_CODE
     * @deprecated This is no longer supported.
     * @hide
     */
    @Deprecated
    public static final String EXTRA_SUPPLICANT_ERROR_REASON = "supplicantErrorReason";

    /**
     * Broadcast intent action indicating that the configured networks changed.
     * This can be as a result of adding/updating/deleting a network. If
     * {@link #EXTRA_MULTIPLE_NETWORKS_CHANGED} is set to true the new configuration
     * can be retreived with the {@link #EXTRA_WIFI_CONFIGURATION} extra. If multiple
     * Wi-Fi configurations changed, {@link #EXTRA_WIFI_CONFIGURATION} will not be present.
     * @hide
     */
    @SystemApi
    public static final String CONFIGURED_NETWORKS_CHANGED_ACTION =
        "android.net.wifi.CONFIGURED_NETWORKS_CHANGE";
    /**
     * The lookup key for a (@link android.net.wifi.WifiConfiguration} object representing
     * the changed Wi-Fi configuration when the {@link #CONFIGURED_NETWORKS_CHANGED_ACTION}
     * broadcast is sent.
     * @hide
     */
    @SystemApi
    public static final String EXTRA_WIFI_CONFIGURATION = "wifiConfiguration";
    /**
     * Multiple network configurations have changed.
     * @see #CONFIGURED_NETWORKS_CHANGED_ACTION
     *
     * @hide
     */
    @SystemApi
    public static final String EXTRA_MULTIPLE_NETWORKS_CHANGED = "multipleChanges";
    /**
     * The lookup key for an integer indicating the reason a Wi-Fi network configuration
     * has changed. Only present if {@link #EXTRA_MULTIPLE_NETWORKS_CHANGED} is {@code false}
     * @see #CONFIGURED_NETWORKS_CHANGED_ACTION
     * @hide
     */
    @SystemApi
    public static final String EXTRA_CHANGE_REASON = "changeReason";
    /**
     * The configuration is new and was added.
     * @hide
     */
    @SystemApi
    public static final int CHANGE_REASON_ADDED = 0;
    /**
     * The configuration was removed and is no longer present in the system's list of
     * configured networks.
     * @hide
     */
    @SystemApi
    public static final int CHANGE_REASON_REMOVED = 1;
    /**
     * The configuration has changed as a result of explicit action or because the system
     * took an automated action such as disabling a malfunctioning configuration.
     * @hide
     */
    @SystemApi
    public static final int CHANGE_REASON_CONFIG_CHANGE = 2;
    /**
     * An access point scan has completed, and results are available.
     * Call {@link #getScanResults()} to obtain the results.
     * The broadcast intent may contain an extra field with the key {@link #EXTRA_RESULTS_UPDATED}
     * and a {@code boolean} value indicating if the scan was successful.
     */
    @SdkConstant(SdkConstantType.BROADCAST_INTENT_ACTION)
    public static final String SCAN_RESULTS_AVAILABLE_ACTION = "android.net.wifi.SCAN_RESULTS";

    /**
     * Lookup key for a {@code boolean} extra in intent {@link #SCAN_RESULTS_AVAILABLE_ACTION}
     * representing if the scan was successful or not.
     * Scans may fail for multiple reasons, these may include:
     * <ol>
     * <li>An app requested too many scans in a certain period of time.
     * This may lead to additional scan request rejections via "scan throttling" for both
     * foreground and background apps.
     * Note: Apps holding android.Manifest.permission.NETWORK_SETTINGS permission are
     * exempted from scan throttling.
     * </li>
     * <li>The device is idle and scanning is disabled.</li>
     * <li>Wifi hardware reported a scan failure.</li>
     * </ol>
     * @return true scan was successful, results are updated
     * @return false scan was not successful, results haven't been updated since previous scan
     */
    public static final String EXTRA_RESULTS_UPDATED = "resultsUpdated";

    /**
     * A batch of access point scans has been completed and the results areavailable.
     * Call {@link #getBatchedScanResults()} to obtain the results.
     * @deprecated This API is nolonger supported.
     * Use {@link android.net.wifi.WifiScanner} API
     * @hide
     */
    @Deprecated
    @SdkConstant(SdkConstantType.BROADCAST_INTENT_ACTION)
    public static final String BATCHED_SCAN_RESULTS_AVAILABLE_ACTION =
            "android.net.wifi.BATCHED_RESULTS";

    /**
     * The RSSI (signal strength) has changed.
     *
     * Receiver Required Permission: android.Manifest.permission.ACCESS_WIFI_STATE
     * @see #EXTRA_NEW_RSSI
     */
    @SdkConstant(SdkConstantType.BROADCAST_INTENT_ACTION)
    public static final String RSSI_CHANGED_ACTION = "android.net.wifi.RSSI_CHANGED";
    /**
     * The lookup key for an {@code int} giving the new RSSI in dBm.
     */
    public static final String EXTRA_NEW_RSSI = "newRssi";

    /**
     * @see #ACTION_LINK_CONFIGURATION_CHANGED
     * @hide
     */
    @UnsupportedAppUsage
    public static final String LINK_CONFIGURATION_CHANGED_ACTION =
            "android.net.wifi.LINK_CONFIGURATION_CHANGED";

    /**
     * Broadcast intent action indicating that the link configuration changed on wifi.
     * <br />Included Extras:
     * <br />{@link #EXTRA_LINK_PROPERTIES}: {@link android.net.LinkProperties} object associated
     * with the Wi-Fi network.
     * <br /> No permissions are required to listen to this broadcast.
     * @hide
     */
    @SystemApi
    public static final String ACTION_LINK_CONFIGURATION_CHANGED =
            // should be android.net.wifi.action.LINK_CONFIGURATION_CHANGED, but due to
            // @UnsupportedAppUsage leaving it as android.net.wifi.LINK_CONFIGURATION_CHANGED.
            LINK_CONFIGURATION_CHANGED_ACTION;

    /**
     * The lookup key for a {@link android.net.LinkProperties} object associated with the
     * Wi-Fi network.
     * Included in the {@link #ACTION_LINK_CONFIGURATION_CHANGED} broadcast.
     *
     * Retrieve with {@link android.content.Intent#getParcelableExtra(String)}.
     * @hide
     */
    @SystemApi
    public static final String EXTRA_LINK_PROPERTIES = "android.net.wifi.extra.LINK_PROPERTIES";

    /**
     * The lookup key for a {@link android.net.NetworkCapabilities} object associated with the
     * Wi-Fi network. Retrieve with
     * {@link android.content.Intent#getParcelableExtra(String)}.
     * @hide
     */
    public static final String EXTRA_NETWORK_CAPABILITIES = "networkCapabilities";

    /**
     * The network IDs of the configured networks could have changed.
     */
    @SdkConstant(SdkConstantType.BROADCAST_INTENT_ACTION)
    public static final String NETWORK_IDS_CHANGED_ACTION = "android.net.wifi.NETWORK_IDS_CHANGED";

    /**
     * Broadcast intent action indicating DPP Event arrival notificaiton.
     * @see #EXTRA_DPP_DATA.
     * @hide
     */
    public static final String DPP_EVENT_ACTION = "com.qualcomm.qti.net.wifi.DPP_EVENT";

    /**
     * This shall point to DppResult Type.
     * @hide
     */
    public static final String EXTRA_DPP_EVENT_TYPE = "dppEventType";

    /**
     * This shall point to WifiDppConfig object. Retrieve with
     * {@link android.content.Intent#getParcelableExtra(String)}.
     * @hide
     */
    public static final String EXTRA_DPP_EVENT_DATA = "dppEventData";

    /**
     * Activity Action: Show a system activity that allows the user to enable
     * scans to be available even with Wi-Fi turned off.
     *
     * <p>Notification of the result of this activity is posted using the
     * {@link android.app.Activity#onActivityResult} callback. The
     * <code>resultCode</code>
     * will be {@link android.app.Activity#RESULT_OK} if scan always mode has
     * been turned on or {@link android.app.Activity#RESULT_CANCELED} if the user
     * has rejected the request or an error has occurred.
     */
    @SdkConstant(SdkConstantType.ACTIVITY_INTENT_ACTION)
    public static final String ACTION_REQUEST_SCAN_ALWAYS_AVAILABLE =
            "android.net.wifi.action.REQUEST_SCAN_ALWAYS_AVAILABLE";

    /**
     * Activity Action: Pick a Wi-Fi network to connect to.
     * <p>Input: Nothing.
     * <p>Output: Nothing.
     */
    @SdkConstant(SdkConstantType.ACTIVITY_INTENT_ACTION)
    public static final String ACTION_PICK_WIFI_NETWORK = "android.net.wifi.PICK_WIFI_NETWORK";

    /**
     * Activity Action: Receiver should show UI to get user approval to enable WiFi.
     * <p>Input: {@link android.content.Intent#EXTRA_PACKAGE_NAME} string extra with
     *           the name of the app requesting the action.
     * <p>Output: Nothing.
     * <p>No permissions are required to send this action.
     * @hide
     */
    @SystemApi
    @SdkConstant(SdkConstantType.ACTIVITY_INTENT_ACTION)
    public static final String ACTION_REQUEST_ENABLE = "android.net.wifi.action.REQUEST_ENABLE";

    /**
     * Activity Action: Receiver should show UI to get user approval to disable WiFi.
     * <p>Input: {@link android.content.Intent#EXTRA_PACKAGE_NAME} string extra with
     *           the name of the app requesting the action.
     * <p>Output: Nothing.
     * <p>No permissions are required to send this action.
     * @hide
     */
    @SystemApi
    @SdkConstant(SdkConstantType.ACTIVITY_INTENT_ACTION)
    public static final String ACTION_REQUEST_DISABLE = "android.net.wifi.action.REQUEST_DISABLE";

    /**
     * Broadcast intent action indicating that WifiCountryCode was updated with new
     * country code.
     *
     * @see #EXTRA_COUNTRY_CODE
     *
     * @hide
     */
    @SdkConstant(SdkConstantType.ACTIVITY_INTENT_ACTION)
    public static final String WIFI_COUNTRY_CODE_CHANGED_ACTION =
            "android.net.wifi.COUNTRY_CODE_CHANGED";

    /**
     * The lookup key for a string that indicates the 2 char new country code
     *
     * @hide
     */
    public static final String EXTRA_COUNTRY_CODE = "country_code";

    /**
     * Broadcast intent action indicating that the user initiated Wifi OFF
     * or APM ON and Wifi disconnection is in progress
     * Actual Wifi disconnection happens after mDisconnectDelayDuration seconds.
     * @hide
     */
    public static final String  ACTION_WIFI_DISCONNECT_IN_PROGRESS =
            "com.qualcomm.qti.net.wifi.WIFI_DISCONNECT_IN_PROGRESS";

    /**
     * Directed broadcast intent action indicating that the device has connected to one of the
     * network suggestions provided by the app. This will be sent post connection to a network
     * which was created with {@link WifiNetworkSuggestion.Builder#setIsAppInteractionRequired(
     * boolean)}
     * flag set.
     * <p>
     * Note: The broadcast is sent to the app only if it holds
     * {@link android.Manifest.permission#ACCESS_FINE_LOCATION ACCESS_FINE_LOCATION} permission.
     *
     * @see #EXTRA_NETWORK_SUGGESTION
     */
    @SdkConstant(SdkConstantType.BROADCAST_INTENT_ACTION)
    public static final String ACTION_WIFI_NETWORK_SUGGESTION_POST_CONNECTION =
            "android.net.wifi.action.WIFI_NETWORK_SUGGESTION_POST_CONNECTION";
    /**
     * Sent as as a part of {@link #ACTION_WIFI_NETWORK_SUGGESTION_POST_CONNECTION} that holds
     * an instance of {@link WifiNetworkSuggestion} corresponding to the connected network.
     */
    public static final String EXTRA_NETWORK_SUGGESTION =
            "android.net.wifi.extra.NETWORK_SUGGESTION";

    /**
     * Internally used Wi-Fi lock mode representing the case were no locks are held.
     * @hide
     */
    public static final int WIFI_MODE_NO_LOCKS_HELD = 0;

    /**
     * In this Wi-Fi lock mode, Wi-Fi will be kept active,
     * and will behave normally, i.e., it will attempt to automatically
     * establish a connection to a remembered access point that is
     * within range, and will do periodic scans if there are remembered
     * access points but none are in range.
     *
     * @deprecated This API is non-functional and will have no impact.
     */
    @Deprecated
    public static final int WIFI_MODE_FULL = 1;

    /**
     * In this Wi-Fi lock mode, Wi-Fi will be kept active,
     * but the only operation that will be supported is initiation of
     * scans, and the subsequent reporting of scan results. No attempts
     * will be made to automatically connect to remembered access points,
     * nor will periodic scans be automatically performed looking for
     * remembered access points. Scans must be explicitly requested by
     * an application in this mode.
     *
     * @deprecated This API is non-functional and will have no impact.
     */
    @Deprecated
    public static final int WIFI_MODE_SCAN_ONLY = 2;

    /**
     * In this Wi-Fi lock mode, Wi-Fi will not go to power save.
     * This results in operating with low packet latency.
     * The lock is only active when the device is connected to an access point.
     * The lock is active even when the device screen is off or the acquiring application is
     * running in the background.
     * This mode will consume more power and hence should be used only
     * when there is a need for this tradeoff.
     * <p>
     * An example use case is when a voice connection needs to be
     * kept active even after the device screen goes off.
     * Holding a {@link #WIFI_MODE_FULL_HIGH_PERF} lock for the
     * duration of the voice call may improve the call quality.
     * <p>
     * When there is no support from the hardware, the {@link #WIFI_MODE_FULL_HIGH_PERF}
     * lock will have no impact.
     */
    public static final int WIFI_MODE_FULL_HIGH_PERF = 3;

    /**
     * In this Wi-Fi lock mode, Wi-Fi will operate with a priority to achieve low latency.
     * {@link #WIFI_MODE_FULL_LOW_LATENCY} lock has the following limitations:
     * <ol>
     * <li>The lock is only active when the device is connected to an access point.</li>
     * <li>The lock is only active when the screen is on.</li>
     * <li>The lock is only active when the acquiring app is running in the foreground.</li>
     * </ol>
     * Low latency mode optimizes for reduced packet latency,
     * and as a result other performance measures may suffer when there are trade-offs to make:
     * <ol>
     * <li>Battery life may be reduced.</li>
     * <li>Throughput may be reduced.</li>
     * <li>Frequency of Wi-Fi scanning may be reduced. This may result in: </li>
     * <ul>
     * <li>The device may not roam or switch to the AP with highest signal quality.</li>
     * <li>Location accuracy may be reduced.</li>
     * </ul>
     * </ol>
     * <p>
     * Example use cases are real time gaming or virtual reality applications where
     * low latency is a key factor for user experience.
     * <p>
     * Note: For an app which acquires both {@link #WIFI_MODE_FULL_LOW_LATENCY} and
     * {@link #WIFI_MODE_FULL_HIGH_PERF} locks, {@link #WIFI_MODE_FULL_LOW_LATENCY}
     * lock will be effective when app is running in foreground and screen is on,
     * while the {@link #WIFI_MODE_FULL_HIGH_PERF} lock will take effect otherwise.
     */
    public static final int WIFI_MODE_FULL_LOW_LATENCY = 4;


    /** Anything worse than or equal to this will show 0 bars. */
    @UnsupportedAppUsage
    private static final int MIN_RSSI = -100;

    /** Anything better than or equal to this will show the max bars. */
    @UnsupportedAppUsage
    private static final int MAX_RSSI = -55;

    /**
     * Number of RSSI levels used in the framework to initiate {@link #RSSI_CHANGED_ACTION}
     * broadcast, where each level corresponds to a range of RSSI values.
     * The {@link #RSSI_CHANGED_ACTION} broadcast will only fire if the RSSI
     * change is significant enough to change the RSSI signal level.
     * @hide
     */
    @UnsupportedAppUsage
    public static final int RSSI_LEVELS = 5;

    //TODO (b/146346676): This needs to be removed, not used in the code.
    /**
     * Auto settings in the driver. The driver could choose to operate on both
     * 2.4 GHz and 5 GHz or make a dynamic decision on selecting the band.
     * @hide
     */
    @UnsupportedAppUsage
    public static final int WIFI_FREQUENCY_BAND_AUTO = 0;

    /**
     * Operation on 5 GHz alone
     * @hide
     */
    @UnsupportedAppUsage
    public static final int WIFI_FREQUENCY_BAND_5GHZ = 1;

    /**
     * Operation on 2.4 GHz alone
     * @hide
     */
    @UnsupportedAppUsage
    public static final int WIFI_FREQUENCY_BAND_2GHZ = 2;

    /** @hide */
    public static final boolean DEFAULT_POOR_NETWORK_AVOIDANCE_ENABLED = false;

    /**
     * Maximum number of active locks we allow.
     * This limit was added to prevent apps from creating a ridiculous number
     * of locks and crashing the system by overflowing the global ref table.
     */
    private static final int MAX_ACTIVE_LOCKS = 50;

    /** Indicates an invalid SSID. */
    public static final String UNKNOWN_SSID = "<unknown ssid>";

    /** @hide */
    public static final MacAddress ALL_ZEROS_MAC_ADDRESS =
            MacAddress.fromString("00:00:00:00:00:00");

    /* Number of currently active WifiLocks and MulticastLocks */
    @UnsupportedAppUsage
    private int mActiveLockCount;

    private Context mContext;
    @UnsupportedAppUsage
    IWifiManager mService;
    private final int mTargetSdkVersion;

    private Looper mLooper;
    private boolean mVerboseLoggingEnabled = false;

    private final Object mLock = new Object(); // lock guarding access to the following vars
    @GuardedBy("mLock")
    private LocalOnlyHotspotCallbackProxy mLOHSCallbackProxy;
    @GuardedBy("mLock")
    private LocalOnlyHotspotObserverProxy mLOHSObserverProxy;

    /* Wi-Fi generation codes */
    /** @hide */
    public static final int WIFI_GENERATION_DEFAULT = 0;
    /** @hide */
    public static final int WIFI_GENERATION_4 = 4;
    /** @hide */
    public static final int WIFI_GENERATION_5 = 5;
    /** @hide */
    public static final int WIFI_GENERATION_6 = 6;

    /**
     * Create a new WifiManager instance.
     * Applications will almost always want to use
     * {@link android.content.Context#getSystemService Context.getSystemService} to retrieve
     * the standard {@link android.content.Context#WIFI_SERVICE Context.WIFI_SERVICE}.
     *
     * @param context the application context
     * @param service the Binder interface
     * @param looper the Looper used to deliver callbacks
     * @hide - hide this because it takes in a parameter of type IWifiManager, which
     * is a system private class.
     */
    public WifiManager(@NonNull Context context, @NonNull IWifiManager service,
        @NonNull Looper looper) {
        mContext = context;
        mService = service;
        mLooper = looper;
        mTargetSdkVersion = context.getApplicationInfo().targetSdkVersion;
        updateVerboseLoggingEnabledFromService();
    }

    /**
     * Return a list of all the networks configured for the current foreground
     * user.
     *
     * Not all fields of WifiConfiguration are returned. Only the following
     * fields are filled in:
     * <ul>
     * <li>networkId</li>
     * <li>SSID</li>
     * <li>BSSID</li>
     * <li>priority</li>
     * <li>allowedProtocols</li>
     * <li>allowedKeyManagement</li>
     * <li>allowedAuthAlgorithms</li>
     * <li>allowedPairwiseCiphers</li>
     * <li>allowedGroupCiphers</li>
     * <li>status</li>
     * </ul>
     * @return a list of network configurations in the form of a list
     * of {@link WifiConfiguration} objects.
     *
     * @deprecated
     * a) See {@link WifiNetworkSpecifier.Builder#build()} for new
     * mechanism to trigger connection to a Wi-Fi network.
     * b) See {@link #addNetworkSuggestions(List)},
     * {@link #removeNetworkSuggestions(List)} for new API to add Wi-Fi networks for consideration
     * when auto-connecting to wifi.
     * <b>Compatibility Note:</b> For applications targeting
     * {@link android.os.Build.VERSION_CODES#Q} or above, this API will return an empty list,
     * except for:
     * <ul>
     * <li>Device Owner (DO) & Profile Owner (PO) apps will have access to the full list.
     * <li>Callers with Carrier privilege will receive a restricted list only containing
     * configurations which they created.
     * </ul>
     */
    @Deprecated
    @RequiresPermission(allOf = {ACCESS_FINE_LOCATION, ACCESS_WIFI_STATE})
    public List<WifiConfiguration> getConfiguredNetworks() {
        try {
            ParceledListSlice<WifiConfiguration> parceledList =
                    mService.getConfiguredNetworks(mContext.getOpPackageName(),
                            mContext.getFeatureId());
            if (parceledList == null) {
                return Collections.emptyList();
            }
            return parceledList.getList();
        } catch (RemoteException e) {
            throw e.rethrowFromSystemServer();
        }
    }

    /** @hide */
    @SystemApi
    @RequiresPermission(allOf = {ACCESS_FINE_LOCATION, ACCESS_WIFI_STATE, READ_WIFI_CREDENTIAL})
    public List<WifiConfiguration> getPrivilegedConfiguredNetworks() {
        try {
            ParceledListSlice<WifiConfiguration> parceledList =
                    mService.getPrivilegedConfiguredNetworks(mContext.getOpPackageName(),
                            mContext.getFeatureId());
            if (parceledList == null) {
                return Collections.emptyList();
            }
            return parceledList.getList();
        } catch (RemoteException e) {
            throw e.rethrowFromSystemServer();
        }
    }

    /**
     * Returns a list of all matching WifiConfigurations for a given list of ScanResult.
     *
     * An empty list will be returned when no configurations are installed or if no configurations
     * match the ScanResult.
     *
     * @param scanResults a list of scanResult that represents the BSSID
     * @return List that consists of {@link WifiConfiguration} and corresponding scanResults per
     * network type({@link #PASSPOINT_HOME_NETWORK} and {@link #PASSPOINT_ROAMING_NETWORK}).
     * @hide
     */
    @SystemApi
    @RequiresPermission(anyOf = {
            android.Manifest.permission.NETWORK_SETTINGS,
            android.Manifest.permission.NETWORK_SETUP_WIZARD
    })
    @NonNull
    public List<Pair<WifiConfiguration, Map<Integer, List<ScanResult>>>> getAllMatchingWifiConfigs(
            @NonNull List<ScanResult> scanResults) {
        List<Pair<WifiConfiguration, Map<Integer, List<ScanResult>>>> configs = new ArrayList<>();
        try {
            Map<String, Map<Integer, List<ScanResult>>> results =
                    mService.getAllMatchingFqdnsForScanResults(
                            scanResults);
            if (results.isEmpty()) {
                return configs;
            }
            List<WifiConfiguration> wifiConfigurations =
                    mService.getWifiConfigsForPasspointProfiles(
                            new ArrayList<>(results.keySet()));
            for (WifiConfiguration configuration : wifiConfigurations) {
                Map<Integer, List<ScanResult>> scanResultsPerNetworkType = results.get(
                        configuration.FQDN);
                if (scanResultsPerNetworkType != null) {
                    configs.add(Pair.create(configuration, scanResultsPerNetworkType));
                }
            }
        } catch (RemoteException e) {
            throw e.rethrowFromSystemServer();
        }

        return configs;
    }

    /**
     * Retrieve a list of {@link WifiConfiguration} for available {@link WifiNetworkSuggestion}
     * matching the given list of {@link ScanResult}.
     *
     * An available {@link WifiNetworkSuggestion} must satisfy:
     * <ul>
     * <li> Matching one of the {@link ScanResult} from the given list.
     * <li> and {@link WifiNetworkSuggestion.Builder#setIsUserAllowedToManuallyConnect(boolean)} set
     * to true.
     * </ul>
     *
     * @param scanResults a list of scanResult.
     * @return a list of @link WifiConfiguration} for available {@link WifiNetworkSuggestion}
     * @hide
     */
    @SystemApi
    @RequiresPermission(anyOf = {
            android.Manifest.permission.NETWORK_SETTINGS,
            android.Manifest.permission.NETWORK_SETUP_WIZARD
    })
    @NonNull
    public List<WifiConfiguration> getWifiConfigForMatchedNetworkSuggestionsSharedWithUser(
            @NonNull List<ScanResult> scanResults) {
        try {
            return mService.getWifiConfigForMatchedNetworkSuggestionsSharedWithUser(scanResults);
        } catch (RemoteException e) {
            throw e.rethrowAsRuntimeException();
        }
    }

    /**
     * Returns a list of unique Hotspot 2.0 OSU (Online Sign-Up) providers associated with a given
     * list of ScanResult.
     *
     * An empty list will be returned if no match is found.
     *
     * @param scanResults a list of ScanResult
     * @return Map that consists {@link OsuProvider} and a list of matching {@link ScanResult}
     * @hide
     */
    @SystemApi
    @RequiresPermission(anyOf = {
            android.Manifest.permission.NETWORK_SETTINGS,
            android.Manifest.permission.NETWORK_SETUP_WIZARD
    })
    @NonNull
    public Map<OsuProvider, List<ScanResult>> getMatchingOsuProviders(
            @Nullable List<ScanResult> scanResults) {
        if (scanResults == null) {
            return new HashMap<>();
        }
        try {
            return mService.getMatchingOsuProviders(scanResults);
        } catch (RemoteException e) {
            throw e.rethrowFromSystemServer();
        }
    }

    /**
     * Returns the matching Passpoint R2 configurations for given OSU (Online Sign-Up) providers.
     *
     * Given a list of OSU providers, this only returns OSU providers that already have Passpoint R2
     * configurations in the device.
     * An empty map will be returned when there is no matching Passpoint R2 configuration for the
     * given OsuProviders.
     *
     * @param osuProviders a set of {@link OsuProvider}
     * @return Map that consists of {@link OsuProvider} and matching {@link PasspointConfiguration}.
     * @hide
     */
    @SystemApi
    @RequiresPermission(anyOf = {
            android.Manifest.permission.NETWORK_SETTINGS,
            android.Manifest.permission.NETWORK_SETUP_WIZARD
    })
    @NonNull
    public Map<OsuProvider, PasspointConfiguration> getMatchingPasspointConfigsForOsuProviders(
            @NonNull Set<OsuProvider> osuProviders) {
        try {
            return mService.getMatchingPasspointConfigsForOsuProviders(
                    new ArrayList<>(osuProviders));
        } catch (RemoteException e) {
            throw e.rethrowFromSystemServer();
        }
    }

    /**
     * Add a new network description to the set of configured networks.
     * The {@code networkId} field of the supplied configuration object
     * is ignored.
     * <p/>
     * The new network will be marked DISABLED by default. To enable it,
     * called {@link #enableNetwork}.
     *
     * @param config the set of variables that describe the configuration,
     *            contained in a {@link WifiConfiguration} object.
     *            If the {@link WifiConfiguration} has an Http Proxy set
     *            the calling app must be System, or be provisioned as the Profile or Device Owner.
     * @return the ID of the newly created network description. This is used in
     *         other operations to specified the network to be acted upon.
     *         Returns {@code -1} on failure.
     *
     * @deprecated
     * a) See {@link WifiNetworkSpecifier.Builder#build()} for new
     * mechanism to trigger connection to a Wi-Fi network.
     * b) See {@link #addNetworkSuggestions(List)},
     * {@link #removeNetworkSuggestions(List)} for new API to add Wi-Fi networks for consideration
     * when auto-connecting to wifi.
     * <b>Compatibility Note:</b> For applications targeting
     * {@link android.os.Build.VERSION_CODES#Q} or above, this API will always return {@code -1}.
     */
    @Deprecated
    public int addNetwork(WifiConfiguration config) {
        if (config == null) {
            return -1;
        }
        config.networkId = -1;
        return addOrUpdateNetwork(config);
    }

    /**
     * Update the network description of an existing configured network.
     *
     * @param config the set of variables that describe the configuration,
     *            contained in a {@link WifiConfiguration} object. It may
     *            be sparse, so that only the items that are being changed
     *            are non-<code>null</code>. The {@code networkId} field
     *            must be set to the ID of the existing network being updated.
     *            If the {@link WifiConfiguration} has an Http Proxy set
     *            the calling app must be System, or be provisioned as the Profile or Device Owner.
     * @return Returns the {@code networkId} of the supplied
     *         {@code WifiConfiguration} on success.
     *         <br/>
     *         Returns {@code -1} on failure, including when the {@code networkId}
     *         field of the {@code WifiConfiguration} does not refer to an
     *         existing network.
     *
     * @deprecated
     * a) See {@link WifiNetworkSpecifier.Builder#build()} for new
     * mechanism to trigger connection to a Wi-Fi network.
     * b) See {@link #addNetworkSuggestions(List)},
     * {@link #removeNetworkSuggestions(List)} for new API to add Wi-Fi networks for consideration
     * when auto-connecting to wifi.
     * <b>Compatibility Note:</b> For applications targeting
     * {@link android.os.Build.VERSION_CODES#Q} or above, this API will always return {@code -1}.
     */
    @Deprecated
    public int updateNetwork(WifiConfiguration config) {
        if (config == null || config.networkId < 0) {
            return -1;
        }
        return addOrUpdateNetwork(config);
    }


     /**
      * Check the WifiSharing mode.
      *
      * @return true if Current Sta network connected with extending coverage
      * option. false if it is not.
      *
      * @hide no intent to publish
      */
      public boolean isExtendingWifi() {
          try {
              return mService.isExtendingWifi();
          } catch (RemoteException e) {
              throw e.rethrowFromSystemServer();
          }
      }

     /**
      * Check Wifi coverage extend feature enabled or not.
      *
      * @return true if Wifi extend feature is enabled.
      *
      * @hide no intent to publish
      */
      public boolean isWifiCoverageExtendFeatureEnabled() {
          try {
              return mService.isWifiCoverageExtendFeatureEnabled();
          } catch (RemoteException e) {
              throw e.rethrowFromSystemServer();
          }
      }

     /**
      * Enable/disable Wifi coverage extend feature.
      *
      * @hide no intent to publish
      */
      public void enableWifiCoverageExtendFeature(boolean enable) {
          try {
              mService.enableWifiCoverageExtendFeature(enable);
          } catch (RemoteException e) {
              throw e.rethrowFromSystemServer();
          }
      }

     /**
      * Get SoftAp Wi-Fi generation.
      *
      * @return Wi-Fi generation if SoftAp enabled or -1.
      *
      * @hide no intent to publish
      */
      public int getSoftApWifiGeneration() {
          try {
              return mService.getSoftApWifiGeneration();
          } catch (RemoteException e) {
              throw e.rethrowFromSystemServer();
          }
      }

    /**
     * Internal method for doing the RPC that creates a new network description
     * or updates an existing one.
     *
     * @param config The possibly sparse object containing the variables that
     *         are to set or updated in the network description.
     * @return the ID of the network on success, {@code -1} on failure.
     */
    private int addOrUpdateNetwork(WifiConfiguration config) {
        try {
            return mService.addOrUpdateNetwork(config, mContext.getOpPackageName());
        } catch (RemoteException e) {
            throw e.rethrowFromSystemServer();
        }
    }

    /**
     * Interface for indicating user selection from the list of networks presented in the
     * {@link NetworkRequestMatchCallback#onMatch(List)}.
     *
     * The platform will implement this callback and pass it along with the
     * {@link NetworkRequestMatchCallback#onUserSelectionCallbackRegistration(
     * NetworkRequestUserSelectionCallback)}. The UI component handling
     * {@link NetworkRequestMatchCallback} will invoke {@link #select(WifiConfiguration)} or
     * {@link #reject()} to return the user's selection back to the platform via this callback.
     * @hide
     */
    @SystemApi
    public interface NetworkRequestUserSelectionCallback {
        /**
         * User selected this network to connect to.
         * @param wifiConfiguration WifiConfiguration object corresponding to the network
         *                          user selected.
         */
        default void select(@NonNull WifiConfiguration wifiConfiguration) {}

        /**
         * User rejected the app's request.
         */
        default void reject() {}
    }

    /**
     * Interface for network request callback. Should be implemented by applications and passed when
     * calling {@link #registerNetworkRequestMatchCallback(Executor,
     * WifiManager.NetworkRequestMatchCallback)}.
     *
     * This is meant to be implemented by a UI component to present the user with a list of networks
     * matching the app's request. The user is allowed to pick one of these networks to connect to
     * or reject the request by the app.
     * @hide
     */
    @SystemApi
    public interface NetworkRequestMatchCallback {
        /**
         * Invoked to register a callback to be invoked to convey user selection. The callback
         * object passed in this method is to be invoked by the UI component after the service sends
         * a list of matching scan networks using {@link #onMatch(List)} and user picks a network
         * from that list.
         *
         * @param userSelectionCallback Callback object to send back the user selection.
         */
        default void onUserSelectionCallbackRegistration(
                @NonNull NetworkRequestUserSelectionCallback userSelectionCallback) {}

        /**
         * Invoked when the active network request is aborted, either because
         * <li> The app released the request, OR</li>
         * <li> Request was overridden by a new request</li>
         * This signals the end of processing for the current request and should stop the UI
         * component. No subsequent calls from the UI component will be handled by the platform.
         */
        default void onAbort() {}

        /**
         * Invoked when a network request initiated by an app matches some networks in scan results.
         * This may be invoked multiple times for a single network request as the platform finds new
         * matching networks in scan results.
         *
         * @param scanResults List of {@link ScanResult} objects corresponding to the networks
         *                    matching the request.
         */
        default void onMatch(@NonNull List<ScanResult> scanResults) {}

        /**
         * Invoked on a successful connection with the network that the user selected
         * via {@link NetworkRequestUserSelectionCallback}.
         *
         * @param wifiConfiguration WifiConfiguration object corresponding to the network that the
         *                          user selected.
         */
        default void onUserSelectionConnectSuccess(@NonNull WifiConfiguration wifiConfiguration) {}

        /**
         * Invoked on failure to establish connection with the network that the user selected
         * via {@link NetworkRequestUserSelectionCallback}.
         *
         * @param wifiConfiguration WifiConfiguration object corresponding to the network
         *                          user selected.
         */
        default void onUserSelectionConnectFailure(@NonNull WifiConfiguration wifiConfiguration) {}
    }

    /**
     * Callback proxy for NetworkRequestUserSelectionCallback objects.
     * @hide
     */
    private class NetworkRequestUserSelectionCallbackProxy implements
            NetworkRequestUserSelectionCallback {
        private final INetworkRequestUserSelectionCallback mCallback;

        NetworkRequestUserSelectionCallbackProxy(
                INetworkRequestUserSelectionCallback callback) {
            mCallback = callback;
        }

        @Override
        public void select(@NonNull WifiConfiguration wifiConfiguration) {
            if (mVerboseLoggingEnabled) {
                Log.v(TAG, "NetworkRequestUserSelectionCallbackProxy: select "
                        + "wificonfiguration: " + wifiConfiguration);
            }
            try {
                mCallback.select(wifiConfiguration);
            } catch (RemoteException e) {
                Log.e(TAG, "Failed to invoke onSelected", e);
                throw e.rethrowFromSystemServer();
            }
        }

        @Override
        public void reject() {
            if (mVerboseLoggingEnabled) {
                Log.v(TAG, "NetworkRequestUserSelectionCallbackProxy: reject");
            }
            try {
                mCallback.reject();
            } catch (RemoteException e) {
                Log.e(TAG, "Failed to invoke onRejected", e);
                throw e.rethrowFromSystemServer();
            }
        }
    }

    /**
     * Callback proxy for NetworkRequestMatchCallback objects.
     * @hide
     */
    private class NetworkRequestMatchCallbackProxy extends INetworkRequestMatchCallback.Stub {
        private final Executor mExecutor;
        private final NetworkRequestMatchCallback mCallback;

        NetworkRequestMatchCallbackProxy(Executor executor, NetworkRequestMatchCallback callback) {
            mExecutor = executor;
            mCallback = callback;
        }

        @Override
        public void onUserSelectionCallbackRegistration(
                INetworkRequestUserSelectionCallback userSelectionCallback) {
            if (mVerboseLoggingEnabled) {
                Log.v(TAG, "NetworkRequestMatchCallbackProxy: "
                        + "onUserSelectionCallbackRegistration callback: " + userSelectionCallback);
            }
            Binder.clearCallingIdentity();
            mExecutor.execute(() -> {
                mCallback.onUserSelectionCallbackRegistration(
                        new NetworkRequestUserSelectionCallbackProxy(userSelectionCallback));
            });
        }

        @Override
        public void onAbort() {
            if (mVerboseLoggingEnabled) {
                Log.v(TAG, "NetworkRequestMatchCallbackProxy: onAbort");
            }
            Binder.clearCallingIdentity();
            mExecutor.execute(() -> {
                mCallback.onAbort();
            });
        }

        @Override
        public void onMatch(List<ScanResult> scanResults) {
            if (mVerboseLoggingEnabled) {
                Log.v(TAG, "NetworkRequestMatchCallbackProxy: onMatch scanResults: "
                        + scanResults);
            }
            Binder.clearCallingIdentity();
            mExecutor.execute(() -> {
                mCallback.onMatch(scanResults);
            });
        }

        @Override
        public void onUserSelectionConnectSuccess(WifiConfiguration wifiConfiguration) {
            if (mVerboseLoggingEnabled) {
                Log.v(TAG, "NetworkRequestMatchCallbackProxy: onUserSelectionConnectSuccess "
                        + " wificonfiguration: " + wifiConfiguration);
            }
            Binder.clearCallingIdentity();
            mExecutor.execute(() -> {
                mCallback.onUserSelectionConnectSuccess(wifiConfiguration);
            });
        }

        @Override
        public void onUserSelectionConnectFailure(WifiConfiguration wifiConfiguration) {
            if (mVerboseLoggingEnabled) {
                Log.v(TAG, "NetworkRequestMatchCallbackProxy: onUserSelectionConnectFailure"
                        + " wificonfiguration: " + wifiConfiguration);
            }
            Binder.clearCallingIdentity();
            mExecutor.execute(() -> {
                mCallback.onUserSelectionConnectFailure(wifiConfiguration);
            });
        }
    }

    /**
     * Same as {@link #registerNetworkRequestMatchCallback(Executor, NetworkRequestMatchCallback)},
     * except that the callback will be executed on the application's main thread.
     * @param callback Callback for network match events to register.
     * @hide
     */
    @SystemApi
    @RequiresPermission(android.Manifest.permission.NETWORK_SETTINGS)
    public void registerNetworkRequestMatchCallback(@NonNull NetworkRequestMatchCallback callback) {
        registerNetworkRequestMatchCallback(mContext.getMainExecutor(), callback);
    }

    /**
     * Registers a callback for NetworkRequest matches. See {@link NetworkRequestMatchCallback}.
     * Caller can unregister a previously registered callback using
     * {@link #unregisterNetworkRequestMatchCallback(NetworkRequestMatchCallback)}
     * <p>
     * Applications should have the
     * {@link android.Manifest.permission#NETWORK_SETTINGS} permission. Callers
     * without the permission will trigger a {@link java.lang.SecurityException}.
     * <p>
     *
     * @param executor The Executor on whose thread to execute the callbacks of the {@code callback}
     *                 object.
     * @param callback Callback for network match events to register.
     * @hide
     */
    @SystemApi
    @RequiresPermission(android.Manifest.permission.NETWORK_SETTINGS)
    public void registerNetworkRequestMatchCallback(@NonNull @CallbackExecutor Executor executor,
            @NonNull NetworkRequestMatchCallback callback) {
        if (executor == null) throw new IllegalArgumentException("executor cannot be null");
        if (callback == null) throw new IllegalArgumentException("callback cannot be null");
        Log.v(TAG, "registerNetworkRequestMatchCallback: callback=" + callback
                + ", executor=" + executor);

        Binder binder = new Binder();
        try {
            mService.registerNetworkRequestMatchCallback(
                    binder, new NetworkRequestMatchCallbackProxy(executor, callback),
                    callback.hashCode());
        } catch (RemoteException e) {
            throw e.rethrowFromSystemServer();
        }
    }

    /**
     * Unregisters a callback for NetworkRequest matches. See {@link NetworkRequestMatchCallback}.
     * <p>
     * Applications should have the
     * {@link android.Manifest.permission#NETWORK_SETTINGS} permission. Callers
     * without the permission will trigger a {@link java.lang.SecurityException}.
     * <p>
     *
     * @param callback Callback for network match events to unregister.
     * @hide
     */
    @SystemApi
    @RequiresPermission(android.Manifest.permission.NETWORK_SETTINGS)
    public void unregisterNetworkRequestMatchCallback(
            @NonNull NetworkRequestMatchCallback callback) {
        if (callback == null) throw new IllegalArgumentException("callback cannot be null");
        Log.v(TAG, "unregisterNetworkRequestMatchCallback: callback=" + callback);

        try {
            mService.unregisterNetworkRequestMatchCallback(callback.hashCode());
        } catch (RemoteException e) {
            throw e.rethrowFromSystemServer();
        }
    }

    /**
     * Provide a list of network suggestions to the device. See {@link WifiNetworkSuggestion}
     * for a detailed explanation of the parameters.
     * When the device decides to connect to one of the provided network suggestions, platform sends
     * a directed broadcast {@link #ACTION_WIFI_NETWORK_SUGGESTION_POST_CONNECTION} to the app if
     * the network was created with {@link WifiNetworkSuggestion.Builder
     * #setIsAppInteractionRequired()} flag set and the app holds
     * {@link android.Manifest.permission#ACCESS_FINE_LOCATION ACCESS_FINE_LOCATION} permission.
     *<p>
     * NOTE:
     * <li> These networks are just a suggestion to the platform. The platform will ultimately
     * decide on which network the device connects to. </li>
     * <li> When an app is uninstalled, all its suggested networks are discarded. If the device is
     * currently connected to a suggested network which is being removed then the device will
     * disconnect from that network.</li>
     * <li> In-place modification of existing suggestions are allowed.
     * If the provided suggestions {@link WifiNetworkSuggestion#equals(Object)} any previously
     * provided suggestions by the app. Previous suggestions will be updated</li>
     *
     * @param networkSuggestions List of network suggestions provided by the app.
     * @return Status code for the operation. One of the STATUS_NETWORK_SUGGESTIONS_ values.
     * @throws {@link SecurityException} if the caller is missing required permissions.
     */
    @RequiresPermission(android.Manifest.permission.CHANGE_WIFI_STATE)
    public @NetworkSuggestionsStatusCode int addNetworkSuggestions(
            @NonNull List<WifiNetworkSuggestion> networkSuggestions) {
        try {
            return mService.addNetworkSuggestions(
                    networkSuggestions, mContext.getOpPackageName(), mContext.getFeatureId());
        } catch (RemoteException e) {
            throw e.rethrowFromSystemServer();
        }
    }

    /**
     * Remove some or all of the network suggestions that were previously provided by the app.
     * If one of the suggestions being removed was used to establish connection to the current
     * network, then the device will immediately disconnect from that network.
     *
     * See {@link WifiNetworkSuggestion} for a detailed explanation of the parameters.
     * See {@link WifiNetworkSuggestion#equals(Object)} for the equivalence evaluation used.
     *
     * @param networkSuggestions List of network suggestions to be removed. Pass an empty list
     *                           to remove all the previous suggestions provided by the app.
     * @return Status code for the operation. One of the STATUS_NETWORK_SUGGESTIONS_ values.
     * Any matching suggestions are removed from the device and will not be considered for any
     * further connection attempts.
     */
    @RequiresPermission(android.Manifest.permission.CHANGE_WIFI_STATE)
    public @NetworkSuggestionsStatusCode int removeNetworkSuggestions(
            @NonNull List<WifiNetworkSuggestion> networkSuggestions) {
        try {
            return mService.removeNetworkSuggestions(
                    networkSuggestions, mContext.getOpPackageName());
        } catch (RemoteException e) {
            throw e.rethrowFromSystemServer();
        }
    }

    /**
     * Get all network suggestions provided by the calling app.
     * See {@link #addNetworkSuggestions(List)}
     * See {@link #removeNetworkSuggestions(List)}
     * @return a list of {@link WifiNetworkSuggestion}
     */
    @RequiresPermission(ACCESS_WIFI_STATE)
    public @NonNull List<WifiNetworkSuggestion> getNetworkSuggestions() {
        try {
            return mService.getNetworkSuggestions(mContext.getOpPackageName());
        } catch (RemoteException e) {
            throw e.rethrowAsRuntimeException();
        }
    }

    /**
     * Returns the max number of network suggestions that are allowed per app on the device.
     * @see #addNetworkSuggestions(List)
     * @see #removeNetworkSuggestions(List)
     */
    public int getMaxNumberOfNetworkSuggestionsPerApp() {
        return getMaxNumberOfNetworkSuggestionsPerApp(
                mContext.getSystemService(ActivityManager.class).isLowRamDevice());
    }

    /** @hide */
    public static int getMaxNumberOfNetworkSuggestionsPerApp(boolean isLowRamDevice) {
        return isLowRamDevice
                ? NETWORK_SUGGESTIONS_MAX_PER_APP_LOW_RAM
                : NETWORK_SUGGESTIONS_MAX_PER_APP_HIGH_RAM;
    }

    /**
     * Add or update a Passpoint configuration.  The configuration provides a credential
     * for connecting to Passpoint networks that are operated by the Passpoint
     * service provider specified in the configuration.
     *
     * Each configuration is uniquely identified by its FQDN (Fully Qualified Domain
     * Name).  In the case when there is an existing configuration with the same
     * FQDN, the new configuration will replace the existing configuration.
     *
     * @param config The Passpoint configuration to be added
     * @throws IllegalArgumentException if configuration is invalid or Passpoint is not enabled on
     *                                  the device.
     *
     * Deprecated for general app usage - except DO/PO apps.
     * See {@link WifiNetworkSuggestion.Builder#setPasspointConfig(PasspointConfiguration)} to
     * create a passpoint suggestion.
     * See {@link #addNetworkSuggestions(List)}, {@link #removeNetworkSuggestions(List)} for new
     * API to add Wi-Fi networks for consideration when auto-connecting to wifi.
     * <b>Compatibility Note:</b> For applications targeting
     * {@link android.os.Build.VERSION_CODES#R} or above, except for system of DO/PO apps, this API
     * will throw {@link IllegalArgumentException}
     */
    public void addOrUpdatePasspointConfiguration(PasspointConfiguration config) {
        try {
            if (!mService.addOrUpdatePasspointConfiguration(config, mContext.getOpPackageName())) {
                throw new IllegalArgumentException();
            }
        } catch (RemoteException e) {
            throw e.rethrowFromSystemServer();
        }
    }

    /**
     * Remove the Passpoint configuration identified by its FQDN (Fully Qualified Domain Name) added
     * by the caller.
     *
     * @param fqdn The FQDN of the Passpoint configuration added by the caller to be removed
     * @throws IllegalArgumentException if no configuration is associated with the given FQDN or
     *                                  Passpoint is not enabled on the device.
     * @deprecated This will be non-functional in a future release.
     */
    @Deprecated
    @RequiresPermission(anyOf = {
            android.Manifest.permission.NETWORK_SETTINGS,
            android.Manifest.permission.NETWORK_CARRIER_PROVISIONING
    })
    public void removePasspointConfiguration(String fqdn) {
        try {
            if (!mService.removePasspointConfiguration(fqdn, mContext.getOpPackageName())) {
                throw new IllegalArgumentException();
            }
        } catch (RemoteException e) {
            throw e.rethrowFromSystemServer();
        }
    }

    /**
     * Return the list of installed Passpoint configurations added by the caller.
     *
     * An empty list will be returned when no configurations are installed.
     *
     * @return A list of {@link PasspointConfiguration} added by the caller
     * @deprecated This will be non-functional in a future release.
     */
    @Deprecated
    @RequiresPermission(anyOf = {
            android.Manifest.permission.NETWORK_SETTINGS,
            android.Manifest.permission.NETWORK_SETUP_WIZARD
    })
    public List<PasspointConfiguration> getPasspointConfigurations() {
        try {
            return mService.getPasspointConfigurations(mContext.getOpPackageName());
        } catch (RemoteException e) {
            throw e.rethrowFromSystemServer();
        }
    }

    /**
     * Query for a Hotspot 2.0 release 2 OSU icon file. An {@link #ACTION_PASSPOINT_ICON} intent
     * will be broadcasted once the request is completed.  The presence of the intent extra
     * {@link #EXTRA_ICON} will indicate the result of the request.
     * A missing intent extra {@link #EXTRA_ICON} will indicate a failure.
     *
     * @param bssid The BSSID of the AP
     * @param fileName Name of the icon file (remote file) to query from the AP
     *
     * @throws UnsupportedOperationException if Passpoint is not enabled on the device.
     * @hide
     */
    public void queryPasspointIcon(long bssid, String fileName) {
        try {
            mService.queryPasspointIcon(bssid, fileName);
        } catch (RemoteException e) {
            throw e.rethrowFromSystemServer();
        }
    }

    /**
     * Match the currently associated network against the SP matching the given FQDN
     * @param fqdn FQDN of the SP
     * @return ordinal [HomeProvider, RoamingProvider, Incomplete, None, Declined]
     * @hide
     */
    public int matchProviderWithCurrentNetwork(String fqdn) {
        try {
            return mService.matchProviderWithCurrentNetwork(fqdn);
        } catch (RemoteException e) {
            throw e.rethrowFromSystemServer();
        }
    }

    /**
     * Deauthenticate and set the re-authentication hold off time for the current network
     * @param holdoff hold off time in milliseconds
     * @param ess set if the hold off pertains to an ESS rather than a BSS
     * @hide
     *
     * TODO (140167680): This needs to be removed, the implementation is empty!
     */
    public void deauthenticateNetwork(long holdoff, boolean ess) {
        try {
            mService.deauthenticateNetwork(holdoff, ess);
        } catch (RemoteException e) {
            throw e.rethrowFromSystemServer();
        }
    }

    /**
     * Remove the specified network from the list of configured networks.
     * This may result in the asynchronous delivery of state change
     * events.
     *
     * Applications are not allowed to remove networks created by other
     * applications.
     *
     * @param netId the ID of the network as returned by {@link #addNetwork} or {@link
     *        #getConfiguredNetworks}.
     * @return {@code true} if the operation succeeded
     *
     * @deprecated
     * a) See {@link WifiNetworkSpecifier.Builder#build()} for new
     * mechanism to trigger connection to a Wi-Fi network.
     * b) See {@link #addNetworkSuggestions(List)},
     * {@link #removeNetworkSuggestions(List)} for new API to add Wi-Fi networks for consideration
     * when auto-connecting to wifi.
     * <b>Compatibility Note:</b> For applications targeting
     * {@link android.os.Build.VERSION_CODES#Q} or above, this API will always return false.
     */
    @Deprecated
    public boolean removeNetwork(int netId) {
        try {
            return mService.removeNetwork(netId, mContext.getOpPackageName());
        } catch (RemoteException e) {
            throw e.rethrowFromSystemServer();
        }
    }

    /**
     * Allow a previously configured network to be associated with. If
     * <code>attemptConnect</code> is true, an attempt to connect to the selected
     * network is initiated. This may result in the asynchronous delivery
     * of state change events.
     * <p>
     * <b>Note:</b> Network communication may not use Wi-Fi even if Wi-Fi is connected;
     * traffic may instead be sent through another network, such as cellular data,
     * Bluetooth tethering, or Ethernet. For example, traffic will never use a
     * Wi-Fi network that does not provide Internet access (e.g. a wireless
     * printer), if another network that does offer Internet access (e.g.
     * cellular data) is available. Applications that need to ensure that their
     * network traffic uses Wi-Fi should use APIs such as
     * {@link Network#bindSocket(java.net.Socket)},
     * {@link Network#openConnection(java.net.URL)}, or
     * {@link ConnectivityManager#bindProcessToNetwork} to do so.
     *
     * Applications are not allowed to enable networks created by other
     * applications.
     *
     * @param netId the ID of the network as returned by {@link #addNetwork} or {@link
     *        #getConfiguredNetworks}.
     * @param attemptConnect The way to select a particular network to connect to is specify
     *        {@code true} for this parameter.
     * @return {@code true} if the operation succeeded
     *
     * @deprecated
     * a) See {@link WifiNetworkSpecifier.Builder#build()} for new
     * mechanism to trigger connection to a Wi-Fi network.
     * b) See {@link #addNetworkSuggestions(List)},
     * {@link #removeNetworkSuggestions(List)} for new API to add Wi-Fi networks for consideration
     * when auto-connecting to wifi.
     * <b>Compatibility Note:</b> For applications targeting
     * {@link android.os.Build.VERSION_CODES#Q} or above, this API will always return false.
     */
    @Deprecated
    public boolean enableNetwork(int netId, boolean attemptConnect) {
        try {
            return mService.enableNetwork(netId, attemptConnect, mContext.getOpPackageName());
        } catch (RemoteException e) {
            throw e.rethrowFromSystemServer();
        }
    }

    /**
     * Disable a configured network. The specified network will not be
     * a candidate for associating. This may result in the asynchronous
     * delivery of state change events.
     *
     * Applications are not allowed to disable networks created by other
     * applications.
     *
     * @param netId the ID of the network as returned by {@link #addNetwork} or {@link
     *        #getConfiguredNetworks}.
     * @return {@code true} if the operation succeeded
     *
     * @deprecated
     * a) See {@link WifiNetworkSpecifier.Builder#build()} for new
     * mechanism to trigger connection to a Wi-Fi network.
     * b) See {@link #addNetworkSuggestions(List)},
     * {@link #removeNetworkSuggestions(List)} for new API to add Wi-Fi networks for consideration
     * when auto-connecting to wifi.
     * <b>Compatibility Note:</b> For applications targeting
     * {@link android.os.Build.VERSION_CODES#Q} or above, this API will always return false.
     */
    @Deprecated
    public boolean disableNetwork(int netId) {
        try {
            return mService.disableNetwork(netId, mContext.getOpPackageName());
        } catch (RemoteException e) {
            throw e.rethrowFromSystemServer();
        }
    }

    /**
     * Disassociate from the currently active access point. This may result
     * in the asynchronous delivery of state change events.
     * @return {@code true} if the operation succeeded
     *
     * @deprecated
     * a) See {@link WifiNetworkSpecifier.Builder#build()} for new
     * mechanism to trigger connection to a Wi-Fi network.
     * b) See {@link #addNetworkSuggestions(List)},
     * {@link #removeNetworkSuggestions(List)} for new API to add Wi-Fi networks for consideration
     * when auto-connecting to wifi.
     * <b>Compatibility Note:</b> For applications targeting
     * {@link android.os.Build.VERSION_CODES#Q} or above, this API will always return false.
     */
    @Deprecated
    public boolean disconnect() {
        try {
            return mService.disconnect(mContext.getOpPackageName());
        } catch (RemoteException e) {
            throw e.rethrowFromSystemServer();
        }
    }

    /**
     * Reconnect to the currently active access point, if we are currently
     * disconnected. This may result in the asynchronous delivery of state
     * change events.
     * @return {@code true} if the operation succeeded
     *
     * @deprecated
     * a) See {@link WifiNetworkSpecifier.Builder#build()} for new
     * mechanism to trigger connection to a Wi-Fi network.
     * b) See {@link #addNetworkSuggestions(List)},
     * {@link #removeNetworkSuggestions(List)} for new API to add Wi-Fi networks for consideration
     * when auto-connecting to wifi.
     * <b>Compatibility Note:</b> For applications targeting
     * {@link android.os.Build.VERSION_CODES#Q} or above, this API will always return false.
     */
    @Deprecated
    public boolean reconnect() {
        try {
            return mService.reconnect(mContext.getOpPackageName());
        } catch (RemoteException e) {
            throw e.rethrowFromSystemServer();
        }
    }

    /**
     * Reconnect to the currently active access point, even if we are already
     * connected. This may result in the asynchronous delivery of state
     * change events.
     * @return {@code true} if the operation succeeded
     *
     * @deprecated
     * a) See {@link WifiNetworkSpecifier.Builder#build()} for new
     * mechanism to trigger connection to a Wi-Fi network.
     * b) See {@link #addNetworkSuggestions(List)},
     * {@link #removeNetworkSuggestions(List)} for new API to add Wi-Fi networks for consideration
     * when auto-connecting to wifi.
     * <b>Compatibility Note:</b> For applications targeting
     * {@link android.os.Build.VERSION_CODES#Q} or above, this API will always return false.
     */
    @Deprecated
    public boolean reassociate() {
        try {
            return mService.reassociate(mContext.getOpPackageName());
        } catch (RemoteException e) {
            throw e.rethrowFromSystemServer();
        }
    }

    /**
     * Check that the supplicant daemon is responding to requests.
     * @return {@code true} if we were able to communicate with the supplicant and
     * it returned the expected response to the PING message.
     * @deprecated Will return the output of {@link #isWifiEnabled()} instead.
     */
    @Deprecated
    public boolean pingSupplicant() {
        return isWifiEnabled();
    }

    /** @hide */
    public static final long WIFI_FEATURE_INFRA            = 0x0001L;  // Basic infrastructure mode
    /** @hide */
    public static final long WIFI_FEATURE_PASSPOINT        = 0x0004L;  // Support for GAS/ANQP
    /** @hide */
    public static final long WIFI_FEATURE_P2P              = 0x0008L;  // Wifi-Direct
    /** @hide */
    public static final long WIFI_FEATURE_MOBILE_HOTSPOT   = 0x0010L;  // Soft AP
    /** @hide */
    public static final long WIFI_FEATURE_SCANNER          = 0x0020L;  // WifiScanner APIs
    /** @hide */
    public static final long WIFI_FEATURE_AWARE            = 0x0040L;  // Wi-Fi AWare networking
    /** @hide */
    public static final long WIFI_FEATURE_D2D_RTT          = 0x0080L;  // Device-to-device RTT
    /** @hide */
    public static final long WIFI_FEATURE_D2AP_RTT         = 0x0100L;  // Device-to-AP RTT
    /** @hide */
    public static final long WIFI_FEATURE_BATCH_SCAN       = 0x0200L;  // Batched Scan (deprecated)
    /** @hide */
    public static final long WIFI_FEATURE_PNO              = 0x0400L;  // Preferred network offload
    /** @hide */
    public static final long WIFI_FEATURE_ADDITIONAL_STA   = 0x0800L;  // Support for two STAs
    /** @hide */
    public static final long WIFI_FEATURE_TDLS             = 0x1000L;  // Tunnel directed link setup
    /** @hide */
    public static final long WIFI_FEATURE_TDLS_OFFCHANNEL  = 0x2000L;  // TDLS off channel
    /** @hide */
    public static final long WIFI_FEATURE_EPR              = 0x4000L;  // Enhanced power reporting
    /** @hide */
    public static final long WIFI_FEATURE_AP_STA           = 0x8000L;  // AP STA Concurrency
    /** @hide */
    public static final long WIFI_FEATURE_LINK_LAYER_STATS = 0x10000L; // Link layer stats
    /** @hide */
    public static final long WIFI_FEATURE_LOGGER           = 0x20000L; // WiFi Logger
    /** @hide */
    public static final long WIFI_FEATURE_HAL_EPNO         = 0x40000L; // Enhanced PNO
    /** @hide */
    public static final long WIFI_FEATURE_RSSI_MONITOR     = 0x80000L; // RSSI Monitor
    /** @hide */
    public static final long WIFI_FEATURE_MKEEP_ALIVE      = 0x100000L; // mkeep_alive
    /** @hide */
    public static final long WIFI_FEATURE_CONFIG_NDO       = 0x200000L; // ND offload
    /** @hide */
    public static final long WIFI_FEATURE_TRANSMIT_POWER   = 0x400000L; // Capture transmit power
    /** @hide */
    public static final long WIFI_FEATURE_CONTROL_ROAMING  = 0x800000L; // Control firmware roaming
    /** @hide */
    public static final long WIFI_FEATURE_IE_WHITELIST     = 0x1000000L; // Probe IE white listing
    /** @hide */
    public static final long WIFI_FEATURE_SCAN_RAND        = 0x2000000L; // Random MAC & Probe seq
    /** @hide */
    public static final long WIFI_FEATURE_TX_POWER_LIMIT   = 0x4000000L; // Set Tx power limit
    /** @hide */
    public static final long WIFI_FEATURE_WPA3_SAE         = 0x8000000L; // WPA3-Personal SAE
    /** @hide */
    public static final long WIFI_FEATURE_WPA3_SUITE_B     = 0x10000000L; // WPA3-Enterprise Suite-B
    /** @hide */
    public static final long WIFI_FEATURE_OWE              = 0x20000000L; // Enhanced Open
    /** @hide */
    public static final long WIFI_FEATURE_LOW_LATENCY      = 0x40000000L; // Low Latency modes
    /** @hide */
    public static final long WIFI_FEATURE_DPP              = 0x80000000L; // DPP (Easy-Connect)
    /** @hide */
    public static final long WIFI_FEATURE_P2P_RAND_MAC     = 0x100000000L; // Random P2P MAC
    /** @hide */
    public static final long WIFI_FEATURE_CONNECTED_RAND_MAC    = 0x200000000L; // Random STA MAC
    /** @hide */
    public static final long WIFI_FEATURE_AP_RAND_MAC      = 0x400000000L; // Random AP MAC
    /** @hide */
    public static final long WIFI_FEATURE_MBO              = 0x800000000L; // MBO Support
    /** @hide */
    public static final long WIFI_FEATURE_OCE              = 0x1000000000L; // OCE Support
    /** @hide */
    public static final long WIFI_FEATURE_WAPI             = 0x2000000000L; // WAPI

    private long getSupportedFeatures() {
        try {
            return mService.getSupportedFeatures();
        } catch (RemoteException e) {
            throw e.rethrowFromSystemServer();
        }
    }

    private boolean isFeatureSupported(long feature) {
        return (getSupportedFeatures() & feature) == feature;
    }

   /**
     * @return true if this adapter supports Passpoint
     * @hide
     */
    public boolean isPasspointSupported() {
        return isFeatureSupported(WIFI_FEATURE_PASSPOINT);
    }

    /**
     * @return true if this adapter supports WifiP2pManager (Wi-Fi Direct)
     */
    public boolean isP2pSupported() {
        return isFeatureSupported(WIFI_FEATURE_P2P);
    }

    /**
     * @return true if this adapter supports portable Wi-Fi hotspot
     * @hide
     */
    @SystemApi
    public boolean isPortableHotspotSupported() {
        return isFeatureSupported(WIFI_FEATURE_MOBILE_HOTSPOT);
    }

    /**
     * @return true if this adapter supports WifiScanner APIs
     * @hide
     */
    @SystemApi
    public boolean isWifiScannerSupported() {
        return isFeatureSupported(WIFI_FEATURE_SCANNER);
    }

    /**
     * @return true if this adapter supports Neighbour Awareness Network APIs
     * @hide
     */
    public boolean isWifiAwareSupported() {
        return isFeatureSupported(WIFI_FEATURE_AWARE);
    }

    /**
     * Query whether the device supports Station (STA) + Access point (AP) concurrency or not.
     *
     * @return true if this device supports STA + AP concurrency, false otherwise.
     */
    public boolean isStaApConcurrencySupported() {
        return isFeatureSupported(WIFI_FEATURE_AP_STA);
    }

    /**
     * @deprecated Please use {@link android.content.pm.PackageManager#hasSystemFeature(String)}
     * with {@link android.content.pm.PackageManager#FEATURE_WIFI_RTT} and
     * {@link android.content.pm.PackageManager#FEATURE_WIFI_AWARE}.
     *
     * @return true if this adapter supports Device-to-device RTT
     * @hide
     */
    @Deprecated
    @SystemApi
    public boolean isDeviceToDeviceRttSupported() {
        return isFeatureSupported(WIFI_FEATURE_D2D_RTT);
    }

    /**
     * @deprecated Please use {@link android.content.pm.PackageManager#hasSystemFeature(String)}
     * with {@link android.content.pm.PackageManager#FEATURE_WIFI_RTT}.
     *
     * @return true if this adapter supports Device-to-AP RTT
     */
    @Deprecated
    public boolean isDeviceToApRttSupported() {
        return isFeatureSupported(WIFI_FEATURE_D2AP_RTT);
    }

    /**
     * @return true if this adapter supports offloaded connectivity scan
     */
    public boolean isPreferredNetworkOffloadSupported() {
        return isFeatureSupported(WIFI_FEATURE_PNO);
    }

    /**
     * @return true if this adapter supports multiple simultaneous connections
     * @hide
     */
    public boolean isAdditionalStaSupported() {
        return isFeatureSupported(WIFI_FEATURE_ADDITIONAL_STA);
    }

    /**
     * @return true if this adapter supports Tunnel Directed Link Setup
     */
    public boolean isTdlsSupported() {
        return isFeatureSupported(WIFI_FEATURE_TDLS);
    }

    /**
     * @return true if this adapter supports Off Channel Tunnel Directed Link Setup
     * @hide
     */
    public boolean isOffChannelTdlsSupported() {
        return isFeatureSupported(WIFI_FEATURE_TDLS_OFFCHANNEL);
    }

    /**
     * @return true if this adapter supports advanced power/performance counters
     */
    public boolean isEnhancedPowerReportingSupported() {
        return isFeatureSupported(WIFI_FEATURE_LINK_LAYER_STATS);
    }

    /**
     * @return true if this device supports connected MAC randomization.
     * @hide
     */
    @SystemApi
    public boolean isConnectedMacRandomizationSupported() {
        return isFeatureSupported(WIFI_FEATURE_CONNECTED_RAND_MAC);
    }

    /**
     * @return true if this device supports connected MAC randomization.
     * @hide
     */
    @SystemApi
    public boolean isApMacRandomizationSupported() {
        return isFeatureSupported(WIFI_FEATURE_AP_RAND_MAC);
    }

    /**
     * Check if the chipset supports 5GHz band.
     * @return {@code true} if supported, {@code false} otherwise.
     */
    public boolean is5GHzBandSupported() {
        try {
            return mService.is5GHzBandSupported();
        } catch (RemoteException e) {
            throw e.rethrowFromSystemServer();
        }
    }

    /**
     * Check if the chipset supports 6GHz band.
     * @return {@code true} if supported, {@code false} otherwise.
     */
    public boolean is6GHzBandSupported() {
        try {
            return mService.is6GHzBandSupported();
        } catch (RemoteException e) {
            throw e.rethrowFromSystemServer();
        }
    }

    /**
     * Check if the chipset supports a certain Wi-Fi standard.
     * @param standard the IEEE 802.11 standard to check on.
     *        valid values from {@link ScanResult}'s {@code WIFI_STANDARD_}
     * @return {@code true} if supported, {@code false} otherwise.
     */
    public boolean isWifiStandardSupported(@ScanResult.WifiStandard int standard) {
        try {
            return mService.isWifiStandardSupported(standard);
        } catch (RemoteException e) {
            throw e.rethrowFromSystemServer();
        }
    }

    /**
     * Interface for Wi-Fi activity energy info listener. Should be implemented by applications and
     * set when calling {@link WifiManager#getWifiActivityEnergyInfoAsync}.
     *
     * @hide
     */
    @SystemApi
    public interface OnWifiActivityEnergyInfoListener {
        /**
         * Called when Wi-Fi activity energy info is available.
         * Note: this listener is triggered at most once for each call to
         * {@link #getWifiActivityEnergyInfoAsync}.
         *
         * @param info the latest {@link WifiActivityEnergyInfo}, or null if unavailable.
         */
        void onWifiActivityEnergyInfo(@Nullable WifiActivityEnergyInfo info);
    }

    private static class OnWifiActivityEnergyInfoProxy
            extends IOnWifiActivityEnergyInfoListener.Stub {
        private final Object mLock = new Object();
        @Nullable @GuardedBy("mLock") private Executor mExecutor;
        @Nullable @GuardedBy("mLock") private OnWifiActivityEnergyInfoListener mListener;

        OnWifiActivityEnergyInfoProxy(Executor executor,
                OnWifiActivityEnergyInfoListener listener) {
            mExecutor = executor;
            mListener = listener;
        }

        @Override
        public void onWifiActivityEnergyInfo(WifiActivityEnergyInfo info) {
            Executor executor;
            OnWifiActivityEnergyInfoListener listener;
            synchronized (mLock) {
                if (mExecutor == null || mListener == null) {
                    return;
                }
                executor = mExecutor;
                listener = mListener;
                // null out to allow garbage collection, prevent triggering listener more than once
                mExecutor = null;
                mListener = null;
            }
            Binder.clearCallingIdentity();
            executor.execute(() -> listener.onWifiActivityEnergyInfo(info));
        }
    }

    /**
     * Request to get the current {@link WifiActivityEnergyInfo} asynchronously.
     * Note: This method will return null if {@link #isEnhancedPowerReportingSupported()} returns
     * false.
     *
     * @param executor the executor that the listener will be invoked on
     * @param listener the listener that will receive the {@link WifiActivityEnergyInfo} object
     *                 when it becomes available. The listener will be triggered at most once for
     *                 each call to this method.
     *
     * @hide
     */
    @SystemApi
    @RequiresPermission(ACCESS_WIFI_STATE)
    public void getWifiActivityEnergyInfoAsync(
            @NonNull @CallbackExecutor Executor executor,
            @NonNull OnWifiActivityEnergyInfoListener listener) {
        if (executor == null) throw new IllegalArgumentException("executor cannot be null");
        if (listener == null) throw new IllegalArgumentException("listener cannot be null");
        try {
            mService.getWifiActivityEnergyInfoAsync(
                    new OnWifiActivityEnergyInfoProxy(executor, listener));
        } catch (RemoteException e) {
            throw e.rethrowFromSystemServer();
        }
    }

    /**
     * Request a scan for access points. Returns immediately. The availability
     * of the results is made known later by means of an asynchronous event sent
     * on completion of the scan.
     * <p>
     * To initiate a Wi-Fi scan, declare the
     * {@link android.Manifest.permission#CHANGE_WIFI_STATE}
     * permission in the manifest, and perform these steps:
     * </p>
     * <ol style="1">
     * <li>Invoke the following method:
     * {@code ((WifiManager) getSystemService(WIFI_SERVICE)).startScan()}</li>
     * <li>
     * Register a BroadcastReceiver to listen to
     * {@code SCAN_RESULTS_AVAILABLE_ACTION}.</li>
     * <li>When a broadcast is received, call:
     * {@code ((WifiManager) getSystemService(WIFI_SERVICE)).getScanResults()}</li>
     * </ol>
     * @return {@code true} if the operation succeeded, i.e., the scan was initiated.
     * @deprecated The ability for apps to trigger scan requests will be removed in a future
     * release.
     */
    @Deprecated
    public boolean startScan() {
        return startScan(null);
    }

    /** @hide */
    @SystemApi
    @RequiresPermission(android.Manifest.permission.UPDATE_DEVICE_STATS)
    public boolean startScan(WorkSource workSource) {
        try {
            String packageName = mContext.getOpPackageName();
            String featureId = mContext.getFeatureId();
            return mService.startScan(packageName, featureId);
        } catch (RemoteException e) {
            throw e.rethrowFromSystemServer();
        }
    }

    /**
     * WPS has been deprecated from Client mode operation.
     *
     * @return null
     * @hide
     * @deprecated This API is deprecated
     */
    public String getCurrentNetworkWpsNfcConfigurationToken() {
        return null;
    }

    /**
     * Return dynamic information about the current Wi-Fi connection, if any is active.
     * <p>
     * In the connected state, access to the SSID and BSSID requires
     * the same permissions as {@link #getScanResults}. If such access is not allowed,
     * {@link WifiInfo#getSSID} will return {@link #UNKNOWN_SSID} and
     * {@link WifiInfo#getBSSID} will return {@code "02:00:00:00:00:00"}.
     * {@link WifiInfo#getPasspointFqdn()} will return null.
     * {@link WifiInfo#getPasspointProviderFriendlyName()} will return null.
     *
     * @return the Wi-Fi information, contained in {@link WifiInfo}.
     */
    public WifiInfo getConnectionInfo() {
        try {
            return mService.getConnectionInfo(mContext.getOpPackageName(),
                    mContext.getFeatureId());
        } catch (RemoteException e) {
            throw e.rethrowFromSystemServer();
        }
    }

    /**
     * Return the results of the latest access point scan.
     * @return the list of access points found in the most recent scan. An app must hold
     * {@link android.Manifest.permission#ACCESS_FINE_LOCATION ACCESS_FINE_LOCATION} permission
     * in order to get valid results.
     */
    public List<ScanResult> getScanResults() {
        android.util.SeempLog.record(55);
        try {
            return mService.getScanResults(mContext.getOpPackageName(),
                    mContext.getFeatureId());
        } catch (RemoteException e) {
            throw e.rethrowFromSystemServer();
        }
    }

    /**
     * Check if scanning is always available.
     *
     * If this return {@code true}, apps can issue {@link #startScan} and fetch scan results
     * even when Wi-Fi is turned off.
     *
     * To change this setting, see {@link #ACTION_REQUEST_SCAN_ALWAYS_AVAILABLE}.
     * @deprecated The ability for apps to trigger scan requests will be removed in a future
     * release.
     */
    @Deprecated
    public boolean isScanAlwaysAvailable() {
        try {
            return mService.isScanAlwaysAvailable();
        } catch (RemoteException e) {
            throw e.rethrowFromSystemServer();
        }
    }

    /**
     * Tell the device to persist the current list of configured networks.
     * <p>
     * Note: It is possible for this method to change the network IDs of
     * existing networks. You should assume the network IDs can be different
     * after calling this method.
     *
     * @return {@code false}.
     * @deprecated There is no need to call this method -
     * {@link #addNetwork(WifiConfiguration)}, {@link #updateNetwork(WifiConfiguration)}
     * and {@link #removeNetwork(int)} already persist the configurations automatically.
     */
    @Deprecated
    public boolean saveConfiguration() {
        return false;
    }

    /**
     * Get the country code.
     * @return the country code in ISO 3166 format, or null if there is no country code configured.
     * @hide
     */
    @Nullable
    @SystemApi
    @RequiresPermission(android.Manifest.permission.CONNECTIVITY_INTERNAL)
    public String getCountryCode() {
        try {
            return mService.getCountryCode();
        } catch (RemoteException e) {
            throw e.rethrowFromSystemServer();
        }
    }

    /**
     * Check if the device is dual mode capable i.e. supports concurrent STA + Soft AP.
     *
     * If the device is dual mode capable, it may require conversion of the user's Soft AP band
     * selection {@link SoftApConfiguration#mBand} from {@link SoftApConfiguration#BAND_5GHZ} to
     * include also {@link SoftApConfiguration#BAND_2GHZ}, since if the device is connected to a
     * 5GHz DFS channel as a STA, it may be unable to honor a request to start Soft AP on the same
     * DFS channel.
     *
     * @return {@code true} if dual mode STA + AP is supported by this device, {@code false}
     * otherwise.
     * @hide
     */
    @SystemApi
    @RequiresPermission(android.Manifest.permission.NETWORK_SETTINGS)
    public boolean isDualModeSupported() {
        try {
            return mService.needs5GHzToAnyApBandConversion();
        } catch (RemoteException e) {
            throw e.rethrowFromSystemServer();
        }
    }

    /**
     * Return the DHCP-assigned addresses from the last successful DHCP request,
     * if any.
     * @return the DHCP information
     */
    public DhcpInfo getDhcpInfo() {
        try {
            return mService.getDhcpInfo();
        } catch (RemoteException e) {
            throw e.rethrowFromSystemServer();
        }
    }

    /**
     * Enable or disable Wi-Fi.
     * <p>
     * Applications must have the {@link android.Manifest.permission#CHANGE_WIFI_STATE}
     * permission to toggle wifi.
     *
     * @param enabled {@code true} to enable, {@code false} to disable.
     * @return {@code false} if the request cannot be satisfied; {@code true} indicates that wifi is
     *         either already in the requested state, or in progress toward the requested state.
     * @throws  {@link java.lang.SecurityException} if the caller is missing required permissions.
     *
     * @deprecated Starting with Build.VERSION_CODES#Q, applications are not allowed to
     * enable/disable Wi-Fi.
     * <b>Compatibility Note:</b> For applications targeting
     * {@link android.os.Build.VERSION_CODES#Q} or above, this API will always return {@code false}
     * and will have no effect. If apps are targeting an older SDK (
     * {@link android.os.Build.VERSION_CODES#P} or below), they can continue to use this API.
     */
    @Deprecated
    public boolean setWifiEnabled(boolean enabled) {
        try {
            return mService.setWifiEnabled(mContext.getOpPackageName(), enabled);
        } catch (RemoteException e) {
            throw e.rethrowFromSystemServer();
        }
    }

    /**
     * Gets the Wi-Fi enabled state.
     * @return One of {@link #WIFI_STATE_DISABLED},
     *         {@link #WIFI_STATE_DISABLING}, {@link #WIFI_STATE_ENABLED},
     *         {@link #WIFI_STATE_ENABLING}, {@link #WIFI_STATE_UNKNOWN}
     * @see #isWifiEnabled()
     */
    public int getWifiState() {
        try {
            return mService.getWifiEnabledState();
        } catch (RemoteException e) {
            throw e.rethrowFromSystemServer();
        }
    }

    /**
     * Return whether Wi-Fi is enabled or disabled.
     * @return {@code true} if Wi-Fi is enabled
     * @see #getWifiState()
     */
    public boolean isWifiEnabled() {
        return getWifiState() == WIFI_STATE_ENABLED;
    }

    /**
     * Return TX packet counter, for CTS test of WiFi watchdog.
     * @param listener is the interface to receive result
     *
     * @hide for CTS test only
     */
    // TODO(b/144036594): add @TestApi
    public void getTxPacketCount(@NonNull TxPacketCountListener listener) {
        if (listener == null) throw new IllegalArgumentException("listener cannot be null");
        Binder binder = new Binder();
        TxPacketCountListenerProxy listenerProxy =
                new TxPacketCountListenerProxy(mLooper, listener);
        try {
            mService.getTxPacketCount(mContext.getOpPackageName(), binder, listenerProxy,
                    listener.hashCode());
        } catch (RemoteException e) {
            listenerProxy.onFailure(ERROR);
        } catch (SecurityException e) {
            listenerProxy.onFailure(NOT_AUTHORIZED);
        }
    }

    /**
     * Calculates the level of the signal. This should be used any time a signal
     * is being shown.
     *
     * @param rssi The power of the signal measured in RSSI.
     * @param numLevels The number of levels to consider in the calculated level.
     * @return A level of the signal, given in the range of 0 to numLevels-1 (both inclusive).
     * @deprecated Callers should use {@link #calculateSignalLevel(int)} instead to get the
     * signal level using the system default RSSI thresholds, or otherwise compute the RSSI level
     * themselves using their own formula.
     */
    @Deprecated
    public static int calculateSignalLevel(int rssi, int numLevels) {
        if (rssi <= MIN_RSSI) {
            return 0;
        } else if (rssi >= MAX_RSSI) {
            return numLevels - 1;
        } else {
            float inputRange = (MAX_RSSI - MIN_RSSI);
            float outputRange = (numLevels - 1);
            return (int)((float)(rssi - MIN_RSSI) * outputRange / inputRange);
        }
    }

    /**
     * Given a raw RSSI, return the RSSI signal quality rating using the system default RSSI
     * quality rating thresholds.
     * @param rssi a raw RSSI value, in dBm, usually between -55 and -90
     * @return the RSSI signal quality rating, in the range
     * [0, {@link #getMaxSignalLevel()}], where 0 is the lowest (worst signal) RSSI
     * rating and {@link #getMaxSignalLevel()} is the highest (best signal) RSSI rating.
     */
    public int calculateSignalLevel(int rssi) {
        try {
            return mService.calculateSignalLevel(rssi);
        } catch (RemoteException e) {
            throw e.rethrowFromSystemServer();
        }
    }

    /**
     * Get the system default maximum signal level.
     * This is the maximum RSSI level returned by {@link #calculateSignalLevel(int)}.
     */
    public int getMaxSignalLevel() {
        return calculateSignalLevel(Integer.MAX_VALUE);
    }

    /**
     * Compares two signal strengths.
     *
     * @param rssiA The power of the first signal measured in RSSI.
     * @param rssiB The power of the second signal measured in RSSI.
     * @return Returns <0 if the first signal is weaker than the second signal,
     *         0 if the two signals have the same strength, and >0 if the first
     *         signal is stronger than the second signal.
     */
    public static int compareSignalLevel(int rssiA, int rssiB) {
        return rssiA - rssiB;
    }

    /**
     * Call allowing ConnectivityService to update WifiService with interface mode changes.
     *
     * @param ifaceName String name of the updated interface, or null to represent all interfaces
     * @param mode int representing the new mode, one of:
     *             {@link #IFACE_IP_MODE_TETHERED},
     *             {@link #IFACE_IP_MODE_LOCAL_ONLY},
     *             {@link #IFACE_IP_MODE_CONFIGURATION_ERROR},
     *             {@link #IFACE_IP_MODE_UNSPECIFIED}
     *
     * @hide
     */
    @SystemApi
    @RequiresPermission(anyOf = {
            android.Manifest.permission.NETWORK_STACK,
            NetworkStack.PERMISSION_MAINLINE_NETWORK_STACK
    })
    public void updateInterfaceIpState(@Nullable String ifaceName, @IfaceIpMode int mode) {
        try {
            mService.updateInterfaceIpState(ifaceName, mode);
        } catch (RemoteException e) {
            throw e.rethrowFromSystemServer();
        }
    }

    /**
     * Start Soft AP (hotspot) mode with the specified configuration.
     * Note that starting Soft AP mode may disable station mode operation if the device does not
     * support concurrency.
     * @param wifiConfig SSID, security and channel details as part of WifiConfiguration, or null to
     *                   use the persisted Soft AP configuration that was previously set using
     *                   {@link #setWifiApConfiguration(WifiConfiguration)}.
     * @return {@code true} if the operation succeeded, {@code false} otherwise
     *
     * @hide
     */
    @RequiresPermission(anyOf = {
            android.Manifest.permission.NETWORK_STACK,
            NetworkStack.PERMISSION_MAINLINE_NETWORK_STACK
    })
    public boolean startSoftAp(@Nullable WifiConfiguration wifiConfig) {
        try {
            return mService.startSoftAp(wifiConfig);
        } catch (RemoteException e) {
            throw e.rethrowFromSystemServer();
        }
    }

    /**
     * Start Soft AP (hotspot) mode for tethering purposes with the specified configuration.
     * Note that starting Soft AP mode may disable station mode operation if the device does not
     * support concurrency.
     * @param softApConfig A valid SoftApConfiguration specifying the configuration of the SAP,
     *                     or null to use the persisted Soft AP configuration that was previously
     *                     set using {@link #setSoftApConfiguration(softApConfiguration)}.
     * @return {@code true} if the operation succeeded, {@code false} otherwise
     *
     * @hide
     */
    @SystemApi
    @RequiresPermission(anyOf = {
            android.Manifest.permission.NETWORK_STACK,
            NetworkStack.PERMISSION_MAINLINE_NETWORK_STACK
    })
    public boolean startTetheredHotspot(@Nullable SoftApConfiguration softApConfig) {
        try {
            return mService.startTetheredHotspot(softApConfig);
        } catch (RemoteException e) {
            throw e.rethrowFromSystemServer();
        }
    }


    /**
     * Stop SoftAp mode.
     * Note that stopping softap mode will restore the previous wifi mode.
     * @return {@code true} if the operation succeeds, {@code false} otherwise
     *
     * @hide
     */
    @SystemApi
    @RequiresPermission(anyOf = {
            android.Manifest.permission.NETWORK_STACK,
            NetworkStack.PERMISSION_MAINLINE_NETWORK_STACK
    })
    public boolean stopSoftAp() {
        try {
            return mService.stopSoftAp();
        } catch (RemoteException e) {
            throw e.rethrowFromSystemServer();
        }
    }

    /**
     * Request a local only hotspot that an application can use to communicate between co-located
     * devices connected to the created WiFi hotspot.  The network created by this method will not
     * have Internet access.  Each application can make a single request for the hotspot, but
     * multiple applications could be requesting the hotspot at the same time.  When multiple
     * applications have successfully registered concurrently, they will be sharing the underlying
     * hotspot. {@link LocalOnlyHotspotCallback#onStarted(LocalOnlyHotspotReservation)} is called
     * when the hotspot is ready for use by the application.
     * <p>
     * Each application can make a single active call to this method. The {@link
     * LocalOnlyHotspotCallback#onStarted(LocalOnlyHotspotReservation)} callback supplies the
     * requestor with a {@link LocalOnlyHotspotReservation} that contains a
     * {@link SoftApConfiguration} with the SSID, security type and credentials needed to connect
     * to the hotspot.  Communicating this information is up to the application.
     * <p>
     * If the LocalOnlyHotspot cannot be created, the {@link LocalOnlyHotspotCallback#onFailed(int)}
     * method will be called. Example failures include errors bringing up the network or if
     * there is an incompatible operating mode.  For example, if the user is currently using Wifi
     * Tethering to provide an upstream to another device, LocalOnlyHotspot will not start due to
     * an incompatible mode. The possible error codes include:
     * {@link LocalOnlyHotspotCallback#ERROR_NO_CHANNEL},
     * {@link LocalOnlyHotspotCallback#ERROR_GENERIC},
     * {@link LocalOnlyHotspotCallback#ERROR_INCOMPATIBLE_MODE} and
     * {@link LocalOnlyHotspotCallback#ERROR_TETHERING_DISALLOWED}.
     * <p>
     * Internally, requests will be tracked to prevent the hotspot from being torn down while apps
     * are still using it.  The {@link LocalOnlyHotspotReservation} object passed in the  {@link
     * LocalOnlyHotspotCallback#onStarted(LocalOnlyHotspotReservation)} call should be closed when
     * the LocalOnlyHotspot is no longer needed using {@link LocalOnlyHotspotReservation#close()}.
     * Since the hotspot may be shared among multiple applications, removing the final registered
     * application request will trigger the hotspot teardown.  This means that applications should
     * not listen to broadcasts containing wifi state to determine if the hotspot was stopped after
     * they are done using it. Additionally, once {@link LocalOnlyHotspotReservation#close()} is
     * called, applications will not receive callbacks of any kind.
     * <p>
     * Applications should be aware that the user may also stop the LocalOnlyHotspot through the
     * Settings UI; it is not guaranteed to stay up as long as there is a requesting application.
     * The requestors will be notified of this case via
     * {@link LocalOnlyHotspotCallback#onStopped()}.  Other cases may arise where the hotspot is
     * torn down (Emergency mode, etc).  Application developers should be aware that it can stop
     * unexpectedly, but they will receive a notification if they have properly registered.
     * <p>
     * Applications should also be aware that this network will be shared with other applications.
     * Applications are responsible for protecting their data on this network (e.g., TLS).
     * <p>
     * Applications need to have the following permissions to start LocalOnlyHotspot: {@link
     * android.Manifest.permission#CHANGE_WIFI_STATE} and {@link
     * android.Manifest.permission#ACCESS_FINE_LOCATION ACCESS_FINE_LOCATION}.  Callers without
     * the permissions will trigger a {@link java.lang.SecurityException}.
     * <p>
     * @param callback LocalOnlyHotspotCallback for the application to receive updates about
     * operating status.
     * @param handler Handler to be used for callbacks.  If the caller passes a null Handler, the
     * main thread will be used.
     */
    @RequiresPermission(allOf = {
            android.Manifest.permission.CHANGE_WIFI_STATE,
            android.Manifest.permission.ACCESS_FINE_LOCATION})
    public void startLocalOnlyHotspot(LocalOnlyHotspotCallback callback,
            @Nullable Handler handler) {
        Executor executor = handler == null ? null : new HandlerExecutor(handler);
        startLocalOnlyHotspotInternal(null, executor, callback);
    }

    /**
     * Starts a local-only hotspot with a specific configuration applied. See
     * {@link #startLocalOnlyHotspot(LocalOnlyHotspotCallback, Handler)}.
     *
     * Applications need either {@link android.Manifest.permission#NETWORK_SETUP_WIZARD} or
     * {@link android.Manifest.permission#NETWORK_SETTINGS} to call this method.
     *
     * Since custom configuration settings may be incompatible with each other, the hotspot started
     * through this method cannot coexist with another hotspot created through
     * startLocalOnlyHotspot. If this is attempted, the first hotspot request wins and others
     * receive {@link LocalOnlyHotspotCallback#ERROR_GENERIC} through
     * {@link LocalOnlyHotspotCallback#onFailed}.
     *
     * @param config Custom configuration for the hotspot. See {@link SoftApConfiguration}.
     * @param executor Executor to run callback methods on, or null to use the main thread.
     * @param callback Callback object for updates about hotspot status, or null for no updates.
     * @hide
     */
    @SystemApi
    @RequiresPermission(anyOf = {
            android.Manifest.permission.NETWORK_SETTINGS,
            android.Manifest.permission.NETWORK_SETUP_WIZARD})
    public void startLocalOnlyHotspot(@NonNull SoftApConfiguration config,
            @Nullable Executor executor,
            @Nullable LocalOnlyHotspotCallback callback) {
        Objects.requireNonNull(config);
        startLocalOnlyHotspotInternal(config, executor, callback);
    }

    /**
     * Common implementation of both configurable and non-configurable LOHS.
     *
     * @param config App-specified configuration, or null. When present, additional privileges are
     *               required, and the hotspot cannot be shared with other clients.
     * @param executor Executor to run callback methods on, or null to use the main thread.
     * @param callback Callback object for updates about hotspot status, or null for no updates.
     */
    private void startLocalOnlyHotspotInternal(
            @Nullable SoftApConfiguration config,
            @Nullable Executor executor,
            @Nullable LocalOnlyHotspotCallback callback) {
        if (executor == null) {
            executor = mContext.getMainExecutor();
        }
        synchronized (mLock) {
            LocalOnlyHotspotCallbackProxy proxy =
                    new LocalOnlyHotspotCallbackProxy(this, executor, callback);
            try {
                String packageName = mContext.getOpPackageName();
                String featureId = mContext.getFeatureId();
                int returnCode = mService.startLocalOnlyHotspot(proxy, packageName, featureId,
                        config);
                if (returnCode != LocalOnlyHotspotCallback.REQUEST_REGISTERED) {
                    // Send message to the proxy to make sure we call back on the correct thread
                    proxy.onHotspotFailed(returnCode);
                    return;
                }
                mLOHSCallbackProxy = proxy;
            } catch (RemoteException e) {
                throw e.rethrowFromSystemServer();
            }
        }
    }

    /**
     * Cancels a pending local only hotspot request.  This can be used by the calling application to
     * cancel the existing request if the provided callback has not been triggered.  Calling this
     * method will be equivalent to closing the returned LocalOnlyHotspotReservation, but it is not
     * explicitly required.
     * <p>
     * When cancelling this request, application developers should be aware that there may still be
     * outstanding local only hotspot requests and the hotspot may still start, or continue running.
     * Additionally, if a callback was registered, it will no longer be triggered after calling
     * cancel.
     *
     * @hide
     */
    @UnsupportedAppUsage
    public void cancelLocalOnlyHotspotRequest() {
        synchronized (mLock) {
            stopLocalOnlyHotspot();
        }
    }

    /**
     *  Method used to inform WifiService that the LocalOnlyHotspot is no longer needed.  This
     *  method is used by WifiManager to release LocalOnlyHotspotReservations held by calling
     *  applications and removes the internal tracking for the hotspot request.  When all requesting
     *  applications are finished using the hotspot, it will be stopped and WiFi will return to the
     *  previous operational mode.
     *
     *  This method should not be called by applications.  Instead, they should call the close()
     *  method on their LocalOnlyHotspotReservation.
     */
    private void stopLocalOnlyHotspot() {
        synchronized (mLock) {
            if (mLOHSCallbackProxy == null) {
                // nothing to do, the callback was already cleaned up.
                return;
            }
            mLOHSCallbackProxy = null;
            try {
                mService.stopLocalOnlyHotspot();
            } catch (RemoteException e) {
                throw e.rethrowFromSystemServer();
            }
        }
    }

    /**
     * Allow callers (Settings UI) to watch LocalOnlyHotspot state changes.  Callers will
     * receive a {@link LocalOnlyHotspotSubscription} object as a parameter of the
     * {@link LocalOnlyHotspotObserver#onRegistered(LocalOnlyHotspotSubscription)}. The registered
     * callers will receive the {@link LocalOnlyHotspotObserver#onStarted(SoftApConfiguration)} and
     * {@link LocalOnlyHotspotObserver#onStopped()} callbacks.
     * <p>
     * Applications should have the
     * {@link android.Manifest.permission#ACCESS_FINE_LOCATION ACCESS_FINE_LOCATION}
     * permission.  Callers without the permission will trigger a
     * {@link java.lang.SecurityException}.
     * <p>
     * @param observer LocalOnlyHotspotObserver callback.
     * @param handler Handler to use for callbacks
     *
     * @hide
     */
    public void watchLocalOnlyHotspot(LocalOnlyHotspotObserver observer,
            @Nullable Handler handler) {
        Executor executor = handler == null ? mContext.getMainExecutor()
                : new HandlerExecutor(handler);
        synchronized (mLock) {
            mLOHSObserverProxy =
                    new LocalOnlyHotspotObserverProxy(this, executor, observer);
            try {
                mService.startWatchLocalOnlyHotspot(mLOHSObserverProxy);
                mLOHSObserverProxy.registered();
            } catch (RemoteException e) {
                mLOHSObserverProxy = null;
                throw e.rethrowFromSystemServer();
            }
        }
    }

    /**
     * Allow callers to stop watching LocalOnlyHotspot state changes.  After calling this method,
     * applications will no longer receive callbacks.
     *
     * @hide
     */
    public void unregisterLocalOnlyHotspotObserver() {
        synchronized (mLock) {
            if (mLOHSObserverProxy == null) {
                // nothing to do, the callback was already cleaned up
                return;
            }
            mLOHSObserverProxy = null;
            try {
                mService.stopWatchLocalOnlyHotspot();
            } catch (RemoteException e) {
                throw e.rethrowFromSystemServer();
            }
        }
    }

    /**
     * Gets the Wi-Fi enabled state.
     * @return One of {@link #WIFI_AP_STATE_DISABLED},
     *         {@link #WIFI_AP_STATE_DISABLING}, {@link #WIFI_AP_STATE_ENABLED},
     *         {@link #WIFI_AP_STATE_ENABLING}, {@link #WIFI_AP_STATE_FAILED}
     * @see #isWifiApEnabled()
     *
     * @hide
     */
    @SystemApi
    @RequiresPermission(android.Manifest.permission.ACCESS_WIFI_STATE)
    public int getWifiApState() {
        try {
            return mService.getWifiApEnabledState();
        } catch (RemoteException e) {
            throw e.rethrowFromSystemServer();
        }
    }

    /**
     * Return whether Wi-Fi AP is enabled or disabled.
     * @return {@code true} if Wi-Fi AP is enabled
     * @see #getWifiApState()
     *
     * @hide
     */
    @SystemApi
    @RequiresPermission(android.Manifest.permission.ACCESS_WIFI_STATE)
    public boolean isWifiApEnabled() {
        return getWifiApState() == WIFI_AP_STATE_ENABLED;
    }

    /**
     * Gets the Wi-Fi AP Configuration.
     * @return AP details in WifiConfiguration
     *
     * Note that AP detail may contain configuration which is cannot be represented
     * by the legacy WifiConfiguration, in such cases a null will be returned.
     *
     * @deprecated This API is deprecated. Use {@link #getSoftApConfiguration()} instead.
     * @hide
     */
    @Nullable
    @SystemApi
    @RequiresPermission(android.Manifest.permission.ACCESS_WIFI_STATE)
    @Deprecated
    public WifiConfiguration getWifiApConfiguration() {
        try {
            return mService.getWifiApConfiguration();
        } catch (RemoteException e) {
            throw e.rethrowFromSystemServer();
        }
    }

    /**
     * Gets the Wi-Fi AP Configuration.
     * @return AP details in {@link SoftApConfiguration}
     *
     * @hide
     */
    @NonNull
    @SystemApi
    @RequiresPermission(android.Manifest.permission.ACCESS_WIFI_STATE)
    public SoftApConfiguration getSoftApConfiguration() {
        try {
            return mService.getSoftApConfiguration();
        } catch (RemoteException e) {
            throw e.rethrowFromSystemServer();
        }
    }

    /**
     * Sets the Wi-Fi AP Configuration.
     * @return {@code true} if the operation succeeded, {@code false} otherwise
     *
     * @deprecated This API is deprecated. Use {@link #setSoftApConfiguration(SoftApConfiguration)}
     * instead.
     * @hide
     */
    @SystemApi
    @RequiresPermission(android.Manifest.permission.CHANGE_WIFI_STATE)
    @Deprecated
    public boolean setWifiApConfiguration(WifiConfiguration wifiConfig) {
        try {
            return mService.setWifiApConfiguration(wifiConfig, mContext.getOpPackageName());
        } catch (RemoteException e) {
            throw e.rethrowFromSystemServer();
        }
    }

    /**
     * Sets the Wi-Fi AP Configuration.
     *
     * If the API is called while the soft AP is enabled, the configuration will apply to
     * the current soft AP if the new configuration only includes
     * {@link SoftApConfiguration.Builder#setMaxNumberOfClients(int)}
     * or {@link SoftApConfiguration.Builder#setShutdownTimeoutMillis(int)}
     * or {@link SoftApConfiguration.Builder#enableClientControlByUser(boolean)}
     * or {@link SoftApConfiguration.Builder#setClientList(List, List)}.
     *
     * Otherwise, the configuration changes will be applied when the Soft AP is next started
     * (the framework will not stop/start the AP).
     *
     * @param softApConfig  A valid SoftApConfiguration specifying the configuration of the SAP.
     * @return {@code true} if the operation succeeded, {@code false} otherwise
     *
     * @hide
     */
    @SystemApi
    @RequiresPermission(android.Manifest.permission.NETWORK_SETTINGS)
    public boolean setSoftApConfiguration(@NonNull SoftApConfiguration softApConfig) {
        try {
            return mService.setSoftApConfiguration(
                    softApConfig, mContext.getOpPackageName());
        } catch (RemoteException e) {
            throw e.rethrowFromSystemServer();
        }
    }

    /**
     * Enable/Disable TDLS on a specific local route.
     *
     * <p>
     * TDLS enables two wireless endpoints to talk to each other directly
     * without going through the access point that is managing the local
     * network. It saves bandwidth and improves quality of the link.
     * </p>
     * <p>
     * This API enables/disables the option of using TDLS. If enabled, the
     * underlying hardware is free to use TDLS or a hop through the access
     * point. If disabled, existing TDLS session is torn down and
     * hardware is restricted to use access point for transferring wireless
     * packets. Default value for all routes is 'disabled', meaning restricted
     * to use access point for transferring packets.
     * </p>
     *
     * @param remoteIPAddress IP address of the endpoint to setup TDLS with
     * @param enable true = setup and false = tear down TDLS
     */
    public void setTdlsEnabled(InetAddress remoteIPAddress, boolean enable) {
        try {
            mService.enableTdls(remoteIPAddress.getHostAddress(), enable);
        } catch (RemoteException e) {
            throw e.rethrowFromSystemServer();
        }
    }

    /**
     * Similar to {@link #setTdlsEnabled(InetAddress, boolean) }, except
     * this version allows you to specify remote endpoint with a MAC address.
     * @param remoteMacAddress MAC address of the remote endpoint such as 00:00:0c:9f:f2:ab
     * @param enable true = setup and false = tear down TDLS
     */
    public void setTdlsEnabledWithMacAddress(String remoteMacAddress, boolean enable) {
        try {
            mService.enableTdlsWithMacAddress(remoteMacAddress, enable);
        } catch (RemoteException e) {
            throw e.rethrowFromSystemServer();
        }
    }

    /**
     * Passed with {@link ActionListener#onFailure}.
     * Indicates that the operation failed due to an internal error.
     * @hide
     */
    public static final int ERROR                       = 0;

    /**
     * Passed with {@link ActionListener#onFailure}.
     * Indicates that the operation is already in progress
     * @hide
     */
    public static final int IN_PROGRESS                 = 1;

    /**
     * Passed with {@link ActionListener#onFailure}.
     * Indicates that the operation failed because the framework is busy and
     * unable to service the request
     * @hide
     */
    public static final int BUSY                        = 2;

    /** @hide */
    @Retention(RetentionPolicy.SOURCE)
    @IntDef({ERROR, IN_PROGRESS, BUSY})
    public @interface ActionListenerFailureReason {}

    /* WPS specific errors */
    /** WPS overlap detected
     * @deprecated This is deprecated
     */
    public static final int WPS_OVERLAP_ERROR           = 3;
    /** WEP on WPS is prohibited
     * @deprecated This is deprecated
     */
    public static final int WPS_WEP_PROHIBITED          = 4;
    /** TKIP only prohibited
     * @deprecated This is deprecated
     */
    public static final int WPS_TKIP_ONLY_PROHIBITED    = 5;
    /** Authentication failure on WPS
     * @deprecated This is deprecated
     */
    public static final int WPS_AUTH_FAILURE            = 6;
    /** WPS timed out
     * @deprecated This is deprecated
     */
    public static final int WPS_TIMED_OUT               = 7;

    /**
     * Passed with {@link ActionListener#onFailure}.
     * Indicates that the operation failed due to invalid inputs
     * @hide
     */
    public static final int INVALID_ARGS                = 8;

    /**
     * Passed with {@link ActionListener#onFailure}.
     * Indicates that the operation failed due to user permissions.
     * @hide
     */
    public static final int NOT_AUTHORIZED              = 9;

    /**
     * Interface for callback invocation on an application action
     * @hide
     */
    @SystemApi
    public interface ActionListener {
        /**
         * The operation succeeded.
         */
        void onSuccess();
        /**
         * The operation failed.
         * @param reason The reason for failure depends on the operation.
         */
        void onFailure(@ActionListenerFailureReason int reason);
    }

    /** Interface for callback invocation on a start WPS action
     * @deprecated This is deprecated
     */
    public static abstract class WpsCallback {

        /** WPS start succeeded
         * @deprecated This API is deprecated
         */
        public abstract void onStarted(String pin);

        /** WPS operation completed successfully
         * @deprecated This API is deprecated
         */
        public abstract void onSucceeded();

        /**
         * WPS operation failed
         * @param reason The reason for failure could be one of
         * {@link #WPS_TKIP_ONLY_PROHIBITED}, {@link #WPS_OVERLAP_ERROR},
         * {@link #WPS_WEP_PROHIBITED}, {@link #WPS_TIMED_OUT} or {@link #WPS_AUTH_FAILURE}
         * and some generic errors.
         * @deprecated This API is deprecated
         */
        public abstract void onFailed(int reason);
    }

    /** Interface for callback invocation on a TX packet count poll action {@hide} */
    public interface TxPacketCountListener {
        /**
         * The operation succeeded
         * @param count TX packet counter
         */
        public void onSuccess(int count);
        /**
         * The operation failed
         * @param reason The reason for failure could be one of
         * {@link #ERROR}, {@link #IN_PROGRESS} or {@link #BUSY}
         */
        public void onFailure(int reason);
    }

    /**
     * Callback proxy for TxPacketCountListener objects.
     *
     * @hide
     */
    private class TxPacketCountListenerProxy extends ITxPacketCountListener.Stub {
        private final Handler mHandler;
        private final TxPacketCountListener mCallback;

        TxPacketCountListenerProxy(Looper looper, TxPacketCountListener callback) {
            mHandler = new Handler(looper);
            mCallback = callback;
        }

        @Override
        public void onSuccess(int count) {
            if (mVerboseLoggingEnabled) {
                Log.v(TAG, "TxPacketCounterProxy: onSuccess: count=" + count);
            }
            mHandler.post(() -> {
                mCallback.onSuccess(count);
            });
        }

        @Override
        public void onFailure(int reason) {
            if (mVerboseLoggingEnabled) {
                Log.v(TAG, "TxPacketCounterProxy: onFailure: reason=" + reason);
            }
            mHandler.post(() -> {
                mCallback.onFailure(reason);
            });
        }
    }

    /**
     * Base class for soft AP callback. Should be extended by applications and set when calling
     * {@link WifiManager#registerSoftApCallback(Executor, SoftApCallback)}.
     *
     * @hide
     */
    @SystemApi
    public interface SoftApCallback {
        /**
         * Called when soft AP state changes.
         *
         * @param state         the new AP state. One of {@link #WIFI_AP_STATE_DISABLED},
         *                      {@link #WIFI_AP_STATE_DISABLING}, {@link #WIFI_AP_STATE_ENABLED},
         *                      {@link #WIFI_AP_STATE_ENABLING}, {@link #WIFI_AP_STATE_FAILED}
         * @param failureReason reason when in failed state. One of
         *                      {@link #SAP_START_FAILURE_GENERAL},
         *                      {@link #SAP_START_FAILURE_NO_CHANNEL},
         *                      {@link #SAP_START_FAILURE_UNSUPPORTED_CONFIGURATION}
         */
        default void onStateChanged(@WifiApState int state, @SapStartFailure int failureReason) {}

        /**
         * Called when the connected clients to soft AP changes.
         *
         * @param clients the currently connected clients
         */
        default void onConnectedClientsChanged(@NonNull List<WifiClient> clients) {}

        /**
         * Called when information of softap changes.
         *
         * @param softApInfo is the softap information. {@link SoftApInfo}
         */
        default void onInfoChanged(@NonNull SoftApInfo softApInfo) {
            // Do nothing: can be updated to add SoftApInfo details (e.g. channel) to the UI.
        }

        /**
         * Called when capability of softap changes.
         *
         * @param softApCapability is the softap capability. {@link SoftApCapability}
         */
        default void onCapabilityChanged(@NonNull SoftApCapability softApCapability) {
            // Do nothing: can be updated to add SoftApCapability details (e.g. meximum supported
            // client number) to the UI.
        }

        /**
<<<<<<< HEAD
         * Called when Stations connected to soft AP.
         *
         * @param Macaddr Mac Address of connected Stations to soft AP
         * @param numClients number of connected clients
         */
        public abstract void onStaConnected(@NonNull String Macaddr, int numClients);

        /**
         * Called when Stations disconnected to soft AP.
         *
         * @param Macaddr Mac Address of Disconnected Stations to soft AP
         * @param numClients number of connected clients
         */
        public abstract void onStaDisconnected(@NonNull String Macaddr, int numClients);
=======
         * Called when client trying to connect but device blocked the client with specific reason.
         *
         * Can be used to ask user to update client to allowed list or blocked list
         * when reason is {@link SAP_CLIENT_BLOCK_REASON_CODE_BLOCKED_BY_USER}, or
         * indicate the block due to maximum supported client number limitation when reason is
         * {@link SAP_CLIENT_BLOCK_REASON_CODE_NO_MORE_STAS}.
         *
         * @param client the currently blocked client.
         * @param blockedReason one of blocked reason from {@link SapClientBlockedReason}
         */
        default void onBlockedClientConnecting(@NonNull WifiClient client,
                @SapClientBlockedReason int blockedReason) {
            // Do nothing: can be used to ask user to update client to allowed list or blocked list.
        }
>>>>>>> db0ac397
    }

    /**
     * Callback proxy for SoftApCallback objects.
     *
     * @hide
     */
    private class SoftApCallbackProxy extends ISoftApCallback.Stub {
        private final Executor mExecutor;
        private final SoftApCallback mCallback;

        SoftApCallbackProxy(Executor executor, SoftApCallback callback) {
            mExecutor = executor;
            mCallback = callback;
        }

        @Override
        public void onStateChanged(int state, int failureReason) {
            if (mVerboseLoggingEnabled) {
                Log.v(TAG, "SoftApCallbackProxy: onStateChanged: state=" + state
                        + ", failureReason=" + failureReason);
            }

            Binder.clearCallingIdentity();
            mExecutor.execute(() -> {
                mCallback.onStateChanged(state, failureReason);
            });
        }

        @Override
        public void onConnectedClientsChanged(List<WifiClient> clients) {
            if (mVerboseLoggingEnabled) {
                Log.v(TAG, "SoftApCallbackProxy: onConnectedClientsChanged: clients="
                        + clients.size() + " clients");
            }

            Binder.clearCallingIdentity();
            mExecutor.execute(() -> {
                mCallback.onConnectedClientsChanged(clients);
            });
        }

        @Override
        public void onInfoChanged(SoftApInfo softApInfo) {
            if (mVerboseLoggingEnabled) {
                Log.v(TAG, "SoftApCallbackProxy: onInfoChange: softApInfo=" + softApInfo);
            }

            Binder.clearCallingIdentity();
            mExecutor.execute(() -> {
                mCallback.onInfoChanged(softApInfo);
            });
        }

        @Override
        public void onCapabilityChanged(SoftApCapability capability) {
            if (mVerboseLoggingEnabled) {
                Log.v(TAG, "SoftApCallbackProxy: onCapabilityChanged: SoftApCapability="
                        + capability);
            }

            Binder.clearCallingIdentity();
            mExecutor.execute(() -> {
                mCallback.onCapabilityChanged(capability);
            });
        }

        @Override
<<<<<<< HEAD
        public void onStaConnected(String Macaddr, int numClients) throws RemoteException {
            Log.v(TAG, "SoftApCallbackProxy: [" + numClients + "]onStaConnected Macaddr =" + Macaddr);
            Binder.clearCallingIdentity();
            mExecutor.execute(() -> {
                mCallback.onStaConnected(Macaddr, numClients);
            });
        }

        @Override
        public void onStaDisconnected(String Macaddr, int numClients) throws RemoteException {
            Log.v(TAG, "SoftApCallbackProxy: [" + numClients + "]onStaDisconnected Macaddr =" + Macaddr);
            Binder.clearCallingIdentity();
            mExecutor.execute(() -> {
                mCallback.onStaDisconnected(Macaddr, numClients);
=======
        public void onBlockedClientConnecting(@NonNull WifiClient client, int blockedReason) {
            if (mVerboseLoggingEnabled) {
                Log.v(TAG, "SoftApCallbackProxy: onBlockedClientConnecting: client=" + client
                        + " with reason = " + blockedReason);
            }

            Binder.clearCallingIdentity();
            mExecutor.execute(() -> {
                mCallback.onBlockedClientConnecting(client, blockedReason);
>>>>>>> db0ac397
            });
        }
    }

    /**
     * Same as {@link #registerSoftApCallback(Executor, SoftApCallback)},
     * except that the callback will be executed on the application's main thread.
     * @param callback Callback for soft AP events
     * @hide
     */
    @SystemApi
    @RequiresPermission(android.Manifest.permission.NETWORK_SETTINGS)
    public void registerSoftApCallback(@NonNull SoftApCallback callback) {
        registerSoftApCallback(mContext.getMainExecutor(), callback);
    }

    /**
     * Registers a callback for Soft AP. See {@link SoftApCallback}. Caller will receive the current
     * soft AP state and number of connected devices immediately after a successful call to this API
     * via callback. Note that receiving an immediate WIFI_AP_STATE_FAILED value for soft AP state
     * indicates that the latest attempt to start soft AP has failed. Caller can unregister a
     * previously registered callback using {@link #unregisterSoftApCallback}
     * <p>
     * Applications should have the
     * {@link android.Manifest.permission#NETWORK_SETTINGS NETWORK_SETTINGS} permission. Callers
     * without the permission will trigger a {@link java.lang.SecurityException}.
     * <p>
     *
     * @param executor The Executor on whose thread to execute the callbacks of the {@code callback}
     *                 object.
     * @param callback Callback for soft AP events
     * @hide
     */
    @SystemApi
    @RequiresPermission(android.Manifest.permission.NETWORK_SETTINGS)
    public void registerSoftApCallback(@NonNull @CallbackExecutor Executor executor,
            @NonNull SoftApCallback callback) {
        if (executor == null) throw new IllegalArgumentException("executor cannot be null");
        if (callback == null) throw new IllegalArgumentException("callback cannot be null");
        Log.v(TAG, "registerSoftApCallback: callback=" + callback + ", executor=" + executor);

        Binder binder = new Binder();
        try {
            mService.registerSoftApCallback(
                    binder, new SoftApCallbackProxy(executor, callback), callback.hashCode());
        } catch (RemoteException e) {
            throw e.rethrowFromSystemServer();
        }
    }

    /**
     * Allow callers to unregister a previously registered callback. After calling this method,
     * applications will no longer receive soft AP events.
     *
     * @param callback Callback to unregister for soft AP events
     *
     * @hide
     */
    @SystemApi
    @RequiresPermission(android.Manifest.permission.NETWORK_SETTINGS)
    public void unregisterSoftApCallback(@NonNull SoftApCallback callback) {
        if (callback == null) throw new IllegalArgumentException("callback cannot be null");
        Log.v(TAG, "unregisterSoftApCallback: callback=" + callback);

        try {
            mService.unregisterSoftApCallback(callback.hashCode());
        } catch (RemoteException e) {
            throw e.rethrowFromSystemServer();
        }
    }

    /**
     * LocalOnlyHotspotReservation that contains the {@link SoftApConfiguration} for the active
     * LocalOnlyHotspot request.
     * <p>
     * Applications requesting LocalOnlyHotspot for sharing will receive an instance of the
     * LocalOnlyHotspotReservation in the
     * {@link LocalOnlyHotspotCallback#onStarted(LocalOnlyHotspotReservation)} call.  This
     * reservation contains the relevant {@link SoftApConfiguration}.
     * When an application is done with the LocalOnlyHotspot, they should call {@link
     * LocalOnlyHotspotReservation#close()}.  Once this happens, the application will not receive
     * any further callbacks. If the LocalOnlyHotspot is stopped due to a
     * user triggered mode change, applications will be notified via the {@link
     * LocalOnlyHotspotCallback#onStopped()} callback.
     */
    public class LocalOnlyHotspotReservation implements AutoCloseable {

        private final CloseGuard mCloseGuard = new CloseGuard();
        private final SoftApConfiguration mSoftApConfig;
        private final WifiConfiguration mWifiConfig;
        private boolean mClosed = false;

        /** @hide */
        @VisibleForTesting
        public LocalOnlyHotspotReservation(SoftApConfiguration config) {
            mSoftApConfig = config;
            mWifiConfig = config.toWifiConfiguration();
            mCloseGuard.open("close");
        }

        /**
         * Returns the {@link WifiConfiguration} of the current Local Only Hotspot (LOHS).
         * May be null if hotspot enabled and security type is not
         * {@code WifiConfiguration.KeyMgmt.None} or {@code WifiConfiguration.KeyMgmt.WPA2_PSK}.
         *
         * @deprecated Use {@code WifiManager#getSoftApConfiguration()} to get the
         * LOHS configuration.
         */
        @Deprecated
        @Nullable
        public WifiConfiguration getWifiConfiguration() {
            return mWifiConfig;
        }

        /**
         * Returns the {@link SoftApConfiguration} of the current Local Only Hotspot (LOHS).
         */
        @NonNull
        public SoftApConfiguration getSoftApConfiguration() {
            return mSoftApConfig;
        }

        @Override
        public void close() {
            try {
                synchronized (mLock) {
                    if (!mClosed) {
                        mClosed = true;
                        stopLocalOnlyHotspot();
                        mCloseGuard.close();
                    }
                }
            } catch (Exception e) {
                Log.e(TAG, "Failed to stop Local Only Hotspot.");
            } finally {
                Reference.reachabilityFence(this);
            }
        }

        @Override
        protected void finalize() throws Throwable {
            try {
                if (mCloseGuard != null) {
                    mCloseGuard.warnIfOpen();
                }
                close();
            } finally {
                super.finalize();
            }
        }
    }

    /**
     * Callback class for applications to receive updates about the LocalOnlyHotspot status.
     */
    public static class LocalOnlyHotspotCallback {
        /** @hide */
        public static final int REQUEST_REGISTERED = 0;

        public static final int ERROR_NO_CHANNEL = 1;
        public static final int ERROR_GENERIC = 2;
        public static final int ERROR_INCOMPATIBLE_MODE = 3;
        public static final int ERROR_TETHERING_DISALLOWED = 4;

        /** LocalOnlyHotspot start succeeded. */
        public void onStarted(LocalOnlyHotspotReservation reservation) {};

        /**
         * LocalOnlyHotspot stopped.
         * <p>
         * The LocalOnlyHotspot can be disabled at any time by the user.  When this happens,
         * applications will be notified that it was stopped. This will not be invoked when an
         * application calls {@link LocalOnlyHotspotReservation#close()}.
         */
        public void onStopped() {};

        /**
         * LocalOnlyHotspot failed to start.
         * <p>
         * Applications can attempt to call
         * {@link WifiManager#startLocalOnlyHotspot(LocalOnlyHotspotCallback, Handler)} again at
         * a later time.
         * <p>
         * @param reason The reason for failure could be one of: {@link
         * #ERROR_TETHERING_DISALLOWED}, {@link #ERROR_INCOMPATIBLE_MODE},
         * {@link #ERROR_NO_CHANNEL}, or {@link #ERROR_GENERIC}.
         */
        public void onFailed(int reason) { };
    }

    /**
     * Callback proxy for LocalOnlyHotspotCallback objects.
     */
    private static class LocalOnlyHotspotCallbackProxy extends ILocalOnlyHotspotCallback.Stub {
        private final WeakReference<WifiManager> mWifiManager;
        private final Executor mExecutor;
        private final LocalOnlyHotspotCallback mCallback;

        /**
         * Constructs a {@link LocalOnlyHotspotCallbackProxy} using the specified executor.  All
         * callbacks will run using the given executor.
         *
         * @param manager WifiManager
         * @param executor Executor for delivering callbacks.
         * @param callback LocalOnlyHotspotCallback to notify the calling application, or null.
         */
        LocalOnlyHotspotCallbackProxy(
                @NonNull WifiManager manager,
                @NonNull Executor executor,
                @Nullable LocalOnlyHotspotCallback callback) {
            mWifiManager = new WeakReference<>(manager);
            mExecutor = executor;
            mCallback = callback;
        }

        @Override
        public void onHotspotStarted(SoftApConfiguration config) {
            WifiManager manager = mWifiManager.get();
            if (manager == null) return;

            if (config == null) {
                Log.e(TAG, "LocalOnlyHotspotCallbackProxy: config cannot be null.");
                onHotspotFailed(LocalOnlyHotspotCallback.ERROR_GENERIC);
                return;
            }
            final LocalOnlyHotspotReservation reservation =
                    manager.new LocalOnlyHotspotReservation(config);
            if (mCallback == null) return;
            mExecutor.execute(() -> mCallback.onStarted(reservation));
        }

        @Override
        public void onHotspotStopped() {
            WifiManager manager = mWifiManager.get();
            if (manager == null) return;

            Log.w(TAG, "LocalOnlyHotspotCallbackProxy: hotspot stopped");
            if (mCallback == null) return;
            mExecutor.execute(() -> mCallback.onStopped());
        }

        @Override
        public void onHotspotFailed(int reason) {
            WifiManager manager = mWifiManager.get();
            if (manager == null) return;

            Log.w(TAG, "LocalOnlyHotspotCallbackProxy: failed to start.  reason: "
                    + reason);
            if (mCallback == null) return;
            mExecutor.execute(() -> mCallback.onFailed(reason));
        }
    }

    /**
     * LocalOnlyHotspotSubscription that is an AutoCloseable object for tracking applications
     * watching for LocalOnlyHotspot changes.
     *
     * @hide
     */
    public class LocalOnlyHotspotSubscription implements AutoCloseable {
        private final CloseGuard mCloseGuard = new CloseGuard();

        /** @hide */
        @VisibleForTesting
        public LocalOnlyHotspotSubscription() {
            mCloseGuard.open("close");
        }

        @Override
        public void close() {
            try {
                unregisterLocalOnlyHotspotObserver();
                mCloseGuard.close();
            } catch (Exception e) {
                Log.e(TAG, "Failed to unregister LocalOnlyHotspotObserver.");
            } finally {
                Reference.reachabilityFence(this);
            }
        }

        @Override
        protected void finalize() throws Throwable {
            try {
                if (mCloseGuard != null) {
                    mCloseGuard.warnIfOpen();
                }
                close();
            } finally {
                super.finalize();
            }
        }
    }

    /**
     * Class to notify calling applications that watch for changes in LocalOnlyHotspot of updates.
     *
     * @hide
     */
    public static class LocalOnlyHotspotObserver {
        /**
         * Confirm registration for LocalOnlyHotspotChanges by returning a
         * LocalOnlyHotspotSubscription.
         */
        public void onRegistered(LocalOnlyHotspotSubscription subscription) {};

        /**
         * LocalOnlyHotspot started with the supplied config.
         */
        public void onStarted(SoftApConfiguration config) {};

        /**
         * LocalOnlyHotspot stopped.
         */
        public void onStopped() {};
    }

    /**
     * Callback proxy for LocalOnlyHotspotObserver objects.
     */
    private static class LocalOnlyHotspotObserverProxy extends ILocalOnlyHotspotCallback.Stub {
        private final WeakReference<WifiManager> mWifiManager;
        private final Executor mExecutor;
        private final LocalOnlyHotspotObserver mObserver;

        /**
         * Constructs a {@link LocalOnlyHotspotObserverProxy} using the specified looper.
         * All callbacks will be delivered on the thread of the specified looper.
         *
         * @param manager WifiManager
         * @param executor Executor for delivering callbacks
         * @param observer LocalOnlyHotspotObserver to notify the calling application.
         */
        LocalOnlyHotspotObserverProxy(WifiManager manager, Executor executor,
                final LocalOnlyHotspotObserver observer) {
            mWifiManager = new WeakReference<>(manager);
            mExecutor = executor;
            mObserver = observer;
        }

        public void registered() throws RemoteException {
            WifiManager manager = mWifiManager.get();
            if (manager == null) return;

            mExecutor.execute(() ->
                    mObserver.onRegistered(manager.new LocalOnlyHotspotSubscription()));
        }

        @Override
        public void onHotspotStarted(SoftApConfiguration config) {
            WifiManager manager = mWifiManager.get();
            if (manager == null) return;

            if (config == null) {
                Log.e(TAG, "LocalOnlyHotspotObserverProxy: config cannot be null.");
                return;
            }
            mExecutor.execute(() -> mObserver.onStarted(config));
        }

        @Override
        public void onHotspotStopped() {
            WifiManager manager = mWifiManager.get();
            if (manager == null) return;

            mExecutor.execute(() -> mObserver.onStopped());
        }

        @Override
        public void onHotspotFailed(int reason) {
            // do nothing
        }
    }

    /**
     * Callback proxy for ActionListener objects.
     */
    private class ActionListenerProxy extends IActionListener.Stub {
        private final String mActionTag;
        private final Handler mHandler;
        private final ActionListener mCallback;

        ActionListenerProxy(String actionTag, Looper looper, ActionListener callback) {
            mActionTag = actionTag;
            mHandler = new Handler(looper);
            mCallback = callback;
        }

        @Override
        public void onSuccess() {
            if (mVerboseLoggingEnabled) {
                Log.v(TAG, "ActionListenerProxy:" + mActionTag + ": onSuccess");
            }
            mHandler.post(() -> {
                mCallback.onSuccess();
            });
        }

        @Override
        public void onFailure(@ActionListenerFailureReason int reason) {
            if (mVerboseLoggingEnabled) {
                Log.v(TAG, "ActionListenerProxy:" + mActionTag + ": onFailure=" + reason);
            }
            mHandler.post(() -> {
                mCallback.onFailure(reason);
            });
        }
    }

    private void connectInternal(@Nullable WifiConfiguration config, int networkId,
            @Nullable ActionListener listener) {
        ActionListenerProxy listenerProxy = null;
        Binder binder = null;
        if (listener != null) {
            listenerProxy = new ActionListenerProxy("connect", mLooper, listener);
            binder = new Binder();
        }
        try {
            mService.connect(config, networkId, binder, listenerProxy,
                    listener == null ? 0 : listener.hashCode());
        } catch (RemoteException e) {
            if (listenerProxy != null) listenerProxy.onFailure(ERROR);
        } catch (SecurityException e) {
            if (listenerProxy != null) listenerProxy.onFailure(NOT_AUTHORIZED);
        }
    }

    /**
     * Connect to a network with the given configuration. The network also
     * gets added to the list of configured networks for the foreground user.
     *
     * For a new network, this function is used instead of a
     * sequence of addNetwork(), enableNetwork(), and reconnect()
     *
     * @param config the set of variables that describe the configuration,
     *            contained in a {@link WifiConfiguration} object.
     * @param listener for callbacks on success or failure. Can be null.
     * @throws IllegalStateException if the WifiManager instance needs to be
     * initialized again
     *
     * @hide
     */
    @SystemApi
    @RequiresPermission(anyOf = {
            android.Manifest.permission.NETWORK_SETTINGS,
            android.Manifest.permission.NETWORK_SETUP_WIZARD,
            android.Manifest.permission.NETWORK_STACK
    })
    public void connect(@NonNull WifiConfiguration config, @Nullable ActionListener listener) {
        if (config == null) throw new IllegalArgumentException("config cannot be null");
        connectInternal(config, WifiConfiguration.INVALID_NETWORK_ID, listener);
    }

    /**
     * Connect to a network with the given networkId.
     *
     * This function is used instead of a enableNetwork() and reconnect()
     *
     * @param networkId the ID of the network as returned by {@link #addNetwork} or {@link
     *        getConfiguredNetworks}.
     * @param listener for callbacks on success or failure. Can be null.
     * @throws IllegalStateException if the WifiManager instance needs to be
     * initialized again
     * @hide
     */
    @SystemApi
    @RequiresPermission(anyOf = {
            android.Manifest.permission.NETWORK_SETTINGS,
            android.Manifest.permission.NETWORK_SETUP_WIZARD,
            android.Manifest.permission.NETWORK_STACK
    })
    public void connect(int networkId, @Nullable ActionListener listener) {
        if (networkId < 0) throw new IllegalArgumentException("Network id cannot be negative");
        connectInternal(null, networkId, listener);
    }

    /**
     * Save the given network to the list of configured networks for the
     * foreground user. If the network already exists, the configuration
     * is updated. Any new network is enabled by default.
     *
     * For a new network, this function is used instead of a
     * sequence of addNetwork() and enableNetwork().
     *
     * For an existing network, it accomplishes the task of updateNetwork()
     *
     * This API will cause reconnect if the crecdentials of the current active
     * connection has been changed.
     *
     * @param config the set of variables that describe the configuration,
     *            contained in a {@link WifiConfiguration} object.
     * @param listener for callbacks on success or failure. Can be null.
     * @throws IllegalStateException if the WifiManager instance needs to be
     * initialized again
     * @hide
     */
    @SystemApi
    @RequiresPermission(anyOf = {
            android.Manifest.permission.NETWORK_SETTINGS,
            android.Manifest.permission.NETWORK_SETUP_WIZARD,
            android.Manifest.permission.NETWORK_STACK
    })
    public void save(@NonNull WifiConfiguration config, @Nullable ActionListener listener) {
        if (config == null) throw new IllegalArgumentException("config cannot be null");
        ActionListenerProxy listenerProxy = null;
        Binder binder = null;
        if (listener != null) {
            listenerProxy = new ActionListenerProxy("save", mLooper, listener);
            binder = new Binder();
        }
        try {
            mService.save(config, binder, listenerProxy,
                    listener == null ? 0 : listener.hashCode());
        } catch (RemoteException e) {
            if (listenerProxy != null) listenerProxy.onFailure(ERROR);
        } catch (SecurityException e) {
            if (listenerProxy != null) listenerProxy.onFailure(NOT_AUTHORIZED);
        }
    }

    /**
     * Delete the network from the list of configured networks for the
     * foreground user.
     *
     * This function is used instead of a sequence of removeNetwork()
     *
     * @param config the set of variables that describe the configuration,
     *            contained in a {@link WifiConfiguration} object.
     * @param listener for callbacks on success or failure. Can be null.
     * @throws IllegalStateException if the WifiManager instance needs to be
     * initialized again
     * @hide
     */
    @SystemApi
    @RequiresPermission(anyOf = {
            android.Manifest.permission.NETWORK_SETTINGS,
            android.Manifest.permission.NETWORK_SETUP_WIZARD,
            android.Manifest.permission.NETWORK_STACK
    })
    public void forget(int netId, @Nullable ActionListener listener) {
        if (netId < 0) throw new IllegalArgumentException("Network id cannot be negative");
        ActionListenerProxy listenerProxy = null;
        Binder binder = null;
        if (listener != null) {
            listenerProxy = new ActionListenerProxy("forget", mLooper, listener);
            binder = new Binder();
        }
        try {
            mService.forget(netId, binder, listenerProxy,
                    listener == null ? 0 : listener.hashCode());
        } catch (RemoteException e) {
            if (listenerProxy != null) listenerProxy.onFailure(ERROR);
        } catch (SecurityException e) {
            if (listenerProxy != null) listenerProxy.onFailure(NOT_AUTHORIZED);
        }
    }

    /**
     * Disable network
     *
     * @param netId is the network Id
     * @param listener for callbacks on success or failure. Can be null.
     * @throws IllegalStateException if the WifiManager instance needs to be
     * initialized again
     * @deprecated This API is deprecated. Use {@link #disableNetwork(int)} instead.
     * @hide
     */
    @SystemApi
    @RequiresPermission(anyOf = {
            android.Manifest.permission.NETWORK_SETTINGS,
            android.Manifest.permission.NETWORK_SETUP_WIZARD,
            android.Manifest.permission.NETWORK_STACK
    })
    @Deprecated
    public void disable(int netId, @Nullable ActionListener listener) {
        if (netId < 0) throw new IllegalArgumentException("Network id cannot be negative");
        // Simple wrapper which forwards the call to disableNetwork. This is a temporary
        // implementation until we can remove this API completely.
        boolean status = disableNetwork(netId);
        if (listener != null) {
            if (status) {
                listener.onSuccess();
            } else {
                listener.onFailure(ERROR);
            }
        }
    }

    /**
     * Sets the user choice for allowing auto-join to a network.
     * The updated choice will be made available through the updated config supplied by the
     * CONFIGURED_NETWORKS_CHANGED broadcast.
     *
     * @param netId the id of the network to allow/disallow autojoin for.
     * @param choice true to allow autojoin, false to disallow autojoin
     * @hide
     */
    @SystemApi
    @RequiresPermission(android.Manifest.permission.NETWORK_SETTINGS)
    public void allowAutojoin(int netId, boolean choice) {
        try {
            mService.allowAutojoin(netId, choice);
        } catch (RemoteException e) {
            throw e.rethrowFromSystemServer();
        }
    }

    /**
     * Configure auto-join settings for a Passpoint profile.
     *
     * @param fqdn the FQDN (fully qualified domain name) of the passpoint profile.
     * @param enableAutoJoin true to enable autojoin, false to disable autojoin.
     * @hide
     */
    @SystemApi
    @RequiresPermission(android.Manifest.permission.NETWORK_SETTINGS)
    public void allowAutojoinPasspoint(@NonNull String fqdn, boolean enableAutoJoin) {
        try {
            mService.allowAutojoinPasspoint(fqdn, enableAutoJoin);
        } catch (RemoteException e) {
            throw e.rethrowFromSystemServer();
        }
    }

    /**
     * Configure MAC randomization setting for a Passpoint profile.
     * MAC randomization is enabled by default.
     *
     * @param fqdn the FQDN (fully qualified domain name) of the passpoint profile.
     * @param enable true to enable MAC randomization, false to disable MAC randomization.
     * @hide
     */
    @SystemApi
    @RequiresPermission(android.Manifest.permission.NETWORK_SETTINGS)
    public void setMacRandomizationSettingPasspointEnabled(@NonNull String fqdn, boolean enable) {
        try {
            mService.setMacRandomizationSettingPasspointEnabled(fqdn, enable);
        } catch (RemoteException e) {
            throw e.rethrowFromSystemServer();
        }
    }

    /**
     * Disable an ephemeral network.
     *
     * @param ssid in the format of WifiConfiguration's SSID.
     *
     * @hide
     */
    @SystemApi
    @RequiresPermission(anyOf = {
            android.Manifest.permission.NETWORK_SETTINGS,
            android.Manifest.permission.NETWORK_STACK
    })
    public void disableEphemeralNetwork(@NonNull String ssid) {
        if (TextUtils.isEmpty(ssid)) {
            throw new IllegalArgumentException("SSID cannot be null or empty!");
        }
        try {
            mService.disableEphemeralNetwork(ssid, mContext.getOpPackageName());
        } catch (RemoteException e) {
            throw e.rethrowFromSystemServer();
        }
    }

    /**
     * WPS suport has been deprecated from Client mode and this method will immediately trigger
     * {@link WpsCallback#onFailed(int)} with a generic error.
     *
     * @param config WPS configuration (does not support {@link WpsInfo#LABEL})
     * @param listener for callbacks on success or failure. Can be null.
     * @throws IllegalStateException if the WifiManager instance needs to be initialized again
     * @deprecated This API is deprecated
     */
    public void startWps(WpsInfo config, WpsCallback listener) {
        if (listener != null ) {
            listener.onFailed(ERROR);
        }
    }

    /**
     * WPS support has been deprecated from Client mode and this method will immediately trigger
     * {@link WpsCallback#onFailed(int)} with a generic error.
     *
     * @param listener for callbacks on success or failure. Can be null.
     * @throws IllegalStateException if the WifiManager instance needs to be initialized again
     * @deprecated This API is deprecated
     */
    public void cancelWps(WpsCallback listener) {
        if (listener != null) {
            listener.onFailed(ERROR);
        }
    }

    /**
     * Allows an application to keep the Wi-Fi radio awake.
     * Normally the Wi-Fi radio may turn off when the user has not used the device in a while.
     * Acquiring a WifiLock will keep the radio on until the lock is released.  Multiple
     * applications may hold WifiLocks, and the radio will only be allowed to turn off when no
     * WifiLocks are held in any application.
     * <p>
     * Before using a WifiLock, consider carefully if your application requires Wi-Fi access, or
     * could function over a mobile network, if available.  A program that needs to download large
     * files should hold a WifiLock to ensure that the download will complete, but a program whose
     * network usage is occasional or low-bandwidth should not hold a WifiLock to avoid adversely
     * affecting battery life.
     * <p>
     * Note that WifiLocks cannot override the user-level "Wi-Fi Enabled" setting, nor Airplane
     * Mode.  They simply keep the radio from turning off when Wi-Fi is already on but the device
     * is idle.
     * <p>
     * Any application using a WifiLock must request the {@code android.permission.WAKE_LOCK}
     * permission in an {@code <uses-permission>} element of the application's manifest.
     */
    public class WifiLock {
        private String mTag;
        private final IBinder mBinder;
        private int mRefCount;
        int mLockType;
        private boolean mRefCounted;
        private boolean mHeld;
        private WorkSource mWorkSource;

        private WifiLock(int lockType, String tag) {
            mTag = tag;
            mLockType = lockType;
            mBinder = new Binder();
            mRefCount = 0;
            mRefCounted = true;
            mHeld = false;
        }

        /**
         * Locks the Wi-Fi radio on until {@link #release} is called.
         *
         * If this WifiLock is reference-counted, each call to {@code acquire} will increment the
         * reference count, and the radio will remain locked as long as the reference count is
         * above zero.
         *
         * If this WifiLock is not reference-counted, the first call to {@code acquire} will lock
         * the radio, but subsequent calls will be ignored.  Only one call to {@link #release}
         * will be required, regardless of the number of times that {@code acquire} is called.
         */
        public void acquire() {
            synchronized (mBinder) {
                if (mRefCounted ? (++mRefCount == 1) : (!mHeld)) {
                    try {
                        mService.acquireWifiLock(mBinder, mLockType, mTag, mWorkSource);
                        synchronized (WifiManager.this) {
                            if (mActiveLockCount >= MAX_ACTIVE_LOCKS) {
                                mService.releaseWifiLock(mBinder);
                                throw new UnsupportedOperationException(
                                            "Exceeded maximum number of wifi locks");
                            }
                            mActiveLockCount++;
                        }
                    } catch (RemoteException e) {
                        throw e.rethrowFromSystemServer();
                    }
                    mHeld = true;
                }
            }
        }

        /**
         * Unlocks the Wi-Fi radio, allowing it to turn off when the device is idle.
         *
         * If this WifiLock is reference-counted, each call to {@code release} will decrement the
         * reference count, and the radio will be unlocked only when the reference count reaches
         * zero.  If the reference count goes below zero (that is, if {@code release} is called
         * a greater number of times than {@link #acquire}), an exception is thrown.
         *
         * If this WifiLock is not reference-counted, the first call to {@code release} (after
         * the radio was locked using {@link #acquire}) will unlock the radio, and subsequent
         * calls will be ignored.
         */
        public void release() {
            synchronized (mBinder) {
                if (mRefCounted ? (--mRefCount == 0) : (mHeld)) {
                    try {
                        mService.releaseWifiLock(mBinder);
                        synchronized (WifiManager.this) {
                            mActiveLockCount--;
                        }
                    } catch (RemoteException e) {
                        throw e.rethrowFromSystemServer();
                    }
                    mHeld = false;
                }
                if (mRefCount < 0) {
                    throw new RuntimeException("WifiLock under-locked " + mTag);
                }
            }
        }

        /**
         * Controls whether this is a reference-counted or non-reference-counted WifiLock.
         *
         * Reference-counted WifiLocks keep track of the number of calls to {@link #acquire} and
         * {@link #release}, and only allow the radio to sleep when every call to {@link #acquire}
         * has been balanced with a call to {@link #release}.  Non-reference-counted WifiLocks
         * lock the radio whenever {@link #acquire} is called and it is unlocked, and unlock the
         * radio whenever {@link #release} is called and it is locked.
         *
         * @param refCounted true if this WifiLock should keep a reference count
         */
        public void setReferenceCounted(boolean refCounted) {
            mRefCounted = refCounted;
        }

        /**
         * Checks whether this WifiLock is currently held.
         *
         * @return true if this WifiLock is held, false otherwise
         */
        public boolean isHeld() {
            synchronized (mBinder) {
                return mHeld;
            }
        }

        public void setWorkSource(WorkSource ws) {
            synchronized (mBinder) {
                if (ws != null && ws.isEmpty()) {
                    ws = null;
                }
                boolean changed = true;
                if (ws == null) {
                    mWorkSource = null;
                } else {
                    ws = ws.withoutNames();
                    if (mWorkSource == null) {
                        changed = mWorkSource != null;
                        mWorkSource = new WorkSource(ws);
                    } else {
                        changed = !mWorkSource.equals(ws);
                        if (changed) {
                            mWorkSource.set(ws);
                        }
                    }
                }
                if (changed && mHeld) {
                    try {
                        mService.updateWifiLockWorkSource(mBinder, mWorkSource);
                    } catch (RemoteException e) {
                        throw e.rethrowFromSystemServer();
                    }
                }
            }
        }

        public String toString() {
            String s1, s2, s3;
            synchronized (mBinder) {
                s1 = Integer.toHexString(System.identityHashCode(this));
                s2 = mHeld ? "held; " : "";
                if (mRefCounted) {
                    s3 = "refcounted: refcount = " + mRefCount;
                } else {
                    s3 = "not refcounted";
                }
                return "WifiLock{ " + s1 + "; " + s2 + s3 + " }";
            }
        }

        @Override
        protected void finalize() throws Throwable {
            super.finalize();
            synchronized (mBinder) {
                if (mHeld) {
                    try {
                        mService.releaseWifiLock(mBinder);
                        synchronized (WifiManager.this) {
                            mActiveLockCount--;
                        }
                    } catch (RemoteException e) {
                        throw e.rethrowFromSystemServer();
                    }
                }
            }
        }
    }

    /**
     * Creates a new WifiLock.
     *
     * @param lockType the type of lock to create. See {@link #WIFI_MODE_FULL_HIGH_PERF}
     * and {@link #WIFI_MODE_FULL_LOW_LATENCY} for descriptions of the types of Wi-Fi locks.
     * @param tag a tag for the WifiLock to identify it in debugging messages.  This string is
     *            never shown to the user under normal conditions, but should be descriptive
     *            enough to identify your application and the specific WifiLock within it, if it
     *            holds multiple WifiLocks.
     *
     * @return a new, unacquired WifiLock with the given tag.
     *
     * @see WifiLock
     */
    public WifiLock createWifiLock(int lockType, String tag) {
        return new WifiLock(lockType, tag);
    }

    /**
     * Creates a new WifiLock.
     *
     * @param tag a tag for the WifiLock to identify it in debugging messages.  This string is
     *            never shown to the user under normal conditions, but should be descriptive
     *            enough to identify your application and the specific WifiLock within it, if it
     *            holds multiple WifiLocks.
     *
     * @return a new, unacquired WifiLock with the given tag.
     *
     * @see WifiLock
     *
     * @deprecated This API is non-functional.
     */
    @Deprecated
    public WifiLock createWifiLock(String tag) {
        return new WifiLock(WIFI_MODE_FULL, tag);
    }

    /**
     * Create a new MulticastLock
     *
     * @param tag a tag for the MulticastLock to identify it in debugging
     *            messages.  This string is never shown to the user under
     *            normal conditions, but should be descriptive enough to
     *            identify your application and the specific MulticastLock
     *            within it, if it holds multiple MulticastLocks.
     *
     * @return a new, unacquired MulticastLock with the given tag.
     *
     * @see MulticastLock
     */
    public MulticastLock createMulticastLock(String tag) {
        return new MulticastLock(tag);
    }

    /**
     * Allows an application to receive Wifi Multicast packets.
     * Normally the Wifi stack filters out packets not explicitly
     * addressed to this device.  Acquring a MulticastLock will
     * cause the stack to receive packets addressed to multicast
     * addresses.  Processing these extra packets can cause a noticeable
     * battery drain and should be disabled when not needed.
     */
    public class MulticastLock {
        private String mTag;
        private final IBinder mBinder;
        private int mRefCount;
        private boolean mRefCounted;
        private boolean mHeld;

        private MulticastLock(String tag) {
            mTag = tag;
            mBinder = new Binder();
            mRefCount = 0;
            mRefCounted = true;
            mHeld = false;
        }

        /**
         * Locks Wifi Multicast on until {@link #release} is called.
         *
         * If this MulticastLock is reference-counted each call to
         * {@code acquire} will increment the reference count, and the
         * wifi interface will receive multicast packets as long as the
         * reference count is above zero.
         *
         * If this MulticastLock is not reference-counted, the first call to
         * {@code acquire} will turn on the multicast packets, but subsequent
         * calls will be ignored.  Only one call to {@link #release} will
         * be required, regardless of the number of times that {@code acquire}
         * is called.
         *
         * Note that other applications may also lock Wifi Multicast on.
         * Only they can relinquish their lock.
         *
         * Also note that applications cannot leave Multicast locked on.
         * When an app exits or crashes, any Multicast locks will be released.
         */
        public void acquire() {
            synchronized (mBinder) {
                if (mRefCounted ? (++mRefCount == 1) : (!mHeld)) {
                    try {
                        mService.acquireMulticastLock(mBinder, mTag);
                        synchronized (WifiManager.this) {
                            if (mActiveLockCount >= MAX_ACTIVE_LOCKS) {
                                mService.releaseMulticastLock(mTag);
                                throw new UnsupportedOperationException(
                                        "Exceeded maximum number of wifi locks");
                            }
                            mActiveLockCount++;
                        }
                    } catch (RemoteException e) {
                        throw e.rethrowFromSystemServer();
                    }
                    mHeld = true;
                }
            }
        }

        /**
         * Unlocks Wifi Multicast, restoring the filter of packets
         * not addressed specifically to this device and saving power.
         *
         * If this MulticastLock is reference-counted, each call to
         * {@code release} will decrement the reference count, and the
         * multicast packets will only stop being received when the reference
         * count reaches zero.  If the reference count goes below zero (that
         * is, if {@code release} is called a greater number of times than
         * {@link #acquire}), an exception is thrown.
         *
         * If this MulticastLock is not reference-counted, the first call to
         * {@code release} (after the radio was multicast locked using
         * {@link #acquire}) will unlock the multicast, and subsequent calls
         * will be ignored.
         *
         * Note that if any other Wifi Multicast Locks are still outstanding
         * this {@code release} call will not have an immediate effect.  Only
         * when all applications have released all their Multicast Locks will
         * the Multicast filter be turned back on.
         *
         * Also note that when an app exits or crashes all of its Multicast
         * Locks will be automatically released.
         */
        public void release() {
            synchronized (mBinder) {
                if (mRefCounted ? (--mRefCount == 0) : (mHeld)) {
                    try {
                        mService.releaseMulticastLock(mTag);
                        synchronized (WifiManager.this) {
                            mActiveLockCount--;
                        }
                    } catch (RemoteException e) {
                        throw e.rethrowFromSystemServer();
                    }
                    mHeld = false;
                }
                if (mRefCount < 0) {
                    throw new RuntimeException("MulticastLock under-locked "
                            + mTag);
                }
            }
        }

        /**
         * Controls whether this is a reference-counted or non-reference-
         * counted MulticastLock.
         *
         * Reference-counted MulticastLocks keep track of the number of calls
         * to {@link #acquire} and {@link #release}, and only stop the
         * reception of multicast packets when every call to {@link #acquire}
         * has been balanced with a call to {@link #release}.  Non-reference-
         * counted MulticastLocks allow the reception of multicast packets
         * whenever {@link #acquire} is called and stop accepting multicast
         * packets whenever {@link #release} is called.
         *
         * @param refCounted true if this MulticastLock should keep a reference
         * count
         */
        public void setReferenceCounted(boolean refCounted) {
            mRefCounted = refCounted;
        }

        /**
         * Checks whether this MulticastLock is currently held.
         *
         * @return true if this MulticastLock is held, false otherwise
         */
        public boolean isHeld() {
            synchronized (mBinder) {
                return mHeld;
            }
        }

        public String toString() {
            String s1, s2, s3;
            synchronized (mBinder) {
                s1 = Integer.toHexString(System.identityHashCode(this));
                s2 = mHeld ? "held; " : "";
                if (mRefCounted) {
                    s3 = "refcounted: refcount = " + mRefCount;
                } else {
                    s3 = "not refcounted";
                }
                return "MulticastLock{ " + s1 + "; " + s2 + s3 + " }";
            }
        }

        @Override
        protected void finalize() throws Throwable {
            super.finalize();
            setReferenceCounted(false);
            release();
        }
    }

    /**
     * Check multicast filter status.
     *
     * @return true if multicast packets are allowed.
     *
     * @hide pending API council approval
     */
    public boolean isMulticastEnabled() {
        try {
            return mService.isMulticastEnabled();
        } catch (RemoteException e) {
            throw e.rethrowFromSystemServer();
        }
    }

    /**
     * Initialize the multicast filtering to 'on'
     * @hide no intent to publish
     */
    @UnsupportedAppUsage
    public boolean initializeMulticastFiltering() {
        try {
            mService.initializeMulticastFiltering();
            return true;
        } catch (RemoteException e) {
            throw e.rethrowFromSystemServer();
        }
    }

    /**
     * Set Wi-Fi verbose logging level from developer settings.
     *
     * @param verbose the verbose logging level to set. 0 will disable verbose logging, a positive
     *                integer will enable verbose logging.
     *
     * @hide
     */
    @SystemApi
    @RequiresPermission(android.Manifest.permission.NETWORK_SETTINGS)
    public void enableVerboseLogging (int verbose) {
        try {
            mService.enableVerboseLogging(verbose);
        } catch (Exception e) {
            //ignore any failure here
            Log.e(TAG, "enableVerboseLogging " + e.toString());
        }
    }

    /**
     * Get the persisted WiFi verbose logging level, set by {@link #enableVerboseLogging(int)}.
     * No permissions are required to call this method.
     *
     * @return 0 to indicate that verbose logging is disabled, a positive integer to indicate that
     * verbose logging is enabled.
     *
     * @hide
     */
    @SystemApi
    public int getVerboseLoggingLevel() {
        try {
            return mService.getVerboseLoggingLevel();
        } catch (RemoteException e) {
            throw e.rethrowFromSystemServer();
        }
    }

    /**
     * Removes all saved Wi-Fi networks, Passpoint configurations, ephemeral networks, Network
     * Requests, and Network Suggestions.
     *
     * @hide
     */
    @SystemApi
    @RequiresPermission(android.Manifest.permission.CONNECTIVITY_INTERNAL)
    public void factoryReset() {
        try {
            mService.factoryReset(mContext.getOpPackageName());
        } catch (RemoteException e) {
            throw e.rethrowFromSystemServer();
        }
    }

    /**
     * Get {@link Network} object of current wifi network, or null if not connected.
     * @hide
     */
    @Nullable
    @SystemApi
    @RequiresPermission(android.Manifest.permission.ACCESS_WIFI_STATE)
    public Network getCurrentNetwork() {
        try {
            return mService.getCurrentNetwork();
        } catch (RemoteException e) {
            throw e.rethrowFromSystemServer();
        }
    }

    /**
     * Deprecated
     * returns false
     * @hide
     * @deprecated
     */
    public boolean setEnableAutoJoinWhenAssociated(boolean enabled) {
        return false;
    }

    /**
     * Deprecated
     * returns false
     * @hide
     * @deprecated
     */
    public boolean getEnableAutoJoinWhenAssociated() {
        return false;
    }

    /**
     * Enable/disable WifiConnectivityManager
     * @hide
     */
    public void enableWifiConnectivityManager(boolean enabled) {
        try {
            mService.enableWifiConnectivityManager(enabled);
        } catch (RemoteException e) {
            throw e.rethrowFromSystemServer();
        }
    }

    /**
     * Returns a byte stream representing the data that needs to be backed up to save the
     * current Wifi state.
     * This Wifi state can be restored by calling {@link #restoreBackupData(byte[])}.
     * @hide
     */
    @NonNull
    @SystemApi
    @RequiresPermission(android.Manifest.permission.NETWORK_SETTINGS)
    public byte[] retrieveBackupData() {
        try {
            return mService.retrieveBackupData();
        } catch (RemoteException e) {
            throw e.rethrowFromSystemServer();
        }
    }

    /**
     * Restore state from the backed up data.
     * @param data byte stream in the same format produced by {@link #retrieveBackupData()}
     * @hide
     */
    @SystemApi
    @RequiresPermission(android.Manifest.permission.NETWORK_SETTINGS)
    public void restoreBackupData(@NonNull byte[] data) {
        try {
            mService.restoreBackupData(data);
        } catch (RemoteException e) {
            throw e.rethrowFromSystemServer();
        }
    }

    /**
     * Returns a byte stream representing the data that needs to be backed up to save the
     * current soft ap config data.
     *
     * This soft ap config can be restored by calling {@link #restoreSoftApBackupData(byte[])}
     * @hide
     */
    @NonNull
    @SystemApi
    @RequiresPermission(android.Manifest.permission.NETWORK_SETTINGS)
    public byte[] retrieveSoftApBackupData() {
        try {
            return mService.retrieveSoftApBackupData();
        } catch (RemoteException e) {
            throw e.rethrowFromSystemServer();
        }
    }

    /**
     * Returns soft ap config from the backed up data.
     * @param data byte stream in the same format produced by {@link #retrieveSoftApBackupData()}
     *
     * @hide
     */
    @Nullable
    @SystemApi
    @RequiresPermission(android.Manifest.permission.NETWORK_SETTINGS)
    public SoftApConfiguration restoreSoftApBackupData(@NonNull byte[] data) {
        try {
            return mService.restoreSoftApBackupData(data);
        } catch (RemoteException e) {
            throw e.rethrowFromSystemServer();
        }
    }

    /**
     * Restore state from the older version of back up data.
     * The old backup data was essentially a backup of wpa_supplicant.conf
     * and ipconfig.txt file.
     * @param supplicantData bytes representing wpa_supplicant.conf
     * @param ipConfigData bytes representing ipconfig.txt
     * @deprecated this is no longer supported.
     * @hide
     */
    @Deprecated
    @SystemApi
    @RequiresPermission(android.Manifest.permission.NETWORK_SETTINGS)
    public void restoreSupplicantBackupData(
            @NonNull byte[] supplicantData, @NonNull byte[] ipConfigData) {
        try {
            mService.restoreSupplicantBackupData(supplicantData, ipConfigData);
        } catch (RemoteException e) {
            throw e.rethrowFromSystemServer();
        }
    }

    /**
     * Start subscription provisioning flow
     *
     * @param provider {@link OsuProvider} to provision with
     * @param executor the Executor on which to run the callback.
     * @param callback {@link ProvisioningCallback} for updates regarding provisioning flow
     * @hide
     */
    @SystemApi
    @RequiresPermission(anyOf = {
            android.Manifest.permission.NETWORK_SETTINGS,
            android.Manifest.permission.NETWORK_SETUP_WIZARD
    })
    public void startSubscriptionProvisioning(@NonNull OsuProvider provider,
            @NonNull @CallbackExecutor Executor executor, @NonNull ProvisioningCallback callback) {
        // Verify arguments
        if (executor == null) {
            throw new IllegalArgumentException("executor must not be null");
        }
        if (callback == null) {
            throw new IllegalArgumentException("callback must not be null");
        }
        try {
            mService.startSubscriptionProvisioning(provider,
                    new ProvisioningCallbackProxy(executor, callback));
        } catch (RemoteException e) {
            throw e.rethrowFromSystemServer();
        }
    }

    /**
     * Helper class to support OSU Provisioning callbacks
     */
    private static class ProvisioningCallbackProxy extends IProvisioningCallback.Stub {
        private final Executor mExecutor;
        private final ProvisioningCallback mCallback;

        ProvisioningCallbackProxy(Executor executor, ProvisioningCallback callback) {
            mExecutor = executor;
            mCallback = callback;
        }
        @Override
        public void onProvisioningStatus(int status) {
            mExecutor.execute(() -> mCallback.onProvisioningStatus(status));
        }

        @Override
        public void onProvisioningFailure(int status) {
            mExecutor.execute(() -> mCallback.onProvisioningFailure(status));
        }

        @Override
        public void onProvisioningComplete() {
            mExecutor.execute(() -> mCallback.onProvisioningComplete());
        }
    }

    /**
     * Interface for Traffic state callback. Should be extended by applications and set when
     * calling {@link #registerTrafficStateCallback(Executor, WifiManager.TrafficStateCallback)}.
     * @hide
     */
    @SystemApi
    public interface TrafficStateCallback {
        /** @hide */
        @Retention(RetentionPolicy.SOURCE)
        @IntDef(prefix = {"DATA_ACTIVITY_"}, value = {
                DATA_ACTIVITY_NONE,
                DATA_ACTIVITY_IN,
                DATA_ACTIVITY_OUT,
                DATA_ACTIVITY_INOUT})
        @interface DataActivity {}

        // Lowest bit indicates data reception and the second lowest bit indicates data transmitted
        /** No data in or out */
        int DATA_ACTIVITY_NONE         = 0x00;
        /** Data in, no data out */
        int DATA_ACTIVITY_IN           = 0x01;
        /** Data out, no data in */
        int DATA_ACTIVITY_OUT          = 0x02;
        /** Data in and out */
        int DATA_ACTIVITY_INOUT        = 0x03;

        /**
         * Callback invoked to inform clients about the current traffic state.
         *
         * @param state One of the values: {@link #DATA_ACTIVITY_NONE}, {@link #DATA_ACTIVITY_IN},
         * {@link #DATA_ACTIVITY_OUT} & {@link #DATA_ACTIVITY_INOUT}.
         */
        void onStateChanged(@DataActivity int state);
    }

    /**
     * Callback proxy for TrafficStateCallback objects.
     *
     * @hide
     */
    private class TrafficStateCallbackProxy extends ITrafficStateCallback.Stub {
        private final Executor mExecutor;
        private final TrafficStateCallback mCallback;

        TrafficStateCallbackProxy(Executor executor, TrafficStateCallback callback) {
            mExecutor = executor;
            mCallback = callback;
        }

        @Override
        public void onStateChanged(int state) {
            if (mVerboseLoggingEnabled) {
                Log.v(TAG, "TrafficStateCallbackProxy: onStateChanged state=" + state);
            }
            Binder.clearCallingIdentity();
            mExecutor.execute(() -> {
                mCallback.onStateChanged(state);
            });
        }
    }

    /**
     * Same as {@link #registerTrafficStateCallback(Executor, TrafficStateCallback)},
     * except that the callback will be executed on the application's main thread.
     * @param callback Callback for traffic state events
     * @hide
     */
    @SystemApi
    @RequiresPermission(android.Manifest.permission.NETWORK_SETTINGS)
    public void registerTrafficStateCallback(@NonNull TrafficStateCallback callback) {
        registerTrafficStateCallback(mContext.getMainExecutor(), callback);
    }

    /**
     * Registers a callback for monitoring traffic state. See {@link TrafficStateCallback}. These
     * callbacks will be invoked periodically by platform to inform clients about the current
     * traffic state. Caller can unregister a previously registered callback using
     * {@link #unregisterTrafficStateCallback(TrafficStateCallback)}
     * <p>
     * Applications should have the
     * {@link android.Manifest.permission#NETWORK_SETTINGS NETWORK_SETTINGS} permission. Callers
     * without the permission will trigger a {@link java.lang.SecurityException}.
     * <p>
     *
     * @param executor The Executor on whose thread to execute the callbacks of the {@code callback}
     *                 object.
     * @param callback Callback for traffic state events
     * @hide
     */
    @SystemApi
    @RequiresPermission(android.Manifest.permission.NETWORK_SETTINGS)
    public void registerTrafficStateCallback(@NonNull @CallbackExecutor Executor executor,
                                             @NonNull TrafficStateCallback callback) {
        if (executor == null) throw new IllegalArgumentException("executor cannot be null");
        if (callback == null) throw new IllegalArgumentException("callback cannot be null");
        Log.v(TAG, "registerTrafficStateCallback: callback=" + callback + ", executor=" + executor);

        Binder binder = new Binder();
        try {
            mService.registerTrafficStateCallback(
                    binder, new TrafficStateCallbackProxy(executor, callback), callback.hashCode());
        } catch (RemoteException e) {
            throw e.rethrowFromSystemServer();
        }
    }

    /**
     * Allow callers to unregister a previously registered callback. After calling this method,
     * applications will no longer receive traffic state notifications.
     *
     * @param callback Callback to unregister for traffic state events
     * @hide
     */
    @SystemApi
    @RequiresPermission(android.Manifest.permission.NETWORK_SETTINGS)
    public void unregisterTrafficStateCallback(@NonNull TrafficStateCallback callback) {
        if (callback == null) throw new IllegalArgumentException("callback cannot be null");
        Log.v(TAG, "unregisterTrafficStateCallback: callback=" + callback);

        try {
            mService.unregisterTrafficStateCallback(callback.hashCode());
        } catch (RemoteException e) {
            throw e.rethrowFromSystemServer();
        }
    }

    /**
     * Helper method to update the local verbose logging flag based on the verbose logging
     * level from wifi service.
     */
    private void updateVerboseLoggingEnabledFromService() {
        mVerboseLoggingEnabled = getVerboseLoggingLevel() > 0;
    }

    /**
     * Get driver Capabilities.
     *
     * @param capaType ASCII string, capability type ex: key_mgmt.
     * @return String of capabilities from driver for type capaParameter.
     * {@hide}
     */
    public String getCapabilities(String capaType) {
        try {
            return mService.getCapabilities(capaType);
        } catch (RemoteException e) {
            throw e.rethrowFromSystemServer();
        }
    }


    /**
     * Add the DPP bootstrap info obtained from QR code.
     *
     * @param uri:The URI obtained from the QR code reader.
     *
     * @return: Handle to strored info else -1 on failure
     * @hide
     */
    public int dppAddBootstrapQrCode(String uri) {
        try {
            return mService.dppAddBootstrapQrCode(uri);
        } catch (RemoteException e) {
            throw e.rethrowFromSystemServer();
        }
    }


    /**
     * Generate bootstrap URI based on the passed arguments
     *
     * @param config – bootstrap generate config, mandatory parameters
     *                 are: type, frequency, mac_addr, curve, key.
     *
     * @return: Handle to strored URI info else -1 on failure
     * @hide
     */
    public int dppBootstrapGenerate(WifiDppConfig config) {
        try {
            return mService.dppBootstrapGenerate(config);
        } catch (RemoteException e) {
            throw e.rethrowFromSystemServer();
        }
    }

    /**
     * Get bootstrap URI based on bootstrap ID
     *
     * @param bootstrap_id: Stored bootstrap ID
     *
     * @return: URI string else -1 on failure
     * @hide
     */
    public String dppGetUri(int bootstrap_id) {
        try {
            return mService.dppGetUri(bootstrap_id);
        } catch (RemoteException e) {
            throw e.rethrowFromSystemServer();
        }
    }

    /**
     * Remove bootstrap URI based on bootstrap ID.
     *
     * @param bootstrap_id: Stored bootstrap ID. 0 to remove all.
     *
     * @return: 0 – Success or -1 on failure
     * @hide
     */
    public int dppBootstrapRemove(int bootstrap_id) {
        try {
            return mService.dppBootstrapRemove(bootstrap_id);
        } catch (RemoteException e) {
            throw e.rethrowFromSystemServer();
        }
    }

    /**
     * start listen on the channel specified waiting to receive
     * the DPP Authentication request.
     *
     * @param frequency: DPP listen frequency
     * @param dpp_role: Configurator/Enrollee role
     * @param qr_mutual: Mutual authentication required
     * @param netrole_ap: network role
     *
     * @return: Returns 0 if a DPP-listen work is successfully
     *  queued and -1 on failure.
     * @hide
     */
    public int dppListen(String frequency, int dpp_role, boolean qr_mutual,
                         boolean netrole_ap) {
        try {
            return mService.dppListen(frequency, dpp_role, qr_mutual, netrole_ap);
        } catch (RemoteException e) {
            throw e.rethrowFromSystemServer();
        }
    }

    /**
     * stop ongoing dpp listen.
     *
     * @hide
     */
    public void dppStopListen() {
        try {
            mService.dppStopListen();
        } catch (RemoteException e) {
            throw e.rethrowFromSystemServer();
        }
    }

    /**
     * Adds the DPP configurator
     *
     * @param curve curve used for dpp encryption
     * @param key private key
     * @param expiry timeout in seconds
     *
     * @return: Identifier of the added configurator or -1 on failure
     * @hide
     */
    public int dppConfiguratorAdd(String curve, String key, int expiry) {
        try {
            return mService.dppConfiguratorAdd(curve, key, expiry);
        } catch (RemoteException e) {
            throw e.rethrowFromSystemServer();
        }
    }

    /**
     * Remove the added configurator through dppConfiguratorAdd.
     *
     * @param config_id: DPP Configurator ID. 0 to remove all.
     *
     * @return: Handle to strored info else -1 on failure
     * @hide
     */
    public int dppConfiguratorRemove(int config_id) {
        try {
            return mService.dppConfiguratorRemove(config_id);
        } catch (RemoteException e) {
            throw e.rethrowFromSystemServer();
        }
    }

    /**
     * Start DPP authentication and provisioning with the specified peer
     *
     * @param config – dpp auth init config mandatory parameters
     *                 are: peer_bootstrap_id,  own_bootstrap_id,  dpp_role,
     *                 ssid, passphrase, isDpp, conf_id, expiry.
     *
     * @return: 0 if DPP auth request was transmitted and -1 on failure
     * @hide
     */
    public int  dppStartAuth(WifiDppConfig config) {
        try {
            return mService.dppStartAuth(config);
        } catch (RemoteException e) {
            throw e.rethrowFromSystemServer();
        }
    }

    /**
     * Retrieve Private key to be used for configurator
     *
     * @param id: id of configurator
     *
     * @return: KEY string else -1 on failure
     * @hide
     */
    public String dppConfiguratorGetKey(int id) {
        try {
            return mService.dppConfiguratorGetKey(id);
        } catch (RemoteException e) {
            throw e.rethrowFromSystemServer();
        }
    }

    /**
     * @return true if this device supports WPA3-Personal SAE
     */
    public boolean isWpa3SaeSupported() {
        return isFeatureSupported(WIFI_FEATURE_WPA3_SAE);
    }

    /**
     * @return true if this device supports WPA3-Enterprise Suite-B-192
     */
    public boolean isWpa3SuiteBSupported() {
        return isFeatureSupported(WIFI_FEATURE_WPA3_SUITE_B);
    }

    /**
     * @return true if this device supports Wi-Fi Enhanced Open (OWE)
     */
    public boolean isEnhancedOpenSupported() {
        return isFeatureSupported(WIFI_FEATURE_OWE);
    }

    /**
     * Wi-Fi Easy Connect (DPP) introduces standardized mechanisms to simplify the provisioning and
     * configuration of Wi-Fi devices.
     * For more details, visit <a href="https://www.wi-fi.org/">https://www.wi-fi.org/</a> and
     * search for "Easy Connect" or "Device Provisioning Protocol specification".
     *
     * @return true if this device supports Wi-Fi Easy-connect (Device Provisioning Protocol)
     */
    public boolean isEasyConnectSupported() {
        return isFeatureSupported(WIFI_FEATURE_DPP);
    }

    /**
     * @return true if this device supports WAPI.
     */
    public boolean isWapiSupported() {
        return isFeatureSupported(WIFI_FEATURE_WAPI);
    }

    /**
     * Gets the factory Wi-Fi MAC addresses.
     * @return Array of String representing Wi-Fi MAC addresses sorted lexically or an empty Array
     * if failed.
     * @hide
     */
    @NonNull
    @SystemApi
    @RequiresPermission(android.Manifest.permission.NETWORK_SETTINGS)
    public String[] getFactoryMacAddresses() {
        try {
            return mService.getFactoryMacAddresses();
        } catch (RemoteException e) {
            throw e.rethrowFromSystemServer();
        }
    }

    /** @hide */
    @Retention(RetentionPolicy.SOURCE)
    @IntDef(prefix = {"DEVICE_MOBILITY_STATE_"}, value = {
            DEVICE_MOBILITY_STATE_UNKNOWN,
            DEVICE_MOBILITY_STATE_HIGH_MVMT,
            DEVICE_MOBILITY_STATE_LOW_MVMT,
            DEVICE_MOBILITY_STATE_STATIONARY})
    public @interface DeviceMobilityState {}

    /**
     * Unknown device mobility state
     *
     * @see #setDeviceMobilityState(int)
     *
     * @hide
     */
    @SystemApi
    public static final int DEVICE_MOBILITY_STATE_UNKNOWN = 0;

    /**
     * High movement device mobility state.
     * e.g. on a bike, in a motor vehicle
     *
     * @see #setDeviceMobilityState(int)
     *
     * @hide
     */
    @SystemApi
    public static final int DEVICE_MOBILITY_STATE_HIGH_MVMT = 1;

    /**
     * Low movement device mobility state.
     * e.g. walking, running
     *
     * @see #setDeviceMobilityState(int)
     *
     * @hide
     */
    @SystemApi
    public static final int DEVICE_MOBILITY_STATE_LOW_MVMT = 2;

    /**
     * Stationary device mobility state
     *
     * @see #setDeviceMobilityState(int)
     *
     * @hide
     */
    @SystemApi
    public static final int DEVICE_MOBILITY_STATE_STATIONARY = 3;

    /**
     * Updates the device mobility state. Wifi uses this information to adjust the interval between
     * Wifi scans in order to balance power consumption with scan accuracy.
     * The default mobility state when the device boots is {@link #DEVICE_MOBILITY_STATE_UNKNOWN}.
     * This API should be called whenever there is a change in the mobility state.
     * @param state the updated device mobility state
     * @hide
     */
    @SystemApi
    @RequiresPermission(android.Manifest.permission.WIFI_SET_DEVICE_MOBILITY_STATE)
    public void setDeviceMobilityState(@DeviceMobilityState int state) {
        try {
            mService.setDeviceMobilityState(state);
        } catch (RemoteException e) {
            throw e.rethrowFromSystemServer();
        }
    }

    /* Easy Connect - AKA Device Provisioning Protocol (DPP) */

    /**
     * Easy Connect Network role: Station.
     *
     * @hide
     */
    @SystemApi
    public static final int EASY_CONNECT_NETWORK_ROLE_STA = 0;

    /**
     * Easy Connect Network role: Access Point.
     *
     * @hide
     */
    @SystemApi
    public static final int EASY_CONNECT_NETWORK_ROLE_AP = 1;

    /** @hide */
    @IntDef(prefix = {"EASY_CONNECT_NETWORK_ROLE_"}, value = {
            EASY_CONNECT_NETWORK_ROLE_STA,
            EASY_CONNECT_NETWORK_ROLE_AP,
    })
    @Retention(RetentionPolicy.SOURCE)
    public @interface EasyConnectNetworkRole {
    }

    /**
     * Start Easy Connect (DPP) in Configurator-Initiator role. The current device will initiate
     * Easy Connect bootstrapping with a peer, and configure the peer with the SSID and password of
     * the specified network using the Easy Connect protocol on an encrypted link.
     *
     * @param enrolleeUri         URI of the Enrollee obtained separately (e.g. QR code scanning)
     * @param selectedNetworkId   Selected network ID to be sent to the peer
     * @param enrolleeNetworkRole The network role of the enrollee
     * @param callback            Callback for status updates
     * @param executor            The Executor on which to run the callback.
     * @hide
     */
    @SystemApi
    @RequiresPermission(anyOf = {
            android.Manifest.permission.NETWORK_SETTINGS,
            android.Manifest.permission.NETWORK_SETUP_WIZARD})
    public void startEasyConnectAsConfiguratorInitiator(@NonNull String enrolleeUri,
            int selectedNetworkId, @EasyConnectNetworkRole int enrolleeNetworkRole,
            @NonNull @CallbackExecutor Executor executor,
            @NonNull EasyConnectStatusCallback callback) {
        Binder binder = new Binder();
        try {
            mService.startDppAsConfiguratorInitiator(binder, enrolleeUri, selectedNetworkId,
                    enrolleeNetworkRole, new EasyConnectCallbackProxy(executor, callback));
        } catch (RemoteException e) {
            throw e.rethrowFromSystemServer();
        }
    }

    /**
     * Start Easy Connect (DPP) in Enrollee-Initiator role. The current device will initiate Easy
     * Connect bootstrapping with a peer, and receive the SSID and password from the peer
     * configurator.
     *
     * @param configuratorUri URI of the Configurator obtained separately (e.g. QR code scanning)
     * @param callback        Callback for status updates
     * @param executor        The Executor on which to run the callback.
     * @hide
     */
    @SystemApi
    @RequiresPermission(anyOf = {
            android.Manifest.permission.NETWORK_SETTINGS,
            android.Manifest.permission.NETWORK_SETUP_WIZARD})
    public void startEasyConnectAsEnrolleeInitiator(@NonNull String configuratorUri,
            @NonNull @CallbackExecutor Executor executor,
            @NonNull EasyConnectStatusCallback callback) {
        Binder binder = new Binder();
        try {
            mService.startDppAsEnrolleeInitiator(binder, configuratorUri,
                    new EasyConnectCallbackProxy(executor, callback));
        } catch (RemoteException e) {
            throw e.rethrowFromSystemServer();
        }
    }

    /**
     * Stop or abort a current Easy Connect (DPP) session. This call, once processed, will
     * terminate any ongoing transaction, and clean up all associated resources. Caller should not
     * expect any callbacks once this call is made. However, due to the asynchronous nature of
     * this call, a callback may be fired if it was already pending in the queue.
     *
     * @hide
     */
    @SystemApi
    @RequiresPermission(anyOf = {
            android.Manifest.permission.NETWORK_SETTINGS,
            android.Manifest.permission.NETWORK_SETUP_WIZARD})
    public void stopEasyConnectSession() {
        try {
            /* Request lower layers to stop/abort and clear resources */
            mService.stopDppSession();
        } catch (RemoteException e) {
            throw e.rethrowFromSystemServer();
        }
    }

    /**
     * Helper class to support Easy Connect (DPP) callbacks
     *
     * @hide
     */
    private static class EasyConnectCallbackProxy extends IDppCallback.Stub {
        private final Executor mExecutor;
        private final EasyConnectStatusCallback mEasyConnectStatusCallback;

        EasyConnectCallbackProxy(Executor executor,
                EasyConnectStatusCallback easyConnectStatusCallback) {
            mExecutor = executor;
            mEasyConnectStatusCallback = easyConnectStatusCallback;
        }

        @Override
        public void onSuccessConfigReceived(int newNetworkId) {
            Log.d(TAG, "Easy Connect onSuccessConfigReceived callback");
            Binder.clearCallingIdentity();
            mExecutor.execute(() -> {
                mEasyConnectStatusCallback.onEnrolleeSuccess(newNetworkId);
            });
        }

        @Override
        public void onSuccess(int status) {
            Log.d(TAG, "Easy Connect onSuccess callback");
            Binder.clearCallingIdentity();
            mExecutor.execute(() -> {
                mEasyConnectStatusCallback.onConfiguratorSuccess(status);
            });
        }

        @Override
        public void onFailure(int status, String ssid, String channelList,
                int[] operatingClassArray) {
            Log.d(TAG, "Easy Connect onFailure callback");
            Binder.clearCallingIdentity();
            mExecutor.execute(() -> {
                SparseArray<int[]> channelListArray = parseDppChannelList(channelList);
                mEasyConnectStatusCallback.onFailure(status, ssid, channelListArray,
                        operatingClassArray);
            });
        }

        @Override
        public void onProgress(int status) {
            Log.d(TAG, "Easy Connect onProgress callback");
            Binder.clearCallingIdentity();
            mExecutor.execute(() -> {
                mEasyConnectStatusCallback.onProgress(status);
            });
        }
    }

    /**
     * Interface for Wi-Fi usability statistics listener. Should be implemented by applications and
     * set when calling {@link WifiManager#addOnWifiUsabilityStatsListener(Executor,
     * OnWifiUsabilityStatsListener)}.
     *
     * @hide
     */
    @SystemApi
    public interface OnWifiUsabilityStatsListener {
        /**
         * Called when Wi-Fi usability statistics is updated.
         *
         * @param seqNum The sequence number of statistics, used to derive the timing of updated
         *               Wi-Fi usability statistics, set by framework and incremented by one after
         *               each update.
         * @param isSameBssidAndFreq The flag to indicate whether the BSSID and the frequency of
         *                           network stays the same or not relative to the last update of
         *                           Wi-Fi usability stats.
         * @param stats The updated Wi-Fi usability statistics.
         */
        void onWifiUsabilityStats(int seqNum, boolean isSameBssidAndFreq,
                @NonNull WifiUsabilityStatsEntry stats);
    }

    /**
     * Adds a listener for Wi-Fi usability statistics. See {@link OnWifiUsabilityStatsListener}.
     * Multiple listeners can be added. Callers will be invoked periodically by framework to
     * inform clients about the current Wi-Fi usability statistics. Callers can remove a previously
     * added listener using {@link removeOnWifiUsabilityStatsListener}.
     *
     * @param executor The executor on which callback will be invoked.
     * @param listener Listener for Wifi usability statistics.
     *
     * @hide
     */
    @SystemApi
    @RequiresPermission(android.Manifest.permission.WIFI_UPDATE_USABILITY_STATS_SCORE)
    public void addOnWifiUsabilityStatsListener(@NonNull @CallbackExecutor Executor executor,
            @NonNull OnWifiUsabilityStatsListener listener) {
        if (executor == null) throw new IllegalArgumentException("executor cannot be null");
        if (listener == null) throw new IllegalArgumentException("listener cannot be null");
        if (mVerboseLoggingEnabled) {
            Log.v(TAG, "addOnWifiUsabilityStatsListener: listener=" + listener);
        }
        try {
            mService.addOnWifiUsabilityStatsListener(new Binder(),
                    new IOnWifiUsabilityStatsListener.Stub() {
                        @Override
                        public void onWifiUsabilityStats(int seqNum, boolean isSameBssidAndFreq,
                                WifiUsabilityStatsEntry stats) {
                            if (mVerboseLoggingEnabled) {
                                Log.v(TAG, "OnWifiUsabilityStatsListener: "
                                        + "onWifiUsabilityStats: seqNum=" + seqNum);
                            }
                            Binder.clearCallingIdentity();
                            executor.execute(() -> listener.onWifiUsabilityStats(
                                    seqNum, isSameBssidAndFreq, stats));
                        }
                    },
                    listener.hashCode()
            );
        } catch (RemoteException e) {
            throw e.rethrowFromSystemServer();
        }
    }

    /**
     * Allow callers to remove a previously registered listener. After calling this method,
     * applications will no longer receive Wi-Fi usability statistics.
     *
     * @param listener Listener to remove the Wi-Fi usability statistics.
     *
     * @hide
     */
    @SystemApi
    @RequiresPermission(android.Manifest.permission.WIFI_UPDATE_USABILITY_STATS_SCORE)
    public void removeOnWifiUsabilityStatsListener(@NonNull OnWifiUsabilityStatsListener listener) {
        if (listener == null) throw new IllegalArgumentException("listener cannot be null");
        if (mVerboseLoggingEnabled) {
            Log.v(TAG, "removeOnWifiUsabilityStatsListener: listener=" + listener);
        }
        try {
            mService.removeOnWifiUsabilityStatsListener(listener.hashCode());
        } catch (RemoteException e) {
            throw e.rethrowFromSystemServer();
        }
    }

    /**
     * Provide a Wi-Fi usability score information to be recorded (but not acted upon) by the
     * framework. The Wi-Fi usability score is derived from {@link OnWifiUsabilityStatsListener}
     * where a score is matched to Wi-Fi usability statistics using the sequence number. The score
     * is used to quantify whether Wi-Fi is usable in a future time.
     *
     * @param seqNum Sequence number of the Wi-Fi usability score.
     * @param score The Wi-Fi usability score, expected range: [0, 100].
     * @param predictionHorizonSec Prediction horizon of the Wi-Fi usability score in second,
     *                             expected range: [0, 30].
     *
     * @hide
     */
    @SystemApi
    @RequiresPermission(android.Manifest.permission.WIFI_UPDATE_USABILITY_STATS_SCORE)
    public void updateWifiUsabilityScore(int seqNum, int score, int predictionHorizonSec) {
        try {
            mService.updateWifiUsabilityScore(seqNum, score, predictionHorizonSec);
        } catch (RemoteException e) {
            throw e.rethrowFromSystemServer();
        }
    }

    /**
     * Abstract class for scan results callback. Should be extended by applications and set when
     * calling {@link WifiManager#registerScanResultsCallback(Executor, ScanResultsCallback)}.
     */
    public abstract static class ScanResultsCallback {
        private final ScanResultsCallbackProxy mScanResultsCallbackProxy;

        public ScanResultsCallback() {
            mScanResultsCallbackProxy = new ScanResultsCallbackProxy();
        }

        /**
         * Called when new scan results are available.
         * Clients should use {@link WifiManager#getScanResults()} to get the scan results.
         */
        public abstract void onScanResultsAvailable();

        /*package*/ @NonNull ScanResultsCallbackProxy getProxy() {
            return mScanResultsCallbackProxy;
        }

        private static class ScanResultsCallbackProxy extends IScanResultsCallback.Stub {
            private final Object mLock = new Object();
            @Nullable @GuardedBy("mLock") private Executor mExecutor;
            @Nullable @GuardedBy("mLock") private ScanResultsCallback mCallback;

            ScanResultsCallbackProxy() {
                mCallback = null;
                mExecutor = null;
            }

            /*package*/ void initProxy(@NonNull Executor executor,
                    @NonNull ScanResultsCallback callback) {
                synchronized (mLock) {
                    mExecutor = executor;
                    mCallback = callback;
                }
            }

            /*package*/ void cleanUpProxy() {
                synchronized (mLock) {
                    mExecutor = null;
                    mCallback = null;
                }
            }

            @Override
            public void onScanResultsAvailable() {
                ScanResultsCallback callback;
                Executor executor;
                synchronized (mLock) {
                    executor = mExecutor;
                    callback = mCallback;
                }
                if (callback == null || executor == null) {
                    return;
                }
                Binder.clearCallingIdentity();
                executor.execute(callback::onScanResultsAvailable);
            }
        }

    }

    /**
     * Register a callback for Scan Results. See {@link ScanResultsCallback}.
     * Caller will receive the event when scan results are available.
     * Caller should use {@link WifiManager#getScanResults()} requires
     * {@link android.Manifest.permission#ACCESS_FINE_LOCATION} to get the scan results.
     * Caller can remove a previously registered callback using
     * {@link WifiManager#unregisterScanResultsCallback(ScanResultsCallback)}
     * Same caller can add multiple listeners.
     * <p>
     * Applications should have the
     * {@link android.Manifest.permission#ACCESS_WIFI_STATE} permission. Callers
     * without the permission will trigger a {@link java.lang.SecurityException}.
     * <p>
     *
     * @param executor The executor to execute the callback of the {@code callback} object.
     * @param callback callback for Scan Results events
     */

    @RequiresPermission(ACCESS_WIFI_STATE)
    public void registerScanResultsCallback(@NonNull @CallbackExecutor Executor executor,
            @NonNull ScanResultsCallback callback) {
        if (executor == null) throw new IllegalArgumentException("executor cannot be null");
        if (callback == null) throw new IllegalArgumentException("callback cannot be null");

        Log.v(TAG, "registerScanResultsCallback: callback=" + callback
                + ", executor=" + executor);
        ScanResultsCallback.ScanResultsCallbackProxy proxy = callback.getProxy();
        proxy.initProxy(executor, callback);
        try {
            mService.registerScanResultsCallback(proxy);
        } catch (RemoteException e) {
            throw e.rethrowFromSystemServer();
        }
    }

    /**
     * Allow callers to unregister a previously registered callback. After calling this method,
     * applications will no longer receive Scan Results events.
     *
     * @param callback callback to unregister for Scan Results events
     */
    @RequiresPermission(ACCESS_WIFI_STATE)
    public void unregisterScanResultsCallback(@NonNull ScanResultsCallback callback) {
        if (callback == null) throw new IllegalArgumentException("callback cannot be null");
        Log.v(TAG, "unregisterScanResultsCallback: Callback=" + callback);
        ScanResultsCallback.ScanResultsCallbackProxy proxy = callback.getProxy();
        try {
            mService.unregisterScanResultsCallback(proxy);
        } catch (RemoteException e) {
            throw e.rethrowFromSystemServer();
        } finally {
            proxy.cleanUpProxy();
        }
    }

    /**
     * Interface for suggestion connection status listener.
     * Should be implemented by applications and set when calling
     * {@link WifiManager#addSuggestionConnectionStatusListener(
     * Executor, SuggestionConnectionStatusListener)}.
     */
    public interface SuggestionConnectionStatusListener {

        /**
         * Called when the framework attempted to connect to a suggestion provided by the
         * registering app, but the connection to the suggestion failed.
         * @param wifiNetworkSuggestion The suggestion which failed to connect.
         * @param failureReason the connection failure reason code. One of
         * {@link #STATUS_SUGGESTION_CONNECTION_FAILURE_ASSOCIATION},
         * {@link #STATUS_SUGGESTION_CONNECTION_FAILURE_AUTHENTICATION},
         * {@link #STATUS_SUGGESTION_CONNECTION_FAILURE_IP_PROVISIONING}
         * {@link #STATUS_SUGGESTION_CONNECTION_FAILURE_UNKNOWN}
         */
        void onConnectionStatus(
                @NonNull WifiNetworkSuggestion wifiNetworkSuggestion,
                @SuggestionConnectionStatusCode int failureReason);
    }

    private class SuggestionConnectionStatusListenerProxy extends
            ISuggestionConnectionStatusListener.Stub {
        private final Executor mExecutor;
        private final SuggestionConnectionStatusListener mListener;

        SuggestionConnectionStatusListenerProxy(@NonNull Executor executor,
                @NonNull SuggestionConnectionStatusListener listener) {
            mExecutor = executor;
            mListener = listener;
        }

        @Override
        public void onConnectionStatus(@NonNull WifiNetworkSuggestion wifiNetworkSuggestion,
                int failureReason) {
            mExecutor.execute(() ->
                    mListener.onConnectionStatus(wifiNetworkSuggestion, failureReason));
        }

    }

    /**
     * Add a listener for suggestion networks. See {@link SuggestionConnectionStatusListener}.
     * Caller will receive the event when suggested network have connection failure.
     * Caller can remove a previously registered listener using
     * {@link WifiManager#removeSuggestionConnectionStatusListener(
     * SuggestionConnectionStatusListener)}
     * Same caller can add multiple listeners to monitor the event.
     * <p>
     * Applications should have the
     * {@link android.Manifest.permission#ACCESS_FINE_LOCATION} and
     * {@link android.Manifest.permission#ACCESS_WIFI_STATE} permissions.
     * Callers without the permission will trigger a {@link java.lang.SecurityException}.
     * <p>
     *
     * @param executor The executor to execute the listener of the {@code listener} object.
     * @param listener listener for suggestion network connection failure.
     */
    @RequiresPermission(allOf = {ACCESS_FINE_LOCATION, ACCESS_WIFI_STATE})
    public void addSuggestionConnectionStatusListener(@NonNull @CallbackExecutor Executor executor,
            @NonNull SuggestionConnectionStatusListener listener) {
        if (listener == null) throw new IllegalArgumentException("Listener cannot be null");
        if (executor == null) throw new IllegalArgumentException("Executor cannot be null");
        Log.v(TAG, "addSuggestionConnectionStatusListener listener=" + listener
                + ", executor=" + executor);
        try {
            mService.registerSuggestionConnectionStatusListener(new Binder(),
                    new SuggestionConnectionStatusListenerProxy(executor, listener),
                    listener.hashCode(), mContext.getOpPackageName(), mContext.getFeatureId());
        } catch (RemoteException e) {
            throw e.rethrowFromSystemServer();
        }

    }

    /**
     * Allow callers to remove a previously registered listener. After calling this method,
     * applications will no longer receive suggestion connection events through that listener.
     *
     * @param listener listener to remove.
     */
    @RequiresPermission(ACCESS_WIFI_STATE)
    public void removeSuggestionConnectionStatusListener(
            @NonNull SuggestionConnectionStatusListener listener) {
        if (listener == null) throw new IllegalArgumentException("Listener cannot be null");
        Log.v(TAG, "removeSuggestionConnectionStatusListener: listener=" + listener);
        try {
            mService.unregisterSuggestionConnectionStatusListener(listener.hashCode(),
                    mContext.getOpPackageName());
        } catch (RemoteException e) {
            throw e.rethrowFromSystemServer();
        }
    }

    /**
     * Parse the list of channels the DPP enrollee reports when it fails to find an AP.
     *
     * @param channelList List of channels in the format defined in the DPP specification.
     * @return A parsed sparse array, where the operating class is the key.
     * @hide
     */
    @VisibleForTesting
    public static SparseArray<int[]> parseDppChannelList(String channelList) {
        SparseArray<int[]> channelListArray = new SparseArray<>();

        if (TextUtils.isEmpty(channelList)) {
            return channelListArray;
        }
        StringTokenizer str = new StringTokenizer(channelList, ",");
        String classStr = null;
        List<Integer> channelsInClass = new ArrayList<>();

        try {
            while (str.hasMoreElements()) {
                String cur = str.nextToken();

                /**
                 * Example for a channel list:
                 *
                 * 81/1,2,3,4,5,6,7,8,9,10,11,115/36,40,44,48,118/52,56,60,64,121/100,104,108,112,
                 * 116,120,124,128,132,136,140,0/144,124/149,153,157,161,125/165
                 *
                 * Detect operating class by the delimiter of '/' and use a string tokenizer with
                 * ',' as a delimiter.
                 */
                int classDelim = cur.indexOf('/');
                if (classDelim != -1) {
                    if (classStr != null) {
                        // Store the last channel array in the sparse array, where the operating
                        // class is the key (as an integer).
                        int[] channelsArray = new int[channelsInClass.size()];
                        for (int i = 0; i < channelsInClass.size(); i++) {
                            channelsArray[i] = channelsInClass.get(i);
                        }
                        channelListArray.append(Integer.parseInt(classStr), channelsArray);
                        channelsInClass = new ArrayList<>();
                    }

                    // Init a new operating class and store the first channel
                    classStr = cur.substring(0, classDelim);
                    String channelStr = cur.substring(classDelim + 1);
                    channelsInClass.add(Integer.parseInt(channelStr));
                } else {
                    if (classStr == null) {
                        // Invalid format
                        Log.e(TAG, "Cannot parse DPP channel list");
                        return new SparseArray<>();
                    }
                    channelsInClass.add(Integer.parseInt(cur));
                }
            }

            // Store the last array
            if (classStr != null) {
                int[] channelsArray = new int[channelsInClass.size()];
                for (int i = 0; i < channelsInClass.size(); i++) {
                    channelsArray[i] = channelsInClass.get(i);
                }
                channelListArray.append(Integer.parseInt(classStr), channelsArray);
            }
            return channelListArray;
        } catch (NumberFormatException e) {
            Log.e(TAG, "Cannot parse DPP channel list");
            return new SparseArray<>();
        }
    }

    /**
     * Callback interface for framework to receive network status changes and trigger of updating
     * {@link WifiUsabilityStatsEntry}.
     *
     * @hide
     */
    @SystemApi
    public interface ScoreChangeCallback {
        /**
         * Called by applications to indicate network status.
         *
         * @param sessionId The ID to indicate current Wi-Fi network connection obtained from
         *                  {@link WifiConnectedNetworkScorer#start(int)}.
         * @param isUsable The bit to indicate whether current Wi-Fi network is usable or not.
         *                 Populated by connected network scorer in applications.
         */
        void onStatusChange(int sessionId, boolean isUsable);

        /**
         * Called by applications to trigger an update of {@link WifiUsabilityStatsEntry}.
         * To receive update applications need to add WifiUsabilityStatsEntry listener. See
         * {@link addOnWifiUsabilityStatsListener(Executor, OnWifiUsabilityStatsListener)}.
         *
         * @param sessionId The ID to indicate current Wi-Fi network connection obtained from
         *                  {@link WifiConnectedNetworkScorer#start(int)}.
         */
        void onTriggerUpdateOfWifiUsabilityStats(int sessionId);
    }

    /**
     * Callback proxy for {@link ScoreChangeCallback} objects.
     *
     * @hide
     */
    private class ScoreChangeCallbackProxy implements ScoreChangeCallback {
        private final IScoreChangeCallback mScoreChangeCallback;

        private ScoreChangeCallbackProxy(IScoreChangeCallback callback) {
            mScoreChangeCallback = callback;
        }

        @Override
        public void onStatusChange(int sessionId, boolean isUsable) {
            try {
                mScoreChangeCallback.onStatusChange(sessionId, isUsable);
            } catch (RemoteException e) {
                throw e.rethrowFromSystemServer();
            }
        }

        @Override
        public void onTriggerUpdateOfWifiUsabilityStats(int sessionId) {
            try {
                mScoreChangeCallback.onTriggerUpdateOfWifiUsabilityStats(sessionId);
            } catch (RemoteException e) {
                throw e.rethrowFromSystemServer();
            }
        }
    }

    /**
     * Interface for Wi-Fi connected network scorer. Should be implemented by applications and set
     * when calling
     * {@link WifiManager#setWifiConnectedNetworkScorer(Executor, WifiConnectedNetworkScorer)}.
     *
     * @hide
     */
    @SystemApi
    public interface WifiConnectedNetworkScorer {
        /**
         * Called by framework to indicate the start of a network connection.
         * @param sessionId The ID to indicate current Wi-Fi network connection.
         */
        void start(int sessionId);

        /**
         * Called by framework to indicate the end of a network connection.
         * @param sessionId The ID to indicate current Wi-Fi network connection obtained from
         *                  {@link WifiConnectedNetworkScorer#start(int)}.
         */
        void stop(int sessionId);

        /**
         * Framework sets callback for score change events after application sets its scorer.
         * @param cbImpl The instance for {@link WifiManager#ScoreChangeCallback}. Should be
         * implemented and instantiated by framework.
         */
        void setScoreChangeCallback(@NonNull ScoreChangeCallback cbImpl);
    }

    /**
     * Callback proxy for {@link WifiConnectedNetworkScorer} objects.
     *
     * @hide
     */
    private class WifiConnectedNetworkScorerProxy extends IWifiConnectedNetworkScorer.Stub {
        private Executor mExecutor;
        private WifiConnectedNetworkScorer mScorer;

        WifiConnectedNetworkScorerProxy(Executor executor, WifiConnectedNetworkScorer scorer) {
            mExecutor = executor;
            mScorer = scorer;
        }

        @Override
        public void start(int sessionId) {
            if (mVerboseLoggingEnabled) {
                Log.v(TAG, "WifiConnectedNetworkScorer: " + "start: sessionId=" + sessionId);
            }
            Binder.clearCallingIdentity();
            mExecutor.execute(() -> mScorer.start(sessionId));
        }

        @Override
        public void stop(int sessionId) {
            if (mVerboseLoggingEnabled) {
                Log.v(TAG, "WifiConnectedNetworkScorer: " + "stop: sessionId=" + sessionId);
            }
            Binder.clearCallingIdentity();
            mExecutor.execute(() -> mScorer.stop(sessionId));
        }

        @Override
        public void setScoreChangeCallback(IScoreChangeCallback cbImpl) {
            if (mVerboseLoggingEnabled) {
                Log.v(TAG, "WifiConnectedNetworkScorer: "
                        + "setScoreChangeCallback: cbImpl=" + cbImpl);
            }
            Binder.clearCallingIdentity();
            mExecutor.execute(() -> mScorer.setScoreChangeCallback(
                    new ScoreChangeCallbackProxy(cbImpl)));
        }
    }

    /**
     * Set a callback for Wi-Fi connected network scorer.  See {@link WifiConnectedNetworkScorer}.
     * Only a single scorer can be set. Caller will be invoked periodically by framework to inform
     * client about start and stop of Wi-Fi connection. Caller can clear a previously set scorer
     * using {@link clearWifiConnectedNetworkScorer()}.
     *
     * @param executor The executor on which callback will be invoked.
     * @param scorer Scorer for Wi-Fi network implemented by application.
     * @return true Scorer is set successfully.
     *
     * @hide
     */
    @SystemApi
    @RequiresPermission(android.Manifest.permission.WIFI_UPDATE_USABILITY_STATS_SCORE)
    public boolean setWifiConnectedNetworkScorer(@NonNull @CallbackExecutor Executor executor,
            @NonNull WifiConnectedNetworkScorer scorer) {
        if (executor == null) throw new IllegalArgumentException("executor cannot be null");
        if (scorer == null) throw new IllegalArgumentException("scorer cannot be null");
        if (mVerboseLoggingEnabled) {
            Log.v(TAG, "setWifiConnectedNetworkScorer: scorer=" + scorer);
        }
        try {
            return mService.setWifiConnectedNetworkScorer(new Binder(),
                    new WifiConnectedNetworkScorerProxy(executor, scorer));
        } catch (RemoteException e) {
            throw e.rethrowFromSystemServer();
        }
    }

    /**
     * Allow caller to clear a previously set scorer. After calling this method,
     * client will no longer receive information about start and stop of Wi-Fi connection.
     *
     * @hide
     */
    @SystemApi
    @RequiresPermission(android.Manifest.permission.WIFI_UPDATE_USABILITY_STATS_SCORE)
    public void clearWifiConnectedNetworkScorer() {
        if (mVerboseLoggingEnabled) {
            Log.v(TAG, "clearWifiConnectedNetworkScorer");
        }
        try {
            mService.clearWifiConnectedNetworkScorer();
        } catch (RemoteException e) {
            throw e.rethrowFromSystemServer();
        }
    }
}<|MERGE_RESOLUTION|>--- conflicted
+++ resolved
@@ -2822,7 +2822,6 @@
      * in order to get valid results.
      */
     public List<ScanResult> getScanResults() {
-        android.util.SeempLog.record(55);
         try {
             return mService.getScanResults(mContext.getOpPackageName(),
                     mContext.getFeatureId());
@@ -3739,22 +3738,6 @@
         }
 
         /**
-<<<<<<< HEAD
-         * Called when Stations connected to soft AP.
-         *
-         * @param Macaddr Mac Address of connected Stations to soft AP
-         * @param numClients number of connected clients
-         */
-        public abstract void onStaConnected(@NonNull String Macaddr, int numClients);
-
-        /**
-         * Called when Stations disconnected to soft AP.
-         *
-         * @param Macaddr Mac Address of Disconnected Stations to soft AP
-         * @param numClients number of connected clients
-         */
-        public abstract void onStaDisconnected(@NonNull String Macaddr, int numClients);
-=======
          * Called when client trying to connect but device blocked the client with specific reason.
          *
          * Can be used to ask user to update client to allowed list or blocked list
@@ -3769,7 +3752,22 @@
                 @SapClientBlockedReason int blockedReason) {
             // Do nothing: can be used to ask user to update client to allowed list or blocked list.
         }
->>>>>>> db0ac397
+
+        /**
+         * Called when Stations connected to soft AP.
+         *
+         * @param Macaddr Mac Address of connected Stations to soft AP
+         * @param numClients number of connected clients
+         */
+        public abstract void onStaConnected(@NonNull String Macaddr, int numClients);
+
+        /**
+         * Called when Stations disconnected to soft AP.
+         *
+         * @param Macaddr Mac Address of Disconnected Stations to soft AP
+         * @param numClients number of connected clients
+         */
+        public abstract void onStaDisconnected(@NonNull String Macaddr, int numClients);
     }
 
     /**
@@ -3838,7 +3836,19 @@
         }
 
         @Override
-<<<<<<< HEAD
+        public void onBlockedClientConnecting(@NonNull WifiClient client, int blockedReason) {
+            if (mVerboseLoggingEnabled) {
+                Log.v(TAG, "SoftApCallbackProxy: onBlockedClientConnecting: client=" + client
+                        + " with reason = " + blockedReason);
+            }
+
+            Binder.clearCallingIdentity();
+            mExecutor.execute(() -> {
+                mCallback.onBlockedClientConnecting(client, blockedReason);
+            });
+        }
+
+        @Override
         public void onStaConnected(String Macaddr, int numClients) throws RemoteException {
             Log.v(TAG, "SoftApCallbackProxy: [" + numClients + "]onStaConnected Macaddr =" + Macaddr);
             Binder.clearCallingIdentity();
@@ -3853,17 +3863,6 @@
             Binder.clearCallingIdentity();
             mExecutor.execute(() -> {
                 mCallback.onStaDisconnected(Macaddr, numClients);
-=======
-        public void onBlockedClientConnecting(@NonNull WifiClient client, int blockedReason) {
-            if (mVerboseLoggingEnabled) {
-                Log.v(TAG, "SoftApCallbackProxy: onBlockedClientConnecting: client=" + client
-                        + " with reason = " + blockedReason);
-            }
-
-            Binder.clearCallingIdentity();
-            mExecutor.execute(() -> {
-                mCallback.onBlockedClientConnecting(client, blockedReason);
->>>>>>> db0ac397
             });
         }
     }
