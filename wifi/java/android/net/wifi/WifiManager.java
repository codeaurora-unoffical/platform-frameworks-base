/*
 * Copyright (C) 2008 The Android Open Source Project
 *
 * Licensed under the Apache License, Version 2.0 (the "License");
 * you may not use this file except in compliance with the License.
 * You may obtain a copy of the License at
 *
 *      http://www.apache.org/licenses/LICENSE-2.0
 *
 * Unless required by applicable law or agreed to in writing, software
 * distributed under the License is distributed on an "AS IS" BASIS,
 * WITHOUT WARRANTIES OR CONDITIONS OF ANY KIND, either express or implied.
 * See the License for the specific language governing permissions and
 * limitations under the License.
 */

package android.net.wifi;

import static android.Manifest.permission.ACCESS_FINE_LOCATION;
import static android.Manifest.permission.ACCESS_WIFI_STATE;
import static android.Manifest.permission.READ_WIFI_CREDENTIAL;

import android.annotation.CallbackExecutor;
import android.annotation.IntDef;
import android.annotation.NonNull;
import android.annotation.Nullable;
import android.annotation.RequiresPermission;
import android.annotation.SdkConstant;
import android.annotation.SdkConstant.SdkConstantType;
import android.annotation.SystemApi;
import android.annotation.SystemService;
import android.annotation.UnsupportedAppUsage;
import android.app.ActivityManager;
import android.content.Context;
import android.content.pm.ParceledListSlice;
import android.net.ConnectivityManager;
import android.net.DhcpInfo;
import android.net.Network;
import android.net.NetworkCapabilities;
import android.net.NetworkRequest;
import android.net.NetworkStack;
import android.net.wifi.hotspot2.IProvisioningCallback;
import android.net.wifi.hotspot2.OsuProvider;
import android.net.wifi.hotspot2.PasspointConfiguration;
import android.net.wifi.hotspot2.ProvisioningCallback;
import android.os.Binder;
import android.os.Build;
import android.os.Handler;
import android.os.HandlerExecutor;
import android.os.IBinder;
import android.os.Looper;
import android.os.RemoteException;
import android.os.ServiceManager;
import android.os.WorkSource;
import android.text.TextUtils;
import android.util.Log;
import android.util.Pair;

import com.android.internal.annotations.GuardedBy;
import com.android.internal.annotations.VisibleForTesting;
import com.android.internal.util.ArrayUtils;
import com.android.server.net.NetworkPinner;

import dalvik.system.CloseGuard;

import java.lang.annotation.Retention;
import java.lang.annotation.RetentionPolicy;
import java.lang.ref.WeakReference;
import java.net.InetAddress;
import java.util.ArrayList;
import java.util.Collections;
import java.util.List;
import java.util.Map;
import java.util.Objects;
import java.util.Set;
import java.util.concurrent.Executor;

/**
 * This class provides the primary API for managing all aspects of Wi-Fi
 * connectivity.
 * <p>
 * On releases before {@link android.os.Build.VERSION_CODES#N}, this object
 * should only be obtained from an {@linkplain Context#getApplicationContext()
 * application context}, and not from any other derived context to avoid memory
 * leaks within the calling process.
 * <p>
 * It deals with several categories of items:
 * </p>
 * <ul>
 * <li>The list of configured networks. The list can be viewed and updated, and
 * attributes of individual entries can be modified.</li>
 * <li>The currently active Wi-Fi network, if any. Connectivity can be
 * established or torn down, and dynamic information about the state of the
 * network can be queried.</li>
 * <li>Results of access point scans, containing enough information to make
 * decisions about what access point to connect to.</li>
 * <li>It defines the names of various Intent actions that are broadcast upon
 * any sort of change in Wi-Fi state.
 * </ul>
 * <p>
 * This is the API to use when performing Wi-Fi specific operations. To perform
 * operations that pertain to network connectivity at an abstract level, use
 * {@link android.net.ConnectivityManager}.
 * </p>
 */
@SystemService(Context.WIFI_SERVICE)
public class WifiManager {

    private static final String TAG = "WifiManager";
    // Supplicant error codes:
    /**
     * The error code if there was a problem authenticating.
     * @deprecated This is no longer supported.
     */
    @Deprecated
    public static final int ERROR_AUTHENTICATING = 1;

    /**
     * The reason code if there is no error during authentication.
     * It could also imply that there no authentication in progress,
     * this reason code also serves as a reset value.
     * @deprecated This is no longer supported.
     * @hide
     */
    @Deprecated
    public static final int ERROR_AUTH_FAILURE_NONE = 0;

    /**
     * The reason code if there was a timeout authenticating.
     * @deprecated This is no longer supported.
     * @hide
     */
    @Deprecated
    public static final int ERROR_AUTH_FAILURE_TIMEOUT = 1;

    /**
     * The reason code if there was a wrong password while
     * authenticating.
     * @deprecated This is no longer supported.
     * @hide
     */
    @Deprecated
    public static final int ERROR_AUTH_FAILURE_WRONG_PSWD = 2;

    /**
     * The reason code if there was EAP failure while
     * authenticating.
     * @deprecated This is no longer supported.
     * @hide
     */
    @Deprecated
    public static final int ERROR_AUTH_FAILURE_EAP_FAILURE = 3;

    /**
     * Maximum number of active network suggestions allowed per app.
     * @hide
     */
    public static final int NETWORK_SUGGESTIONS_MAX_PER_APP =
            ActivityManager.isLowRamDeviceStatic() ? 256 : 1024;

    /**
     * Reason code if all of the network suggestions were successfully added or removed.
     */
    public static final int STATUS_NETWORK_SUGGESTIONS_SUCCESS = 0;

    /**
     * Reason code if there was an internal error in the platform while processing the addition or
     * removal of suggestions.
     */
    public static final int STATUS_NETWORK_SUGGESTIONS_ERROR_INTERNAL = 1;

    /**
     * Reason code if the user has disallowed "android:change_wifi_state" app-ops from the app.
     * @see android.app.AppOpsManager#unsafeCheckOp(String, int, String).
     */
    public static final int STATUS_NETWORK_SUGGESTIONS_ERROR_APP_DISALLOWED = 2;

    /**
     * Reason code if one or more of the network suggestions added already exists in platform's
     * database.
     * @see WifiNetworkSuggestion#equals(Object)
     */
    public static final int STATUS_NETWORK_SUGGESTIONS_ERROR_ADD_DUPLICATE = 3;

    /**
     * Reason code if the number of network suggestions provided by the app crosses the max
     * threshold set per app.
     * @see #getMaxNumberOfNetworkSuggestionsPerApp()
     */
    public static final int STATUS_NETWORK_SUGGESTIONS_ERROR_ADD_EXCEEDS_MAX_PER_APP = 4;

    /**
     * Reason code if one or more of the network suggestions removed does not exist in platform's
     * database.
     */
    public static final int STATUS_NETWORK_SUGGESTIONS_ERROR_REMOVE_INVALID = 5;

    /** @hide */
    @IntDef(prefix = { "STATUS_NETWORK_SUGGESTIONS_" }, value = {
            STATUS_NETWORK_SUGGESTIONS_SUCCESS,
            STATUS_NETWORK_SUGGESTIONS_ERROR_INTERNAL,
            STATUS_NETWORK_SUGGESTIONS_ERROR_APP_DISALLOWED,
            STATUS_NETWORK_SUGGESTIONS_ERROR_ADD_DUPLICATE,
            STATUS_NETWORK_SUGGESTIONS_ERROR_ADD_EXCEEDS_MAX_PER_APP,
            STATUS_NETWORK_SUGGESTIONS_ERROR_REMOVE_INVALID,
    })
    @Retention(RetentionPolicy.SOURCE)
    public @interface NetworkSuggestionsStatusCode {}

    /**
     * Reason code if suggested network connection attempt failed with an unknown failure.
     */
    public static final int STATUS_SUGGESTION_CONNECTION_FAILURE_UNKNOWN = 0;
    /**
     * Reason code if suggested network connection attempt failed with association failure.
     */
    public static final int STATUS_SUGGESTION_CONNECTION_FAILURE_ASSOCIATION = 1;
    /**
     * Reason code if suggested network connection attempt failed with an authentication failure.
     */
    public static final int STATUS_SUGGESTION_CONNECTION_FAILURE_AUTHENTICATION = 2;
    /**
     * Reason code if suggested network connection attempt failed with an IP provision failure.
     */
    public static final int STATUS_SUGGESTION_CONNECTION_FAILURE_IP_PROVISIONING = 3;

    /** @hide */
    @IntDef(prefix = {"STATUS_SUGGESTION_CONNECTION_FAILURE_"},
            value = {STATUS_SUGGESTION_CONNECTION_FAILURE_UNKNOWN,
                    STATUS_SUGGESTION_CONNECTION_FAILURE_ASSOCIATION,
                    STATUS_SUGGESTION_CONNECTION_FAILURE_AUTHENTICATION,
                    STATUS_SUGGESTION_CONNECTION_FAILURE_IP_PROVISIONING
    })
    @Retention(RetentionPolicy.SOURCE)
    public @interface SuggestionConnectionStatusCode {}

    /**
     * Broadcast intent action indicating whether Wi-Fi scanning is allowed currently
     * @hide
     */
    public static final String WIFI_SCAN_AVAILABLE = "wifi_scan_available";

    /**
     * Extra int indicating scan availability, WIFI_STATE_ENABLED and WIFI_STATE_DISABLED
     * @hide
     */
    public static final String EXTRA_SCAN_AVAILABLE = "scan_enabled";

    /**
    *
    *
    * @hide
    **/
    public static final String  WIFI_DATA_STALL = "com.qualcomm.qti.net.wifi.WIFI_DATA_STALL";

    /**
    *
    * see data stall reason code
    * @hide
    **/
    public static final String  EXTRA_WIFI_DATA_STALL_REASON = "data_stall_reasoncode";
    /**
     * Broadcast intent action indicating that the credential of a Wi-Fi network
     * has been changed. One extra provides the ssid of the network. Another
     * extra provides the event type, whether the credential is saved or forgot.
     * @hide
     */
    @SystemApi
    public static final String WIFI_CREDENTIAL_CHANGED_ACTION =
            "android.net.wifi.WIFI_CREDENTIAL_CHANGED";
    /** @hide */
    @SystemApi
    public static final String EXTRA_WIFI_CREDENTIAL_EVENT_TYPE = "et";
    /** @hide */
    @SystemApi
    public static final String EXTRA_WIFI_CREDENTIAL_SSID = "ssid";
    /** @hide */
    @SystemApi
    public static final int WIFI_CREDENTIAL_SAVED = 0;
    /** @hide */
    @SystemApi
    public static final int WIFI_CREDENTIAL_FORGOT = 1;

    /** @hide */
    @SystemApi
    public static final int PASSPOINT_HOME_NETWORK = 0;

    /** @hide */
    @SystemApi
    public static final int PASSPOINT_ROAMING_NETWORK = 1;

    /**
     * Broadcast intent action indicating that a Passpoint provider icon has been received.
     *
     * Included extras:
     * {@link #EXTRA_BSSID_LONG}
     * {@link #EXTRA_FILENAME}
     * {@link #EXTRA_ICON}
     *
     * Receiver Required Permission: android.Manifest.permission.ACCESS_WIFI_STATE
     *
     * <p>Note: The broadcast is only delivered to registered receivers - no manifest registered
     * components will be launched.
     *
     * @hide
     */
    public static final String ACTION_PASSPOINT_ICON = "android.net.wifi.action.PASSPOINT_ICON";
    /**
     * BSSID of an AP in long representation.  The {@link #EXTRA_BSSID} contains BSSID in
     * String representation.
     *
     * Retrieve with {@link android.content.Intent#getLongExtra(String, long)}.
     *
     * @hide
     */
    public static final String EXTRA_BSSID_LONG = "android.net.wifi.extra.BSSID_LONG";
    /**
     * Icon data.
     *
     * Retrieve with {@link android.content.Intent#getParcelableExtra(String)} and cast into
     * {@link android.graphics.drawable.Icon}.
     *
     * @hide
     */
    public static final String EXTRA_ICON = "android.net.wifi.extra.ICON";
    /**
     * Name of a file.
     *
     * Retrieve with {@link android.content.Intent#getStringExtra(String)}.
     *
     * @hide
     */
    public static final String EXTRA_FILENAME = "android.net.wifi.extra.FILENAME";

    /**
     * Broadcast intent action indicating a Passpoint OSU Providers List element has been received.
     *
     * Included extras:
     * {@link #EXTRA_BSSID_LONG}
     * {@link #EXTRA_ANQP_ELEMENT_DATA}
     *
     * Receiver Required Permission: android.Manifest.permission.ACCESS_WIFI_STATE
     *
     * <p>Note: The broadcast is only delivered to registered receivers - no manifest registered
     * components will be launched.
     *
     * @hide
     */
    public static final String ACTION_PASSPOINT_OSU_PROVIDERS_LIST =
            "android.net.wifi.action.PASSPOINT_OSU_PROVIDERS_LIST";
    /**
     * Raw binary data of an ANQP (Access Network Query Protocol) element.
     *
     * Retrieve with {@link android.content.Intent#getByteArrayExtra(String)}.
     *
     * @hide
     */
    public static final String EXTRA_ANQP_ELEMENT_DATA =
            "android.net.wifi.extra.ANQP_ELEMENT_DATA";

    /**
     * Broadcast intent action indicating that a Passpoint Deauth Imminent frame has been received.
     *
     * Included extras:
     * {@link #EXTRA_BSSID_LONG}
     * {@link #EXTRA_ESS}
     * {@link #EXTRA_DELAY}
     * {@link #EXTRA_URL}
     *
     * Receiver Required Permission: android.Manifest.permission.ACCESS_WIFI_STATE
     *
     * <p>Note: The broadcast is only delivered to registered receivers - no manifest registered
     * components will be launched.
     *
     * @hide
     */
    public static final String ACTION_PASSPOINT_DEAUTH_IMMINENT =
            "android.net.wifi.action.PASSPOINT_DEAUTH_IMMINENT";
    /**
     * Flag indicating BSS (Basic Service Set) or ESS (Extended Service Set). This will be set to
     * {@code true} for ESS.
     *
     * Retrieve with {@link android.content.Intent#getBooleanExtra(String, boolean)}.
     *
     * @hide
     */
    public static final String EXTRA_ESS = "android.net.wifi.extra.ESS";
    /**
     * Delay in seconds.
     *
     * Retrieve with {@link android.content.Intent#getIntExtra(String, int)}.
     *
     * @hide
     */
    public static final String EXTRA_DELAY = "android.net.wifi.extra.DELAY";
    /**
     * String representation of an URL.
     *
     * Retrieve with {@link android.content.Intent#getStringExtra(String)}.
     *
     * @hide
     */
    public static final String EXTRA_URL = "android.net.wifi.extra.URL";

    /**
     * Broadcast intent action indicating a Passpoint subscription remediation frame has been
     * received.
     *
     * Included extras:
     * {@link #EXTRA_BSSID_LONG}
     * {@link #EXTRA_SUBSCRIPTION_REMEDIATION_METHOD}
     * {@link #EXTRA_URL}
     *
     * Receiver Required Permission: android.Manifest.permission.ACCESS_WIFI_STATE
     *
     * <p>Note: The broadcast is only delivered to registered receivers - no manifest registered
     * components will be launched.
     *
     * @hide
     */
    public static final String ACTION_PASSPOINT_SUBSCRIPTION_REMEDIATION =
            "android.net.wifi.action.PASSPOINT_SUBSCRIPTION_REMEDIATION";
    /**
     * The protocol supported by the subscription remediation server. The possible values are:
     * 0 - OMA DM
     * 1 - SOAP XML SPP
     *
     * Retrieve with {@link android.content.Intent#getIntExtra(String, int)}.
     *
     * @hide
     */
    public static final String EXTRA_SUBSCRIPTION_REMEDIATION_METHOD =
            "android.net.wifi.extra.SUBSCRIPTION_REMEDIATION_METHOD";

    /**
     * Activity Action: lunch OSU (Online Sign Up) view.
     * Included extras:
     *
     * {@link #EXTRA_OSU_NETWORK}: {@link Network} instance associated with OSU AP.
     * {@link #EXTRA_URL}: String representation of a server URL used for OSU process.
     *
     * <p>Note: The broadcast is only delivered to registered receivers - no manifest registered
     * components will be launched.
     *
     * @hide
     */
    @SdkConstant(SdkConstantType.ACTIVITY_INTENT_ACTION)
    public static final String ACTION_PASSPOINT_LAUNCH_OSU_VIEW =
            "android.net.wifi.action.PASSPOINT_LAUNCH_OSU_VIEW";

    /**
     * The lookup key for a {@link android.net.Network} associated with OSU server.
     *
     * Retrieve with {@link android.content.Intent#getParcelableExtra(String)}.
     *
     * @hide
     */
    public static final String EXTRA_OSU_NETWORK = "android.net.wifi.extra.OSU_NETWORK";

    /**
     * Broadcast intent action indicating that Wi-Fi has been enabled, disabled,
     * enabling, disabling, or unknown. One extra provides this state as an int.
     * Another extra provides the previous state, if available.
     *
     * @see #EXTRA_WIFI_STATE
     * @see #EXTRA_PREVIOUS_WIFI_STATE
     */
    @SdkConstant(SdkConstantType.BROADCAST_INTENT_ACTION)
    public static final String WIFI_STATE_CHANGED_ACTION =
        "android.net.wifi.WIFI_STATE_CHANGED";
    /**
     * The lookup key for an int that indicates whether Wi-Fi is enabled,
     * disabled, enabling, disabling, or unknown.  Retrieve it with
     * {@link android.content.Intent#getIntExtra(String,int)}.
     *
     * @see #WIFI_STATE_DISABLED
     * @see #WIFI_STATE_DISABLING
     * @see #WIFI_STATE_ENABLED
     * @see #WIFI_STATE_ENABLING
     * @see #WIFI_STATE_UNKNOWN
     */
    public static final String EXTRA_WIFI_STATE = "wifi_state";
    /**
     * The previous Wi-Fi state.
     *
     * @see #EXTRA_WIFI_STATE
     */
    public static final String EXTRA_PREVIOUS_WIFI_STATE = "previous_wifi_state";

    /**
     * Wi-Fi is currently being disabled. The state will change to {@link #WIFI_STATE_DISABLED} if
     * it finishes successfully.
     *
     * @see #WIFI_STATE_CHANGED_ACTION
     * @see #getWifiState()
     */
    public static final int WIFI_STATE_DISABLING = 0;
    /**
     * Wi-Fi is disabled.
     *
     * @see #WIFI_STATE_CHANGED_ACTION
     * @see #getWifiState()
     */
    public static final int WIFI_STATE_DISABLED = 1;
    /**
     * Wi-Fi is currently being enabled. The state will change to {@link #WIFI_STATE_ENABLED} if
     * it finishes successfully.
     *
     * @see #WIFI_STATE_CHANGED_ACTION
     * @see #getWifiState()
     */
    public static final int WIFI_STATE_ENABLING = 2;
    /**
     * Wi-Fi is enabled.
     *
     * @see #WIFI_STATE_CHANGED_ACTION
     * @see #getWifiState()
     */
    public static final int WIFI_STATE_ENABLED = 3;
    /**
     * Wi-Fi is in an unknown state. This state will occur when an error happens while enabling
     * or disabling.
     *
     * @see #WIFI_STATE_CHANGED_ACTION
     * @see #getWifiState()
     */
    public static final int WIFI_STATE_UNKNOWN = 4;

    /**
     * Broadcast intent action indicating that Wi-Fi AP has been enabled, disabled,
     * enabling, disabling, or failed.
     *
     * @hide
     */
    @SystemApi
    public static final String WIFI_AP_STATE_CHANGED_ACTION =
        "android.net.wifi.WIFI_AP_STATE_CHANGED";

    /**
     * The lookup key for an int that indicates whether Wi-Fi AP is enabled,
     * disabled, enabling, disabling, or failed.  Retrieve it with
     * {@link android.content.Intent#getIntExtra(String,int)}.
     *
     * @see #WIFI_AP_STATE_DISABLED
     * @see #WIFI_AP_STATE_DISABLING
     * @see #WIFI_AP_STATE_ENABLED
     * @see #WIFI_AP_STATE_ENABLING
     * @see #WIFI_AP_STATE_FAILED
     *
     * @hide
     */
    @SystemApi
    public static final String EXTRA_WIFI_AP_STATE = "wifi_state";

    /**
     * The look up key for an int that indicates why softAP started failed
     * currently support general and no_channel
     * @see #SAP_START_FAILURE_GENERAL
     * @see #SAP_START_FAILURE_NO_CHANNEL
     *
     * @hide
     */
    public static final String EXTRA_WIFI_AP_FAILURE_REASON = "wifi_ap_error_code";
    /**
     * The look up key for a string that gives additonal info about EXTRA_WIFI_AP_FAILURE_REASON
     * currently support no_5ghz_support
     * @see #WIFI_AP_FAILURE_DESC_NO_5GHZ_SUPPORT
     *
     * @hide
     */
    public static final String EXTRA_WIFI_AP_FAILURE_DESCRIPTION = "wifi_ap_error_description";
    /**
     *  If Wi-Fi AP start failed with SAP_START_FAILURE_NO_CHANNEL reason code and has this
     *  description means that no supported channel exists on 5G band
     *
     *  @hide
     */
    public static final String WIFI_AP_FAILURE_DESC_NO_5GHZ_SUPPORT = "wifi_ap_error_no_5g_support";
    /**
     * The previous Wi-Fi state.
     *
     * @see #EXTRA_WIFI_AP_STATE
     *
     * @hide
     */
    @SystemApi
    public static final String EXTRA_PREVIOUS_WIFI_AP_STATE = "previous_wifi_state";
    /**
     * The lookup key for a String extra that stores the interface name used for the Soft AP.
     * This extra is included in the broadcast {@link #WIFI_AP_STATE_CHANGED_ACTION}.
     * Retrieve its value with {@link android.content.Intent#getStringExtra(String)}.
     *
     * @hide
     */
    @SystemApi
    public static final String EXTRA_WIFI_AP_INTERFACE_NAME =
            "android.net.wifi.extra.WIFI_AP_INTERFACE_NAME";
    /**
     * The lookup key for an int extra that stores the intended IP mode for this Soft AP.
     * One of {@link #IFACE_IP_MODE_TETHERED} or {@link #IFACE_IP_MODE_LOCAL_ONLY}.
     * This extra is included in the broadcast {@link #WIFI_AP_STATE_CHANGED_ACTION}.
     * Retrieve its value with {@link android.content.Intent#getIntExtra(String, int)}.
     *
     * @hide
     */
    @SystemApi
    public static final String EXTRA_WIFI_AP_MODE = "android.net.wifi.extra.WIFI_AP_MODE";

    /** @hide */
    @IntDef(flag = false, prefix = { "WIFI_AP_STATE_" }, value = {
        WIFI_AP_STATE_DISABLING,
        WIFI_AP_STATE_DISABLED,
        WIFI_AP_STATE_ENABLING,
        WIFI_AP_STATE_ENABLED,
        WIFI_AP_STATE_FAILED,
    })
    @Retention(RetentionPolicy.SOURCE)
    public @interface WifiApState {}

    /**
     * Wi-Fi AP is currently being disabled. The state will change to
     * {@link #WIFI_AP_STATE_DISABLED} if it finishes successfully.
     *
     * @see #WIFI_AP_STATE_CHANGED_ACTION
     * @see #getWifiApState()
     *
     * @hide
     */
    @SystemApi
    public static final int WIFI_AP_STATE_DISABLING = 10;
    /**
     * Wi-Fi AP is disabled.
     *
     * @see #WIFI_AP_STATE_CHANGED_ACTION
     * @see #getWifiState()
     *
     * @hide
     */
    @SystemApi
    public static final int WIFI_AP_STATE_DISABLED = 11;
    /**
     * Wi-Fi AP is currently being enabled. The state will change to
     * {@link #WIFI_AP_STATE_ENABLED} if it finishes successfully.
     *
     * @see #WIFI_AP_STATE_CHANGED_ACTION
     * @see #getWifiApState()
     *
     * @hide
     */
    @SystemApi
    public static final int WIFI_AP_STATE_ENABLING = 12;
    /**
     * Wi-Fi AP is enabled.
     *
     * @see #WIFI_AP_STATE_CHANGED_ACTION
     * @see #getWifiApState()
     *
     * @hide
     */
    @SystemApi
    public static final int WIFI_AP_STATE_ENABLED = 13;
    /**
     * Wi-Fi AP is in a failed state. This state will occur when an error occurs during
     * enabling or disabling
     *
     * @see #WIFI_AP_STATE_CHANGED_ACTION
     * @see #getWifiApState()
     *
     * @hide
     */
    @SystemApi
    public static final int WIFI_AP_STATE_FAILED = 14;

    /** @hide */
    @IntDef(flag = false, prefix = { "SAP_START_FAILURE_" }, value = {
        SAP_START_FAILURE_GENERAL,
        SAP_START_FAILURE_NO_CHANNEL,
    })
    @Retention(RetentionPolicy.SOURCE)
    public @interface SapStartFailure {}

    /**
     *  All other reasons for AP start failure besides {@link #SAP_START_FAILURE_NO_CHANNEL}.
     *
     *  @hide
     */
    public static final int SAP_START_FAILURE_GENERAL= 0;

    /**
     *  If Wi-Fi AP start failed, this reason code means that no legal channel exists on user
     *  selected band due to regulatory constraints.
     *
     *  @hide
     */
    public static final int SAP_START_FAILURE_NO_CHANNEL = 1;

    /** @hide */
    @Retention(RetentionPolicy.SOURCE)
    @IntDef(prefix = {"IFACE_IP_MODE_"}, value = {
            IFACE_IP_MODE_UNSPECIFIED,
            IFACE_IP_MODE_CONFIGURATION_ERROR,
            IFACE_IP_MODE_TETHERED,
            IFACE_IP_MODE_LOCAL_ONLY})
    public @interface IfaceIpMode {}

    /**
     * Interface IP mode unspecified.
     *
     * @see #updateInterfaceIpState(String, int)
     *
     * @hide
     */
    @SystemApi
    public static final int IFACE_IP_MODE_UNSPECIFIED = -1;

    /**
     * Interface IP mode for configuration error.
     *
     * @see #updateInterfaceIpState(String, int)
     *
     * @hide
     */
    @SystemApi
    public static final int IFACE_IP_MODE_CONFIGURATION_ERROR = 0;

    /**
     * Interface IP mode for tethering.
     *
     * @see #updateInterfaceIpState(String, int)
     *
     * @hide
     */
    @SystemApi
    public static final int IFACE_IP_MODE_TETHERED = 1;

    /**
     * Interface IP mode for Local Only Hotspot.
     *
     * @see #updateInterfaceIpState(String, int)
     *
     * @hide
     */
    @SystemApi
    public static final int IFACE_IP_MODE_LOCAL_ONLY = 2;

    /**
     * Broadcast intent action indicating that the wifi network settings
     * had been reset.
     * @hide
     */
    public static final String WIFI_NETWORK_SETTINGS_RESET_ACTION =
            "android.net.wifi.action.NETWORK_SETTINGS_RESET";

    /**
     * Broadcast intent action indicating that a connection to the supplicant has
     * been established (and it is now possible
     * to perform Wi-Fi operations) or the connection to the supplicant has been
     * lost. One extra provides the connection state as a boolean, where {@code true}
     * means CONNECTED.
     * @deprecated This is no longer supported.
     * @see #EXTRA_SUPPLICANT_CONNECTED
     */
    @Deprecated
    @SdkConstant(SdkConstantType.BROADCAST_INTENT_ACTION)
    public static final String SUPPLICANT_CONNECTION_CHANGE_ACTION =
        "android.net.wifi.supplicant.CONNECTION_CHANGE";
    /**
     * The lookup key for a boolean that indicates whether a connection to
     * the supplicant daemon has been gained or lost. {@code true} means
     * a connection now exists.
     * Retrieve it with {@link android.content.Intent#getBooleanExtra(String,boolean)}.
     * @deprecated This is no longer supported.
     */
    @Deprecated
    public static final String EXTRA_SUPPLICANT_CONNECTED = "connected";
    /**
     * Broadcast intent action indicating that the state of Wi-Fi connectivity
     * has changed. An extra provides the new state
     * in the form of a {@link android.net.NetworkInfo} object.
     * @see #EXTRA_NETWORK_INFO
     */
    @SdkConstant(SdkConstantType.BROADCAST_INTENT_ACTION)
    public static final String NETWORK_STATE_CHANGED_ACTION = "android.net.wifi.STATE_CHANGE";
    /**
     * The lookup key for a {@link android.net.NetworkInfo} object associated with the
     * Wi-Fi network. Retrieve with
     * {@link android.content.Intent#getParcelableExtra(String)}.
     */
    public static final String EXTRA_NETWORK_INFO = "networkInfo";
    /**
     * The lookup key for a String giving the BSSID of the access point to which
     * we are connected. No longer used.
     */
    @Deprecated
    public static final String EXTRA_BSSID = "bssid";
    /**
     * The lookup key for a {@link android.net.wifi.WifiInfo} object giving the
     * information about the access point to which we are connected.
     * No longer used.
     */
    @Deprecated
    public static final String EXTRA_WIFI_INFO = "wifiInfo";
    /**
     * Broadcast intent action indicating that the state of establishing a connection to
     * an access point has changed.One extra provides the new
     * {@link SupplicantState}. Note that the supplicant state is Wi-Fi specific, and
     * is not generally the most useful thing to look at if you are just interested in
     * the overall state of connectivity.
     * @see #EXTRA_NEW_STATE
     * @see #EXTRA_SUPPLICANT_ERROR
     * @deprecated This is no longer supported.
     */
    @Deprecated
    @SdkConstant(SdkConstantType.BROADCAST_INTENT_ACTION)
    public static final String SUPPLICANT_STATE_CHANGED_ACTION =
        "android.net.wifi.supplicant.STATE_CHANGE";
    /**
     * The lookup key for a {@link SupplicantState} describing the new state
     * Retrieve with
     * {@link android.content.Intent#getParcelableExtra(String)}.
     * @deprecated This is no longer supported.
     */
    @Deprecated
    public static final String EXTRA_NEW_STATE = "newState";

    /**
     * The lookup key for a {@link SupplicantState} describing the supplicant
     * error code if any
     * Retrieve with
     * {@link android.content.Intent#getIntExtra(String, int)}.
     * @see #ERROR_AUTHENTICATING
     * @deprecated This is no longer supported.
     */
    @Deprecated
    public static final String EXTRA_SUPPLICANT_ERROR = "supplicantError";

    /**
     * The lookup key for a {@link SupplicantState} describing the supplicant
     * error reason if any
     * Retrieve with
     * {@link android.content.Intent#getIntExtra(String, int)}.
     * @see #ERROR_AUTH_FAILURE_#REASON_CODE
     * @deprecated This is no longer supported.
     * @hide
     */
    @Deprecated
    public static final String EXTRA_SUPPLICANT_ERROR_REASON = "supplicantErrorReason";

    /**
     * Broadcast intent action indicating that the configured networks changed.
     * This can be as a result of adding/updating/deleting a network. If
     * {@link #EXTRA_MULTIPLE_NETWORKS_CHANGED} is set to true the new configuration
     * can be retreived with the {@link #EXTRA_WIFI_CONFIGURATION} extra. If multiple
     * Wi-Fi configurations changed, {@link #EXTRA_WIFI_CONFIGURATION} will not be present.
     * @hide
     */
    @SystemApi
    public static final String CONFIGURED_NETWORKS_CHANGED_ACTION =
        "android.net.wifi.CONFIGURED_NETWORKS_CHANGE";
    /**
     * The lookup key for a (@link android.net.wifi.WifiConfiguration} object representing
     * the changed Wi-Fi configuration when the {@link #CONFIGURED_NETWORKS_CHANGED_ACTION}
     * broadcast is sent.
     * @hide
     */
    @SystemApi
    public static final String EXTRA_WIFI_CONFIGURATION = "wifiConfiguration";
    /**
     * Multiple network configurations have changed.
     * @see #CONFIGURED_NETWORKS_CHANGED_ACTION
     *
     * @hide
     */
    @SystemApi
    public static final String EXTRA_MULTIPLE_NETWORKS_CHANGED = "multipleChanges";
    /**
     * The lookup key for an integer indicating the reason a Wi-Fi network configuration
     * has changed. Only present if {@link #EXTRA_MULTIPLE_NETWORKS_CHANGED} is {@code false}
     * @see #CONFIGURED_NETWORKS_CHANGED_ACTION
     * @hide
     */
    @SystemApi
    public static final String EXTRA_CHANGE_REASON = "changeReason";
    /**
     * The configuration is new and was added.
     * @hide
     */
    @SystemApi
    public static final int CHANGE_REASON_ADDED = 0;
    /**
     * The configuration was removed and is no longer present in the system's list of
     * configured networks.
     * @hide
     */
    @SystemApi
    public static final int CHANGE_REASON_REMOVED = 1;
    /**
     * The configuration has changed as a result of explicit action or because the system
     * took an automated action such as disabling a malfunctioning configuration.
     * @hide
     */
    @SystemApi
    public static final int CHANGE_REASON_CONFIG_CHANGE = 2;
    /**
     * An access point scan has completed, and results are available.
     * Call {@link #getScanResults()} to obtain the results.
     * The broadcast intent may contain an extra field with the key {@link #EXTRA_RESULTS_UPDATED}
     * and a {@code boolean} value indicating if the scan was successful.
     */
    @SdkConstant(SdkConstantType.BROADCAST_INTENT_ACTION)
    public static final String SCAN_RESULTS_AVAILABLE_ACTION = "android.net.wifi.SCAN_RESULTS";

    /**
     * Lookup key for a {@code boolean} extra in intent {@link #SCAN_RESULTS_AVAILABLE_ACTION}
     * representing if the scan was successful or not.
     * Scans may fail for multiple reasons, these may include:
     * <ol>
     * <li>An app requested too many scans in a certain period of time.
     * This may lead to additional scan request rejections via "scan throttling" for both
     * foreground and background apps.
     * Note: Apps holding android.Manifest.permission.NETWORK_SETTINGS permission are
     * exempted from scan throttling.
     * </li>
     * <li>The device is idle and scanning is disabled.</li>
     * <li>Wifi hardware reported a scan failure.</li>
     * </ol>
     * @return true scan was successful, results are updated
     * @return false scan was not successful, results haven't been updated since previous scan
     */
    public static final String EXTRA_RESULTS_UPDATED = "resultsUpdated";

    /**
     * A batch of access point scans has been completed and the results areavailable.
     * Call {@link #getBatchedScanResults()} to obtain the results.
     * @deprecated This API is nolonger supported.
     * Use {@link android.net.wifi.WifiScanner} API
     * @hide
     */
    @Deprecated
    @SdkConstant(SdkConstantType.BROADCAST_INTENT_ACTION)
    public static final String BATCHED_SCAN_RESULTS_AVAILABLE_ACTION =
            "android.net.wifi.BATCHED_RESULTS";

    /**
     * The RSSI (signal strength) has changed.
     *
     * Receiver Required Permission: android.Manifest.permission.ACCESS_WIFI_STATE
     * @see {@link #EXTRA_NEW_RSSI}
     */
    @SdkConstant(SdkConstantType.BROADCAST_INTENT_ACTION)
    public static final String RSSI_CHANGED_ACTION = "android.net.wifi.RSSI_CHANGED";
    /**
     * The lookup key for an {@code int} giving the new RSSI in dBm.
     */
    public static final String EXTRA_NEW_RSSI = "newRssi";

    /**
     * Broadcast intent action indicating that the link configuration
     * changed on wifi.
     * @hide
     */
    @UnsupportedAppUsage
    public static final String LINK_CONFIGURATION_CHANGED_ACTION =
        "android.net.wifi.LINK_CONFIGURATION_CHANGED";

    /**
     * The lookup key for a {@link android.net.LinkProperties} object associated with the
     * Wi-Fi network. Retrieve with
     * {@link android.content.Intent#getParcelableExtra(String)}.
     * @hide
     */
    public static final String EXTRA_LINK_PROPERTIES = "linkProperties";

    /**
     * The lookup key for a {@link android.net.NetworkCapabilities} object associated with the
     * Wi-Fi network. Retrieve with
     * {@link android.content.Intent#getParcelableExtra(String)}.
     * @hide
     */
    public static final String EXTRA_NETWORK_CAPABILITIES = "networkCapabilities";

    /**
     * The network IDs of the configured networks could have changed.
     */
    @SdkConstant(SdkConstantType.BROADCAST_INTENT_ACTION)
    public static final String NETWORK_IDS_CHANGED_ACTION = "android.net.wifi.NETWORK_IDS_CHANGED";

    /**
     * Broadcast intent action indicating DPP Event arrival notificaiton.
     * @see #EXTRA_DPP_DATA.
     * @hide
     */
    public static final String DPP_EVENT_ACTION = "com.qualcomm.qti.net.wifi.DPP_EVENT";

    /**
     * This shall point to DppResult Type.
     * @hide
     */
    public static final String EXTRA_DPP_EVENT_TYPE = "dppEventType";

    /**
     * This shall point to WifiDppConfig object. Retrieve with
     * {@link android.content.Intent#getParcelableExtra(String)}.
     * @hide
     */
    public static final String EXTRA_DPP_EVENT_DATA = "dppEventData";

    /**
     * Activity Action: Show a system activity that allows the user to enable
     * scans to be available even with Wi-Fi turned off.
     *
     * <p>Notification of the result of this activity is posted using the
     * {@link android.app.Activity#onActivityResult} callback. The
     * <code>resultCode</code>
     * will be {@link android.app.Activity#RESULT_OK} if scan always mode has
     * been turned on or {@link android.app.Activity#RESULT_CANCELED} if the user
     * has rejected the request or an error has occurred.
     */
    @SdkConstant(SdkConstantType.ACTIVITY_INTENT_ACTION)
    public static final String ACTION_REQUEST_SCAN_ALWAYS_AVAILABLE =
            "android.net.wifi.action.REQUEST_SCAN_ALWAYS_AVAILABLE";

    /**
     * Activity Action: Pick a Wi-Fi network to connect to.
     * <p>Input: Nothing.
     * <p>Output: Nothing.
     */
    @SdkConstant(SdkConstantType.ACTIVITY_INTENT_ACTION)
    public static final String ACTION_PICK_WIFI_NETWORK = "android.net.wifi.PICK_WIFI_NETWORK";

    /**
     * Activity Action: Show UI to get user approval to enable WiFi.
     * <p>Input: {@link android.content.Intent#EXTRA_PACKAGE_NAME} string extra with
     *           the name of the app requesting the action.
     * <p>Output: Nothing.
     *
     * @hide
     */
    @SdkConstant(SdkConstantType.ACTIVITY_INTENT_ACTION)
    public static final String ACTION_REQUEST_ENABLE = "android.net.wifi.action.REQUEST_ENABLE";

    /**
     * Activity Action: Show UI to get user approval to disable WiFi.
     * <p>Input: {@link android.content.Intent#EXTRA_PACKAGE_NAME} string extra with
     *           the name of the app requesting the action.
     * <p>Output: Nothing.
     *
     * @hide
     */
    @SdkConstant(SdkConstantType.ACTIVITY_INTENT_ACTION)
    public static final String ACTION_REQUEST_DISABLE = "android.net.wifi.action.REQUEST_DISABLE";

    /**
     * Broadcast intent action indicating that WifiCountryCode was updated with new
     * country code.
     *
     * @see #EXTRA_COUNTRY_CODE
     *
     * @hide
     */
    @SdkConstant(SdkConstantType.ACTIVITY_INTENT_ACTION)
    public static final String WIFI_COUNTRY_CODE_CHANGED_ACTION =
            "android.net.wifi.COUNTRY_CODE_CHANGED";

    /**
     * The lookup key for a string that indicates the 2 char new country code
     *
     * @hide
     */
    public static final String EXTRA_COUNTRY_CODE = "country_code";

    /**
     * Broadcast intent action indicating that the user initiated Wifi OFF
     * or APM ON and Wifi disconnection is in progress
     * Actual Wifi disconnection happens after mDisconnectDelayDuration seconds.
     * @hide
     */
    public static final String  ACTION_WIFI_DISCONNECT_IN_PROGRESS =
            "com.qualcomm.qti.net.wifi.WIFI_DISCONNECT_IN_PROGRESS";

    /**
     * Directed broadcast intent action indicating that the device has connected to one of the
     * network suggestions provided by the app. This will be sent post connection to a network
     * which was created with {@link WifiNetworkSuggestion.Builder#setIsAppInteractionRequired(
     * boolean)}
     * flag set.
     * <p>
     * Note: The broadcast is sent to the app only if it holds
     * {@link android.Manifest.permission#ACCESS_FINE_LOCATION ACCESS_FINE_LOCATION} permission.
     *
     * @see #EXTRA_NETWORK_SUGGESTION
     */
    @SdkConstant(SdkConstantType.BROADCAST_INTENT_ACTION)
    public static final String ACTION_WIFI_NETWORK_SUGGESTION_POST_CONNECTION =
            "android.net.wifi.action.WIFI_NETWORK_SUGGESTION_POST_CONNECTION";
    /**
     * Sent as as a part of {@link #ACTION_WIFI_NETWORK_SUGGESTION_POST_CONNECTION} that holds
     * an instance of {@link WifiNetworkSuggestion} corresponding to the connected network.
     */
    public static final String EXTRA_NETWORK_SUGGESTION =
            "android.net.wifi.extra.NETWORK_SUGGESTION";

    /**
     * Internally used Wi-Fi lock mode representing the case were no locks are held.
     * @hide
     */
    public static final int WIFI_MODE_NO_LOCKS_HELD = 0;

    /**
     * In this Wi-Fi lock mode, Wi-Fi will be kept active,
     * and will behave normally, i.e., it will attempt to automatically
     * establish a connection to a remembered access point that is
     * within range, and will do periodic scans if there are remembered
     * access points but none are in range.
     *
     * @deprecated This API is non-functional and will have no impact.
     */
    @Deprecated
    public static final int WIFI_MODE_FULL = WifiProtoEnums.WIFI_MODE_FULL; // 1

    /**
     * In this Wi-Fi lock mode, Wi-Fi will be kept active,
     * but the only operation that will be supported is initiation of
     * scans, and the subsequent reporting of scan results. No attempts
     * will be made to automatically connect to remembered access points,
     * nor will periodic scans be automatically performed looking for
     * remembered access points. Scans must be explicitly requested by
     * an application in this mode.
     *
     * @deprecated This API is non-functional and will have no impact.
     */
    @Deprecated
    public static final int WIFI_MODE_SCAN_ONLY = WifiProtoEnums.WIFI_MODE_SCAN_ONLY; // 2

    /**
     * In this Wi-Fi lock mode, Wi-Fi will not go to power save.
     * This results in operating with low packet latency.
     * The lock is only active when the device is connected to an access point.
     * The lock is active even when the device screen is off or the acquiring application is
     * running in the background.
     * This mode will consume more power and hence should be used only
     * when there is a need for this tradeoff.
     * <p>
     * An example use case is when a voice connection needs to be
     * kept active even after the device screen goes off.
     * Holding a {@link #WIFI_MODE_FULL_HIGH_PERF} lock for the
     * duration of the voice call may improve the call quality.
     * <p>
     * When there is no support from the hardware, the {@link #WIFI_MODE_FULL_HIGH_PERF}
     * lock will have no impact.
     */
    public static final int WIFI_MODE_FULL_HIGH_PERF = WifiProtoEnums.WIFI_MODE_FULL_HIGH_PERF; // 3

    /**
     * In this Wi-Fi lock mode, Wi-Fi will operate with a priority to achieve low latency.
     * {@link #WIFI_MODE_FULL_LOW_LATENCY} lock has the following limitations:
     * <ol>
     * <li>The lock is only active when the device is connected to an access point.</li>
     * <li>The lock is only active when the screen is on.</li>
     * <li>The lock is only active when the acquiring app is running in the foreground.</li>
     * </ol>
     * Low latency mode optimizes for reduced packet latency,
     * and as a result other performance measures may suffer when there are trade-offs to make:
     * <ol>
     * <li>Battery life may be reduced.</li>
     * <li>Throughput may be reduced.</li>
     * <li>Frequency of Wi-Fi scanning may be reduced. This may result in: </li>
     * <ul>
     * <li>The device may not roam or switch to the AP with highest signal quality.</li>
     * <li>Location accuracy may be reduced.</li>
     * </ul>
     * </ol>
     * <p>
     * Example use cases are real time gaming or virtual reality applications where
     * low latency is a key factor for user experience.
     * <p>
     * Note: For an app which acquires both {@link #WIFI_MODE_FULL_LOW_LATENCY} and
     * {@link #WIFI_MODE_FULL_HIGH_PERF} locks, {@link #WIFI_MODE_FULL_LOW_LATENCY}
     * lock will be effective when app is running in foreground and screen is on,
     * while the {@link #WIFI_MODE_FULL_HIGH_PERF} lock will take effect otherwise.
     */
    public static final int WIFI_MODE_FULL_LOW_LATENCY =
            WifiProtoEnums.WIFI_MODE_FULL_LOW_LATENCY; // 4

    /** Anything worse than or equal to this will show 0 bars. */
    @UnsupportedAppUsage
    private static final int MIN_RSSI = -100;

    /** Anything better than or equal to this will show the max bars. */
    @UnsupportedAppUsage
    private static final int MAX_RSSI = -55;

    /**
     * Number of RSSI levels used in the framework to initiate
     * {@link #RSSI_CHANGED_ACTION} broadcast
     * @hide
     */
    @UnsupportedAppUsage
    public static final int RSSI_LEVELS = 5;

    /**
     * Auto settings in the driver. The driver could choose to operate on both
     * 2.4 GHz and 5 GHz or make a dynamic decision on selecting the band.
     * @hide
     */
    @UnsupportedAppUsage
    public static final int WIFI_FREQUENCY_BAND_AUTO = 0;

    /**
     * Operation on 5 GHz alone
     * @hide
     */
    @UnsupportedAppUsage
    public static final int WIFI_FREQUENCY_BAND_5GHZ = 1;

    /**
     * Operation on 2.4 GHz alone
     * @hide
     */
    @UnsupportedAppUsage
    public static final int WIFI_FREQUENCY_BAND_2GHZ = 2;

    /** @hide */
    public static final boolean DEFAULT_POOR_NETWORK_AVOIDANCE_ENABLED = false;

    /* Maximum number of active locks we allow.
     * This limit was added to prevent apps from creating a ridiculous number
     * of locks and crashing the system by overflowing the global ref table.
     */
    private static final int MAX_ACTIVE_LOCKS = 50;

    /* Number of currently active WifiLocks and MulticastLocks */
    @UnsupportedAppUsage
    private int mActiveLockCount;

    private Context mContext;
    @UnsupportedAppUsage
    IWifiManager mService;
    private final int mTargetSdkVersion;

    private Looper mLooper;
    private boolean mVerboseLoggingEnabled = false;

    private final Object mLock = new Object(); // lock guarding access to the following vars
    @GuardedBy("mLock")
    private LocalOnlyHotspotCallbackProxy mLOHSCallbackProxy;
    @GuardedBy("mLock")
    private LocalOnlyHotspotObserverProxy mLOHSObserverProxy;

    /* Wi-Fi generation codes */
    /** @hide */
    public static final int WIFI_GENERATION_DEFAULT = 0;
    /** @hide */
    public static final int WIFI_GENERATION_4 = 4;
    /** @hide */
    public static final int WIFI_GENERATION_5 = 5;
    /** @hide */
    public static final int WIFI_GENERATION_6 = 6;

    /**
     * Create a new WifiManager instance.
     * Applications will almost always want to use
     * {@link android.content.Context#getSystemService Context.getSystemService()} to retrieve
     * the standard {@link android.content.Context#WIFI_SERVICE Context.WIFI_SERVICE}.
     * @param context the application context
     * @hide - hide this because it takes in a parameter of type IWifiManager, which
     * is a system private class.
     */
    public WifiManager(Context context, Looper looper) {
        mContext = context;
        mLooper = looper;
        mTargetSdkVersion = context.getApplicationInfo().targetSdkVersion;
    }

    /**
     * This is used only for unit testing.
     * @hide
     */
    @VisibleForTesting
    public WifiManager(Context context, IWifiManager service, Looper looper) {
        this(context, looper);
        mService = service;
        updateVerboseLoggingEnabledFromService();
    }

    private IWifiManager getIWifiManager() {
        if (mService == null) {
            synchronized (this) {
                mService = IWifiManager.Stub.asInterface(
                        ServiceManager.getService(Context.WIFI_SERVICE));
                if (mService != null) {
                    updateVerboseLoggingEnabledFromService();
                } else {
                    Log.e(TAG, "Wifi Service not running yet, ignoring WifiManager API call");
                }
            }
        }
        return mService;
    }

    /**
     * Return a list of all the networks configured for the current foreground
     * user.
     *
     * Not all fields of WifiConfiguration are returned. Only the following
     * fields are filled in:
     * <ul>
     * <li>networkId</li>
     * <li>SSID</li>
     * <li>BSSID</li>
     * <li>priority</li>
     * <li>allowedProtocols</li>
     * <li>allowedKeyManagement</li>
     * <li>allowedAuthAlgorithms</li>
     * <li>allowedPairwiseCiphers</li>
     * <li>allowedGroupCiphers</li>
     * </ul>
     * @return a list of network configurations in the form of a list
     * of {@link WifiConfiguration} objects.
     *
     * @deprecated
     * a) See {@link WifiNetworkSpecifier.Builder#build()} for new
     * mechanism to trigger connection to a Wi-Fi network.
     * b) See {@link #addNetworkSuggestions(List)},
     * {@link #removeNetworkSuggestions(List)} for new API to add Wi-Fi networks for consideration
     * when auto-connecting to wifi.
     * <b>Compatibility Note:</b> For applications targeting
     * {@link android.os.Build.VERSION_CODES#Q} or above, this API will return an empty list,
     * except for:
     * <ul>
     * <li>Device Owner (DO) & Profile Owner (PO) apps will have access to the full list.
     * <li>Callers with Carrier privilege will receive a restricted list only containing
     * configurations which they created.
     * </ul>
     */
    @Deprecated
    @RequiresPermission(allOf = {ACCESS_FINE_LOCATION, ACCESS_WIFI_STATE})
    public List<WifiConfiguration> getConfiguredNetworks() {
        try {
            IWifiManager iWifiManager = getIWifiManager();
            if (iWifiManager == null) return Collections.emptyList();
            ParceledListSlice<WifiConfiguration> parceledList =
                    iWifiManager.getConfiguredNetworks(mContext.getOpPackageName(),
                            mContext.getFeatureId());
            if (parceledList == null) {
                return Collections.emptyList();
            }
            return parceledList.getList();
        } catch (RemoteException e) {
            throw e.rethrowFromSystemServer();
        }
    }

    /** @hide */
    @SystemApi
    @RequiresPermission(allOf = {ACCESS_FINE_LOCATION, ACCESS_WIFI_STATE, READ_WIFI_CREDENTIAL})
    public List<WifiConfiguration> getPrivilegedConfiguredNetworks() {
        try {
            IWifiManager iWifiManager = getIWifiManager();
            if (iWifiManager == null) return Collections.emptyList();
            ParceledListSlice<WifiConfiguration> parceledList =
                    iWifiManager.getPrivilegedConfiguredNetworks(mContext.getOpPackageName(),
                            mContext.getFeatureId());
            if (parceledList == null) {
                return Collections.emptyList();
            }
            return parceledList.getList();
        } catch (RemoteException e) {
            throw e.rethrowFromSystemServer();
        }
    }

    /**
     * Returns a list of all matching WifiConfigurations for a given list of ScanResult.
     *
     * An empty list will be returned when no configurations are installed or if no configurations
     * match the ScanResult.
     *
     * @param scanResults a list of scanResult that represents the BSSID
     * @return List that consists of {@link WifiConfiguration} and corresponding scanResults per
     * network type({@link #PASSPOINT_HOME_NETWORK} and {@link #PASSPOINT_ROAMING_NETWORK}).
     * @hide
     */
    @SystemApi
    @RequiresPermission(anyOf = {
            android.Manifest.permission.NETWORK_SETTINGS,
            android.Manifest.permission.NETWORK_SETUP_WIZARD
    })
    @NonNull
    public List<Pair<WifiConfiguration, Map<Integer, List<ScanResult>>>> getAllMatchingWifiConfigs(
            @NonNull List<ScanResult> scanResults) {
        List<Pair<WifiConfiguration, Map<Integer, List<ScanResult>>>> configs = new ArrayList<>();
        try {
            IWifiManager iWifiManager = getIWifiManager();
            if (iWifiManager == null) return Collections.emptyList();
            Map<String, Map<Integer, List<ScanResult>>> results =
                    iWifiManager.getAllMatchingFqdnsForScanResults(
                            scanResults);
            if (results.isEmpty()) {
                return configs;
            }
            List<WifiConfiguration> wifiConfigurations =
                    iWifiManager.getWifiConfigsForPasspointProfiles(
                            new ArrayList<>(results.keySet()));
            for (WifiConfiguration configuration : wifiConfigurations) {
                Map<Integer, List<ScanResult>> scanResultsPerNetworkType = results.get(
                        configuration.FQDN);
                if (scanResultsPerNetworkType != null) {
                    configs.add(Pair.create(configuration, scanResultsPerNetworkType));
                }
            }
        } catch (RemoteException e) {
            throw e.rethrowFromSystemServer();
        }

        return configs;
    }

    /**
     * Returns a list of unique Hotspot 2.0 OSU (Online Sign-Up) providers associated with a given
     * list of ScanResult.
     *
     * An empty list will be returned if no match is found.
     *
     * @param scanResults a list of ScanResult
     * @return Map that consists {@link OsuProvider} and a list of matching {@link ScanResult}
     * @hide
     */
    @SystemApi
    @RequiresPermission(anyOf = {
            android.Manifest.permission.NETWORK_SETTINGS,
            android.Manifest.permission.NETWORK_SETUP_WIZARD
    })
    @NonNull
    public Map<OsuProvider, List<ScanResult>> getMatchingOsuProviders(
            @Nullable List<ScanResult> scanResults) {
        if (scanResults == null) {
            return Collections.emptyMap();
        }
        try {
            IWifiManager iWifiManager = getIWifiManager();
            if (iWifiManager == null) return Collections.emptyMap();
            return iWifiManager.getMatchingOsuProviders(scanResults);
        } catch (RemoteException e) {
            throw e.rethrowFromSystemServer();
        }
    }

    /**
     * Returns the matching Passpoint R2 configurations for given OSU (Online Sign-Up) providers.
     *
     * Given a list of OSU providers, this only returns OSU providers that already have Passpoint R2
     * configurations in the device.
     * An empty map will be returned when there is no matching Passpoint R2 configuration for the
     * given OsuProviders.
     *
     * @param osuProviders a set of {@link OsuProvider}
     * @return Map that consists of {@link OsuProvider} and matching {@link PasspointConfiguration}.
     * @hide
     */
    @SystemApi
    @RequiresPermission(anyOf = {
            android.Manifest.permission.NETWORK_SETTINGS,
            android.Manifest.permission.NETWORK_SETUP_WIZARD
    })
    @NonNull
    public Map<OsuProvider, PasspointConfiguration> getMatchingPasspointConfigsForOsuProviders(
            @NonNull Set<OsuProvider> osuProviders) {
        try {
            IWifiManager iWifiManager = getIWifiManager();
            if (iWifiManager == null) return Collections.emptyMap();
            return iWifiManager.getMatchingPasspointConfigsForOsuProviders(
                    new ArrayList<>(osuProviders));
        } catch (RemoteException e) {
            throw e.rethrowFromSystemServer();
        }
    }

    /**
     * Add a new network description to the set of configured networks.
     * The {@code networkId} field of the supplied configuration object
     * is ignored.
     * <p/>
     * The new network will be marked DISABLED by default. To enable it,
     * called {@link #enableNetwork}.
     *
     * @param config the set of variables that describe the configuration,
     *            contained in a {@link WifiConfiguration} object.
     *            If the {@link WifiConfiguration} has an Http Proxy set
     *            the calling app must be System, or be provisioned as the Profile or Device Owner.
     * @return the ID of the newly created network description. This is used in
     *         other operations to specified the network to be acted upon.
     *         Returns {@code -1} on failure.
     *
     * @deprecated
     * a) See {@link WifiNetworkSpecifier.Builder#build()} for new
     * mechanism to trigger connection to a Wi-Fi network.
     * b) See {@link #addNetworkSuggestions(List)},
     * {@link #removeNetworkSuggestions(List)} for new API to add Wi-Fi networks for consideration
     * when auto-connecting to wifi.
     * <b>Compatibility Note:</b> For applications targeting
     * {@link android.os.Build.VERSION_CODES#Q} or above, this API will always return {@code -1}.
     */
    @Deprecated
    public int addNetwork(WifiConfiguration config) {
        if (config == null) {
            return -1;
        }
        config.networkId = -1;
        return addOrUpdateNetwork(config);
    }

    /**
     * Update the network description of an existing configured network.
     *
     * @param config the set of variables that describe the configuration,
     *            contained in a {@link WifiConfiguration} object. It may
     *            be sparse, so that only the items that are being changed
     *            are non-<code>null</code>. The {@code networkId} field
     *            must be set to the ID of the existing network being updated.
     *            If the {@link WifiConfiguration} has an Http Proxy set
     *            the calling app must be System, or be provisioned as the Profile or Device Owner.
     * @return Returns the {@code networkId} of the supplied
     *         {@code WifiConfiguration} on success.
     *         <br/>
     *         Returns {@code -1} on failure, including when the {@code networkId}
     *         field of the {@code WifiConfiguration} does not refer to an
     *         existing network.
     *
     * @deprecated
     * a) See {@link WifiNetworkSpecifier.Builder#build()} for new
     * mechanism to trigger connection to a Wi-Fi network.
     * b) See {@link #addNetworkSuggestions(List)},
     * {@link #removeNetworkSuggestions(List)} for new API to add Wi-Fi networks for consideration
     * when auto-connecting to wifi.
     * <b>Compatibility Note:</b> For applications targeting
     * {@link android.os.Build.VERSION_CODES#Q} or above, this API will always return {@code -1}.
     */
    @Deprecated
    public int updateNetwork(WifiConfiguration config) {
        if (config == null || config.networkId < 0) {
            return -1;
        }
        return addOrUpdateNetwork(config);
    }


     /**
      * Check the WifiSharing mode.
      *
      * @return true if Current Sta network connected with extending coverage
      * option. false if it is not.
      *
      * @hide no intent to publish
      */
      public boolean isExtendingWifi() {
          try {
              IWifiManager iWifiManager = getIWifiManager();
              if (iWifiManager == null) return false;
              return iWifiManager.isExtendingWifi();
          } catch (RemoteException e) {
              throw e.rethrowFromSystemServer();
          }
      }

     /**
      * Check Wifi coverage extend feature enabled or not.
      *
      * @return true if Wifi extend feature is enabled.
      *
      * @hide no intent to publish
      */
      public boolean isWifiCoverageExtendFeatureEnabled() {
          try {
              IWifiManager iWifiManager = getIWifiManager();
              if (iWifiManager == null) return false;
              return iWifiManager.isWifiCoverageExtendFeatureEnabled();
          } catch (RemoteException e) {
              throw e.rethrowFromSystemServer();
          }
      }

     /**
      * Enable/disable Wifi coverage extend feature.
      *
      * @hide no intent to publish
      */
      public void enableWifiCoverageExtendFeature(boolean enable) {
          try {
              IWifiManager iWifiManager = getIWifiManager();
              if (iWifiManager == null) {
                  throw new RemoteException("Wifi service is not running");
              }
              iWifiManager.enableWifiCoverageExtendFeature(enable);
          } catch (RemoteException e) {
              throw e.rethrowFromSystemServer();
          }
      }

     /**
      * Get SoftAp Wi-Fi generation.
      *
      * @return Wi-Fi generation if SoftAp enabled or -1.
      *
      * @hide no intent to publish
      */
      public int getSoftApWifiGeneration() {
          try {
              IWifiManager iWifiManager = getIWifiManager();
              if (iWifiManager == null) return -1;
              return iWifiManager.getSoftApWifiGeneration();
          } catch (RemoteException e) {
              throw e.rethrowFromSystemServer();
          }
      }

    /**
     * Internal method for doing the RPC that creates a new network description
     * or updates an existing one.
     *
     * @param config The possibly sparse object containing the variables that
     *         are to set or updated in the network description.
     * @return the ID of the network on success, {@code -1} on failure.
     */
    private int addOrUpdateNetwork(WifiConfiguration config) {
        try {
            IWifiManager iWifiManager = getIWifiManager();
            if (iWifiManager == null) return -1;
            return iWifiManager.addOrUpdateNetwork(config, mContext.getOpPackageName());
        } catch (RemoteException e) {
            throw e.rethrowFromSystemServer();
        }
    }

    /**
     * Interface for indicating user selection from the list of networks presented in the
     * {@link NetworkRequestMatchCallback#onMatch(List)}.
     *
     * The platform will implement this callback and pass it along with the
     * {@link NetworkRequestMatchCallback#onUserSelectionCallbackRegistration(
     * NetworkRequestUserSelectionCallback)}. The UI component handling
     * {@link NetworkRequestMatchCallback} will invoke {@link #select(WifiConfiguration)} or
     * {@link #reject()} to return the user's selection back to the platform via this callback.
     * @hide
     */
    public interface NetworkRequestUserSelectionCallback {
        /**
         * User selected this network to connect to.
         * @param wifiConfiguration WifiConfiguration object corresponding to the network
         *                          user selected.
         */
        void select(@NonNull WifiConfiguration wifiConfiguration);

        /**
         * User rejected the app's request.
         */
        void reject();
    }

    /**
     * Interface for network request callback. Should be implemented by applications and passed when
     * calling {@link #registerNetworkRequestMatchCallback(NetworkRequestMatchCallback, Handler)}.
     *
     * This is meant to be implemented by a UI component to present the user with a list of networks
     * matching the app's request. The user is allowed to pick one of these networks to connect to
     * or reject the request by the app.
     * @hide
     */
    public interface NetworkRequestMatchCallback {
        /**
         * Invoked to register a callback to be invoked to convey user selection. The callback
         * object paased in this method is to be invoked by the UI component after the service sends
         * a list of matching scan networks using {@link #onMatch(List)} and user picks a network
         * from that list.
         *
         * @param userSelectionCallback Callback object to send back the user selection.
         */
        void onUserSelectionCallbackRegistration(
                @NonNull NetworkRequestUserSelectionCallback userSelectionCallback);

        /**
         * Invoked when the active network request is aborted, either because
         * <li> The app released the request, OR</li>
         * <li> Request was overridden by a new request</li>
         * This signals the end of processing for the current request and should stop the UI
         * component. No subsequent calls from the UI component will be handled by the platform.
         */
        void onAbort();

        /**
         * Invoked when a network request initiated by an app matches some networks in scan results.
         * This may be invoked multiple times for a single network request as the platform finds new
         * matching networks in scan results.
         *
         * @param scanResults List of {@link ScanResult} objects corresponding to the networks
         *                    matching the request.
         */
        void onMatch(@NonNull List<ScanResult> scanResults);

        /**
         * Invoked on a successful connection with the network that the user selected
         * via {@link NetworkRequestUserSelectionCallback}.
         *
         * @param wifiConfiguration WifiConfiguration object corresponding to the network that the
         *                          user selected.
         */
        void onUserSelectionConnectSuccess(@NonNull WifiConfiguration wifiConfiguration);

        /**
         * Invoked on failure to establish connection with the network that the user selected
         * via {@link NetworkRequestUserSelectionCallback}.
         *
         * @param wifiConfiguration WifiConfiguration object corresponding to the network
         *                          user selected.
         */
        void onUserSelectionConnectFailure(@NonNull WifiConfiguration wifiConfiguration);
    }

    /**
     * Callback proxy for NetworkRequestUserSelectionCallback objects.
     * @hide
     */
    private class NetworkRequestUserSelectionCallbackProxy implements
            NetworkRequestUserSelectionCallback {
        private final INetworkRequestUserSelectionCallback mCallback;

        NetworkRequestUserSelectionCallbackProxy(
                INetworkRequestUserSelectionCallback callback) {
            mCallback = callback;
        }

        @Override
        public void select(@NonNull WifiConfiguration wifiConfiguration) {
            if (mVerboseLoggingEnabled) {
                Log.v(TAG, "NetworkRequestUserSelectionCallbackProxy: select "
                        + "wificonfiguration: " + wifiConfiguration);
            }
            try {
                mCallback.select(wifiConfiguration);
            } catch (RemoteException e) {
                Log.e(TAG, "Failed to invoke onSelected", e);
                throw e.rethrowFromSystemServer();
            }
        }

        @Override
        public void reject() {
            if (mVerboseLoggingEnabled) {
                Log.v(TAG, "NetworkRequestUserSelectionCallbackProxy: reject");
            }
            try {
                mCallback.reject();
            } catch (RemoteException e) {
                Log.e(TAG, "Failed to invoke onRejected", e);
                throw e.rethrowFromSystemServer();
            }
        }
    }

    /**
     * Callback proxy for NetworkRequestMatchCallback objects.
     * @hide
     */
    private class NetworkRequestMatchCallbackProxy extends INetworkRequestMatchCallback.Stub {
        private final Handler mHandler;
        private final NetworkRequestMatchCallback mCallback;

        NetworkRequestMatchCallbackProxy(Looper looper, NetworkRequestMatchCallback callback) {
            mHandler = new Handler(looper);
            mCallback = callback;
        }

        @Override
        public void onUserSelectionCallbackRegistration(
                INetworkRequestUserSelectionCallback userSelectionCallback) {
            if (mVerboseLoggingEnabled) {
                Log.v(TAG, "NetworkRequestMatchCallbackProxy: "
                        + "onUserSelectionCallbackRegistration callback: " + userSelectionCallback);
            }
            mHandler.post(() -> {
                mCallback.onUserSelectionCallbackRegistration(
                        new NetworkRequestUserSelectionCallbackProxy(userSelectionCallback));
            });
        }

        @Override
        public void onAbort() {
            if (mVerboseLoggingEnabled) {
                Log.v(TAG, "NetworkRequestMatchCallbackProxy: onAbort");
            }
            mHandler.post(() -> {
                mCallback.onAbort();
            });
        }

        @Override
        public void onMatch(List<ScanResult> scanResults) {
            if (mVerboseLoggingEnabled) {
                Log.v(TAG, "NetworkRequestMatchCallbackProxy: onMatch scanResults: "
                        + scanResults);
            }
            mHandler.post(() -> {
                mCallback.onMatch(scanResults);
            });
        }

        @Override
        public void onUserSelectionConnectSuccess(WifiConfiguration wifiConfiguration) {
            if (mVerboseLoggingEnabled) {
                Log.v(TAG, "NetworkRequestMatchCallbackProxy: onUserSelectionConnectSuccess "
                        + " wificonfiguration: " + wifiConfiguration);
            }
            mHandler.post(() -> {
                mCallback.onUserSelectionConnectSuccess(wifiConfiguration);
            });
        }

        @Override
        public void onUserSelectionConnectFailure(WifiConfiguration wifiConfiguration) {
            if (mVerboseLoggingEnabled) {
                Log.v(TAG, "NetworkRequestMatchCallbackProxy: onUserSelectionConnectFailure"
                        + " wificonfiguration: " + wifiConfiguration);
            }
            mHandler.post(() -> {
                mCallback.onUserSelectionConnectFailure(wifiConfiguration);
            });
        }
    }

    /**
     * Registers a callback for NetworkRequest matches. See {@link NetworkRequestMatchCallback}.
     * Caller can unregister a previously registered callback using
     * {@link #unregisterNetworkRequestMatchCallback(NetworkRequestMatchCallback)}
     * <p>
     * Applications should have the
     * {@link android.Manifest.permission#NETWORK_SETTINGS} permission. Callers
     * without the permission will trigger a {@link java.lang.SecurityException}.
     * <p>
     *
     * @param callback Callback for network match events
     * @param handler  The Handler on whose thread to execute the callbacks of the {@code callback}
     *                 object. If null, then the application's main thread will be used.
     * @hide
     */
    @RequiresPermission(android.Manifest.permission.NETWORK_SETTINGS)
    public void registerNetworkRequestMatchCallback(@NonNull NetworkRequestMatchCallback callback,
                                                    @Nullable Handler handler) {
        if (callback == null) throw new IllegalArgumentException("callback cannot be null");
        Log.v(TAG, "registerNetworkRequestMatchCallback: callback=" + callback
                + ", handler=" + handler);

        Looper looper = (handler == null) ? mContext.getMainLooper() : handler.getLooper();
        Binder binder = new Binder();
        try {
            IWifiManager iWifiManager = getIWifiManager();
            if (iWifiManager == null) {
                throw new RemoteException("Wifi service is not running");
            }
            iWifiManager.registerNetworkRequestMatchCallback(
                    binder, new NetworkRequestMatchCallbackProxy(looper, callback),
                    callback.hashCode());
        } catch (RemoteException e) {
            throw e.rethrowFromSystemServer();
        }
    }

    /**
     * Unregisters a callback for NetworkRequest matches. See {@link NetworkRequestMatchCallback}.
     * <p>
     * Applications should have the
     * {@link android.Manifest.permission#NETWORK_SETTINGS} permission. Callers
     * without the permission will trigger a {@link java.lang.SecurityException}.
     * <p>
     *
     * @param callback Callback for network match events
     * @hide
     */
    @RequiresPermission(android.Manifest.permission.NETWORK_SETTINGS)
    public void unregisterNetworkRequestMatchCallback(
            @NonNull NetworkRequestMatchCallback callback) {
        if (callback == null) throw new IllegalArgumentException("callback cannot be null");
        Log.v(TAG, "unregisterNetworkRequestMatchCallback: callback=" + callback);

        try {
            IWifiManager iWifiManager = getIWifiManager();
            if (iWifiManager == null) {
                throw new RemoteException("Wifi service is not running");
            }
            iWifiManager.unregisterNetworkRequestMatchCallback(callback.hashCode());
        } catch (RemoteException e) {
            throw e.rethrowFromSystemServer();
        }
    }

    /**
     * Provide a list of network suggestions to the device. See {@link WifiNetworkSuggestion}
     * for a detailed explanation of the parameters.
     * When the device decides to connect to one of the provided network suggestions, platform sends
     * a directed broadcast {@link #ACTION_WIFI_NETWORK_SUGGESTION_POST_CONNECTION} to the app if
     * the network was created with {@link WifiNetworkSuggestion.Builder
     * #setIsAppInteractionRequired()} flag set and the app holds
     * {@link android.Manifest.permission#ACCESS_FINE_LOCATION ACCESS_FINE_LOCATION} permission.
     *<p>
     * NOTE:
     * <li> These networks are just a suggestion to the platform. The platform will ultimately
     * decide on which network the device connects to. </li>
     * <li> When an app is uninstalled, all its suggested networks are discarded. If the device is
     * currently connected to a suggested network which is being removed then the device will
     * disconnect from that network.</li>
     * <li> In-place modification of existing suggestions are allowed.
     * If the provided suggestions {@link WifiNetworkSuggestion#equals(Object)} any previously
     * provided suggestions by the app. Previous suggestions will be updated</li>
     *
     * @param networkSuggestions List of network suggestions provided by the app.
     * @return Status code for the operation. One of the STATUS_NETWORK_SUGGESTIONS_ values.
     * @throws {@link SecurityException} if the caller is missing required permissions.
     */
    @RequiresPermission(android.Manifest.permission.CHANGE_WIFI_STATE)
    public @NetworkSuggestionsStatusCode int addNetworkSuggestions(
            @NonNull List<WifiNetworkSuggestion> networkSuggestions) {
        try {
            IWifiManager iWifiManager = getIWifiManager();
            if (iWifiManager == null) return STATUS_NETWORK_SUGGESTIONS_ERROR_INTERNAL;
            return iWifiManager.addNetworkSuggestions(
                    networkSuggestions, mContext.getOpPackageName(), mContext.getFeatureId());
        } catch (RemoteException e) {
            throw e.rethrowFromSystemServer();
        }
    }

    /**
     * Remove some or all of the network suggestions that were previously provided by the app.
     * If the current network is a suggestion being removed and if it was only provided by this app
     * and is not a saved network then the framework will immediately disconnect.
     * See {@link WifiNetworkSuggestion} for a detailed explanation of the parameters.
     * See {@link WifiNetworkSuggestion#equals(Object)} for the equivalence evaluation used.
     *
     * @param networkSuggestions List of network suggestions to be removed. Pass an empty list
     *                           to remove all the previous suggestions provided by the app.
     * @return Status code for the operation. One of the STATUS_NETWORK_SUGGESTIONS_ values.
     * Any matching suggestions are removed from the device and will not be considered for any
     * further connection attempts.
     */
    @RequiresPermission(android.Manifest.permission.CHANGE_WIFI_STATE)
    public @NetworkSuggestionsStatusCode int removeNetworkSuggestions(
            @NonNull List<WifiNetworkSuggestion> networkSuggestions) {
        try {
            IWifiManager iWifiManager = getIWifiManager();
            if (iWifiManager == null) return STATUS_NETWORK_SUGGESTIONS_ERROR_INTERNAL;
            return iWifiManager.removeNetworkSuggestions(
                    networkSuggestions, mContext.getOpPackageName());
        } catch (RemoteException e) {
            throw e.rethrowFromSystemServer();
        }
    }

    /**
     * Get all network suggestions provided by the calling app.
     * See {@link #addNetworkSuggestions(List)}
     * See {@link #removeNetworkSuggestions(List)}
     * @return a list of {@link WifiNetworkSuggestion}
     */
    @RequiresPermission(ACCESS_WIFI_STATE)
    public @NonNull List<WifiNetworkSuggestion> getNetworkSuggestions() {
        try {
            IWifiManager iWifiManager = getIWifiManager();
            if (iWifiManager == null) return Collections.emptyList();
            return iWifiManager.getNetworkSuggestions(mContext.getOpPackageName());
        } catch (RemoteException e) {
            throw e.rethrowAsRuntimeException();
        }
    }

    /**
     * Returns the max number of network suggestions that are allowed per app on the device.
     * @see #addNetworkSuggestions(List)
     * @see #removeNetworkSuggestions(List)
     */
    public int getMaxNumberOfNetworkSuggestionsPerApp() {
        return NETWORK_SUGGESTIONS_MAX_PER_APP;
    }

    /**
     * Add or update a Passpoint configuration.  The configuration provides a credential
     * for connecting to Passpoint networks that are operated by the Passpoint
     * service provider specified in the configuration.
     *
     * Each configuration is uniquely identified by its FQDN (Fully Qualified Domain
     * Name).  In the case when there is an existing configuration with the same
     * FQDN, the new configuration will replace the existing configuration.
     *
     * @param config The Passpoint configuration to be added
     * @throws IllegalArgumentException if configuration is invalid or Passpoint is not enabled on
     *                                  the device.
     */
    public void addOrUpdatePasspointConfiguration(PasspointConfiguration config) {
        try {
            IWifiManager iWifiManager = getIWifiManager();
            if (iWifiManager == null) {
                if (config == null) return;
                throw new RemoteException("Wifi service is not running");
            }
            if (!iWifiManager.addOrUpdatePasspointConfiguration(
                    config, mContext.getOpPackageName())) {
                throw new IllegalArgumentException();
            }
        } catch (RemoteException e) {
            throw e.rethrowFromSystemServer();
        }
    }

    /**
     * Remove the Passpoint configuration identified by its FQDN (Fully Qualified Domain Name) added
     * by the caller.
     *
     * @param fqdn The FQDN of the Passpoint configuration added by the caller to be removed
     * @throws IllegalArgumentException if no configuration is associated with the given FQDN or
     *                                  Passpoint is not enabled on the device.
     * @deprecated This will be non-functional in a future release.
     */
    @Deprecated
    @RequiresPermission(anyOf = {
            android.Manifest.permission.NETWORK_SETTINGS,
            android.Manifest.permission.NETWORK_CARRIER_PROVISIONING
    })
    public void removePasspointConfiguration(String fqdn) {
        try {
            IWifiManager iWifiManager = getIWifiManager();
            if (iWifiManager == null) {
                if (TextUtils.isEmpty(fqdn)) return;
                throw new RemoteException("Wifi service is not running");
            }
            if (!iWifiManager.removePasspointConfiguration(
                    fqdn, mContext.getOpPackageName())) {
                throw new IllegalArgumentException();
            }
        } catch (RemoteException e) {
            throw e.rethrowFromSystemServer();
        }
    }

    /**
     * Return the list of installed Passpoint configurations added by the caller.
     *
     * An empty list will be returned when no configurations are installed.
     *
     * @return A list of {@link PasspointConfiguration} added by the caller
     * @deprecated This will be non-functional in a future release.
     */
    @Deprecated
    @RequiresPermission(anyOf = {
            android.Manifest.permission.NETWORK_SETTINGS,
            android.Manifest.permission.NETWORK_SETUP_WIZARD
    })
    public List<PasspointConfiguration> getPasspointConfigurations() {
        try {
            IWifiManager iWifiManager = getIWifiManager();
            if (iWifiManager == null) Collections.emptyList();
            return iWifiManager.getPasspointConfigurations(mContext.getOpPackageName());
        } catch (RemoteException e) {
            throw e.rethrowFromSystemServer();
        }
    }

    /**
     * Query for a Hotspot 2.0 release 2 OSU icon file. An {@link #ACTION_PASSPOINT_ICON} intent
     * will be broadcasted once the request is completed.  The presence of the intent extra
     * {@link #EXTRA_ICON} will indicate the result of the request.
     * A missing intent extra {@link #EXTRA_ICON} will indicate a failure.
     *
     * @param bssid The BSSID of the AP
     * @param fileName Name of the icon file (remote file) to query from the AP
     *
     * @throws UnsupportedOperationException if Passpoint is not enabled on the device.
     * @hide
     */
    public void queryPasspointIcon(long bssid, String fileName) {
        try {
            IWifiManager iWifiManager = getIWifiManager();
            if (iWifiManager == null) {
                if (bssid == 0L || TextUtils.isEmpty(fileName)) return;
                throw new RemoteException("Wifi service is not running");
            }
            iWifiManager.queryPasspointIcon(bssid, fileName);
        } catch (RemoteException e) {
            throw e.rethrowFromSystemServer();
        }
    }

    /**
     * Match the currently associated network against the SP matching the given FQDN
     * @param fqdn FQDN of the SP
     * @return ordinal [HomeProvider, RoamingProvider, Incomplete, None, Declined]
     * @hide
     */
    public int matchProviderWithCurrentNetwork(String fqdn) {
        try {
            IWifiManager iWifiManager = getIWifiManager();
            if (iWifiManager == null) return -1;
            return iWifiManager.matchProviderWithCurrentNetwork(fqdn);
        } catch (RemoteException e) {
            throw e.rethrowFromSystemServer();
        }
    }

    /**
     * Deauthenticate and set the re-authentication hold off time for the current network
     * @param holdoff hold off time in milliseconds
     * @param ess set if the hold off pertains to an ESS rather than a BSS
     * @hide
     *
     * TODO (140167680): This needs to be removed, the implementation is empty!
     */
    public void deauthenticateNetwork(long holdoff, boolean ess) {
        try {
            IWifiManager iWifiManager = getIWifiManager();
            if (iWifiManager == null) {
                throw new RemoteException("Wifi service is not running");
            }
            iWifiManager.deauthenticateNetwork(holdoff, ess);
        } catch (RemoteException e) {
            throw e.rethrowFromSystemServer();
        }
    }

    /**
     * Remove the specified network from the list of configured networks.
     * This may result in the asynchronous delivery of state change
     * events.
     *
     * Applications are not allowed to remove networks created by other
     * applications.
     *
     * @param netId the ID of the network as returned by {@link #addNetwork} or {@link
     *        #getConfiguredNetworks}.
     * @return {@code true} if the operation succeeded
     *
     * @deprecated
     * a) See {@link WifiNetworkSpecifier.Builder#build()} for new
     * mechanism to trigger connection to a Wi-Fi network.
     * b) See {@link #addNetworkSuggestions(List)},
     * {@link #removeNetworkSuggestions(List)} for new API to add Wi-Fi networks for consideration
     * when auto-connecting to wifi.
     * <b>Compatibility Note:</b> For applications targeting
     * {@link android.os.Build.VERSION_CODES#Q} or above, this API will always return false.
     */
    @Deprecated
    public boolean removeNetwork(int netId) {
        try {
            IWifiManager iWifiManager = getIWifiManager();
            if (iWifiManager == null) return false;
            return iWifiManager.removeNetwork(netId, mContext.getOpPackageName());
        } catch (RemoteException e) {
            throw e.rethrowFromSystemServer();
        }
    }

    /**
     * Allow a previously configured network to be associated with. If
     * <code>attemptConnect</code> is true, an attempt to connect to the selected
     * network is initiated. This may result in the asynchronous delivery
     * of state change events.
     * <p>
     * <b>Note:</b> Network communication may not use Wi-Fi even if Wi-Fi is connected;
     * traffic may instead be sent through another network, such as cellular data,
     * Bluetooth tethering, or Ethernet. For example, traffic will never use a
     * Wi-Fi network that does not provide Internet access (e.g. a wireless
     * printer), if another network that does offer Internet access (e.g.
     * cellular data) is available. Applications that need to ensure that their
     * network traffic uses Wi-Fi should use APIs such as
     * {@link Network#bindSocket(java.net.Socket)},
     * {@link Network#openConnection(java.net.URL)}, or
     * {@link ConnectivityManager#bindProcessToNetwork} to do so.
     *
     * Applications are not allowed to enable networks created by other
     * applications.
     *
     * @param netId the ID of the network as returned by {@link #addNetwork} or {@link
     *        #getConfiguredNetworks}.
     * @param attemptConnect The way to select a particular network to connect to is specify
     *        {@code true} for this parameter.
     * @return {@code true} if the operation succeeded
     *
     * @deprecated
     * a) See {@link WifiNetworkSpecifier.Builder#build()} for new
     * mechanism to trigger connection to a Wi-Fi network.
     * b) See {@link #addNetworkSuggestions(List)},
     * {@link #removeNetworkSuggestions(List)} for new API to add Wi-Fi networks for consideration
     * when auto-connecting to wifi.
     * <b>Compatibility Note:</b> For applications targeting
     * {@link android.os.Build.VERSION_CODES#Q} or above, this API will always return false.
     */
    @Deprecated
    public boolean enableNetwork(int netId, boolean attemptConnect) {
        final boolean pin = attemptConnect && mTargetSdkVersion < Build.VERSION_CODES.LOLLIPOP;
        if (pin) {
            NetworkRequest request = new NetworkRequest.Builder()
                    .clearCapabilities()
                    .addCapability(NetworkCapabilities.NET_CAPABILITY_NOT_VPN)
                    .addTransportType(NetworkCapabilities.TRANSPORT_WIFI)
                    .build();
            NetworkPinner.pin(mContext, request);
        }

        boolean success;
        try {
            IWifiManager iWifiManager = getIWifiManager();
            if (iWifiManager == null) return false;
            success = iWifiManager.enableNetwork(
                    netId, attemptConnect, mContext.getOpPackageName());
        } catch (RemoteException e) {
            throw e.rethrowFromSystemServer();
        }

        if (pin && !success) {
            NetworkPinner.unpin();
        }

        return success;
    }

    /**
     * Disable a configured network. The specified network will not be
     * a candidate for associating. This may result in the asynchronous
     * delivery of state change events.
     *
     * Applications are not allowed to disable networks created by other
     * applications.
     *
     * @param netId the ID of the network as returned by {@link #addNetwork} or {@link
     *        #getConfiguredNetworks}.
     * @return {@code true} if the operation succeeded
     *
     * @deprecated
     * a) See {@link WifiNetworkSpecifier.Builder#build()} for new
     * mechanism to trigger connection to a Wi-Fi network.
     * b) See {@link #addNetworkSuggestions(List)},
     * {@link #removeNetworkSuggestions(List)} for new API to add Wi-Fi networks for consideration
     * when auto-connecting to wifi.
     * <b>Compatibility Note:</b> For applications targeting
     * {@link android.os.Build.VERSION_CODES#Q} or above, this API will always return false.
     */
    @Deprecated
    public boolean disableNetwork(int netId) {
        try {
            IWifiManager iWifiManager = getIWifiManager();
            if (iWifiManager == null) return false;
            return iWifiManager.disableNetwork(netId, mContext.getOpPackageName());
        } catch (RemoteException e) {
            throw e.rethrowFromSystemServer();
        }
    }

    /**
     * Disassociate from the currently active access point. This may result
     * in the asynchronous delivery of state change events.
     * @return {@code true} if the operation succeeded
     *
     * @deprecated
     * a) See {@link WifiNetworkSpecifier.Builder#build()} for new
     * mechanism to trigger connection to a Wi-Fi network.
     * b) See {@link #addNetworkSuggestions(List)},
     * {@link #removeNetworkSuggestions(List)} for new API to add Wi-Fi networks for consideration
     * when auto-connecting to wifi.
     * <b>Compatibility Note:</b> For applications targeting
     * {@link android.os.Build.VERSION_CODES#Q} or above, this API will always return false.
     */
    @Deprecated
    public boolean disconnect() {
        try {
            IWifiManager iWifiManager = getIWifiManager();
            if (iWifiManager == null) return false;
            return iWifiManager.disconnect(mContext.getOpPackageName());
        } catch (RemoteException e) {
            throw e.rethrowFromSystemServer();
        }
    }

    /**
     * Reconnect to the currently active access point, if we are currently
     * disconnected. This may result in the asynchronous delivery of state
     * change events.
     * @return {@code true} if the operation succeeded
     *
     * @deprecated
     * a) See {@link WifiNetworkSpecifier.Builder#build()} for new
     * mechanism to trigger connection to a Wi-Fi network.
     * b) See {@link #addNetworkSuggestions(List)},
     * {@link #removeNetworkSuggestions(List)} for new API to add Wi-Fi networks for consideration
     * when auto-connecting to wifi.
     * <b>Compatibility Note:</b> For applications targeting
     * {@link android.os.Build.VERSION_CODES#Q} or above, this API will always return false.
     */
    @Deprecated
    public boolean reconnect() {
        try {
            IWifiManager iWifiManager = getIWifiManager();
            if (iWifiManager == null) return false;
            return iWifiManager.reconnect(mContext.getOpPackageName());
        } catch (RemoteException e) {
            throw e.rethrowFromSystemServer();
        }
    }

    /**
     * Reconnect to the currently active access point, even if we are already
     * connected. This may result in the asynchronous delivery of state
     * change events.
     * @return {@code true} if the operation succeeded
     *
     * @deprecated
     * a) See {@link WifiNetworkSpecifier.Builder#build()} for new
     * mechanism to trigger connection to a Wi-Fi network.
     * b) See {@link #addNetworkSuggestions(List)},
     * {@link #removeNetworkSuggestions(List)} for new API to add Wi-Fi networks for consideration
     * when auto-connecting to wifi.
     * <b>Compatibility Note:</b> For applications targeting
     * {@link android.os.Build.VERSION_CODES#Q} or above, this API will always return false.
     */
    @Deprecated
    public boolean reassociate() {
        try {
            IWifiManager iWifiManager = getIWifiManager();
            if (iWifiManager == null) return false;
            return iWifiManager.reassociate(mContext.getOpPackageName());
        } catch (RemoteException e) {
            throw e.rethrowFromSystemServer();
        }
    }

    /**
     * Check that the supplicant daemon is responding to requests.
     * @return {@code true} if we were able to communicate with the supplicant and
     * it returned the expected response to the PING message.
     * @deprecated Will return the output of {@link #isWifiEnabled()} instead.
     */
    @Deprecated
    public boolean pingSupplicant() {
        return isWifiEnabled();
    }

    /** @hide */
    public static final long WIFI_FEATURE_INFRA            = 0x0001L;  // Basic infrastructure mode
    /** @hide */
    public static final long WIFI_FEATURE_INFRA_5G         = 0x0002L;  // Support for 5 GHz Band
    /** @hide */
    public static final long WIFI_FEATURE_PASSPOINT        = 0x0004L;  // Support for GAS/ANQP
    /** @hide */
    public static final long WIFI_FEATURE_P2P              = 0x0008L;  // Wifi-Direct
    /** @hide */
    public static final long WIFI_FEATURE_MOBILE_HOTSPOT   = 0x0010L;  // Soft AP
    /** @hide */
    public static final long WIFI_FEATURE_SCANNER          = 0x0020L;  // WifiScanner APIs
    /** @hide */
    public static final long WIFI_FEATURE_AWARE            = 0x0040L;  // Wi-Fi AWare networking
    /** @hide */
    public static final long WIFI_FEATURE_D2D_RTT          = 0x0080L;  // Device-to-device RTT
    /** @hide */
    public static final long WIFI_FEATURE_D2AP_RTT         = 0x0100L;  // Device-to-AP RTT
    /** @hide */
    public static final long WIFI_FEATURE_BATCH_SCAN       = 0x0200L;  // Batched Scan (deprecated)
    /** @hide */
    public static final long WIFI_FEATURE_PNO              = 0x0400L;  // Preferred network offload
    /** @hide */
    public static final long WIFI_FEATURE_ADDITIONAL_STA   = 0x0800L;  // Support for two STAs
    /** @hide */
    public static final long WIFI_FEATURE_TDLS             = 0x1000L;  // Tunnel directed link setup
    /** @hide */
    public static final long WIFI_FEATURE_TDLS_OFFCHANNEL  = 0x2000L;  // TDLS off channel
    /** @hide */
    public static final long WIFI_FEATURE_EPR              = 0x4000L;  // Enhanced power reporting
    /** @hide */
    public static final long WIFI_FEATURE_AP_STA           = 0x8000L;  // AP STA Concurrency
    /** @hide */
    public static final long WIFI_FEATURE_LINK_LAYER_STATS = 0x10000L; // Link layer stats
    /** @hide */
    public static final long WIFI_FEATURE_LOGGER           = 0x20000L; // WiFi Logger
    /** @hide */
    public static final long WIFI_FEATURE_HAL_EPNO         = 0x40000L; // Enhanced PNO
    /** @hide */
    public static final long WIFI_FEATURE_RSSI_MONITOR     = 0x80000L; // RSSI Monitor
    /** @hide */
    public static final long WIFI_FEATURE_MKEEP_ALIVE      = 0x100000L; // mkeep_alive
    /** @hide */
    public static final long WIFI_FEATURE_CONFIG_NDO       = 0x200000L; // ND offload
    /** @hide */
    public static final long WIFI_FEATURE_TRANSMIT_POWER   = 0x400000L; // Capture transmit power
    /** @hide */
    public static final long WIFI_FEATURE_CONTROL_ROAMING  = 0x800000L; // Control firmware roaming
    /** @hide */
    public static final long WIFI_FEATURE_IE_WHITELIST     = 0x1000000L; // Probe IE white listing
    /** @hide */
    public static final long WIFI_FEATURE_SCAN_RAND        = 0x2000000L; // Random MAC & Probe seq
    /** @hide */
    public static final long WIFI_FEATURE_TX_POWER_LIMIT   = 0x4000000L; // Set Tx power limit
    /** @hide */
    public static final long WIFI_FEATURE_WPA3_SAE         = 0x8000000L; // WPA3-Personal SAE
    /** @hide */
    public static final long WIFI_FEATURE_WPA3_SUITE_B     = 0x10000000L; // WPA3-Enterprise Suite-B
    /** @hide */
    public static final long WIFI_FEATURE_OWE              = 0x20000000L; // Enhanced Open
    /** @hide */
    public static final long WIFI_FEATURE_LOW_LATENCY      = 0x40000000L; // Low Latency modes
    /** @hide */
    public static final long WIFI_FEATURE_DPP              = 0x80000000L; // DPP (Easy-Connect)
    /** @hide */
    public static final long WIFI_FEATURE_P2P_RAND_MAC     = 0x100000000L; // Random P2P MAC
    /** @hide */
    public static final long WIFI_FEATURE_CONNECTED_RAND_MAC    = 0x200000000L; // Random STA MAC
    /** @hide */
    public static final long WIFI_FEATURE_AP_RAND_MAC      = 0x400000000L; // Random AP MAC
    /** @hide */
    public static final long WIFI_FEATURE_MBO              = 0x800000000L; // MBO Support
    /** @hide */
    public static final long WIFI_FEATURE_OCE              = 0x1000000000L; // OCE Support

    private long getSupportedFeatures() {
        try {
            IWifiManager iWifiManager = getIWifiManager();
            if (iWifiManager == null) return 0L;
            return iWifiManager.getSupportedFeatures();
        } catch (RemoteException e) {
            throw e.rethrowFromSystemServer();
        }
    }

    private boolean isFeatureSupported(long feature) {
        return (getSupportedFeatures() & feature) == feature;
    }
    /**
     * @return true if this adapter supports 5 GHz band
     */
    public boolean is5GHzBandSupported() {
        return isFeatureSupported(WIFI_FEATURE_INFRA_5G);
    }

    /**
     * @return true if this adapter supports Passpoint
     * @hide
     */
    public boolean isPasspointSupported() {
        return isFeatureSupported(WIFI_FEATURE_PASSPOINT);
    }

    /**
     * @return true if this adapter supports WifiP2pManager (Wi-Fi Direct)
     */
    public boolean isP2pSupported() {
        return isFeatureSupported(WIFI_FEATURE_P2P);
    }

    /**
     * @return true if this adapter supports portable Wi-Fi hotspot
     * @hide
     */
    @SystemApi
    public boolean isPortableHotspotSupported() {
        return isFeatureSupported(WIFI_FEATURE_MOBILE_HOTSPOT);
    }

    /**
     * @return true if this adapter supports WifiScanner APIs
     * @hide
     */
    @SystemApi
    public boolean isWifiScannerSupported() {
        return isFeatureSupported(WIFI_FEATURE_SCANNER);
    }

    /**
     * @return true if this adapter supports Neighbour Awareness Network APIs
     * @hide
     */
    public boolean isWifiAwareSupported() {
        return isFeatureSupported(WIFI_FEATURE_AWARE);
    }

    /**
     * @deprecated Please use {@link android.content.pm.PackageManager#hasSystemFeature(String)}
     * with {@link android.content.pm.PackageManager#FEATURE_WIFI_RTT} and
     * {@link android.content.pm.PackageManager#FEATURE_WIFI_AWARE}.
     *
     * @return true if this adapter supports Device-to-device RTT
     * @hide
     */
    @Deprecated
    @SystemApi
    public boolean isDeviceToDeviceRttSupported() {
        return isFeatureSupported(WIFI_FEATURE_D2D_RTT);
    }

    /**
     * @deprecated Please use {@link android.content.pm.PackageManager#hasSystemFeature(String)}
     * with {@link android.content.pm.PackageManager#FEATURE_WIFI_RTT}.
     *
     * @return true if this adapter supports Device-to-AP RTT
     */
    @Deprecated
    public boolean isDeviceToApRttSupported() {
        return isFeatureSupported(WIFI_FEATURE_D2AP_RTT);
    }

    /**
     * @return true if this adapter supports offloaded connectivity scan
     */
    public boolean isPreferredNetworkOffloadSupported() {
        return isFeatureSupported(WIFI_FEATURE_PNO);
    }

    /**
     * @return true if this adapter supports multiple simultaneous connections
     * @hide
     */
    public boolean isAdditionalStaSupported() {
        return isFeatureSupported(WIFI_FEATURE_ADDITIONAL_STA);
    }

    /**
     * @return true if this adapter supports Tunnel Directed Link Setup
     */
    public boolean isTdlsSupported() {
        return isFeatureSupported(WIFI_FEATURE_TDLS);
    }

    /**
     * @return true if this adapter supports Off Channel Tunnel Directed Link Setup
     * @hide
     */
    public boolean isOffChannelTdlsSupported() {
        return isFeatureSupported(WIFI_FEATURE_TDLS_OFFCHANNEL);
    }

    /**
     * @return true if this adapter supports advanced power/performance counters
     */
    public boolean isEnhancedPowerReportingSupported() {
        return isFeatureSupported(WIFI_FEATURE_LINK_LAYER_STATS);
    }

    /**
     * @return true if this device supports connected MAC randomization.
     * @hide
     */
    @SystemApi
    public boolean isConnectedMacRandomizationSupported() {
        return isFeatureSupported(WIFI_FEATURE_CONNECTED_RAND_MAC);
    }

    /**
     * @return true if this device supports connected MAC randomization.
     * @hide
     */
    @SystemApi
    public boolean isApMacRandomizationSupported() {
        return isFeatureSupported(WIFI_FEATURE_AP_RAND_MAC);
    }

    /**
     * Return the record of {@link WifiActivityEnergyInfo} object that
     * has the activity and energy info. This can be used to ascertain what
     * the controller has been up to, since the last sample.
     *
     * @return a record with {@link WifiActivityEnergyInfo} or null if
     * report is unavailable or unsupported
     * @hide
     */
    public WifiActivityEnergyInfo getControllerActivityEnergyInfo() {
        try {
            IWifiManager iWifiManager = getIWifiManager();
            if (iWifiManager == null) return null;
            synchronized(this) {
                return iWifiManager.reportActivityInfo();
            }
        } catch (RemoteException e) {
            throw e.rethrowFromSystemServer();
        }
    }

    /**
     * Request a scan for access points. Returns immediately. The availability
     * of the results is made known later by means of an asynchronous event sent
     * on completion of the scan.
     * <p>
     * To initiate a Wi-Fi scan, declare the
     * {@link android.Manifest.permission#CHANGE_WIFI_STATE}
     * permission in the manifest, and perform these steps:
     * </p>
     * <ol style="1">
     * <li>Invoke the following method:
     * {@code ((WifiManager) getSystemService(WIFI_SERVICE)).startScan()}</li>
     * <li>
     * Register a BroadcastReceiver to listen to
     * {@code SCAN_RESULTS_AVAILABLE_ACTION}.</li>
     * <li>When a broadcast is received, call:
     * {@code ((WifiManager) getSystemService(WIFI_SERVICE)).getScanResults()}</li>
     * </ol>
     * @return {@code true} if the operation succeeded, i.e., the scan was initiated.
     * @deprecated The ability for apps to trigger scan requests will be removed in a future
     * release.
     */
    @Deprecated
    public boolean startScan() {
        return startScan(null);
    }

    /** @hide */
    @SystemApi
    @RequiresPermission(android.Manifest.permission.UPDATE_DEVICE_STATS)
    public boolean startScan(WorkSource workSource) {
        try {
            IWifiManager iWifiManager = getIWifiManager();
            if (iWifiManager == null) return false;
            String packageName = mContext.getOpPackageName();
            String featureId = mContext.getFeatureId();
            return iWifiManager.startScan(packageName, featureId);
        } catch (RemoteException e) {
            throw e.rethrowFromSystemServer();
        }
    }

    /**
     * WPS has been deprecated from Client mode operation.
     *
     * @return null
     * @hide
     * @deprecated This API is deprecated
     */
    public String getCurrentNetworkWpsNfcConfigurationToken() {
        return null;
    }

    /**
     * Return dynamic information about the current Wi-Fi connection, if any is active.
     * <p>
     * In the connected state, access to the SSID and BSSID requires
     * the same permissions as {@link #getScanResults}. If such access is not allowed,
     * {@link WifiInfo#getSSID} will return {@code "<unknown ssid>"} and
     * {@link WifiInfo#getBSSID} will return {@code "02:00:00:00:00:00"}.
     *
     * @return the Wi-Fi information, contained in {@link WifiInfo}.
     */
    public WifiInfo getConnectionInfo() {
        try {
            IWifiManager iWifiManager = getIWifiManager();
            if (iWifiManager == null) return null;
            return iWifiManager.getConnectionInfo(mContext.getOpPackageName(),
                    mContext.getFeatureId());
        } catch (RemoteException e) {
            throw e.rethrowFromSystemServer();
        }
    }

    /**
     * Return the results of the latest access point scan.
     * @return the list of access points found in the most recent scan. An app must hold
     * {@link android.Manifest.permission#ACCESS_FINE_LOCATION ACCESS_FINE_LOCATION} permission
     * in order to get valid results.
     */
    public List<ScanResult> getScanResults() {
        android.util.SeempLog.record(55);
        try {
            IWifiManager iWifiManager = getIWifiManager();
            if (iWifiManager == null) return Collections.emptyList();
            return iWifiManager.getScanResults(mContext.getOpPackageName(),
                    mContext.getFeatureId());
        } catch (RemoteException e) {
            throw e.rethrowFromSystemServer();
        }
    }

    /**
     * Check if scanning is always available.
     *
     * If this return {@code true}, apps can issue {@link #startScan} and fetch scan results
     * even when Wi-Fi is turned off.
     *
     * To change this setting, see {@link #ACTION_REQUEST_SCAN_ALWAYS_AVAILABLE}.
     * @deprecated The ability for apps to trigger scan requests will be removed in a future
     * release.
     */
    @Deprecated
    public boolean isScanAlwaysAvailable() {
        try {
            IWifiManager iWifiManager = getIWifiManager();
            if (iWifiManager == null) return false;
            return iWifiManager.isScanAlwaysAvailable();
        } catch (RemoteException e) {
            throw e.rethrowFromSystemServer();
        }
    }

    /**
     * Tell the device to persist the current list of configured networks.
     * <p>
     * Note: It is possible for this method to change the network IDs of
     * existing networks. You should assume the network IDs can be different
     * after calling this method.
     *
     * @return {@code false}.
     * @deprecated There is no need to call this method -
     * {@link #addNetwork(WifiConfiguration)}, {@link #updateNetwork(WifiConfiguration)}
     * and {@link #removeNetwork(int)} already persist the configurations automatically.
     */
    @Deprecated
    public boolean saveConfiguration() {
        return false;
    }

    /**
    * get the country code.
    * @return the country code in ISO 3166 format.
    *
    * @hide
    */
    @UnsupportedAppUsage
    public String getCountryCode() {
        try {
            IWifiManager iWifiManager = getIWifiManager();
            if (iWifiManager == null) return null;
            String country = iWifiManager.getCountryCode();
            return country;
        } catch (RemoteException e) {
            throw e.rethrowFromSystemServer();
        }
    }

    /**
     * Check if the chipset supports dual frequency band (2.4 GHz and 5 GHz)
     * @return {@code true} if supported, {@code false} otherwise.
     * @hide
     */
    @UnsupportedAppUsage
    public boolean isDualBandSupported() {
        try {
            IWifiManager iWifiManager = getIWifiManager();
            if (iWifiManager == null) return false;
            return iWifiManager.isDualBandSupported();
        } catch (RemoteException e) {
            throw e.rethrowFromSystemServer();
        }
    }

    /**
     * Check if the chipset requires conversion of 5GHz Only apBand to ANY.
     * @return {@code true} if required, {@code false} otherwise.
     * @hide
     */
    public boolean isDualModeSupported() {
        try {
            IWifiManager iWifiManager = getIWifiManager();
            if (iWifiManager == null) return false;
            return iWifiManager.needs5GHzToAnyApBandConversion();
        } catch (RemoteException e) {
            throw e.rethrowFromSystemServer();
        }
    }

    /**
     * Return the DHCP-assigned addresses from the last successful DHCP request,
     * if any.
     * @return the DHCP information
     */
    public DhcpInfo getDhcpInfo() {
        try {
            IWifiManager iWifiManager = getIWifiManager();
            if (iWifiManager == null) return null;
            return iWifiManager.getDhcpInfo();
        } catch (RemoteException e) {
            throw e.rethrowFromSystemServer();
        }
    }

    /**
     * Enable or disable Wi-Fi.
     * <p>
     * Applications must have the {@link android.Manifest.permission#CHANGE_WIFI_STATE}
     * permission to toggle wifi.
     *
     * @param enabled {@code true} to enable, {@code false} to disable.
     * @return {@code false} if the request cannot be satisfied; {@code true} indicates that wifi is
     *         either already in the requested state, or in progress toward the requested state.
     * @throws  {@link java.lang.SecurityException} if the caller is missing required permissions.
     *
     * @deprecated Starting with Build.VERSION_CODES#Q, applications are not allowed to
     * enable/disable Wi-Fi.
     * <b>Compatibility Note:</b> For applications targeting
     * {@link android.os.Build.VERSION_CODES#Q} or above, this API will always return {@code false}
     * and will have no effect. If apps are targeting an older SDK (
     * {@link android.os.Build.VERSION_CODES#P} or below), they can continue to use this API.
     */
    @Deprecated
    public boolean setWifiEnabled(boolean enabled) {
        try {
            IWifiManager iWifiManager = getIWifiManager();
            if (iWifiManager == null) return false;
            return iWifiManager.setWifiEnabled(mContext.getOpPackageName(), enabled);
        } catch (RemoteException e) {
            throw e.rethrowFromSystemServer();
        }
    }

    /**
     * Gets the Wi-Fi enabled state.
     * @return One of {@link #WIFI_STATE_DISABLED},
     *         {@link #WIFI_STATE_DISABLING}, {@link #WIFI_STATE_ENABLED},
     *         {@link #WIFI_STATE_ENABLING}, {@link #WIFI_STATE_UNKNOWN}
     * @see #isWifiEnabled()
     */
    public int getWifiState() {
        try {
            IWifiManager iWifiManager = getIWifiManager();
            if (iWifiManager == null) return WIFI_STATE_UNKNOWN;
            return iWifiManager.getWifiEnabledState();
        } catch (RemoteException e) {
            throw e.rethrowFromSystemServer();
        }
    }

    /**
     * Return whether Wi-Fi is enabled or disabled.
     * @return {@code true} if Wi-Fi is enabled
     * @see #getWifiState()
     */
    public boolean isWifiEnabled() {
        return getWifiState() == WIFI_STATE_ENABLED;
    }

    /**
     * Return TX packet counter, for CTS test of WiFi watchdog.
     * @param listener is the interface to receive result
     *
     * @hide for CTS test only
     */
    public void getTxPacketCount(@NonNull TxPacketCountListener listener) {
        if (listener == null) throw new IllegalArgumentException("listener cannot be null");
        Binder binder = new Binder();
        TxPacketCountListenerProxy listenerProxy =
                new TxPacketCountListenerProxy(mLooper, listener);
        try {
            IWifiManager iWifiManager = getIWifiManager();
            if (iWifiManager == null) {
                throw new RemoteException("Wifi service is not running");
            }
            iWifiManager.getTxPacketCount(mContext.getOpPackageName(), binder, listenerProxy,
                    listener.hashCode());
        } catch (RemoteException e) {
            listenerProxy.onFailure(ERROR);
        } catch (SecurityException e) {
            listenerProxy.onFailure(NOT_AUTHORIZED);
        }
    }

    /**
     * Calculates the level of the signal. This should be used any time a signal
     * is being shown.
     *
     * @param rssi The power of the signal measured in RSSI.
     * @param numLevels The number of levels to consider in the calculated
     *            level.
     * @return A level of the signal, given in the range of 0 to numLevels-1
     *         (both inclusive).
     */
    public static int calculateSignalLevel(int rssi, int numLevels) {
        if (rssi <= MIN_RSSI) {
            return 0;
        } else if (rssi >= MAX_RSSI) {
            return numLevels - 1;
        } else {
            float inputRange = (MAX_RSSI - MIN_RSSI);
            float outputRange = (numLevels - 1);
            return (int)((float)(rssi - MIN_RSSI) * outputRange / inputRange);
        }
    }

    /**
     * Compares two signal strengths.
     *
     * @param rssiA The power of the first signal measured in RSSI.
     * @param rssiB The power of the second signal measured in RSSI.
     * @return Returns <0 if the first signal is weaker than the second signal,
     *         0 if the two signals have the same strength, and >0 if the first
     *         signal is stronger than the second signal.
     */
    public static int compareSignalLevel(int rssiA, int rssiB) {
        return rssiA - rssiB;
    }

    /**
     * Call allowing ConnectivityService to update WifiService with interface mode changes.
     *
     * @param ifaceName String name of the updated interface, or null to represent all interfaces
     * @param mode int representing the new mode, one of:
     *             {@link #IFACE_IP_MODE_TETHERED},
     *             {@link #IFACE_IP_MODE_LOCAL_ONLY},
     *             {@link #IFACE_IP_MODE_CONFIGURATION_ERROR},
     *             {@link #IFACE_IP_MODE_UNSPECIFIED}
     *
     * @hide
     */
    @SystemApi
    @RequiresPermission(anyOf = {
            android.Manifest.permission.NETWORK_STACK,
            NetworkStack.PERMISSION_MAINLINE_NETWORK_STACK
    })
    public void updateInterfaceIpState(@Nullable String ifaceName, @IfaceIpMode int mode) {
        try {
            IWifiManager iWifiManager = getIWifiManager();
            if (iWifiManager == null) {
                if (TextUtils.isEmpty(ifaceName) || mode == IFACE_IP_MODE_UNSPECIFIED) return;
                throw new RemoteException("Wifi service is not running");
            }
            iWifiManager.updateInterfaceIpState(ifaceName, mode);
        } catch (RemoteException e) {
            throw e.rethrowFromSystemServer();
        }
    }

    /**
     * Start Soft AP (hotspot) mode with the specified configuration.
     * Note that starting Soft AP mode may disable station mode operation if the device does not
     * support concurrency.
     * @param wifiConfig SSID, security and channel details as part of WifiConfiguration, or null to
     *                   use the persisted Soft AP configuration that was previously set using
     *                   {@link #setWifiApConfiguration(WifiConfiguration)}.
     * @return {@code true} if the operation succeeded, {@code false} otherwise
     *
     * @hide
     */
    @SystemApi
    @RequiresPermission(anyOf = {
            android.Manifest.permission.NETWORK_STACK,
            NetworkStack.PERMISSION_MAINLINE_NETWORK_STACK
    })
    public boolean startSoftAp(@Nullable WifiConfiguration wifiConfig) {
        try {
            IWifiManager iWifiManager = getIWifiManager();
            if (iWifiManager == null) return false;
            return iWifiManager.startSoftAp(wifiConfig);
        } catch (RemoteException e) {
            throw e.rethrowFromSystemServer();
        }
    }

    /**
     * Stop SoftAp mode.
     * Note that stopping softap mode will restore the previous wifi mode.
     * @return {@code true} if the operation succeeds, {@code false} otherwise
     *
     * @hide
     */
    @SystemApi
    @RequiresPermission(anyOf = {
            android.Manifest.permission.NETWORK_STACK,
            NetworkStack.PERMISSION_MAINLINE_NETWORK_STACK
    })
    public boolean stopSoftAp() {
        try {
            IWifiManager iWifiManager = getIWifiManager();
            if (iWifiManager == null) return false;
            return iWifiManager.stopSoftAp();
        } catch (RemoteException e) {
            throw e.rethrowFromSystemServer();
        }
    }

    /**
     * Request a local only hotspot that an application can use to communicate between co-located
     * devices connected to the created WiFi hotspot.  The network created by this method will not
     * have Internet access.  Each application can make a single request for the hotspot, but
     * multiple applications could be requesting the hotspot at the same time.  When multiple
     * applications have successfully registered concurrently, they will be sharing the underlying
     * hotspot. {@link LocalOnlyHotspotCallback#onStarted(LocalOnlyHotspotReservation)} is called
     * when the hotspot is ready for use by the application.
     * <p>
     * Each application can make a single active call to this method. The {@link
     * LocalOnlyHotspotCallback#onStarted(LocalOnlyHotspotReservation)} callback supplies the
     * requestor with a {@link LocalOnlyHotspotReservation} that contains a
     * {@link WifiConfiguration} with the SSID, security type and credentials needed to connect
     * to the hotspot.  Communicating this information is up to the application.
     * <p>
     * If the LocalOnlyHotspot cannot be created, the {@link LocalOnlyHotspotCallback#onFailed(int)}
     * method will be called. Example failures include errors bringing up the network or if
     * there is an incompatible operating mode.  For example, if the user is currently using Wifi
     * Tethering to provide an upstream to another device, LocalOnlyHotspot will not start due to
     * an incompatible mode. The possible error codes include:
     * {@link LocalOnlyHotspotCallback#ERROR_NO_CHANNEL},
     * {@link LocalOnlyHotspotCallback#ERROR_GENERIC},
     * {@link LocalOnlyHotspotCallback#ERROR_INCOMPATIBLE_MODE} and
     * {@link LocalOnlyHotspotCallback#ERROR_TETHERING_DISALLOWED}.
     * <p>
     * Internally, requests will be tracked to prevent the hotspot from being torn down while apps
     * are still using it.  The {@link LocalOnlyHotspotReservation} object passed in the  {@link
     * LocalOnlyHotspotCallback#onStarted(LocalOnlyHotspotReservation)} call should be closed when
     * the LocalOnlyHotspot is no longer needed using {@link LocalOnlyHotspotReservation#close()}.
     * Since the hotspot may be shared among multiple applications, removing the final registered
     * application request will trigger the hotspot teardown.  This means that applications should
     * not listen to broadcasts containing wifi state to determine if the hotspot was stopped after
     * they are done using it. Additionally, once {@link LocalOnlyHotspotReservation#close()} is
     * called, applications will not receive callbacks of any kind.
     * <p>
     * Applications should be aware that the user may also stop the LocalOnlyHotspot through the
     * Settings UI; it is not guaranteed to stay up as long as there is a requesting application.
     * The requestors will be notified of this case via
     * {@link LocalOnlyHotspotCallback#onStopped()}.  Other cases may arise where the hotspot is
     * torn down (Emergency mode, etc).  Application developers should be aware that it can stop
     * unexpectedly, but they will receive a notification if they have properly registered.
     * <p>
     * Applications should also be aware that this network will be shared with other applications.
     * Applications are responsible for protecting their data on this network (e.g., TLS).
     * <p>
     * Applications need to have the following permissions to start LocalOnlyHotspot: {@link
     * android.Manifest.permission#CHANGE_WIFI_STATE} and {@link
     * android.Manifest.permission#ACCESS_FINE_LOCATION ACCESS_FINE_LOCATION}.  Callers without
     * the permissions will trigger a {@link java.lang.SecurityException}.
     * <p>
     * @param callback LocalOnlyHotspotCallback for the application to receive updates about
     * operating status.
     * @param handler Handler to be used for callbacks.  If the caller passes a null Handler, the
     * main thread will be used.
     */
    @RequiresPermission(allOf = {
            android.Manifest.permission.CHANGE_WIFI_STATE,
            android.Manifest.permission.ACCESS_FINE_LOCATION})
    public void startLocalOnlyHotspot(LocalOnlyHotspotCallback callback,
            @Nullable Handler handler) {
        Executor executor = handler == null ? null : new HandlerExecutor(handler);
        startLocalOnlyHotspotInternal(null, executor, callback);
    }

    /**
     * Starts a local-only hotspot with a specific configuration applied. See
     * {@link #startLocalOnlyHotspot(LocalOnlyHotspotCallback, Handler)}.
     *
     * Applications need either {@link android.Manifest.permission#NETWORK_SETUP_WIZARD} or
     * {@link android.Manifest.permission#NETWORK_SETTINGS} to call this method.
     *
     * Since custom configuration settings may be incompatible with each other, the hotspot started
     * through this method cannot coexist with another hotspot created through
     * startLocalOnlyHotspot. If this is attempted, the first hotspot request wins and others
     * receive {@link LocalOnlyHotspotCallback#ERROR_GENERIC} through
     * {@link LocalOnlyHotspotCallback#onFailed}.
     *
     * @param config Custom configuration for the hotspot. See {@link SoftApConfiguration}.
     * @param executor Executor to run callback methods on, or null to use the main thread.
     * @param callback Callback object for updates about hotspot status, or null for no updates.
     * @hide
     */
    @SystemApi
    @RequiresPermission(anyOf = {
            android.Manifest.permission.NETWORK_SETTINGS,
            android.Manifest.permission.NETWORK_SETUP_WIZARD})
    public void startLocalOnlyHotspot(@NonNull SoftApConfiguration config,
            @Nullable Executor executor,
            @Nullable LocalOnlyHotspotCallback callback) {
        Objects.requireNonNull(config);
        startLocalOnlyHotspotInternal(config, executor, callback);
    }

    /**
     * Common implementation of both configurable and non-configurable LOHS.
     *
     * @param config App-specified configuration, or null. When present, additional privileges are
     *               required, and the hotspot cannot be shared with other clients.
     * @param executor Executor to run callback methods on, or null to use the main thread.
     * @param callback Callback object for updates about hotspot status, or null for no updates.
     */
    private void startLocalOnlyHotspotInternal(
            @Nullable SoftApConfiguration config,
            @Nullable Executor executor,
            @Nullable LocalOnlyHotspotCallback callback) {
        if (executor == null) {
            executor = mContext.getMainExecutor();
        }
        synchronized (mLock) {
            LocalOnlyHotspotCallbackProxy proxy =
                    new LocalOnlyHotspotCallbackProxy(this, executor, callback);
            try {
                IWifiManager iWifiManager = getIWifiManager();
                if (iWifiManager == null) {
                    throw new RemoteException("Wifi service is not running");
                }
                String packageName = mContext.getOpPackageName();
                String featureId = mContext.getFeatureId();
                int returnCode = iWifiManager.startLocalOnlyHotspot(proxy, packageName, featureId,
                        config);
                if (returnCode != LocalOnlyHotspotCallback.REQUEST_REGISTERED) {
                    // Send message to the proxy to make sure we call back on the correct thread
                    proxy.onHotspotFailed(returnCode);
                    return;
                }
                mLOHSCallbackProxy = proxy;
            } catch (RemoteException e) {
                throw e.rethrowFromSystemServer();
            }
        }
    }

    /**
     * Cancels a pending local only hotspot request.  This can be used by the calling application to
     * cancel the existing request if the provided callback has not been triggered.  Calling this
     * method will be equivalent to closing the returned LocalOnlyHotspotReservation, but it is not
     * explicitly required.
     * <p>
     * When cancelling this request, application developers should be aware that there may still be
     * outstanding local only hotspot requests and the hotspot may still start, or continue running.
     * Additionally, if a callback was registered, it will no longer be triggered after calling
     * cancel.
     *
     * @hide
     */
    @UnsupportedAppUsage
    public void cancelLocalOnlyHotspotRequest() {
        synchronized (mLock) {
            stopLocalOnlyHotspot();
        }
    }

    /**
     *  Method used to inform WifiService that the LocalOnlyHotspot is no longer needed.  This
     *  method is used by WifiManager to release LocalOnlyHotspotReservations held by calling
     *  applications and removes the internal tracking for the hotspot request.  When all requesting
     *  applications are finished using the hotspot, it will be stopped and WiFi will return to the
     *  previous operational mode.
     *
     *  This method should not be called by applications.  Instead, they should call the close()
     *  method on their LocalOnlyHotspotReservation.
     */
    private void stopLocalOnlyHotspot() {
        synchronized (mLock) {
            if (mLOHSCallbackProxy == null) {
                // nothing to do, the callback was already cleaned up.
                return;
            }
            mLOHSCallbackProxy = null;
            try {
                IWifiManager iWifiManager = getIWifiManager();
                if (iWifiManager == null) {
                    throw new RemoteException("Wifi service is not running");
                }
                iWifiManager.stopLocalOnlyHotspot();
            } catch (RemoteException e) {
                throw e.rethrowFromSystemServer();
            }
        }
    }

    /**
     * Allow callers (Settings UI) to watch LocalOnlyHotspot state changes.  Callers will
     * receive a {@link LocalOnlyHotspotSubscription} object as a parameter of the
     * {@link LocalOnlyHotspotObserver#onRegistered(LocalOnlyHotspotSubscription)}. The registered
     * callers will receive the {@link LocalOnlyHotspotObserver#onStarted(WifiConfiguration)} and
     * {@link LocalOnlyHotspotObserver#onStopped()} callbacks.
     * <p>
     * Applications should have the
     * {@link android.Manifest.permission#ACCESS_FINE_LOCATION ACCESS_FINE_LOCATION}
     * permission.  Callers without the permission will trigger a
     * {@link java.lang.SecurityException}.
     * <p>
     * @param observer LocalOnlyHotspotObserver callback.
     * @param handler Handler to use for callbacks
     *
     * @hide
     */
    public void watchLocalOnlyHotspot(LocalOnlyHotspotObserver observer,
            @Nullable Handler handler) {
        Executor executor = handler == null ? mContext.getMainExecutor()
                : new HandlerExecutor(handler);
        synchronized (mLock) {
            mLOHSObserverProxy =
                    new LocalOnlyHotspotObserverProxy(this, executor, observer);
            try {
                IWifiManager iWifiManager = getIWifiManager();
                if (iWifiManager == null) {
                    throw new RemoteException("Wifi service is not running");
                }
                iWifiManager.startWatchLocalOnlyHotspot(mLOHSObserverProxy);
                mLOHSObserverProxy.registered();
            } catch (RemoteException e) {
                mLOHSObserverProxy = null;
                throw e.rethrowFromSystemServer();
            }
        }
    }

    /**
     * Allow callers to stop watching LocalOnlyHotspot state changes.  After calling this method,
     * applications will no longer receive callbacks.
     *
     * @hide
     */
    public void unregisterLocalOnlyHotspotObserver() {
        synchronized (mLock) {
            if (mLOHSObserverProxy == null) {
                // nothing to do, the callback was already cleaned up
                return;
            }
            mLOHSObserverProxy = null;
            try {
                IWifiManager iWifiManager = getIWifiManager();
                if (iWifiManager == null) {
                    throw new RemoteException("Wifi service is not running");
                }
                iWifiManager.stopWatchLocalOnlyHotspot();
            } catch (RemoteException e) {
                throw e.rethrowFromSystemServer();
            }
        }
    }

    /**
     * Gets the Wi-Fi enabled state.
     * @return One of {@link #WIFI_AP_STATE_DISABLED},
     *         {@link #WIFI_AP_STATE_DISABLING}, {@link #WIFI_AP_STATE_ENABLED},
     *         {@link #WIFI_AP_STATE_ENABLING}, {@link #WIFI_AP_STATE_FAILED}
     * @see #isWifiApEnabled()
     *
     * @hide
     */
    @SystemApi
    @RequiresPermission(android.Manifest.permission.ACCESS_WIFI_STATE)
    public int getWifiApState() {
        try {
            IWifiManager iWifiManager = getIWifiManager();
            if (iWifiManager == null) return WIFI_AP_STATE_FAILED;
            return iWifiManager.getWifiApEnabledState();
        } catch (RemoteException e) {
            throw e.rethrowFromSystemServer();
        }
    }

    /**
     * Return whether Wi-Fi AP is enabled or disabled.
     * @return {@code true} if Wi-Fi AP is enabled
     * @see #getWifiApState()
     *
     * @hide
     */
    @SystemApi
    @RequiresPermission(android.Manifest.permission.ACCESS_WIFI_STATE)
    public boolean isWifiApEnabled() {
        return getWifiApState() == WIFI_AP_STATE_ENABLED;
    }

    /**
     * Gets the Wi-Fi AP Configuration.
     * @return AP details in WifiConfiguration
     *
     * @hide
     */
    @SystemApi
    @RequiresPermission(android.Manifest.permission.ACCESS_WIFI_STATE)
    public WifiConfiguration getWifiApConfiguration() {
        try {
            IWifiManager iWifiManager = getIWifiManager();
            if (iWifiManager == null) return null;
            return iWifiManager.getWifiApConfiguration();
        } catch (RemoteException e) {
            throw e.rethrowFromSystemServer();
        }
    }

    /**
     * Sets the Wi-Fi AP Configuration.  The AP configuration must either be open or
     * WPA2 PSK networks.
     * @return {@code true} if the operation succeeded, {@code false} otherwise
     *
     * @hide
     */
    @SystemApi
    @RequiresPermission(android.Manifest.permission.CHANGE_WIFI_STATE)
    public boolean setWifiApConfiguration(WifiConfiguration wifiConfig) {
        try {
            IWifiManager iWifiManager = getIWifiManager();
            if (iWifiManager == null) return false;
            return iWifiManager.setWifiApConfiguration(
                    wifiConfig, mContext.getOpPackageName());
        } catch (RemoteException e) {
            throw e.rethrowFromSystemServer();
        }
    }

    /**
     * Method that triggers a notification to the user about a conversion to their saved AP config.
     *
     * @hide
     */
    @RequiresPermission(android.Manifest.permission.NETWORK_SETTINGS)
    public void notifyUserOfApBandConversion() {
        Log.d(TAG, "apBand was converted, notify the user");
        try {
            IWifiManager iWifiManager = getIWifiManager();
            if (iWifiManager == null) {
                throw new RemoteException("Wifi service is not running");
            }
            iWifiManager.notifyUserOfApBandConversion(mContext.getOpPackageName());
        } catch (RemoteException e) {
            throw e.rethrowFromSystemServer();
        }
    }

    /**
     * Enable/Disable TDLS on a specific local route.
     *
     * <p>
     * TDLS enables two wireless endpoints to talk to each other directly
     * without going through the access point that is managing the local
     * network. It saves bandwidth and improves quality of the link.
     * </p>
     * <p>
     * This API enables/disables the option of using TDLS. If enabled, the
     * underlying hardware is free to use TDLS or a hop through the access
     * point. If disabled, existing TDLS session is torn down and
     * hardware is restricted to use access point for transferring wireless
     * packets. Default value for all routes is 'disabled', meaning restricted
     * to use access point for transferring packets.
     * </p>
     *
     * @param remoteIPAddress IP address of the endpoint to setup TDLS with
     * @param enable true = setup and false = tear down TDLS
     */
    public void setTdlsEnabled(InetAddress remoteIPAddress, boolean enable) {
        try {
            IWifiManager iWifiManager = getIWifiManager();
            if (iWifiManager == null) {
                if (remoteIPAddress == null || !enable) return;
                throw new RemoteException("Wifi service is not running");
            }
            iWifiManager.enableTdls(remoteIPAddress.getHostAddress(), enable);
        } catch (RemoteException e) {
            throw e.rethrowFromSystemServer();
        }
    }

    /**
     * Similar to {@link #setTdlsEnabled(InetAddress, boolean) }, except
     * this version allows you to specify remote endpoint with a MAC address.
     * @param remoteMacAddress MAC address of the remote endpoint such as 00:00:0c:9f:f2:ab
     * @param enable true = setup and false = tear down TDLS
     */
    public void setTdlsEnabledWithMacAddress(String remoteMacAddress, boolean enable) {
        try {
            IWifiManager iWifiManager = getIWifiManager();
            if (iWifiManager == null) {
                if (TextUtils.isEmpty(remoteMacAddress) || !enable) return;
                throw new RemoteException("Wifi service is not running");
            }
            iWifiManager.enableTdlsWithMacAddress(remoteMacAddress, enable);
        } catch (RemoteException e) {
            throw e.rethrowFromSystemServer();
        }
    }

    /**
     * Passed with {@link ActionListener#onFailure}.
     * Indicates that the operation failed due to an internal error.
     * @hide
     */
    public static final int ERROR                       = 0;

    /**
     * Passed with {@link ActionListener#onFailure}.
     * Indicates that the operation is already in progress
     * @hide
     */
    public static final int IN_PROGRESS                 = 1;

    /**
     * Passed with {@link ActionListener#onFailure}.
     * Indicates that the operation failed because the framework is busy and
     * unable to service the request
     * @hide
     */
    public static final int BUSY                        = 2;

    /** @hide */
    @Retention(RetentionPolicy.SOURCE)
    @IntDef({ERROR, IN_PROGRESS, BUSY})
    public @interface ActionListenerFailureReason {}

    /* WPS specific errors */
    /** WPS overlap detected
     * @deprecated This is deprecated
     */
    public static final int WPS_OVERLAP_ERROR           = 3;
    /** WEP on WPS is prohibited
     * @deprecated This is deprecated
     */
    public static final int WPS_WEP_PROHIBITED          = 4;
    /** TKIP only prohibited
     * @deprecated This is deprecated
     */
    public static final int WPS_TKIP_ONLY_PROHIBITED    = 5;
    /** Authentication failure on WPS
     * @deprecated This is deprecated
     */
    public static final int WPS_AUTH_FAILURE            = 6;
    /** WPS timed out
     * @deprecated This is deprecated
     */
    public static final int WPS_TIMED_OUT               = 7;

    /**
     * Passed with {@link ActionListener#onFailure}.
     * Indicates that the operation failed due to invalid inputs
     * @hide
     */
    public static final int INVALID_ARGS                = 8;

    /**
     * Passed with {@link ActionListener#onFailure}.
     * Indicates that the operation failed due to user permissions.
     * @hide
     */
    public static final int NOT_AUTHORIZED              = 9;

    /**
     * Interface for callback invocation on an application action
     * @hide
     */
    @SystemApi
    public interface ActionListener {
        /**
         * The operation succeeded.
         */
        void onSuccess();
        /**
         * The operation failed.
         * @param reason The reason for failure depends on the operation.
         */
        void onFailure(@ActionListenerFailureReason int reason);
    }

    /** Interface for callback invocation on a start WPS action
     * @deprecated This is deprecated
     */
    public static abstract class WpsCallback {

        /** WPS start succeeded
         * @deprecated This API is deprecated
         */
        public abstract void onStarted(String pin);

        /** WPS operation completed successfully
         * @deprecated This API is deprecated
         */
        public abstract void onSucceeded();

        /**
         * WPS operation failed
         * @param reason The reason for failure could be one of
         * {@link #WPS_TKIP_ONLY_PROHIBITED}, {@link #WPS_OVERLAP_ERROR},
         * {@link #WPS_WEP_PROHIBITED}, {@link #WPS_TIMED_OUT} or {@link #WPS_AUTH_FAILURE}
         * and some generic errors.
         * @deprecated This API is deprecated
         */
        public abstract void onFailed(int reason);
    }

    /** Interface for callback invocation on a TX packet count poll action {@hide} */
    public interface TxPacketCountListener {
        /**
         * The operation succeeded
         * @param count TX packet counter
         */
        public void onSuccess(int count);
        /**
         * The operation failed
         * @param reason The reason for failure could be one of
         * {@link #ERROR}, {@link #IN_PROGRESS} or {@link #BUSY}
         */
        public void onFailure(int reason);
    }

    /**
     * Callback proxy for TxPacketCountListener objects.
     *
     * @hide
     */
    private class TxPacketCountListenerProxy extends ITxPacketCountListener.Stub {
        private final Handler mHandler;
        private final TxPacketCountListener mCallback;

        TxPacketCountListenerProxy(Looper looper, TxPacketCountListener callback) {
            mHandler = new Handler(looper);
            mCallback = callback;
        }

        @Override
        public void onSuccess(int count) {
            if (mVerboseLoggingEnabled) {
                Log.v(TAG, "TxPacketCounterProxy: onSuccess: count=" + count);
            }
            mHandler.post(() -> {
                mCallback.onSuccess(count);
            });
        }

        @Override
        public void onFailure(int reason) {
            if (mVerboseLoggingEnabled) {
                Log.v(TAG, "TxPacketCounterProxy: onFailure: reason=" + reason);
            }
            mHandler.post(() -> {
                mCallback.onFailure(reason);
            });
        }
    }

    /**
     * Base class for soft AP callback. Should be extended by applications and set when calling
     * {@link WifiManager#registerSoftApCallback(SoftApCallback, Handler)}.
     *
     * @hide
     */
    @SystemApi
    public interface SoftApCallback {
        /**
         * Called when soft AP state changes.
         *
         * @param state         new new AP state. One of {@link #WIFI_AP_STATE_DISABLED},
         *                      {@link #WIFI_AP_STATE_DISABLING}, {@link #WIFI_AP_STATE_ENABLED},
         *                      {@link #WIFI_AP_STATE_ENABLING}, {@link #WIFI_AP_STATE_FAILED}
         * @param failureReason reason when in failed state. One of
         *                      {@link #SAP_START_FAILURE_GENERAL},
         *                      {@link #SAP_START_FAILURE_NO_CHANNEL}
         */
        void onStateChanged(@WifiApState int state,
                @SapStartFailure int failureReason);

        /**
         * Called when the connected clients to soft AP changes.
         *
         * @param clients the currently connected clients
         */
        void onConnectedClientsChanged(@NonNull List<WifiClient> clients);

        /**
<<<<<<< HEAD
         * Called when Stations connected to soft AP.
         *
         * @param Macaddr Mac Address of connected Stations to soft AP
         * @param numClients number of connected clients
         */
        public abstract void onStaConnected(String Macaddr, int numClients);

        /**
         * Called when Stations disconnected to soft AP.
         *
         * @param Macaddr Mac Address of Disconnected Stations to soft AP
         * @param numClients number of connected clients
         */
        public abstract void onStaDisconnected(String Macaddr, int numClients);
=======
         * Called when information of softap changes.
         *
         * @param softApInfo is the softap information. {@link SoftApInfo}
         */
        default void onInfoChanged(@NonNull SoftApInfo softApInfo) {
            // Do nothing: can be updated to add SoftApInfo details (e.g. channel) to the UI.
        }
>>>>>>> 1003ee8f
    }

    /**
     * Callback proxy for SoftApCallback objects.
     *
     * @hide
     */
    private class SoftApCallbackProxy extends ISoftApCallback.Stub {
        private final Executor mExecutor;
        private final SoftApCallback mCallback;

        SoftApCallbackProxy(Executor executor, SoftApCallback callback) {
            mExecutor = executor;
            mCallback = callback;
        }

        @Override
        public void onStateChanged(int state, int failureReason) {
            if (mVerboseLoggingEnabled) {
                Log.v(TAG, "SoftApCallbackProxy: onStateChanged: state=" + state
                        + ", failureReason=" + failureReason);
            }

            Binder.clearCallingIdentity();
            mExecutor.execute(() -> {
                mCallback.onStateChanged(state, failureReason);
            });
        }

        @Override
        public void onConnectedClientsChanged(List<WifiClient> clients) {
            if (mVerboseLoggingEnabled) {
                Log.v(TAG, "SoftApCallbackProxy: onConnectedClientsChanged: clients="
                        + clients.size() + " clients");
            }

            Binder.clearCallingIdentity();
            mExecutor.execute(() -> {
                mCallback.onConnectedClientsChanged(clients);
            });
        }

        @Override
<<<<<<< HEAD
        public void onStaConnected(String Macaddr, int numClients) throws RemoteException {
            Log.v(TAG, "SoftApCallbackProxy: [" + numClients + "]onStaConnected Macaddr =" + Macaddr);
            mHandler.post(() -> {
                mCallback.onStaConnected(Macaddr, numClients);
            });
        }

        @Override
        public void onStaDisconnected(String Macaddr, int numClients) throws RemoteException {
            Log.v(TAG, "SoftApCallbackProxy: [" + numClients + "]onStaDisconnected Macaddr =" + Macaddr);
            mHandler.post(() -> {
                mCallback.onStaDisconnected(Macaddr, numClients);
=======
        public void onInfoChanged(SoftApInfo softApInfo) {
            if (mVerboseLoggingEnabled) {
                Log.v(TAG, "SoftApCallbackProxy: onInfoChange: softApInfo=" + softApInfo);
            }

            Binder.clearCallingIdentity();
            mExecutor.execute(() -> {
                mCallback.onInfoChanged(softApInfo);
>>>>>>> 1003ee8f
            });
        }
    }

    /**
     * Registers a callback for Soft AP. See {@link SoftApCallback}. Caller will receive the current
     * soft AP state and number of connected devices immediately after a successful call to this API
     * via callback. Note that receiving an immediate WIFI_AP_STATE_FAILED value for soft AP state
     * indicates that the latest attempt to start soft AP has failed. Caller can unregister a
     * previously registered callback using {@link unregisterSoftApCallback}
     * <p>
     * Applications should have the
     * {@link android.Manifest.permission#NETWORK_SETTINGS NETWORK_SETTINGS} permission. Callers
     * without the permission will trigger a {@link java.lang.SecurityException}.
     * <p>
     *
     * @param callback Callback for soft AP events
     * @param executor The executor to execute the callbacks of the {@code executor}
     *                 object. If null, then the application's main executor will be used.
     *
     * @hide
     */
    @SystemApi
    @RequiresPermission(android.Manifest.permission.NETWORK_SETTINGS)
    public void registerSoftApCallback(@NonNull SoftApCallback callback,
                                       @Nullable @CallbackExecutor Executor executor) {
        if (callback == null) throw new IllegalArgumentException("callback cannot be null");
        Log.v(TAG, "registerSoftApCallback: callback=" + callback + ", executor=" + executor);

        executor = (executor == null) ? mContext.getMainExecutor() : executor;
        Binder binder = new Binder();
        try {
            IWifiManager iWifiManager = getIWifiManager();
            if (iWifiManager == null) {
                throw new RemoteException("Wifi service is not running");
            }
            iWifiManager.registerSoftApCallback(
                    binder, new SoftApCallbackProxy(executor, callback), callback.hashCode());
        } catch (RemoteException e) {
            throw e.rethrowFromSystemServer();
        }
    }

    /**
     * Allow callers to unregister a previously registered callback. After calling this method,
     * applications will no longer receive soft AP events.
     *
     * @param callback Callback to unregister for soft AP events
     *
     * @hide
     */
    @RequiresPermission(android.Manifest.permission.NETWORK_SETTINGS)
    public void unregisterSoftApCallback(@NonNull SoftApCallback callback) {
        if (callback == null) throw new IllegalArgumentException("callback cannot be null");
        Log.v(TAG, "unregisterSoftApCallback: callback=" + callback);

        try {
            IWifiManager iWifiManager = getIWifiManager();
            if (iWifiManager == null) {
                throw new RemoteException("Wifi service is not running");
            }
            iWifiManager.unregisterSoftApCallback(callback.hashCode());
        } catch (RemoteException e) {
            throw e.rethrowFromSystemServer();
        }
    }

    /**
     * LocalOnlyHotspotReservation that contains the {@link WifiConfiguration} for the active
     * LocalOnlyHotspot request.
     * <p>
     * Applications requesting LocalOnlyHotspot for sharing will receive an instance of the
     * LocalOnlyHotspotReservation in the
     * {@link LocalOnlyHotspotCallback#onStarted(LocalOnlyHotspotReservation)} call.  This
     * reservation contains the relevant {@link WifiConfiguration}.
     * When an application is done with the LocalOnlyHotspot, they should call {@link
     * LocalOnlyHotspotReservation#close()}.  Once this happens, the application will not receive
     * any further callbacks. If the LocalOnlyHotspot is stopped due to a
     * user triggered mode change, applications will be notified via the {@link
     * LocalOnlyHotspotCallback#onStopped()} callback.
     */
    public class LocalOnlyHotspotReservation implements AutoCloseable {

        private final CloseGuard mCloseGuard = CloseGuard.get();
        private final WifiConfiguration mConfig;
        private boolean mClosed = false;

        /** @hide */
        @VisibleForTesting
        public LocalOnlyHotspotReservation(WifiConfiguration config) {
            mConfig = config;
            mCloseGuard.open("close");
        }

        public WifiConfiguration getWifiConfiguration() {
            return mConfig;
        }

        @Override
        public void close() {
            try {
                synchronized (mLock) {
                    if (!mClosed) {
                        mClosed = true;
                        stopLocalOnlyHotspot();
                        mCloseGuard.close();
                    }
                }
            } catch (Exception e) {
                Log.e(TAG, "Failed to stop Local Only Hotspot.");
            }
        }

        @Override
        protected void finalize() throws Throwable {
            try {
                if (mCloseGuard != null) {
                    mCloseGuard.warnIfOpen();
                }
                close();
            } finally {
                super.finalize();
            }
        }
    }

    /**
     * Callback class for applications to receive updates about the LocalOnlyHotspot status.
     */
    public static class LocalOnlyHotspotCallback {
        /** @hide */
        public static final int REQUEST_REGISTERED = 0;

        public static final int ERROR_NO_CHANNEL = 1;
        public static final int ERROR_GENERIC = 2;
        public static final int ERROR_INCOMPATIBLE_MODE = 3;
        public static final int ERROR_TETHERING_DISALLOWED = 4;

        /** LocalOnlyHotspot start succeeded. */
        public void onStarted(LocalOnlyHotspotReservation reservation) {};

        /**
         * LocalOnlyHotspot stopped.
         * <p>
         * The LocalOnlyHotspot can be disabled at any time by the user.  When this happens,
         * applications will be notified that it was stopped. This will not be invoked when an
         * application calls {@link LocalOnlyHotspotReservation#close()}.
         */
        public void onStopped() {};

        /**
         * LocalOnlyHotspot failed to start.
         * <p>
         * Applications can attempt to call
         * {@link WifiManager#startLocalOnlyHotspot(LocalOnlyHotspotCallback, Handler)} again at
         * a later time.
         * <p>
         * @param reason The reason for failure could be one of: {@link
         * #ERROR_TETHERING_DISALLOWED}, {@link #ERROR_INCOMPATIBLE_MODE},
         * {@link #ERROR_NO_CHANNEL}, or {@link #ERROR_GENERIC}.
         */
        public void onFailed(int reason) { };
    }

    /**
     * Callback proxy for LocalOnlyHotspotCallback objects.
     */
    private static class LocalOnlyHotspotCallbackProxy extends ILocalOnlyHotspotCallback.Stub {
        private final WeakReference<WifiManager> mWifiManager;
        private final Executor mExecutor;
        private final LocalOnlyHotspotCallback mCallback;

        /**
         * Constructs a {@link LocalOnlyHotspotCallbackProxy} using the specified executor.  All
         * callbacks will run using the given executor.
         *
         * @param manager WifiManager
         * @param executor Executor for delivering callbacks.
         * @param callback LocalOnlyHotspotCallback to notify the calling application, or null.
         */
        LocalOnlyHotspotCallbackProxy(
                @NonNull WifiManager manager,
                @NonNull Executor executor,
                @Nullable LocalOnlyHotspotCallback callback) {
            mWifiManager = new WeakReference<>(manager);
            mExecutor = executor;
            mCallback = callback;
        }

        @Override
        public void onHotspotStarted(WifiConfiguration config) {
            WifiManager manager = mWifiManager.get();
            if (manager == null) return;

            if (config == null) {
                Log.e(TAG, "LocalOnlyHotspotCallbackProxy: config cannot be null.");
                onHotspotFailed(LocalOnlyHotspotCallback.ERROR_GENERIC);
                return;
            }
            final LocalOnlyHotspotReservation reservation =
                    manager.new LocalOnlyHotspotReservation(config);
            if (mCallback == null) return;
            mExecutor.execute(() -> mCallback.onStarted(reservation));
        }

        @Override
        public void onHotspotStopped() {
            WifiManager manager = mWifiManager.get();
            if (manager == null) return;

            Log.w(TAG, "LocalOnlyHotspotCallbackProxy: hotspot stopped");
            if (mCallback == null) return;
            mExecutor.execute(() -> mCallback.onStopped());
        }

        @Override
        public void onHotspotFailed(int reason) {
            WifiManager manager = mWifiManager.get();
            if (manager == null) return;

            Log.w(TAG, "LocalOnlyHotspotCallbackProxy: failed to start.  reason: "
                    + reason);
            if (mCallback == null) return;
            mExecutor.execute(() -> mCallback.onFailed(reason));
        }
    }

    /**
     * LocalOnlyHotspotSubscription that is an AutoCloseable object for tracking applications
     * watching for LocalOnlyHotspot changes.
     *
     * @hide
     */
    public class LocalOnlyHotspotSubscription implements AutoCloseable {
        private final CloseGuard mCloseGuard = CloseGuard.get();

        /** @hide */
        @VisibleForTesting
        public LocalOnlyHotspotSubscription() {
            mCloseGuard.open("close");
        }

        @Override
        public void close() {
            try {
                unregisterLocalOnlyHotspotObserver();
                mCloseGuard.close();
            } catch (Exception e) {
                Log.e(TAG, "Failed to unregister LocalOnlyHotspotObserver.");
            }
        }

        @Override
        protected void finalize() throws Throwable {
            try {
                if (mCloseGuard != null) {
                    mCloseGuard.warnIfOpen();
                }
                close();
            } finally {
                super.finalize();
            }
        }
    }

    /**
     * Class to notify calling applications that watch for changes in LocalOnlyHotspot of updates.
     *
     * @hide
     */
    public static class LocalOnlyHotspotObserver {
        /**
         * Confirm registration for LocalOnlyHotspotChanges by returning a
         * LocalOnlyHotspotSubscription.
         */
        public void onRegistered(LocalOnlyHotspotSubscription subscription) {};

        /**
         * LocalOnlyHotspot started with the supplied config.
         */
        public void onStarted(WifiConfiguration config) {};

        /**
         * LocalOnlyHotspot stopped.
         */
        public void onStopped() {};
    }

    /**
     * Callback proxy for LocalOnlyHotspotObserver objects.
     */
    private static class LocalOnlyHotspotObserverProxy extends ILocalOnlyHotspotCallback.Stub {
        private final WeakReference<WifiManager> mWifiManager;
        private final Executor mExecutor;
        private final LocalOnlyHotspotObserver mObserver;

        /**
         * Constructs a {@link LocalOnlyHotspotObserverProxy} using the specified looper.
         * All callbacks will be delivered on the thread of the specified looper.
         *
         * @param manager WifiManager
         * @param executor Executor for delivering callbacks
         * @param observer LocalOnlyHotspotObserver to notify the calling application.
         */
        LocalOnlyHotspotObserverProxy(WifiManager manager, Executor executor,
                final LocalOnlyHotspotObserver observer) {
            mWifiManager = new WeakReference<>(manager);
            mExecutor = executor;
            mObserver = observer;
        }

        public void registered() throws RemoteException {
            WifiManager manager = mWifiManager.get();
            if (manager == null) return;

            mExecutor.execute(() ->
                    mObserver.onRegistered(manager.new LocalOnlyHotspotSubscription()));
        }

        @Override
        public void onHotspotStarted(WifiConfiguration config) {
            WifiManager manager = mWifiManager.get();
            if (manager == null) return;

            if (config == null) {
                Log.e(TAG, "LocalOnlyHotspotObserverProxy: config cannot be null.");
                return;
            }
            mExecutor.execute(() -> mObserver.onStarted(config));
        }

        @Override
        public void onHotspotStopped() {
            WifiManager manager = mWifiManager.get();
            if (manager == null) return;

            mExecutor.execute(() -> mObserver.onStopped());
        }

        @Override
        public void onHotspotFailed(int reason) {
            // do nothing
        }
    }

    /**
     * Callback proxy for ActionListener objects.
     */
    private class ActionListenerProxy extends IActionListener.Stub {
        private final String mActionTag;
        private final Handler mHandler;
        private final ActionListener mCallback;

        ActionListenerProxy(String actionTag, Looper looper, ActionListener callback) {
            mActionTag = actionTag;
            mHandler = new Handler(looper);
            mCallback = callback;
        }

        @Override
        public void onSuccess() {
            if (mVerboseLoggingEnabled) {
                Log.v(TAG, "ActionListenerProxy:" + mActionTag + ": onSuccess");
            }
            mHandler.post(() -> {
                mCallback.onSuccess();
            });
        }

        @Override
        public void onFailure(@ActionListenerFailureReason int reason) {
            if (mVerboseLoggingEnabled) {
                Log.v(TAG, "ActionListenerProxy:" + mActionTag + ": onFailure=" + reason);
            }
            mHandler.post(() -> {
                mCallback.onFailure(reason);
            });
        }
    }

    private void connectInternal(@Nullable WifiConfiguration config, int networkId,
            @Nullable ActionListener listener) {
        ActionListenerProxy listenerProxy = null;
        Binder binder = null;
        if (listener != null) {
            listenerProxy = new ActionListenerProxy("connect", mLooper, listener);
            binder = new Binder();
        }
        try {
            IWifiManager iWifiManager = getIWifiManager();
            if (iWifiManager == null) {
                throw new RemoteException("Wifi service is not running");
            }
            iWifiManager.connect(config, networkId, binder, listenerProxy,
                    listener == null ? 0 : listener.hashCode());
        } catch (RemoteException e) {
            if (listenerProxy != null) listenerProxy.onFailure(ERROR);
        } catch (SecurityException e) {
            if (listenerProxy != null) listenerProxy.onFailure(NOT_AUTHORIZED);
        }
    }

    /**
     * Connect to a network with the given configuration. The network also
     * gets added to the list of configured networks for the foreground user.
     *
     * For a new network, this function is used instead of a
     * sequence of addNetwork(), enableNetwork(), and reconnect()
     *
     * @param config the set of variables that describe the configuration,
     *            contained in a {@link WifiConfiguration} object.
     * @param listener for callbacks on success or failure. Can be null.
     * @throws IllegalStateException if the WifiManager instance needs to be
     * initialized again
     *
     * @hide
     */
    @SystemApi
    @RequiresPermission(anyOf = {
            android.Manifest.permission.NETWORK_SETTINGS,
            android.Manifest.permission.NETWORK_SETUP_WIZARD,
            android.Manifest.permission.NETWORK_STACK
    })
    public void connect(@NonNull WifiConfiguration config, @Nullable ActionListener listener) {
        if (config == null) throw new IllegalArgumentException("config cannot be null");
        connectInternal(config, WifiConfiguration.INVALID_NETWORK_ID, listener);
    }

    /**
     * Connect to a network with the given networkId.
     *
     * This function is used instead of a enableNetwork() and reconnect()
     *
     * @param networkId the ID of the network as returned by {@link #addNetwork} or {@link
     *        getConfiguredNetworks}.
     * @param listener for callbacks on success or failure. Can be null.
     * @throws IllegalStateException if the WifiManager instance needs to be
     * initialized again
     * @hide
     */
    @SystemApi
    @RequiresPermission(anyOf = {
            android.Manifest.permission.NETWORK_SETTINGS,
            android.Manifest.permission.NETWORK_SETUP_WIZARD,
            android.Manifest.permission.NETWORK_STACK
    })
    public void connect(int networkId, @Nullable ActionListener listener) {
        if (networkId < 0) throw new IllegalArgumentException("Network id cannot be negative");
        connectInternal(null, networkId, listener);
    }

    /**
     * Save the given network to the list of configured networks for the
     * foreground user. If the network already exists, the configuration
     * is updated. Any new network is enabled by default.
     *
     * For a new network, this function is used instead of a
     * sequence of addNetwork() and enableNetwork().
     *
     * For an existing network, it accomplishes the task of updateNetwork()
     *
     * This API will cause reconnect if the crecdentials of the current active
     * connection has been changed.
     *
     * @param config the set of variables that describe the configuration,
     *            contained in a {@link WifiConfiguration} object.
     * @param listener for callbacks on success or failure. Can be null.
     * @throws IllegalStateException if the WifiManager instance needs to be
     * initialized again
     * @hide
     */
    @SystemApi
    @RequiresPermission(anyOf = {
            android.Manifest.permission.NETWORK_SETTINGS,
            android.Manifest.permission.NETWORK_SETUP_WIZARD,
            android.Manifest.permission.NETWORK_STACK
    })
    public void save(@NonNull WifiConfiguration config, @Nullable ActionListener listener) {
        if (config == null) throw new IllegalArgumentException("config cannot be null");
        ActionListenerProxy listenerProxy = null;
        Binder binder = null;
        if (listener != null) {
            listenerProxy = new ActionListenerProxy("save", mLooper, listener);
            binder = new Binder();
        }
        try {
            IWifiManager iWifiManager = getIWifiManager();
            if (iWifiManager == null) {
                throw new RemoteException("Wifi service is not running");
            }
            iWifiManager.save(config, binder, listenerProxy,
                    listener == null ? 0 : listener.hashCode());
        } catch (RemoteException e) {
            if (listenerProxy != null) listenerProxy.onFailure(ERROR);
        } catch (SecurityException e) {
            if (listenerProxy != null) listenerProxy.onFailure(NOT_AUTHORIZED);
        }
    }

    /**
     * Delete the network from the list of configured networks for the
     * foreground user.
     *
     * This function is used instead of a sequence of removeNetwork()
     *
     * @param config the set of variables that describe the configuration,
     *            contained in a {@link WifiConfiguration} object.
     * @param listener for callbacks on success or failure. Can be null.
     * @throws IllegalStateException if the WifiManager instance needs to be
     * initialized again
     * @hide
     */
    @SystemApi
    @RequiresPermission(anyOf = {
            android.Manifest.permission.NETWORK_SETTINGS,
            android.Manifest.permission.NETWORK_SETUP_WIZARD,
            android.Manifest.permission.NETWORK_STACK
    })
    public void forget(int netId, @Nullable ActionListener listener) {
        if (netId < 0) throw new IllegalArgumentException("Network id cannot be negative");
        ActionListenerProxy listenerProxy = null;
        Binder binder = null;
        if (listener != null) {
            listenerProxy = new ActionListenerProxy("forget", mLooper, listener);
            binder = new Binder();
        }
        try {
            IWifiManager iWifiManager = getIWifiManager();
            if (iWifiManager == null) {
                throw new RemoteException("Wifi service is not running");
            }
            iWifiManager.forget(netId, binder, listenerProxy,
                    listener == null ? 0 : listener.hashCode());
        } catch (RemoteException e) {
            if (listenerProxy != null) listenerProxy.onFailure(ERROR);
        } catch (SecurityException e) {
            if (listenerProxy != null) listenerProxy.onFailure(NOT_AUTHORIZED);
        }
    }

    /**
     * Disable network
     *
     * @param netId is the network Id
     * @param listener for callbacks on success or failure. Can be null.
     * @throws IllegalStateException if the WifiManager instance needs to be
     * initialized again
     * @deprecated This API is deprecated. Use {@link #disableNetwork(int)} instead.
     * @hide
     */
    @SystemApi
    @RequiresPermission(anyOf = {
            android.Manifest.permission.NETWORK_SETTINGS,
            android.Manifest.permission.NETWORK_SETUP_WIZARD,
            android.Manifest.permission.NETWORK_STACK
    })
    @Deprecated
    public void disable(int netId, @Nullable ActionListener listener) {
        if (netId < 0) throw new IllegalArgumentException("Network id cannot be negative");
        // Simple wrapper which forwards the call to disableNetwork. This is a temporary
        // implementation until we can remove this API completely.
        boolean status = disableNetwork(netId);
        if (listener != null) {
            if (status) {
                listener.onSuccess();
            } else {
                listener.onFailure(ERROR);
            }
        }
    }

    /**
     * Sets the user choice for allowing auto-join to a network.
     * The updated choice will be made available through the updated config supplied by the
     * CONFIGURED_NETWORKS_CHANGED broadcast.
     *
     * @param netId the id of the network to allow/disallow autojoin for.
     * @param choice true to allow autojoin, false to disallow autojoin
     * @hide
     */
    @SystemApi
    @RequiresPermission(android.Manifest.permission.NETWORK_SETTINGS)
    public void allowAutojoin(int netId, boolean choice) {
        try {
            IWifiManager iWifiManager = getIWifiManager();
            if (iWifiManager == null) {
                throw new RemoteException("Wifi service is not running");
            }
            iWifiManager.allowAutojoin(netId, choice);
        } catch (RemoteException e) {
            throw e.rethrowFromSystemServer();
        }
    }

    /**
     * Disable ephemeral Network
     *
     * @param SSID, in the format of WifiConfiguration's SSID.
     * @hide
     */
    @RequiresPermission(anyOf = {
            android.Manifest.permission.NETWORK_SETTINGS,
            android.Manifest.permission.NETWORK_STACK
    })
    public void disableEphemeralNetwork(String SSID) {
        if (TextUtils.isEmpty(SSID)) throw new IllegalArgumentException("SSID cannot be null");
        try {
            IWifiManager iWifiManager = getIWifiManager();
            if (iWifiManager == null) {
                throw new RemoteException("Wifi service is not running");
            }
            iWifiManager.disableEphemeralNetwork(SSID, mContext.getOpPackageName());
        } catch (RemoteException e) {
            throw e.rethrowFromSystemServer();
        }
    }

    /**
     * WPS suport has been deprecated from Client mode and this method will immediately trigger
     * {@link WpsCallback#onFailed(int)} with a generic error.
     *
     * @param config WPS configuration (does not support {@link WpsInfo#LABEL})
     * @param listener for callbacks on success or failure. Can be null.
     * @throws IllegalStateException if the WifiManager instance needs to be initialized again
     * @deprecated This API is deprecated
     */
    public void startWps(WpsInfo config, WpsCallback listener) {
        if (listener != null ) {
            listener.onFailed(ERROR);
        }
    }

    /**
     * WPS support has been deprecated from Client mode and this method will immediately trigger
     * {@link WpsCallback#onFailed(int)} with a generic error.
     *
     * @param listener for callbacks on success or failure. Can be null.
     * @throws IllegalStateException if the WifiManager instance needs to be initialized again
     * @deprecated This API is deprecated
     */
    public void cancelWps(WpsCallback listener) {
        if (listener != null) {
            listener.onFailed(ERROR);
        }
    }

    /**
     * Allows an application to keep the Wi-Fi radio awake.
     * Normally the Wi-Fi radio may turn off when the user has not used the device in a while.
     * Acquiring a WifiLock will keep the radio on until the lock is released.  Multiple
     * applications may hold WifiLocks, and the radio will only be allowed to turn off when no
     * WifiLocks are held in any application.
     * <p>
     * Before using a WifiLock, consider carefully if your application requires Wi-Fi access, or
     * could function over a mobile network, if available.  A program that needs to download large
     * files should hold a WifiLock to ensure that the download will complete, but a program whose
     * network usage is occasional or low-bandwidth should not hold a WifiLock to avoid adversely
     * affecting battery life.
     * <p>
     * Note that WifiLocks cannot override the user-level "Wi-Fi Enabled" setting, nor Airplane
     * Mode.  They simply keep the radio from turning off when Wi-Fi is already on but the device
     * is idle.
     * <p>
     * Any application using a WifiLock must request the {@code android.permission.WAKE_LOCK}
     * permission in an {@code <uses-permission>} element of the application's manifest.
     */
    public class WifiLock {
        private String mTag;
        private final IBinder mBinder;
        private int mRefCount;
        int mLockType;
        private boolean mRefCounted;
        private boolean mHeld;
        private WorkSource mWorkSource;

        private WifiLock(int lockType, String tag) {
            mTag = tag;
            mLockType = lockType;
            mBinder = new Binder();
            mRefCount = 0;
            mRefCounted = true;
            mHeld = false;
        }

        /**
         * Locks the Wi-Fi radio on until {@link #release} is called.
         *
         * If this WifiLock is reference-counted, each call to {@code acquire} will increment the
         * reference count, and the radio will remain locked as long as the reference count is
         * above zero.
         *
         * If this WifiLock is not reference-counted, the first call to {@code acquire} will lock
         * the radio, but subsequent calls will be ignored.  Only one call to {@link #release}
         * will be required, regardless of the number of times that {@code acquire} is called.
         */
        public void acquire() {
            synchronized (mBinder) {
                if (mRefCounted ? (++mRefCount == 1) : (!mHeld)) {
                    try {
                        IWifiManager iWifiManager = getIWifiManager();
                        if (iWifiManager == null) {
                            throw new RemoteException("Wifi service is not running");
                        }
                        iWifiManager.acquireWifiLock(mBinder, mLockType, mTag, mWorkSource);
                        synchronized (WifiManager.this) {
                            if (mActiveLockCount >= MAX_ACTIVE_LOCKS) {
                                iWifiManager.releaseWifiLock(mBinder);
                                throw new UnsupportedOperationException(
                                            "Exceeded maximum number of wifi locks");
                            }
                            mActiveLockCount++;
                        }
                    } catch (RemoteException e) {
                        throw e.rethrowFromSystemServer();
                    }
                    mHeld = true;
                }
            }
        }

        /**
         * Unlocks the Wi-Fi radio, allowing it to turn off when the device is idle.
         *
         * If this WifiLock is reference-counted, each call to {@code release} will decrement the
         * reference count, and the radio will be unlocked only when the reference count reaches
         * zero.  If the reference count goes below zero (that is, if {@code release} is called
         * a greater number of times than {@link #acquire}), an exception is thrown.
         *
         * If this WifiLock is not reference-counted, the first call to {@code release} (after
         * the radio was locked using {@link #acquire}) will unlock the radio, and subsequent
         * calls will be ignored.
         */
        public void release() {
            synchronized (mBinder) {
                if (mRefCounted ? (--mRefCount == 0) : (mHeld)) {
                    try {
                        IWifiManager iWifiManager = getIWifiManager();
                        if (iWifiManager == null) {
                            throw new RemoteException("Wifi service is not running");
                        }
                        iWifiManager.releaseWifiLock(mBinder);
                        synchronized (WifiManager.this) {
                            mActiveLockCount--;
                        }
                    } catch (RemoteException e) {
                        throw e.rethrowFromSystemServer();
                    }
                    mHeld = false;
                }
                if (mRefCount < 0) {
                    throw new RuntimeException("WifiLock under-locked " + mTag);
                }
            }
        }

        /**
         * Controls whether this is a reference-counted or non-reference-counted WifiLock.
         *
         * Reference-counted WifiLocks keep track of the number of calls to {@link #acquire} and
         * {@link #release}, and only allow the radio to sleep when every call to {@link #acquire}
         * has been balanced with a call to {@link #release}.  Non-reference-counted WifiLocks
         * lock the radio whenever {@link #acquire} is called and it is unlocked, and unlock the
         * radio whenever {@link #release} is called and it is locked.
         *
         * @param refCounted true if this WifiLock should keep a reference count
         */
        public void setReferenceCounted(boolean refCounted) {
            mRefCounted = refCounted;
        }

        /**
         * Checks whether this WifiLock is currently held.
         *
         * @return true if this WifiLock is held, false otherwise
         */
        public boolean isHeld() {
            synchronized (mBinder) {
                return mHeld;
            }
        }

        public void setWorkSource(WorkSource ws) {
            synchronized (mBinder) {
                if (ws != null && ws.isEmpty()) {
                    ws = null;
                }
                boolean changed = true;
                if (ws == null) {
                    mWorkSource = null;
                } else {
                    ws.clearNames();
                    if (mWorkSource == null) {
                        changed = mWorkSource != null;
                        mWorkSource = new WorkSource(ws);
                    } else {
                        changed = !mWorkSource.equals(ws);
                        if (changed) {
                            mWorkSource.set(ws);
                        }
                    }
                }
                if (changed && mHeld) {
                    try {
                        IWifiManager iWifiManager = getIWifiManager();
                        if (iWifiManager == null) {
                            throw new RemoteException("Wifi service is not running");
                        }
                        iWifiManager.updateWifiLockWorkSource(mBinder, mWorkSource);
                    } catch (RemoteException e) {
                        throw e.rethrowFromSystemServer();
                    }
                }
            }
        }

        public String toString() {
            String s1, s2, s3;
            synchronized (mBinder) {
                s1 = Integer.toHexString(System.identityHashCode(this));
                s2 = mHeld ? "held; " : "";
                if (mRefCounted) {
                    s3 = "refcounted: refcount = " + mRefCount;
                } else {
                    s3 = "not refcounted";
                }
                return "WifiLock{ " + s1 + "; " + s2 + s3 + " }";
            }
        }

        @Override
        protected void finalize() throws Throwable {
            super.finalize();
            synchronized (mBinder) {
                if (mHeld) {
                    try {
                        IWifiManager iWifiManager = getIWifiManager();
                        if (iWifiManager == null) {
                            throw new RemoteException("Wifi service is not running");
                        }
                        iWifiManager.releaseWifiLock(mBinder);
                        synchronized (WifiManager.this) {
                            mActiveLockCount--;
                        }
                    } catch (RemoteException e) {
                        throw e.rethrowFromSystemServer();
                    }
                }
            }
        }
    }

    /**
     * Creates a new WifiLock.
     *
     * @param lockType the type of lock to create. See {@link #WIFI_MODE_FULL_HIGH_PERF}
     * and {@link #WIFI_MODE_FULL_LOW_LATENCY} for descriptions of the types of Wi-Fi locks.
     * @param tag a tag for the WifiLock to identify it in debugging messages.  This string is
     *            never shown to the user under normal conditions, but should be descriptive
     *            enough to identify your application and the specific WifiLock within it, if it
     *            holds multiple WifiLocks.
     *
     * @return a new, unacquired WifiLock with the given tag.
     *
     * @see WifiLock
     */
    public WifiLock createWifiLock(int lockType, String tag) {
        return new WifiLock(lockType, tag);
    }

    /**
     * Creates a new WifiLock.
     *
     * @param tag a tag for the WifiLock to identify it in debugging messages.  This string is
     *            never shown to the user under normal conditions, but should be descriptive
     *            enough to identify your application and the specific WifiLock within it, if it
     *            holds multiple WifiLocks.
     *
     * @return a new, unacquired WifiLock with the given tag.
     *
     * @see WifiLock
     *
     * @deprecated This API is non-functional.
     */
    @Deprecated
    public WifiLock createWifiLock(String tag) {
        return new WifiLock(WIFI_MODE_FULL, tag);
    }

    /**
     * Create a new MulticastLock
     *
     * @param tag a tag for the MulticastLock to identify it in debugging
     *            messages.  This string is never shown to the user under
     *            normal conditions, but should be descriptive enough to
     *            identify your application and the specific MulticastLock
     *            within it, if it holds multiple MulticastLocks.
     *
     * @return a new, unacquired MulticastLock with the given tag.
     *
     * @see MulticastLock
     */
    public MulticastLock createMulticastLock(String tag) {
        return new MulticastLock(tag);
    }

    /**
     * Allows an application to receive Wifi Multicast packets.
     * Normally the Wifi stack filters out packets not explicitly
     * addressed to this device.  Acquring a MulticastLock will
     * cause the stack to receive packets addressed to multicast
     * addresses.  Processing these extra packets can cause a noticeable
     * battery drain and should be disabled when not needed.
     */
    public class MulticastLock {
        private String mTag;
        private final IBinder mBinder;
        private int mRefCount;
        private boolean mRefCounted;
        private boolean mHeld;

        private MulticastLock(String tag) {
            mTag = tag;
            mBinder = new Binder();
            mRefCount = 0;
            mRefCounted = true;
            mHeld = false;
        }

        /**
         * Locks Wifi Multicast on until {@link #release} is called.
         *
         * If this MulticastLock is reference-counted each call to
         * {@code acquire} will increment the reference count, and the
         * wifi interface will receive multicast packets as long as the
         * reference count is above zero.
         *
         * If this MulticastLock is not reference-counted, the first call to
         * {@code acquire} will turn on the multicast packets, but subsequent
         * calls will be ignored.  Only one call to {@link #release} will
         * be required, regardless of the number of times that {@code acquire}
         * is called.
         *
         * Note that other applications may also lock Wifi Multicast on.
         * Only they can relinquish their lock.
         *
         * Also note that applications cannot leave Multicast locked on.
         * When an app exits or crashes, any Multicast locks will be released.
         */
        public void acquire() {
            synchronized (mBinder) {
                if (mRefCounted ? (++mRefCount == 1) : (!mHeld)) {
                    try {
                        IWifiManager iWifiManager = getIWifiManager();
                        if (iWifiManager == null) {
                            throw new RemoteException("Wifi service is not running");
                        }
                        iWifiManager.acquireMulticastLock(mBinder, mTag);
                        synchronized (WifiManager.this) {
                            if (mActiveLockCount >= MAX_ACTIVE_LOCKS) {
                                iWifiManager.releaseMulticastLock(mTag);
                                throw new UnsupportedOperationException(
                                        "Exceeded maximum number of wifi locks");
                            }
                            mActiveLockCount++;
                        }
                    } catch (RemoteException e) {
                        throw e.rethrowFromSystemServer();
                    }
                    mHeld = true;
                }
            }
        }

        /**
         * Unlocks Wifi Multicast, restoring the filter of packets
         * not addressed specifically to this device and saving power.
         *
         * If this MulticastLock is reference-counted, each call to
         * {@code release} will decrement the reference count, and the
         * multicast packets will only stop being received when the reference
         * count reaches zero.  If the reference count goes below zero (that
         * is, if {@code release} is called a greater number of times than
         * {@link #acquire}), an exception is thrown.
         *
         * If this MulticastLock is not reference-counted, the first call to
         * {@code release} (after the radio was multicast locked using
         * {@link #acquire}) will unlock the multicast, and subsequent calls
         * will be ignored.
         *
         * Note that if any other Wifi Multicast Locks are still outstanding
         * this {@code release} call will not have an immediate effect.  Only
         * when all applications have released all their Multicast Locks will
         * the Multicast filter be turned back on.
         *
         * Also note that when an app exits or crashes all of its Multicast
         * Locks will be automatically released.
         */
        public void release() {
            synchronized (mBinder) {
                if (mRefCounted ? (--mRefCount == 0) : (mHeld)) {
                    try {
                        IWifiManager iWifiManager = getIWifiManager();
                        if (iWifiManager == null) {
                            throw new RemoteException("Wifi service is not running");
                        }
                        iWifiManager.releaseMulticastLock(mTag);
                        synchronized (WifiManager.this) {
                            mActiveLockCount--;
                        }
                    } catch (RemoteException e) {
                        throw e.rethrowFromSystemServer();
                    }
                    mHeld = false;
                }
                if (mRefCount < 0) {
                    throw new RuntimeException("MulticastLock under-locked "
                            + mTag);
                }
            }
        }

        /**
         * Controls whether this is a reference-counted or non-reference-
         * counted MulticastLock.
         *
         * Reference-counted MulticastLocks keep track of the number of calls
         * to {@link #acquire} and {@link #release}, and only stop the
         * reception of multicast packets when every call to {@link #acquire}
         * has been balanced with a call to {@link #release}.  Non-reference-
         * counted MulticastLocks allow the reception of multicast packets
         * whenever {@link #acquire} is called and stop accepting multicast
         * packets whenever {@link #release} is called.
         *
         * @param refCounted true if this MulticastLock should keep a reference
         * count
         */
        public void setReferenceCounted(boolean refCounted) {
            mRefCounted = refCounted;
        }

        /**
         * Checks whether this MulticastLock is currently held.
         *
         * @return true if this MulticastLock is held, false otherwise
         */
        public boolean isHeld() {
            synchronized (mBinder) {
                return mHeld;
            }
        }

        public String toString() {
            String s1, s2, s3;
            synchronized (mBinder) {
                s1 = Integer.toHexString(System.identityHashCode(this));
                s2 = mHeld ? "held; " : "";
                if (mRefCounted) {
                    s3 = "refcounted: refcount = " + mRefCount;
                } else {
                    s3 = "not refcounted";
                }
                return "MulticastLock{ " + s1 + "; " + s2 + s3 + " }";
            }
        }

        @Override
        protected void finalize() throws Throwable {
            super.finalize();
            setReferenceCounted(false);
            release();
        }
    }

    /**
     * Check multicast filter status.
     *
     * @return true if multicast packets are allowed.
     *
     * @hide pending API council approval
     */
    public boolean isMulticastEnabled() {
        try {
            IWifiManager iWifiManager = getIWifiManager();
            if (iWifiManager == null) return false;
            return iWifiManager.isMulticastEnabled();
        } catch (RemoteException e) {
            throw e.rethrowFromSystemServer();
        }
    }

    /**
     * Initialize the multicast filtering to 'on'
     * @hide no intent to publish
     */
    @UnsupportedAppUsage
    public boolean initializeMulticastFiltering() {
        try {
            IWifiManager iWifiManager = getIWifiManager();
            if (iWifiManager == null) return false;
            iWifiManager.initializeMulticastFiltering();
            return true;
        } catch (RemoteException e) {
            throw e.rethrowFromSystemServer();
        }
    }

    /**
     * Set wifi verbose log. Called from developer settings.
     * @hide
     */
    @RequiresPermission(android.Manifest.permission.NETWORK_SETTINGS)
    @UnsupportedAppUsage
    public void enableVerboseLogging (int verbose) {
        try {
            IWifiManager iWifiManager = getIWifiManager();
            if (iWifiManager == null) {
                if (verbose == 0) return;
                throw new RemoteException("Wifi service is not running");
            }
            iWifiManager.enableVerboseLogging(verbose);
        } catch (Exception e) {
            //ignore any failure here
            Log.e(TAG, "enableVerboseLogging " + e.toString());
        }
    }

    /**
     * Get the WiFi verbose logging level.This is used by settings
     * to decide what to show within the picker.
     * @hide
     */
    @UnsupportedAppUsage
    public int getVerboseLoggingLevel() {
        try {
            IWifiManager iWifiManager = getIWifiManager();
            if (iWifiManager == null) return -1;
            return iWifiManager.getVerboseLoggingLevel();
        } catch (RemoteException e) {
            throw e.rethrowFromSystemServer();
        }
    }

    /**
     * Removes all saved wifi networks.
     *
     * @hide
     */
    public void factoryReset() {
        try {
            IWifiManager iWifiManager = getIWifiManager();
            if (iWifiManager == null) {
                throw new RemoteException("Wifi service is not running");
            }
            iWifiManager.factoryReset(mContext.getOpPackageName());
        } catch (RemoteException e) {
            throw e.rethrowFromSystemServer();
        }
    }

    /**
     * Get Network object of current wifi network
     * @return Get Network object of current wifi network
     * @hide
     */
    @UnsupportedAppUsage
    public Network getCurrentNetwork() {
        try {
            IWifiManager iWifiManager = getIWifiManager();
            if (iWifiManager == null) return null;
            return iWifiManager.getCurrentNetwork();
        } catch (RemoteException e) {
            throw e.rethrowFromSystemServer();
        }
    }

    /**
     * Deprecated
     * returns false
     * @hide
     * @deprecated
     */
    public boolean setEnableAutoJoinWhenAssociated(boolean enabled) {
        return false;
    }

    /**
     * Deprecated
     * returns false
     * @hide
     * @deprecated
     */
    public boolean getEnableAutoJoinWhenAssociated() {
        return false;
    }

    /**
     * Enable/disable WifiConnectivityManager
     * @hide
     */
    public void enableWifiConnectivityManager(boolean enabled) {
        try {
            IWifiManager iWifiManager = getIWifiManager();
            if (iWifiManager == null) {
                if (enabled) return;
                throw new RemoteException("Wifi service is not running");
            }
            iWifiManager.enableWifiConnectivityManager(enabled);
        } catch (RemoteException e) {
            throw e.rethrowFromSystemServer();
        }
    }

    /**
     * Retrieve the data to be backed to save the current state.
     * @hide
     */
    public byte[] retrieveBackupData() {
        try {
            IWifiManager iWifiManager = getIWifiManager();
            if (iWifiManager == null) return null;
            return iWifiManager.retrieveBackupData();
        } catch (RemoteException e) {
            throw e.rethrowFromSystemServer();
        }
    }

    /**
     * Restore state from the backed up data.
     * @hide
     */
    public void restoreBackupData(byte[] data) {
        try {
            IWifiManager iWifiManager = getIWifiManager();
            if (iWifiManager == null) {
                if (ArrayUtils.isEmpty(data)) return;
                throw new RemoteException("Wifi service is not running");
            }
            iWifiManager.restoreBackupData(data);
        } catch (RemoteException e) {
            throw e.rethrowFromSystemServer();
        }
    }

    /**
     * Restore state from the older version of back up data.
     * The old backup data was essentially a backup of wpa_supplicant.conf
     * and ipconfig.txt file.
     * @deprecated this is no longer supported.
     * @hide
     */
    @Deprecated
    public void restoreSupplicantBackupData(byte[] supplicantData, byte[] ipConfigData) {
        try {
            IWifiManager iWifiManager = getIWifiManager();
            if (iWifiManager == null) {
                if (ArrayUtils.isEmpty(supplicantData) && ArrayUtils.isEmpty(ipConfigData)) return;
                throw new RemoteException("Wifi service is not running");
            }
            iWifiManager.restoreSupplicantBackupData(supplicantData, ipConfigData);
        } catch (RemoteException e) {
            throw e.rethrowFromSystemServer();
        }
    }

    /**
     * Start subscription provisioning flow
     *
     * @param provider {@link OsuProvider} to provision with
     * @param executor the Executor on which to run the callback.
     * @param callback {@link ProvisioningCallback} for updates regarding provisioning flow
     * @hide
     */
    @SystemApi
    @RequiresPermission(anyOf = {
            android.Manifest.permission.NETWORK_SETTINGS,
            android.Manifest.permission.NETWORK_SETUP_WIZARD
    })
    public void startSubscriptionProvisioning(@NonNull OsuProvider provider,
            @NonNull @CallbackExecutor Executor executor, @NonNull ProvisioningCallback callback) {
        // Verify arguments
        if (executor == null) {
            throw new IllegalArgumentException("executor must not be null");
        }
        if (callback == null) {
            throw new IllegalArgumentException("callback must not be null");
        }
        try {
            IWifiManager iWifiManager = getIWifiManager();
            if (iWifiManager == null) {
                throw new RemoteException("Wifi service is not running");
            }
            iWifiManager.startSubscriptionProvisioning(provider,
                    new ProvisioningCallbackProxy(executor, callback));
        } catch (RemoteException e) {
            throw e.rethrowFromSystemServer();
        }
    }

    /**
     * Helper class to support OSU Provisioning callbacks
     */
    private static class ProvisioningCallbackProxy extends IProvisioningCallback.Stub {
        private final Executor mExecutor;
        private final ProvisioningCallback mCallback;

        ProvisioningCallbackProxy(Executor executor, ProvisioningCallback callback) {
            mExecutor = executor;
            mCallback = callback;
        }
        @Override
        public void onProvisioningStatus(int status) {
            mExecutor.execute(() -> mCallback.onProvisioningStatus(status));
        }

        @Override
        public void onProvisioningFailure(int status) {
            mExecutor.execute(() -> mCallback.onProvisioningFailure(status));
        }

        @Override
        public void onProvisioningComplete() {
            mExecutor.execute(() -> mCallback.onProvisioningComplete());
        }
    }

    /**
     * Base class for Traffic state callback. Should be extended by applications and set when
     * calling {@link WifiManager#registerTrafficStateCallback(TrafficStateCallback, Handler)}.
     * @hide
     */
    public interface TrafficStateCallback {
        /**
         * Lowest bit indicates data reception and the second lowest
         * bit indicates data transmitted
         */
        /** @hide */
        int DATA_ACTIVITY_NONE         = 0x00;
        /** @hide */
        int DATA_ACTIVITY_IN           = 0x01;
        /** @hide */
        int DATA_ACTIVITY_OUT          = 0x02;
        /** @hide */
        int DATA_ACTIVITY_INOUT        = 0x03;

        /**
         * Callback invoked to inform clients about the current traffic state.
         *
         * @param state One of the values: {@link #DATA_ACTIVITY_NONE}, {@link #DATA_ACTIVITY_IN},
         * {@link #DATA_ACTIVITY_OUT} & {@link #DATA_ACTIVITY_INOUT}.
         * @hide
         */
        void onStateChanged(int state);
    }

    /**
     * Callback proxy for TrafficStateCallback objects.
     *
     * @hide
     */
    private class TrafficStateCallbackProxy extends ITrafficStateCallback.Stub {
        private final Handler mHandler;
        private final TrafficStateCallback mCallback;

        TrafficStateCallbackProxy(Looper looper, TrafficStateCallback callback) {
            mHandler = new Handler(looper);
            mCallback = callback;
        }

        @Override
        public void onStateChanged(int state) {
            if (mVerboseLoggingEnabled) {
                Log.v(TAG, "TrafficStateCallbackProxy: onStateChanged state=" + state);
            }
            mHandler.post(() -> {
                mCallback.onStateChanged(state);
            });
        }
    }

    /**
     * Registers a callback for monitoring traffic state. See {@link TrafficStateCallback}. These
     * callbacks will be invoked periodically by platform to inform clients about the current
     * traffic state. Caller can unregister a previously registered callback using
     * {@link #unregisterTrafficStateCallback(TrafficStateCallback)}
     * <p>
     * Applications should have the
     * {@link android.Manifest.permission#NETWORK_SETTINGS NETWORK_SETTINGS} permission. Callers
     * without the permission will trigger a {@link java.lang.SecurityException}.
     * <p>
     *
     * @param callback Callback for traffic state events
     * @param handler  The Handler on whose thread to execute the callbacks of the {@code callback}
     *                 object. If null, then the application's main thread will be used.
     * @hide
     */
    @RequiresPermission(android.Manifest.permission.NETWORK_SETTINGS)
    public void registerTrafficStateCallback(@NonNull TrafficStateCallback callback,
                                             @Nullable Handler handler) {
        if (callback == null) throw new IllegalArgumentException("callback cannot be null");
        Log.v(TAG, "registerTrafficStateCallback: callback=" + callback + ", handler=" + handler);

        Looper looper = (handler == null) ? mContext.getMainLooper() : handler.getLooper();
        Binder binder = new Binder();
        try {
            IWifiManager iWifiManager = getIWifiManager();
            if (iWifiManager == null) {
                throw new RemoteException("Wifi service is not running");
            }
            iWifiManager.registerTrafficStateCallback(
                    binder, new TrafficStateCallbackProxy(looper, callback), callback.hashCode());
        } catch (RemoteException e) {
            throw e.rethrowFromSystemServer();
        }
    }

    /**
     * Allow callers to unregister a previously registered callback. After calling this method,
     * applications will no longer receive traffic state notifications.
     *
     * @param callback Callback to unregister for traffic state events
     * @hide
     */
    @RequiresPermission(android.Manifest.permission.NETWORK_SETTINGS)
    public void unregisterTrafficStateCallback(@NonNull TrafficStateCallback callback) {
        if (callback == null) throw new IllegalArgumentException("callback cannot be null");
        Log.v(TAG, "unregisterTrafficStateCallback: callback=" + callback);

        try {
            IWifiManager iWifiManager = getIWifiManager();
            if (iWifiManager == null) {
                throw new RemoteException("Wifi service is not running");
            }
            iWifiManager.unregisterTrafficStateCallback(callback.hashCode());
        } catch (RemoteException e) {
            throw e.rethrowFromSystemServer();
        }
    }

    /**
     * Helper method to update the local verbose logging flag based on the verbose logging
     * level from wifi service.
     */
    private void updateVerboseLoggingEnabledFromService() {
        mVerboseLoggingEnabled = getVerboseLoggingLevel() > 0;
    }

    /**
     * Get driver Capabilities.
     *
     * @param capaType ASCII string, capability type ex: key_mgmt.
     * @return String of capabilities from driver for type capaParameter.
     * {@hide}
     */
    public String getCapabilities(String capaType) {
        try {
            IWifiManager iWifiManager = getIWifiManager();
            if (iWifiManager == null) return "";
            return iWifiManager.getCapabilities(capaType);
        } catch (RemoteException e) {
            throw e.rethrowFromSystemServer();
        }
    }


    /**
     * Add the DPP bootstrap info obtained from QR code.
     *
     * @param uri:The URI obtained from the QR code reader.
     *
     * @return: Handle to strored info else -1 on failure
     * @hide
     */
    public int dppAddBootstrapQrCode(String uri) {
        try {
            IWifiManager iWifiManager = getIWifiManager();
            if (iWifiManager == null) return -1;
            return iWifiManager.dppAddBootstrapQrCode(uri);
        } catch (RemoteException e) {
            throw e.rethrowFromSystemServer();
        }
    }


    /**
     * Generate bootstrap URI based on the passed arguments
     *
     * @param config – bootstrap generate config, mandatory parameters
     *                 are: type, frequency, mac_addr, curve, key.
     *
     * @return: Handle to strored URI info else -1 on failure
     * @hide
     */
    public int dppBootstrapGenerate(WifiDppConfig config) {
        try {
            IWifiManager iWifiManager = getIWifiManager();
            if (iWifiManager == null) return -1;
            return iWifiManager.dppBootstrapGenerate(config);
        } catch (RemoteException e) {
            throw e.rethrowFromSystemServer();
        }
    }

    /**
     * Get bootstrap URI based on bootstrap ID
     *
     * @param bootstrap_id: Stored bootstrap ID
     *
     * @return: URI string else -1 on failure
     * @hide
     */
    public String dppGetUri(int bootstrap_id) {
        try {
            IWifiManager iWifiManager = getIWifiManager();
            if (iWifiManager == null) return "-1";
            return iWifiManager.dppGetUri(bootstrap_id);
        } catch (RemoteException e) {
            throw e.rethrowFromSystemServer();
        }
    }

    /**
     * Remove bootstrap URI based on bootstrap ID.
     *
     * @param bootstrap_id: Stored bootstrap ID. 0 to remove all.
     *
     * @return: 0 – Success or -1 on failure
     * @hide
     */
    public int dppBootstrapRemove(int bootstrap_id) {
        try {
            IWifiManager iWifiManager = getIWifiManager();
            if (iWifiManager == null) return -1;
            return iWifiManager.dppBootstrapRemove(bootstrap_id);
        } catch (RemoteException e) {
            throw e.rethrowFromSystemServer();
        }
    }

    /**
     * start listen on the channel specified waiting to receive
     * the DPP Authentication request.
     *
     * @param frequency: DPP listen frequency
     * @param dpp_role: Configurator/Enrollee role
     * @param qr_mutual: Mutual authentication required
     * @param netrole_ap: network role
     *
     * @return: Returns 0 if a DPP-listen work is successfully
     *  queued and -1 on failure.
     * @hide
     */
    public int dppListen(String frequency, int dpp_role, boolean qr_mutual,
                         boolean netrole_ap) {
        try {
            IWifiManager iWifiManager = getIWifiManager();
            if (iWifiManager == null) return -1;
            return iWifiManager.dppListen(frequency, dpp_role, qr_mutual, netrole_ap);
        } catch (RemoteException e) {
            throw e.rethrowFromSystemServer();
        }
    }

    /**
     * stop ongoing dpp listen.
     *
     * @hide
     */
    public void dppStopListen() {
        try {
            IWifiManager iWifiManager = getIWifiManager();
            if (iWifiManager == null) {
                throw new RemoteException("Wifi service is not running");
            }
            iWifiManager.dppStopListen();
        } catch (RemoteException e) {
            throw e.rethrowFromSystemServer();
        }
    }

    /**
     * Adds the DPP configurator
     *
     * @param curve curve used for dpp encryption
     * @param key private key
     * @param expiry timeout in seconds
     *
     * @return: Identifier of the added configurator or -1 on failure
     * @hide
     */
    public int dppConfiguratorAdd(String curve, String key, int expiry) {
        try {
            IWifiManager iWifiManager = getIWifiManager();
            if (iWifiManager == null) return -1;
            return iWifiManager.dppConfiguratorAdd(curve, key, expiry);
        } catch (RemoteException e) {
            throw e.rethrowFromSystemServer();
        }
    }

    /**
     * Remove the added configurator through dppConfiguratorAdd.
     *
     * @param config_id: DPP Configurator ID. 0 to remove all.
     *
     * @return: Handle to strored info else -1 on failure
     * @hide
     */
    public int dppConfiguratorRemove(int config_id) {
        try {
            IWifiManager iWifiManager = getIWifiManager();
            if (iWifiManager == null) return -1;
            return iWifiManager.dppConfiguratorRemove(config_id);
        } catch (RemoteException e) {
            throw e.rethrowFromSystemServer();
        }
    }

    /**
     * Start DPP authentication and provisioning with the specified peer
     *
     * @param config – dpp auth init config mandatory parameters
     *                 are: peer_bootstrap_id,  own_bootstrap_id,  dpp_role,
     *                 ssid, passphrase, isDpp, conf_id, expiry.
     *
     * @return: 0 if DPP auth request was transmitted and -1 on failure
     * @hide
     */
    public int  dppStartAuth(WifiDppConfig config) {
        try {
            IWifiManager iWifiManager = getIWifiManager();
            if (iWifiManager == null) return -1;
            return iWifiManager.dppStartAuth(config);
        } catch (RemoteException e) {
            throw e.rethrowFromSystemServer();
        }
    }

    /**
     * Retrieve Private key to be used for configurator
     *
     * @param id: id of configurator
     *
     * @return: KEY string else -1 on failure
     * @hide
     */
    public String dppConfiguratorGetKey(int id) {
        try {
            IWifiManager iWifiManager = getIWifiManager();
            if (iWifiManager == null) return "-1";
            return iWifiManager.dppConfiguratorGetKey(id);
        } catch (RemoteException e) {
            throw e.rethrowFromSystemServer();
        }
    }

    /**
     * @return true if this device supports WPA3-Personal SAE
     */
    public boolean isWpa3SaeSupported() {
        return isFeatureSupported(WIFI_FEATURE_WPA3_SAE);
    }

    /**
     * @return true if this device supports WPA3-Enterprise Suite-B-192
     */
    public boolean isWpa3SuiteBSupported() {
        return isFeatureSupported(WIFI_FEATURE_WPA3_SUITE_B);
    }

    /**
     * @return true if this device supports Wi-Fi Enhanced Open (OWE)
     */
    public boolean isEnhancedOpenSupported() {
        return isFeatureSupported(WIFI_FEATURE_OWE);
    }

    /**
     * Wi-Fi Easy Connect (DPP) introduces standardized mechanisms to simplify the provisioning and
     * configuration of Wi-Fi devices.
     * For more details, visit <a href="https://www.wi-fi.org/">https://www.wi-fi.org/</a> and
     * search for "Easy Connect" or "Device Provisioning Protocol specification".
     *
     * @return true if this device supports Wi-Fi Easy-connect (Device Provisioning Protocol)
     */
    public boolean isEasyConnectSupported() {
        return isFeatureSupported(WIFI_FEATURE_DPP);
    }

    /**
     * Gets the factory Wi-Fi MAC addresses.
     * @return Array of String representing Wi-Fi MAC addresses sorted lexically or an empty Array
     * if failed.
     * @hide
     */
    @RequiresPermission(android.Manifest.permission.NETWORK_SETTINGS)
    public String[] getFactoryMacAddresses() {
        try {
            IWifiManager iWifiManager = getIWifiManager();
            if (iWifiManager == null) return null;
            return iWifiManager.getFactoryMacAddresses();
        } catch (RemoteException e) {
            throw e.rethrowFromSystemServer();
        }
    }

    /** @hide */
    @Retention(RetentionPolicy.SOURCE)
    @IntDef(prefix = {"DEVICE_MOBILITY_STATE_"}, value = {
            DEVICE_MOBILITY_STATE_UNKNOWN,
            DEVICE_MOBILITY_STATE_HIGH_MVMT,
            DEVICE_MOBILITY_STATE_LOW_MVMT,
            DEVICE_MOBILITY_STATE_STATIONARY})
    public @interface DeviceMobilityState {}

    /**
     * Unknown device mobility state
     *
     * @see #setDeviceMobilityState(int)
     *
     * @hide
     */
    @SystemApi
    public static final int DEVICE_MOBILITY_STATE_UNKNOWN = 0;

    /**
     * High movement device mobility state.
     * e.g. on a bike, in a motor vehicle
     *
     * @see #setDeviceMobilityState(int)
     *
     * @hide
     */
    @SystemApi
    public static final int DEVICE_MOBILITY_STATE_HIGH_MVMT = 1;

    /**
     * Low movement device mobility state.
     * e.g. walking, running
     *
     * @see #setDeviceMobilityState(int)
     *
     * @hide
     */
    @SystemApi
    public static final int DEVICE_MOBILITY_STATE_LOW_MVMT = 2;

    /**
     * Stationary device mobility state
     *
     * @see #setDeviceMobilityState(int)
     *
     * @hide
     */
    @SystemApi
    public static final int DEVICE_MOBILITY_STATE_STATIONARY = 3;

    /**
     * Updates the device mobility state. Wifi uses this information to adjust the interval between
     * Wifi scans in order to balance power consumption with scan accuracy.
     * The default mobility state when the device boots is {@link #DEVICE_MOBILITY_STATE_UNKNOWN}.
     * This API should be called whenever there is a change in the mobility state.
     * @param state the updated device mobility state
     * @hide
     */
    @SystemApi
    @RequiresPermission(android.Manifest.permission.WIFI_SET_DEVICE_MOBILITY_STATE)
    public void setDeviceMobilityState(@DeviceMobilityState int state) {
        try {
            IWifiManager iWifiManager = getIWifiManager();
            if (iWifiManager == null) {
                if (state == DEVICE_MOBILITY_STATE_UNKNOWN) return;
                throw new RemoteException("Wifi service is not running");
            }
            iWifiManager.setDeviceMobilityState(state);
        } catch (RemoteException e) {
            throw e.rethrowFromSystemServer();
        }
    }

    /* Easy Connect - AKA Device Provisioning Protocol (DPP) */

    /**
     * Easy Connect Network role: Station.
     *
     * @hide
     */
    @SystemApi
    public static final int EASY_CONNECT_NETWORK_ROLE_STA = 0;

    /**
     * Easy Connect Network role: Access Point.
     *
     * @hide
     */
    @SystemApi
    public static final int EASY_CONNECT_NETWORK_ROLE_AP = 1;

    /** @hide */
    @IntDef(prefix = {"EASY_CONNECT_NETWORK_ROLE_"}, value = {
            EASY_CONNECT_NETWORK_ROLE_STA,
            EASY_CONNECT_NETWORK_ROLE_AP,
    })
    @Retention(RetentionPolicy.SOURCE)
    public @interface EasyConnectNetworkRole {
    }

    /**
     * Start Easy Connect (DPP) in Configurator-Initiator role. The current device will initiate
     * Easy Connect bootstrapping with a peer, and configure the peer with the SSID and password of
     * the specified network using the Easy Connect protocol on an encrypted link.
     *
     * @param enrolleeUri         URI of the Enrollee obtained separately (e.g. QR code scanning)
     * @param selectedNetworkId   Selected network ID to be sent to the peer
     * @param enrolleeNetworkRole The network role of the enrollee
     * @param callback            Callback for status updates
     * @param executor            The Executor on which to run the callback.
     * @hide
     */
    @SystemApi
    @RequiresPermission(anyOf = {
            android.Manifest.permission.NETWORK_SETTINGS,
            android.Manifest.permission.NETWORK_SETUP_WIZARD})
    public void startEasyConnectAsConfiguratorInitiator(@NonNull String enrolleeUri,
            int selectedNetworkId, @EasyConnectNetworkRole int enrolleeNetworkRole,
            @NonNull @CallbackExecutor Executor executor,
            @NonNull EasyConnectStatusCallback callback) {
        Binder binder = new Binder();
        try {
            IWifiManager iWifiManager = getIWifiManager();
            if (iWifiManager == null) {
                throw new RemoteException("Wifi service is not running");
            }
            iWifiManager.startDppAsConfiguratorInitiator(
                    binder, enrolleeUri, selectedNetworkId, enrolleeNetworkRole,
                    new EasyConnectCallbackProxy(executor, callback));
        } catch (RemoteException e) {
            throw e.rethrowFromSystemServer();
        }
    }

    /**
     * Start Easy Connect (DPP) in Enrollee-Initiator role. The current device will initiate Easy
     * Connect bootstrapping with a peer, and receive the SSID and password from the peer
     * configurator.
     *
     * @param configuratorUri URI of the Configurator obtained separately (e.g. QR code scanning)
     * @param callback        Callback for status updates
     * @param executor        The Executor on which to run the callback.
     * @hide
     */
    @SystemApi
    @RequiresPermission(anyOf = {
            android.Manifest.permission.NETWORK_SETTINGS,
            android.Manifest.permission.NETWORK_SETUP_WIZARD})
    public void startEasyConnectAsEnrolleeInitiator(@NonNull String configuratorUri,
            @NonNull @CallbackExecutor Executor executor,
            @NonNull EasyConnectStatusCallback callback) {
        Binder binder = new Binder();
        try {
            IWifiManager iWifiManager = getIWifiManager();
            if (iWifiManager == null) {
                throw new RemoteException("Wifi service is not running");
            }
            iWifiManager.startDppAsEnrolleeInitiator(binder, configuratorUri,
                    new EasyConnectCallbackProxy(executor, callback));
        } catch (RemoteException e) {
            throw e.rethrowFromSystemServer();
        }
    }

    /**
     * Stop or abort a current Easy Connect (DPP) session. This call, once processed, will
     * terminate any ongoing transaction, and clean up all associated resources. Caller should not
     * expect any callbacks once this call is made. However, due to the asynchronous nature of
     * this call, a callback may be fired if it was already pending in the queue.
     *
     * @hide
     */
    @SystemApi
    @RequiresPermission(anyOf = {
            android.Manifest.permission.NETWORK_SETTINGS,
            android.Manifest.permission.NETWORK_SETUP_WIZARD})
    public void stopEasyConnectSession() {
        try {
            IWifiManager iWifiManager = getIWifiManager();
            if (iWifiManager == null) {
                throw new RemoteException("Wifi service is not running");
            }
            /* Request lower layers to stop/abort and clear resources */
            iWifiManager.stopDppSession();
        } catch (RemoteException e) {
            throw e.rethrowFromSystemServer();
        }
    }

    /**
     * Helper class to support Easy Connect (DPP) callbacks
     *
     * @hide
     */
    private static class EasyConnectCallbackProxy extends IDppCallback.Stub {
        private final Executor mExecutor;
        private final EasyConnectStatusCallback mEasyConnectStatusCallback;

        EasyConnectCallbackProxy(Executor executor,
                EasyConnectStatusCallback easyConnectStatusCallback) {
            mExecutor = executor;
            mEasyConnectStatusCallback = easyConnectStatusCallback;
        }

        @Override
        public void onSuccessConfigReceived(int newNetworkId) {
            Log.d(TAG, "Easy Connect onSuccessConfigReceived callback");
            mExecutor.execute(() -> {
                mEasyConnectStatusCallback.onEnrolleeSuccess(newNetworkId);
            });
        }

        @Override
        public void onSuccess(int status) {
            Log.d(TAG, "Easy Connect onSuccess callback");
            mExecutor.execute(() -> {
                mEasyConnectStatusCallback.onConfiguratorSuccess(status);
            });
        }

        @Override
        public void onFailure(int status) {
            Log.d(TAG, "Easy Connect onFailure callback");
            mExecutor.execute(() -> {
                mEasyConnectStatusCallback.onFailure(status);
            });
        }

        @Override
        public void onProgress(int status) {
            Log.d(TAG, "Easy Connect onProgress callback");
            mExecutor.execute(() -> {
                mEasyConnectStatusCallback.onProgress(status);
            });
        }
    }

    /**
     * Interface for Wi-Fi usability statistics listener. Should be implemented by applications and
     * set when calling {@link WifiManager#addOnWifiUsabilityStatsListener(Executor,
     * OnWifiUsabilityStatsListener)}.
     *
     * @hide
     */
    @SystemApi
    public interface OnWifiUsabilityStatsListener {
        /**
         * Called when Wi-Fi usability statistics is updated.
         *
         * @param seqNum The sequence number of statistics, used to derive the timing of updated
         *               Wi-Fi usability statistics, set by framework and incremented by one after
         *               each update.
         * @param isSameBssidAndFreq The flag to indicate whether the BSSID and the frequency of
         *                           network stays the same or not relative to the last update of
         *                           Wi-Fi usability stats.
         * @param stats The updated Wi-Fi usability statistics.
         */
        void onWifiUsabilityStats(int seqNum, boolean isSameBssidAndFreq,
                @NonNull WifiUsabilityStatsEntry stats);
    }

    /**
     * Adds a listener for Wi-Fi usability statistics. See {@link OnWifiUsabilityStatsListener}.
     * Multiple listeners can be added. Callers will be invoked periodically by framework to
     * inform clients about the current Wi-Fi usability statistics. Callers can remove a previously
     * added listener using {@link removeOnWifiUsabilityStatsListener}.
     *
     * @param executor The executor on which callback will be invoked.
     * @param listener Listener for Wifi usability statistics.
     *
     * @hide
     */
    @SystemApi
    @RequiresPermission(android.Manifest.permission.WIFI_UPDATE_USABILITY_STATS_SCORE)
    public void addOnWifiUsabilityStatsListener(@NonNull @CallbackExecutor Executor executor,
            @NonNull OnWifiUsabilityStatsListener listener) {
        if (executor == null) throw new IllegalArgumentException("executor cannot be null");
        if (listener == null) throw new IllegalArgumentException("listener cannot be null");
        if (mVerboseLoggingEnabled) {
            Log.v(TAG, "addOnWifiUsabilityStatsListener: listener=" + listener);
        }
        try {
            IWifiManager iWifiManager = getIWifiManager();
            if (iWifiManager == null) {
                throw new RemoteException("Wifi service is not running");
            }
            iWifiManager.addOnWifiUsabilityStatsListener(new Binder(),
                    new IOnWifiUsabilityStatsListener.Stub() {
                        @Override
                        public void onWifiUsabilityStats(int seqNum, boolean isSameBssidAndFreq,
                                WifiUsabilityStatsEntry stats) {
                            if (mVerboseLoggingEnabled) {
                                Log.v(TAG, "OnWifiUsabilityStatsListener: "
                                        + "onWifiUsabilityStats: seqNum=" + seqNum);
                            }
                            Binder.withCleanCallingIdentity(() ->
                                    executor.execute(() -> listener.onWifiUsabilityStats(seqNum,
                                            isSameBssidAndFreq, stats)));
                        }
                    },
                    listener.hashCode()
            );
        } catch (RemoteException e) {
            throw e.rethrowFromSystemServer();
        }
    }

    /**
     * Allow callers to remove a previously registered listener. After calling this method,
     * applications will no longer receive Wi-Fi usability statistics.
     *
     * @param listener Listener to remove the Wi-Fi usability statistics.
     *
     * @hide
     */
    @SystemApi
    @RequiresPermission(android.Manifest.permission.WIFI_UPDATE_USABILITY_STATS_SCORE)
    public void removeOnWifiUsabilityStatsListener(@NonNull OnWifiUsabilityStatsListener listener) {
        if (listener == null) throw new IllegalArgumentException("listener cannot be null");
        if (mVerboseLoggingEnabled) {
            Log.v(TAG, "removeOnWifiUsabilityStatsListener: listener=" + listener);
        }
        try {
            IWifiManager iWifiManager = getIWifiManager();
            if (iWifiManager == null) {
                throw new RemoteException("Wifi service is not running");
            }
            iWifiManager.removeOnWifiUsabilityStatsListener(listener.hashCode());
        } catch (RemoteException e) {
            throw e.rethrowFromSystemServer();
        }
    }

    /**
     * Provide a Wi-Fi usability score information to be recorded (but not acted upon) by the
     * framework. The Wi-Fi usability score is derived from {@link OnWifiUsabilityStatsListener}
     * where a score is matched to Wi-Fi usability statistics using the sequence number. The score
     * is used to quantify whether Wi-Fi is usable in a future time.
     *
     * @param seqNum Sequence number of the Wi-Fi usability score.
     * @param score The Wi-Fi usability score, expected range: [0, 100].
     * @param predictionHorizonSec Prediction horizon of the Wi-Fi usability score in second,
     *                             expected range: [0, 30].
     *
     * @hide
     */
    @SystemApi
    @RequiresPermission(android.Manifest.permission.WIFI_UPDATE_USABILITY_STATS_SCORE)
    public void updateWifiUsabilityScore(int seqNum, int score, int predictionHorizonSec) {
        try {
            IWifiManager iWifiManager = getIWifiManager();
            if (iWifiManager == null) {
                throw new RemoteException("Wifi service is not running");
            }
            iWifiManager.updateWifiUsabilityScore(seqNum, score, predictionHorizonSec);
        } catch (RemoteException e) {
            throw e.rethrowFromSystemServer();
        }
    }

    /**
     * Interface for scan results listener. Should be implemented by applications and set when
     * calling {@link WifiManager#addScanResultsListener(Executor, ScanResultsListener)}.
     */
    public interface ScanResultsListener {

        /**
         * Called when new scan results available.
         * Caller should use {@link WifiManager#getScanResults()} to get the scan results.
         */
        void onScanResultsAvailable();
    }

    private class ScanResultsListenerProxy extends IScanResultsListener.Stub {
        private final Executor mExecutor;
        private final ScanResultsListener mListener;

        ScanResultsListenerProxy(Executor executor, ScanResultsListener listener) {
            mExecutor = executor;
            mListener = listener;
        }

        @Override
        public void onScanResultsAvailable() {
            mExecutor.execute(mListener::onScanResultsAvailable);
        }
    }

    /**
     * Add a listener for Scan Results. See {@link ScanResultsListener}.
     * Caller will receive the event when scan results are available.
     * Caller should use {@link WifiManager#getScanResults()} requires
     * {@link android.Manifest.permission#ACCESS_FINE_LOCATION} to get the scan results.
     * Caller can remove a previously registered listener using
     * {@link WifiManager#removeScanResultsListener(ScanResultsListener)}
     * Same caller can add multiple listeners.
     * <p>
     * Applications should have the
     * {@link android.Manifest.permission#ACCESS_WIFI_STATE} permission. Callers
     * without the permission will trigger a {@link java.lang.SecurityException}.
     * <p>
     *
     * @param executor The executor to execute the listener of the {@code listener} object.
     * @param listener listener for Scan Results events
     */

    @RequiresPermission(ACCESS_WIFI_STATE)
    public void addScanResultsListener(@NonNull @CallbackExecutor Executor executor,
            @NonNull ScanResultsListener listener) {
        if (listener == null) throw new IllegalArgumentException("listener cannot be null");
        if (executor == null) throw new IllegalArgumentException("executor cannot be null");
        Log.v(TAG, "addScanResultsListener: listener=" + listener + ", executor=" + executor);
        try {
            IWifiManager iWifiManager = getIWifiManager();
            if (iWifiManager == null) {
                throw new RemoteException("Wifi service is not running");
            }
            iWifiManager.registerScanResultsListener(
                    new Binder(),
                    new ScanResultsListenerProxy(executor, listener),
                    listener.hashCode());
        } catch (RemoteException e) {
            throw e.rethrowFromSystemServer();
        }
    }

    /**
     * Allow callers to remove a previously added listener. After calling this method,
     * applications will no longer receive Scan Results events.
     *
     * @param listener listener to remove for Scan Results events
     */
    @RequiresPermission(ACCESS_WIFI_STATE)
    public void removeScanResultsListener(@NonNull ScanResultsListener listener) {
        if (listener == null) throw new IllegalArgumentException("listener cannot be null");
        Log.v(TAG, "removeScanResultsListener: listener=" + listener);

        try {
            IWifiManager iWifiManager = getIWifiManager();
            if (iWifiManager == null) {
                throw new RemoteException("Wifi service is not running");
            }
            iWifiManager.unregisterScanResultsListener(listener.hashCode());
        } catch (RemoteException e) {
            throw e.rethrowFromSystemServer();
        }
    }

    /**
     * Interface for suggestion connection status listener.
     * Should be implemented by applications and set when calling
     * {@link WifiManager#addSuggestionConnectionStatusListener(
     * Executor, SuggestionConnectionStatusListener)}.
     */
    public interface SuggestionConnectionStatusListener {

        /**
         * Called when the framework attempted to connect to a suggestion provided by the
         * registering app, but the connection to the suggestion failed.
         * @param wifiNetworkSuggestion The suggestion which failed to connect.
         * @param failureReason the connection failure reason code. One of
         * {@link #STATUS_SUGGESTION_CONNECTION_FAILURE_ASSOCIATION},
         * {@link #STATUS_SUGGESTION_CONNECTION_FAILURE_AUTHENTICATION},
         * {@link #STATUS_SUGGESTION_CONNECTION_FAILURE_IP_PROVISIONING}
         * {@link #STATUS_SUGGESTION_CONNECTION_FAILURE_UNKNOWN}
         */
        void onConnectionStatus(
                @NonNull WifiNetworkSuggestion wifiNetworkSuggestion,
                @SuggestionConnectionStatusCode int failureReason);
    }

    private class SuggestionConnectionStatusListenerProxy extends
            ISuggestionConnectionStatusListener.Stub {
        private final Executor mExecutor;
        private final SuggestionConnectionStatusListener mListener;

        SuggestionConnectionStatusListenerProxy(@NonNull Executor executor,
                @NonNull SuggestionConnectionStatusListener listener) {
            mExecutor = executor;
            mListener = listener;
        }

        @Override
        public void onConnectionStatus(@NonNull WifiNetworkSuggestion wifiNetworkSuggestion,
                int failureReason) {
            mExecutor.execute(() ->
                    mListener.onConnectionStatus(wifiNetworkSuggestion, failureReason));
        }

    }

    /**
     * Add a listener for suggestion networks. See {@link SuggestionConnectionStatusListener}.
     * Caller will receive the event when suggested network have connection failure.
     * Caller can remove a previously registered listener using
     * {@link WifiManager#removeSuggestionConnectionStatusListener(
     * SuggestionConnectionStatusListener)}
     * Same caller can add multiple listeners to monitor the event.
     * <p>
     * Applications should have the
     * {@link android.Manifest.permission#ACCESS_FINE_LOCATION} and
     * {@link android.Manifest.permission#ACCESS_WIFI_STATE} permissions.
     * Callers without the permission will trigger a {@link java.lang.SecurityException}.
     * <p>
     *
     * @param executor The executor to execute the listener of the {@code listener} object.
     * @param listener listener for suggestion network connection failure.
     */
    @RequiresPermission(allOf = {ACCESS_FINE_LOCATION, ACCESS_WIFI_STATE})
    public void addSuggestionConnectionStatusListener(@NonNull @CallbackExecutor Executor executor,
            @NonNull SuggestionConnectionStatusListener listener) {
        if (listener == null) throw new IllegalArgumentException("Listener cannot be null");
        if (executor == null) throw new IllegalArgumentException("Executor cannot be null");
        Log.v(TAG, "addSuggestionConnectionStatusListener listener=" + listener
                + ", executor=" + executor);
        try {
            IWifiManager iWifiManager = getIWifiManager();
            if (iWifiManager == null) {
                throw new RemoteException("Wifi service is not running");
            }
            iWifiManager.registerSuggestionConnectionStatusListener(new Binder(),
                    new SuggestionConnectionStatusListenerProxy(executor, listener),
                    listener.hashCode(), mContext.getOpPackageName(), mContext.getFeatureId());
        } catch (RemoteException e) {
            throw e.rethrowFromSystemServer();
        }

    }

    /**
     * Allow callers to remove a previously registered listener. After calling this method,
     * applications will no longer receive suggestion connection events through that listener.
     *
     * @param listener listener to remove.
     */
    @RequiresPermission(ACCESS_WIFI_STATE)
    public void removeSuggestionConnectionStatusListener(
            @NonNull SuggestionConnectionStatusListener listener) {
        if (listener == null) throw new IllegalArgumentException("Listener cannot be null");
        Log.v(TAG, "removeSuggestionConnectionStatusListener: listener=" + listener);
        try {
            IWifiManager iWifiManager = getIWifiManager();
            if (iWifiManager == null) {
                throw new RemoteException("Wifi service is not running");
            }
            iWifiManager.unregisterSuggestionConnectionStatusListener(listener.hashCode(),
                    mContext.getOpPackageName());
        } catch (RemoteException e) {
            throw e.rethrowFromSystemServer();
        }
    }
}<|MERGE_RESOLUTION|>--- conflicted
+++ resolved
@@ -3535,7 +3535,15 @@
         void onConnectedClientsChanged(@NonNull List<WifiClient> clients);
 
         /**
-<<<<<<< HEAD
+         * Called when information of softap changes.
+         *
+         * @param softApInfo is the softap information. {@link SoftApInfo}
+         */
+        default void onInfoChanged(@NonNull SoftApInfo softApInfo) {
+            // Do nothing: can be updated to add SoftApInfo details (e.g. channel) to the UI.
+        }
+
+        /**
          * Called when Stations connected to soft AP.
          *
          * @param Macaddr Mac Address of connected Stations to soft AP
@@ -3550,15 +3558,6 @@
          * @param numClients number of connected clients
          */
         public abstract void onStaDisconnected(String Macaddr, int numClients);
-=======
-         * Called when information of softap changes.
-         *
-         * @param softApInfo is the softap information. {@link SoftApInfo}
-         */
-        default void onInfoChanged(@NonNull SoftApInfo softApInfo) {
-            // Do nothing: can be updated to add SoftApInfo details (e.g. channel) to the UI.
-        }
->>>>>>> 1003ee8f
     }
 
     /**
@@ -3602,7 +3601,18 @@
         }
 
         @Override
-<<<<<<< HEAD
+        public void onInfoChanged(SoftApInfo softApInfo) {
+            if (mVerboseLoggingEnabled) {
+                Log.v(TAG, "SoftApCallbackProxy: onInfoChange: softApInfo=" + softApInfo);
+            }
+
+            Binder.clearCallingIdentity();
+            mExecutor.execute(() -> {
+                mCallback.onInfoChanged(softApInfo);
+            });
+        }
+
+        @Override
         public void onStaConnected(String Macaddr, int numClients) throws RemoteException {
             Log.v(TAG, "SoftApCallbackProxy: [" + numClients + "]onStaConnected Macaddr =" + Macaddr);
             mHandler.post(() -> {
@@ -3615,16 +3625,6 @@
             Log.v(TAG, "SoftApCallbackProxy: [" + numClients + "]onStaDisconnected Macaddr =" + Macaddr);
             mHandler.post(() -> {
                 mCallback.onStaDisconnected(Macaddr, numClients);
-=======
-        public void onInfoChanged(SoftApInfo softApInfo) {
-            if (mVerboseLoggingEnabled) {
-                Log.v(TAG, "SoftApCallbackProxy: onInfoChange: softApInfo=" + softApInfo);
-            }
-
-            Binder.clearCallingIdentity();
-            mExecutor.execute(() -> {
-                mCallback.onInfoChanged(softApInfo);
->>>>>>> 1003ee8f
             });
         }
     }
