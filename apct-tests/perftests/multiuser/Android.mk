--- conflicted
+++ resolved
@@ -20,11 +20,7 @@
 LOCAL_SRC_FILES := $(call all-java-files-under, src)
 
 LOCAL_STATIC_JAVA_LIBRARIES := \
-<<<<<<< HEAD
-    android-support-test \
-=======
     androidx.test.rules \
->>>>>>> de843449
     apct-perftests-utils
 
 LOCAL_PACKAGE_NAME := MultiUserPerfTests
