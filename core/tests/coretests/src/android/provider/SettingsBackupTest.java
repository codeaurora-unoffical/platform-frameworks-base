/*
 * Copyright (C) 2017 The Android Open Source Project
 *
 * Licensed under the Apache License, Version 2.0 (the "License");
 * you may not use this file except in compliance with the License.
 * You may obtain a copy of the License at
 *
 *      http://www.apache.org/licenses/LICENSE-2.0
 *
 * Unless required by applicable law or agreed to in writing, software
 * distributed under the License is distributed on an "AS IS" BASIS,
 * WITHOUT WARRANTIES OR CONDITIONS OF ANY KIND, either express or implied.
 * See the License for the specific language governing permissions and
 * limitations under the License.
 */

package android.provider;

import static com.google.android.collect.Sets.newHashSet;

import static org.hamcrest.MatcherAssert.assertThat;
import static org.hamcrest.Matchers.empty;
import static org.hamcrest.Matchers.is;

import static java.lang.reflect.Modifier.isFinal;
import static java.lang.reflect.Modifier.isPublic;
import static java.lang.reflect.Modifier.isStatic;

import android.platform.test.annotations.Presubmit;
import android.support.test.filters.SmallTest;
import android.support.test.runner.AndroidJUnit4;

import org.junit.Test;
import org.junit.runner.RunWith;

import java.lang.reflect.Field;
import java.util.HashSet;
import java.util.Set;

/** Tests that ensure appropriate settings are backed up. */
@Presubmit
@RunWith(AndroidJUnit4.class)
@SmallTest
public class SettingsBackupTest {

    /**
     * see {@link com.google.android.systemui.power.EnhancedEstimatesGoogleImpl} for more details
     */
    public static final String HYBRID_SYSUI_BATTERY_WARNING_FLAGS =
            "hybrid_sysui_battery_warning_flags";

    /**
     * The following blacklists contain settings that should *not* be backed up and restored to
     * another device.  As a general rule, anything that is not user configurable should be
     * blacklisted (and conversely, things that *are* user configurable *should* be backed up)
     */
    private static final Set<String> BACKUP_BLACKLISTED_SYSTEM_SETTINGS =
            newHashSet(
                    Settings.System.ADVANCED_SETTINGS, // candidate for backup?
                    Settings.System.ALARM_ALERT_CACHE, // internal cache
                    Settings.System.APPEND_FOR_LAST_AUDIBLE, // suffix deprecated since API 2
                    Settings.System.EGG_MODE, // I am the lolrus
                    Settings.System.END_BUTTON_BEHAVIOR, // bug?
                    Settings.System
                            .HIDE_ROTATION_LOCK_TOGGLE_FOR_ACCESSIBILITY, // candidate for backup?
                    Settings.System.LOCKSCREEN_DISABLED, // ?
                    Settings.System.MEDIA_BUTTON_RECEIVER, // candidate for backup?
                    Settings.System.MUTE_STREAMS_AFFECTED, //  candidate for backup?
                    Settings.System.NOTIFICATION_SOUND_CACHE, // internal cache
                    Settings.System.POINTER_LOCATION, // backup candidate?
                    Settings.System.DEBUG_ENABLE_ENHANCED_CALL_BLOCKING, // used for testing only
                    Settings.System.RINGTONE_CACHE, // internal cache
                    Settings.System.SCREEN_BRIGHTNESS, // removed in P
                    Settings.System.SETUP_WIZARD_HAS_RUN, // Only used by SuW
                    Settings.System.SHOW_GTALK_SERVICE_STATUS, // candidate for backup?
                    Settings.System.SHOW_TOUCHES, // bug?
                    Settings.System.SIP_ADDRESS_ONLY, // value, not a setting
                    Settings.System.SIP_ALWAYS, // value, not a setting
                    Settings.System.SYSTEM_LOCALES, // bug?
                    Settings.System.USER_ROTATION, // backup candidate?
                    Settings.System.VIBRATE_IN_SILENT, // deprecated?
                    Settings.System.VIBRATE_ON, // candidate for backup?
                    Settings.System.VOLUME_ACCESSIBILITY, // used internally, changing value will
                                                          // not change volume
                    Settings.System.VOLUME_ALARM, // deprecated since API 2?
                    Settings.System.VOLUME_BLUETOOTH_SCO, // deprecated since API 2?
                    Settings.System.VOLUME_MASTER, // candidate for backup?
                    Settings.System.VOLUME_MUSIC, // deprecated since API 2?
                    Settings.System.VOLUME_NOTIFICATION, // deprecated since API 2?
                    Settings.System.VOLUME_RING, // deprecated since API 2?
                    Settings.System.VOLUME_SYSTEM, // deprecated since API 2?
                    Settings.System.VOLUME_VOICE, // deprecated since API 2?
                    Settings.System.WHEN_TO_MAKE_WIFI_CALLS, // bug?
                    Settings.System.WINDOW_ORIENTATION_LISTENER_LOG // used for debugging only
                    );

    private static final Set<String> BACKUP_BLACKLISTED_GLOBAL_SETTINGS =
            newHashSet(
                    Settings.Global.ACTIVITY_MANAGER_CONSTANTS,
                    Settings.Global.ACTIVITY_STARTS_LOGGING_ENABLED,
                    Settings.Global.ADAPTIVE_BATTERY_MANAGEMENT_ENABLED,
                    Settings.Global.ADB_ENABLED,
                    Settings.Global.ADD_USERS_WHEN_LOCKED,
                    Settings.Global.AIRPLANE_MODE_ON,
                    Settings.Global.AIRPLANE_MODE_RADIOS,
                    Settings.Global.AIRPLANE_MODE_TOGGLEABLE_RADIOS,
                    Settings.Global.ALARM_MANAGER_CONSTANTS,
                    Settings.Global.ALLOW_USER_SWITCHING_WHEN_SYSTEM_USER_LOCKED,
                    Settings.Global.ALWAYS_FINISH_ACTIVITIES,
                    Settings.Global.ALWAYS_ON_DISPLAY_CONSTANTS,
                    Settings.Global.ANIMATOR_DURATION_SCALE,
                    Settings.Global.ANOMALY_DETECTION_CONSTANTS,
                    Settings.Global.ANOMALY_CONFIG,
                    Settings.Global.ANOMALY_CONFIG_VERSION,
                    Settings.Global.APN_DB_UPDATE_CONTENT_URL,
                    Settings.Global.APN_DB_UPDATE_METADATA_URL,
                    Settings.Global.APP_BINDING_CONSTANTS,
                    Settings.Global.APP_IDLE_CONSTANTS,
                    Settings.Global.APP_OPS_CONSTANTS,
                    Settings.Global.APP_STANDBY_ENABLED,
                    Settings.Global.ASSISTED_GPS_ENABLED,
                    Settings.Global.AUDIO_SAFE_VOLUME_STATE,
                    Settings.Global.AUTOFILL_COMPAT_MODE_ALLOWED_PACKAGES,
                    Settings.Global.AUTOFILL_LOGGING_LEVEL,
                    Settings.Global.AUTOFILL_MAX_PARTITIONS_SIZE,
                    Settings.Global.AUTOFILL_MAX_VISIBLE_DATASETS,
                    Settings.Global.AUTOFILL_SMART_SUGGESTION_EMULATION_FLAGS,
                    Settings.Global.AUTOMATIC_POWER_SAVER_MODE,
                    Settings.Global.BACKGROUND_ACTIVITY_STARTS_ENABLED,
                    Settings.Global.BATTERY_DISCHARGE_DURATION_THRESHOLD,
                    Settings.Global.BATTERY_DISCHARGE_THRESHOLD,
                    Settings.Global.BATTERY_SAVER_DEVICE_SPECIFIC_CONSTANTS,
                    Settings.Global.BATTERY_STATS_CONSTANTS,
                    Settings.Global.BINDER_CALLS_STATS,
                    Settings.Global.BLE_SCAN_ALWAYS_AVAILABLE,
                    Settings.Global.BLE_SCAN_LOW_POWER_WINDOW_MS,
                    Settings.Global.BLE_SCAN_LOW_POWER_INTERVAL_MS,
                    Settings.Global.BLE_SCAN_BALANCED_WINDOW_MS,
                    Settings.Global.BLE_SCAN_BALANCED_INTERVAL_MS,
                    Settings.Global.BLE_SCAN_LOW_LATENCY_WINDOW_MS,
                    Settings.Global.BLE_SCAN_LOW_LATENCY_INTERVAL_MS,
                    Settings.Global.BLE_SCAN_BACKGROUND_MODE,
                    Settings.Global.BLOCKED_SLICES,
                    Settings.Global.BLOCKING_HELPER_DISMISS_TO_VIEW_RATIO_LIMIT,
                    Settings.Global.BLOCKING_HELPER_STREAK_LIMIT,
                    Settings.Global.BLUETOOTH_A2DP_SINK_PRIORITY_PREFIX,
                    Settings.Global.BLUETOOTH_A2DP_SRC_PRIORITY_PREFIX,
                    Settings.Global.BLUETOOTH_A2DP_SUPPORTS_OPTIONAL_CODECS_PREFIX,
                    Settings.Global.BLUETOOTH_A2DP_OPTIONAL_CODECS_ENABLED_PREFIX,
                    Settings.Global.BLUETOOTH_CLASS_OF_DEVICE,
                    Settings.Global.BLUETOOTH_DISABLED_PROFILES,
                    Settings.Global.BLUETOOTH_HEADSET_PRIORITY_PREFIX,
                    Settings.Global.BLUETOOTH_INPUT_DEVICE_PRIORITY_PREFIX,
                    Settings.Global.BLUETOOTH_INTEROPERABILITY_LIST,
                    Settings.Global.BLUETOOTH_MAP_CLIENT_PRIORITY_PREFIX,
                    Settings.Global.BLUETOOTH_MAP_PRIORITY_PREFIX,
                    Settings.Global.BLUETOOTH_PAN_PRIORITY_PREFIX,
                    Settings.Global.BLUETOOTH_PBAP_CLIENT_PRIORITY_PREFIX,
                    Settings.Global.BLUETOOTH_SAP_PRIORITY_PREFIX,
                    Settings.Global.BLUETOOTH_HEARING_AID_PRIORITY_PREFIX,
                    Settings.Global.BOOT_COUNT,
                    Settings.Global.CAPTIVE_PORTAL_FALLBACK_URL,
                    Settings.Global.CAPTIVE_PORTAL_HTTPS_URL,
                    Settings.Global.CAPTIVE_PORTAL_HTTP_URL,
                    Settings.Global.CAPTIVE_PORTAL_MODE,
                    Settings.Global.CAPTIVE_PORTAL_OTHER_FALLBACK_URLS,
                    Settings.Global.CAPTIVE_PORTAL_FALLBACK_PROBE_SPECS,
                    Settings.Global.CAPTIVE_PORTAL_SERVER,
                    Settings.Global.CAPTIVE_PORTAL_USE_HTTPS,
                    Settings.Global.CAPTIVE_PORTAL_USER_AGENT,
                    Settings.Global.CAR_DOCK_SOUND,
                    Settings.Global.CARRIER_APP_WHITELIST,
                    Settings.Global.CARRIER_APP_NAMES,
                    Settings.Global.CAR_UNDOCK_SOUND,
                    Settings.Global.CDMA_CELL_BROADCAST_SMS,
                    Settings.Global.CDMA_ROAMING_MODE,
                    Settings.Global.CDMA_SUBSCRIPTION_MODE,
                    Settings.Global.CELL_ON,
                    Settings.Global.CERT_PIN_UPDATE_CONTENT_URL,
                    Settings.Global.CERT_PIN_UPDATE_METADATA_URL,
                    Settings.Global.COMPATIBILITY_MODE,
                    Settings.Global.CONNECTIVITY_CHANGE_DELAY,
                    Settings.Global.CONNECTIVITY_METRICS_BUFFER_SIZE,
                    Settings.Global.CONNECTIVITY_SAMPLING_INTERVAL_IN_SECONDS,
                    Settings.Global.CONTACT_METADATA_SYNC_ENABLED,
<<<<<<< HEAD
=======
                    Settings.Global.CONTENT_CAPTURE_SERVICE_EXPLICITLY_ENABLED,
>>>>>>> de843449
                    Settings.Global.CONVERSATION_ACTIONS_UPDATE_CONTENT_URL,
                    Settings.Global.CONVERSATION_ACTIONS_UPDATE_METADATA_URL,
                    Settings.Global.CONTACTS_DATABASE_WAL_ENABLED,
                    Settings.Global.DATA_ACTIVITY_TIMEOUT_MOBILE,
                    Settings.Global.DATA_ACTIVITY_TIMEOUT_WIFI,
                    Settings.Global.DATABASE_CREATION_BUILDID,
                    Settings.Global.DATABASE_DOWNGRADE_REASON,
                    Settings.Global.DATA_ROAMING,
                    Settings.Global.DATA_STALL_ALARM_AGGRESSIVE_DELAY_IN_MS,
                    Settings.Global.DATA_STALL_ALARM_NON_AGGRESSIVE_DELAY_IN_MS,
                    Settings.Global.DATA_STALL_CONSECUTIVE_DNS_TIMEOUT_THRESHOLD,
                    Settings.Global.DATA_STALL_EVALUATION_TYPE,
                    Settings.Global.DATA_STALL_MIN_EVALUATE_INTERVAL,
                    Settings.Global.DATA_STALL_VALID_DNS_TIME_THRESHOLD,
                    Settings.Global.DEBUG_APP,
                    Settings.Global.DEBUG_VIEW_ATTRIBUTES,
                    Settings.Global.DEFAULT_DNS_SERVER,
                    Settings.Global.DEFAULT_INSTALL_LOCATION,
                    Settings.Global.DEFAULT_RESTRICT_BACKGROUND_DATA,
                    Settings.Global.DEFAULT_USER_ID_TO_BOOT_INTO,
                    Settings.Global.DESK_DOCK_SOUND,
                    Settings.Global.DESK_UNDOCK_SOUND,
                    Settings.Global.DEVELOPMENT_ENABLE_FREEFORM_WINDOWS_SUPPORT,
                    Settings.Global.DEVELOPMENT_FORCE_DESKTOP_MODE_ON_EXTERNAL_DISPLAYS,
                    Settings.Global.DEVELOPMENT_FORCE_RESIZABLE_ACTIVITIES,
                    Settings.Global.DEVELOPMENT_FORCE_RTL,
                    Settings.Global.DEVELOPMENT_SETTINGS_ENABLED,
                    Settings.Global.DEVICE_DEMO_MODE,
                    Settings.Global.DEVICE_IDLE_CONSTANTS,
                    Settings.Global.BATTERY_SAVER_CONSTANTS,
                    Settings.Global.BATTERY_TIP_CONSTANTS,
                    Settings.Global.DEFAULT_SM_DP_PLUS,
                    Settings.Global.DEVICE_NAME,
                    Settings.Global.DEVICE_POLICY_CONSTANTS,
                    Settings.Global.DEVICE_PROVISIONED,
                    Settings.Global.DEVICE_PROVISIONING_MOBILE_DATA_ENABLED,
                    Settings.Global.DISK_FREE_CHANGE_REPORTING_THRESHOLD,
                    Settings.Global.DISPLAY_PANEL_LPM,
                    Settings.Global.DISPLAY_SCALING_FORCE,
                    Settings.Global.DISPLAY_SIZE_FORCED,
                    Settings.Global.DNS_RESOLVER_MAX_SAMPLES,
                    Settings.Global.DNS_RESOLVER_MIN_SAMPLES,
                    Settings.Global.DNS_RESOLVER_SAMPLE_VALIDITY_SECONDS,
                    Settings.Global.DNS_RESOLVER_SUCCESS_THRESHOLD_PERCENT,
                    Settings.Global.DOCK_SOUNDS_ENABLED_WHEN_ACCESSIBILITY,
                    Settings.Global.DOWNLOAD_MAX_BYTES_OVER_MOBILE,
                    Settings.Global.DOWNLOAD_RECOMMENDED_MAX_BYTES_OVER_MOBILE,
                    Settings.Global.DROPBOX_AGE_SECONDS,
                    Settings.Global.DROPBOX_MAX_FILES,
                    Settings.Global.DROPBOX_QUOTA_KB,
                    Settings.Global.DROPBOX_QUOTA_PERCENT,
                    Settings.Global.DROPBOX_RESERVE_PERCENT,
                    Settings.Global.DROPBOX_TAG_PREFIX,
                    Settings.Global.EMERGENCY_AFFORDANCE_NEEDED,
                    Settings.Global.EMULATE_DISPLAY_CUTOUT,
                    Settings.Global.ENABLE_ACCESSIBILITY_GLOBAL_GESTURE_ENABLED,
                    Settings.Global.ENABLE_CACHE_QUOTA_CALCULATION,
                    Settings.Global.ENABLE_CELLULAR_ON_BOOT,
                    Settings.Global.ENABLE_DELETION_HELPER_NO_THRESHOLD_TOGGLE,
                    Settings.Global.ENABLE_DISKSTATS_LOGGING,
                    Settings.Global.ENABLE_EPHEMERAL_FEATURE,
                    Settings.Global.DYNAMIC_POWER_SAVINGS_ENABLED,
                    Settings.Global.DYNAMIC_POWER_SAVINGS_DISABLE_THRESHOLD,
                    Settings.Global.SMART_REPLIES_IN_NOTIFICATIONS_FLAGS,
                    Settings.Global.SMART_SUGGESTIONS_IN_NOTIFICATIONS_FLAGS,
                    Settings.Global.ENHANCED_4G_MODE_ENABLED,
                    Settings.Global.EPHEMERAL_COOKIE_MAX_SIZE_BYTES,
                    Settings.Global.ERROR_LOGCAT_PREFIX,
                    Settings.Global.EUICC_PROVISIONED,
                    Settings.Global.EUICC_SUPPORTED_COUNTRIES,
                    Settings.Global.EUICC_FACTORY_RESET_TIMEOUT_MILLIS,
                    Settings.Global.FANCY_IME_ANIMATIONS,
                    Settings.Global.FORCE_ALLOW_ON_EXTERNAL,
                    Settings.Global.FORCED_APP_STANDBY_ENABLED,
                    Settings.Global.FORCED_APP_STANDBY_FOR_SMALL_BATTERY_ENABLED,
                    Settings.Global.WIFI_ON_WHEN_PROXY_DISCONNECTED,
                    Settings.Global.FSTRIM_MANDATORY_INTERVAL,
                    Settings.Global.GLOBAL_HTTP_PROXY_EXCLUSION_LIST,
                    Settings.Global.GLOBAL_HTTP_PROXY_HOST,
                    Settings.Global.GLOBAL_HTTP_PROXY_PAC,
                    Settings.Global.GLOBAL_HTTP_PROXY_PORT,
                    Settings.Global.GNSS_HAL_LOCATION_REQUEST_DURATION_MILLIS,
                    Settings.Global.GNSS_SATELLITE_BLACKLIST,
                    Settings.Global.GPRS_REGISTER_CHECK_PERIOD_MS,
                    Settings.Global.HDMI_CONTROL_AUTO_DEVICE_OFF_ENABLED,
                    Settings.Global.HDMI_CONTROL_AUTO_WAKEUP_ENABLED,
                    Settings.Global.HDMI_CONTROL_ENABLED,
                    Settings.Global.HDMI_SYSTEM_AUDIO_CONTROL_ENABLED,
                    Settings.Global.HEADS_UP_NOTIFICATIONS_ENABLED,
                    Settings.Global.HIDDEN_API_ACCESS_LOG_SAMPLING_RATE,
                    Settings.Global.HIDDEN_API_POLICY,
                    Settings.Global.HIDE_ERROR_DIALOGS,
                    Settings.Global.HTTP_PROXY,
                    HYBRID_SYSUI_BATTERY_WARNING_FLAGS,
                    Settings.Global.INET_CONDITION_DEBOUNCE_DOWN_DELAY,
                    Settings.Global.INET_CONDITION_DEBOUNCE_UP_DELAY,
                    Settings.Global.INSTANT_APP_DEXOPT_ENABLED,
                    Settings.Global.INTENT_FIREWALL_UPDATE_CONTENT_URL,
                    Settings.Global.INTENT_FIREWALL_UPDATE_METADATA_URL,
                    Settings.Global.JOB_SCHEDULER_CONSTANTS,
                    Settings.Global.KEEP_PROFILE_IN_BACKGROUND,
                    Settings.Global.LANG_ID_UPDATE_CONTENT_URL,
                    Settings.Global.LANG_ID_UPDATE_METADATA_URL,
                    Settings.Global.LAST_ACTIVE_USER_ID,
                    Settings.Global.LOCATION_BACKGROUND_THROTTLE_INTERVAL_MS,
                    Settings.Global.LOCATION_BACKGROUND_THROTTLE_PROXIMITY_ALERT_INTERVAL_MS,
                    Settings.Global.LOCATION_BACKGROUND_THROTTLE_PACKAGE_WHITELIST,
                    Settings.Global.LOCATION_DISABLE_STATUS_CALLBACKS,
                    Settings.Global.LOCATION_LAST_LOCATION_MAX_AGE_MILLIS,
                    Settings.Global.LOCATION_GLOBAL_KILL_SWITCH,
                    Settings.Global.LOCATION_SETTINGS_LINK_TO_PERMISSIONS_ENABLED,
                    Settings.Global.LOCK_SOUND,
                    Settings.Global.LOOPER_STATS,
                    Settings.Global.LOW_BATTERY_SOUND,
                    Settings.Global.LOW_BATTERY_SOUND_TIMEOUT,
                    Settings.Global.LOW_POWER_MODE,
                    Settings.Global.LOW_POWER_MODE_TRIGGER_LEVEL_MAX,
                    Settings.Global.LOW_POWER_MODE_STICKY,
                    Settings.Global.LOW_POWER_MODE_SUGGESTION_PARAMS,
                    Settings.Global.LTE_SERVICE_FORCED,
                    Settings.Global.MAX_NOTIFICATION_ENQUEUE_RATE,
                    Settings.Global.MAX_SOUND_TRIGGER_DETECTION_SERVICE_OPS_PER_DAY,
                    Settings.Global.MDC_INITIAL_MAX_RETRY,
                    Settings.Global.MHL_INPUT_SWITCHING_ENABLED,
                    Settings.Global.MHL_POWER_CHARGE_ENABLED,
                    Settings.Global.MOBILE_DATA, // Candidate for backup?
                    Settings.Global.MOBILE_DATA_ALWAYS_ON,
                    Settings.Global.MODE_RINGER,
                    Settings.Global.MULTI_SIM_DATA_CALL_SUBSCRIPTION,
                    Settings.Global.MULTI_SIM_SMS_PROMPT,
                    Settings.Global.MULTI_SIM_SMS_SUBSCRIPTION,
                    Settings.Global.MULTI_SIM_VOICE_CALL_SUBSCRIPTION,
                    Settings.Global.MULTI_SIM_VOICE_PROMPT,
                    Settings.Global.NATIVE_FLAGS_HEALTH_CHECK_ENABLED,
                    Settings.Global.NETSTATS_DEV_BUCKET_DURATION,
                    Settings.Global.NETSTATS_DEV_DELETE_AGE,
                    Settings.Global.NETSTATS_DEV_PERSIST_BYTES,
                    Settings.Global.NETSTATS_DEV_ROTATE_AGE,
                    Settings.Global.NETSTATS_ENABLED,
                    Settings.Global.NETSTATS_GLOBAL_ALERT_BYTES,
                    Settings.Global.NETSTATS_POLL_INTERVAL,
                    Settings.Global.NETSTATS_SAMPLE_ENABLED,
                    Settings.Global.NETSTATS_AUGMENT_ENABLED,
                    Settings.Global.NETSTATS_TIME_CACHE_MAX_AGE,
                    Settings.Global.NETSTATS_UID_BUCKET_DURATION,
                    Settings.Global.NETSTATS_UID_DELETE_AGE,
                    Settings.Global.NETSTATS_UID_PERSIST_BYTES,
                    Settings.Global.NETSTATS_UID_ROTATE_AGE,
                    Settings.Global.NETSTATS_UID_TAG_BUCKET_DURATION,
                    Settings.Global.NETSTATS_UID_TAG_DELETE_AGE,
                    Settings.Global.NETSTATS_UID_TAG_PERSIST_BYTES,
                    Settings.Global.NETSTATS_UID_TAG_ROTATE_AGE,
                    Settings.Global.NETPOLICY_QUOTA_ENABLED,
                    Settings.Global.NETPOLICY_QUOTA_UNLIMITED,
                    Settings.Global.NETPOLICY_QUOTA_LIMITED,
                    Settings.Global.NETPOLICY_QUOTA_FRAC_JOBS,
                    Settings.Global.NETPOLICY_QUOTA_FRAC_MULTIPATH,
                    Settings.Global.NETPOLICY_OVERRIDE_ENABLED,
                    Settings.Global.NETWORK_AVOID_BAD_WIFI,
                    Settings.Global.NETWORK_DEFAULT_DAILY_MULTIPATH_QUOTA_BYTES,
                    Settings.Global.NETWORK_METERED_MULTIPATH_PREFERENCE,
                    Settings.Global.NETWORK_WATCHLIST_LAST_REPORT_TIME,
                    Settings.Global.NETWORK_PREFERENCE,
                    Settings.Global.NETWORK_RECOMMENDATIONS_PACKAGE,
                    Settings.Global.NETWORK_RECOMMENDATION_REQUEST_TIMEOUT_MS,
                    Settings.Global.NETWORK_SCORER_APP,
                    Settings.Global.NETWORK_SCORING_PROVISIONED,
                    Settings.Global.NETWORK_SCORING_UI_ENABLED,
                    Settings.Global.NETWORK_SWITCH_NOTIFICATION_DAILY_LIMIT,
                    Settings.Global.NETWORK_SWITCH_NOTIFICATION_RATE_LIMIT_MILLIS,
                    Settings.Global.NETWORK_WATCHLIST_ENABLED,
                    Settings.Global.NEW_CONTACT_AGGREGATOR,
                    Settings.Global.NIGHT_DISPLAY_FORCED_AUTO_MODE_AVAILABLE,
                    Settings.Global.NITZ_UPDATE_DIFF,
                    Settings.Global.NITZ_UPDATE_SPACING,
                    Settings.Global.NOTIFICATION_SNOOZE_OPTIONS,
                    Settings.Global.NSD_ON,
                    Settings.Global.NTP_SERVER,
                    Settings.Global.NTP_TIMEOUT,
                    Settings.Global.OTA_DISABLE_AUTOMATIC_UPDATE,
                    Settings.Global.OVERLAY_DISPLAY_DEVICES,
                    Settings.Global.PAC_CHANGE_DELAY,
                    Settings.Global.PACKAGE_VERIFIER_DEFAULT_RESPONSE,
                    Settings.Global.PACKAGE_VERIFIER_ENABLE,
                    Settings.Global.PACKAGE_VERIFIER_INCLUDE_ADB,
                    Settings.Global.PACKAGE_VERIFIER_SETTING_VISIBLE,
                    Settings.Global.PACKAGE_VERIFIER_TIMEOUT,
                    Settings.Global.PDP_WATCHDOG_ERROR_POLL_COUNT,
                    Settings.Global.PDP_WATCHDOG_ERROR_POLL_INTERVAL_MS,
                    Settings.Global.PDP_WATCHDOG_LONG_POLL_INTERVAL_MS,
                    Settings.Global.PDP_WATCHDOG_MAX_PDP_RESET_FAIL_COUNT,
                    Settings.Global.PDP_WATCHDOG_POLL_INTERVAL_MS,
                    Settings.Global.PDP_WATCHDOG_TRIGGER_PACKET_COUNT,
                    Settings.Global.POLICY_CONTROL,
                    Settings.Global.POWER_MANAGER_CONSTANTS,
                    Settings.Global.PREFERRED_NETWORK_MODE,
                    Settings.Global.PRIV_APP_OOB_ENABLED,
                    Settings.Global.PRIV_APP_OOB_LIST,
                    Settings.Global.PRIVATE_DNS_DEFAULT_MODE,
                    Settings.Global.PRIVILEGED_DEVICE_IDENTIFIER_CHECK_ENABLED,
<<<<<<< HEAD
=======
                    Settings.Global.PRIVILEGED_DEVICE_IDENTIFIER_NON_PRIV_CHECK_RELAXED,
>>>>>>> de843449
                    Settings.Global.PRIVILEGED_DEVICE_IDENTIFIER_TARGET_Q_BEHAVIOR_ENABLED,
                    Settings.Global.PRIVILEGED_DEVICE_IDENTIFIER_3P_CHECK_RELAXED,
                    Settings.Global.PROVISIONING_APN_ALARM_DELAY_IN_MS,
                    Settings.Global.RADIO_BLUETOOTH,
                    Settings.Global.RADIO_CELL,
                    Settings.Global.RADIO_NFC,
                    Settings.Global.RADIO_WIFI,
                    Settings.Global.RADIO_WIMAX,
                    Settings.Global.RECOMMENDED_NETWORK_EVALUATOR_CACHE_EXPIRY_MS,
                    Settings.Global.READ_EXTERNAL_STORAGE_ENFORCED_DEFAULT,
                    Settings.Global.REQUIRE_PASSWORD_TO_DECRYPT,
                    Settings.Global.SAFE_BOOT_DISALLOWED,
                    Settings.Global.SELINUX_STATUS,
                    Settings.Global.SELINUX_UPDATE_CONTENT_URL,
                    Settings.Global.SELINUX_UPDATE_METADATA_URL,
                    Settings.Global.SEND_ACTION_APP_ERROR,
                    Settings.Global.SET_GLOBAL_HTTP_PROXY,
                    Settings.Global.SET_INSTALL_LOCATION,
                    Settings.Global.SETUP_PREPAID_DATA_SERVICE_URL,
                    Settings.Global.SETUP_PREPAID_DETECTION_REDIR_HOST,
                    Settings.Global.SETUP_PREPAID_DETECTION_TARGET_URL,
                    Settings.Global.SETTINGS_USE_EXTERNAL_PROVIDER_API,
                    Settings.Global.SETTINGS_USE_PSD_API,
                    Settings.Global.SHORTCUT_MANAGER_CONSTANTS,
                    Settings.Global.SHOW_FIRST_CRASH_DIALOG,
                    Settings.Global.SHOW_HIDDEN_LAUNCHER_ICON_APPS_ENABLED,
                    Settings.Global.SHOW_MUTE_IN_CRASH_DIALOG,
                    Settings.Global.SHOW_NEW_APP_INSTALLED_NOTIFICATION_ENABLED,
                    Settings.Global.SHOW_NOTIFICATION_CHANNEL_WARNINGS,
                    Settings.Global.SHOW_RESTART_IN_CRASH_DIALOG,
                    Settings.Global.SHOW_TEMPERATURE_WARNING,
<<<<<<< HEAD
=======
                    Settings.Global.SIGNED_CONFIG_VERSION,
>>>>>>> de843449
                    Settings.Global.SMART_SELECTION_UPDATE_CONTENT_URL,
                    Settings.Global.SMART_SELECTION_UPDATE_METADATA_URL,
                    Settings.Global.SMS_ACCESS_RESTRICTION_ENABLED,
                    Settings.Global.SMS_OUTGOING_CHECK_INTERVAL_MS,
                    Settings.Global.SMS_OUTGOING_CHECK_MAX_COUNT,
                    Settings.Global.SMS_SHORT_CODE_CONFIRMATION,
                    Settings.Global.SMS_SHORT_CODE_RULE,
                    Settings.Global.SMS_SHORT_CODES_UPDATE_CONTENT_URL,
                    Settings.Global.SMS_SHORT_CODES_UPDATE_METADATA_URL,
                    Settings.Global.SOUND_TRIGGER_DETECTION_SERVICE_OP_TIMEOUT,
                    Settings.Global.SPEED_LABEL_CACHE_EVICTION_AGE_MILLIS,
                    Settings.Global.SQLITE_COMPATIBILITY_WAL_FLAGS,
                    Settings.Global.STORAGE_BENCHMARK_INTERVAL,
                    Settings.Global.STORAGE_SETTINGS_CLOBBER_THRESHOLD,
                    Settings.Global.SYNC_MANAGER_CONSTANTS,
                    Settings.Global.SYNC_MAX_RETRY_DELAY_IN_SECONDS,
                    Settings.Global.SYS_FREE_STORAGE_LOG_INTERVAL,
                    Settings.Global.SYS_STORAGE_CACHE_MAX_BYTES,
                    Settings.Global.SYS_STORAGE_CACHE_PERCENTAGE,
                    Settings.Global.SYS_STORAGE_FULL_THRESHOLD_BYTES,
                    Settings.Global.SYS_STORAGE_THRESHOLD_MAX_BYTES,
                    Settings.Global.SYS_STORAGE_THRESHOLD_PERCENTAGE,
                    Settings.Global.SYS_VDSO,
                    Settings.Global.SYS_UIDCPUPOWER,
                    Settings.Global.SYS_TRACED,
                    Settings.Global.FPS_DEVISOR,
                    Settings.Global.TCP_DEFAULT_INIT_RWND,
                    Settings.Global.TETHER_DUN_APN,
                    Settings.Global.TETHER_DUN_REQUIRED,
                    Settings.Global.TETHER_OFFLOAD_DISABLED,
                    Settings.Global.TETHER_SUPPORTED,
                    Settings.Global.TETHER_ENABLE_LEGACY_DHCP_SERVER,
                    Settings.Global.TEXT_CLASSIFIER_CONSTANTS,
                    Settings.Global.THEATER_MODE_ON,
                    Settings.Global.TIME_ONLY_MODE_CONSTANTS,
                    Settings.Global.TRANSITION_ANIMATION_SCALE,
                    Settings.Global.TRUSTED_SOUND,
                    Settings.Global.TZINFO_UPDATE_CONTENT_URL,
                    Settings.Global.TZINFO_UPDATE_METADATA_URL,
                    Settings.Global.INSTALLED_INSTANT_APP_MIN_CACHE_PERIOD,
                    Settings.Global.INSTALLED_INSTANT_APP_MAX_CACHE_PERIOD,
                    Settings.Global.UNINSTALLED_INSTANT_APP_MIN_CACHE_PERIOD,
                    Settings.Global.UNINSTALLED_INSTANT_APP_MAX_CACHE_PERIOD,
                    Settings.Global.UNUSED_STATIC_SHARED_LIB_MIN_CACHE_PERIOD,
                    Settings.Global.UNGAZE_SLEEP_ENABLED,
                    Settings.Global.UNLOCK_SOUND,
                    Settings.Global.USE_GOOGLE_MAIL,
                    Settings.Global.USER_ABSENT_RADIOS_OFF_FOR_SMALL_BATTERY_ENABLED,
                    Settings.Global.USER_ABSENT_TOUCH_OFF_FOR_SMALL_BATTERY_ENABLED,
                    Settings.Global.VT_IMS_ENABLED,
                    Settings.Global.WAIT_FOR_DEBUGGER,
                    Settings.Global.ENABLE_GPU_DEBUG_LAYERS,
                    Settings.Global.GPU_DEBUG_APP,
                    Settings.Global.GPU_DEBUG_LAYERS,
                    Settings.Global.GPU_DEBUG_LAYERS_GLES,
<<<<<<< HEAD
                    Settings.Global.ANGLE_ENABLED_APP,
                    Settings.Global.UPDATED_GFX_DRIVER_DEV_OPT_IN_APP,
=======
                    Settings.Global.GLOBAL_SETTINGS_ANGLE_GL_DRIVER_ALL_ANGLE,
                    Settings.Global.GLOBAL_SETTINGS_ANGLE_GL_DRIVER_SELECTION_PKGS,
                    Settings.Global.GLOBAL_SETTINGS_ANGLE_GL_DRIVER_SELECTION_VALUES,
                    Settings.Global.GUP_DEV_OPT_IN_APPS,
                    Settings.Global.GUP_BLACK_LIST,
>>>>>>> de843449
                    Settings.Global.GPU_DEBUG_LAYER_APP,
                    Settings.Global.ENABLE_GNSS_RAW_MEAS_FULL_TRACKING,
                    Settings.Global.INSTALL_CARRIER_APP_NOTIFICATION_PERSISTENT,
                    Settings.Global.INSTALL_CARRIER_APP_NOTIFICATION_SLEEP_MILLIS,
                    Settings.Global.USER_SWITCHER_ENABLED,
                    Settings.Global.NETWORK_ACCESS_TIMEOUT_MS,
                    Settings.Global.WARNING_TEMPERATURE,
                    Settings.Global.USB_ALARM_TEMPERATURE,
                    Settings.Global.WEBVIEW_DATA_REDUCTION_PROXY_KEY,
                    Settings.Global.WEBVIEW_FALLBACK_LOGIC_ENABLED,
                    Settings.Global.WEBVIEW_MULTIPROCESS,
                    Settings.Global.WEBVIEW_PROVIDER,
                    Settings.Global.WFC_IMS_ENABLED,
                    Settings.Global.WFC_IMS_MODE,
                    Settings.Global.WFC_IMS_ROAMING_ENABLED,
                    Settings.Global.WFC_IMS_ROAMING_MODE,
                    Settings.Global.WIFI_ALWAYS_REQUESTED,
                    Settings.Global.WIFI_BADGING_THRESHOLDS,
                    Settings.Global.WIFI_BOUNCE_DELAY_OVERRIDE_MS,
                    Settings.Global.WIFI_CONNECTED_MAC_RANDOMIZATION_ENABLED,
                    Settings.Global.WIFI_COUNTRY_CODE,
                    Settings.Global.WIFI_DATA_STALL_MIN_TX_BAD,
                    Settings.Global.WIFI_DATA_STALL_MIN_TX_SUCCESS_WITHOUT_RX,
                    Settings.Global.WIFI_DEVICE_OWNER_CONFIGS_LOCKDOWN,
                    Settings.Global.WIFI_DISPLAY_CERTIFICATION_ON,
                    Settings.Global.WIFI_DISPLAY_ON,
                    Settings.Global.WIFI_DISPLAY_WPS_CONFIG,
                    Settings.Global.WIFI_ENHANCED_AUTO_JOIN,
                    Settings.Global.WIFI_EPHEMERAL_OUT_OF_RANGE_TIMEOUT_MS,
                    Settings.Global.WIFI_FRAMEWORK_SCAN_INTERVAL_MS,
                    Settings.Global.WIFI_FREQUENCY_BAND,
                    Settings.Global.WIFI_IDLE_MS,
                    Settings.Global.WIFI_IS_UNUSABLE_EVENT_METRICS_ENABLED,
                    Settings.Global.WIFI_LINK_SPEED_METRICS_ENABLED,
                    Settings.Global.WIFI_PNO_FREQUENCY_CULLING_ENABLED,
                    Settings.Global.WIFI_PNO_RECENCY_SORTING_ENABLED,
                    Settings.Global.WIFI_MAX_DHCP_RETRY_COUNT,
                    Settings.Global.WIFI_MOBILE_DATA_TRANSITION_WAKELOCK_TIMEOUT_MS,
                    Settings.Global.WIFI_NETWORK_SHOW_RSSI,
                    Settings.Global.WIFI_NETWORKS_AVAILABLE_REPEAT_DELAY,
                    Settings.Global.WIFI_NUM_OPEN_NETWORKS_KEPT,
                    Settings.Global.WIFI_ON,
                    Settings.Global.WIFI_P2P_DEVICE_NAME,
                    Settings.Global.WIFI_P2P_PENDING_FACTORY_RESET,
                    Settings.Global.WIFI_REENABLE_DELAY_MS,
                    Settings.Global.WIFI_RTT_BACKGROUND_EXEC_GAP_MS,
                    Settings.Global.WIFI_SAVED_STATE,
                    Settings.Global.WIFI_SCAN_ALWAYS_AVAILABLE,
                    Settings.Global.WIFI_SCAN_INTERVAL_WHEN_P2P_CONNECTED_MS,
                    Settings.Global.WIFI_SCAN_THROTTLE_ENABLED,
                    Settings.Global.WIFI_SCORE_PARAMS,
                    Settings.Global.WIFI_SLEEP_POLICY,
                    Settings.Global.WIFI_SUPPLICANT_SCAN_INTERVAL_MS,
                    Settings.Global.WIFI_SUSPEND_OPTIMIZATIONS_ENABLED,
                    Settings.Global.WIFI_VERBOSE_LOGGING_ENABLED,
                    Settings.Global.WIFI_WATCHDOG_ON,
                    Settings.Global.WIMAX_NETWORKS_AVAILABLE_NOTIFICATION_ON,
                    Settings.Global.CHARGING_STARTED_SOUND,
                    Settings.Global.WINDOW_ANIMATION_SCALE,
                    Settings.Global.WTF_IS_FATAL,
                    Settings.Global.ZEN_MODE,
                    Settings.Global.ZEN_MODE_CONFIG_ETAG,
                    Settings.Global.ZEN_MODE_RINGER_LEVEL,
                    Settings.Global.ZRAM_ENABLED,
                    Settings.Global.OVERRIDE_SETTINGS_PROVIDER_RESTORE_ANY_VERSION,
                    Settings.Global.CHAINED_BATTERY_ATTRIBUTION_ENABLED,
                    Settings.Global.HIDDEN_API_BLACKLIST_EXEMPTIONS,
                    Settings.Global.BACKUP_AGENT_TIMEOUT_PARAMETERS,
                    Settings.Global.BACKUP_MULTI_USER_ENABLED,
                    Settings.Global.ISOLATED_STORAGE_LOCAL,
                    Settings.Global.ISOLATED_STORAGE_REMOTE);
    private static final Set<String> BACKUP_BLACKLISTED_SECURE_SETTINGS =
             newHashSet(
                 Settings.Secure.ACCESSIBILITY_SOFT_KEYBOARD_MODE,
                 Settings.Secure.ACCESSIBILITY_SPEAK_PASSWORD, // Deprecated since O.
                 Settings.Secure.ALLOWED_GEOLOCATION_ORIGINS,
                 Settings.Secure.ALWAYS_ON_VPN_APP,
                 Settings.Secure.ALWAYS_ON_VPN_LOCKDOWN,
                 Settings.Secure.ANDROID_ID,
                 Settings.Secure.ANR_SHOW_BACKGROUND,
                 Settings.Secure.ASSISTANT,
                 Settings.Secure.ASSIST_DISCLOSURE_ENABLED,
                 Settings.Secure.ASSIST_GESTURE_SENSITIVITY,
                 Settings.Secure.ASSIST_GESTURE_SETUP_COMPLETE,
                 Settings.Secure.ASSIST_SCREENSHOT_ENABLED,
                 Settings.Secure.ASSIST_STRUCTURE_ENABLED,
                 Settings.Secure.AUTOFILL_FEATURE_FIELD_CLASSIFICATION,
                 Settings.Secure.AUTOFILL_USER_DATA_MAX_CATEGORY_COUNT,
                 Settings.Secure.AUTOFILL_USER_DATA_MAX_FIELD_CLASSIFICATION_IDS_SIZE,
                 Settings.Secure.AUTOFILL_USER_DATA_MAX_USER_DATA_SIZE,
                 Settings.Secure.AUTOFILL_USER_DATA_MAX_VALUE_LENGTH,
                 Settings.Secure.AUTOFILL_USER_DATA_MIN_VALUE_LENGTH,
                 Settings.Secure.AUTOFILL_SERVICE_SEARCH_URI,
                 Settings.Secure.AUTOMATIC_STORAGE_MANAGER_BYTES_CLEARED,
                 Settings.Secure.AUTOMATIC_STORAGE_MANAGER_ENABLED,
                 Settings.Secure.AUTOMATIC_STORAGE_MANAGER_LAST_RUN,
                 Settings.Secure.AUTOMATIC_STORAGE_MANAGER_TURNED_OFF_BY_POLICY,
                 Settings.Secure.BACKUP_AUTO_RESTORE,
                 Settings.Secure.BACKUP_ENABLED,
                 Settings.Secure.BACKUP_PROVISIONED,
                 Settings.Secure.BACKUP_TRANSPORT,
                 Settings.Secure.CALL_REDIRECTION_DEFAULT_APPLICATION,
                 Settings.Secure.CALL_SCREENING_DEFAULT_COMPONENT,
                 Settings.Secure.CAMERA_LIFT_TRIGGER_ENABLED, // Candidate for backup?
                 Settings.Secure.CARRIER_APPS_HANDLED,
                 Settings.Secure.CMAS_ADDITIONAL_BROADCAST_PKG,
                 Settings.Secure.COMPLETED_CATEGORY_PREFIX,
                 Settings.Secure.CONNECTIVITY_RELEASE_PENDING_INTENT_DELAY_MS,
                 Settings.Secure.DEFAULT_INPUT_METHOD,
                 Settings.Secure.DEVICE_PAIRED,
                 Settings.Secure.DIALER_DEFAULT_APPLICATION,
                 Settings.Secure.DISABLE_AIRPLANE_MODE_AFTER_SP_DISABLED,
                 Settings.Secure.DISABLED_PRINT_SERVICES,
                 Settings.Secure.DISABLED_SYSTEM_INPUT_METHODS,
                 Settings.Secure.DISPLAY_DENSITY_FORCED,
                 Settings.Secure.DOZE_PULSE_ON_LONG_PRESS,
                 Settings.Secure.EMERGENCY_ASSISTANCE_APPLICATION,
                 Settings.Secure.ENABLED_INPUT_METHODS,  // Intentionally removed in P
                 Settings.Secure.ENABLED_NOTIFICATION_ASSISTANT,
                 Settings.Secure.ENABLED_NOTIFICATION_LISTENERS,
                 Settings.Secure.ENABLED_NOTIFICATION_POLICY_ACCESS_PACKAGES,
                 Settings.Secure.ENABLED_PRINT_SERVICES,
                 Settings.Secure.IMMERSIVE_MODE_CONFIRMATIONS,
                 Settings.Secure.INCALL_BACK_BUTTON_BEHAVIOR,
                 Settings.Secure.INPUT_METHOD_SELECTOR_VISIBILITY,
                 Settings.Secure.INPUT_METHODS_SUBTYPE_HISTORY,
                 Settings.Secure.INSTALL_NON_MARKET_APPS,
                 Settings.Secure.LAST_SETUP_SHOWN,
                 Settings.Secure.LOCATION_CHANGER,
                 Settings.Secure.LOCATION_MODE,
                 Settings.Secure.LOCK_SCREEN_ALLOW_REMOTE_INPUT, // Candidate?
                 Settings.Secure.LOCK_SCREEN_LOCK_AFTER_TIMEOUT,
                 Settings.Secure.LOCK_TO_APP_EXIT_LOCKED,
                 Settings.Secure.MAINTAIN_AIRPLANE_MODE_AFTER_SP_DISABLED,
                 Settings.Secure.MAINTAIN_LOCATION_AFTER_SP_DISABLED,
                 Settings.Secure.MANAGED_PROFILE_CONTACT_REMOTE_SEARCH,
                 Settings.Secure.MULTI_PRESS_TIMEOUT,
                 Settings.Secure.NFC_PAYMENT_FOREGROUND,
                 Settings.Secure.NIGHT_DISPLAY_ACTIVATED,
                 Settings.Secure.NIGHT_DISPLAY_LAST_ACTIVATED_TIME,
                 Settings.Secure.NUM_ROTATION_SUGGESTIONS_ACCEPTED,
                 Settings.Secure.PACKAGE_VERIFIER_STATE,
                 Settings.Secure.PACKAGE_VERIFIER_USER_CONSENT,
                 Settings.Secure.PARENTAL_CONTROL_LAST_UPDATE,
                 Settings.Secure.PAYMENT_SERVICE_SEARCH_URI,
                 Settings.Secure.PRINT_SERVICE_SEARCH_URI,
                 Settings.Secure.REENABLE_LOCATION_AFTER_SP_DISABLED,
                 Settings.Secure.SCREENSAVER_DEFAULT_COMPONENT, // Candidate?
                 Settings.Secure.SEARCH_GLOBAL_SEARCH_ACTIVITY,
                 Settings.Secure.SEARCH_MAX_RESULTS_PER_SOURCE,
                 Settings.Secure.SEARCH_MAX_RESULTS_TO_DISPLAY,
                 Settings.Secure.SEARCH_MAX_SHORTCUTS_RETURNED,
                 Settings.Secure.SEARCH_MAX_SOURCE_EVENT_AGE_MILLIS,
                 Settings.Secure.SEARCH_MAX_STAT_AGE_MILLIS,
                 Settings.Secure.SEARCH_MIN_CLICKS_FOR_SOURCE_RANKING,
                 Settings.Secure.SEARCH_MIN_IMPRESSIONS_FOR_SOURCE_RANKING,
                 Settings.Secure.SEARCH_NUM_PROMOTED_SOURCES,
                 Settings.Secure.SEARCH_PER_SOURCE_CONCURRENT_QUERY_LIMIT,
                 Settings.Secure.SEARCH_PREFILL_MILLIS,
                 Settings.Secure.SEARCH_PROMOTED_SOURCE_DEADLINE_MILLIS,
                 Settings.Secure.SEARCH_QUERY_THREAD_CORE_POOL_SIZE,
                 Settings.Secure.SEARCH_QUERY_THREAD_MAX_POOL_SIZE,
                 Settings.Secure.SEARCH_SHORTCUT_REFRESH_CORE_POOL_SIZE,
                 Settings.Secure.SEARCH_SHORTCUT_REFRESH_MAX_POOL_SIZE,
                 Settings.Secure.SEARCH_SOURCE_TIMEOUT_MILLIS,
                 Settings.Secure.SEARCH_THREAD_KEEPALIVE_SECONDS,
                 Settings.Secure.SEARCH_WEB_RESULTS_OVERRIDE_LIMIT,
                 Settings.Secure.SELECTED_INPUT_METHOD_SUBTYPE,
                 Settings.Secure.SELECTED_SPELL_CHECKER,  // Intentionally removed in Q
                 Settings.Secure.SELECTED_SPELL_CHECKER_SUBTYPE,  // Intentionally removed in Q
<<<<<<< HEAD
=======
                 Settings.Secure.SENSOR_PRIVACY_SENSOR_STATE,
>>>>>>> de843449
                 Settings.Secure.SETTINGS_CLASSNAME,
                 Settings.Secure.SHOW_NOTE_ABOUT_NOTIFICATION_HIDING, // candidate?
                 Settings.Secure.SHOW_ROTATION_SUGGESTIONS,
                 Settings.Secure.SKIP_FIRST_USE_HINTS, // candidate?
                 Settings.Secure.SLEEP_TIMEOUT,
                 Settings.Secure.SMS_DEFAULT_APPLICATION,
                 Settings.Secure.SPELL_CHECKER_ENABLED,  // Intentionally removed in Q
                 Settings.Secure.TRUST_AGENTS_INITIALIZED,
                 Settings.Secure.TV_INPUT_CUSTOM_LABELS,
                 Settings.Secure.TV_INPUT_HIDDEN_INPUTS,
                 Settings.Secure.TV_USER_SETUP_COMPLETE,
                 Settings.Secure.UI_NIGHT_MODE, // candidate?
                 Settings.Secure.UNKNOWN_SOURCES_DEFAULT_REVERSED,
                 Settings.Secure.UNSAFE_VOLUME_MUSIC_ACTIVE_MS,
                 Settings.Secure.USB_AUDIO_AUTOMATIC_ROUTING_DISABLED,
                 Settings.Secure.USER_SETUP_COMPLETE,
                 Settings.Secure.USER_SETUP_PERSONALIZATION_STATE,
                 Settings.Secure.VOICE_INTERACTION_SERVICE,
                 Settings.Secure.VOICE_RECOGNITION_SERVICE,
                 Settings.Secure.INSTANT_APPS_ENABLED,
                 Settings.Secure.BACKUP_MANAGER_CONSTANTS,
                 Settings.Secure.BACKUP_LOCAL_TRANSPORT_PARAMETERS,
                 Settings.Secure.KEYGUARD_SLICE_URI,
                 Settings.Secure.PARENTAL_CONTROL_ENABLED,
                 Settings.Secure.PARENTAL_CONTROL_REDIRECT_URL,
                 Settings.Secure.BLUETOOTH_ON_WHILE_DRIVING,
                 Settings.Secure.LOW_POWER_MANUAL_ACTIVATION_COUNT,
                 Settings.Secure.LOW_POWER_WARNING_ACKNOWLEDGED,
                 Settings.Secure.SUPPRESS_AUTO_BATTERY_SAVER_SUGGESTION,
                 Settings.Secure.PACKAGES_TO_CLEAR_DATA_BEFORE_FULL_RESTORE,
                 Settings.Secure.FLASHLIGHT_AVAILABLE,
                 Settings.Secure.FLASHLIGHT_ENABLED,
<<<<<<< HEAD
                 Settings.Secure.CROSS_PROFILE_CALENDAR_ENABLED);
=======
                 Settings.Secure.CROSS_PROFILE_CALENDAR_ENABLED,
                 Settings.Secure.LOCATION_ACCESS_CHECK_INTERVAL_MILLIS,
                 Settings.Secure.LOCATION_ACCESS_CHECK_DELAY_MILLIS);
>>>>>>> de843449

    @Test
    public void systemSettingsBackedUpOrBlacklisted() {
        checkSettingsBackedUpOrBlacklisted(
                getCandidateSettings(Settings.System.class),
                newHashSet(Settings.System.SETTINGS_TO_BACKUP),
                BACKUP_BLACKLISTED_SYSTEM_SETTINGS);
    }

    @Test
    public void globalSettingsBackedUpOrBlacklisted() {
        checkSettingsBackedUpOrBlacklisted(
            getCandidateSettings(Settings.Global.class),
            newHashSet(Settings.Global.SETTINGS_TO_BACKUP),
            BACKUP_BLACKLISTED_GLOBAL_SETTINGS);
    }

    @Test
    public void secureSettingsBackedUpOrBlacklisted() {
        checkSettingsBackedUpOrBlacklisted(
                getCandidateSettings(Settings.Secure.class),
                newHashSet(Settings.Secure.SETTINGS_TO_BACKUP),
            BACKUP_BLACKLISTED_SECURE_SETTINGS);
    }

    private static void checkSettingsBackedUpOrBlacklisted(
            Set<String> settings, Set<String> settingsToBackup, Set<String> blacklist) {
        Set<String> settingsNotBackedUp = difference(settings, settingsToBackup);
        Set<String> settingsNotBackedUpOrBlacklisted = difference(settingsNotBackedUp, blacklist);
        assertThat(
                "Settings not backed up or blacklisted",
                settingsNotBackedUpOrBlacklisted,
                is(empty()));

        assertThat(
            "blacklisted settings backed up",
            intersect(settingsToBackup, blacklist),
            is(empty()));
    }

    private static Set<String> getCandidateSettings(Class<? extends Settings.NameValueTable> clazz) {
        HashSet<String> result = new HashSet<String>();
        for (Field field : clazz.getDeclaredFields()) {
            if (looksLikeValidSetting(field)) {
                try {
                    result.add((String) field.get(null));
                } catch (IllegalAccessException e) {
                    // Impossible for public fields
                    throw new RuntimeException(e);
                }
            }
        }
        return result;
    }

    private static boolean looksLikeValidSetting(Field field) {
        int modifiers = field.getModifiers();
        return isPublic(modifiers)
                && isStatic(modifiers)
                && isFinal(modifiers)
                && field.getType() == String.class
                && field.getAnnotation(Deprecated.class) == null;
    }

    private static <T> Set<T> difference(Set<T> s1, Set<T> s2) {
        HashSet<T> result = new HashSet<T>(s1);
        result.removeAll(s2);
        return result;
    }

    private static <T> Set<T> intersect(Set<T> s1, Set<T> s2) {
        HashSet<T> result = new HashSet<T>(s1);
        result.retainAll(s2);
        return result;
    }

}
<|MERGE_RESOLUTION|>--- conflicted
+++ resolved
@@ -183,10 +183,7 @@
                     Settings.Global.CONNECTIVITY_METRICS_BUFFER_SIZE,
                     Settings.Global.CONNECTIVITY_SAMPLING_INTERVAL_IN_SECONDS,
                     Settings.Global.CONTACT_METADATA_SYNC_ENABLED,
-<<<<<<< HEAD
-=======
                     Settings.Global.CONTENT_CAPTURE_SERVICE_EXPLICITLY_ENABLED,
->>>>>>> de843449
                     Settings.Global.CONVERSATION_ACTIONS_UPDATE_CONTENT_URL,
                     Settings.Global.CONVERSATION_ACTIONS_UPDATE_METADATA_URL,
                     Settings.Global.CONTACTS_DATABASE_WAL_ENABLED,
@@ -387,10 +384,7 @@
                     Settings.Global.PRIV_APP_OOB_LIST,
                     Settings.Global.PRIVATE_DNS_DEFAULT_MODE,
                     Settings.Global.PRIVILEGED_DEVICE_IDENTIFIER_CHECK_ENABLED,
-<<<<<<< HEAD
-=======
                     Settings.Global.PRIVILEGED_DEVICE_IDENTIFIER_NON_PRIV_CHECK_RELAXED,
->>>>>>> de843449
                     Settings.Global.PRIVILEGED_DEVICE_IDENTIFIER_TARGET_Q_BEHAVIOR_ENABLED,
                     Settings.Global.PRIVILEGED_DEVICE_IDENTIFIER_3P_CHECK_RELAXED,
                     Settings.Global.PROVISIONING_APN_ALARM_DELAY_IN_MS,
@@ -422,10 +416,7 @@
                     Settings.Global.SHOW_NOTIFICATION_CHANNEL_WARNINGS,
                     Settings.Global.SHOW_RESTART_IN_CRASH_DIALOG,
                     Settings.Global.SHOW_TEMPERATURE_WARNING,
-<<<<<<< HEAD
-=======
                     Settings.Global.SIGNED_CONFIG_VERSION,
->>>>>>> de843449
                     Settings.Global.SMART_SELECTION_UPDATE_CONTENT_URL,
                     Settings.Global.SMART_SELECTION_UPDATE_METADATA_URL,
                     Settings.Global.SMS_ACCESS_RESTRICTION_ENABLED,
@@ -481,16 +472,11 @@
                     Settings.Global.GPU_DEBUG_APP,
                     Settings.Global.GPU_DEBUG_LAYERS,
                     Settings.Global.GPU_DEBUG_LAYERS_GLES,
-<<<<<<< HEAD
-                    Settings.Global.ANGLE_ENABLED_APP,
-                    Settings.Global.UPDATED_GFX_DRIVER_DEV_OPT_IN_APP,
-=======
                     Settings.Global.GLOBAL_SETTINGS_ANGLE_GL_DRIVER_ALL_ANGLE,
                     Settings.Global.GLOBAL_SETTINGS_ANGLE_GL_DRIVER_SELECTION_PKGS,
                     Settings.Global.GLOBAL_SETTINGS_ANGLE_GL_DRIVER_SELECTION_VALUES,
                     Settings.Global.GUP_DEV_OPT_IN_APPS,
                     Settings.Global.GUP_BLACK_LIST,
->>>>>>> de843449
                     Settings.Global.GPU_DEBUG_LAYER_APP,
                     Settings.Global.ENABLE_GNSS_RAW_MEAS_FULL_TRACKING,
                     Settings.Global.INSTALL_CARRIER_APP_NOTIFICATION_PERSISTENT,
@@ -661,10 +647,7 @@
                  Settings.Secure.SELECTED_INPUT_METHOD_SUBTYPE,
                  Settings.Secure.SELECTED_SPELL_CHECKER,  // Intentionally removed in Q
                  Settings.Secure.SELECTED_SPELL_CHECKER_SUBTYPE,  // Intentionally removed in Q
-<<<<<<< HEAD
-=======
                  Settings.Secure.SENSOR_PRIVACY_SENSOR_STATE,
->>>>>>> de843449
                  Settings.Secure.SETTINGS_CLASSNAME,
                  Settings.Secure.SHOW_NOTE_ABOUT_NOTIFICATION_HIDING, // candidate?
                  Settings.Secure.SHOW_ROTATION_SUGGESTIONS,
@@ -697,13 +680,9 @@
                  Settings.Secure.PACKAGES_TO_CLEAR_DATA_BEFORE_FULL_RESTORE,
                  Settings.Secure.FLASHLIGHT_AVAILABLE,
                  Settings.Secure.FLASHLIGHT_ENABLED,
-<<<<<<< HEAD
-                 Settings.Secure.CROSS_PROFILE_CALENDAR_ENABLED);
-=======
                  Settings.Secure.CROSS_PROFILE_CALENDAR_ENABLED,
                  Settings.Secure.LOCATION_ACCESS_CHECK_INTERVAL_MILLIS,
                  Settings.Secure.LOCATION_ACCESS_CHECK_DELAY_MILLIS);
->>>>>>> de843449
 
     @Test
     public void systemSettingsBackedUpOrBlacklisted() {
