--- conflicted
+++ resolved
@@ -544,10 +544,6 @@
                     Settings.Global.WIFI_ON,
                     Settings.Global.WIFI_P2P_DEVICE_NAME,
                     Settings.Global.WIFI_P2P_PENDING_FACTORY_RESET,
-<<<<<<< HEAD
-                    Settings.Global.WIFI_REENABLE_DELAY_MS,
-=======
->>>>>>> dbf9e87c
                     Settings.Global.WIFI_RTT_BACKGROUND_EXEC_GAP_MS,
                     Settings.Global.WIFI_SAVED_STATE,
                     Settings.Global.WIFI_SCAN_ALWAYS_AVAILABLE,
@@ -629,10 +625,6 @@
                  Settings.Secure.DIALER_DEFAULT_APPLICATION,
                  Settings.Secure.DISABLED_PRINT_SERVICES,
                  Settings.Secure.DISABLED_SYSTEM_INPUT_METHODS,
-<<<<<<< HEAD
-                 Settings.Secure.DISPLAY_DENSITY_FORCED,
-=======
->>>>>>> dbf9e87c
                  Settings.Secure.DOCKED_CLOCK_FACE,
                  Settings.Secure.DOZE_PULSE_ON_LONG_PRESS,
                  Settings.Secure.EMERGENCY_ASSISTANCE_APPLICATION,
@@ -728,11 +720,7 @@
                  Settings.Secure.BIOMETRIC_DEBUG_ENABLED,
                  Settings.Secure.FACE_UNLOCK_ATTENTION_REQUIRED,
                  Settings.Secure.FACE_UNLOCK_DIVERSITY_REQUIRED,
-<<<<<<< HEAD
-                 Settings.Secure.FACE_UNLOCK_EDUCATION_INFO_DISPLAYED);
-=======
                  Settings.Secure.MANAGED_PROVISIONING_DPC_DOWNLOADED);
->>>>>>> dbf9e87c
 
     @Test
     public void systemSettingsBackedUpOrBlacklisted() {
