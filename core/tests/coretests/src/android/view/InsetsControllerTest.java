--- conflicted
+++ resolved
@@ -760,8 +760,6 @@
             mController.cancelExistingAnimations();
             assertEquals(newState.getSource(ITYPE_NAVIGATION_BAR),
                     mTestHost.getModifiedState().peekSource(ITYPE_NAVIGATION_BAR));
-<<<<<<< HEAD
-=======
         });
     }
 
@@ -855,7 +853,6 @@
             newState.getSource(ITYPE_IME).setVisible(true);
             mController.onStateChanged(newState);
             verify(mTestHost, times(1)).notifyInsetsChanged();
->>>>>>> f5a8542b
         });
     }
 
