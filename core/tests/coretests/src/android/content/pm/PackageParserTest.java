/*
 * Copyright (C) 2016 The Android Open Source Project
 *
 * Licensed under the Apache License, Version 2.0 (the "License");
 * you may not use this file except in compliance with the License.
 * You may obtain a copy of the License at
 *
 *      http://www.apache.org/licenses/LICENSE-2.0
 *
 * Unless required by applicable law or agreed to in writing, software
 * distributed under the License is distributed on an "AS IS" BASIS,
 * WITHOUT WARRANTIES OR CONDITIONS OF ANY KIND, either express or implied.
 * See the License for the specific language governing permissions and
 * limitations under the License.
 */

package android.content.pm;

import static org.junit.Assert.assertEquals;
import static org.junit.Assert.assertNotNull;
import static org.junit.Assert.assertNull;
import static org.junit.Assert.assertTrue;

import android.apex.ApexInfo;
import android.content.Context;
import android.content.pm.PackageParser.Component;
import android.content.pm.PackageParser.Package;
import android.content.pm.PackageParser.Permission;
import android.os.Build;
import android.os.Bundle;
import android.os.FileUtils;
import android.os.SystemProperties;

import androidx.test.InstrumentationRegistry;
import androidx.test.filters.SmallTest;
import androidx.test.runner.AndroidJUnit4;

import com.android.frameworks.coretests.R;

import org.junit.Test;
import org.junit.runner.RunWith;

import java.io.File;
import java.io.InputStream;
import java.util.Arrays;
import java.util.function.Function;

@SmallTest
@RunWith(AndroidJUnit4.class)
public class PackageParserTest {
    private static final String RELEASED = null;
    private static final String OLDER_PRE_RELEASE = "A";
    private static final String PRE_RELEASE = "B";
    private static final String NEWER_PRE_RELEASE = "C";

    // Codenames with a fingerprint attached to them. These may only be present in the apps
    // declared min SDK and not as platform codenames.
    private static final String OLDER_PRE_RELEASE_WITH_FINGERPRINT = "A.fingerprint";
    private static final String PRE_RELEASE_WITH_FINGERPRINT = "B.fingerprint";
    private static final String NEWER_PRE_RELEASE_WITH_FINGERPRINT = "C.fingerprint";

    private static final String[] CODENAMES_RELEASED = { /* empty */ };
    private static final String[] CODENAMES_PRE_RELEASE = { PRE_RELEASE };

    private static final int OLDER_VERSION = 10;
    private static final int PLATFORM_VERSION = 20;
    private static final int NEWER_VERSION = 30;

    private void verifyComputeMinSdkVersion(int minSdkVersion, String minSdkCodename,
            boolean isPlatformReleased, int expectedMinSdk) {
        final String[] outError = new String[1];
        final int result = PackageParser.computeMinSdkVersion(
                minSdkVersion,
                minSdkCodename,
                PLATFORM_VERSION,
                isPlatformReleased ? CODENAMES_RELEASED : CODENAMES_PRE_RELEASE,
                outError);

        assertEquals("Error msg: " + outError[0], expectedMinSdk, result);

        if (expectedMinSdk == -1) {
            assertNotNull(outError[0]);
        } else {
            assertNull(outError[0]);
        }
    }

    @Test
    public void testComputeMinSdkVersion_preReleasePlatform() {
        // Do allow older release minSdkVersion on pre-release platform.
        // APP: Released API 10
        // DEV: Pre-release API 20
        verifyComputeMinSdkVersion(OLDER_VERSION, RELEASED, false, OLDER_VERSION);

        // Do allow same release minSdkVersion on pre-release platform.
        // APP: Released API 20
        // DEV: Pre-release API 20
        verifyComputeMinSdkVersion(PLATFORM_VERSION, RELEASED, false, PLATFORM_VERSION);

        // Don't allow newer release minSdkVersion on pre-release platform.
        // APP: Released API 30
        // DEV: Pre-release API 20
        verifyComputeMinSdkVersion(NEWER_VERSION, RELEASED, false, -1);

        // Don't allow older pre-release minSdkVersion on pre-release platform.
        // APP: Pre-release API 10
        // DEV: Pre-release API 20
        verifyComputeMinSdkVersion(OLDER_VERSION, OLDER_PRE_RELEASE, false, -1);
        verifyComputeMinSdkVersion(OLDER_VERSION, OLDER_PRE_RELEASE_WITH_FINGERPRINT, false, -1);

        // Do allow same pre-release minSdkVersion on pre-release platform,
        // but overwrite the specified version with CUR_DEVELOPMENT.
        // APP: Pre-release API 20
        // DEV: Pre-release API 20
        verifyComputeMinSdkVersion(PLATFORM_VERSION, PRE_RELEASE, false,
                Build.VERSION_CODES.CUR_DEVELOPMENT);
        verifyComputeMinSdkVersion(PLATFORM_VERSION, PRE_RELEASE_WITH_FINGERPRINT, false,
                Build.VERSION_CODES.CUR_DEVELOPMENT);


        // Don't allow newer pre-release minSdkVersion on pre-release platform.
        // APP: Pre-release API 30
        // DEV: Pre-release API 20
        verifyComputeMinSdkVersion(NEWER_VERSION, NEWER_PRE_RELEASE, false, -1);
        verifyComputeMinSdkVersion(NEWER_VERSION, NEWER_PRE_RELEASE_WITH_FINGERPRINT, false, -1);
    }

    @Test
    public void testComputeMinSdkVersion_releasedPlatform() {
        // Do allow older release minSdkVersion on released platform.
        // APP: Released API 10
        // DEV: Released API 20
        verifyComputeMinSdkVersion(OLDER_VERSION, RELEASED, true, OLDER_VERSION);

        // Do allow same release minSdkVersion on released platform.
        // APP: Released API 20
        // DEV: Released API 20
        verifyComputeMinSdkVersion(PLATFORM_VERSION, RELEASED, true, PLATFORM_VERSION);

        // Don't allow newer release minSdkVersion on released platform.
        // APP: Released API 30
        // DEV: Released API 20
        verifyComputeMinSdkVersion(NEWER_VERSION, RELEASED, true, -1);

        // Don't allow older pre-release minSdkVersion on released platform.
        // APP: Pre-release API 10
        // DEV: Released API 20
        verifyComputeMinSdkVersion(OLDER_VERSION, OLDER_PRE_RELEASE, true, -1);
        verifyComputeMinSdkVersion(OLDER_VERSION, OLDER_PRE_RELEASE_WITH_FINGERPRINT, true, -1);

        // Don't allow same pre-release minSdkVersion on released platform.
        // APP: Pre-release API 20
        // DEV: Released API 20
        verifyComputeMinSdkVersion(PLATFORM_VERSION, PRE_RELEASE, true, -1);
        verifyComputeMinSdkVersion(PLATFORM_VERSION, PRE_RELEASE_WITH_FINGERPRINT, true, -1);


        // Don't allow newer pre-release minSdkVersion on released platform.
        // APP: Pre-release API 30
        // DEV: Released API 20
        verifyComputeMinSdkVersion(NEWER_VERSION, NEWER_PRE_RELEASE, true, -1);
        verifyComputeMinSdkVersion(NEWER_VERSION, NEWER_PRE_RELEASE_WITH_FINGERPRINT, true, -1);
    }

    private void verifyComputeTargetSdkVersion(int targetSdkVersion, String targetSdkCodename,
            boolean isPlatformReleased, int expectedTargetSdk) {
        final String[] outError = new String[1];
        final int result = PackageParser.computeTargetSdkVersion(
                targetSdkVersion,
                targetSdkCodename,
                isPlatformReleased ? CODENAMES_RELEASED : CODENAMES_PRE_RELEASE,
                outError);

        assertEquals(result, expectedTargetSdk);

        if (expectedTargetSdk == -1) {
            assertNotNull(outError[0]);
        } else {
            assertNull(outError[0]);
        }
    }

    @Test
    public void testComputeTargetSdkVersion_preReleasePlatform() {
        // Do allow older release targetSdkVersion on pre-release platform.
        // APP: Released API 10
        // DEV: Pre-release API 20
        verifyComputeTargetSdkVersion(OLDER_VERSION, RELEASED, false, OLDER_VERSION);

        // Do allow same release targetSdkVersion on pre-release platform.
        // APP: Released API 20
        // DEV: Pre-release API 20
        verifyComputeTargetSdkVersion(PLATFORM_VERSION, RELEASED, false, PLATFORM_VERSION);

        // Do allow newer release targetSdkVersion on pre-release platform.
        // APP: Released API 30
        // DEV: Pre-release API 20
        verifyComputeTargetSdkVersion(NEWER_VERSION, RELEASED, false, NEWER_VERSION);

        // Don't allow older pre-release targetSdkVersion on pre-release platform.
        // APP: Pre-release API 10
        // DEV: Pre-release API 20
        verifyComputeTargetSdkVersion(OLDER_VERSION, OLDER_PRE_RELEASE, false, -1);
        verifyComputeTargetSdkVersion(OLDER_VERSION, OLDER_PRE_RELEASE_WITH_FINGERPRINT, false, -1);


        // Do allow same pre-release targetSdkVersion on pre-release platform,
        // but overwrite the specified version with CUR_DEVELOPMENT.
        // APP: Pre-release API 20
        // DEV: Pre-release API 20
        verifyComputeTargetSdkVersion(PLATFORM_VERSION, PRE_RELEASE, false,
                Build.VERSION_CODES.CUR_DEVELOPMENT);
        verifyComputeTargetSdkVersion(PLATFORM_VERSION, PRE_RELEASE_WITH_FINGERPRINT, false,
                Build.VERSION_CODES.CUR_DEVELOPMENT);


        // Don't allow newer pre-release targetSdkVersion on pre-release platform.
        // APP: Pre-release API 30
        // DEV: Pre-release API 20
        verifyComputeTargetSdkVersion(NEWER_VERSION, NEWER_PRE_RELEASE, false, -1);
        verifyComputeTargetSdkVersion(NEWER_VERSION, NEWER_PRE_RELEASE_WITH_FINGERPRINT, false, -1);
    }

    @Test
    public void testComputeTargetSdkVersion_releasedPlatform() {
        // Do allow older release targetSdkVersion on released platform.
        // APP: Released API 10
        // DEV: Released API 20
        verifyComputeTargetSdkVersion(OLDER_VERSION, RELEASED, true, OLDER_VERSION);

        // Do allow same release targetSdkVersion on released platform.
        // APP: Released API 20
        // DEV: Released API 20
        verifyComputeTargetSdkVersion(PLATFORM_VERSION, RELEASED, true, PLATFORM_VERSION);

        // Do allow newer release targetSdkVersion on released platform.
        // APP: Released API 30
        // DEV: Released API 20
        verifyComputeTargetSdkVersion(NEWER_VERSION, RELEASED, true, NEWER_VERSION);

        // Don't allow older pre-release targetSdkVersion on released platform.
        // APP: Pre-release API 10
        // DEV: Released API 20
        verifyComputeTargetSdkVersion(OLDER_VERSION, OLDER_PRE_RELEASE, true, -1);
        verifyComputeTargetSdkVersion(OLDER_VERSION, OLDER_PRE_RELEASE_WITH_FINGERPRINT, true, -1);

        // Don't allow same pre-release targetSdkVersion on released platform.
        // APP: Pre-release API 20
        // DEV: Released API 20
        verifyComputeTargetSdkVersion(PLATFORM_VERSION, PRE_RELEASE, true, -1);
        verifyComputeTargetSdkVersion(PLATFORM_VERSION, PRE_RELEASE_WITH_FINGERPRINT, true, -1);


        // Don't allow newer pre-release targetSdkVersion on released platform.
        // APP: Pre-release API 30
        // DEV: Released API 20
        verifyComputeTargetSdkVersion(NEWER_VERSION, NEWER_PRE_RELEASE, true, -1);
        verifyComputeTargetSdkVersion(NEWER_VERSION, NEWER_PRE_RELEASE_WITH_FINGERPRINT, true, -1);
    }

    /**
     * Unit test for PackageParser.getActivityConfigChanges().
     * If the bit is 1 in the original configChanges, it is still 1 in the final configChanges.
     * If the bit is 0 in the original configChanges and the bit is not set to 1 in
     * recreateOnConfigChanges, the bit is changed to 1 in the final configChanges by default.
     */
    @Test
    public void testGetActivityConfigChanges() {
        // Not set in either configChanges or recreateOnConfigChanges.
        int configChanges = 0x0000; // 00000000.
        int recreateOnConfigChanges = 0x0000; // 00000000.
        int finalConfigChanges =
                PackageParser.getActivityConfigChanges(configChanges, recreateOnConfigChanges);
        assertEquals(0x0003, finalConfigChanges); // Should be 00000011.

        // Not set in configChanges, but set in recreateOnConfigChanges.
        configChanges = 0x0000; // 00000000.
        recreateOnConfigChanges = 0x0003; // 00000011.
        finalConfigChanges =
                PackageParser.getActivityConfigChanges(configChanges, recreateOnConfigChanges);
        assertEquals(0x0000, finalConfigChanges); // Should be 00000000.

        // Set in configChanges.
        configChanges = 0x0003; // 00000011.
        recreateOnConfigChanges = 0X0000; // 00000000.
        finalConfigChanges =
                PackageParser.getActivityConfigChanges(configChanges, recreateOnConfigChanges);
        assertEquals(0x0003, finalConfigChanges); // Should be 00000011.

        recreateOnConfigChanges = 0x0003; // 00000011.
        finalConfigChanges =
                PackageParser.getActivityConfigChanges(configChanges, recreateOnConfigChanges);
        assertEquals(0x0003, finalConfigChanges); // Should still be 00000011.

        // Other bit set in configChanges.
        configChanges = 0x0080; // 10000000, orientation.
        recreateOnConfigChanges = 0x0000; // 00000000.
        finalConfigChanges =
                PackageParser.getActivityConfigChanges(configChanges, recreateOnConfigChanges);
        assertEquals(0x0083, finalConfigChanges); // Should be 10000011.
    }

    Package parsePackage(String apkFileName, int apkResourceId) throws Exception {
        return parsePackage(apkFileName, apkResourceId, p -> p);
    }

    /**
     * Copies a specified {@code resourceId} to a file. Returns a non-null file if the copy
     * succeeded, or {@code null} otherwise.
     */
    File copyRawResourceToFile(String baseName, int resourceId) throws Exception {
        // Copy the resource to a file.
        Context context = InstrumentationRegistry.getInstrumentation().getTargetContext();
        InputStream is = context.getResources().openRawResource(resourceId);
        File outFile = null;
        try {
            outFile = new File(context.getFilesDir(), baseName);
            assertTrue(FileUtils.copyToFile(is, outFile));
            return outFile;
        } catch (Exception e) {
            if (outFile != null) {
                outFile.delete();
            }

            return null;
        }
    }

    /**
     * Attempts to parse a package.
     *
     * APKs are put into coretests/apks/packageparser_*.
     *
     * @param apkFileName temporary file name to store apk extracted from resources
     * @param apkResourceId identifier of the apk as a resource
     */
    Package parsePackage(String apkFileName, int apkResourceId,
            Function<Package, Package> converter) throws Exception {
        // Copy the resource to a file.
        File outFile = null;
        try {
            outFile = copyRawResourceToFile(apkFileName, apkResourceId);
            return converter.apply(new PackageParser().parsePackage(outFile, 0 /* flags */));
        } finally {
            if (outFile != null) {
                outFile.delete();
            }
        }
    }

    /**
     * Asserts basic properties about a component.
     */
    private void assertComponent(String className, String packageName, int numIntents,
            Component<?> component) {
        assertEquals(className, component.className);
        assertEquals(packageName, component.owner.packageName);
        assertEquals(numIntents, component.intents.size());
    }

    /**
     * Asserts four regularly-named components of each type: one Activity, one Service, one
     * Provider, and one Receiver.
     * @param template templated string with %s subbed with Activity, Service, Provider, Receiver
     */
    private void assertOneComponentOfEachType(String template, Package p) {
        String packageName = p.packageName;

        assertEquals(1, p.activities.size());
        assertComponent(String.format(template, "Activity"),
                packageName, 0 /* intents */, p.activities.get(0));
        assertEquals(1, p.services.size());
        assertComponent(String.format(template, "Service"),
                packageName, 0 /* intents */, p.services.get(0));
        assertEquals(1, p.providers.size());
        assertComponent(String.format(template, "Provider"),
                packageName, 0 /* intents */, p.providers.get(0));
        assertEquals(1, p.receivers.size());
        assertComponent(String.format(template, "Receiver"),
                packageName, 0 /* intents */, p.receivers.get(0));
    }

    private void assertPermission(String name, String packageName, int protectionLevel,
            Permission permission) {
        assertEquals(packageName, permission.owner.packageName);
        assertEquals(name, permission.info.name);
        assertEquals(protectionLevel, permission.info.protectionLevel);
    }

    private void assertMetadata(Bundle b, String... keysAndValues) {
        assertTrue("Odd number of elements in keysAndValues", (keysAndValues.length % 2) == 0);

        assertNotNull(b);
        assertEquals(keysAndValues.length / 2, b.size());

        for (int i = 0; i < keysAndValues.length; i += 2) {
            final String key = keysAndValues[i];
            final String value = keysAndValues[i + 1];

            assertEquals(value, b.getString(key));
        }
    }

    // TODO Add a "_cached" test for testMultiPackageComponents() too, after fixing b/64295061.
    // Package.writeToParcel can't handle circular package references.

    @Test
    public void testPackageWithComponents_no_cache() throws Exception {
        checkPackageWithComponents(p -> p);
    }

    @Test
    public void testPackageWithComponents_cached() throws Exception {
        checkPackageWithComponents(p ->
                PackageParser.fromCacheEntryStatic(PackageParser.toCacheEntryStatic(p)));
    }

    private void checkPackageWithComponents(
            Function<Package, Package> converter) throws Exception {
        Package p = parsePackage(
                "install_complete_package_info.apk", R.raw.install_complete_package_info,
                converter);
        String packageName = "com.android.frameworks.coretests.install_complete_package_info";

        assertEquals(packageName, p.packageName);
        assertEquals(1, p.permissions.size());
        assertPermission(
                "com.android.frameworks.coretests.install_complete_package_info.test_permission",
                packageName, PermissionInfo.PROTECTION_NORMAL, p.permissions.get(0));

        // Hidden "app details" activity is added to every package.
        boolean foundAppDetailsActivity = false;
        for (int i = 0; i < p.activities.size(); i++) {
            if (p.activities.get(i).className.equals(
                    PackageManager.APP_DETAILS_ACTIVITY_CLASS_NAME)) {
                foundAppDetailsActivity = true;
                p.activities.remove(i);
                break;
            }
        }
        assertTrue("Did not find app details activity", foundAppDetailsActivity);

        assertOneComponentOfEachType("com.android.frameworks.coretests.Test%s", p);

        assertMetadata(p.mAppMetaData,
                "key1", "value1",
                "key2", "this_is_app");
        assertMetadata(p.activities.get(0).metaData,
                "key1", "value1",
                "key2", "this_is_activity");
        assertMetadata(p.services.get(0).metaData,
                "key1", "value1",
                "key2", "this_is_service");
        assertMetadata(p.receivers.get(0).metaData,
                "key1", "value1",
                "key2", "this_is_receiver");
        assertMetadata(p.providers.get(0).metaData,
                "key1", "value1",
                "key2", "this_is_provider");
    }

    /**
     * Determines if the current device supports multi-package APKs.
     */
    private boolean supportsMultiPackageApk() {
        return SystemProperties.getBoolean("persist.sys.child_packages_enabled", false);
    }

    @Test
    public void testMultiPackageComponents() throws Exception {
        // TODO(gboyer): Remove once we decide to launch multi-package APKs.
        if (!supportsMultiPackageApk()) {
            return;
        }
        String parentName = "com.android.frameworks.coretests.install_multi_package";
        String firstChildName =
                "com.android.frameworks.coretests.install_multi_package.first_child";
        String secondChildName =  // NOTE: intentionally inconsistent!
                "com.android.frameworks.coretests.blah.second_child";

        Package parent = parsePackage("install_multi_package.apk", R.raw.install_multi_package);
        assertEquals(parentName, parent.packageName);
        assertEquals(2, parent.childPackages.size());
        assertOneComponentOfEachType("com.android.frameworks.coretests.Test%s", parent);
        assertEquals(1, parent.permissions.size());
        assertPermission(parentName + ".test_permission", parentName,
                PermissionInfo.PROTECTION_NORMAL, parent.permissions.get(0));
        assertEquals(Arrays.asList("android.permission.INTERNET"),
                parent.requestedPermissions);

        Package firstChild = parent.childPackages.get(0);
        assertEquals(firstChildName, firstChild.packageName);
        assertOneComponentOfEachType(
                "com.android.frameworks.coretests.FirstChildTest%s", firstChild);
        assertEquals(0, firstChild.permissions.size());  // Child APKs cannot declare permissions.
        assertEquals(Arrays.asList("android.permission.NFC"),
                firstChild.requestedPermissions);

        Package secondChild = parent.childPackages.get(1);
        assertEquals(secondChildName, secondChild.packageName);
        assertOneComponentOfEachType(
                "com.android.frameworks.coretests.SecondChildTest%s", secondChild);
        assertEquals(0, secondChild.permissions.size());  // Child APKs cannot declare permissions.
        assertEquals(
                Arrays.asList(
                        "android.permission.ACCESS_NETWORK_STATE",
                        "android.permission.READ_CONTACTS"),
                secondChild.requestedPermissions);
    }

    @Test
    public void testApexPackageInfoGeneration() throws Exception {
<<<<<<< HEAD
        String apexPackageName = "com.android.tzdata.apex";
        File apexFile = copyRawResourceToFile(apexPackageName,
=======
        String apexModuleName = "com.android.tzdata.apex";
        File apexFile = copyRawResourceToFile(apexModuleName,
>>>>>>> dbf9e87c
                R.raw.com_android_tzdata);
        ApexInfo apexInfo = new ApexInfo();
        apexInfo.isActive = true;
        apexInfo.isFactory = false;
<<<<<<< HEAD
        apexInfo.packageName = apexPackageName;
        apexInfo.packagePath = apexFile.getPath();
        apexInfo.versionCode = 191000070;
        int flags = PackageManager.GET_META_DATA | PackageManager.GET_SIGNING_CERTIFICATES;
        PackageInfo pi = PackageParser.generatePackageInfoFromApex(apexInfo, flags);
=======
        apexInfo.moduleName = apexModuleName;
        apexInfo.modulePath = apexFile.getPath();
        apexInfo.versionCode = 191000070;
        int flags = PackageManager.GET_META_DATA | PackageManager.GET_SIGNING_CERTIFICATES;

        PackageParser pp = new PackageParser();
        Package p = pp.parsePackage(apexFile, flags, false);
        PackageParser.collectCertificates(p, false);
        PackageInfo pi = PackageParser.generatePackageInfo(p, apexInfo, flags);

>>>>>>> dbf9e87c
        assertEquals("com.google.android.tzdata", pi.applicationInfo.packageName);
        assertTrue(pi.applicationInfo.enabled);
        assertEquals(28, pi.applicationInfo.targetSdkVersion);
        assertEquals(191000070, pi.applicationInfo.longVersionCode);
        assertNotNull(pi.applicationInfo.metaData);
        assertEquals(apexFile.getPath(), pi.applicationInfo.sourceDir);
        assertEquals("Bundle[{com.android.vending.derived.apk.id=1}]",
                pi.applicationInfo.metaData.toString());

        assertEquals("com.google.android.tzdata", pi.packageName);
        assertEquals(191000070, pi.getLongVersionCode());
        assertNotNull(pi.signingInfo);
        assertTrue(pi.signingInfo.getApkContentsSigners().length > 0);
        assertTrue(pi.isApex);
        assertTrue((pi.applicationInfo.flags & ApplicationInfo.FLAG_SYSTEM) == 0);
        assertTrue((pi.applicationInfo.flags & ApplicationInfo.FLAG_INSTALLED) != 0);
    }
}<|MERGE_RESOLUTION|>--- conflicted
+++ resolved
@@ -510,24 +510,12 @@
 
     @Test
     public void testApexPackageInfoGeneration() throws Exception {
-<<<<<<< HEAD
-        String apexPackageName = "com.android.tzdata.apex";
-        File apexFile = copyRawResourceToFile(apexPackageName,
-=======
         String apexModuleName = "com.android.tzdata.apex";
         File apexFile = copyRawResourceToFile(apexModuleName,
->>>>>>> dbf9e87c
                 R.raw.com_android_tzdata);
         ApexInfo apexInfo = new ApexInfo();
         apexInfo.isActive = true;
         apexInfo.isFactory = false;
-<<<<<<< HEAD
-        apexInfo.packageName = apexPackageName;
-        apexInfo.packagePath = apexFile.getPath();
-        apexInfo.versionCode = 191000070;
-        int flags = PackageManager.GET_META_DATA | PackageManager.GET_SIGNING_CERTIFICATES;
-        PackageInfo pi = PackageParser.generatePackageInfoFromApex(apexInfo, flags);
-=======
         apexInfo.moduleName = apexModuleName;
         apexInfo.modulePath = apexFile.getPath();
         apexInfo.versionCode = 191000070;
@@ -538,7 +526,6 @@
         PackageParser.collectCertificates(p, false);
         PackageInfo pi = PackageParser.generatePackageInfo(p, apexInfo, flags);
 
->>>>>>> dbf9e87c
         assertEquals("com.google.android.tzdata", pi.applicationInfo.packageName);
         assertTrue(pi.applicationInfo.enabled);
         assertEquals(28, pi.applicationInfo.targetSdkVersion);
