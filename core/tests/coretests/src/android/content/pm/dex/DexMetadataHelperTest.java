/**
 * Copyright (C) 2018 The Android Open Source Project
 *
 * Licensed under the Apache License, Version 2.0 (the "License");
 * you may not use this file except in compliance with the License.
 * You may obtain a copy of the License at
 *
 *      http://www.apache.org/licenses/LICENSE-2.0
 *
 * Unless required by applicable law or agreed to in writing, software
 * distributed under the License is distributed on an "AS IS" BASIS,
 * WITHOUT WARRANTIES OR CONDITIONS OF ANY KIND, either express or implied.
 * See the License for the specific language governing permissions and
 * limitations under the License.
 */

package android.content.pm.dex;

import static org.junit.Assert.assertEquals;
import static org.junit.Assert.assertNotNull;
import static org.junit.Assert.assertTrue;
import static org.junit.Assert.fail;

import android.content.Context;
import android.content.pm.PackageManager;
import android.content.pm.PackageParser;
import android.content.pm.PackageParser.ApkLite;
import android.content.pm.PackageParser.Package;
import android.content.pm.PackageParser.PackageLite;
import android.content.pm.PackageParser.PackageParserException;
import android.os.FileUtils;

import androidx.test.InstrumentationRegistry;
import androidx.test.filters.SmallTest;
import androidx.test.runner.AndroidJUnit4;

import com.android.frameworks.coretests.R;

<<<<<<< HEAD
import libcore.testing.io.TestIoUtils;

import org.junit.After;
import org.junit.Assert;
import org.junit.Before;
import org.junit.Test;
=======
import org.junit.After;
import org.junit.Assert;
import org.junit.Before;
import org.junit.Rule;
import org.junit.Test;
import org.junit.rules.TemporaryFolder;
>>>>>>> dbf9e87c
import org.junit.runner.RunWith;

import java.io.File;
import java.io.FileInputStream;
import java.io.FileOutputStream;
import java.io.IOException;
import java.io.InputStream;
import java.nio.file.Files;
import java.util.Map;
import java.util.zip.ZipEntry;
import java.util.zip.ZipOutputStream;

@SmallTest
@RunWith(AndroidJUnit4.class)
public class DexMetadataHelperTest {
    private static final String APK_FILE_EXTENSION = ".apk";
    private static final String DEX_METADATA_FILE_EXTENSION = ".dm";

    @Rule
    public TemporaryFolder mTemporaryFolder = new TemporaryFolder();

    private File mTmpDir = null;

    @Before
<<<<<<< HEAD
    public void setUp() {
        mTmpDir = TestIoUtils.createTemporaryDirectory("DexMetadataHelperTest");
    }

    @After
    public void tearDown() {
        if (mTmpDir != null) {
            File[] files = mTmpDir.listFiles();
            for (File f : files) {
                f.delete();
            }
        }
=======
    public void setUp() throws IOException {
        mTmpDir = mTemporaryFolder.newFolder("DexMetadataHelperTest");
>>>>>>> dbf9e87c
    }

    private File createDexMetadataFile(String apkFileName) throws IOException {
        File dmFile = new File(mTmpDir, apkFileName.replace(APK_FILE_EXTENSION,
                DEX_METADATA_FILE_EXTENSION));
        try (FileOutputStream fos = new FileOutputStream(dmFile)) {
            try (ZipOutputStream zipOs = new ZipOutputStream(fos)) {
                zipOs.putNextEntry(new ZipEntry("primary.prof"));
                zipOs.closeEntry();
            }
        }
        return dmFile;
    }

    private File copyApkToToTmpDir(String apkFileName, int apkResourceId) throws IOException {
        Context context = InstrumentationRegistry.getInstrumentation().getTargetContext();
        File outFile = new File(mTmpDir, apkFileName);
        try (InputStream is = context.getResources().openRawResource(apkResourceId)) {
            FileUtils.copyToFileOrThrow(is, outFile);
        }
        return outFile;
    }

    @Test
    public void testParsePackageWithDmFileValid() throws IOException, PackageParserException {
        copyApkToToTmpDir("install_split_base.apk", R.raw.install_split_base);
        createDexMetadataFile("install_split_base.apk");
        Package pkg = new PackageParser().parsePackage(mTmpDir, 0 /* flags */);

        Map<String, String> packageDexMetadata = DexMetadataHelper.getPackageDexMetadata(pkg);
        assertEquals(1, packageDexMetadata.size());
        String baseDexMetadata = packageDexMetadata.get(pkg.baseCodePath);
        assertNotNull(baseDexMetadata);
        assertTrue(isDexMetadataForApk(baseDexMetadata, pkg.baseCodePath));
    }

    @Test
    public void testParsePackageSplitsWithDmFileValid()
            throws IOException, PackageParserException {
        copyApkToToTmpDir("install_split_base.apk", R.raw.install_split_base);
        copyApkToToTmpDir("install_split_feature_a.apk", R.raw.install_split_feature_a);
        createDexMetadataFile("install_split_base.apk");
        createDexMetadataFile("install_split_feature_a.apk");
        Package pkg = new PackageParser().parsePackage(mTmpDir, 0 /* flags */);

        Map<String, String> packageDexMetadata = DexMetadataHelper.getPackageDexMetadata(pkg);
        assertEquals(2, packageDexMetadata.size());
        String baseDexMetadata = packageDexMetadata.get(pkg.baseCodePath);
        assertNotNull(baseDexMetadata);
        assertTrue(isDexMetadataForApk(baseDexMetadata, pkg.baseCodePath));

        String splitDexMetadata = packageDexMetadata.get(pkg.splitCodePaths[0]);
        assertNotNull(splitDexMetadata);
        assertTrue(isDexMetadataForApk(splitDexMetadata, pkg.splitCodePaths[0]));
    }

    @Test
    public void testParsePackageSplitsNoBaseWithDmFileValid()
            throws IOException, PackageParserException {
        copyApkToToTmpDir("install_split_base.apk", R.raw.install_split_base);
        copyApkToToTmpDir("install_split_feature_a.apk", R.raw.install_split_feature_a);
        createDexMetadataFile("install_split_feature_a.apk");
        Package pkg = new PackageParser().parsePackage(mTmpDir, 0 /* flags */);

        Map<String, String> packageDexMetadata = DexMetadataHelper.getPackageDexMetadata(pkg);
        assertEquals(1, packageDexMetadata.size());

        String splitDexMetadata = packageDexMetadata.get(pkg.splitCodePaths[0]);
        assertNotNull(splitDexMetadata);
        assertTrue(isDexMetadataForApk(splitDexMetadata, pkg.splitCodePaths[0]));
    }

    @Test
    public void testParsePackageWithDmFileInvalid() throws IOException {
        copyApkToToTmpDir("install_split_base.apk", R.raw.install_split_base);
        File invalidDmFile = new File(mTmpDir, "install_split_base.dm");
        Files.createFile(invalidDmFile.toPath());
        try {
            PackageParser.Package pkg = new PackageParser().parsePackage(mTmpDir, 0 /* flags */);
            DexMetadataHelper.validatePackageDexMetadata(pkg);
        } catch (PackageParserException e) {
            assertEquals(e.error, PackageManager.INSTALL_FAILED_BAD_DEX_METADATA);
        }
    }

    @Test
    public void testParsePackageSplitsWithDmFileInvalid()
            throws IOException, PackageParserException {
        copyApkToToTmpDir("install_split_base.apk", R.raw.install_split_base);
        copyApkToToTmpDir("install_split_feature_a.apk", R.raw.install_split_feature_a);
        createDexMetadataFile("install_split_base.apk");
        File invalidDmFile = new File(mTmpDir, "install_split_feature_a.dm");
        Files.createFile(invalidDmFile.toPath());

        try {
            PackageParser.Package pkg = new PackageParser().parsePackage(mTmpDir, 0 /* flags */);
            DexMetadataHelper.validatePackageDexMetadata(pkg);
        } catch (PackageParserException e) {
            assertEquals(e.error, PackageManager.INSTALL_FAILED_BAD_DEX_METADATA);
        }
    }

    @Test
    public void testPackageWithDmFileNoMatch() throws IOException {
        copyApkToToTmpDir("install_split_base.apk", R.raw.install_split_base);
        createDexMetadataFile("non_existent.apk");

        try {
            DexMetadataHelper.validateDexPaths(mTmpDir.list());
            fail("Should fail validation");
        } catch (IllegalStateException e) {
            // expected.
        }
    }

    @Test
    public void testPackageSplitsWithDmFileNoMatch()
            throws IOException, PackageParserException {
        copyApkToToTmpDir("install_split_base.apk", R.raw.install_split_base);
        copyApkToToTmpDir("install_split_feature_a.apk", R.raw.install_split_feature_a);
        createDexMetadataFile("install_split_base.apk");
        createDexMetadataFile("install_split_feature_a.mistake.apk");

        try {
            DexMetadataHelper.validateDexPaths(mTmpDir.list());
            fail("Should fail validation");
        } catch (IllegalStateException e) {
            // expected.
        }
    }

    @Test
    public void testPackageSizeWithDmFile()
            throws IOException, PackageParserException {
        copyApkToToTmpDir("install_split_base.apk", R.raw.install_split_base);
        File dm = createDexMetadataFile("install_split_base.apk");
        PackageParser.PackageLite pkg = new PackageParser().parsePackageLite(mTmpDir,
                0 /* flags */);

        Assert.assertEquals(dm.length(), DexMetadataHelper.getPackageDexMetadataSize(pkg));
    }

    // This simulates the 'adb shell pm install' flow.
    @Test
    public void testPackageSizeWithPartialPackageLite() throws IOException, PackageParserException {
        File base = copyApkToToTmpDir("install_split_base", R.raw.install_split_base);
        File dm = createDexMetadataFile("install_split_base.apk");
        try (FileInputStream is = new FileInputStream(base)) {
            ApkLite baseApk = PackageParser.parseApkLite(is.getFD(), base.getAbsolutePath(), 0);
            PackageLite pkgLite = new PackageLite(null, baseApk, null, null, null, null,
                    null, null);
            Assert.assertEquals(dm.length(), DexMetadataHelper.getPackageDexMetadataSize(pkgLite));
        }

    }

    private static boolean isDexMetadataForApk(String dmaPath, String apkPath) {
        return apkPath.substring(0, apkPath.length() - APK_FILE_EXTENSION.length()).equals(
                dmaPath.substring(0, dmaPath.length() - DEX_METADATA_FILE_EXTENSION.length()));
    }
}<|MERGE_RESOLUTION|>--- conflicted
+++ resolved
@@ -36,21 +36,12 @@
 
 import com.android.frameworks.coretests.R;
 
-<<<<<<< HEAD
-import libcore.testing.io.TestIoUtils;
-
-import org.junit.After;
-import org.junit.Assert;
-import org.junit.Before;
-import org.junit.Test;
-=======
 import org.junit.After;
 import org.junit.Assert;
 import org.junit.Before;
 import org.junit.Rule;
 import org.junit.Test;
 import org.junit.rules.TemporaryFolder;
->>>>>>> dbf9e87c
 import org.junit.runner.RunWith;
 
 import java.io.File;
@@ -75,23 +66,8 @@
     private File mTmpDir = null;
 
     @Before
-<<<<<<< HEAD
-    public void setUp() {
-        mTmpDir = TestIoUtils.createTemporaryDirectory("DexMetadataHelperTest");
-    }
-
-    @After
-    public void tearDown() {
-        if (mTmpDir != null) {
-            File[] files = mTmpDir.listFiles();
-            for (File f : files) {
-                f.delete();
-            }
-        }
-=======
     public void setUp() throws IOException {
         mTmpDir = mTemporaryFolder.newFolder("DexMetadataHelperTest");
->>>>>>> dbf9e87c
     }
 
     private File createDexMetadataFile(String apkFileName) throws IOException {
