--- conflicted
+++ resolved
@@ -41,13 +41,9 @@
     private UiDevice mUiDevice;
     private Executor mExec = Executors.newSingleThreadExecutor();
     @Mock
-<<<<<<< HEAD
-    private PowerManager.ThermalStatusCallback mCallback;
-=======
     private PowerManager.OnThermalStatusChangedListener mListener1;
     @Mock
     private PowerManager.OnThermalStatusChangedListener mListener2;
->>>>>>> 825827da
     private static final long CALLBACK_TIMEOUT_MILLI_SEC = 5000;
 
     /**
@@ -175,14 +171,11 @@
         // TODO: Threaded test (needs handler) to make sure timed wakelocks work too
     }
 
-<<<<<<< HEAD
-=======
     /**
      * Confirm that we can get thermal status.
      *
      * @throws Exception
      */
->>>>>>> 825827da
     @Test
     public void testGetThermalStatus() throws Exception {
         int status = 0;
@@ -193,27 +186,6 @@
         assertEquals(status, mPm.getCurrentThermalStatus());
     }
 
-<<<<<<< HEAD
-    @Test
-    public void testThermalStatusCallback() throws Exception {
-        mPm.registerThermalStatusCallback(mCallback, mExec);
-        verify(mCallback, timeout(CALLBACK_TIMEOUT_MILLI_SEC)
-                .times(1)).onStatusChange(0);
-        reset(mCallback);
-        int status = 3;
-        mUiDevice.executeShellCommand("cmd thermalservice override-status "
-                + Integer.toString(status));
-        verify(mCallback, timeout(CALLBACK_TIMEOUT_MILLI_SEC)
-                .times(1)).onStatusChange(status);
-        reset(mCallback);
-        mPm.unregisterThermalStatusCallback(mCallback);
-        status = 2;
-        mUiDevice.executeShellCommand("cmd thermalservice override-status "
-                + Integer.toString(status));
-        verify(mCallback, timeout(CALLBACK_TIMEOUT_MILLI_SEC)
-                .times(0)).onStatusChange(status);
-
-=======
     /**
      * Confirm that we can add/remove thermal status listener.
      *
@@ -266,6 +238,5 @@
                 .times(0)).onThermalStatusChanged(status);
         verify(mListener2, timeout(CALLBACK_TIMEOUT_MILLI_SEC)
                 .times(1)).onThermalStatusChanged(status);
->>>>>>> 825827da
     }
 }