--- conflicted
+++ resolved
@@ -517,8 +517,6 @@
     }
 
     @Test
-<<<<<<< HEAD
-=======
     public void testMalformedTransate_int() throws Exception {
         try {
             // The non-standard Linux access mode 3 should throw
@@ -541,7 +539,6 @@
     }
 
     @Test
->>>>>>> de843449
     public void testTranslateMode_Invalid() throws Exception {
         try {
             translateModeStringToPosix("rwx");
