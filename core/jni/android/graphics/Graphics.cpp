#define LOG_TAG "GraphicsJNI"

#include <unistd.h>
#include <sys/mman.h>

#include "jni.h"
#include "JNIHelp.h"
#include "GraphicsJNI.h"
#include "core_jni_helpers.h"

#include "SkCanvas.h"
#include "SkMath.h"
#include "SkRegion.h"
#include <android_runtime/AndroidRuntime.h>
#include <cutils/ashmem.h>
#include <hwui/Canvas.h>

#include <Caches.h>
#include <TextureCache.h>

using namespace android;

void doThrowNPE(JNIEnv* env) {
    jniThrowNullPointerException(env, NULL);
}

void doThrowAIOOBE(JNIEnv* env) {
    jniThrowException(env, "java/lang/ArrayIndexOutOfBoundsException", NULL);
}

void doThrowRE(JNIEnv* env, const char* msg) {
    jniThrowRuntimeException(env, msg);
}

void doThrowIAE(JNIEnv* env, const char* msg) {
    jniThrowException(env, "java/lang/IllegalArgumentException", msg);
}

void doThrowISE(JNIEnv* env, const char* msg) {
    jniThrowException(env, "java/lang/IllegalStateException", msg);
}

void doThrowOOME(JNIEnv* env, const char* msg) {
    jniThrowException(env, "java/lang/OutOfMemoryError", msg);
}

void doThrowIOE(JNIEnv* env, const char* msg) {
    jniThrowException(env, "java/io/IOException", msg);
}

bool GraphicsJNI::hasException(JNIEnv *env) {
    if (env->ExceptionCheck() != 0) {
        ALOGE("*** Uncaught exception returned from Java call!\n");
        env->ExceptionDescribe();
        return true;
    }
    return false;
}

///////////////////////////////////////////////////////////////////////////////

AutoJavaFloatArray::AutoJavaFloatArray(JNIEnv* env, jfloatArray array,
                                       int minLength, JNIAccess access)
: fEnv(env), fArray(array), fPtr(NULL), fLen(0) {
    SkASSERT(env);
    if (array) {
        fLen = env->GetArrayLength(array);
        if (fLen < minLength) {
            sk_throw();
        }
        fPtr = env->GetFloatArrayElements(array, NULL);
    }
    fReleaseMode = (access == kRO_JNIAccess) ? JNI_ABORT : 0;
}

AutoJavaFloatArray::~AutoJavaFloatArray() {
    if (fPtr) {
        fEnv->ReleaseFloatArrayElements(fArray, fPtr, fReleaseMode);
    }
}

AutoJavaIntArray::AutoJavaIntArray(JNIEnv* env, jintArray array,
                                       int minLength)
: fEnv(env), fArray(array), fPtr(NULL), fLen(0) {
    SkASSERT(env);
    if (array) {
        fLen = env->GetArrayLength(array);
        if (fLen < minLength) {
            sk_throw();
        }
        fPtr = env->GetIntArrayElements(array, NULL);
    }
}

AutoJavaIntArray::~AutoJavaIntArray() {
    if (fPtr) {
        fEnv->ReleaseIntArrayElements(fArray, fPtr, 0);
    }
}

AutoJavaShortArray::AutoJavaShortArray(JNIEnv* env, jshortArray array,
                                       int minLength, JNIAccess access)
: fEnv(env), fArray(array), fPtr(NULL), fLen(0) {
    SkASSERT(env);
    if (array) {
        fLen = env->GetArrayLength(array);
        if (fLen < minLength) {
            sk_throw();
        }
        fPtr = env->GetShortArrayElements(array, NULL);
    }
    fReleaseMode = (access == kRO_JNIAccess) ? JNI_ABORT : 0;
}

AutoJavaShortArray::~AutoJavaShortArray() {
    if (fPtr) {
        fEnv->ReleaseShortArrayElements(fArray, fPtr, fReleaseMode);
    }
}

AutoJavaByteArray::AutoJavaByteArray(JNIEnv* env, jbyteArray array,
                                       int minLength)
: fEnv(env), fArray(array), fPtr(NULL), fLen(0) {
    SkASSERT(env);
    if (array) {
        fLen = env->GetArrayLength(array);
        if (fLen < minLength) {
            sk_throw();
        }
        fPtr = env->GetByteArrayElements(array, NULL);
    }
}

AutoJavaByteArray::~AutoJavaByteArray() {
    if (fPtr) {
        fEnv->ReleaseByteArrayElements(fArray, fPtr, 0);
    }
}

///////////////////////////////////////////////////////////////////////////////

static jclass   gRect_class;
static jfieldID gRect_leftFieldID;
static jfieldID gRect_topFieldID;
static jfieldID gRect_rightFieldID;
static jfieldID gRect_bottomFieldID;

static jclass   gRectF_class;
static jfieldID gRectF_leftFieldID;
static jfieldID gRectF_topFieldID;
static jfieldID gRectF_rightFieldID;
static jfieldID gRectF_bottomFieldID;

static jclass   gPoint_class;
static jfieldID gPoint_xFieldID;
static jfieldID gPoint_yFieldID;

static jclass   gPointF_class;
static jfieldID gPointF_xFieldID;
static jfieldID gPointF_yFieldID;

static jclass   gBitmapConfig_class;
static jfieldID gBitmapConfig_nativeInstanceID;

static jclass   gBitmapRegionDecoder_class;
static jmethodID gBitmapRegionDecoder_constructorMethodID;

static jclass   gCanvas_class;
static jfieldID gCanvas_nativeInstanceID;

static jclass   gPicture_class;
static jfieldID gPicture_nativeInstanceID;

static jclass   gRegion_class;
static jfieldID gRegion_nativeInstanceID;
static jmethodID gRegion_constructorMethodID;

static jclass    gByte_class;
static jobject   gVMRuntime;
static jclass    gVMRuntime_class;
static jmethodID gVMRuntime_newNonMovableArray;
static jmethodID gVMRuntime_addressOf;

static jfieldID gTransferParams_aFieldID;
static jfieldID gTransferParams_bFieldID;
static jfieldID gTransferParams_cFieldID;
static jfieldID gTransferParams_dFieldID;
static jfieldID gTransferParams_eFieldID;
static jfieldID gTransferParams_fFieldID;
static jfieldID gTransferParams_gFieldID;

static jclass gColorSpace_class;
static jfieldID gColorSpace_IlluminantD50FieldID;
static jmethodID gColorSpace_adaptMethodID;
static jmethodID gColorSpace_getMethodID;
static jmethodID gColorSpace_matchMethodID;

static jclass gColorSpaceRGB_class;
static jmethodID gColorSpaceRGB_getTransferParametersMethodID;
static jmethodID gColorSpaceRGB_getTransformMethodID;
static jmethodID gColorSpaceRGB_constructorMethodID;

static jclass gColorSpace_Named_class;
static jfieldID gColorSpace_Named_sRGBFieldID;
static jfieldID gColorSpace_Named_LinearExtendedSRGBFieldID;

static jclass gTransferParameters_class;
static jmethodID gTransferParameters_constructorMethodID;

///////////////////////////////////////////////////////////////////////////////

void GraphicsJNI::get_jrect(JNIEnv* env, jobject obj, int* L, int* T, int* R, int* B)
{
    SkASSERT(env->IsInstanceOf(obj, gRect_class));

    *L = env->GetIntField(obj, gRect_leftFieldID);
    *T = env->GetIntField(obj, gRect_topFieldID);
    *R = env->GetIntField(obj, gRect_rightFieldID);
    *B = env->GetIntField(obj, gRect_bottomFieldID);
}

void GraphicsJNI::set_jrect(JNIEnv* env, jobject obj, int L, int T, int R, int B)
{
    SkASSERT(env->IsInstanceOf(obj, gRect_class));

    env->SetIntField(obj, gRect_leftFieldID, L);
    env->SetIntField(obj, gRect_topFieldID, T);
    env->SetIntField(obj, gRect_rightFieldID, R);
    env->SetIntField(obj, gRect_bottomFieldID, B);
}

SkIRect* GraphicsJNI::jrect_to_irect(JNIEnv* env, jobject obj, SkIRect* ir)
{
    SkASSERT(env->IsInstanceOf(obj, gRect_class));

    ir->set(env->GetIntField(obj, gRect_leftFieldID),
            env->GetIntField(obj, gRect_topFieldID),
            env->GetIntField(obj, gRect_rightFieldID),
            env->GetIntField(obj, gRect_bottomFieldID));
    return ir;
}

void GraphicsJNI::irect_to_jrect(const SkIRect& ir, JNIEnv* env, jobject obj)
{
    SkASSERT(env->IsInstanceOf(obj, gRect_class));

    env->SetIntField(obj, gRect_leftFieldID, ir.fLeft);
    env->SetIntField(obj, gRect_topFieldID, ir.fTop);
    env->SetIntField(obj, gRect_rightFieldID, ir.fRight);
    env->SetIntField(obj, gRect_bottomFieldID, ir.fBottom);
}

SkRect* GraphicsJNI::jrectf_to_rect(JNIEnv* env, jobject obj, SkRect* r)
{
    SkASSERT(env->IsInstanceOf(obj, gRectF_class));

    r->set(env->GetFloatField(obj, gRectF_leftFieldID),
           env->GetFloatField(obj, gRectF_topFieldID),
           env->GetFloatField(obj, gRectF_rightFieldID),
           env->GetFloatField(obj, gRectF_bottomFieldID));
    return r;
}

SkRect* GraphicsJNI::jrect_to_rect(JNIEnv* env, jobject obj, SkRect* r)
{
    SkASSERT(env->IsInstanceOf(obj, gRect_class));

    r->set(SkIntToScalar(env->GetIntField(obj, gRect_leftFieldID)),
           SkIntToScalar(env->GetIntField(obj, gRect_topFieldID)),
           SkIntToScalar(env->GetIntField(obj, gRect_rightFieldID)),
           SkIntToScalar(env->GetIntField(obj, gRect_bottomFieldID)));
    return r;
}

void GraphicsJNI::rect_to_jrectf(const SkRect& r, JNIEnv* env, jobject obj)
{
    SkASSERT(env->IsInstanceOf(obj, gRectF_class));

    env->SetFloatField(obj, gRectF_leftFieldID, SkScalarToFloat(r.fLeft));
    env->SetFloatField(obj, gRectF_topFieldID, SkScalarToFloat(r.fTop));
    env->SetFloatField(obj, gRectF_rightFieldID, SkScalarToFloat(r.fRight));
    env->SetFloatField(obj, gRectF_bottomFieldID, SkScalarToFloat(r.fBottom));
}

SkIPoint* GraphicsJNI::jpoint_to_ipoint(JNIEnv* env, jobject obj, SkIPoint* point)
{
    SkASSERT(env->IsInstanceOf(obj, gPoint_class));

    point->set(env->GetIntField(obj, gPoint_xFieldID),
               env->GetIntField(obj, gPoint_yFieldID));
    return point;
}

void GraphicsJNI::ipoint_to_jpoint(const SkIPoint& ir, JNIEnv* env, jobject obj)
{
    SkASSERT(env->IsInstanceOf(obj, gPoint_class));

    env->SetIntField(obj, gPoint_xFieldID, ir.fX);
    env->SetIntField(obj, gPoint_yFieldID, ir.fY);
}

SkPoint* GraphicsJNI::jpointf_to_point(JNIEnv* env, jobject obj, SkPoint* point)
{
    SkASSERT(env->IsInstanceOf(obj, gPointF_class));

    point->set(env->GetIntField(obj, gPointF_xFieldID),
               env->GetIntField(obj, gPointF_yFieldID));
    return point;
}

void GraphicsJNI::point_to_jpointf(const SkPoint& r, JNIEnv* env, jobject obj)
{
    SkASSERT(env->IsInstanceOf(obj, gPointF_class));

    env->SetFloatField(obj, gPointF_xFieldID, SkScalarToFloat(r.fX));
    env->SetFloatField(obj, gPointF_yFieldID, SkScalarToFloat(r.fY));
}

// See enum values in GraphicsJNI.h
jint GraphicsJNI::colorTypeToLegacyBitmapConfig(SkColorType colorType) {
    switch (colorType) {
        case kRGBA_F16_SkColorType:
            return kRGBA_16F_LegacyBitmapConfig;
        case kN32_SkColorType:
            return kARGB_8888_LegacyBitmapConfig;
        case kARGB_4444_SkColorType:
            return kARGB_4444_LegacyBitmapConfig;
        case kRGB_565_SkColorType:
            return kRGB_565_LegacyBitmapConfig;
        case kIndex_8_SkColorType:
            return kIndex8_LegacyBitmapConfig;
        case kAlpha_8_SkColorType:
            return kA8_LegacyBitmapConfig;
        case kUnknown_SkColorType:
        default:
            break;
    }
    return kNo_LegacyBitmapConfig;
}

SkColorType GraphicsJNI::legacyBitmapConfigToColorType(jint legacyConfig) {
    const uint8_t gConfig2ColorType[] = {
        kUnknown_SkColorType,
        kAlpha_8_SkColorType,
        kIndex_8_SkColorType,
        kRGB_565_SkColorType,
        kARGB_4444_SkColorType,
        kN32_SkColorType,
        kRGBA_F16_SkColorType,
        kN32_SkColorType
    };

    if (legacyConfig < 0 || legacyConfig > kLastEnum_LegacyBitmapConfig) {
        legacyConfig = kNo_LegacyBitmapConfig;
    }
    return static_cast<SkColorType>(gConfig2ColorType[legacyConfig]);
}

void GraphicsJNI::getSkBitmap(JNIEnv* env, jobject bitmap, SkBitmap* outBitmap) {
    bitmap::toBitmap(env, bitmap).getSkBitmap(outBitmap);
}

SkPixelRef* GraphicsJNI::refSkPixelRef(JNIEnv* env, jobject jbitmap) {
    android::Bitmap& bitmap = android::bitmap::toBitmap(env, jbitmap);
    bitmap.ref();
    return &bitmap;
}
SkColorType GraphicsJNI::getNativeBitmapColorType(JNIEnv* env, jobject jconfig) {
    SkASSERT(env);
    if (NULL == jconfig) {
        return kUnknown_SkColorType;
    }
    SkASSERT(env->IsInstanceOf(jconfig, gBitmapConfig_class));
    int c = env->GetIntField(jconfig, gBitmapConfig_nativeInstanceID);
    return legacyBitmapConfigToColorType(c);
}

bool GraphicsJNI::isHardwareConfig(JNIEnv* env, jobject jconfig) {
    SkASSERT(env);
    if (NULL == jconfig) {
        return false;
    }
    int c = env->GetIntField(jconfig, gBitmapConfig_nativeInstanceID);
    return c == kHardware_LegacyBitmapConfig;
}

jint GraphicsJNI::hardwareLegacyBitmapConfig() {
    return kHardware_LegacyBitmapConfig;
}

android::Canvas* GraphicsJNI::getNativeCanvas(JNIEnv* env, jobject canvas) {
    SkASSERT(env);
    SkASSERT(canvas);
    SkASSERT(env->IsInstanceOf(canvas, gCanvas_class));
    jlong canvasHandle = env->GetLongField(canvas, gCanvas_nativeInstanceID);
    if (!canvasHandle) {
        return NULL;
    }
    return reinterpret_cast<android::Canvas*>(canvasHandle);
}

SkRegion* GraphicsJNI::getNativeRegion(JNIEnv* env, jobject region)
{
    SkASSERT(env);
    SkASSERT(region);
    SkASSERT(env->IsInstanceOf(region, gRegion_class));
    jlong regionHandle = env->GetLongField(region, gRegion_nativeInstanceID);
    SkRegion* r = reinterpret_cast<SkRegion*>(regionHandle);
    SkASSERT(r);
    return r;
}

///////////////////////////////////////////////////////////////////////////////////////////

jobject GraphicsJNI::createBitmapRegionDecoder(JNIEnv* env, SkBitmapRegionDecoder* bitmap)
{
    SkASSERT(bitmap != NULL);

    jobject obj = env->NewObject(gBitmapRegionDecoder_class,
            gBitmapRegionDecoder_constructorMethodID,
            reinterpret_cast<jlong>(bitmap));
    hasException(env); // For the side effect of logging.
    return obj;
}

jobject GraphicsJNI::createRegion(JNIEnv* env, SkRegion* region)
{
    SkASSERT(region != NULL);
    jobject obj = env->NewObject(gRegion_class, gRegion_constructorMethodID,
                                 reinterpret_cast<jlong>(region), 0);
    hasException(env); // For the side effect of logging.
    return obj;
}

///////////////////////////////////////////////////////////////////////////////

android::Bitmap* GraphicsJNI::mapAshmemBitmap(JNIEnv* env, SkBitmap* bitmap,
        SkColorTable* ctable, int fd, void* addr, size_t size, bool readOnly) {
    const SkImageInfo& info = bitmap->info();
    if (info.colorType() == kUnknown_SkColorType) {
        doThrowIAE(env, "unknown bitmap configuration");
        return nullptr;
    }

    if (!addr) {
        // Map existing ashmem region if not already mapped.
        int flags = readOnly ? (PROT_READ) : (PROT_READ | PROT_WRITE);
        size = ashmem_get_size_region(fd);
        addr = mmap(NULL, size, flags, MAP_SHARED, fd, 0);
        if (addr == MAP_FAILED) {
            return nullptr;
        }
    }

    // we must respect the rowBytes value already set on the bitmap instead of
    // attempting to compute our own.
    const size_t rowBytes = bitmap->rowBytes();

    auto wrapper = new android::Bitmap(addr, fd, size, info, rowBytes, sk_ref_sp(ctable));
    wrapper->getSkBitmap(bitmap);
    if (readOnly) {
        bitmap->pixelRef()->setImmutable();
    }
    // since we're already allocated, we lockPixels right away
    // HeapAllocator behaves this way too
    bitmap->lockPixels();

    return wrapper;
}

sk_sp<SkColorSpace> GraphicsJNI::defaultColorSpace() {
#ifdef ANDROID_ENABLE_LINEAR_BLENDING
    return SkColorSpace::MakeSRGB();
#else
    return nullptr;
#endif
}

sk_sp<SkColorSpace> GraphicsJNI::linearColorSpace() {
    return SkColorSpace::MakeSRGBLinear();
}

sk_sp<SkColorSpace> GraphicsJNI::colorSpaceForType(SkColorType type) {
    switch (type) {
        case kRGBA_F16_SkColorType:
            return linearColorSpace();
        default:
            return defaultColorSpace();
    }
}

bool GraphicsJNI::isColorSpaceSRGB(SkColorSpace* colorSpace) {
    return colorSpace == nullptr || colorSpace->isSRGB();
}

SkColorSpaceTransferFn GraphicsJNI::getNativeTransferParameters(JNIEnv* env, jobject transferParams) {
    SkColorSpaceTransferFn p;
    p.fA = (float) env->GetDoubleField(transferParams, gTransferParams_aFieldID);
    p.fB = (float) env->GetDoubleField(transferParams, gTransferParams_bFieldID);
    p.fC = (float) env->GetDoubleField(transferParams, gTransferParams_cFieldID);
    p.fD = (float) env->GetDoubleField(transferParams, gTransferParams_dFieldID);
    p.fE = (float) env->GetDoubleField(transferParams, gTransferParams_eFieldID);
    p.fF = (float) env->GetDoubleField(transferParams, gTransferParams_fFieldID);
    p.fG = (float) env->GetDoubleField(transferParams, gTransferParams_gFieldID);
    return p;
}

SkMatrix44 GraphicsJNI::getNativeXYZMatrix(JNIEnv* env, jfloatArray xyzD50) {
    SkMatrix44 xyzMatrix(SkMatrix44::kIdentity_Constructor);
    jfloat* array = env->GetFloatArrayElements(xyzD50, NULL);
    xyzMatrix.setFloat(0, 0, array[0]);
    xyzMatrix.setFloat(1, 0, array[1]);
    xyzMatrix.setFloat(2, 0, array[2]);
    xyzMatrix.setFloat(0, 1, array[3]);
    xyzMatrix.setFloat(1, 1, array[4]);
    xyzMatrix.setFloat(2, 1, array[5]);
    xyzMatrix.setFloat(0, 2, array[6]);
    xyzMatrix.setFloat(1, 2, array[7]);
    xyzMatrix.setFloat(2, 2, array[8]);
    env->ReleaseFloatArrayElements(xyzD50, array, 0);
    return xyzMatrix;
}

sk_sp<SkColorSpace> GraphicsJNI::getNativeColorSpace(JNIEnv* env, jobject colorSpace) {
    if (colorSpace == nullptr) return nullptr;
    if (!env->IsInstanceOf(colorSpace, gColorSpaceRGB_class)) {
        doThrowIAE(env, "The color space must be an RGB color space");
    }

    jobject transferParams = env->CallObjectMethod(colorSpace,
            gColorSpaceRGB_getTransferParametersMethodID);
    if (transferParams == nullptr) {
        doThrowIAE(env, "The color space must use an ICC parametric transfer function");
    }

    jfloatArray illuminantD50 = (jfloatArray) env->GetStaticObjectField(gColorSpace_class,
            gColorSpace_IlluminantD50FieldID);
    jobject colorSpaceD50 = env->CallStaticObjectMethod(gColorSpace_class,
            gColorSpace_adaptMethodID, colorSpace, illuminantD50);

    jfloatArray xyzD50 = (jfloatArray) env->CallObjectMethod(colorSpaceD50,
            gColorSpaceRGB_getTransformMethodID);

    SkMatrix44 xyzMatrix = getNativeXYZMatrix(env, xyzD50);
    SkColorSpaceTransferFn transferFunction = getNativeTransferParameters(env, transferParams);

    return SkColorSpace::MakeRGB(transferFunction, xyzMatrix);
}


jobject GraphicsJNI::getColorSpace(JNIEnv* env, sk_sp<SkColorSpace>& decodeColorSpace,
        SkColorType decodeColorType) {
    jobject colorSpace = nullptr;

    // No need to match, we know what the output color space will be
    if (decodeColorType == kRGBA_F16_SkColorType) {
        jobject linearExtendedSRGB = env->GetStaticObjectField(
                gColorSpace_Named_class, gColorSpace_Named_LinearExtendedSRGBFieldID);
        colorSpace = env->CallStaticObjectMethod(gColorSpace_class,
                gColorSpace_getMethodID, linearExtendedSRGB);
    } else {
        // Same here, no need to match
        if (decodeColorSpace->isSRGB()) {
            jobject sRGB = env->GetStaticObjectField(
                    gColorSpace_Named_class, gColorSpace_Named_sRGBFieldID);
            colorSpace = env->CallStaticObjectMethod(gColorSpace_class,
                    gColorSpace_getMethodID, sRGB);
        } else if (decodeColorSpace.get() != nullptr) {
            // Try to match against known RGB color spaces using the CIE XYZ D50
            // conversion matrix and numerical transfer function parameters
            SkMatrix44 xyzMatrix(SkMatrix44::kUninitialized_Constructor);
            LOG_ALWAYS_FATAL_IF(!decodeColorSpace->toXYZD50(&xyzMatrix));

            SkColorSpaceTransferFn transferParams;
            // We can only handle numerical transfer functions at the moment
            LOG_ALWAYS_FATAL_IF(!decodeColorSpace->isNumericalTransferFn(&transferParams));

            jobject params = env->NewObject(gTransferParameters_class,
                    gTransferParameters_constructorMethodID,
                    transferParams.fA, transferParams.fB, transferParams.fC,
                    transferParams.fD, transferParams.fE, transferParams.fF,
                    transferParams.fG);

            jfloatArray xyzArray = env->NewFloatArray(9);
            jfloat xyz[9] = {
                    xyzMatrix.getFloat(0, 0),
                    xyzMatrix.getFloat(1, 0),
                    xyzMatrix.getFloat(2, 0),
                    xyzMatrix.getFloat(0, 1),
                    xyzMatrix.getFloat(1, 1),
                    xyzMatrix.getFloat(2, 1),
                    xyzMatrix.getFloat(0, 2),
                    xyzMatrix.getFloat(1, 2),
                    xyzMatrix.getFloat(2, 2)
            };
            env->SetFloatArrayRegion(xyzArray, 0, 9, xyz);

            colorSpace = env->CallStaticObjectMethod(gColorSpace_class,
                    gColorSpace_matchMethodID, xyzArray, params);

            if (colorSpace == nullptr) {
                // We couldn't find an exact match, let's create a new color space
                // instance with the 3x3 conversion matrix and transfer function
                colorSpace = env->NewObject(gColorSpaceRGB_class,
                        gColorSpaceRGB_constructorMethodID,
                        env->NewStringUTF("Unknown"), xyzArray, params);
            }

            env->DeleteLocalRef(xyzArray);
        }
    }
    return colorSpace;
}

///////////////////////////////////////////////////////////////////////////////
bool HeapAllocator::allocPixelRef(SkBitmap* bitmap, SkColorTable* ctable) {
    mStorage = android::Bitmap::allocateHeapBitmap(bitmap, sk_ref_sp(ctable));
    return !!mStorage;
}

////////////////////////////////////////////////////////////////////////////////

RecyclingClippingPixelAllocator::RecyclingClippingPixelAllocator(
        android::Bitmap* recycledBitmap, size_t recycledBytes)
    : mRecycledBitmap(recycledBitmap)
    , mRecycledBytes(recycledBytes)
    , mSkiaBitmap(nullptr)
    , mNeedsCopy(false)
{}

RecyclingClippingPixelAllocator::~RecyclingClippingPixelAllocator() {}

bool RecyclingClippingPixelAllocator::allocPixelRef(SkBitmap* bitmap, SkColorTable* ctable) {
    // Ensure that the caller did not pass in a NULL bitmap to the constructor or this
    // function.
    LOG_ALWAYS_FATAL_IF(!mRecycledBitmap);
    LOG_ALWAYS_FATAL_IF(!bitmap);
    mSkiaBitmap = bitmap;

    // This behaves differently than the RecyclingPixelAllocator.  For backwards
    // compatibility, the original color type of the recycled bitmap must be maintained.
    if (mRecycledBitmap->info().colorType() != bitmap->colorType()) {
        return false;
    }

    // The Skia bitmap specifies the width and height needed by the decoder.
    // mRecycledBitmap specifies the width and height of the bitmap that we
    // want to reuse.  Neither can be changed.  We will try to find a way
    // to reuse the memory.
    const int maxWidth = SkTMax(bitmap->width(), mRecycledBitmap->info().width());
    const int maxHeight = SkTMax(bitmap->height(), mRecycledBitmap->info().height());
    const SkImageInfo maxInfo = bitmap->info().makeWH(maxWidth, maxHeight);
    const size_t rowBytes = maxInfo.minRowBytes();
    const size_t bytesNeeded = maxInfo.getSafeSize(rowBytes);
    if (bytesNeeded <= mRecycledBytes) {
        // Here we take advantage of reconfigure() to reset the rowBytes and ctable
        // of mRecycledBitmap.  It is very important that we pass in
        // mRecycledBitmap->info() for the SkImageInfo.  According to the
        // specification for BitmapRegionDecoder, we are not allowed to change
        // the SkImageInfo.
<<<<<<< HEAD
        mRecycledBitmap->reconfigure(mRecycledBitmap->info(), rowBytes, sk_ref_sp(ctable));
=======
        // We can (must) preserve the color space since it doesn't affect the
        // storage needs
        mRecycledBitmap->reconfigure(
                mRecycledBitmap->info().makeColorSpace(bitmap->refColorSpace()),
                rowBytes, ctable);
>>>>>>> 2439e19d

        // Give the bitmap the same pixelRef as mRecycledBitmap.
        // skbug.com/4538: We also need to make sure that the rowBytes on the pixel ref
        //                 match the rowBytes on the bitmap.
        bitmap->setInfo(bitmap->info(), rowBytes);
        bitmap->setPixelRef(sk_ref_sp(mRecycledBitmap), 0, 0);

        // Make sure that the recycled bitmap has the correct alpha type.
        mRecycledBitmap->setAlphaType(bitmap->alphaType());

        bitmap->notifyPixelsChanged();
        bitmap->lockPixels();
        mNeedsCopy = false;

        // TODO: If the dimensions of the SkBitmap are smaller than those of
        // mRecycledBitmap, should we zero the memory in mRecycledBitmap?
        return true;
    }

    // In the event that mRecycledBitmap is not large enough, allocate new memory
    // on the heap.
    SkBitmap::HeapAllocator heapAllocator;

    // We will need to copy from heap memory to mRecycledBitmap's memory after the
    // decode is complete.
    mNeedsCopy = true;

    return heapAllocator.allocPixelRef(bitmap, ctable);
}

void RecyclingClippingPixelAllocator::copyIfNecessary() {
    if (mNeedsCopy) {
        mRecycledBitmap->ref();
        SkPixelRef* recycledPixels = mRecycledBitmap;
        void* dst = recycledPixels->pixels();
        const size_t dstRowBytes = mRecycledBitmap->rowBytes();
        const size_t bytesToCopy = std::min(mRecycledBitmap->info().minRowBytes(),
                mSkiaBitmap->info().minRowBytes());
        const int rowsToCopy = std::min(mRecycledBitmap->info().height(),
                mSkiaBitmap->info().height());
        for (int y = 0; y < rowsToCopy; y++) {
            memcpy(dst, mSkiaBitmap->getAddr(0, y), bytesToCopy);
            dst = SkTAddOffset<void>(dst, dstRowBytes);
        }
        recycledPixels->notifyPixelsChanged();
        recycledPixels->unref();
    }
    mRecycledBitmap = nullptr;
    mSkiaBitmap = nullptr;
}

////////////////////////////////////////////////////////////////////////////////

AshmemPixelAllocator::AshmemPixelAllocator(JNIEnv *env) {
    LOG_ALWAYS_FATAL_IF(env->GetJavaVM(&mJavaVM) != JNI_OK,
            "env->GetJavaVM failed");
}

bool AshmemPixelAllocator::allocPixelRef(SkBitmap* bitmap, SkColorTable* ctable) {
    mStorage = android::Bitmap::allocateAshmemBitmap(bitmap, sk_ref_sp(ctable));
    return !!mStorage;
}

////////////////////////////////////////////////////////////////////////////////

int register_android_graphics_Graphics(JNIEnv* env)
{
    jmethodID m;
    jclass c;

    gRect_class = MakeGlobalRefOrDie(env, FindClassOrDie(env, "android/graphics/Rect"));
    gRect_leftFieldID = GetFieldIDOrDie(env, gRect_class, "left", "I");
    gRect_topFieldID = GetFieldIDOrDie(env, gRect_class, "top", "I");
    gRect_rightFieldID = GetFieldIDOrDie(env, gRect_class, "right", "I");
    gRect_bottomFieldID = GetFieldIDOrDie(env, gRect_class, "bottom", "I");

    gRectF_class = MakeGlobalRefOrDie(env, FindClassOrDie(env, "android/graphics/RectF"));
    gRectF_leftFieldID = GetFieldIDOrDie(env, gRectF_class, "left", "F");
    gRectF_topFieldID = GetFieldIDOrDie(env, gRectF_class, "top", "F");
    gRectF_rightFieldID = GetFieldIDOrDie(env, gRectF_class, "right", "F");
    gRectF_bottomFieldID = GetFieldIDOrDie(env, gRectF_class, "bottom", "F");

    gPoint_class = MakeGlobalRefOrDie(env, FindClassOrDie(env, "android/graphics/Point"));
    gPoint_xFieldID = GetFieldIDOrDie(env, gPoint_class, "x", "I");
    gPoint_yFieldID = GetFieldIDOrDie(env, gPoint_class, "y", "I");

    gPointF_class = MakeGlobalRefOrDie(env, FindClassOrDie(env, "android/graphics/PointF"));
    gPointF_xFieldID = GetFieldIDOrDie(env, gPointF_class, "x", "F");
    gPointF_yFieldID = GetFieldIDOrDie(env, gPointF_class, "y", "F");

    gBitmapRegionDecoder_class = MakeGlobalRefOrDie(env, FindClassOrDie(env, "android/graphics/BitmapRegionDecoder"));
    gBitmapRegionDecoder_constructorMethodID = GetMethodIDOrDie(env, gBitmapRegionDecoder_class, "<init>", "(J)V");

    gBitmapConfig_class = MakeGlobalRefOrDie(env, FindClassOrDie(env, "android/graphics/Bitmap$Config"));
    gBitmapConfig_nativeInstanceID = GetFieldIDOrDie(env, gBitmapConfig_class, "nativeInt", "I");

    gCanvas_class = MakeGlobalRefOrDie(env, FindClassOrDie(env, "android/graphics/Canvas"));
    gCanvas_nativeInstanceID = GetFieldIDOrDie(env, gCanvas_class, "mNativeCanvasWrapper", "J");

    gPicture_class = MakeGlobalRefOrDie(env, FindClassOrDie(env, "android/graphics/Picture"));
    gPicture_nativeInstanceID = GetFieldIDOrDie(env, gPicture_class, "mNativePicture", "J");

    gRegion_class = MakeGlobalRefOrDie(env, FindClassOrDie(env, "android/graphics/Region"));
    gRegion_nativeInstanceID = GetFieldIDOrDie(env, gRegion_class, "mNativeRegion", "J");
    gRegion_constructorMethodID = GetMethodIDOrDie(env, gRegion_class, "<init>", "(JI)V");

    c = env->FindClass("java/lang/Byte");
    gByte_class = (jclass) env->NewGlobalRef(
        env->GetStaticObjectField(c, env->GetStaticFieldID(c, "TYPE", "Ljava/lang/Class;")));

    gVMRuntime_class = MakeGlobalRefOrDie(env, FindClassOrDie(env, "dalvik/system/VMRuntime"));
    m = env->GetStaticMethodID(gVMRuntime_class, "getRuntime", "()Ldalvik/system/VMRuntime;");
    gVMRuntime = env->NewGlobalRef(env->CallStaticObjectMethod(gVMRuntime_class, m));
    gVMRuntime_newNonMovableArray = GetMethodIDOrDie(env, gVMRuntime_class, "newNonMovableArray",
                                                     "(Ljava/lang/Class;I)Ljava/lang/Object;");
    gVMRuntime_addressOf = GetMethodIDOrDie(env, gVMRuntime_class, "addressOf", "(Ljava/lang/Object;)J");

    jclass transfer_params_class = FindClassOrDie(env, "android/graphics/ColorSpace$Rgb$TransferParameters");
    gTransferParams_aFieldID = GetFieldIDOrDie(env, transfer_params_class, "a", "D");
    gTransferParams_bFieldID = GetFieldIDOrDie(env, transfer_params_class, "b", "D");
    gTransferParams_cFieldID = GetFieldIDOrDie(env, transfer_params_class, "c", "D");
    gTransferParams_dFieldID = GetFieldIDOrDie(env, transfer_params_class, "d", "D");
    gTransferParams_eFieldID = GetFieldIDOrDie(env, transfer_params_class, "e", "D");
    gTransferParams_fFieldID = GetFieldIDOrDie(env, transfer_params_class, "f", "D");
    gTransferParams_gFieldID = GetFieldIDOrDie(env, transfer_params_class, "g", "D");

    gColorSpace_class = MakeGlobalRefOrDie(env, FindClassOrDie(env, "android/graphics/ColorSpace"));
    gColorSpace_IlluminantD50FieldID = GetStaticFieldIDOrDie(env,
            gColorSpace_class, "ILLUMINANT_D50", "[F");
    gColorSpace_adaptMethodID = GetStaticMethodIDOrDie(env, gColorSpace_class, "adapt",
            "(Landroid/graphics/ColorSpace;[F)Landroid/graphics/ColorSpace;");
    gColorSpace_getMethodID = GetStaticMethodIDOrDie(env, gColorSpace_class,
            "get", "(Landroid/graphics/ColorSpace$Named;)Landroid/graphics/ColorSpace;");
    gColorSpace_matchMethodID = GetStaticMethodIDOrDie(env, gColorSpace_class, "match",
            "([FLandroid/graphics/ColorSpace$Rgb$TransferParameters;)Landroid/graphics/ColorSpace;");

    gColorSpaceRGB_class = MakeGlobalRefOrDie(env,
            FindClassOrDie(env, "android/graphics/ColorSpace$Rgb"));
    gColorSpaceRGB_constructorMethodID = GetMethodIDOrDie(env, gColorSpaceRGB_class,
            "<init>", "(Ljava/lang/String;[FLandroid/graphics/ColorSpace$Rgb$TransferParameters;)V");
    gColorSpaceRGB_getTransferParametersMethodID = GetMethodIDOrDie(env, gColorSpaceRGB_class,
            "getTransferParameters", "()Landroid/graphics/ColorSpace$Rgb$TransferParameters;");
    gColorSpaceRGB_getTransformMethodID = GetMethodIDOrDie(env, gColorSpaceRGB_class,
            "getTransform", "()[F");

    gColorSpace_Named_class = MakeGlobalRefOrDie(env,
            FindClassOrDie(env, "android/graphics/ColorSpace$Named"));
    gColorSpace_Named_sRGBFieldID = GetStaticFieldIDOrDie(env,
            gColorSpace_Named_class, "SRGB", "Landroid/graphics/ColorSpace$Named;");
    gColorSpace_Named_LinearExtendedSRGBFieldID = GetStaticFieldIDOrDie(env,
            gColorSpace_Named_class, "LINEAR_EXTENDED_SRGB", "Landroid/graphics/ColorSpace$Named;");

    gTransferParameters_class = MakeGlobalRefOrDie(env, FindClassOrDie(env,
            "android/graphics/ColorSpace$Rgb$TransferParameters"));
    gTransferParameters_constructorMethodID = GetMethodIDOrDie(env, gTransferParameters_class,
            "<init>", "(DDDDDDD)V");

    return 0;
}<|MERGE_RESOLUTION|>--- conflicted
+++ resolved
@@ -658,15 +658,11 @@
         // mRecycledBitmap->info() for the SkImageInfo.  According to the
         // specification for BitmapRegionDecoder, we are not allowed to change
         // the SkImageInfo.
-<<<<<<< HEAD
-        mRecycledBitmap->reconfigure(mRecycledBitmap->info(), rowBytes, sk_ref_sp(ctable));
-=======
         // We can (must) preserve the color space since it doesn't affect the
         // storage needs
         mRecycledBitmap->reconfigure(
                 mRecycledBitmap->info().makeColorSpace(bitmap->refColorSpace()),
-                rowBytes, ctable);
->>>>>>> 2439e19d
+                rowBytes, sk_ref_sp(ctable));
 
         // Give the bitmap the same pixelRef as mRecycledBitmap.
         // skbug.com/4538: We also need to make sure that the rowBytes on the pixel ref
