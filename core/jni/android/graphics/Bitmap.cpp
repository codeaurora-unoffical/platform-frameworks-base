#define LOG_TAG "Bitmap"
#include "Bitmap.h"

#include "GraphicBuffer.h"
#include "SkBitmap.h"
#include "SkPixelRef.h"
#include "SkImageEncoder.h"
#include "SkImageInfo.h"
#include "SkColor.h"
#include "SkColorSpace.h"
#include "GraphicsJNI.h"
#include "SkStream.h"

#include <binder/Parcel.h>
#include "android_os_Parcel.h"
#include "android_util_Binder.h"
#include "android_nio_utils.h"
#include "CreateJavaOutputStreamAdaptor.h"
#include <hwui/Paint.h>
#include <hwui/Bitmap.h>
#include <renderthread/RenderProxy.h>
#include <utils/Color.h>

#include <android_runtime/android_hardware_HardwareBuffer.h>

#include <private/android/AHardwareBufferHelpers.h>

#include "core_jni_helpers.h"

#include <jni.h>
#include <string.h>
#include <memory>
#include <string>

#define DEBUG_PARCEL 0
#define ASHMEM_BITMAP_MIN_SIZE (128 * (1 << 10))

static jclass   gBitmap_class;
static jfieldID gBitmap_nativePtr;
static jmethodID gBitmap_constructorMethodID;
static jmethodID gBitmap_reinitMethodID;
static jmethodID gBitmap_getAllocationByteCountMethodID;

namespace android {

class BitmapWrapper {
public:
    explicit BitmapWrapper(Bitmap* bitmap)
        : mBitmap(bitmap) { }

    void freePixels() {
        mInfo = mBitmap->info();
        mHasHardwareMipMap = mBitmap->hasHardwareMipMap();
        mAllocationSize = mBitmap->getAllocationByteCount();
        mRowBytes = mBitmap->rowBytes();
        mGenerationId = mBitmap->getGenerationID();
        mIsHardware = mBitmap->isHardware();
        mBitmap.reset();
    }

    bool valid() {
        return mBitmap != nullptr;
    }

    Bitmap& bitmap() {
        assertValid();
        return *mBitmap;
    }

    void assertValid() {
        LOG_ALWAYS_FATAL_IF(!valid(), "Error, cannot access an invalid/free'd bitmap here!");
    }

    void getSkBitmap(SkBitmap* outBitmap) {
        assertValid();
        mBitmap->getSkBitmap(outBitmap);
    }

    bool hasHardwareMipMap() {
        if (mBitmap) {
            return mBitmap->hasHardwareMipMap();
        }
        return mHasHardwareMipMap;
    }

    void setHasHardwareMipMap(bool hasMipMap) {
        assertValid();
        mBitmap->setHasHardwareMipMap(hasMipMap);
    }

    void setAlphaType(SkAlphaType alphaType) {
        assertValid();
        mBitmap->setAlphaType(alphaType);
    }

    void setColorSpace(sk_sp<SkColorSpace> colorSpace) {
        assertValid();
        mBitmap->setColorSpace(colorSpace);
    }

    const SkImageInfo& info() {
        if (mBitmap) {
            return mBitmap->info();
        }
        return mInfo;
    }

    size_t getAllocationByteCount() const {
        if (mBitmap) {
            return mBitmap->getAllocationByteCount();
        }
        return mAllocationSize;
    }

    size_t rowBytes() const {
        if (mBitmap) {
            return mBitmap->rowBytes();
        }
        return mRowBytes;
    }

    uint32_t getGenerationID() const {
        if (mBitmap) {
            return mBitmap->getGenerationID();
        }
        return mGenerationId;
    }

    bool isHardware() {
        if (mBitmap) {
            return mBitmap->isHardware();
        }
        return mIsHardware;
    }

    ~BitmapWrapper() { }

private:
    sk_sp<Bitmap> mBitmap;
    SkImageInfo mInfo;
    bool mHasHardwareMipMap;
    size_t mAllocationSize;
    size_t mRowBytes;
    uint32_t mGenerationId;
    bool mIsHardware;
};

// Convenience class that does not take a global ref on the pixels, relying
// on the caller already having a local JNI ref
class LocalScopedBitmap {
public:
    explicit LocalScopedBitmap(jlong bitmapHandle)
            : mBitmapWrapper(reinterpret_cast<BitmapWrapper*>(bitmapHandle)) {}

    BitmapWrapper* operator->() {
        return mBitmapWrapper;
    }

    void* pixels() {
        return mBitmapWrapper->bitmap().pixels();
    }

    bool valid() {
        return mBitmapWrapper && mBitmapWrapper->valid();
    }

private:
    BitmapWrapper* mBitmapWrapper;
};

namespace bitmap {

// Assert that bitmap's SkAlphaType is consistent with isPremultiplied.
static void assert_premultiplied(const SkImageInfo& info, bool isPremultiplied) {
    // kOpaque_SkAlphaType and kIgnore_SkAlphaType mean that isPremultiplied is
    // irrelevant. This just tests to ensure that the SkAlphaType is not
    // opposite of isPremultiplied.
    if (isPremultiplied) {
        SkASSERT(info.alphaType() != kUnpremul_SkAlphaType);
    } else {
        SkASSERT(info.alphaType() != kPremul_SkAlphaType);
    }
}

void reinitBitmap(JNIEnv* env, jobject javaBitmap, const SkImageInfo& info,
        bool isPremultiplied)
{
    // The caller needs to have already set the alpha type properly, so the
    // native SkBitmap stays in sync with the Java Bitmap.
    assert_premultiplied(info, isPremultiplied);

    env->CallVoidMethod(javaBitmap, gBitmap_reinitMethodID,
            info.width(), info.height(), isPremultiplied);
}

int getBitmapAllocationByteCount(JNIEnv* env, jobject javaBitmap)
{
    return env->CallIntMethod(javaBitmap, gBitmap_getAllocationByteCountMethodID);
}

jobject createBitmap(JNIEnv* env, Bitmap* bitmap,
        int bitmapCreateFlags, jbyteArray ninePatchChunk, jobject ninePatchInsets,
        int density) {
    bool isMutable = bitmapCreateFlags & kBitmapCreateFlag_Mutable;
    bool isPremultiplied = bitmapCreateFlags & kBitmapCreateFlag_Premultiplied;
    // The caller needs to have already set the alpha type properly, so the
    // native SkBitmap stays in sync with the Java Bitmap.
    assert_premultiplied(bitmap->info(), isPremultiplied);
    bool fromMalloc = bitmap->pixelStorageType() == PixelStorageType::Heap;
    BitmapWrapper* bitmapWrapper = new BitmapWrapper(bitmap);
    if (!isMutable) {
        bitmapWrapper->bitmap().setImmutable();
    }
    jobject obj = env->NewObject(gBitmap_class, gBitmap_constructorMethodID,
            reinterpret_cast<jlong>(bitmapWrapper), bitmap->width(), bitmap->height(), density,
<<<<<<< HEAD
            isPremultiplied, ninePatchChunk, ninePatchInsets);
=======
            isPremultiplied, ninePatchChunk, ninePatchInsets, fromMalloc);
>>>>>>> 825827da

    if (env->ExceptionCheck() != 0) {
        ALOGE("*** Uncaught exception returned from Java call!\n");
        env->ExceptionDescribe();
    }
    return obj;
}

void toSkBitmap(jlong bitmapHandle, SkBitmap* outBitmap) {
    LocalScopedBitmap bitmap(bitmapHandle);
    bitmap->getSkBitmap(outBitmap);
}

Bitmap& toBitmap(JNIEnv* env, jobject bitmap) {
    SkASSERT(env);
    SkASSERT(bitmap);
    SkASSERT(env->IsInstanceOf(bitmap, gBitmap_class));
    jlong bitmapHandle = env->GetLongField(bitmap, gBitmap_nativePtr);
    LocalScopedBitmap localBitmap(bitmapHandle);
    return localBitmap->bitmap();
}

Bitmap& toBitmap(JNIEnv* env, jlong bitmapHandle) {
    SkASSERT(env);
    LocalScopedBitmap localBitmap(bitmapHandle);
    return localBitmap->bitmap();
}

void imageInfo(JNIEnv* env, jobject bitmap, AndroidBitmapInfo* info) {
    SkASSERT(info);
    SkASSERT(env);
    SkASSERT(bitmap);
    SkASSERT(env->IsInstanceOf(bitmap, gBitmap_class));
    jlong bitmapHandle = env->GetLongField(bitmap, gBitmap_nativePtr);
    LocalScopedBitmap localBitmap(bitmapHandle);

    const SkImageInfo& imageInfo = localBitmap->info();
    info->width = imageInfo.width();
    info->height = imageInfo.height();
    info->stride = localBitmap->rowBytes();
    info->flags = 0;
    switch (imageInfo.colorType()) {
        case kN32_SkColorType:
            info->format = ANDROID_BITMAP_FORMAT_RGBA_8888;
            break;
        case kRGB_565_SkColorType:
            info->format = ANDROID_BITMAP_FORMAT_RGB_565;
            break;
        case kARGB_4444_SkColorType:
            info->format = ANDROID_BITMAP_FORMAT_RGBA_4444;
            break;
        case kAlpha_8_SkColorType:
            info->format = ANDROID_BITMAP_FORMAT_A_8;
            break;
        default:
            info->format = ANDROID_BITMAP_FORMAT_NONE;
            break;
    }
}

void* lockPixels(JNIEnv* env, jobject bitmap) {
    SkASSERT(env);
    SkASSERT(bitmap);
    SkASSERT(env->IsInstanceOf(bitmap, gBitmap_class));
    jlong bitmapHandle = env->GetLongField(bitmap, gBitmap_nativePtr);

    LocalScopedBitmap localBitmap(bitmapHandle);
    if (!localBitmap->valid()) return nullptr;

    SkPixelRef& pixelRef = localBitmap->bitmap();
    if (!pixelRef.pixels()) {
        return nullptr;
    }
    pixelRef.ref();
    return pixelRef.pixels();
}

bool unlockPixels(JNIEnv* env, jobject bitmap) {
    SkASSERT(env);
    SkASSERT(bitmap);
    SkASSERT(env->IsInstanceOf(bitmap, gBitmap_class));
    jlong bitmapHandle = env->GetLongField(bitmap, gBitmap_nativePtr);

    LocalScopedBitmap localBitmap(bitmapHandle);
    if (!localBitmap->valid()) return false;

    SkPixelRef& pixelRef = localBitmap->bitmap();
    pixelRef.notifyPixelsChanged();
    pixelRef.unref();
    return true;
}

} // namespace bitmap

} // namespace android

using namespace android;
using namespace android::bitmap;

bool GraphicsJNI::SetPixels(JNIEnv* env, jintArray srcColors, int srcOffset, int srcStride,
        int x, int y, int width, int height, SkBitmap* dstBitmap) {
    const jint* array = env->GetIntArrayElements(srcColors, NULL);
    const SkColor* src = (const SkColor*)array + srcOffset;

    auto sRGB = SkColorSpace::MakeSRGB();
    SkImageInfo srcInfo = SkImageInfo::Make(
            width, height, kBGRA_8888_SkColorType, kUnpremul_SkAlphaType, sRGB);
    SkPixmap srcPM(srcInfo, src, srcStride * 4);

    dstBitmap->writePixels(srcPM, x, y);

    env->ReleaseIntArrayElements(srcColors, const_cast<jint*>(array), JNI_ABORT);
    return true;
}

///////////////////////////////////////////////////////////////////////////////
///////////////////////////////////////////////////////////////////////////////

static int getPremulBitmapCreateFlags(bool isMutable) {
    int flags = android::bitmap::kBitmapCreateFlag_Premultiplied;
    if (isMutable) flags |= android::bitmap::kBitmapCreateFlag_Mutable;
    return flags;
}

static jobject Bitmap_creator(JNIEnv* env, jobject, jintArray jColors,
                              jint offset, jint stride, jint width, jint height,
                              jint configHandle, jboolean isMutable,
                              jlong colorSpacePtr) {
    SkColorType colorType = GraphicsJNI::legacyBitmapConfigToColorType(configHandle);
    if (NULL != jColors) {
        size_t n = env->GetArrayLength(jColors);
        if (n < SkAbs32(stride) * (size_t)height) {
            doThrowAIOOBE(env);
            return NULL;
        }
    }

    // ARGB_4444 is a deprecated format, convert automatically to 8888
    if (colorType == kARGB_4444_SkColorType) {
        colorType = kN32_SkColorType;
    }

    sk_sp<SkColorSpace> colorSpace;
    if (colorType == kAlpha_8_SkColorType) {
        colorSpace = nullptr;
    } else {
        colorSpace = GraphicsJNI::getNativeColorSpace(colorSpacePtr);
    }

    SkBitmap bitmap;
    bitmap.setInfo(SkImageInfo::Make(width, height, colorType, kPremul_SkAlphaType,
                colorSpace));

    sk_sp<Bitmap> nativeBitmap = Bitmap::allocateHeapBitmap(&bitmap);
    if (!nativeBitmap) {
        ALOGE("OOM allocating Bitmap with dimensions %i x %i", width, height);
        doThrowOOME(env);
        return NULL;
    }

    if (jColors != NULL) {
        GraphicsJNI::SetPixels(env, jColors, offset, stride, 0, 0, width, height, &bitmap);
    }

    return createBitmap(env, nativeBitmap.release(), getPremulBitmapCreateFlags(isMutable));
}

static bool bitmapCopyTo(SkBitmap* dst, SkColorType dstCT, const SkBitmap& src,
        SkBitmap::Allocator* alloc) {
    SkPixmap srcPM;
    if (!src.peekPixels(&srcPM)) {
        return false;
    }

    SkImageInfo dstInfo = srcPM.info().makeColorType(dstCT);
    switch (dstCT) {
        case kRGB_565_SkColorType:
            dstInfo = dstInfo.makeAlphaType(kOpaque_SkAlphaType);
            break;
        case kAlpha_8_SkColorType:
            dstInfo = dstInfo.makeColorSpace(nullptr);
            break;
        default:
            break;
    }

    if (!dstInfo.colorSpace() && dstCT != kAlpha_8_SkColorType) {
        dstInfo = dstInfo.makeColorSpace(SkColorSpace::MakeSRGB());
    }

    if (!dst->setInfo(dstInfo)) {
        return false;
    }
    if (!dst->tryAllocPixels(alloc)) {
        return false;
    }

    SkPixmap dstPM;
    if (!dst->peekPixels(&dstPM)) {
        return false;
    }

    return srcPM.readPixels(dstPM);
}

static jobject Bitmap_copy(JNIEnv* env, jobject, jlong srcHandle,
                           jint dstConfigHandle, jboolean isMutable) {
    SkBitmap src;
    reinterpret_cast<BitmapWrapper*>(srcHandle)->getSkBitmap(&src);
    if (dstConfigHandle == GraphicsJNI::hardwareLegacyBitmapConfig()) {
        sk_sp<Bitmap> bitmap(Bitmap::allocateHardwareBitmap(src));
        if (!bitmap.get()) {
            return NULL;
        }
        return createBitmap(env, bitmap.release(), getPremulBitmapCreateFlags(isMutable));
    }

    SkColorType dstCT = GraphicsJNI::legacyBitmapConfigToColorType(dstConfigHandle);
    SkBitmap result;
    HeapAllocator allocator;

    if (!bitmapCopyTo(&result, dstCT, src, &allocator)) {
        return NULL;
    }
    auto bitmap = allocator.getStorageObjAndReset();
    return createBitmap(env, bitmap, getPremulBitmapCreateFlags(isMutable));
}

static Bitmap* Bitmap_copyAshmemImpl(JNIEnv* env, SkBitmap& src, SkColorType& dstCT) {
    SkBitmap result;

    AshmemPixelAllocator allocator(env);
    if (!bitmapCopyTo(&result, dstCT, src, &allocator)) {
        return NULL;
    }
    auto bitmap = allocator.getStorageObjAndReset();
    bitmap->setImmutable();
    return bitmap;
}

static jobject Bitmap_copyAshmem(JNIEnv* env, jobject, jlong srcHandle) {
    SkBitmap src;
    reinterpret_cast<BitmapWrapper*>(srcHandle)->getSkBitmap(&src);
    SkColorType dstCT = src.colorType();
    auto bitmap = Bitmap_copyAshmemImpl(env, src, dstCT);
    jobject ret = createBitmap(env, bitmap, getPremulBitmapCreateFlags(false));
    return ret;
}

static jobject Bitmap_copyAshmemConfig(JNIEnv* env, jobject, jlong srcHandle, jint dstConfigHandle) {
    SkBitmap src;
    reinterpret_cast<BitmapWrapper*>(srcHandle)->getSkBitmap(&src);
    SkColorType dstCT = GraphicsJNI::legacyBitmapConfigToColorType(dstConfigHandle);
    auto bitmap = Bitmap_copyAshmemImpl(env, src, dstCT);
    jobject ret = createBitmap(env, bitmap, getPremulBitmapCreateFlags(false));
    return ret;
}

static void Bitmap_destruct(BitmapWrapper* bitmap) {
    delete bitmap;
}

static jlong Bitmap_getNativeFinalizer(JNIEnv*, jobject) {
    return static_cast<jlong>(reinterpret_cast<uintptr_t>(&Bitmap_destruct));
}

static void Bitmap_recycle(JNIEnv* env, jobject, jlong bitmapHandle) {
    LocalScopedBitmap bitmap(bitmapHandle);
    bitmap->freePixels();
}

static void Bitmap_reconfigure(JNIEnv* env, jobject clazz, jlong bitmapHandle,
        jint width, jint height, jint configHandle, jboolean requestPremul) {
    LocalScopedBitmap bitmap(bitmapHandle);
    bitmap->assertValid();
    SkColorType colorType = GraphicsJNI::legacyBitmapConfigToColorType(configHandle);

    // ARGB_4444 is a deprecated format, convert automatically to 8888
    if (colorType == kARGB_4444_SkColorType) {
        colorType = kN32_SkColorType;
    }
    size_t requestedSize = width * height * SkColorTypeBytesPerPixel(colorType);
    if (requestedSize > bitmap->getAllocationByteCount()) {
        // done in native as there's no way to get BytesPerPixel in Java
        doThrowIAE(env, "Bitmap not large enough to support new configuration");
        return;
    }
    SkAlphaType alphaType;
    if (bitmap->info().colorType() != kRGB_565_SkColorType
            && bitmap->info().alphaType() == kOpaque_SkAlphaType) {
        // If the original bitmap was set to opaque, keep that setting, unless it
        // was 565, which is required to be opaque.
        alphaType = kOpaque_SkAlphaType;
    } else {
        // Otherwise respect the premultiplied request.
        alphaType = requestPremul ? kPremul_SkAlphaType : kUnpremul_SkAlphaType;
    }
    bitmap->bitmap().reconfigure(SkImageInfo::Make(width, height, colorType, alphaType,
            sk_ref_sp(bitmap->info().colorSpace())));
}

// These must match the int values in Bitmap.java
enum JavaEncodeFormat {
    kJPEG_JavaEncodeFormat = 0,
    kPNG_JavaEncodeFormat = 1,
    kWEBP_JavaEncodeFormat = 2
};

static jboolean Bitmap_compress(JNIEnv* env, jobject clazz, jlong bitmapHandle,
                                jint format, jint quality,
                                jobject jstream, jbyteArray jstorage) {
    SkEncodedImageFormat fm;
    switch (format) {
    case kJPEG_JavaEncodeFormat:
        fm = SkEncodedImageFormat::kJPEG;
        break;
    case kPNG_JavaEncodeFormat:
        fm = SkEncodedImageFormat::kPNG;
        break;
    case kWEBP_JavaEncodeFormat:
        fm = SkEncodedImageFormat::kWEBP;
        break;
    default:
        return JNI_FALSE;
    }

    LocalScopedBitmap bitmap(bitmapHandle);
    if (!bitmap.valid()) {
        return JNI_FALSE;
    }

    std::unique_ptr<SkWStream> strm(CreateJavaOutputStreamAdaptor(env, jstream, jstorage));
    if (!strm.get()) {
        return JNI_FALSE;
    }

    SkBitmap skbitmap;
    bitmap->getSkBitmap(&skbitmap);
    if (skbitmap.colorType() == kRGBA_F16_SkColorType) {
        // Convert to P3 before encoding. This matches SkAndroidCodec::computeOutputColorSpace
        // for wide gamuts.
        auto cs = SkColorSpace::MakeRGB(SkNamedTransferFn::kSRGB, SkNamedGamut::kDCIP3);
        auto info = skbitmap.info().makeColorType(kRGBA_8888_SkColorType)
                                   .makeColorSpace(std::move(cs));
        SkBitmap p3;
        if (!p3.tryAllocPixels(info)) {
            return JNI_FALSE;
        }

        SkPixmap pm;
        SkAssertResult(p3.peekPixels(&pm));  // should always work if tryAllocPixels() did.
        if (!skbitmap.readPixels(pm)) {
            return JNI_FALSE;
        }
        skbitmap = p3;
    }
    return SkEncodeImage(strm.get(), skbitmap, fm, quality) ? JNI_TRUE : JNI_FALSE;
}

static inline void bitmapErase(SkBitmap bitmap, const SkColor4f& color,
        const sk_sp<SkColorSpace>& colorSpace) {
    SkPaint p;
    p.setColor4f(color, colorSpace.get());
    p.setBlendMode(SkBlendMode::kSrc);
    SkCanvas canvas(bitmap);
    canvas.drawPaint(p);
}

static void Bitmap_erase(JNIEnv* env, jobject, jlong bitmapHandle, jint color) {
    LocalScopedBitmap bitmap(bitmapHandle);
    SkBitmap skBitmap;
    bitmap->getSkBitmap(&skBitmap);
    bitmapErase(skBitmap, SkColor4f::FromColor(color), SkColorSpace::MakeSRGB());
}

static void Bitmap_eraseLong(JNIEnv* env, jobject, jlong bitmapHandle,
        jlong colorSpaceHandle, jlong colorLong) {
    LocalScopedBitmap bitmap(bitmapHandle);
    SkBitmap skBitmap;
    bitmap->getSkBitmap(&skBitmap);

    SkColor4f color = GraphicsJNI::convertColorLong(colorLong);
    sk_sp<SkColorSpace> cs = GraphicsJNI::getNativeColorSpace(colorSpaceHandle);
    bitmapErase(skBitmap, color, cs);
}

static jint Bitmap_rowBytes(JNIEnv* env, jobject, jlong bitmapHandle) {
    LocalScopedBitmap bitmap(bitmapHandle);
    return static_cast<jint>(bitmap->rowBytes());
}

static jint Bitmap_config(JNIEnv* env, jobject, jlong bitmapHandle) {
    LocalScopedBitmap bitmap(bitmapHandle);
    if (bitmap->isHardware()) {
        return GraphicsJNI::hardwareLegacyBitmapConfig();
    }
    return GraphicsJNI::colorTypeToLegacyBitmapConfig(bitmap->info().colorType());
}

static jint Bitmap_getGenerationId(JNIEnv* env, jobject, jlong bitmapHandle) {
    LocalScopedBitmap bitmap(bitmapHandle);
    return static_cast<jint>(bitmap->getGenerationID());
}

static jboolean Bitmap_isPremultiplied(JNIEnv* env, jobject, jlong bitmapHandle) {
    LocalScopedBitmap bitmap(bitmapHandle);
    if (bitmap->info().alphaType() == kPremul_SkAlphaType) {
        return JNI_TRUE;
    }
    return JNI_FALSE;
}

static jboolean Bitmap_hasAlpha(JNIEnv* env, jobject, jlong bitmapHandle) {
    LocalScopedBitmap bitmap(bitmapHandle);
    return !bitmap->info().isOpaque() ? JNI_TRUE : JNI_FALSE;
}

static void Bitmap_setHasAlpha(JNIEnv* env, jobject, jlong bitmapHandle,
        jboolean hasAlpha, jboolean requestPremul) {
    LocalScopedBitmap bitmap(bitmapHandle);
    if (hasAlpha) {
        bitmap->setAlphaType(
                requestPremul ? kPremul_SkAlphaType : kUnpremul_SkAlphaType);
    } else {
        bitmap->setAlphaType(kOpaque_SkAlphaType);
    }
}

static void Bitmap_setPremultiplied(JNIEnv* env, jobject, jlong bitmapHandle,
        jboolean isPremul) {
    LocalScopedBitmap bitmap(bitmapHandle);
    if (!bitmap->info().isOpaque()) {
        if (isPremul) {
            bitmap->setAlphaType(kPremul_SkAlphaType);
        } else {
            bitmap->setAlphaType(kUnpremul_SkAlphaType);
        }
    }
}

static jboolean Bitmap_hasMipMap(JNIEnv* env, jobject, jlong bitmapHandle) {
    LocalScopedBitmap bitmap(bitmapHandle);
    return bitmap->hasHardwareMipMap() ? JNI_TRUE : JNI_FALSE;
}

static void Bitmap_setHasMipMap(JNIEnv* env, jobject, jlong bitmapHandle,
                                jboolean hasMipMap) {
    LocalScopedBitmap bitmap(bitmapHandle);
    bitmap->setHasHardwareMipMap(hasMipMap);
}

///////////////////////////////////////////////////////////////////////////////

// This is the maximum possible size because the SkColorSpace must be
// representable (and therefore serializable) using a matrix and numerical
// transfer function.  If we allow more color space representations in the
// framework, we may need to update this maximum size.
static constexpr uint32_t kMaxColorSpaceSerializedBytes = 80;

static jobject Bitmap_createFromParcel(JNIEnv* env, jobject, jobject parcel) {
    if (parcel == NULL) {
        SkDebugf("-------- unparcel parcel is NULL\n");
        return NULL;
    }

    android::Parcel* p = android::parcelForJavaObject(env, parcel);

    const bool        isMutable = p->readInt32() != 0;
    const SkColorType colorType = (SkColorType)p->readInt32();
    const SkAlphaType alphaType = (SkAlphaType)p->readInt32();
    const uint32_t    colorSpaceSize = p->readUint32();
    sk_sp<SkColorSpace> colorSpace;
    if (colorSpaceSize > 0) {
        if (colorSpaceSize > kMaxColorSpaceSerializedBytes) {
            ALOGD("Bitmap_createFromParcel: Serialized SkColorSpace is larger than expected: "
                    "%d bytes\n", colorSpaceSize);
        }

        const void* data = p->readInplace(colorSpaceSize);
        if (data) {
            colorSpace = SkColorSpace::Deserialize(data, colorSpaceSize);
        } else {
            ALOGD("Bitmap_createFromParcel: Unable to read serialized SkColorSpace data\n");
        }
    }
    const int         width = p->readInt32();
    const int         height = p->readInt32();
    const int         rowBytes = p->readInt32();
    const int         density = p->readInt32();

    if (kN32_SkColorType != colorType &&
            kRGBA_F16_SkColorType != colorType &&
            kRGB_565_SkColorType != colorType &&
            kARGB_4444_SkColorType != colorType &&
            kAlpha_8_SkColorType != colorType) {
        SkDebugf("Bitmap_createFromParcel unknown colortype: %d\n", colorType);
        return NULL;
    }

    std::unique_ptr<SkBitmap> bitmap(new SkBitmap);
    if (!bitmap->setInfo(SkImageInfo::Make(width, height, colorType, alphaType, colorSpace),
            rowBytes)) {
        return NULL;
    }

    // Read the bitmap blob.
    size_t size = bitmap->computeByteSize();
    android::Parcel::ReadableBlob blob;
    android::status_t status = p->readBlob(size, &blob);
    if (status) {
        doThrowRE(env, "Could not read bitmap blob.");
        return NULL;
    }

    // Map the bitmap in place from the ashmem region if possible otherwise copy.
    sk_sp<Bitmap> nativeBitmap;
    if (blob.fd() >= 0 && (blob.isMutable() || !isMutable) && (size >= ASHMEM_BITMAP_MIN_SIZE)) {
#if DEBUG_PARCEL
        ALOGD("Bitmap.createFromParcel: mapped contents of %s bitmap from %s blob "
                "(fds %s)",
                isMutable ? "mutable" : "immutable",
                blob.isMutable() ? "mutable" : "immutable",
                p->allowFds() ? "allowed" : "forbidden");
#endif
        // Dup the file descriptor so we can keep a reference to it after the Parcel
        // is disposed.
        int dupFd = fcntl(blob.fd(), F_DUPFD_CLOEXEC, 0);
        if (dupFd < 0) {
            ALOGE("Error allocating dup fd. Error:%d", errno);
            blob.release();
            doThrowRE(env, "Could not allocate dup blob fd.");
            return NULL;
        }

        // Map the pixels in place and take ownership of the ashmem region. We must also respect the
        // rowBytes value already set on the bitmap instead of attempting to compute our own.
        nativeBitmap = Bitmap::createFrom(bitmap->info(), bitmap->rowBytes(), dupFd,
                                          const_cast<void*>(blob.data()), size, !isMutable);
        if (!nativeBitmap) {
            close(dupFd);
            blob.release();
            doThrowRE(env, "Could not allocate ashmem pixel ref.");
            return NULL;
        }

        // Clear the blob handle, don't release it.
        blob.clear();
    } else {
#if DEBUG_PARCEL
        if (blob.fd() >= 0) {
            ALOGD("Bitmap.createFromParcel: copied contents of mutable bitmap "
                    "from immutable blob (fds %s)",
                    p->allowFds() ? "allowed" : "forbidden");
        } else {
            ALOGD("Bitmap.createFromParcel: copied contents from %s blob "
                    "(fds %s)",
                    blob.isMutable() ? "mutable" : "immutable",
                    p->allowFds() ? "allowed" : "forbidden");
        }
#endif

        // Copy the pixels into a new buffer.
        nativeBitmap = Bitmap::allocateHeapBitmap(bitmap.get());
        if (!nativeBitmap) {
            blob.release();
            doThrowRE(env, "Could not allocate java pixel ref.");
            return NULL;
        }
        memcpy(bitmap->getPixels(), blob.data(), size);

        // Release the blob handle.
        blob.release();
    }

    return createBitmap(env, nativeBitmap.release(),
            getPremulBitmapCreateFlags(isMutable), NULL, NULL, density);
}

static jboolean Bitmap_writeToParcel(JNIEnv* env, jobject,
                                     jlong bitmapHandle,
                                     jboolean isMutable, jint density,
                                     jobject parcel) {
    if (parcel == NULL) {
        SkDebugf("------- writeToParcel null parcel\n");
        return JNI_FALSE;
    }

    android::Parcel* p = android::parcelForJavaObject(env, parcel);
    SkBitmap bitmap;

    auto bitmapWrapper = reinterpret_cast<BitmapWrapper*>(bitmapHandle);
    bitmapWrapper->getSkBitmap(&bitmap);

    p->writeInt32(isMutable);
    p->writeInt32(bitmap.colorType());
    p->writeInt32(bitmap.alphaType());
    SkColorSpace* colorSpace = bitmap.colorSpace();
    if (colorSpace != nullptr) {
        sk_sp<SkData> data = colorSpace->serialize();
        size_t size = data->size();
        p->writeUint32(size);
        if (size > 0) {
            if (size > kMaxColorSpaceSerializedBytes) {
                ALOGD("Bitmap_writeToParcel: Serialized SkColorSpace is larger than expected: "
                        "%zu bytes\n", size);
            }

            p->write(data->data(), size);
        }
    } else {
        p->writeUint32(0);
    }
    p->writeInt32(bitmap.width());
    p->writeInt32(bitmap.height());
    p->writeInt32(bitmap.rowBytes());
    p->writeInt32(density);

    // Transfer the underlying ashmem region if we have one and it's immutable.
    android::status_t status;
    int fd = bitmapWrapper->bitmap().getAshmemFd();
    if (fd >= 0 && !isMutable && p->allowFds()) {
#if DEBUG_PARCEL
        ALOGD("Bitmap.writeToParcel: transferring immutable bitmap's ashmem fd as "
                "immutable blob (fds %s)",
                p->allowFds() ? "allowed" : "forbidden");
#endif

        status = p->writeDupImmutableBlobFileDescriptor(fd);
        if (status) {
            doThrowRE(env, "Could not write bitmap blob file descriptor.");
            return JNI_FALSE;
        }
        return JNI_TRUE;
    }

    // Copy the bitmap to a new blob.
    bool mutableCopy = isMutable;
#if DEBUG_PARCEL
    ALOGD("Bitmap.writeToParcel: copying %s bitmap into new %s blob (fds %s)",
            isMutable ? "mutable" : "immutable",
            mutableCopy ? "mutable" : "immutable",
            p->allowFds() ? "allowed" : "forbidden");
#endif

    size_t size = bitmap.computeByteSize();
    android::Parcel::WritableBlob blob;
    status = p->writeBlob(size, mutableCopy, &blob);
    if (status) {
        doThrowRE(env, "Could not copy bitmap to parcel blob.");
        return JNI_FALSE;
    }

    const void* pSrc =  bitmap.getPixels();
    if (pSrc == NULL) {
        memset(blob.data(), 0, size);
    } else {
        memcpy(blob.data(), pSrc, size);
    }

    blob.release();
    return JNI_TRUE;
}

static jobject Bitmap_extractAlpha(JNIEnv* env, jobject clazz,
                                   jlong srcHandle, jlong paintHandle,
                                   jintArray offsetXY) {
    SkBitmap src;
    reinterpret_cast<BitmapWrapper*>(srcHandle)->getSkBitmap(&src);
    const android::Paint* paint = reinterpret_cast<android::Paint*>(paintHandle);
    SkIPoint  offset;
    SkBitmap dst;
    HeapAllocator allocator;

    src.extractAlpha(&dst, paint, &allocator, &offset);
    // If Skia can't allocate pixels for destination bitmap, it resets
    // it, that is set its pixels buffer to NULL, and zero width and height.
    if (dst.getPixels() == NULL && src.getPixels() != NULL) {
        doThrowOOME(env, "failed to allocate pixels for alpha");
        return NULL;
    }
    if (offsetXY != 0 && env->GetArrayLength(offsetXY) >= 2) {
        int* array = env->GetIntArrayElements(offsetXY, NULL);
        array[0] = offset.fX;
        array[1] = offset.fY;
        env->ReleaseIntArrayElements(offsetXY, array, 0);
    }

    return createBitmap(env, allocator.getStorageObjAndReset(),
            getPremulBitmapCreateFlags(true));
}

///////////////////////////////////////////////////////////////////////////////

static jboolean Bitmap_isSRGB(JNIEnv* env, jobject, jlong bitmapHandle) {
    LocalScopedBitmap bitmapHolder(bitmapHandle);
    if (!bitmapHolder.valid()) return JNI_TRUE;

    SkColorSpace* colorSpace = bitmapHolder->info().colorSpace();
    return colorSpace == nullptr || colorSpace->isSRGB();
}

static jboolean Bitmap_isSRGBLinear(JNIEnv* env, jobject, jlong bitmapHandle) {
    LocalScopedBitmap bitmapHolder(bitmapHandle);
    if (!bitmapHolder.valid()) return JNI_FALSE;

    SkColorSpace* colorSpace = bitmapHolder->info().colorSpace();
    sk_sp<SkColorSpace> srgbLinear = SkColorSpace::MakeSRGBLinear();
    return colorSpace == srgbLinear.get() ? JNI_TRUE : JNI_FALSE;
}

static jobject Bitmap_computeColorSpace(JNIEnv* env, jobject, jlong bitmapHandle) {
    LocalScopedBitmap bitmapHolder(bitmapHandle);
    if (!bitmapHolder.valid()) return nullptr;

    SkColorSpace* colorSpace = bitmapHolder->info().colorSpace();
    if (colorSpace == nullptr) return nullptr;

    return GraphicsJNI::getColorSpace(env, colorSpace, bitmapHolder->info().colorType());
}

static void Bitmap_setColorSpace(JNIEnv* env, jobject, jlong bitmapHandle, jlong colorSpacePtr) {
    LocalScopedBitmap bitmapHolder(bitmapHandle);
    sk_sp<SkColorSpace> cs = GraphicsJNI::getNativeColorSpace(colorSpacePtr);
    bitmapHolder->setColorSpace(cs);
}

///////////////////////////////////////////////////////////////////////////////

static jint Bitmap_getPixel(JNIEnv* env, jobject, jlong bitmapHandle,
        jint x, jint y) {
    SkBitmap bitmap;
    reinterpret_cast<BitmapWrapper*>(bitmapHandle)->getSkBitmap(&bitmap);

    auto sRGB = SkColorSpace::MakeSRGB();
    SkImageInfo dstInfo = SkImageInfo::Make(
            1, 1, kBGRA_8888_SkColorType, kUnpremul_SkAlphaType, sRGB);

    SkColor dst;
    bitmap.readPixels(dstInfo, &dst, dstInfo.minRowBytes(), x, y);
    return static_cast<jint>(dst);
}

static jlong Bitmap_getColor(JNIEnv* env, jobject, jlong bitmapHandle,
        jint x, jint y) {
    SkBitmap bitmap;
    reinterpret_cast<BitmapWrapper*>(bitmapHandle)->getSkBitmap(&bitmap);

    SkImageInfo dstInfo = SkImageInfo::Make(
            1, 1, kRGBA_F16_SkColorType, kUnpremul_SkAlphaType, bitmap.refColorSpace());

    uint64_t dst;
    bitmap.readPixels(dstInfo, &dst, dstInfo.minRowBytes(), x, y);
    return static_cast<jlong>(dst);
}

static void Bitmap_getPixels(JNIEnv* env, jobject, jlong bitmapHandle,
        jintArray pixelArray, jint offset, jint stride,
        jint x, jint y, jint width, jint height) {
    SkBitmap bitmap;
    reinterpret_cast<BitmapWrapper*>(bitmapHandle)->getSkBitmap(&bitmap);

    auto sRGB = SkColorSpace::MakeSRGB();
    SkImageInfo dstInfo = SkImageInfo::Make(
            width, height, kBGRA_8888_SkColorType, kUnpremul_SkAlphaType, sRGB);

    jint* dst = env->GetIntArrayElements(pixelArray, NULL);
    bitmap.readPixels(dstInfo, dst + offset, stride * 4, x, y);
    env->ReleaseIntArrayElements(pixelArray, dst, 0);
}

///////////////////////////////////////////////////////////////////////////////

static void Bitmap_setPixel(JNIEnv* env, jobject, jlong bitmapHandle,
        jint x, jint y, jint colorHandle) {
    SkBitmap bitmap;
    reinterpret_cast<BitmapWrapper*>(bitmapHandle)->getSkBitmap(&bitmap);
    SkColor color = static_cast<SkColor>(colorHandle);

    auto sRGB = SkColorSpace::MakeSRGB();
    SkImageInfo srcInfo = SkImageInfo::Make(
            1, 1, kBGRA_8888_SkColorType, kUnpremul_SkAlphaType, sRGB);
    SkPixmap srcPM(srcInfo, &color, srcInfo.minRowBytes());

    bitmap.writePixels(srcPM, x, y);
}

static void Bitmap_setPixels(JNIEnv* env, jobject, jlong bitmapHandle,
        jintArray pixelArray, jint offset, jint stride,
        jint x, jint y, jint width, jint height) {
    SkBitmap bitmap;
    reinterpret_cast<BitmapWrapper*>(bitmapHandle)->getSkBitmap(&bitmap);
    GraphicsJNI::SetPixels(env, pixelArray, offset, stride,
            x, y, width, height, &bitmap);
}

static void Bitmap_copyPixelsToBuffer(JNIEnv* env, jobject,
                                      jlong bitmapHandle, jobject jbuffer) {
    SkBitmap bitmap;
    reinterpret_cast<BitmapWrapper*>(bitmapHandle)->getSkBitmap(&bitmap);
    const void* src = bitmap.getPixels();

    if (NULL != src) {
        android::AutoBufferPointer abp(env, jbuffer, JNI_TRUE);

        // the java side has already checked that buffer is large enough
        memcpy(abp.pointer(), src, bitmap.computeByteSize());
    }
}

static void Bitmap_copyPixelsFromBuffer(JNIEnv* env, jobject,
                                        jlong bitmapHandle, jobject jbuffer) {
    SkBitmap bitmap;
    reinterpret_cast<BitmapWrapper*>(bitmapHandle)->getSkBitmap(&bitmap);
    void* dst = bitmap.getPixels();

    if (NULL != dst) {
        android::AutoBufferPointer abp(env, jbuffer, JNI_FALSE);
        // the java side has already checked that buffer is large enough
        memcpy(dst, abp.pointer(), bitmap.computeByteSize());
        bitmap.notifyPixelsChanged();
    }
}

static jboolean Bitmap_sameAs(JNIEnv* env, jobject, jlong bm0Handle, jlong bm1Handle) {
    SkBitmap bm0;
    SkBitmap bm1;

    LocalScopedBitmap bitmap0(bm0Handle);
    LocalScopedBitmap bitmap1(bm1Handle);

    // Paying the price for making Hardware Bitmap as Config:
    // later check for colorType will pass successfully,
    // because Hardware Config internally may be RGBA8888 or smth like that.
    if (bitmap0->isHardware() != bitmap1->isHardware()) {
        return JNI_FALSE;
    }

    bitmap0->bitmap().getSkBitmap(&bm0);
    bitmap1->bitmap().getSkBitmap(&bm1);
    if (bm0.width() != bm1.width()
            || bm0.height() != bm1.height()
            || bm0.colorType() != bm1.colorType()
            || bm0.alphaType() != bm1.alphaType()
            || !SkColorSpace::Equals(bm0.colorSpace(), bm1.colorSpace())) {
        return JNI_FALSE;
    }

    // if we can't load the pixels, return false
    if (NULL == bm0.getPixels() || NULL == bm1.getPixels()) {
        return JNI_FALSE;
    }

    // now compare each scanline. We can't do the entire buffer at once,
    // since we don't care about the pixel values that might extend beyond
    // the width (since the scanline might be larger than the logical width)
    const int h = bm0.height();
    const size_t size = bm0.width() * bm0.bytesPerPixel();
    for (int y = 0; y < h; y++) {
        // SkBitmap::getAddr(int, int) may return NULL due to unrecognized config
        // (ex: kRLE_Index8_Config). This will cause memcmp method to crash. Since bm0
        // and bm1 both have pixel data() (have passed NULL == getPixels() check),
        // those 2 bitmaps should be valid (only unrecognized), we return JNI_FALSE
        // to warn user those 2 unrecognized config bitmaps may be different.
        void *bm0Addr = bm0.getAddr(0, y);
        void *bm1Addr = bm1.getAddr(0, y);

        if(bm0Addr == NULL || bm1Addr == NULL) {
            return JNI_FALSE;
        }

        if (memcmp(bm0Addr, bm1Addr, size) != 0) {
            return JNI_FALSE;
        }
    }
    return JNI_TRUE;
}

static void Bitmap_prepareToDraw(JNIEnv* env, jobject, jlong bitmapPtr) {
    LocalScopedBitmap bitmapHandle(bitmapPtr);
    if (!bitmapHandle.valid()) return;
    android::uirenderer::renderthread::RenderProxy::prepareToDraw(bitmapHandle->bitmap());
}

static jint Bitmap_getAllocationByteCount(JNIEnv* env, jobject, jlong bitmapPtr) {
    LocalScopedBitmap bitmapHandle(bitmapPtr);
    return static_cast<jint>(bitmapHandle->getAllocationByteCount());
}

static jobject Bitmap_copyPreserveInternalConfig(JNIEnv* env, jobject, jlong bitmapPtr) {
    LocalScopedBitmap bitmapHandle(bitmapPtr);
    LOG_ALWAYS_FATAL_IF(!bitmapHandle->isHardware(),
            "Hardware config is only supported config in Bitmap_nativeCopyPreserveInternalConfig");
    Bitmap& hwuiBitmap = bitmapHandle->bitmap();
    SkBitmap src;
    hwuiBitmap.getSkBitmap(&src);

    if (src.pixelRef() == nullptr) {
        doThrowRE(env, "Could not copy a hardware bitmap.");
        return NULL;
    }

    sk_sp<Bitmap> bitmap = Bitmap::createFrom(src.info(), *src.pixelRef());
    return createBitmap(env, bitmap.release(), getPremulBitmapCreateFlags(false));
}

static jobject Bitmap_wrapHardwareBufferBitmap(JNIEnv* env, jobject, jobject hardwareBuffer,
                                               jlong colorSpacePtr) {
    AHardwareBuffer* hwBuf = android_hardware_HardwareBuffer_getNativeHardwareBuffer(env,
        hardwareBuffer);
    sp<GraphicBuffer> buffer(AHardwareBuffer_to_GraphicBuffer(hwBuf));
    SkColorType ct = uirenderer::PixelFormatToColorType(buffer->getPixelFormat());
    sk_sp<Bitmap> bitmap = Bitmap::createFrom(buffer, ct,
            GraphicsJNI::getNativeColorSpace(colorSpacePtr));
    if (!bitmap.get()) {
        ALOGW("failed to create hardware bitmap from hardware buffer");
        return NULL;
    }
    return bitmap::createBitmap(env, bitmap.release(), getPremulBitmapCreateFlags(false));
}

static jobject Bitmap_createGraphicBufferHandle(JNIEnv* env, jobject, jlong bitmapPtr) {
    LocalScopedBitmap bitmapHandle(bitmapPtr);
    LOG_ALWAYS_FATAL_IF(!bitmapHandle->isHardware(),
            "Hardware config is only supported config in Bitmap_getGraphicBuffer");

    Bitmap& hwuiBitmap = bitmapHandle->bitmap();
    sp<GraphicBuffer> buffer(hwuiBitmap.graphicBuffer());
    return createJavaGraphicBuffer(env, buffer);
}

static jboolean Bitmap_isImmutable(jlong bitmapHandle) {
    LocalScopedBitmap bitmapHolder(bitmapHandle);
    if (!bitmapHolder.valid()) return JNI_FALSE;

    return bitmapHolder->bitmap().isImmutable() ? JNI_TRUE : JNI_FALSE;
}

static void Bitmap_setImmutable(JNIEnv* env, jobject, jlong bitmapHandle) {
    LocalScopedBitmap bitmapHolder(bitmapHandle);
    if (!bitmapHolder.valid()) return;

    return bitmapHolder->bitmap().setImmutable();
}

///////////////////////////////////////////////////////////////////////////////

static const JNINativeMethod gBitmapMethods[] = {
    {   "nativeCreate",             "([IIIIIIZJ)Landroid/graphics/Bitmap;",
        (void*)Bitmap_creator },
    {   "nativeCopy",               "(JIZ)Landroid/graphics/Bitmap;",
        (void*)Bitmap_copy },
    {   "nativeCopyAshmem",         "(J)Landroid/graphics/Bitmap;",
        (void*)Bitmap_copyAshmem },
    {   "nativeCopyAshmemConfig",   "(JI)Landroid/graphics/Bitmap;",
        (void*)Bitmap_copyAshmemConfig },
    {   "nativeGetNativeFinalizer", "()J", (void*)Bitmap_getNativeFinalizer },
    {   "nativeRecycle",            "(J)V", (void*)Bitmap_recycle },
    {   "nativeReconfigure",        "(JIIIZ)V", (void*)Bitmap_reconfigure },
    {   "nativeCompress",           "(JIILjava/io/OutputStream;[B)Z",
        (void*)Bitmap_compress },
    {   "nativeErase",              "(JI)V", (void*)Bitmap_erase },
    {   "nativeErase",              "(JJJ)V", (void*)Bitmap_eraseLong },
    {   "nativeRowBytes",           "(J)I", (void*)Bitmap_rowBytes },
    {   "nativeConfig",             "(J)I", (void*)Bitmap_config },
    {   "nativeHasAlpha",           "(J)Z", (void*)Bitmap_hasAlpha },
    {   "nativeIsPremultiplied",    "(J)Z", (void*)Bitmap_isPremultiplied},
    {   "nativeSetHasAlpha",        "(JZZ)V", (void*)Bitmap_setHasAlpha},
    {   "nativeSetPremultiplied",   "(JZ)V", (void*)Bitmap_setPremultiplied},
    {   "nativeHasMipMap",          "(J)Z", (void*)Bitmap_hasMipMap },
    {   "nativeSetHasMipMap",       "(JZ)V", (void*)Bitmap_setHasMipMap },
    {   "nativeCreateFromParcel",
        "(Landroid/os/Parcel;)Landroid/graphics/Bitmap;",
        (void*)Bitmap_createFromParcel },
    {   "nativeWriteToParcel",      "(JZILandroid/os/Parcel;)Z",
        (void*)Bitmap_writeToParcel },
    {   "nativeExtractAlpha",       "(JJ[I)Landroid/graphics/Bitmap;",
        (void*)Bitmap_extractAlpha },
    {   "nativeGenerationId",       "(J)I", (void*)Bitmap_getGenerationId },
    {   "nativeGetPixel",           "(JII)I", (void*)Bitmap_getPixel },
    {   "nativeGetColor",           "(JII)J", (void*)Bitmap_getColor },
    {   "nativeGetPixels",          "(J[IIIIIII)V", (void*)Bitmap_getPixels },
    {   "nativeSetPixel",           "(JIII)V", (void*)Bitmap_setPixel },
    {   "nativeSetPixels",          "(J[IIIIIII)V", (void*)Bitmap_setPixels },
    {   "nativeCopyPixelsToBuffer", "(JLjava/nio/Buffer;)V",
                                            (void*)Bitmap_copyPixelsToBuffer },
    {   "nativeCopyPixelsFromBuffer", "(JLjava/nio/Buffer;)V",
                                            (void*)Bitmap_copyPixelsFromBuffer },
    {   "nativeSameAs",             "(JJ)Z", (void*)Bitmap_sameAs },
    {   "nativePrepareToDraw",      "(J)V", (void*)Bitmap_prepareToDraw },
    {   "nativeGetAllocationByteCount", "(J)I", (void*)Bitmap_getAllocationByteCount },
    {   "nativeCopyPreserveInternalConfig", "(J)Landroid/graphics/Bitmap;",
        (void*)Bitmap_copyPreserveInternalConfig },
    {   "nativeWrapHardwareBufferBitmap", "(Landroid/hardware/HardwareBuffer;J)Landroid/graphics/Bitmap;",
        (void*) Bitmap_wrapHardwareBufferBitmap },
    {   "nativeCreateGraphicBufferHandle", "(J)Landroid/graphics/GraphicBuffer;",
        (void*) Bitmap_createGraphicBufferHandle },
    {   "nativeComputeColorSpace",  "(J)Landroid/graphics/ColorSpace;", (void*)Bitmap_computeColorSpace },
    {   "nativeSetColorSpace",      "(JJ)V", (void*)Bitmap_setColorSpace },
    {   "nativeIsSRGB",             "(J)Z", (void*)Bitmap_isSRGB },
    {   "nativeIsSRGBLinear",       "(J)Z", (void*)Bitmap_isSRGBLinear},
    {   "nativeSetImmutable",       "(J)V", (void*)Bitmap_setImmutable},

    // ------------ @CriticalNative ----------------
    {   "nativeIsImmutable",        "(J)Z", (void*)Bitmap_isImmutable}

};

int register_android_graphics_Bitmap(JNIEnv* env)
{
    gBitmap_class = MakeGlobalRefOrDie(env, FindClassOrDie(env, "android/graphics/Bitmap"));
    gBitmap_nativePtr = GetFieldIDOrDie(env, gBitmap_class, "mNativePtr", "J");
<<<<<<< HEAD
    gBitmap_constructorMethodID = GetMethodIDOrDie(env, gBitmap_class, "<init>", "(JIIIZ[BLandroid/graphics/NinePatch$InsetStruct;)V");
=======
    gBitmap_constructorMethodID = GetMethodIDOrDie(env, gBitmap_class, "<init>", "(JIIIZ[BLandroid/graphics/NinePatch$InsetStruct;Z)V");
>>>>>>> 825827da
    gBitmap_reinitMethodID = GetMethodIDOrDie(env, gBitmap_class, "reinit", "(IIZ)V");
    gBitmap_getAllocationByteCountMethodID = GetMethodIDOrDie(env, gBitmap_class, "getAllocationByteCount", "()I");
    return android::RegisterMethodsOrDie(env, "android/graphics/Bitmap", gBitmapMethods,
                                         NELEM(gBitmapMethods));
}<|MERGE_RESOLUTION|>--- conflicted
+++ resolved
@@ -213,11 +213,7 @@
     }
     jobject obj = env->NewObject(gBitmap_class, gBitmap_constructorMethodID,
             reinterpret_cast<jlong>(bitmapWrapper), bitmap->width(), bitmap->height(), density,
-<<<<<<< HEAD
-            isPremultiplied, ninePatchChunk, ninePatchInsets);
-=======
             isPremultiplied, ninePatchChunk, ninePatchInsets, fromMalloc);
->>>>>>> 825827da
 
     if (env->ExceptionCheck() != 0) {
         ALOGE("*** Uncaught exception returned from Java call!\n");
@@ -1229,11 +1225,7 @@
 {
     gBitmap_class = MakeGlobalRefOrDie(env, FindClassOrDie(env, "android/graphics/Bitmap"));
     gBitmap_nativePtr = GetFieldIDOrDie(env, gBitmap_class, "mNativePtr", "J");
-<<<<<<< HEAD
-    gBitmap_constructorMethodID = GetMethodIDOrDie(env, gBitmap_class, "<init>", "(JIIIZ[BLandroid/graphics/NinePatch$InsetStruct;)V");
-=======
     gBitmap_constructorMethodID = GetMethodIDOrDie(env, gBitmap_class, "<init>", "(JIIIZ[BLandroid/graphics/NinePatch$InsetStruct;Z)V");
->>>>>>> 825827da
     gBitmap_reinitMethodID = GetMethodIDOrDie(env, gBitmap_class, "reinit", "(IIZ)V");
     gBitmap_getAllocationByteCountMethodID = GetMethodIDOrDie(env, gBitmap_class, "getAllocationByteCount", "()I");
     return android::RegisterMethodsOrDie(env, "android/graphics/Bitmap", gBitmapMethods,
