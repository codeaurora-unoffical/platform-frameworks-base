--- conflicted
+++ resolved
@@ -244,8 +244,7 @@
 
         InputEvent* inputEvent;
         status_t status = mInputConsumer.consume(&mInputEventFactory,
-<<<<<<< HEAD
-                consumeBatches, frameTime, &seq, &inputEvent, &displayId,
+                consumeBatches, frameTime, &seq, &inputEvent,
                 &motionEventType, &touchMoveNum, &flag);
 
         if (!receiverObj.get()) {
@@ -266,9 +265,6 @@
            flag = false;
         }
 
-=======
-                consumeBatches, frameTime, &seq, &inputEvent);
->>>>>>> decdaee0
         if (status) {
             if (status == WOULD_BLOCK) {
                 if (!skipCallbacks && !mBatchedInputEventPending
