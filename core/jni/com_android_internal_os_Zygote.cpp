--- conflicted
+++ resolved
@@ -474,11 +474,7 @@
   // This would cause failures because the FDs are not whitelisted.
   //
   // Note that the zygote process is single threaded at this point.
-<<<<<<< HEAD
-  if (sigprocmask(SIG_BLOCK, &sigchld, NULL) == -1) {
-=======
   if (sigprocmask(SIG_BLOCK, &sigchld, nullptr) == -1) {
->>>>>>> 9caf6cca
     ALOGE("sigprocmask(SIG_SETMASK, { SIGCHLD }) failed: %s", strerror(errno));
     RuntimeAbort(env, __LINE__, "Call to sigprocmask(SIG_BLOCK, { SIGCHLD }) failed.");
   }
@@ -514,11 +510,7 @@
       RuntimeAbort(env, __LINE__, "Unable to reopen whitelisted descriptors.");
     }
 
-<<<<<<< HEAD
-    if (sigprocmask(SIG_UNBLOCK, &sigchld, NULL) == -1) {
-=======
     if (sigprocmask(SIG_UNBLOCK, &sigchld, nullptr) == -1) {
->>>>>>> 9caf6cca
       ALOGE("sigprocmask(SIG_SETMASK, { SIGCHLD }) failed: %s", strerror(errno));
       RuntimeAbort(env, __LINE__, "Call to sigprocmask(SIG_UNBLOCK, { SIGCHLD }) failed.");
     }
@@ -655,10 +647,6 @@
   } else if (pid > 0) {
     // the parent process
 
-<<<<<<< HEAD
-    // We blocked SIGCHLD prior to a fork, we unblock it here.
-    if (sigprocmask(SIG_UNBLOCK, &sigchld, NULL) == -1) {
-=======
 #ifdef ENABLE_SCHED_BOOST
     // unset scheduler knob
     SetForkLoad(false);
@@ -666,7 +654,6 @@
 
     // We blocked SIGCHLD prior to a fork, we unblock it here.
     if (sigprocmask(SIG_UNBLOCK, &sigchld, nullptr) == -1) {
->>>>>>> 9caf6cca
       ALOGE("sigprocmask(SIG_SETMASK, { SIGCHLD }) failed: %s", strerror(errno));
       RuntimeAbort(env, __LINE__, "Call to sigprocmask(SIG_UNBLOCK, { SIGCHLD }) failed.");
     }
