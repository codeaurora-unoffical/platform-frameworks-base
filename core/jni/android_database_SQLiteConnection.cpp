/*
 * Copyright (C) 2011 The Android Open Source Project
 *
 * Licensed under the Apache License, Version 2.0 (the "License");
 * you may not use this file except in compliance with the License.
 * You may obtain a copy of the License at
 *
 *      http://www.apache.org/licenses/LICENSE-2.0
 *
 * Unless required by applicable law or agreed to in writing, software
 * distributed under the License is distributed on an "AS IS" BASIS,
 * WITHOUT WARRANTIES OR CONDITIONS OF ANY KIND, either express or implied.
 * See the License for the specific language governing permissions and
 * limitations under the License.
 */

#define LOG_TAG "SQLiteConnection"

#include <jni.h>
#include <nativehelper/JNIHelp.h>
#include <android_runtime/AndroidRuntime.h>
#include <android_runtime/Log.h>

#include <utils/Log.h>
#include <utils/String8.h>
#include <utils/String16.h>
#include <cutils/ashmem.h>
#include <sys/mman.h>

#include <string.h>
#include <unistd.h>

#include <androidfw/CursorWindow.h>

#include <sqlite3.h>
#include <sqlite3_android.h>

#include "android_database_SQLiteCommon.h"

#include "core_jni_helpers.h"

// Set to 1 to use UTF16 storage for localized indexes.
#define UTF16_STORAGE 0

namespace android {

/* Busy timeout in milliseconds.
 * If another connection (possibly in another process) has the database locked for
 * longer than this amount of time then SQLite will generate a SQLITE_BUSY error.
 * The SQLITE_BUSY error is then raised as a SQLiteDatabaseLockedException.
 *
 * In ordinary usage, busy timeouts are quite rare.  Most databases only ever
 * have a single open connection at a time unless they are using WAL.  When using
 * WAL, a timeout could occur if one connection is busy performing an auto-checkpoint
 * operation.  The busy timeout needs to be long enough to tolerate slow I/O write
 * operations but not so long as to cause the application to hang indefinitely if
 * there is a problem acquiring a database lock.
 */
static const int BUSY_TIMEOUT_MS = 2500;

static struct {
    jmethodID apply;
} gUnaryOperator;

static struct {
    jmethodID apply;
} gBinaryOperator;

struct SQLiteConnection {
    // Open flags.
    // Must be kept in sync with the constants defined in SQLiteDatabase.java.
    enum {
        OPEN_READWRITE          = 0x00000000,
        OPEN_READONLY           = 0x00000001,
        OPEN_READ_MASK          = 0x00000001,
        NO_LOCALIZED_COLLATORS  = 0x00000010,
        CREATE_IF_NECESSARY     = 0x10000000,
    };

    sqlite3* const db;
    const int openFlags;
    const String8 path;
    const String8 label;

    volatile bool canceled;

    SQLiteConnection(sqlite3* db, int openFlags, const String8& path, const String8& label) :
        db(db), openFlags(openFlags), path(path), label(label), canceled(false) { }
};

// Called each time a statement begins execution, when tracing is enabled.
static void sqliteTraceCallback(void *data, const char *sql) {
    SQLiteConnection* connection = static_cast<SQLiteConnection*>(data);
    ALOG(LOG_VERBOSE, SQLITE_TRACE_TAG, "%s: \"%s\"\n",
            connection->label.string(), sql);
}

// Called each time a statement finishes execution, when profiling is enabled.
static void sqliteProfileCallback(void *data, const char *sql, sqlite3_uint64 tm) {
    SQLiteConnection* connection = static_cast<SQLiteConnection*>(data);
    ALOG(LOG_VERBOSE, SQLITE_PROFILE_TAG, "%s: \"%s\" took %0.3f ms\n",
            connection->label.string(), sql, tm * 0.000001f);
}

// Called after each SQLite VM instruction when cancelation is enabled.
static int sqliteProgressHandlerCallback(void* data) {
    SQLiteConnection* connection = static_cast<SQLiteConnection*>(data);
    return connection->canceled;
}


static jlong nativeOpen(JNIEnv* env, jclass clazz, jstring pathStr, jint openFlags,
        jstring labelStr, jboolean enableTrace, jboolean enableProfile, jint lookasideSz,
        jint lookasideCnt) {
    int sqliteFlags;
    if (openFlags & SQLiteConnection::CREATE_IF_NECESSARY) {
        sqliteFlags = SQLITE_OPEN_READWRITE | SQLITE_OPEN_CREATE;
    } else if (openFlags & SQLiteConnection::OPEN_READONLY) {
        sqliteFlags = SQLITE_OPEN_READONLY;
    } else {
        sqliteFlags = SQLITE_OPEN_READWRITE;
    }

    const char* pathChars = env->GetStringUTFChars(pathStr, NULL);
    String8 path(pathChars);
    env->ReleaseStringUTFChars(pathStr, pathChars);

    const char* labelChars = env->GetStringUTFChars(labelStr, NULL);
    String8 label(labelChars);
    env->ReleaseStringUTFChars(labelStr, labelChars);

    sqlite3* db;
    int err = sqlite3_open_v2(path.string(), &db, sqliteFlags, NULL);
    if (err != SQLITE_OK) {
        throw_sqlite3_exception_errcode(env, err, "Could not open database");
        return 0;
    }

    if (lookasideSz >= 0 && lookasideCnt >= 0) {
        int err = sqlite3_db_config(db, SQLITE_DBCONFIG_LOOKASIDE, NULL, lookasideSz, lookasideCnt);
        if (err != SQLITE_OK) {
            ALOGE("sqlite3_db_config(..., %d, %d) failed: %d", lookasideSz, lookasideCnt, err);
            throw_sqlite3_exception(env, db, "Cannot set lookaside");
            sqlite3_close(db);
            return 0;
        }
    }

    // Check that the database is really read/write when that is what we asked for.
    if ((sqliteFlags & SQLITE_OPEN_READWRITE) && sqlite3_db_readonly(db, NULL)) {
        throw_sqlite3_exception(env, db, "Could not open the database in read/write mode.");
        sqlite3_close(db);
        return 0;
    }

    // Set the default busy handler to retry automatically before returning SQLITE_BUSY.
    err = sqlite3_busy_timeout(db, BUSY_TIMEOUT_MS);
    if (err != SQLITE_OK) {
        throw_sqlite3_exception(env, db, "Could not set busy timeout");
        sqlite3_close(db);
        return 0;
    }

    // Register custom Android functions.
    err = register_android_functions(db, UTF16_STORAGE);
    if (err) {
        throw_sqlite3_exception(env, db, "Could not register Android SQL functions.");
        sqlite3_close(db);
        return 0;
    }

    // Create wrapper object.
    SQLiteConnection* connection = new SQLiteConnection(db, openFlags, path, label);

    // Enable tracing and profiling if requested.
    if (enableTrace) {
        sqlite3_trace(db, &sqliteTraceCallback, connection);
    }
    if (enableProfile) {
        sqlite3_profile(db, &sqliteProfileCallback, connection);
    }

    ALOGV("Opened connection %p with label '%s'", db, label.string());
    return reinterpret_cast<jlong>(connection);
}

static void nativeClose(JNIEnv* env, jclass clazz, jlong connectionPtr) {
    SQLiteConnection* connection = reinterpret_cast<SQLiteConnection*>(connectionPtr);

    if (connection) {
        ALOGV("Closing connection %p", connection->db);
        int err = sqlite3_close(connection->db);
        if (err != SQLITE_OK) {
            // This can happen if sub-objects aren't closed first.  Make sure the caller knows.
            ALOGE("sqlite3_close(%p) failed: %d", connection->db, err);
            throw_sqlite3_exception(env, connection->db, "Count not close db.");
            return;
        }

        delete connection;
    }
}

static void sqliteCustomScalarFunctionCallback(sqlite3_context *context,
        int argc, sqlite3_value **argv) {
    JNIEnv* env = AndroidRuntime::getJNIEnv();
<<<<<<< HEAD

    // Get the callback function object.
    // Create a new local reference to it in case the callback tries to do something
    // unexpected like unregister the function (thereby destroying the global ref)
    // while it is running.
=======
>>>>>>> d2d3a206
    jobject functionObjGlobal = reinterpret_cast<jobject>(sqlite3_user_data(context));
    ScopedLocalRef<jobject> functionObj(env, env->NewLocalRef(functionObjGlobal));
    ScopedLocalRef<jstring> argString(env,
            env->NewStringUTF(reinterpret_cast<const char*>(sqlite3_value_text(argv[0]))));
    ScopedLocalRef<jstring> resString(env,
            (jstring) env->CallObjectMethod(functionObj.get(), gUnaryOperator.apply, argString.get()));

    if (env->ExceptionCheck()) {
        ALOGE("Exception thrown by custom scalar function");
        sqlite3_result_error(context, "Exception thrown by custom scalar function", -1);
        env->ExceptionDescribe();
        env->ExceptionClear();
        return;
    }

    if (resString.get() == nullptr) {
        sqlite3_result_null(context);
    } else {
        ScopedUtfChars res(env, resString.get());
        sqlite3_result_text(context, res.c_str(), -1, SQLITE_TRANSIENT);
    }
}

static void sqliteCustomScalarFunctionDestructor(void* data) {
    jobject functionObjGlobal = reinterpret_cast<jobject>(data);

    JNIEnv* env = AndroidRuntime::getJNIEnv();
    env->DeleteGlobalRef(functionObjGlobal);
}

static void nativeRegisterCustomScalarFunction(JNIEnv* env, jclass clazz, jlong connectionPtr,
        jstring functionName, jobject functionObj) {
    SQLiteConnection* connection = reinterpret_cast<SQLiteConnection*>(connectionPtr);

    jobject functionObjGlobal = env->NewGlobalRef(functionObj);
    ScopedUtfChars functionNameChars(env, functionName);
    int err = sqlite3_create_function_v2(connection->db,
            functionNameChars.c_str(), 1, SQLITE_UTF8,
            reinterpret_cast<void*>(functionObjGlobal),
            &sqliteCustomScalarFunctionCallback,
            nullptr,
            nullptr,
            &sqliteCustomScalarFunctionDestructor);

    if (err != SQLITE_OK) {
        ALOGE("sqlite3_create_function returned %d", err);
        env->DeleteGlobalRef(functionObjGlobal);
        throw_sqlite3_exception(env, connection->db);
        return;
    }
}

static void sqliteCustomAggregateFunctionStep(sqlite3_context *context,
        int argc, sqlite3_value **argv) {
    char** agg = reinterpret_cast<char**>(
            sqlite3_aggregate_context(context, sizeof(const char**)));
    if (agg == nullptr) {
        return;
    } else if (*agg == nullptr) {
        // During our first call the best we can do is allocate our result
        // holder and populate it with our first value; we'll reduce it
        // against any additional values in future calls
        const char* res = reinterpret_cast<const char*>(sqlite3_value_text(argv[0]));
        if (res == nullptr) {
            *agg = nullptr;
        } else {
            *agg = strdup(res);
        }
        return;
    }

    JNIEnv* env = AndroidRuntime::getJNIEnv();
    jobject functionObjGlobal = reinterpret_cast<jobject>(sqlite3_user_data(context));
    ScopedLocalRef<jobject> functionObj(env, env->NewLocalRef(functionObjGlobal));
    ScopedLocalRef<jstring> arg0String(env,
            env->NewStringUTF(reinterpret_cast<const char*>(*agg)));
    ScopedLocalRef<jstring> arg1String(env,
            env->NewStringUTF(reinterpret_cast<const char*>(sqlite3_value_text(argv[0]))));
    ScopedLocalRef<jstring> resString(env,
            (jstring) env->CallObjectMethod(functionObj.get(), gBinaryOperator.apply,
                    arg0String.get(), arg1String.get()));

    if (env->ExceptionCheck()) {
        ALOGE("Exception thrown by custom aggregate function");
        sqlite3_result_error(context, "Exception thrown by custom aggregate function", -1);
        env->ExceptionDescribe();
        env->ExceptionClear();
        return;
    }

    // One way or another, we have a new value to collect, and we need to
    // free our previous value
    if (*agg != nullptr) {
        free(*agg);
    }
    if (resString.get() == nullptr) {
        *agg = nullptr;
    } else {
        ScopedUtfChars res(env, resString.get());
        *agg = strdup(res.c_str());
    }
}

static void sqliteCustomAggregateFunctionFinal(sqlite3_context *context) {
    // We pass zero size here to avoid allocating for empty sets
    char** agg = reinterpret_cast<char**>(
            sqlite3_aggregate_context(context, 0));
    if (agg == nullptr) {
        return;
    } else if (*agg == nullptr) {
        sqlite3_result_null(context);
    } else {
        sqlite3_result_text(context, *agg, -1, SQLITE_TRANSIENT);
        free(*agg);
    }
}

static void sqliteCustomAggregateFunctionDestructor(void* data) {
    jobject functionObjGlobal = reinterpret_cast<jobject>(data);

    JNIEnv* env = AndroidRuntime::getJNIEnv();
    env->DeleteGlobalRef(functionObjGlobal);
}

static void nativeRegisterCustomAggregateFunction(JNIEnv* env, jclass clazz, jlong connectionPtr,
        jstring functionName, jobject functionObj) {
    SQLiteConnection* connection = reinterpret_cast<SQLiteConnection*>(connectionPtr);

    jobject functionObjGlobal = env->NewGlobalRef(functionObj);
    ScopedUtfChars functionNameChars(env, functionName);
    int err = sqlite3_create_function_v2(connection->db,
            functionNameChars.c_str(), 1, SQLITE_UTF8,
            reinterpret_cast<void*>(functionObjGlobal),
            nullptr,
            &sqliteCustomAggregateFunctionStep,
            &sqliteCustomAggregateFunctionFinal,
            &sqliteCustomAggregateFunctionDestructor);

    if (err != SQLITE_OK) {
        ALOGE("sqlite3_create_function returned %d", err);
        env->DeleteGlobalRef(functionObjGlobal);
        throw_sqlite3_exception(env, connection->db);
        return;
    }
}

static void nativeRegisterLocalizedCollators(JNIEnv* env, jclass clazz, jlong connectionPtr,
        jstring localeStr) {
    SQLiteConnection* connection = reinterpret_cast<SQLiteConnection*>(connectionPtr);

    const char* locale = env->GetStringUTFChars(localeStr, NULL);
    int err = register_localized_collators(connection->db, locale, UTF16_STORAGE);
    env->ReleaseStringUTFChars(localeStr, locale);

    if (err != SQLITE_OK) {
        throw_sqlite3_exception(env, connection->db);
    }
}

static jlong nativePrepareStatement(JNIEnv* env, jclass clazz, jlong connectionPtr,
        jstring sqlString) {
    SQLiteConnection* connection = reinterpret_cast<SQLiteConnection*>(connectionPtr);

    jsize sqlLength = env->GetStringLength(sqlString);
    const jchar* sql = env->GetStringCritical(sqlString, NULL);
    sqlite3_stmt* statement;
    int err = sqlite3_prepare16_v2(connection->db,
            sql, sqlLength * sizeof(jchar), &statement, NULL);
    env->ReleaseStringCritical(sqlString, sql);

    if (err != SQLITE_OK) {
        // Error messages like 'near ")": syntax error' are not
        // always helpful enough, so construct an error string that
        // includes the query itself.
        const char *query = env->GetStringUTFChars(sqlString, NULL);
        char *message = (char*) malloc(strlen(query) + 50);
        if (message) {
            strcpy(message, ", while compiling: "); // less than 50 chars
            strcat(message, query);
        }
        env->ReleaseStringUTFChars(sqlString, query);
        throw_sqlite3_exception(env, connection->db, message);
        free(message);
        return 0;
    }

    ALOGV("Prepared statement %p on connection %p", statement, connection->db);
    return reinterpret_cast<jlong>(statement);
}

static void nativeFinalizeStatement(JNIEnv* env, jclass clazz, jlong connectionPtr,
        jlong statementPtr) {
    SQLiteConnection* connection = reinterpret_cast<SQLiteConnection*>(connectionPtr);
    sqlite3_stmt* statement = reinterpret_cast<sqlite3_stmt*>(statementPtr);

    // We ignore the result of sqlite3_finalize because it is really telling us about
    // whether any errors occurred while executing the statement.  The statement itself
    // is always finalized regardless.
    ALOGV("Finalized statement %p on connection %p", statement, connection->db);
    sqlite3_finalize(statement);
}

static jint nativeGetParameterCount(JNIEnv* env, jclass clazz, jlong connectionPtr,
        jlong statementPtr) {
    sqlite3_stmt* statement = reinterpret_cast<sqlite3_stmt*>(statementPtr);

    return sqlite3_bind_parameter_count(statement);
}

static jboolean nativeIsReadOnly(JNIEnv* env, jclass clazz, jlong connectionPtr,
        jlong statementPtr) {
    sqlite3_stmt* statement = reinterpret_cast<sqlite3_stmt*>(statementPtr);

    return sqlite3_stmt_readonly(statement) != 0;
}

static jint nativeGetColumnCount(JNIEnv* env, jclass clazz, jlong connectionPtr,
        jlong statementPtr) {
    sqlite3_stmt* statement = reinterpret_cast<sqlite3_stmt*>(statementPtr);

    return sqlite3_column_count(statement);
}

static jstring nativeGetColumnName(JNIEnv* env, jclass clazz, jlong connectionPtr,
        jlong statementPtr, jint index) {
    sqlite3_stmt* statement = reinterpret_cast<sqlite3_stmt*>(statementPtr);

    const jchar* name = static_cast<const jchar*>(sqlite3_column_name16(statement, index));
    if (name) {
        size_t length = 0;
        while (name[length]) {
            length += 1;
        }
        return env->NewString(name, length);
    }
    return NULL;
}

static void nativeBindNull(JNIEnv* env, jclass clazz, jlong connectionPtr,
        jlong statementPtr, jint index) {
    SQLiteConnection* connection = reinterpret_cast<SQLiteConnection*>(connectionPtr);
    sqlite3_stmt* statement = reinterpret_cast<sqlite3_stmt*>(statementPtr);

    int err = sqlite3_bind_null(statement, index);
    if (err != SQLITE_OK) {
        throw_sqlite3_exception(env, connection->db, NULL);
    }
}

static void nativeBindLong(JNIEnv* env, jclass clazz, jlong connectionPtr,
        jlong statementPtr, jint index, jlong value) {
    SQLiteConnection* connection = reinterpret_cast<SQLiteConnection*>(connectionPtr);
    sqlite3_stmt* statement = reinterpret_cast<sqlite3_stmt*>(statementPtr);

    int err = sqlite3_bind_int64(statement, index, value);
    if (err != SQLITE_OK) {
        throw_sqlite3_exception(env, connection->db, NULL);
    }
}

static void nativeBindDouble(JNIEnv* env, jclass clazz, jlong connectionPtr,
        jlong statementPtr, jint index, jdouble value) {
    SQLiteConnection* connection = reinterpret_cast<SQLiteConnection*>(connectionPtr);
    sqlite3_stmt* statement = reinterpret_cast<sqlite3_stmt*>(statementPtr);

    int err = sqlite3_bind_double(statement, index, value);
    if (err != SQLITE_OK) {
        throw_sqlite3_exception(env, connection->db, NULL);
    }
}

static void nativeBindString(JNIEnv* env, jclass clazz, jlong connectionPtr,
        jlong statementPtr, jint index, jstring valueString) {
    SQLiteConnection* connection = reinterpret_cast<SQLiteConnection*>(connectionPtr);
    sqlite3_stmt* statement = reinterpret_cast<sqlite3_stmt*>(statementPtr);

    jsize valueLength = env->GetStringLength(valueString);
    const jchar* value = env->GetStringCritical(valueString, NULL);
    int err = sqlite3_bind_text16(statement, index, value, valueLength * sizeof(jchar),
            SQLITE_TRANSIENT);
    env->ReleaseStringCritical(valueString, value);
    if (err != SQLITE_OK) {
        throw_sqlite3_exception(env, connection->db, NULL);
    }
}

static void nativeBindBlob(JNIEnv* env, jclass clazz, jlong connectionPtr,
        jlong statementPtr, jint index, jbyteArray valueArray) {
    SQLiteConnection* connection = reinterpret_cast<SQLiteConnection*>(connectionPtr);
    sqlite3_stmt* statement = reinterpret_cast<sqlite3_stmt*>(statementPtr);

    jsize valueLength = env->GetArrayLength(valueArray);
    jbyte* value = static_cast<jbyte*>(env->GetPrimitiveArrayCritical(valueArray, NULL));
    int err = sqlite3_bind_blob(statement, index, value, valueLength, SQLITE_TRANSIENT);
    env->ReleasePrimitiveArrayCritical(valueArray, value, JNI_ABORT);
    if (err != SQLITE_OK) {
        throw_sqlite3_exception(env, connection->db, NULL);
    }
}

static void nativeResetStatementAndClearBindings(JNIEnv* env, jclass clazz, jlong connectionPtr,
        jlong statementPtr) {
    SQLiteConnection* connection = reinterpret_cast<SQLiteConnection*>(connectionPtr);
    sqlite3_stmt* statement = reinterpret_cast<sqlite3_stmt*>(statementPtr);

    int err = sqlite3_reset(statement);
    if (err == SQLITE_OK) {
        err = sqlite3_clear_bindings(statement);
    }
    if (err != SQLITE_OK) {
        throw_sqlite3_exception(env, connection->db, NULL);
    }
}

static int executeNonQuery(JNIEnv* env, SQLiteConnection* connection, sqlite3_stmt* statement) {
    int err = sqlite3_step(statement);
    if (err == SQLITE_ROW) {
        throw_sqlite3_exception(env,
                "Queries can be performed using SQLiteDatabase query or rawQuery methods only.");
    } else if (err != SQLITE_DONE) {
        throw_sqlite3_exception(env, connection->db);
    }
    return err;
}

static void nativeExecute(JNIEnv* env, jclass clazz, jlong connectionPtr,
        jlong statementPtr) {
    SQLiteConnection* connection = reinterpret_cast<SQLiteConnection*>(connectionPtr);
    sqlite3_stmt* statement = reinterpret_cast<sqlite3_stmt*>(statementPtr);

    executeNonQuery(env, connection, statement);
}

static jint nativeExecuteForChangedRowCount(JNIEnv* env, jclass clazz,
        jlong connectionPtr, jlong statementPtr) {
    SQLiteConnection* connection = reinterpret_cast<SQLiteConnection*>(connectionPtr);
    sqlite3_stmt* statement = reinterpret_cast<sqlite3_stmt*>(statementPtr);

    int err = executeNonQuery(env, connection, statement);
    return err == SQLITE_DONE ? sqlite3_changes(connection->db) : -1;
}

static jlong nativeExecuteForLastInsertedRowId(JNIEnv* env, jclass clazz,
        jlong connectionPtr, jlong statementPtr) {
    SQLiteConnection* connection = reinterpret_cast<SQLiteConnection*>(connectionPtr);
    sqlite3_stmt* statement = reinterpret_cast<sqlite3_stmt*>(statementPtr);

    int err = executeNonQuery(env, connection, statement);
    return err == SQLITE_DONE && sqlite3_changes(connection->db) > 0
            ? sqlite3_last_insert_rowid(connection->db) : -1;
}

static int executeOneRowQuery(JNIEnv* env, SQLiteConnection* connection, sqlite3_stmt* statement) {
    int err = sqlite3_step(statement);
    if (err != SQLITE_ROW) {
        throw_sqlite3_exception(env, connection->db);
    }
    return err;
}

static jlong nativeExecuteForLong(JNIEnv* env, jclass clazz,
        jlong connectionPtr, jlong statementPtr) {
    SQLiteConnection* connection = reinterpret_cast<SQLiteConnection*>(connectionPtr);
    sqlite3_stmt* statement = reinterpret_cast<sqlite3_stmt*>(statementPtr);

    int err = executeOneRowQuery(env, connection, statement);
    if (err == SQLITE_ROW && sqlite3_column_count(statement) >= 1) {
        return sqlite3_column_int64(statement, 0);
    }
    return -1;
}

static jstring nativeExecuteForString(JNIEnv* env, jclass clazz,
        jlong connectionPtr, jlong statementPtr) {
    SQLiteConnection* connection = reinterpret_cast<SQLiteConnection*>(connectionPtr);
    sqlite3_stmt* statement = reinterpret_cast<sqlite3_stmt*>(statementPtr);

    int err = executeOneRowQuery(env, connection, statement);
    if (err == SQLITE_ROW && sqlite3_column_count(statement) >= 1) {
        const jchar* text = static_cast<const jchar*>(sqlite3_column_text16(statement, 0));
        if (text) {
            size_t length = sqlite3_column_bytes16(statement, 0) / sizeof(jchar);
            return env->NewString(text, length);
        }
    }
    return NULL;
}

static int createAshmemRegionWithData(JNIEnv* env, const void* data, size_t length) {
    int error = 0;
    int fd = ashmem_create_region(NULL, length);
    if (fd < 0) {
        error = errno;
        ALOGE("ashmem_create_region failed: %s", strerror(error));
    } else {
        if (length > 0) {
            void* ptr = mmap(NULL, length, PROT_READ | PROT_WRITE, MAP_SHARED, fd, 0);
            if (ptr == MAP_FAILED) {
                error = errno;
                ALOGE("mmap failed: %s", strerror(error));
            } else {
                memcpy(ptr, data, length);
                munmap(ptr, length);
            }
        }

        if (!error) {
            if (ashmem_set_prot_region(fd, PROT_READ) < 0) {
                error = errno;
                ALOGE("ashmem_set_prot_region failed: %s", strerror(errno));
            } else {
                return fd;
            }
        }

        close(fd);
    }

    jniThrowIOException(env, error);
    return -1;
}

static jint nativeExecuteForBlobFileDescriptor(JNIEnv* env, jclass clazz,
        jlong connectionPtr, jlong statementPtr) {
    SQLiteConnection* connection = reinterpret_cast<SQLiteConnection*>(connectionPtr);
    sqlite3_stmt* statement = reinterpret_cast<sqlite3_stmt*>(statementPtr);

    int err = executeOneRowQuery(env, connection, statement);
    if (err == SQLITE_ROW && sqlite3_column_count(statement) >= 1) {
        const void* blob = sqlite3_column_blob(statement, 0);
        if (blob) {
            int length = sqlite3_column_bytes(statement, 0);
            if (length >= 0) {
                return createAshmemRegionWithData(env, blob, length);
            }
        }
    }
    return -1;
}

enum CopyRowResult {
    CPR_OK,
    CPR_FULL,
    CPR_ERROR,
};

static CopyRowResult copyRow(JNIEnv* env, CursorWindow* window,
        sqlite3_stmt* statement, int numColumns, int startPos, int addedRows) {
    // Allocate a new field directory for the row.
    status_t status = window->allocRow();
    if (status) {
        LOG_WINDOW("Failed allocating fieldDir at startPos %d row %d, error=%d",
                startPos, addedRows, status);
        return CPR_FULL;
    }

    // Pack the row into the window.
    CopyRowResult result = CPR_OK;
    for (int i = 0; i < numColumns; i++) {
        int type = sqlite3_column_type(statement, i);
        if (type == SQLITE_TEXT) {
            // TEXT data
            const char* text = reinterpret_cast<const char*>(
                    sqlite3_column_text(statement, i));
            // SQLite does not include the NULL terminator in size, but does
            // ensure all strings are NULL terminated, so increase size by
            // one to make sure we store the terminator.
            size_t sizeIncludingNull = sqlite3_column_bytes(statement, i) + 1;
            status = window->putString(addedRows, i, text, sizeIncludingNull);
            if (status) {
                LOG_WINDOW("Failed allocating %zu bytes for text at %d,%d, error=%d",
                        sizeIncludingNull, startPos + addedRows, i, status);
                result = CPR_FULL;
                break;
            }
            LOG_WINDOW("%d,%d is TEXT with %zu bytes",
                    startPos + addedRows, i, sizeIncludingNull);
        } else if (type == SQLITE_INTEGER) {
            // INTEGER data
            int64_t value = sqlite3_column_int64(statement, i);
            status = window->putLong(addedRows, i, value);
            if (status) {
                LOG_WINDOW("Failed allocating space for a long in column %d, error=%d",
                        i, status);
                result = CPR_FULL;
                break;
            }
            LOG_WINDOW("%d,%d is INTEGER %" PRId64, startPos + addedRows, i, value);
        } else if (type == SQLITE_FLOAT) {
            // FLOAT data
            double value = sqlite3_column_double(statement, i);
            status = window->putDouble(addedRows, i, value);
            if (status) {
                LOG_WINDOW("Failed allocating space for a double in column %d, error=%d",
                        i, status);
                result = CPR_FULL;
                break;
            }
            LOG_WINDOW("%d,%d is FLOAT %lf", startPos + addedRows, i, value);
        } else if (type == SQLITE_BLOB) {
            // BLOB data
            const void* blob = sqlite3_column_blob(statement, i);
            size_t size = sqlite3_column_bytes(statement, i);
            status = window->putBlob(addedRows, i, blob, size);
            if (status) {
                LOG_WINDOW("Failed allocating %zu bytes for blob at %d,%d, error=%d",
                        size, startPos + addedRows, i, status);
                result = CPR_FULL;
                break;
            }
            LOG_WINDOW("%d,%d is Blob with %zu bytes",
                    startPos + addedRows, i, size);
        } else if (type == SQLITE_NULL) {
            // NULL field
            status = window->putNull(addedRows, i);
            if (status) {
                LOG_WINDOW("Failed allocating space for a null in column %d, error=%d",
                        i, status);
                result = CPR_FULL;
                break;
            }

            LOG_WINDOW("%d,%d is NULL", startPos + addedRows, i);
        } else {
            // Unknown data
            ALOGE("Unknown column type when filling database window");
            throw_sqlite3_exception(env, "Unknown column type when filling window");
            result = CPR_ERROR;
            break;
        }
    }

    // Free the last row if if was not successfully copied.
    if (result != CPR_OK) {
        window->freeLastRow();
    }
    return result;
}

static jlong nativeExecuteForCursorWindow(JNIEnv* env, jclass clazz,
        jlong connectionPtr, jlong statementPtr, jlong windowPtr,
        jint startPos, jint requiredPos, jboolean countAllRows) {
    SQLiteConnection* connection = reinterpret_cast<SQLiteConnection*>(connectionPtr);
    sqlite3_stmt* statement = reinterpret_cast<sqlite3_stmt*>(statementPtr);
    CursorWindow* window = reinterpret_cast<CursorWindow*>(windowPtr);

    status_t status = window->clear();
    if (status) {
        String8 msg;
        msg.appendFormat("Failed to clear the cursor window, status=%d", status);
        throw_sqlite3_exception(env, connection->db, msg.string());
        return 0;
    }

    int numColumns = sqlite3_column_count(statement);
    status = window->setNumColumns(numColumns);
    if (status) {
        String8 msg;
        msg.appendFormat("Failed to set the cursor window column count to %d, status=%d",
                numColumns, status);
        throw_sqlite3_exception(env, connection->db, msg.string());
        return 0;
    }

    int retryCount = 0;
    int totalRows = 0;
    int addedRows = 0;
    bool windowFull = false;
    bool gotException = false;
    while (!gotException && (!windowFull || countAllRows)) {
        int err = sqlite3_step(statement);
        if (err == SQLITE_ROW) {
            LOG_WINDOW("Stepped statement %p to row %d", statement, totalRows);
            retryCount = 0;
            totalRows += 1;

            // Skip the row if the window is full or we haven't reached the start position yet.
            if (startPos >= totalRows || windowFull) {
                continue;
            }

            CopyRowResult cpr = copyRow(env, window, statement, numColumns, startPos, addedRows);
            if (cpr == CPR_FULL && addedRows && startPos + addedRows <= requiredPos) {
                // We filled the window before we got to the one row that we really wanted.
                // Clear the window and start filling it again from here.
                // TODO: Would be nicer if we could progressively replace earlier rows.
                window->clear();
                window->setNumColumns(numColumns);
                startPos += addedRows;
                addedRows = 0;
                cpr = copyRow(env, window, statement, numColumns, startPos, addedRows);
            }

            if (cpr == CPR_OK) {
                addedRows += 1;
            } else if (cpr == CPR_FULL) {
                windowFull = true;
            } else {
                gotException = true;
            }
        } else if (err == SQLITE_DONE) {
            // All rows processed, bail
            LOG_WINDOW("Processed all rows");
            break;
        } else if (err == SQLITE_LOCKED || err == SQLITE_BUSY) {
            // The table is locked, retry
            LOG_WINDOW("Database locked, retrying");
            if (retryCount > 50) {
                ALOGE("Bailing on database busy retry");
                throw_sqlite3_exception(env, connection->db, "retrycount exceeded");
                gotException = true;
            } else {
                // Sleep to give the thread holding the lock a chance to finish
                usleep(1000);
                retryCount++;
            }
        } else {
            throw_sqlite3_exception(env, connection->db);
            gotException = true;
        }
    }

    LOG_WINDOW("Resetting statement %p after fetching %d rows and adding %d rows "
            "to the window in %zu bytes",
            statement, totalRows, addedRows, window->size() - window->freeSpace());
    sqlite3_reset(statement);

    // Report the total number of rows on request.
    if (startPos > totalRows) {
        ALOGE("startPos %d > actual rows %d", startPos, totalRows);
    }
    if (totalRows > 0 && addedRows == 0) {
        String8 msg;
        msg.appendFormat("Row too big to fit into CursorWindow requiredPos=%d, totalRows=%d",
                requiredPos, totalRows);
        throw_sqlite3_exception(env, SQLITE_TOOBIG, NULL, msg.string());
        return 0;
    }

    jlong result = jlong(startPos) << 32 | jlong(totalRows);
    return result;
}

static jint nativeGetDbLookaside(JNIEnv* env, jobject clazz, jlong connectionPtr) {
    SQLiteConnection* connection = reinterpret_cast<SQLiteConnection*>(connectionPtr);

    int cur = -1;
    int unused;
    sqlite3_db_status(connection->db, SQLITE_DBSTATUS_LOOKASIDE_USED, &cur, &unused, 0);
    return cur;
}

static void nativeCancel(JNIEnv* env, jobject clazz, jlong connectionPtr) {
    SQLiteConnection* connection = reinterpret_cast<SQLiteConnection*>(connectionPtr);
    connection->canceled = true;
}

static void nativeResetCancel(JNIEnv* env, jobject clazz, jlong connectionPtr,
        jboolean cancelable) {
    SQLiteConnection* connection = reinterpret_cast<SQLiteConnection*>(connectionPtr);
    connection->canceled = false;

    if (cancelable) {
        sqlite3_progress_handler(connection->db, 4, sqliteProgressHandlerCallback,
                connection);
    } else {
        sqlite3_progress_handler(connection->db, 0, NULL, NULL);
    }
}


static const JNINativeMethod sMethods[] =
{
    /* name, signature, funcPtr */
    { "nativeOpen", "(Ljava/lang/String;ILjava/lang/String;ZZII)J",
            (void*)nativeOpen },
    { "nativeClose", "(J)V",
            (void*)nativeClose },
    { "nativeRegisterCustomScalarFunction", "(JLjava/lang/String;Ljava/util/function/UnaryOperator;)V",
            (void*)nativeRegisterCustomScalarFunction },
    { "nativeRegisterCustomAggregateFunction", "(JLjava/lang/String;Ljava/util/function/BinaryOperator;)V",
            (void*)nativeRegisterCustomAggregateFunction },
    { "nativeRegisterLocalizedCollators", "(JLjava/lang/String;)V",
            (void*)nativeRegisterLocalizedCollators },
    { "nativePrepareStatement", "(JLjava/lang/String;)J",
            (void*)nativePrepareStatement },
    { "nativeFinalizeStatement", "(JJ)V",
            (void*)nativeFinalizeStatement },
    { "nativeGetParameterCount", "(JJ)I",
            (void*)nativeGetParameterCount },
    { "nativeIsReadOnly", "(JJ)Z",
            (void*)nativeIsReadOnly },
    { "nativeGetColumnCount", "(JJ)I",
            (void*)nativeGetColumnCount },
    { "nativeGetColumnName", "(JJI)Ljava/lang/String;",
            (void*)nativeGetColumnName },
    { "nativeBindNull", "(JJI)V",
            (void*)nativeBindNull },
    { "nativeBindLong", "(JJIJ)V",
            (void*)nativeBindLong },
    { "nativeBindDouble", "(JJID)V",
            (void*)nativeBindDouble },
    { "nativeBindString", "(JJILjava/lang/String;)V",
            (void*)nativeBindString },
    { "nativeBindBlob", "(JJI[B)V",
            (void*)nativeBindBlob },
    { "nativeResetStatementAndClearBindings", "(JJ)V",
            (void*)nativeResetStatementAndClearBindings },
    { "nativeExecute", "(JJ)V",
            (void*)nativeExecute },
    { "nativeExecuteForLong", "(JJ)J",
            (void*)nativeExecuteForLong },
    { "nativeExecuteForString", "(JJ)Ljava/lang/String;",
            (void*)nativeExecuteForString },
    { "nativeExecuteForBlobFileDescriptor", "(JJ)I",
            (void*)nativeExecuteForBlobFileDescriptor },
    { "nativeExecuteForChangedRowCount", "(JJ)I",
            (void*)nativeExecuteForChangedRowCount },
    { "nativeExecuteForLastInsertedRowId", "(JJ)J",
            (void*)nativeExecuteForLastInsertedRowId },
    { "nativeExecuteForCursorWindow", "(JJJIIZ)J",
            (void*)nativeExecuteForCursorWindow },
    { "nativeGetDbLookaside", "(J)I",
            (void*)nativeGetDbLookaside },
    { "nativeCancel", "(J)V",
            (void*)nativeCancel },
    { "nativeResetCancel", "(JZ)V",
            (void*)nativeResetCancel },
};

int register_android_database_SQLiteConnection(JNIEnv *env)
{
    jclass unaryClazz = FindClassOrDie(env, "java/util/function/UnaryOperator");
    gUnaryOperator.apply = GetMethodIDOrDie(env, unaryClazz,
            "apply", "(Ljava/lang/Object;)Ljava/lang/Object;");

    jclass binaryClazz = FindClassOrDie(env, "java/util/function/BinaryOperator");
    gBinaryOperator.apply = GetMethodIDOrDie(env, binaryClazz,
            "apply", "(Ljava/lang/Object;Ljava/lang/Object;)Ljava/lang/Object;");

    return RegisterMethodsOrDie(env, "android/database/sqlite/SQLiteConnection", sMethods,
                                NELEM(sMethods));
}

} // namespace android<|MERGE_RESOLUTION|>--- conflicted
+++ resolved
@@ -204,14 +204,6 @@
 static void sqliteCustomScalarFunctionCallback(sqlite3_context *context,
         int argc, sqlite3_value **argv) {
     JNIEnv* env = AndroidRuntime::getJNIEnv();
-<<<<<<< HEAD
-
-    // Get the callback function object.
-    // Create a new local reference to it in case the callback tries to do something
-    // unexpected like unregister the function (thereby destroying the global ref)
-    // while it is running.
-=======
->>>>>>> d2d3a206
     jobject functionObjGlobal = reinterpret_cast<jobject>(sqlite3_user_data(context));
     ScopedLocalRef<jobject> functionObj(env, env->NewLocalRef(functionObjGlobal));
     ScopedLocalRef<jstring> argString(env,
