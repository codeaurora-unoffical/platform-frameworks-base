/* //device/libs/android_runtime/android_util_Process.cpp
**
** Copyright 2006, The Android Open Source Project
**
** Licensed under the Apache License, Version 2.0 (the "License");
** you may not use this file except in compliance with the License.
** You may obtain a copy of the License at
**
**     http://www.apache.org/licenses/LICENSE-2.0
**
** Unless required by applicable law or agreed to in writing, software
** distributed under the License is distributed on an "AS IS" BASIS,
** WITHOUT WARRANTIES OR CONDITIONS OF ANY KIND, either express or implied.
** See the License for the specific language governing permissions and
** limitations under the License.
*/

#define LOG_TAG "Process"

// To make sure cpu_set_t is included from sched.h
#define _GNU_SOURCE 1
#include <utils/Log.h>
#include <binder/IPCThreadState.h>
#include <binder/IServiceManager.h>
#include <utils/String8.h>
#include <utils/Vector.h>
#include <meminfo/procmeminfo.h>
#include <meminfo/sysmeminfo.h>
#include <processgroup/processgroup.h>
#include <processgroup/sched_policy.h>
#include <android-base/unique_fd.h>

#include <algorithm>
#include <array>
#include <limits>
#include <memory>
#include <string>
#include <vector>

#include "core_jni_helpers.h"

#include "android_util_Binder.h"
#include <nativehelper/JNIHelp.h>
#include "android_os_Debug.h"

#include <dirent.h>
#include <fcntl.h>
#include <grp.h>
#include <inttypes.h>
#include <pwd.h>
#include <signal.h>
#include <string.h>
#include <sys/epoll.h>
#include <sys/errno.h>
#include <sys/resource.h>
#include <sys/stat.h>
#include <sys/syscall.h>
#include <sys/sysinfo.h>
#include <sys/types.h>
#include <time.h>
#include <unistd.h>

#define GUARD_THREAD_PRIORITY 0

using namespace android;

static constexpr bool kDebugPolicy = false;
static constexpr bool kDebugProc = false;

// Stack reservation for reading small proc files.  Most callers of
// readProcFile() are reading files under this threshold, e.g.,
// /proc/pid/stat.  /proc/pid/time_in_state ends up being about 520
// bytes, so use 1024 for the stack to provide a bit of slack.
static constexpr ssize_t kProcReadStackBufferSize = 1024;

// The other files we read from proc tend to be a bit larger (e.g.,
// /proc/stat is about 3kB), so once we exhaust the stack buffer,
// retry with a relatively large heap-allocated buffer.  We double
// this size and retry until the whole file fits.
static constexpr ssize_t kProcReadMinHeapBufferSize = 4096;

#if GUARD_THREAD_PRIORITY
Mutex gKeyCreateMutex;
static pthread_key_t gBgKey = -1;
#endif

// For both of these, err should be in the errno range (positive), not a status_t (negative)
static void signalExceptionForError(JNIEnv* env, int err, int tid) {
    switch (err) {
        case EINVAL:
            jniThrowExceptionFmt(env, "java/lang/IllegalArgumentException",
                                 "Invalid argument: %d", tid);
            break;
        case ESRCH:
            jniThrowExceptionFmt(env, "java/lang/IllegalArgumentException",
                                 "Given thread %d does not exist", tid);
            break;
        case EPERM:
            jniThrowExceptionFmt(env, "java/lang/SecurityException",
                                 "No permission to modify given thread %d", tid);
            break;
        default:
            jniThrowException(env, "java/lang/RuntimeException", "Unknown error");
            break;
    }
}

static void signalExceptionForPriorityError(JNIEnv* env, int err, int tid) {
    switch (err) {
        case EACCES:
            jniThrowExceptionFmt(env, "java/lang/SecurityException",
                                 "No permission to set the priority of %d", tid);
            break;
        default:
            signalExceptionForError(env, err, tid);
            break;
    }

}

static void signalExceptionForGroupError(JNIEnv* env, int err, int tid) {
    switch (err) {
        case EACCES:
            jniThrowExceptionFmt(env, "java/lang/SecurityException",
                                 "No permission to set the group of %d", tid);
            break;
        default:
            signalExceptionForError(env, err, tid);
            break;
    }
}

jint android_os_Process_getUidForName(JNIEnv* env, jobject clazz, jstring name)
{
    if (name == NULL) {
        jniThrowNullPointerException(env, NULL);
        return -1;
    }

    const jchar* str16 = env->GetStringCritical(name, 0);
    String8 name8;
    if (str16) {
        name8 = String8(reinterpret_cast<const char16_t*>(str16),
                        env->GetStringLength(name));
        env->ReleaseStringCritical(name, str16);
    }

    const size_t N = name8.size();
    if (N > 0) {
        const char* str = name8.string();
        for (size_t i=0; i<N; i++) {
            if (str[i] < '0' || str[i] > '9') {
                struct passwd* pwd = getpwnam(str);
                if (pwd == NULL) {
                    return -1;
                }
                return pwd->pw_uid;
            }
        }
        return atoi(str);
    }
    return -1;
}

jint android_os_Process_getGidForName(JNIEnv* env, jobject clazz, jstring name)
{
    if (name == NULL) {
        jniThrowNullPointerException(env, NULL);
        return -1;
    }

    const jchar* str16 = env->GetStringCritical(name, 0);
    String8 name8;
    if (str16) {
        name8 = String8(reinterpret_cast<const char16_t*>(str16),
                        env->GetStringLength(name));
        env->ReleaseStringCritical(name, str16);
    }

    const size_t N = name8.size();
    if (N > 0) {
        const char* str = name8.string();
        for (size_t i=0; i<N; i++) {
            if (str[i] < '0' || str[i] > '9') {
                struct group* grp = getgrnam(str);
                if (grp == NULL) {
                    return -1;
                }
                return grp->gr_gid;
            }
        }
        return atoi(str);
    }
    return -1;
}

static bool verifyGroup(JNIEnv* env, int grp)
{
    if (grp < SP_DEFAULT || grp  >= SP_CNT) {
        signalExceptionForError(env, EINVAL, grp);
        return false;
    }
    return true;
}

void android_os_Process_setThreadGroup(JNIEnv* env, jobject clazz, int tid, jint grp)
{
    ALOGV("%s tid=%d grp=%" PRId32, __func__, tid, grp);
    if (!verifyGroup(env, grp)) {
        return;
    }

    int res = SetTaskProfiles(tid, {get_sched_policy_profile_name((SchedPolicy)grp)}, true) ? 0 : -1;

    if (res != NO_ERROR) {
        signalExceptionForGroupError(env, -res, tid);
    }
}

void android_os_Process_setThreadGroupAndCpuset(JNIEnv* env, jobject clazz, int tid, jint grp)
{
    ALOGV("%s tid=%d grp=%" PRId32, __func__, tid, grp);
    if (!verifyGroup(env, grp)) {
        return;
    }

    int res = SetTaskProfiles(tid, {get_cpuset_policy_profile_name((SchedPolicy)grp)}, true) ? 0 : -1;

    if (res != NO_ERROR) {
        signalExceptionForGroupError(env, -res, tid);
    }
}

void android_os_Process_setProcessGroup(JNIEnv* env, jobject clazz, int pid, jint grp)
{
    ALOGV("%s pid=%d grp=%" PRId32, __func__, pid, grp);
    DIR *d;
    char proc_path[255];
    struct dirent *de;

    if (!verifyGroup(env, grp)) {
        return;
    }

    if (grp == SP_FOREGROUND) {
        signalExceptionForGroupError(env, EINVAL, pid);
        return;
    }

    bool isDefault = false;
    if (grp < 0) {
        grp = SP_FOREGROUND;
        isDefault = true;
    }

    if (kDebugPolicy) {
        char cmdline[32];
        int fd;

        strcpy(cmdline, "unknown");

        sprintf(proc_path, "/proc/%d/cmdline", pid);
        fd = open(proc_path, O_RDONLY | O_CLOEXEC);
        if (fd >= 0) {
            int rc = read(fd, cmdline, sizeof(cmdline)-1);
            cmdline[rc] = 0;
            close(fd);
        }

        if (grp == SP_BACKGROUND) {
            ALOGD("setProcessGroup: vvv pid %d (%s)", pid, cmdline);
        } else {
            ALOGD("setProcessGroup: ^^^ pid %d (%s)", pid, cmdline);
        }
    }

    sprintf(proc_path, "/proc/%d/task", pid);
    if (!(d = opendir(proc_path))) {
        // If the process exited on us, don't generate an exception
        if (errno != ENOENT)
            signalExceptionForGroupError(env, errno, pid);
        return;
    }

    while ((de = readdir(d))) {
        int t_pid;
        int t_pri;
        int err;

        if (de->d_name[0] == '.')
            continue;
        t_pid = atoi(de->d_name);

        if (!t_pid) {
            ALOGE("Error getting pid for '%s'\n", de->d_name);
            continue;
        }

        t_pri = getpriority(PRIO_PROCESS, t_pid);

        if (t_pri <= ANDROID_PRIORITY_AUDIO) {
            int scheduler = sched_getscheduler(t_pid) & ~SCHED_RESET_ON_FORK;
            if ((scheduler == SCHED_FIFO) || (scheduler == SCHED_RR)) {
                // This task wants to stay in its current audio group so it can keep its budget
                // don't update its cpuset or cgroup
                continue;
            }
        }

        if (isDefault) {
            if (t_pri >= ANDROID_PRIORITY_BACKGROUND) {
                // This task wants to stay at background
                // update its cpuset so it doesn't only run on bg core(s)
                err = SetTaskProfiles(t_pid, {get_cpuset_policy_profile_name((SchedPolicy)grp)}, true) ? 0 : -1;
                if (err != NO_ERROR) {
                    signalExceptionForGroupError(env, -err, t_pid);
                    break;
                }
                continue;
            }
        }

        err = SetTaskProfiles(t_pid, {get_cpuset_policy_profile_name((SchedPolicy)grp)}, true) ? 0 : -1;
        if (err != NO_ERROR) {
            signalExceptionForGroupError(env, -err, t_pid);
            break;
        }

    }
    closedir(d);
}

void android_os_Process_setProcessFrozen(
        JNIEnv *env, jobject clazz, jint pid, jint uid, jboolean freeze)
{
    bool success = true;

    if (freeze) {
        success = SetProcessProfiles(uid, pid, {"Frozen"});
    } else {
        success = SetProcessProfiles(uid, pid, {"Unfrozen"});
    }

    if (!success) {
        signalExceptionForGroupError(env, EINVAL, pid);
    }
}

<<<<<<< HEAD
void android_os_Process_enableFreezer(
        JNIEnv *env, jobject clazz, jboolean enable)
{
    bool success = true;

    if (enable) {
        success = SetTaskProfiles(0, {"FreezerEnabled"}, true);
    } else {
        success = SetTaskProfiles(0, {"FreezerDisabled"}, true);
    }

    if (!success) {
        jniThrowException(env, "java/lang/RuntimeException", "Unknown error");
    }
}

=======
>>>>>>> 71768355
jint android_os_Process_getProcessGroup(JNIEnv* env, jobject clazz, jint pid)
{
    SchedPolicy sp;
    if (get_sched_policy(pid, &sp) != 0) {
        signalExceptionForGroupError(env, errno, pid);
    }
    return (int) sp;
}

/** Sample CPUset list format:
 *  0-3,4,6-8
 */
static void parse_cpuset_cpus(char *cpus, cpu_set_t *cpu_set) {
    unsigned int start, end, matched, i;
    char *cpu_range = strtok(cpus, ",");
    while (cpu_range != NULL) {
        start = end = 0;
        matched = sscanf(cpu_range, "%u-%u", &start, &end);
        cpu_range = strtok(NULL, ",");
        if (start >= CPU_SETSIZE) {
            ALOGE("parse_cpuset_cpus: ignoring CPU number larger than %d.", CPU_SETSIZE);
            continue;
        } else if (end >= CPU_SETSIZE) {
            ALOGE("parse_cpuset_cpus: ignoring CPU numbers larger than %d.", CPU_SETSIZE);
            end = CPU_SETSIZE - 1;
        }
        if (matched == 1) {
            CPU_SET(start, cpu_set);
        } else if (matched == 2) {
            for (i = start; i <= end; i++) {
                CPU_SET(i, cpu_set);
            }
        } else {
            ALOGE("Failed to match cpus");
        }
    }
    return;
}

/**
 * Stores the CPUs assigned to the cpuset corresponding to the
 * SchedPolicy in the passed in cpu_set.
 */
static void get_cpuset_cores_for_policy(SchedPolicy policy, cpu_set_t *cpu_set)
{
    FILE *file;
    std::string filename;

    CPU_ZERO(cpu_set);

    switch (policy) {
        case SP_BACKGROUND:
            if (!CgroupGetAttributePath("LowCapacityCPUs", &filename)) {
                return;
            }
            break;
        case SP_FOREGROUND:
        case SP_AUDIO_APP:
        case SP_AUDIO_SYS:
        case SP_RT_APP:
            if (!CgroupGetAttributePath("HighCapacityCPUs", &filename)) {
                return;
            }
            break;
        case SP_TOP_APP:
            if (!CgroupGetAttributePath("MaxCapacityCPUs", &filename)) {
                return;
            }
            break;
        default:
            return;
    }

    file = fopen(filename.c_str(), "re");
    if (file != NULL) {
        // Parse cpus string
        char *line = NULL;
        size_t len = 0;
        ssize_t num_read = getline(&line, &len, file);
        fclose (file);
        if (num_read > 0) {
            parse_cpuset_cpus(line, cpu_set);
        } else {
            ALOGE("Failed to read %s", filename.c_str());
        }
        free(line);
    }
    return;
}


/**
 * Determine CPU cores exclusively assigned to the
 * cpuset corresponding to the SchedPolicy and store
 * them in the passed in cpu_set_t
 */
void get_exclusive_cpuset_cores(SchedPolicy policy, cpu_set_t *cpu_set) {
    if (cpusets_enabled()) {
        int i;
        cpu_set_t tmp_set;
        get_cpuset_cores_for_policy(policy, cpu_set);
        for (i = 0; i < SP_CNT; i++) {
            if ((SchedPolicy) i == policy) continue;
            get_cpuset_cores_for_policy((SchedPolicy)i, &tmp_set);
            // First get cores exclusive to one set or the other
            CPU_XOR(&tmp_set, cpu_set, &tmp_set);
            // Then get the ones only in cpu_set
            CPU_AND(cpu_set, cpu_set, &tmp_set);
        }
    } else {
        CPU_ZERO(cpu_set);
    }
    return;
}

jintArray android_os_Process_getExclusiveCores(JNIEnv* env, jobject clazz) {
    SchedPolicy sp;
    cpu_set_t cpu_set;
    jintArray cpus;
    int pid = getpid();
    if (get_sched_policy(pid, &sp) != 0) {
        signalExceptionForGroupError(env, errno, pid);
        return NULL;
    }
    get_exclusive_cpuset_cores(sp, &cpu_set);
    int num_cpus = CPU_COUNT(&cpu_set);
    cpus = env->NewIntArray(num_cpus);
    if (cpus == NULL) {
        jniThrowException(env, "java/lang/OutOfMemoryError", NULL);
        return NULL;
    }

    jint* cpu_elements = env->GetIntArrayElements(cpus, 0);
    int count = 0;
    for (int i = 0; i < CPU_SETSIZE && count < num_cpus; i++) {
        if (CPU_ISSET(i, &cpu_set)) {
            cpu_elements[count++] = i;
        }
    }

    env->ReleaseIntArrayElements(cpus, cpu_elements, 0);
    return cpus;
}

static void android_os_Process_setCanSelfBackground(JNIEnv* env, jobject clazz, jboolean bgOk) {
    // Establishes the calling thread as illegal to put into the background.
    // Typically used only for the system process's main looper.
#if GUARD_THREAD_PRIORITY
    ALOGV("Process.setCanSelfBackground(%d) : tid=%d", bgOk, gettid());
    {
        Mutex::Autolock _l(gKeyCreateMutex);
        if (gBgKey == -1) {
            pthread_key_create(&gBgKey, NULL);
        }
    }

    // inverted:  not-okay, we set a sentinel value
    pthread_setspecific(gBgKey, (void*)(bgOk ? 0 : 0xbaad));
#endif
}

jint android_os_Process_getThreadScheduler(JNIEnv* env, jclass clazz,
                                              jint tid)
{
    int policy = 0;
// linux has sched_getscheduler(), others don't.
#if defined(__linux__)
    errno = 0;
    policy = sched_getscheduler(tid);
    if (errno != 0) {
        signalExceptionForPriorityError(env, errno, tid);
    }
#else
    signalExceptionForPriorityError(env, ENOSYS, tid);
#endif
    return policy;
}

void android_os_Process_setThreadScheduler(JNIEnv* env, jclass clazz,
                                              jint tid, jint policy, jint pri)
{
// linux has sched_setscheduler(), others don't.
#if defined(__linux__)
    struct sched_param param;
    param.sched_priority = pri;
    int rc = sched_setscheduler(tid, policy, &param);
    if (rc) {
        signalExceptionForPriorityError(env, errno, tid);
    }
#else
    signalExceptionForPriorityError(env, ENOSYS, tid);
#endif
}

void android_os_Process_setThreadPriority(JNIEnv* env, jobject clazz,
                                              jint pid, jint pri)
{
#if GUARD_THREAD_PRIORITY
    // if we're putting the current thread into the background, check the TLS
    // to make sure this thread isn't guarded.  If it is, raise an exception.
    if (pri >= ANDROID_PRIORITY_BACKGROUND) {
        if (pid == gettid()) {
            void* bgOk = pthread_getspecific(gBgKey);
            if (bgOk == ((void*)0xbaad)) {
                ALOGE("Thread marked fg-only put self in background!");
                jniThrowException(env, "java/lang/SecurityException", "May not put this thread into background");
                return;
            }
        }
    }
#endif

    int rc = androidSetThreadPriority(pid, pri);
    if (rc != 0) {
        if (rc == INVALID_OPERATION) {
            signalExceptionForPriorityError(env, errno, pid);
        } else {
            signalExceptionForGroupError(env, errno, pid);
        }
    }

    //ALOGI("Setting priority of %" PRId32 ": %" PRId32 ", getpriority returns %d\n",
    //     pid, pri, getpriority(PRIO_PROCESS, pid));
}

void android_os_Process_setCallingThreadPriority(JNIEnv* env, jobject clazz,
                                                        jint pri)
{
    android_os_Process_setThreadPriority(env, clazz, gettid(), pri);
}

jint android_os_Process_getThreadPriority(JNIEnv* env, jobject clazz,
                                              jint pid)
{
    errno = 0;
    jint pri = getpriority(PRIO_PROCESS, pid);
    if (errno != 0) {
        signalExceptionForPriorityError(env, errno, pid);
    }
    //ALOGI("Returning priority of %" PRId32 ": %" PRId32 "\n", pid, pri);
    return pri;
}

jboolean android_os_Process_setSwappiness(JNIEnv *env, jobject clazz,
                                          jint pid, jboolean is_increased)
{
    char text[64];

    if (is_increased) {
        strcpy(text, "/sys/fs/cgroup/memory/sw/tasks");
    } else {
        strcpy(text, "/sys/fs/cgroup/memory/tasks");
    }

    struct stat st;
    if (stat(text, &st) || !S_ISREG(st.st_mode)) {
        return false;
    }

    int fd = open(text, O_WRONLY | O_CLOEXEC);
    if (fd >= 0) {
        sprintf(text, "%" PRId32, pid);
        write(fd, text, strlen(text));
        close(fd);
    }

    return true;
}

void android_os_Process_setArgV0(JNIEnv* env, jobject clazz, jstring name)
{
    if (name == NULL) {
        jniThrowNullPointerException(env, NULL);
        return;
    }

    const jchar* str = env->GetStringCritical(name, 0);
    String8 name8;
    if (str) {
        name8 = String8(reinterpret_cast<const char16_t*>(str),
                        env->GetStringLength(name));
        env->ReleaseStringCritical(name, str);
    }

    if (!name8.isEmpty()) {
        AndroidRuntime::getRuntime()->setArgv0(name8.string(), true /* setProcName */);
    }
}

jint android_os_Process_setUid(JNIEnv* env, jobject clazz, jint uid)
{
    return setuid(uid) == 0 ? 0 : errno;
}

jint android_os_Process_setGid(JNIEnv* env, jobject clazz, jint uid)
{
    return setgid(uid) == 0 ? 0 : errno;
}

static int pid_compare(const void* v1, const void* v2)
{
    //ALOGI("Compare %" PRId32 " vs %" PRId32 "\n", *((const jint*)v1), *((const jint*)v2));
    return *((const jint*)v1) - *((const jint*)v2);
}

static jlong android_os_Process_getFreeMemory(JNIEnv* env, jobject clazz)
{
    std::array<std::string_view, 2> memFreeTags = {
        ::android::meminfo::SysMemInfo::kMemFree,
        ::android::meminfo::SysMemInfo::kMemCached,
    };
    std::vector<uint64_t> mem(memFreeTags.size());
    ::android::meminfo::SysMemInfo smi;

    if (!smi.ReadMemInfo(memFreeTags.size(),
                         memFreeTags.data(),
                         mem.data())) {
        jniThrowRuntimeException(env, "SysMemInfo read failed to get Free Memory");
        return -1L;
    }

    jlong sum = 0;
    std::for_each(mem.begin(), mem.end(), [&](uint64_t val) { sum += val; });
    return sum * 1024;
}

static jlong android_os_Process_getTotalMemory(JNIEnv* env, jobject clazz)
{
    struct sysinfo si;
    if (sysinfo(&si) == -1) {
        ALOGE("sysinfo failed: %s", strerror(errno));
        return -1;
    }

    return static_cast<jlong>(si.totalram) * si.mem_unit;
}

/*
 * The outFields array is initialized to -1 to allow the caller to identify
 * when the status file (and therefore the process) they specified is invalid.
 * This array should not be overwritten or cleared before we know that the
 * status file can be read.
 */
void android_os_Process_readProcLines(JNIEnv* env, jobject clazz, jstring fileStr,
                                      jobjectArray reqFields, jlongArray outFields)
{
    //ALOGI("getMemInfo: %p %p", reqFields, outFields);

    if (fileStr == NULL || reqFields == NULL || outFields == NULL) {
        jniThrowNullPointerException(env, NULL);
        return;
    }

    const char* file8 = env->GetStringUTFChars(fileStr, NULL);
    if (file8 == NULL) {
        return;
    }
    String8 file(file8);
    env->ReleaseStringUTFChars(fileStr, file8);

    jsize count = env->GetArrayLength(reqFields);
    if (count > env->GetArrayLength(outFields)) {
        jniThrowException(env, "java/lang/IllegalArgumentException", "Array lengths differ");
        return;
    }

    Vector<String8> fields;
    int i;

    for (i=0; i<count; i++) {
        jobject obj = env->GetObjectArrayElement(reqFields, i);
        if (obj != NULL) {
            const char* str8 = env->GetStringUTFChars((jstring)obj, NULL);
            //ALOGI("String at %d: %p = %s", i, obj, str8);
            if (str8 == NULL) {
                jniThrowNullPointerException(env, "Element in reqFields");
                return;
            }
            fields.add(String8(str8));
            env->ReleaseStringUTFChars((jstring)obj, str8);
        } else {
            jniThrowNullPointerException(env, "Element in reqFields");
            return;
        }
    }

    jlong* sizesArray = env->GetLongArrayElements(outFields, 0);
    if (sizesArray == NULL) {
        return;
    }

    int fd = open(file.string(), O_RDONLY | O_CLOEXEC);

    if (fd >= 0) {
        //ALOGI("Clearing %" PRId32 " sizes", count);
        for (i=0; i<count; i++) {
            sizesArray[i] = 0;
        }

        const size_t BUFFER_SIZE = 4096;
        char* buffer = (char*)malloc(BUFFER_SIZE);
        int len = read(fd, buffer, BUFFER_SIZE-1);
        close(fd);

        if (len < 0) {
            ALOGW("Unable to read %s", file.string());
            len = 0;
        }
        buffer[len] = 0;

        int foundCount = 0;

        char* p = buffer;
        while (*p && foundCount < count) {
            bool skipToEol = true;
            //ALOGI("Parsing at: %s", p);
            for (i=0; i<count; i++) {
                const String8& field = fields[i];
                if (strncmp(p, field.string(), field.length()) == 0) {
                    p += field.length();
                    while (*p == ' ' || *p == '\t') p++;
                    char* num = p;
                    while (*p >= '0' && *p <= '9') p++;
                    skipToEol = *p != '\n';
                    if (*p != 0) {
                        *p = 0;
                        p++;
                    }
                    char* end;
                    sizesArray[i] = strtoll(num, &end, 10);
                    //ALOGI("Field %s = %" PRId64, field.string(), sizesArray[i]);
                    foundCount++;
                    break;
                }
            }
            if (skipToEol) {
                while (*p && *p != '\n') {
                    p++;
                }
                if (*p == '\n') {
                    p++;
                }
            }
        }

        free(buffer);
    } else {
        ALOGW("Unable to open %s", file.string());
    }

    //ALOGI("Done!");
    env->ReleaseLongArrayElements(outFields, sizesArray, 0);
}

jintArray android_os_Process_getPids(JNIEnv* env, jobject clazz,
                                     jstring file, jintArray lastArray)
{
    if (file == NULL) {
        jniThrowNullPointerException(env, NULL);
        return NULL;
    }

    const char* file8 = env->GetStringUTFChars(file, NULL);
    if (file8 == NULL) {
        jniThrowException(env, "java/lang/OutOfMemoryError", NULL);
        return NULL;
    }

    DIR* dirp = opendir(file8);

    env->ReleaseStringUTFChars(file, file8);

    if(dirp == NULL) {
        return NULL;
    }

    jsize curCount = 0;
    jint* curData = NULL;
    if (lastArray != NULL) {
        curCount = env->GetArrayLength(lastArray);
        curData = env->GetIntArrayElements(lastArray, 0);
    }

    jint curPos = 0;

    struct dirent* entry;
    while ((entry=readdir(dirp)) != NULL) {
        const char* p = entry->d_name;
        while (*p) {
            if (*p < '0' || *p > '9') break;
            p++;
        }
        if (*p != 0) continue;

        char* end;
        int pid = strtol(entry->d_name, &end, 10);
        //ALOGI("File %s pid=%d\n", entry->d_name, pid);
        if (curPos >= curCount) {
            jsize newCount = (curCount == 0) ? 10 : (curCount*2);
            jintArray newArray = env->NewIntArray(newCount);
            if (newArray == NULL) {
                closedir(dirp);
                jniThrowException(env, "java/lang/OutOfMemoryError", NULL);
                return NULL;
            }
            jint* newData = env->GetIntArrayElements(newArray, 0);
            if (curData != NULL) {
                memcpy(newData, curData, sizeof(jint)*curCount);
                env->ReleaseIntArrayElements(lastArray, curData, 0);
            }
            lastArray = newArray;
            curCount = newCount;
            curData = newData;
        }

        curData[curPos] = pid;
        curPos++;
    }

    closedir(dirp);

    if (curData != NULL && curPos > 0) {
        qsort(curData, curPos, sizeof(jint), pid_compare);
    }

    while (curPos < curCount) {
        curData[curPos] = -1;
        curPos++;
    }

    if (curData != NULL) {
        env->ReleaseIntArrayElements(lastArray, curData, 0);
    }

    return lastArray;
}

enum {
    PROC_TERM_MASK = 0xff,
    PROC_ZERO_TERM = 0,
    PROC_SPACE_TERM = ' ',
    PROC_COMBINE = 0x100,
    PROC_PARENS = 0x200,
    PROC_QUOTES = 0x400,
    PROC_CHAR = 0x800,
    PROC_OUT_STRING = 0x1000,
    PROC_OUT_LONG = 0x2000,
    PROC_OUT_FLOAT = 0x4000,
};

jboolean android_os_Process_parseProcLineArray(JNIEnv* env, jobject clazz,
        char* buffer, jint startIndex, jint endIndex, jintArray format,
        jobjectArray outStrings, jlongArray outLongs, jfloatArray outFloats)
{

    const jsize NF = env->GetArrayLength(format);
    const jsize NS = outStrings ? env->GetArrayLength(outStrings) : 0;
    const jsize NL = outLongs ? env->GetArrayLength(outLongs) : 0;
    const jsize NR = outFloats ? env->GetArrayLength(outFloats) : 0;

    jint* formatData = env->GetIntArrayElements(format, 0);
    jlong* longsData = outLongs ?
        env->GetLongArrayElements(outLongs, 0) : NULL;
    jfloat* floatsData = outFloats ?
        env->GetFloatArrayElements(outFloats, 0) : NULL;
    if (formatData == NULL || (NL > 0 && longsData == NULL)
            || (NR > 0 && floatsData == NULL)) {
        if (formatData != NULL) {
            env->ReleaseIntArrayElements(format, formatData, 0);
        }
        if (longsData != NULL) {
            env->ReleaseLongArrayElements(outLongs, longsData, 0);
        }
        if (floatsData != NULL) {
            env->ReleaseFloatArrayElements(outFloats, floatsData, 0);
        }
        jniThrowException(env, "java/lang/OutOfMemoryError", NULL);
        return JNI_FALSE;
    }

    jsize i = startIndex;
    jsize di = 0;

    jboolean res = JNI_TRUE;

    for (jsize fi=0; fi<NF; fi++) {
        jint mode = formatData[fi];
        if ((mode&PROC_PARENS) != 0) {
            i++;
        } else if ((mode&PROC_QUOTES) != 0) {
            if (buffer[i] == '"') {
                i++;
            } else {
                mode &= ~PROC_QUOTES;
            }
        }
        const char term = (char)(mode&PROC_TERM_MASK);
        const jsize start = i;
        if (i >= endIndex) {
            if (kDebugProc) {
                ALOGW("Ran off end of data @%d", i);
            }
            res = JNI_FALSE;
            break;
        }

        jsize end = -1;
        if ((mode&PROC_PARENS) != 0) {
            while (i < endIndex && buffer[i] != ')') {
                i++;
            }
            end = i;
            i++;
        } else if ((mode&PROC_QUOTES) != 0) {
            while (buffer[i] != '"' && i < endIndex) {
                i++;
            }
            end = i;
            i++;
        }
        while (i < endIndex && buffer[i] != term) {
            i++;
        }
        if (end < 0) {
            end = i;
        }

        if (i < endIndex) {
            i++;
            if ((mode&PROC_COMBINE) != 0) {
                while (i < endIndex && buffer[i] == term) {
                    i++;
                }
            }
        }

        //ALOGI("Field %" PRId32 ": %" PRId32 "-%" PRId32 " dest=%" PRId32 " mode=0x%" PRIx32 "\n", i, start, end, di, mode);

        if ((mode&(PROC_OUT_FLOAT|PROC_OUT_LONG|PROC_OUT_STRING)) != 0) {
            char c = buffer[end];
            buffer[end] = 0;
            if ((mode&PROC_OUT_FLOAT) != 0 && di < NR) {
                char* end;
                floatsData[di] = strtof(buffer+start, &end);
            }
            if ((mode&PROC_OUT_LONG) != 0 && di < NL) {
                if ((mode&PROC_CHAR) != 0) {
                    // Caller wants single first character returned as one long.
                    longsData[di] = buffer[start];
                } else {
                    char* end;
                    longsData[di] = strtoll(buffer+start, &end, 10);
                }
            }
            if ((mode&PROC_OUT_STRING) != 0 && di < NS) {
                jstring str = env->NewStringUTF(buffer+start);
                env->SetObjectArrayElement(outStrings, di, str);
            }
            buffer[end] = c;
            di++;
        }
    }

    env->ReleaseIntArrayElements(format, formatData, 0);
    if (longsData != NULL) {
        env->ReleaseLongArrayElements(outLongs, longsData, 0);
    }
    if (floatsData != NULL) {
        env->ReleaseFloatArrayElements(outFloats, floatsData, 0);
    }

    return res;
}

jboolean android_os_Process_parseProcLine(JNIEnv* env, jobject clazz,
        jbyteArray buffer, jint startIndex, jint endIndex, jintArray format,
        jobjectArray outStrings, jlongArray outLongs, jfloatArray outFloats)
{
        jbyte* bufferArray = env->GetByteArrayElements(buffer, NULL);

        jboolean result = android_os_Process_parseProcLineArray(env, clazz,
                (char*) bufferArray, startIndex, endIndex, format, outStrings,
                outLongs, outFloats);

        env->ReleaseByteArrayElements(buffer, bufferArray, 0);

        return result;
}

jboolean android_os_Process_readProcFile(JNIEnv* env, jobject clazz,
        jstring file, jintArray format, jobjectArray outStrings,
        jlongArray outLongs, jfloatArray outFloats)
{
    if (file == NULL || format == NULL) {
        jniThrowNullPointerException(env, NULL);
        return JNI_FALSE;
    }

    const char* file8 = env->GetStringUTFChars(file, NULL);
    if (file8 == NULL) {
        jniThrowException(env, "java/lang/OutOfMemoryError", NULL);
        return JNI_FALSE;
    }

    ::android::base::unique_fd fd(open(file8, O_RDONLY | O_CLOEXEC));
    if (!fd.ok()) {
        if (kDebugProc) {
            ALOGW("Unable to open process file: %s\n", file8);
        }
        env->ReleaseStringUTFChars(file, file8);
        return JNI_FALSE;
    }
    env->ReleaseStringUTFChars(file, file8);

    // Most proc files we read are small, so we only go through the
    // loop once and use the stack buffer.  We allocate a buffer big
    // enough for the whole file.

    char readBufferStack[kProcReadStackBufferSize];
    std::unique_ptr<char[]> readBufferHeap;
    char* readBuffer = &readBufferStack[0];
    ssize_t readBufferSize = kProcReadStackBufferSize;
    ssize_t numberBytesRead;
    for (;;) {
        // By using pread, we can avoid an lseek to rewind the FD
        // before retry, saving a system call.
        numberBytesRead = pread(fd, readBuffer, readBufferSize, 0);
        if (numberBytesRead < 0 && errno == EINTR) {
            continue;
        }
        if (numberBytesRead < 0) {
            if (kDebugProc) {
                ALOGW("Unable to open process file: %s fd=%d\n", file8, fd.get());
            }
            return JNI_FALSE;
        }
        if (numberBytesRead < readBufferSize) {
            break;
        }
        if (readBufferSize > std::numeric_limits<ssize_t>::max() / 2) {
            if (kDebugProc) {
                ALOGW("Proc file too big: %s fd=%d\n", file8, fd.get());
            }
            return JNI_FALSE;
        }
        readBufferSize = std::max(readBufferSize * 2,
                                  kProcReadMinHeapBufferSize);
        readBufferHeap.reset();  // Free address space before getting more.
        readBufferHeap = std::make_unique<char[]>(readBufferSize);
        if (!readBufferHeap) {
            jniThrowException(env, "java/lang/OutOfMemoryError", NULL);
            return JNI_FALSE;
        }
        readBuffer = readBufferHeap.get();
    }

    // parseProcLineArray below modifies the buffer while parsing!
    return android_os_Process_parseProcLineArray(
        env, clazz, readBuffer, 0, numberBytesRead,
        format, outStrings, outLongs, outFloats);
}

void android_os_Process_setApplicationObject(JNIEnv* env, jobject clazz,
                                             jobject binderObject)
{
    if (binderObject == NULL) {
        jniThrowNullPointerException(env, NULL);
        return;
    }

    sp<IBinder> binder = ibinderForJavaObject(env, binderObject);
}

void android_os_Process_sendSignal(JNIEnv* env, jobject clazz, jint pid, jint sig)
{
    if (pid > 0) {
        ALOGI("Sending signal. PID: %" PRId32 " SIG: %" PRId32, pid, sig);
        kill(pid, sig);
    }
}

void android_os_Process_sendSignalQuiet(JNIEnv* env, jobject clazz, jint pid, jint sig)
{
    if (pid > 0) {
        kill(pid, sig);
    }
}

static jlong android_os_Process_getElapsedCpuTime(JNIEnv* env, jobject clazz)
{
    struct timespec ts;

    int res = clock_gettime(CLOCK_PROCESS_CPUTIME_ID, &ts);

    if (res != 0) {
        return (jlong) 0;
    }

    nsecs_t when = seconds_to_nanoseconds(ts.tv_sec) + ts.tv_nsec;
    return (jlong) nanoseconds_to_milliseconds(when);
}

static jlong android_os_Process_getPss(JNIEnv* env, jobject clazz, jint pid)
{
    ::android::meminfo::ProcMemInfo proc_mem(pid);
    uint64_t pss;
    if (!proc_mem.SmapsOrRollupPss(&pss)) {
        return (jlong) -1;
    }

    // Return the Pss value in bytes, not kilobytes
    return pss * 1024;
}

static jlongArray android_os_Process_getRss(JNIEnv* env, jobject clazz, jint pid)
{
    // total, file, anon, swap
    jlong rss[4] = {0, 0, 0, 0};
    std::string status_path =
            android::base::StringPrintf("/proc/%d/status", pid);
    UniqueFile file = MakeUniqueFile(status_path.c_str(), "re");

    char line[256];
    while (file != nullptr && fgets(line, sizeof(line), file.get())) {
        jlong v;
        if ( sscanf(line, "VmRSS: %" SCNd64 " kB", &v) == 1) {
            rss[0] = v;
        } else if ( sscanf(line, "RssFile: %" SCNd64 " kB", &v) == 1) {
            rss[1] = v;
        } else if ( sscanf(line, "RssAnon: %" SCNd64 " kB", &v) == 1) {
            rss[2] = v;
        } else if ( sscanf(line, "VmSwap: %" SCNd64 " kB", &v) == 1) {
            rss[3] = v;
        }
    }

    jlongArray rssArray = env->NewLongArray(4);
    if (rssArray == NULL) {
        jniThrowException(env, "java/lang/OutOfMemoryError", NULL);
        return NULL;
    }

    env->SetLongArrayRegion(rssArray, 0, 4, rss);

    return rssArray;
}

jintArray android_os_Process_getPidsForCommands(JNIEnv* env, jobject clazz,
        jobjectArray commandNames)
{
    if (commandNames == NULL) {
        jniThrowNullPointerException(env, NULL);
        return NULL;
    }

    Vector<String8> commands;

    jsize count = env->GetArrayLength(commandNames);

    for (int i=0; i<count; i++) {
        jobject obj = env->GetObjectArrayElement(commandNames, i);
        if (obj != NULL) {
            const char* str8 = env->GetStringUTFChars((jstring)obj, NULL);
            if (str8 == NULL) {
                jniThrowNullPointerException(env, "Element in commandNames");
                return NULL;
            }
            commands.add(String8(str8));
            env->ReleaseStringUTFChars((jstring)obj, str8);
        } else {
            jniThrowNullPointerException(env, "Element in commandNames");
            return NULL;
        }
    }

    Vector<jint> pids;

    DIR *proc = opendir("/proc");
    if (proc == NULL) {
        fprintf(stderr, "/proc: %s\n", strerror(errno));
        return NULL;
    }

    struct dirent *d;
    while ((d = readdir(proc))) {
        int pid = atoi(d->d_name);
        if (pid <= 0) continue;

        char path[PATH_MAX];
        char data[PATH_MAX];
        snprintf(path, sizeof(path), "/proc/%d/cmdline", pid);

        int fd = open(path, O_RDONLY | O_CLOEXEC);
        if (fd < 0) {
            continue;
        }
        const int len = read(fd, data, sizeof(data)-1);
        close(fd);

        if (len < 0) {
            continue;
        }
        data[len] = 0;

        for (int i=0; i<len; i++) {
            if (data[i] == ' ') {
                data[i] = 0;
                break;
            }
        }

        for (size_t i=0; i<commands.size(); i++) {
            if (commands[i] == data) {
                pids.add(pid);
                break;
            }
        }
    }

    closedir(proc);

    jintArray pidArray = env->NewIntArray(pids.size());
    if (pidArray == NULL) {
        jniThrowException(env, "java/lang/OutOfMemoryError", NULL);
        return NULL;
    }

    if (pids.size() > 0) {
        env->SetIntArrayRegion(pidArray, 0, pids.size(), pids.array());
    }

    return pidArray;
}

jint android_os_Process_killProcessGroup(JNIEnv* env, jobject clazz, jint uid, jint pid)
{
    return killProcessGroup(uid, pid, SIGKILL);
}

void android_os_Process_removeAllProcessGroups(JNIEnv* env, jobject clazz)
{
    return removeAllProcessGroups();
}

static void throwErrnoException(JNIEnv* env, const char* functionName, int error) {
    ScopedLocalRef<jstring> detailMessage(env, env->NewStringUTF(functionName));
    if (detailMessage.get() == NULL) {
        // Not really much we can do here. We're probably dead in the water,
        // but let's try to stumble on...
        env->ExceptionClear();
    }
    static jclass errnoExceptionClass =
            MakeGlobalRefOrDie(env, FindClassOrDie(env, "android/system/ErrnoException"));

    static jmethodID errnoExceptionCtor =
            GetMethodIDOrDie(env, errnoExceptionClass, "<init>", "(Ljava/lang/String;I)V");

    jobject exception =
            env->NewObject(errnoExceptionClass, errnoExceptionCtor, detailMessage.get(), error);
    env->Throw(reinterpret_cast<jthrowable>(exception));
}

// Wrapper function to the syscall pidfd_open, which creates a file
// descriptor that refers to the process whose PID is specified in pid.
static inline int sys_pidfd_open(pid_t pid, unsigned int flags) {
    return syscall(__NR_pidfd_open, pid, flags);
}

static jint android_os_Process_nativePidFdOpen(JNIEnv* env, jobject, jint pid, jint flags) {
    int fd = sys_pidfd_open(pid, flags);
    if (fd < 0) {
        throwErrnoException(env, "nativePidFdOpen", errno);
        return -1;
    }
    return fd;
}

static const JNINativeMethod methods[] = {
        {"getUidForName", "(Ljava/lang/String;)I", (void*)android_os_Process_getUidForName},
        {"getGidForName", "(Ljava/lang/String;)I", (void*)android_os_Process_getGidForName},
        {"setThreadPriority", "(II)V", (void*)android_os_Process_setThreadPriority},
        {"setThreadScheduler", "(III)V", (void*)android_os_Process_setThreadScheduler},
        {"setCanSelfBackground", "(Z)V", (void*)android_os_Process_setCanSelfBackground},
        {"setThreadPriority", "(I)V", (void*)android_os_Process_setCallingThreadPriority},
        {"getThreadPriority", "(I)I", (void*)android_os_Process_getThreadPriority},
        {"getThreadScheduler", "(I)I", (void*)android_os_Process_getThreadScheduler},
        {"setThreadGroup", "(II)V", (void*)android_os_Process_setThreadGroup},
        {"setThreadGroupAndCpuset", "(II)V", (void*)android_os_Process_setThreadGroupAndCpuset},
        {"setProcessGroup", "(II)V", (void*)android_os_Process_setProcessGroup},
        {"getProcessGroup", "(I)I", (void*)android_os_Process_getProcessGroup},
        {"getExclusiveCores", "()[I", (void*)android_os_Process_getExclusiveCores},
        {"setSwappiness", "(IZ)Z", (void*)android_os_Process_setSwappiness},
        {"setArgV0", "(Ljava/lang/String;)V", (void*)android_os_Process_setArgV0},
        {"setUid", "(I)I", (void*)android_os_Process_setUid},
        {"setGid", "(I)I", (void*)android_os_Process_setGid},
        {"sendSignal", "(II)V", (void*)android_os_Process_sendSignal},
        {"sendSignalQuiet", "(II)V", (void*)android_os_Process_sendSignalQuiet},
        {"setProcessFrozen", "(IIZ)V", (void*)android_os_Process_setProcessFrozen},
        {"getFreeMemory", "()J", (void*)android_os_Process_getFreeMemory},
        {"getTotalMemory", "()J", (void*)android_os_Process_getTotalMemory},
        {"readProcLines", "(Ljava/lang/String;[Ljava/lang/String;[J)V",
         (void*)android_os_Process_readProcLines},
        {"getPids", "(Ljava/lang/String;[I)[I", (void*)android_os_Process_getPids},
        {"readProcFile", "(Ljava/lang/String;[I[Ljava/lang/String;[J[F)Z",
         (void*)android_os_Process_readProcFile},
        {"parseProcLine", "([BII[I[Ljava/lang/String;[J[F)Z",
         (void*)android_os_Process_parseProcLine},
        {"getElapsedCpuTime", "()J", (void*)android_os_Process_getElapsedCpuTime},
        {"getPss", "(I)J", (void*)android_os_Process_getPss},
        {"getRss", "(I)[J", (void*)android_os_Process_getRss},
        {"getPidsForCommands", "([Ljava/lang/String;)[I",
         (void*)android_os_Process_getPidsForCommands},
        //{"setApplicationObject", "(Landroid/os/IBinder;)V",
        //(void*)android_os_Process_setApplicationObject},
        {"killProcessGroup", "(II)I", (void*)android_os_Process_killProcessGroup},
        {"removeAllProcessGroups", "()V", (void*)android_os_Process_removeAllProcessGroups},
        {"nativePidFdOpen", "(II)I", (void*)android_os_Process_nativePidFdOpen},
};

int register_android_os_Process(JNIEnv* env)
{
    return RegisterMethodsOrDie(env, "android/os/Process", methods, NELEM(methods));
}<|MERGE_RESOLUTION|>--- conflicted
+++ resolved
@@ -346,25 +346,6 @@
     }
 }
 
-<<<<<<< HEAD
-void android_os_Process_enableFreezer(
-        JNIEnv *env, jobject clazz, jboolean enable)
-{
-    bool success = true;
-
-    if (enable) {
-        success = SetTaskProfiles(0, {"FreezerEnabled"}, true);
-    } else {
-        success = SetTaskProfiles(0, {"FreezerDisabled"}, true);
-    }
-
-    if (!success) {
-        jniThrowException(env, "java/lang/RuntimeException", "Unknown error");
-    }
-}
-
-=======
->>>>>>> 71768355
 jint android_os_Process_getProcessGroup(JNIEnv* env, jobject clazz, jint pid)
 {
     SchedPolicy sp;
