--- conflicted
+++ resolved
@@ -65,11 +65,6 @@
 
 static const bool kDebugPolicy = false;
 static const bool kDebugProc = false;
-<<<<<<< HEAD
-static int kCgroupFollowForDex2oatOnly = -1;
-// When reading `proc` files, how many bytes to read at a time
-static const int kReadSize = 4096;
-=======
 
 // Stack reservation for reading small proc files.  Most callers of
 // readProcFile() are reading files under this threshold, e.g.,
@@ -82,7 +77,8 @@
 // retry with a relatively large heap-allocated buffer.  We double
 // this size and retry until the whole file fits.
 static const ssize_t kProcReadMinHeapBufferSize = 4096;
->>>>>>> 20e2c774
+
+static int kCgroupFollowForDex2oatOnly = -1;
 
 #if GUARD_THREAD_PRIORITY
 Mutex gKeyCreateMutex;
