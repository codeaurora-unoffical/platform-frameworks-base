--- conflicted
+++ resolved
@@ -821,32 +821,18 @@
     return jStatus;
 }
 
-<<<<<<< HEAD
-static int android_media_AudioRecord_set_microphone_direction(JNIEnv *env, jobject thiz,
-                                                              jint direction) {
-    sp<AudioRecord> lpRecorder = getAudioRecord(env, thiz);
-    if (lpRecorder == NULL) {
-        jniThrowException(env, "java/lang/IllegalStateException",
-            "Unable to retrieve AudioRecord pointer for setMicrophoneDirection()");
-=======
 static int android_media_AudioRecord_set_preferred_microphone_direction(
                                 JNIEnv *env, jobject thiz, jint direction) {
     sp<AudioRecord> lpRecorder = getAudioRecord(env, thiz);
     if (lpRecorder == NULL) {
         jniThrowException(env, "java/lang/IllegalStateException",
             "Unable to retrieve AudioRecord pointer for setPreferredMicrophoneDirection()");
->>>>>>> 825827da
         return (jint)AUDIO_JAVA_ERROR;
     }
 
     jint jStatus = AUDIO_JAVA_SUCCESS;
-<<<<<<< HEAD
-    status_t status =
-        lpRecorder->setMicrophoneDirection(static_cast<audio_microphone_direction_t>(direction));
-=======
     status_t status = lpRecorder->setPreferredMicrophoneDirection(
                             static_cast<audio_microphone_direction_t>(direction));
->>>>>>> 825827da
     if (status != NO_ERROR) {
         jStatus = nativeToJavaStatus(status);
     }
@@ -854,30 +840,17 @@
     return jStatus;
 }
 
-<<<<<<< HEAD
-static int android_media_AudioRecord_set_microphone_field_dimension(JNIEnv *env, jobject thiz,
-                                                                    jfloat zoom) {
-    sp<AudioRecord> lpRecorder = getAudioRecord(env, thiz);
-    if (lpRecorder == NULL) {
-        jniThrowException(env, "java/lang/IllegalStateException",
-            "Unable to retrieve AudioRecord pointer for setMicrophoneFieldDimension()");
-=======
 static int android_media_AudioRecord_set_preferred_microphone_field_dimension(
                                 JNIEnv *env, jobject thiz, jfloat zoom) {
     sp<AudioRecord> lpRecorder = getAudioRecord(env, thiz);
     if (lpRecorder == NULL) {
         jniThrowException(env, "java/lang/IllegalStateException",
             "Unable to retrieve AudioRecord pointer for setPreferredMicrophoneFieldDimension()");
->>>>>>> 825827da
         return (jint)AUDIO_JAVA_ERROR;
     }
 
     jint jStatus = AUDIO_JAVA_SUCCESS;
-<<<<<<< HEAD
-    status_t status = lpRecorder->setMicrophoneFieldDimension(zoom);
-=======
     status_t status = lpRecorder->setPreferredMicrophoneFieldDimension(zoom);
->>>>>>> 825827da
     if (status != NO_ERROR) {
         jStatus = nativeToJavaStatus(status);
     }
@@ -940,17 +913,10 @@
     {"native_get_active_microphones", "(Ljava/util/ArrayList;)I",
                                         (void *)android_media_AudioRecord_get_active_microphones},
     {"native_getPortId", "()I", (void *)android_media_AudioRecord_get_port_id},
-<<<<<<< HEAD
-    {"native_set_microphone_direction", "(I)I",
-                                (void *)android_media_AudioRecord_set_microphone_direction},
-    {"native_set_microphone_field_dimension", "(F)I",
-                                (void *)android_media_AudioRecord_set_microphone_field_dimension},
-=======
     {"native_set_preferred_microphone_direction", "(I)I",
                         (void *)android_media_AudioRecord_set_preferred_microphone_direction},
     {"native_set_preferred_microphone_field_dimension", "(F)I",
                         (void *)android_media_AudioRecord_set_preferred_microphone_field_dimension},
->>>>>>> 825827da
 };
 
 // field names found in android/media/AudioRecord.java
