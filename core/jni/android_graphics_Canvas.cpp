--- conflicted
+++ resolved
@@ -106,28 +106,16 @@
     return static_cast<jint>(get_canvas(canvasHandle)->saveLayerAlpha(l, t, r, b, alpha, flags));
 }
 
-<<<<<<< HEAD
-static jint saveUnclippedLayer(jlong canvasHandle, jint l, jint t, jint r, jint b) {
-    return reinterpret_cast<jint>(get_canvas(canvasHandle)->saveUnclippedLayer(l, t, r, b));
-}
-
-static void restoreUnclippedLayer(jlong canvasHandle, jint saveCount, jlong paintHandle) {
-=======
 static jint saveUnclippedLayer(CRITICAL_JNI_PARAMS_COMMA jlong canvasHandle, jint l, jint t, jint r, jint b) {
     return reinterpret_cast<jint>(get_canvas(canvasHandle)->saveUnclippedLayer(l, t, r, b));
 }
 
 static void restoreUnclippedLayer(CRITICAL_JNI_PARAMS_COMMA jlong canvasHandle, jint saveCount, jlong paintHandle) {
->>>>>>> dbf9e87c
     Paint* paint = reinterpret_cast<Paint*>(paintHandle);
     get_canvas(canvasHandle)->restoreUnclippedLayer(saveCount, *paint);
 }
 
-<<<<<<< HEAD
-static bool restore(jlong canvasHandle) {
-=======
 static bool restore(CRITICAL_JNI_PARAMS_COMMA jlong canvasHandle) {
->>>>>>> dbf9e87c
     Canvas* canvas = get_canvas(canvasHandle);
     if (canvas->getSaveCount() <= 1) {
         return false; // cannot restore anymore
@@ -650,11 +638,7 @@
     env->ReleaseStringChars(text, jchars);
 }
 
-<<<<<<< HEAD
-static void setPaintFilter(jlong canvasHandle, jlong filterHandle) {
-=======
 static void setPaintFilter(CRITICAL_JNI_PARAMS_COMMA jlong canvasHandle, jlong filterHandle) {
->>>>>>> dbf9e87c
     PaintFilter* paintFilter = reinterpret_cast<PaintFilter*>(filterHandle);
     get_canvas(canvasHandle)->setPaintFilter(sk_ref_sp(paintFilter));
 }
