--- conflicted
+++ resolved
@@ -159,10 +159,7 @@
 extern int register_android_graphics_text_LineBreaker(JNIEnv *env);
 extern int register_android_view_DisplayEventReceiver(JNIEnv* env);
 extern int register_android_view_DisplayListCanvas(JNIEnv* env);
-<<<<<<< HEAD
-=======
 extern int register_android_view_FrameMetricsObserver(JNIEnv* env);
->>>>>>> dbf9e87c
 extern int register_android_view_InputApplicationHandle(JNIEnv* env);
 extern int register_android_view_InputWindowHandle(JNIEnv* env);
 extern int register_android_view_TextureLayer(JNIEnv* env);
@@ -231,38 +228,12 @@
 extern int register_android_animation_PropertyValuesHolder(JNIEnv *env);
 extern int register_android_security_Scrypt(JNIEnv *env);
 extern int register_com_android_internal_content_NativeLibraryHelper(JNIEnv *env);
-<<<<<<< HEAD
-extern int register_com_android_internal_os_AtomicDirectory(JNIEnv *env);
-=======
->>>>>>> dbf9e87c
 extern int register_com_android_internal_os_ClassLoaderFactory(JNIEnv* env);
 extern int register_com_android_internal_os_FuseAppLoop(JNIEnv* env);
 extern int register_com_android_internal_os_Zygote(JNIEnv *env);
 extern int register_com_android_internal_os_ZygoteInit(JNIEnv *env);
 extern int register_com_android_internal_util_VirtualRefBasePtr(JNIEnv *env);
 extern int register_com_android_internal_app_ActivityTrigger(JNIEnv *env);
-
-// Namespace for Android Runtime flags applied during boot time.
-static const char* RUNTIME_NATIVE_BOOT_NAMESPACE = "runtime_native_boot";
-// Feature flag name to enable/disable generational garbage collection in ART's
-// Concurrent Copying (CC) garbage collector.
-static const char* ENABLE_GENERATIONAL_CC = "enable_generational_cc";
-// Runtime option enabling generational garbage collection in ART's Concurrent
-// Copying (CC) garbage collector.
-static const char* kGenerationalCCRuntimeOption = "-Xgc:generational_cc";
-// Runtime option disabling generational garbage collection in ART's Concurrent
-// Copying (CC) garbage collector.
-static const char* kNoGenerationalCCRuntimeOption = "-Xgc:nogenerational_cc";
-
-// Feature flag name for running the JIT in Zygote experiment, b/119800099.
-static const char* ENABLE_APEX_IMAGE = "enable_apex_image";
-// Flag to pass to the runtime when using the apex image.
-static const char* kApexImageOption = "-Ximage:/system/framework/apex.art";
-
-// Feature flag name for disabling lock profiling.
-static const char* DISABLE_LOCK_PROFILING = "disable_lock_profiling";
-// Runtime option disabling lock profiling.
-static const char* kLockProfThresholdRuntimeOption = "-Xlockprofthreshold:0";
 
 // Namespace for Android Runtime flags applied during boot time.
 static const char* RUNTIME_NATIVE_BOOT_NAMESPACE = "runtime_native_boot";
@@ -935,19 +906,11 @@
         return -1;
     }
 
-<<<<<<< HEAD
-        // If there is a dirty-image-objects file, push it.
-        if (hasFile("/system/etc/dirty-image-objects")) {
-            addOption("-Ximage-compiler-option");
-            addOption("--dirty-image-objects=/system/etc/dirty-image-objects");
-        }
-=======
 
     // If there is a dirty-image-objects file, push it.
     if (hasFile("/system/etc/dirty-image-objects")) {
         addOption("-Ximage-compiler-option");
         addOption("--dirty-image-objects=/system/etc/dirty-image-objects");
->>>>>>> dbf9e87c
     }
 
     property_get("dalvik.vm.image-dex2oat-flags", dex2oatImageFlagsBuf, "");
@@ -1504,10 +1467,7 @@
     REG_JNI(register_android_view_RenderNode),
     REG_JNI(register_android_view_RenderNodeAnimator),
     REG_JNI(register_android_view_DisplayListCanvas),
-<<<<<<< HEAD
-=======
     REG_JNI(register_android_view_FrameMetricsObserver),
->>>>>>> dbf9e87c
     REG_JNI(register_android_view_InputApplicationHandle),
     REG_JNI(register_android_view_InputWindowHandle),
     REG_JNI(register_android_view_TextureLayer),
@@ -1644,10 +1604,6 @@
     REG_JNI(register_android_animation_PropertyValuesHolder),
     REG_JNI(register_android_security_Scrypt),
     REG_JNI(register_com_android_internal_content_NativeLibraryHelper),
-<<<<<<< HEAD
-    REG_JNI(register_com_android_internal_os_AtomicDirectory),
-=======
->>>>>>> dbf9e87c
     REG_JNI(register_com_android_internal_os_FuseAppLoop),
     REG_JNI(register_com_android_internal_app_ActivityTrigger),
 };
