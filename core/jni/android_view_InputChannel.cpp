/*
 * Copyright (C) 2010 The Android Open Source Project
 *
 * Licensed under the Apache License, Version 2.0 (the "License");
 * you may not use this file except in compliance with the License.
 * You may obtain a copy of the License at
 *
 *      http://www.apache.org/licenses/LICENSE-2.0
 *
 * Unless required by applicable law or agreed to in writing, software
 * distributed under the License is distributed on an "AS IS" BASIS,
 * WITHOUT WARRANTIES OR CONDITIONS OF ANY KIND, either express or implied.
 * See the License for the specific language governing permissions and
 * limitations under the License.
 */

#define LOG_TAG "InputChannel-JNI"

#include <nativehelper/JNIHelp.h>
#include "nativehelper/scoped_utf_chars.h"
#include <android_runtime/AndroidRuntime.h>
#include <binder/Parcel.h>
#include <utils/Log.h>
#include <input/InputTransport.h>
#include "android_view_InputChannel.h"
#include "android_os_Parcel.h"
#include "android_util_Binder.h"

#include "core_jni_helpers.h"

namespace android {

// ----------------------------------------------------------------------------

static struct {
    jclass clazz;

    jfieldID mPtr;   // native object attached to the DVM InputChannel
    jmethodID ctor;
} gInputChannelClassInfo;

// ----------------------------------------------------------------------------

class NativeInputChannel {
public:
    explicit NativeInputChannel(const sp<InputChannel>& inputChannel);
    ~NativeInputChannel();

    inline sp<InputChannel> getInputChannel() { return mInputChannel; }

    void setDisposeCallback(InputChannelObjDisposeCallback callback, void* data);
    void invokeAndRemoveDisposeCallback(JNIEnv* env, jobject obj);

private:
    sp<InputChannel> mInputChannel;
    InputChannelObjDisposeCallback mDisposeCallback;
    void* mDisposeData;
};

// ----------------------------------------------------------------------------

NativeInputChannel::NativeInputChannel(const sp<InputChannel>& inputChannel) :
    mInputChannel(inputChannel), mDisposeCallback(NULL) {
}

NativeInputChannel::~NativeInputChannel() {
}

void NativeInputChannel::setDisposeCallback(InputChannelObjDisposeCallback callback, void* data) {
    mDisposeCallback = callback;
    mDisposeData = data;
}

void NativeInputChannel::invokeAndRemoveDisposeCallback(JNIEnv* env, jobject obj) {
    if (mDisposeCallback) {
        mDisposeCallback(env, obj, mInputChannel, mDisposeData);
        mDisposeCallback = NULL;
        mDisposeData = NULL;
    }
}

// ----------------------------------------------------------------------------

static NativeInputChannel* android_view_InputChannel_getNativeInputChannel(JNIEnv* env,
        jobject inputChannelObj) {
    jlong longPtr = env->GetLongField(inputChannelObj, gInputChannelClassInfo.mPtr);
    return reinterpret_cast<NativeInputChannel*>(longPtr);
}

static void android_view_InputChannel_setNativeInputChannel(JNIEnv* env, jobject inputChannelObj,
        NativeInputChannel* nativeInputChannel) {
    env->SetLongField(inputChannelObj, gInputChannelClassInfo.mPtr,
             reinterpret_cast<jlong>(nativeInputChannel));
}

sp<InputChannel> android_view_InputChannel_getInputChannel(JNIEnv* env, jobject inputChannelObj) {
    NativeInputChannel* nativeInputChannel =
            android_view_InputChannel_getNativeInputChannel(env, inputChannelObj);
    return nativeInputChannel != NULL ? nativeInputChannel->getInputChannel() : NULL;
}

void android_view_InputChannel_setDisposeCallback(JNIEnv* env, jobject inputChannelObj,
        InputChannelObjDisposeCallback callback, void* data) {
    NativeInputChannel* nativeInputChannel =
            android_view_InputChannel_getNativeInputChannel(env, inputChannelObj);
    if (nativeInputChannel == NULL) {
        ALOGW("Cannot set dispose callback because input channel object has not been initialized.");
    } else {
        nativeInputChannel->setDisposeCallback(callback, data);
    }
}

static jobject android_view_InputChannel_createInputChannel(JNIEnv* env,
        std::unique_ptr<NativeInputChannel> nativeInputChannel) {
    jobject inputChannelObj = env->NewObject(gInputChannelClassInfo.clazz,
            gInputChannelClassInfo.ctor);
    if (inputChannelObj) {
        android_view_InputChannel_setNativeInputChannel(env, inputChannelObj,
                 nativeInputChannel.release());
    }
    return inputChannelObj;
}

static jobjectArray android_view_InputChannel_nativeOpenInputChannelPair(JNIEnv* env,
        jclass clazz, jstring nameObj) {
    ScopedUtfChars nameChars(env, nameObj);
    std::string name = nameChars.c_str();

    sp<InputChannel> serverChannel;
    sp<InputChannel> clientChannel;
    status_t result = InputChannel::openInputChannelPair(name, serverChannel, clientChannel);

    if (result) {
        String8 message;
        message.appendFormat("Could not open input channel pair.  status=%d", result);
        jniThrowRuntimeException(env, message.string());
        return NULL;
    }

    jobjectArray channelPair = env->NewObjectArray(2, gInputChannelClassInfo.clazz, NULL);
    if (env->ExceptionCheck()) {
        return NULL;
    }

    jobject serverChannelObj = android_view_InputChannel_createInputChannel(env,
            std::make_unique<NativeInputChannel>(serverChannel));
    if (env->ExceptionCheck()) {
        return NULL;
    }

    jobject clientChannelObj = android_view_InputChannel_createInputChannel(env,
            std::make_unique<NativeInputChannel>(clientChannel));
    if (env->ExceptionCheck()) {
        return NULL;
    }

    env->SetObjectArrayElement(channelPair, 0, serverChannelObj);
    env->SetObjectArrayElement(channelPair, 1, clientChannelObj);
    return channelPair;
}

static void android_view_InputChannel_nativeDispose(JNIEnv* env, jobject obj, jboolean finalized) {
    NativeInputChannel* nativeInputChannel =
            android_view_InputChannel_getNativeInputChannel(env, obj);
    if (nativeInputChannel) {
        if (finalized) {
            ALOGW("Input channel object '%s' was finalized without being disposed!",
                    nativeInputChannel->getInputChannel()->getName().c_str());
        }

        nativeInputChannel->invokeAndRemoveDisposeCallback(env, obj);

        android_view_InputChannel_setNativeInputChannel(env, obj, NULL);
        delete nativeInputChannel;
    }
}

static void android_view_InputChannel_nativeRelease(JNIEnv* env, jobject obj, jboolean finalized) {
    NativeInputChannel* nativeInputChannel =
            android_view_InputChannel_getNativeInputChannel(env, obj);
    if (nativeInputChannel) {
        android_view_InputChannel_setNativeInputChannel(env, obj, NULL);
        delete nativeInputChannel;
    }
}

static void android_view_InputChannel_nativeTransferTo(JNIEnv* env, jobject obj,
        jobject otherObj) {
    if (android_view_InputChannel_getNativeInputChannel(env, otherObj) != NULL) {
        jniThrowException(env, "java/lang/IllegalStateException",
                "Other object already has a native input channel.");
        return;
    }

    NativeInputChannel* nativeInputChannel =
            android_view_InputChannel_getNativeInputChannel(env, obj);
    android_view_InputChannel_setNativeInputChannel(env, otherObj, nativeInputChannel);
    android_view_InputChannel_setNativeInputChannel(env, obj, NULL);
}

static void android_view_InputChannel_nativeReadFromParcel(JNIEnv* env, jobject obj,
        jobject parcelObj) {
    if (android_view_InputChannel_getNativeInputChannel(env, obj) != NULL) {
        jniThrowException(env, "java/lang/IllegalStateException",
                "This object already has a native input channel.");
        return;
    }

    Parcel* parcel = parcelForJavaObject(env, parcelObj);
    if (parcel) {
        bool isInitialized = parcel->readInt32();
        if (isInitialized) {
<<<<<<< HEAD
            InputChannel* inputChannel = new InputChannel();
            inputChannel->read(*parcel);
=======
            sp<InputChannel> inputChannel = InputChannel::read(*parcel);
>>>>>>> dbf9e87c

            NativeInputChannel* nativeInputChannel = new NativeInputChannel(inputChannel);

            android_view_InputChannel_setNativeInputChannel(env, obj, nativeInputChannel);
        }
    }
}

static void android_view_InputChannel_nativeWriteToParcel(JNIEnv* env, jobject obj,
        jobject parcelObj) {
    Parcel* parcel = parcelForJavaObject(env, parcelObj);
    if (parcel) {
        NativeInputChannel* nativeInputChannel =
                android_view_InputChannel_getNativeInputChannel(env, obj);
        if (nativeInputChannel) {
            sp<InputChannel> inputChannel = nativeInputChannel->getInputChannel();

            parcel->writeInt32(1);
            inputChannel->write(*parcel);
        } else {
            parcel->writeInt32(0);
        }
    }
}

static jstring android_view_InputChannel_nativeGetName(JNIEnv* env, jobject obj) {
    NativeInputChannel* nativeInputChannel =
            android_view_InputChannel_getNativeInputChannel(env, obj);
    if (! nativeInputChannel) {
        return NULL;
    }

    jstring name = env->NewStringUTF(nativeInputChannel->getInputChannel()->getName().c_str());
    return name;
}

static void android_view_InputChannel_nativeDup(JNIEnv* env, jobject obj, jobject otherObj) {
    NativeInputChannel* nativeInputChannel =
            android_view_InputChannel_getNativeInputChannel(env, obj);
    if (nativeInputChannel) {
        android_view_InputChannel_setNativeInputChannel(env, otherObj,
                new NativeInputChannel(nativeInputChannel->getInputChannel()->dup()));
    }
}

static jobject android_view_InputChannel_nativeGetToken(JNIEnv* env, jobject obj) {
    NativeInputChannel* nativeInputChannel =
        android_view_InputChannel_getNativeInputChannel(env, obj);
    if (nativeInputChannel) {
        return javaObjectForIBinder(env, nativeInputChannel->getInputChannel()->getToken());
    }
    return 0;
}

static void android_view_InputChannel_nativeSetToken(JNIEnv* env, jobject obj, jobject tokenObj) {
    NativeInputChannel* nativeInputChannel =
        android_view_InputChannel_getNativeInputChannel(env, obj);
    sp<IBinder> token = ibinderForJavaObject(env, tokenObj);
    if (nativeInputChannel != nullptr) {
        nativeInputChannel->getInputChannel()->setToken(token);
    }
}

// ----------------------------------------------------------------------------

static const JNINativeMethod gInputChannelMethods[] = {
    /* name, signature, funcPtr */
    { "nativeOpenInputChannelPair", "(Ljava/lang/String;)[Landroid/view/InputChannel;",
            (void*)android_view_InputChannel_nativeOpenInputChannelPair },
    { "nativeDispose", "(Z)V",
            (void*)android_view_InputChannel_nativeDispose },
    { "nativeRelease", "()V",
            (void*)android_view_InputChannel_nativeRelease },
    { "nativeTransferTo", "(Landroid/view/InputChannel;)V",
            (void*)android_view_InputChannel_nativeTransferTo },
    { "nativeReadFromParcel", "(Landroid/os/Parcel;)V",
            (void*)android_view_InputChannel_nativeReadFromParcel },
    { "nativeWriteToParcel", "(Landroid/os/Parcel;)V",
            (void*)android_view_InputChannel_nativeWriteToParcel },
    { "nativeGetName", "()Ljava/lang/String;",
            (void*)android_view_InputChannel_nativeGetName },
    { "nativeDup", "(Landroid/view/InputChannel;)V",
            (void*)android_view_InputChannel_nativeDup },
    { "nativeGetToken", "()Landroid/os/IBinder;",
            (void*)android_view_InputChannel_nativeGetToken },
    { "nativeSetToken", "(Landroid/os/IBinder;)V",
            (void*)android_view_InputChannel_nativeSetToken }
};

int register_android_view_InputChannel(JNIEnv* env) {
    int res = RegisterMethodsOrDie(env, "android/view/InputChannel", gInputChannelMethods,
                                   NELEM(gInputChannelMethods));

    jclass clazz = FindClassOrDie(env, "android/view/InputChannel");
    gInputChannelClassInfo.clazz = MakeGlobalRefOrDie(env, clazz);

    gInputChannelClassInfo.mPtr = GetFieldIDOrDie(env, gInputChannelClassInfo.clazz, "mPtr", "J");

    gInputChannelClassInfo.ctor = GetMethodIDOrDie(env, gInputChannelClassInfo.clazz, "<init>",
                                                   "()V");

    return res;
}

} // namespace android<|MERGE_RESOLUTION|>--- conflicted
+++ resolved
@@ -210,12 +210,7 @@
     if (parcel) {
         bool isInitialized = parcel->readInt32();
         if (isInitialized) {
-<<<<<<< HEAD
-            InputChannel* inputChannel = new InputChannel();
-            inputChannel->read(*parcel);
-=======
             sp<InputChannel> inputChannel = InputChannel::read(*parcel);
->>>>>>> dbf9e87c
 
             NativeInputChannel* nativeInputChannel = new NativeInputChannel(inputChannel);
 
