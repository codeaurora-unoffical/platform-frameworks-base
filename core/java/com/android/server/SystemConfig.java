/*
 * Copyright (C) 2014 The Android Open Source Project
 *
 * Licensed under the Apache License, Version 2.0 (the "License");
 * you may not use this file except in compliance with the License.
 * You may obtain a copy of the License at
 *
 *      http://www.apache.org/licenses/LICENSE-2.0
 *
 * Unless required by applicable law or agreed to in writing, software
 * distributed under the License is distributed on an "AS IS" BASIS,
 * WITHOUT WARRANTIES OR CONDITIONS OF ANY KIND, either express or implied.
 * See the License for the specific language governing permissions and
 * limitations under the License.
 */

package com.android.server;

import static com.android.internal.util.ArrayUtils.appendInt;

import android.app.ActivityManager;
import android.content.ComponentName;
import android.content.pm.FeatureInfo;
import android.content.pm.PackageManager;
import android.os.Build;
import android.os.Environment;
import android.os.Process;
import android.os.SystemProperties;
import android.os.storage.StorageManager;
import android.permission.PermissionManager.SplitPermissionInfo;
import android.text.TextUtils;
import android.util.ArrayMap;
import android.util.ArraySet;
import android.util.Slog;
import android.util.SparseArray;
import android.util.Xml;

import com.android.internal.util.XmlUtils;

import libcore.io.IoUtils;

import org.xmlpull.v1.XmlPullParser;
import org.xmlpull.v1.XmlPullParserException;

import java.io.File;
import java.io.FileNotFoundException;
import java.io.FileReader;
import java.io.IOException;
import java.util.ArrayList;
import java.util.Collections;
import java.util.List;
import java.util.Map;

/**
 * Loads global system configuration info.
 */
public class SystemConfig {
    static final String TAG = "SystemConfig";

    static SystemConfig sInstance;

    // permission flag, determines which types of configuration are allowed to be read
    private static final int ALLOW_FEATURES = 0x01;
    private static final int ALLOW_LIBS = 0x02;
    private static final int ALLOW_PERMISSIONS = 0x04;
    private static final int ALLOW_APP_CONFIGS = 0x08;
    private static final int ALLOW_PRIVAPP_PERMISSIONS = 0x10;
    private static final int ALLOW_OEM_PERMISSIONS = 0x20;
    private static final int ALLOW_HIDDENAPI_WHITELISTING = 0x40;
    private static final int ALLOW_ASSOCIATIONS = 0x80;
    private static final int ALLOW_ALL = ~0;

    // property for runtime configuration differentiation
    private static final String SKU_PROPERTY = "ro.boot.product.hardware.sku";

    // Group-ids that are given to all packages as read from etc/permissions/*.xml.
    int[] mGlobalGids;

    // These are the built-in uid -> permission mappings that were read from the
    // system configuration files.
    final SparseArray<ArraySet<String>> mSystemPermissions = new SparseArray<>();

    final ArrayList<SplitPermissionInfo> mSplitPermissions = new ArrayList<>();

<<<<<<< HEAD
=======
    public static final class SharedLibraryEntry {
        public final String name;
        public final String filename;
        public final String[] dependencies;

        SharedLibraryEntry(String name, String filename, String[] dependencies) {
            this.name = name;
            this.filename = filename;
            this.dependencies = dependencies;
        }
    }

>>>>>>> de843449
    // These are the built-in shared libraries that were read from the
    // system configuration files. Keys are the library names; values are
    // the individual entries that contain information such as filename
    // and dependencies.
    final ArrayMap<String, SharedLibraryEntry> mSharedLibraries = new ArrayMap<>();

    // These are the features this devices supports that were read from the
    // system configuration files.
    final ArrayMap<String, FeatureInfo> mAvailableFeatures = new ArrayMap<>();

    // These are the features which this device doesn't support; the OEM
    // partition uses these to opt-out of features from the system image.
    final ArraySet<String> mUnavailableFeatures = new ArraySet<>();

    public static final class PermissionEntry {
        public final String name;
        public int[] gids;
        public boolean perUser;

        PermissionEntry(String name, boolean perUser) {
            this.name = name;
            this.perUser = perUser;
        }
    }

    // These are the permission -> gid mappings that were read from the
    // system configuration files.
    final ArrayMap<String, PermissionEntry> mPermissions = new ArrayMap<>();

    // These are the packages that are white-listed to be able to run in the
    // background while in power save mode (but not whitelisted from device idle modes),
    // as read from the configuration files.
    final ArraySet<String> mAllowInPowerSaveExceptIdle = new ArraySet<>();

    // These are the packages that are white-listed to be able to run in the
    // background while in power save mode, as read from the configuration files.
    final ArraySet<String> mAllowInPowerSave = new ArraySet<>();

    // These are the packages that are white-listed to be able to run in the
    // background while in data-usage save mode, as read from the configuration files.
    final ArraySet<String> mAllowInDataUsageSave = new ArraySet<>();

    // These are the packages that are white-listed to be able to run background location
    // without throttling, as read from the configuration files.
    final ArraySet<String> mAllowUnthrottledLocation = new ArraySet<>();

    // These are the action strings of broadcasts which are whitelisted to
    // be delivered anonymously even to apps which target O+.
    final ArraySet<String> mAllowImplicitBroadcasts = new ArraySet<>();

    // These are the package names of apps which should be in the 'always'
    // URL-handling state upon factory reset.
    final ArraySet<String> mLinkedApps = new ArraySet<>();

    // These are the packages that are whitelisted to be able to run as system user
    final ArraySet<String> mSystemUserWhitelistedApps = new ArraySet<>();

    // These are the packages that should not run under system user
    final ArraySet<String> mSystemUserBlacklistedApps = new ArraySet<>();

    // These are the components that are enabled by default as VR mode listener services.
    final ArraySet<ComponentName> mDefaultVrComponents = new ArraySet<>();

    // These are the permitted backup transport service components
    final ArraySet<ComponentName> mBackupTransportWhitelist = new ArraySet<>();

    // Package names that are exempted from private API blacklisting
    final ArraySet<String> mHiddenApiPackageWhitelist = new ArraySet<>();

    // The list of carrier applications which should be disabled until used.
    // This function suppresses update notifications for these pre-installed apps.
    // In SubscriptionInfoUpdater, the listed applications are disabled until used when all of the
    // following conditions are met.
    // 1. Not currently carrier-privileged according to the inserted SIM
    // 2. Pre-installed
    // 3. In the default state (enabled but not explicitly)
    // And SubscriptionInfoUpdater undoes this and marks the app enabled when a SIM is inserted
    // that marks the app as carrier privileged. It also grants the app default permissions
    // for Phone and Location. As such, apps MUST only ever be added to this list if they
    // obtain user consent to access their location through other means.
    final ArraySet<String> mDisabledUntilUsedPreinstalledCarrierApps = new ArraySet<>();

    // These are the packages of carrier-associated apps which should be disabled until used until
    // a SIM is inserted which grants carrier privileges to that carrier app.
    final ArrayMap<String, List<String>> mDisabledUntilUsedPreinstalledCarrierAssociatedApps =
            new ArrayMap<>();

    final ArrayMap<String, ArraySet<String>> mPrivAppPermissions = new ArrayMap<>();
    final ArrayMap<String, ArraySet<String>> mPrivAppDenyPermissions = new ArrayMap<>();

    final ArrayMap<String, ArraySet<String>> mVendorPrivAppPermissions = new ArrayMap<>();
    final ArrayMap<String, ArraySet<String>> mVendorPrivAppDenyPermissions = new ArrayMap<>();

    final ArrayMap<String, ArraySet<String>> mProductPrivAppPermissions = new ArrayMap<>();
    final ArrayMap<String, ArraySet<String>> mProductPrivAppDenyPermissions = new ArrayMap<>();

    final ArrayMap<String, ArraySet<String>> mProductServicesPrivAppPermissions = new ArrayMap<>();
    final ArrayMap<String, ArraySet<String>> mProductServicesPrivAppDenyPermissions =
            new ArrayMap<>();

    final ArrayMap<String, ArrayMap<String, Boolean>> mOemPermissions = new ArrayMap<>();

    // Allowed associations between applications.  If there are any entries
    // for an app, those are the only associations allowed; otherwise, all associations
    // are allowed.  Allowing an association from app A to app B means app A can not
    // associate with any other apps, but does not limit what apps B can associate with.
    final ArrayMap<String, ArraySet<String>> mAllowedAssociations = new ArrayMap<>();

    public static SystemConfig getInstance() {
        synchronized (SystemConfig.class) {
            if (sInstance == null) {
                sInstance = new SystemConfig();
            }
            return sInstance;
        }
    }

    public int[] getGlobalGids() {
        return mGlobalGids;
    }

    public SparseArray<ArraySet<String>> getSystemPermissions() {
        return mSystemPermissions;
    }

    public ArrayList<SplitPermissionInfo> getSplitPermissions() {
        return mSplitPermissions;
    }

<<<<<<< HEAD
    public ArrayMap<String, String> getSharedLibraries() {
=======
    public ArrayMap<String, SharedLibraryEntry> getSharedLibraries() {
>>>>>>> de843449
        return mSharedLibraries;
    }

    public ArrayMap<String, FeatureInfo> getAvailableFeatures() {
        return mAvailableFeatures;
    }

    public ArrayMap<String, PermissionEntry> getPermissions() {
        return mPermissions;
    }

    public ArraySet<String> getAllowImplicitBroadcasts() {
        return mAllowImplicitBroadcasts;
    }

    public ArraySet<String> getAllowInPowerSaveExceptIdle() {
        return mAllowInPowerSaveExceptIdle;
    }

    public ArraySet<String> getAllowInPowerSave() {
        return mAllowInPowerSave;
    }

    public ArraySet<String> getAllowInDataUsageSave() {
        return mAllowInDataUsageSave;
    }

    public ArraySet<String> getAllowUnthrottledLocation() {
        return mAllowUnthrottledLocation;
    }

    public ArraySet<String> getLinkedApps() {
        return mLinkedApps;
    }

    public ArraySet<String> getSystemUserWhitelistedApps() {
        return mSystemUserWhitelistedApps;
    }

    public ArraySet<String> getSystemUserBlacklistedApps() {
        return mSystemUserBlacklistedApps;
    }

    public ArraySet<String> getHiddenApiWhitelistedApps() {
        return mHiddenApiPackageWhitelist;
    }

    public ArraySet<ComponentName> getDefaultVrComponents() {
        return mDefaultVrComponents;
    }

    public ArraySet<ComponentName> getBackupTransportWhitelist() {
        return mBackupTransportWhitelist;
    }

    public ArraySet<String> getDisabledUntilUsedPreinstalledCarrierApps() {
        return mDisabledUntilUsedPreinstalledCarrierApps;
    }

    public ArrayMap<String, List<String>> getDisabledUntilUsedPreinstalledCarrierAssociatedApps() {
        return mDisabledUntilUsedPreinstalledCarrierAssociatedApps;
    }

    public ArraySet<String> getPrivAppPermissions(String packageName) {
        return mPrivAppPermissions.get(packageName);
    }

    public ArraySet<String> getPrivAppDenyPermissions(String packageName) {
        return mPrivAppDenyPermissions.get(packageName);
    }

    public ArraySet<String> getVendorPrivAppPermissions(String packageName) {
        return mVendorPrivAppPermissions.get(packageName);
    }

    public ArraySet<String> getVendorPrivAppDenyPermissions(String packageName) {
        return mVendorPrivAppDenyPermissions.get(packageName);
    }

    public ArraySet<String> getProductPrivAppPermissions(String packageName) {
        return mProductPrivAppPermissions.get(packageName);
    }

    public ArraySet<String> getProductPrivAppDenyPermissions(String packageName) {
        return mProductPrivAppDenyPermissions.get(packageName);
    }

    public ArraySet<String> getProductServicesPrivAppPermissions(String packageName) {
        return mProductServicesPrivAppPermissions.get(packageName);
    }

    public ArraySet<String> getProductServicesPrivAppDenyPermissions(String packageName) {
        return mProductServicesPrivAppDenyPermissions.get(packageName);
    }

    public Map<String, Boolean> getOemPermissions(String packageName) {
        final Map<String, Boolean> oemPermissions = mOemPermissions.get(packageName);
        if (oemPermissions != null) {
            return oemPermissions;
        }
        return Collections.emptyMap();
    }

    public ArrayMap<String, ArraySet<String>> getAllowedAssociations() {
        return mAllowedAssociations;
    }

    SystemConfig() {
        // Read configuration from system
        readPermissions(Environment.buildPath(
                Environment.getRootDirectory(), "etc", "sysconfig"), ALLOW_ALL);

        // Read configuration from the old permissions dir
        readPermissions(Environment.buildPath(
                Environment.getRootDirectory(), "etc", "permissions"), ALLOW_ALL);

        // Vendors are only allowed to customize these
        int vendorPermissionFlag = ALLOW_LIBS | ALLOW_FEATURES | ALLOW_PRIVAPP_PERMISSIONS
                | ALLOW_ASSOCIATIONS;
        if (Build.VERSION.FIRST_SDK_INT <= Build.VERSION_CODES.O_MR1) {
            // For backward compatibility
            vendorPermissionFlag |= (ALLOW_PERMISSIONS | ALLOW_APP_CONFIGS);
        }
        readPermissions(Environment.buildPath(
                Environment.getVendorDirectory(), "etc", "sysconfig"), vendorPermissionFlag);
        readPermissions(Environment.buildPath(
                Environment.getVendorDirectory(), "etc", "permissions"), vendorPermissionFlag);

        // Allow ODM to customize system configs as much as Vendor, because /odm is another
        // vendor partition other than /vendor.
        int odmPermissionFlag = vendorPermissionFlag;
        readPermissions(Environment.buildPath(
                Environment.getOdmDirectory(), "etc", "sysconfig"), odmPermissionFlag);
        readPermissions(Environment.buildPath(
                Environment.getOdmDirectory(), "etc", "permissions"), odmPermissionFlag);

        String skuProperty = SystemProperties.get(SKU_PROPERTY, "");
        if (!skuProperty.isEmpty()) {
            String skuDir = "sku_" + skuProperty;

            readPermissions(Environment.buildPath(
                    Environment.getOdmDirectory(), "etc", "sysconfig", skuDir), odmPermissionFlag);
            readPermissions(Environment.buildPath(
                    Environment.getOdmDirectory(), "etc", "permissions", skuDir),
                    odmPermissionFlag);
        }

        // Allow OEM to customize these
        int oemPermissionFlag = ALLOW_FEATURES | ALLOW_OEM_PERMISSIONS | ALLOW_ASSOCIATIONS;
        readPermissions(Environment.buildPath(
                Environment.getOemDirectory(), "etc", "sysconfig"), oemPermissionFlag);
        readPermissions(Environment.buildPath(
                Environment.getOemDirectory(), "etc", "permissions"), oemPermissionFlag);

        // Allow Product to customize all system configs
        readPermissions(Environment.buildPath(
                Environment.getProductDirectory(), "etc", "sysconfig"), ALLOW_ALL);
        readPermissions(Environment.buildPath(
                Environment.getProductDirectory(), "etc", "permissions"), ALLOW_ALL);

        // Allow /product_services to customize all system configs
        readPermissions(Environment.buildPath(
                Environment.getProductServicesDirectory(), "etc", "sysconfig"), ALLOW_ALL);
        readPermissions(Environment.buildPath(
                Environment.getProductServicesDirectory(), "etc", "permissions"), ALLOW_ALL);
    }

    void readPermissions(File libraryDir, int permissionFlag) {
        // Read permissions from given directory.
        if (!libraryDir.exists() || !libraryDir.isDirectory()) {
            if (permissionFlag == ALLOW_ALL) {
                Slog.w(TAG, "No directory " + libraryDir + ", skipping");
            }
            return;
        }
        if (!libraryDir.canRead()) {
            Slog.w(TAG, "Directory " + libraryDir + " cannot be read");
            return;
        }

        // Iterate over the files in the directory and scan .xml files
        File platformFile = null;
        for (File f : libraryDir.listFiles()) {
            if (!f.isFile()) {
                continue;
            }

            // We'll read platform.xml last
            if (f.getPath().endsWith("etc/permissions/platform.xml")) {
                platformFile = f;
                continue;
            }

            if (!f.getPath().endsWith(".xml")) {
                Slog.i(TAG, "Non-xml file " + f + " in " + libraryDir + " directory, ignoring");
                continue;
            }
            if (!f.canRead()) {
                Slog.w(TAG, "Permissions library file " + f + " cannot be read");
                continue;
            }

            readPermissionsFromXml(f, permissionFlag);
        }

        // Read platform permissions last so it will take precedence
        if (platformFile != null) {
            readPermissionsFromXml(platformFile, permissionFlag);
        }
    }

    private void logNotAllowedInPartition(String name, File permFile, XmlPullParser parser) {
        Slog.w(TAG, "<" + name + "> not allowed in partition of "
                + permFile + " at " + parser.getPositionDescription());
    }

    private void readPermissionsFromXml(File permFile, int permissionFlag) {
        FileReader permReader = null;
        try {
            permReader = new FileReader(permFile);
        } catch (FileNotFoundException e) {
            Slog.w(TAG, "Couldn't find or open permissions file " + permFile);
            return;
        }

        final boolean lowRam = ActivityManager.isLowRamDeviceStatic();

        try {
            XmlPullParser parser = Xml.newPullParser();
            parser.setInput(permReader);

            int type;
            while ((type=parser.next()) != parser.START_TAG
                       && type != parser.END_DOCUMENT) {
                ;
            }

            if (type != parser.START_TAG) {
                throw new XmlPullParserException("No start tag found");
            }

            if (!parser.getName().equals("permissions") && !parser.getName().equals("config")) {
                throw new XmlPullParserException("Unexpected start tag in " + permFile
                        + ": found " + parser.getName() + ", expected 'permissions' or 'config'");
            }

            final boolean allowAll = permissionFlag == ALLOW_ALL;
            final boolean allowLibs = (permissionFlag & ALLOW_LIBS) != 0;
            final boolean allowFeatures = (permissionFlag & ALLOW_FEATURES) != 0;
            final boolean allowPermissions = (permissionFlag & ALLOW_PERMISSIONS) != 0;
            final boolean allowAppConfigs = (permissionFlag & ALLOW_APP_CONFIGS) != 0;
            final boolean allowPrivappPermissions = (permissionFlag & ALLOW_PRIVAPP_PERMISSIONS)
                    != 0;
            final boolean allowOemPermissions = (permissionFlag & ALLOW_OEM_PERMISSIONS) != 0;
            final boolean allowApiWhitelisting = (permissionFlag & ALLOW_HIDDENAPI_WHITELISTING)
                    != 0;
            final boolean allowAssociations = (permissionFlag & ALLOW_ASSOCIATIONS) != 0;
            while (true) {
                XmlUtils.nextElement(parser);
                if (parser.getEventType() == XmlPullParser.END_DOCUMENT) {
                    break;
                }

                String name = parser.getName();
                if (name == null) {
                    XmlUtils.skipCurrentTag(parser);
                    continue;
                }
                switch (name) {
                    case "group": {
                        if (allowAll) {
                            String gidStr = parser.getAttributeValue(null, "gid");
                            if (gidStr != null) {
                                int gid = android.os.Process.getGidForName(gidStr);
                                mGlobalGids = appendInt(mGlobalGids, gid);
                            } else {
                                Slog.w(TAG, "<" + name + "> without gid in " + permFile + " at "
                                        + parser.getPositionDescription());
                            }
                        } else {
                            logNotAllowedInPartition(name, permFile, parser);
                        }
                        XmlUtils.skipCurrentTag(parser);
                    } break;
                    case "permission": {
                        if (allowPermissions) {
                            String perm = parser.getAttributeValue(null, "name");
                            if (perm == null) {
                                Slog.w(TAG, "<" + name + "> without name in " + permFile + " at "
                                        + parser.getPositionDescription());
                                XmlUtils.skipCurrentTag(parser);
                                break;
                            }
                            perm = perm.intern();
                            readPermission(parser, perm);
                        } else {
                            logNotAllowedInPartition(name, permFile, parser);
                            XmlUtils.skipCurrentTag(parser);
                        }
                    } break;
                    case "assign-permission": {
                        if (allowPermissions) {
                            String perm = parser.getAttributeValue(null, "name");
                            if (perm == null) {
                                Slog.w(TAG, "<" + name + "> without name in " + permFile
                                        + " at " + parser.getPositionDescription());
                                XmlUtils.skipCurrentTag(parser);
                                break;
                            }
                            String uidStr = parser.getAttributeValue(null, "uid");
                            if (uidStr == null) {
                                Slog.w(TAG, "<" + name + "> without uid in " + permFile
                                        + " at " + parser.getPositionDescription());
                                XmlUtils.skipCurrentTag(parser);
                                break;
                            }
                            int uid = Process.getUidForName(uidStr);
                            if (uid < 0) {
                                Slog.w(TAG, "<" + name + "> with unknown uid \""
                                        + uidStr + "  in " + permFile + " at "
                                        + parser.getPositionDescription());
                                XmlUtils.skipCurrentTag(parser);
                                break;
                            }
                            perm = perm.intern();
                            ArraySet<String> perms = mSystemPermissions.get(uid);
                            if (perms == null) {
                                perms = new ArraySet<String>();
                                mSystemPermissions.put(uid, perms);
                            }
                            perms.add(perm);
                        } else {
                            logNotAllowedInPartition(name, permFile, parser);
                        }
                        XmlUtils.skipCurrentTag(parser);
                    } break;
                    case "split-permission": {
                        if (allowPermissions) {
                            readSplitPermission(parser, permFile);
                        } else {
                            logNotAllowedInPartition(name, permFile, parser);
                            XmlUtils.skipCurrentTag(parser);
                        }
                    } break;
                    case "library": {
                        if (allowLibs) {
                            String lname = parser.getAttributeValue(null, "name");
                            String lfile = parser.getAttributeValue(null, "file");
                            String ldependency = parser.getAttributeValue(null, "dependency");
                            if (lname == null) {
                                Slog.w(TAG, "<" + name + "> without name in " + permFile + " at "
                                        + parser.getPositionDescription());
                            } else if (lfile == null) {
                                Slog.w(TAG, "<" + name + "> without file in " + permFile + " at "
                                        + parser.getPositionDescription());
                            } else {
                                //Log.i(TAG, "Got library " + lname + " in " + lfile);
                                SharedLibraryEntry entry = new SharedLibraryEntry(lname, lfile,
                                        ldependency == null ? new String[0] : ldependency.split(":"));
                                mSharedLibraries.put(lname, entry);
                            }
                        } else {
                            logNotAllowedInPartition(name, permFile, parser);
                        }
                        XmlUtils.skipCurrentTag(parser);
                    } break;
                    case "feature": {
                        if (allowFeatures) {
                            String fname = parser.getAttributeValue(null, "name");
                            int fversion = XmlUtils.readIntAttribute(parser, "version", 0);
                            boolean allowed;
                            if (!lowRam) {
                                allowed = true;
                            } else {
                                String notLowRam = parser.getAttributeValue(null, "notLowRam");
                                allowed = !"true".equals(notLowRam);
                            }
                            if (fname == null) {
                                Slog.w(TAG, "<" + name + "> without name in " + permFile + " at "
                                        + parser.getPositionDescription());
                            } else if (allowed) {
                                addFeature(fname, fversion);
                            }
                        } else {
                            logNotAllowedInPartition(name, permFile, parser);
                        }
                        XmlUtils.skipCurrentTag(parser);
<<<<<<< HEAD
                        continue;
                    }
                    perm = perm.intern();
                    ArraySet<String> perms = mSystemPermissions.get(uid);
                    if (perms == null) {
                        perms = new ArraySet<String>();
                        mSystemPermissions.put(uid, perms);
                    }
                    perms.add(perm);
                    XmlUtils.skipCurrentTag(parser);

                } else if ("split-permission".equals(name) && allowPermissions) {
                    readSplitPermission(parser, permFile);
                } else if ("library".equals(name) && allowLibs) {
                    String lname = parser.getAttributeValue(null, "name");
                    String lfile = parser.getAttributeValue(null, "file");
                    if (lname == null) {
                        Slog.w(TAG, "<library> without name in " + permFile + " at "
                                + parser.getPositionDescription());
                    } else if (lfile == null) {
                        Slog.w(TAG, "<library> without file in " + permFile + " at "
                                + parser.getPositionDescription());
                    } else {
                        //Log.i(TAG, "Got library " + lname + " in " + lfile);
                        mSharedLibraries.put(lname, lfile);
                    }
                    XmlUtils.skipCurrentTag(parser);
                    continue;

                } else if ("feature".equals(name) && allowFeatures) {
                    String fname = parser.getAttributeValue(null, "name");
                    int fversion = XmlUtils.readIntAttribute(parser, "version", 0);
                    boolean allowed;
                    if (!lowRam) {
                        allowed = true;
                    } else {
                        String notLowRam = parser.getAttributeValue(null, "notLowRam");
                        allowed = !"true".equals(notLowRam);
                    }
                    if (fname == null) {
                        Slog.w(TAG, "<feature> without name in " + permFile + " at "
                                + parser.getPositionDescription());
                    } else if (allowed) {
                        addFeature(fname, fversion);
                    }
                    XmlUtils.skipCurrentTag(parser);
                    continue;

                } else if ("unavailable-feature".equals(name) && allowFeatures) {
                    String fname = parser.getAttributeValue(null, "name");
                    if (fname == null) {
                        Slog.w(TAG, "<unavailable-feature> without name in " + permFile + " at "
                                + parser.getPositionDescription());
                    } else {
                        mUnavailableFeatures.add(fname);
                    }
                    XmlUtils.skipCurrentTag(parser);
                    continue;

                } else if ("allow-in-power-save-except-idle".equals(name) && allowAll) {
                    String pkgname = parser.getAttributeValue(null, "package");
                    if (pkgname == null) {
                        Slog.w(TAG, "<allow-in-power-save-except-idle> without package in "
                                + permFile + " at " + parser.getPositionDescription());
                    } else {
                        mAllowInPowerSaveExceptIdle.add(pkgname);
                    }
                    XmlUtils.skipCurrentTag(parser);
                    continue;

                } else if ("allow-in-power-save".equals(name) && allowAll) {
                    String pkgname = parser.getAttributeValue(null, "package");
                    if (pkgname == null) {
                        Slog.w(TAG, "<allow-in-power-save> without package in " + permFile + " at "
                                + parser.getPositionDescription());
                    } else {
                        mAllowInPowerSave.add(pkgname);
                    }
                    XmlUtils.skipCurrentTag(parser);
                    continue;

                } else if ("allow-in-data-usage-save".equals(name) && allowAll) {
                    String pkgname = parser.getAttributeValue(null, "package");
                    if (pkgname == null) {
                        Slog.w(TAG, "<allow-in-data-usage-save> without package in " + permFile
                                + " at " + parser.getPositionDescription());
                    } else {
                        mAllowInDataUsageSave.add(pkgname);
                    }
                    XmlUtils.skipCurrentTag(parser);
                    continue;

                } else if ("allow-unthrottled-location".equals(name) && allowAll) {
                    String pkgname = parser.getAttributeValue(null, "package");
                    if (pkgname == null) {
                        Slog.w(TAG, "<allow-unthrottled-location> without package in "
                            + permFile + " at " + parser.getPositionDescription());
                    } else {
                        mAllowUnthrottledLocation.add(pkgname);
                    }
                    XmlUtils.skipCurrentTag(parser);
                    continue;

                } else if ("allow-implicit-broadcast".equals(name) && allowAll) {
                    String action = parser.getAttributeValue(null, "action");
                    if (action == null) {
                        Slog.w(TAG, "<allow-implicit-broadcast> without action in " + permFile
                                + " at " + parser.getPositionDescription());
                    } else {
                        mAllowImplicitBroadcasts.add(action);
                    }
                    XmlUtils.skipCurrentTag(parser);
                    continue;

                } else if ("app-link".equals(name) && allowAppConfigs) {
                    String pkgname = parser.getAttributeValue(null, "package");
                    if (pkgname == null) {
                        Slog.w(TAG, "<app-link> without package in " + permFile + " at "
                                + parser.getPositionDescription());
                    } else {
                        mLinkedApps.add(pkgname);
                    }
                    XmlUtils.skipCurrentTag(parser);
                } else if ("system-user-whitelisted-app".equals(name) && allowAppConfigs) {
                    String pkgname = parser.getAttributeValue(null, "package");
                    if (pkgname == null) {
                        Slog.w(TAG, "<system-user-whitelisted-app> without package in " + permFile
                                + " at " + parser.getPositionDescription());
                    } else {
                        mSystemUserWhitelistedApps.add(pkgname);
                    }
                    XmlUtils.skipCurrentTag(parser);
                } else if ("system-user-blacklisted-app".equals(name) && allowAppConfigs) {
                    String pkgname = parser.getAttributeValue(null, "package");
                    if (pkgname == null) {
                        Slog.w(TAG, "<system-user-blacklisted-app without package in " + permFile
                                + " at " + parser.getPositionDescription());
                    } else {
                        mSystemUserBlacklistedApps.add(pkgname);
                    }
                    XmlUtils.skipCurrentTag(parser);
                } else if ("default-enabled-vr-app".equals(name) && allowAppConfigs) {
                    String pkgname = parser.getAttributeValue(null, "package");
                    String clsname = parser.getAttributeValue(null, "class");
                    if (pkgname == null) {
                        Slog.w(TAG, "<default-enabled-vr-app without package in " + permFile
                                + " at " + parser.getPositionDescription());
                    } else if (clsname == null) {
                        Slog.w(TAG, "<default-enabled-vr-app without class in " + permFile
                                + " at " + parser.getPositionDescription());
                    } else {
                        mDefaultVrComponents.add(new ComponentName(pkgname, clsname));
                    }
                    XmlUtils.skipCurrentTag(parser);
                } else if ("backup-transport-whitelisted-service".equals(name) && allowFeatures) {
                    String serviceName = parser.getAttributeValue(null, "service");
                    if (serviceName == null) {
                        Slog.w(TAG, "<backup-transport-whitelisted-service> without service in "
                                + permFile + " at " + parser.getPositionDescription());
                    } else {
                        ComponentName cn = ComponentName.unflattenFromString(serviceName);
                        if (cn == null) {
                            Slog.w(TAG,
                                    "<backup-transport-whitelisted-service> with invalid service name "
                                    + serviceName + " in "+ permFile
                                    + " at " + parser.getPositionDescription());
=======
                    } break;
                    case "unavailable-feature": {
                        if (allowFeatures) {
                            String fname = parser.getAttributeValue(null, "name");
                            if (fname == null) {
                                Slog.w(TAG, "<" + name + "> without name in " + permFile
                                        + " at " + parser.getPositionDescription());
                            } else {
                                mUnavailableFeatures.add(fname);
                            }
>>>>>>> de843449
                        } else {
                            logNotAllowedInPartition(name, permFile, parser);
                        }
                        XmlUtils.skipCurrentTag(parser);
                    } break;
                    case "allow-in-power-save-except-idle": {
                        if (allowAll) {
                            String pkgname = parser.getAttributeValue(null, "package");
                            if (pkgname == null) {
                                Slog.w(TAG, "<" + name + "> without package in "
                                        + permFile + " at " + parser.getPositionDescription());
                            } else {
                                mAllowInPowerSaveExceptIdle.add(pkgname);
                            }
                        } else {
                            logNotAllowedInPartition(name, permFile, parser);
                        }
<<<<<<< HEAD
                        associatedPkgs.add(pkgname);
                    }
                    XmlUtils.skipCurrentTag(parser);
                } else if ("disabled-until-used-preinstalled-carrier-app".equals(name)
                        && allowAppConfigs) {
                    String pkgname = parser.getAttributeValue(null, "package");
                    if (pkgname == null) {
                        Slog.w(TAG,
                                "<disabled-until-used-preinstalled-carrier-app> without "
                                        + "package in " + permFile + " at "
                                        + parser.getPositionDescription());
                    } else {
                        mDisabledUntilUsedPreinstalledCarrierApps.add(pkgname);
                    }
                    XmlUtils.skipCurrentTag(parser);
                } else if ("privapp-permissions".equals(name) && allowPrivappPermissions) {
                    // privapp permissions from system, vendor, product and product_services
                    // partitions are stored separately. This is to prevent xml files in the vendor
                    // partition from granting permissions to priv apps in the system partition and
                    // vice versa.
                    boolean vendor = permFile.toPath().startsWith(
                            Environment.getVendorDirectory().toPath() + "/")
                            || permFile.toPath().startsWith(
                                Environment.getOdmDirectory().toPath() + "/");
                    boolean product = permFile.toPath().startsWith(
                            Environment.getProductDirectory().toPath() + "/");
                    boolean productServices = permFile.toPath().startsWith(
                            Environment.getProductServicesDirectory().toPath() + "/");
                    if (vendor) {
                        readPrivAppPermissions(parser, mVendorPrivAppPermissions,
                                mVendorPrivAppDenyPermissions);
                    } else if (product) {
                        readPrivAppPermissions(parser, mProductPrivAppPermissions,
                                mProductPrivAppDenyPermissions);
                    } else if (productServices) {
                        readPrivAppPermissions(parser, mProductServicesPrivAppPermissions,
                                mProductServicesPrivAppDenyPermissions);
                    } else {
                        readPrivAppPermissions(parser, mPrivAppPermissions,
                                mPrivAppDenyPermissions);
                    }
                } else if ("oem-permissions".equals(name) && allowOemPermissions) {
                    readOemPermissions(parser);
                } else if ("hidden-api-whitelisted-app".equals(name) && allowApiWhitelisting) {
                    String pkgname = parser.getAttributeValue(null, "package");
                    if (pkgname == null) {
                        Slog.w(TAG, "<hidden-api-whitelisted-app> without package in " + permFile
                                + " at " + parser.getPositionDescription());
                    } else {
                        mHiddenApiPackageWhitelist.add(pkgname);
                    }
                    XmlUtils.skipCurrentTag(parser);
                } else {
                    Slog.w(TAG, "Tag " + name + " is unknown or not allowed in "
                            + permFile.getParent());
                    XmlUtils.skipCurrentTag(parser);
                    continue;
=======
                        XmlUtils.skipCurrentTag(parser);
                    } break;
                    case "allow-in-power-save": {
                        if (allowAll) {
                            String pkgname = parser.getAttributeValue(null, "package");
                            if (pkgname == null) {
                                Slog.w(TAG, "<" + name + "> without package in "
                                        + permFile + " at " + parser.getPositionDescription());
                            } else {
                                mAllowInPowerSave.add(pkgname);
                            }
                        } else {
                            logNotAllowedInPartition(name, permFile, parser);
                        }
                        XmlUtils.skipCurrentTag(parser);
                    } break;
                    case "allow-in-data-usage-save": {
                        if (allowAll) {
                            String pkgname = parser.getAttributeValue(null, "package");
                            if (pkgname == null) {
                                Slog.w(TAG, "<" + name + "> without package in "
                                        + permFile + " at " + parser.getPositionDescription());
                            } else {
                                mAllowInDataUsageSave.add(pkgname);
                            }
                        } else {
                            logNotAllowedInPartition(name, permFile, parser);
                        }
                        XmlUtils.skipCurrentTag(parser);
                    } break;
                    case "allow-unthrottled-location": {
                        if (allowAll) {
                            String pkgname = parser.getAttributeValue(null, "package");
                            if (pkgname == null) {
                                Slog.w(TAG, "<" + name + "> without package in "
                                        + permFile + " at " + parser.getPositionDescription());
                            } else {
                                mAllowUnthrottledLocation.add(pkgname);
                            }
                        } else {
                            logNotAllowedInPartition(name, permFile, parser);
                        }
                        XmlUtils.skipCurrentTag(parser);
                    } break;
                    case "allow-implicit-broadcast": {
                        if (allowAll) {
                            String action = parser.getAttributeValue(null, "action");
                            if (action == null) {
                                Slog.w(TAG, "<" + name + "> without action in "
                                        + permFile + " at " + parser.getPositionDescription());
                            } else {
                                mAllowImplicitBroadcasts.add(action);
                            }
                        } else {
                            logNotAllowedInPartition(name, permFile, parser);
                        }
                        XmlUtils.skipCurrentTag(parser);
                    } break;
                    case "app-link": {
                        if (allowAppConfigs) {
                            String pkgname = parser.getAttributeValue(null, "package");
                            if (pkgname == null) {
                                Slog.w(TAG, "<" + name + "> without package in " + permFile
                                        + " at " + parser.getPositionDescription());
                            } else {
                                mLinkedApps.add(pkgname);
                            }
                        } else {
                            logNotAllowedInPartition(name, permFile, parser);
                        }
                        XmlUtils.skipCurrentTag(parser);
                    } break;
                    case "system-user-whitelisted-app": {
                        if (allowAppConfigs) {
                            String pkgname = parser.getAttributeValue(null, "package");
                            if (pkgname == null) {
                                Slog.w(TAG, "<" + name + "> without package in "
                                        + permFile + " at " + parser.getPositionDescription());
                            } else {
                                mSystemUserWhitelistedApps.add(pkgname);
                            }
                        } else {
                            logNotAllowedInPartition(name, permFile, parser);
                        }
                        XmlUtils.skipCurrentTag(parser);
                    } break;
                    case "system-user-blacklisted-app": {
                        if (allowAppConfigs) {
                            String pkgname = parser.getAttributeValue(null, "package");
                            if (pkgname == null) {
                                Slog.w(TAG, "<" + name + "> without package in "
                                        + permFile + " at " + parser.getPositionDescription());
                            } else {
                                mSystemUserBlacklistedApps.add(pkgname);
                            }
                        } else {
                            logNotAllowedInPartition(name, permFile, parser);
                        }
                        XmlUtils.skipCurrentTag(parser);
                    } break;
                    case "default-enabled-vr-app": {
                        if (allowAppConfigs) {
                            String pkgname = parser.getAttributeValue(null, "package");
                            String clsname = parser.getAttributeValue(null, "class");
                            if (pkgname == null) {
                                Slog.w(TAG, "<" + name + "> without package in "
                                        + permFile + " at " + parser.getPositionDescription());
                            } else if (clsname == null) {
                                Slog.w(TAG, "<" + name + "> without class in "
                                        + permFile + " at " + parser.getPositionDescription());
                            } else {
                                mDefaultVrComponents.add(new ComponentName(pkgname, clsname));
                            }
                        } else {
                            logNotAllowedInPartition(name, permFile, parser);
                        }
                        XmlUtils.skipCurrentTag(parser);
                    } break;
                    case "backup-transport-whitelisted-service": {
                        if (allowFeatures) {
                            String serviceName = parser.getAttributeValue(null, "service");
                            if (serviceName == null) {
                                Slog.w(TAG, "<" + name + "> without service in "
                                        + permFile + " at " + parser.getPositionDescription());
                            } else {
                                ComponentName cn = ComponentName.unflattenFromString(serviceName);
                                if (cn == null) {
                                    Slog.w(TAG, "<" + name + "> with invalid service name "
                                            + serviceName + " in " + permFile
                                            + " at " + parser.getPositionDescription());
                                } else {
                                    mBackupTransportWhitelist.add(cn);
                                }
                            }
                        } else {
                            logNotAllowedInPartition(name, permFile, parser);
                        }
                        XmlUtils.skipCurrentTag(parser);
                    } break;
                    case "disabled-until-used-preinstalled-carrier-associated-app": {
                        if (allowAppConfigs) {
                            String pkgname = parser.getAttributeValue(null, "package");
                            String carrierPkgname = parser.getAttributeValue(null,
                                    "carrierAppPackage");
                            if (pkgname == null || carrierPkgname == null) {
                                Slog.w(TAG, "<" + name
                                        + "> without package or carrierAppPackage in " + permFile
                                        + " at " + parser.getPositionDescription());
                            } else {
                                List<String> associatedPkgs =
                                        mDisabledUntilUsedPreinstalledCarrierAssociatedApps.get(
                                                carrierPkgname);
                                if (associatedPkgs == null) {
                                    associatedPkgs = new ArrayList<>();
                                    mDisabledUntilUsedPreinstalledCarrierAssociatedApps.put(
                                            carrierPkgname, associatedPkgs);
                                }
                                associatedPkgs.add(pkgname);
                            }
                        } else {
                            logNotAllowedInPartition(name, permFile, parser);
                        }
                        XmlUtils.skipCurrentTag(parser);
                    } break;
                    case "disabled-until-used-preinstalled-carrier-app": {
                        if (allowAppConfigs) {
                            String pkgname = parser.getAttributeValue(null, "package");
                            if (pkgname == null) {
                                Slog.w(TAG,
                                        "<" + name + "> without "
                                                + "package in " + permFile + " at "
                                                + parser.getPositionDescription());
                            } else {
                                mDisabledUntilUsedPreinstalledCarrierApps.add(pkgname);
                            }
                        } else {
                            logNotAllowedInPartition(name, permFile, parser);
                        }
                        XmlUtils.skipCurrentTag(parser);
                    } break;
                    case "privapp-permissions": {
                        if (allowPrivappPermissions) {
                            // privapp permissions from system, vendor, product and product_services
                            // partitions are stored separately. This is to prevent xml files in
                            // the vendor partition from granting permissions to priv apps in the
                            // system partition and vice versa.
                            boolean vendor = permFile.toPath().startsWith(
                                    Environment.getVendorDirectory().toPath() + "/")
                                    || permFile.toPath().startsWith(
                                    Environment.getOdmDirectory().toPath() + "/");
                            boolean product = permFile.toPath().startsWith(
                                    Environment.getProductDirectory().toPath() + "/");
                            boolean productServices = permFile.toPath().startsWith(
                                    Environment.getProductServicesDirectory().toPath() + "/");
                            if (vendor) {
                                readPrivAppPermissions(parser, mVendorPrivAppPermissions,
                                        mVendorPrivAppDenyPermissions);
                            } else if (product) {
                                readPrivAppPermissions(parser, mProductPrivAppPermissions,
                                        mProductPrivAppDenyPermissions);
                            } else if (productServices) {
                                readPrivAppPermissions(parser, mProductServicesPrivAppPermissions,
                                        mProductServicesPrivAppDenyPermissions);
                            } else {
                                readPrivAppPermissions(parser, mPrivAppPermissions,
                                        mPrivAppDenyPermissions);
                            }
                        } else {
                            logNotAllowedInPartition(name, permFile, parser);
                            XmlUtils.skipCurrentTag(parser);
                        }
                    } break;
                    case "oem-permissions": {
                        if (allowOemPermissions) {
                            readOemPermissions(parser);
                        } else {
                            logNotAllowedInPartition(name, permFile, parser);
                            XmlUtils.skipCurrentTag(parser);
                        }
                    } break;
                    case "hidden-api-whitelisted-app": {
                        if (allowApiWhitelisting) {
                            String pkgname = parser.getAttributeValue(null, "package");
                            if (pkgname == null) {
                                Slog.w(TAG, "<" + name + "> without package in "
                                        + permFile + " at " + parser.getPositionDescription());
                            } else {
                                mHiddenApiPackageWhitelist.add(pkgname);
                            }
                        } else {
                            logNotAllowedInPartition(name, permFile, parser);
                        }
                        XmlUtils.skipCurrentTag(parser);
                    } break;
                    case "allow-association": {
                        if (allowAssociations) {
                            String target = parser.getAttributeValue(null, "target");
                            if (target == null) {
                                Slog.w(TAG, "<" + name + "> without target in " + permFile
                                        + " at " + parser.getPositionDescription());
                                XmlUtils.skipCurrentTag(parser);
                                break;
                            }
                            String allowed = parser.getAttributeValue(null, "allowed");
                            if (allowed == null) {
                                Slog.w(TAG, "<" + name + "> without allowed in " + permFile
                                        + " at " + parser.getPositionDescription());
                                XmlUtils.skipCurrentTag(parser);
                                break;
                            }
                            target = target.intern();
                            allowed = allowed.intern();
                            ArraySet<String> associations = mAllowedAssociations.get(target);
                            if (associations == null) {
                                associations = new ArraySet<>();
                                mAllowedAssociations.put(target, associations);
                            }
                            Slog.i(TAG, "Adding association: " + target + " <- " + allowed);
                            associations.add(allowed);
                        } else {
                            logNotAllowedInPartition(name, permFile, parser);
                        }
                        XmlUtils.skipCurrentTag(parser);
                    } break;
                    default: {
                        Slog.w(TAG, "Tag " + name + " is unknown in "
                                + permFile + " at " + parser.getPositionDescription());
                        XmlUtils.skipCurrentTag(parser);
                    } break;
>>>>>>> de843449
                }
            }
        } catch (XmlPullParserException e) {
            Slog.w(TAG, "Got exception parsing permissions.", e);
        } catch (IOException e) {
            Slog.w(TAG, "Got exception parsing permissions.", e);
        } finally {
            IoUtils.closeQuietly(permReader);
        }

        // Some devices can be field-converted to FBE, so offer to splice in
        // those features if not already defined by the static config
        if (StorageManager.isFileEncryptedNativeOnly()) {
            addFeature(PackageManager.FEATURE_FILE_BASED_ENCRYPTION, 0);
            addFeature(PackageManager.FEATURE_SECURELY_REMOVES_USERS, 0);
        }

        // Help legacy devices that may not have updated their static config
        if (StorageManager.hasAdoptable()) {
            addFeature(PackageManager.FEATURE_ADOPTABLE_STORAGE, 0);
        }

        if (ActivityManager.isLowRamDeviceStatic()) {
            addFeature(PackageManager.FEATURE_RAM_LOW, 0);
        } else {
            addFeature(PackageManager.FEATURE_RAM_NORMAL, 0);
        }

        for (String featureName : mUnavailableFeatures) {
            removeFeature(featureName);
        }
    }

    private void addFeature(String name, int version) {
        FeatureInfo fi = mAvailableFeatures.get(name);
        if (fi == null) {
            fi = new FeatureInfo();
            fi.name = name;
            fi.version = version;
            mAvailableFeatures.put(name, fi);
        } else {
            fi.version = Math.max(fi.version, version);
        }
    }

    private void removeFeature(String name) {
        if (mAvailableFeatures.remove(name) != null) {
            Slog.d(TAG, "Removed unavailable feature " + name);
        }
    }

    void readPermission(XmlPullParser parser, String name)
            throws IOException, XmlPullParserException {
        if (mPermissions.containsKey(name)) {
            throw new IllegalStateException("Duplicate permission definition for " + name);
        }

        final boolean perUser = XmlUtils.readBooleanAttribute(parser, "perUser", false);
        final PermissionEntry perm = new PermissionEntry(name, perUser);
        mPermissions.put(name, perm);

        int outerDepth = parser.getDepth();
        int type;
        while ((type=parser.next()) != XmlPullParser.END_DOCUMENT
               && (type != XmlPullParser.END_TAG
                       || parser.getDepth() > outerDepth)) {
            if (type == XmlPullParser.END_TAG
                    || type == XmlPullParser.TEXT) {
                continue;
            }

            String tagName = parser.getName();
            if ("group".equals(tagName)) {
                String gidStr = parser.getAttributeValue(null, "gid");
                if (gidStr != null) {
                    int gid = Process.getGidForName(gidStr);
                    perm.gids = appendInt(perm.gids, gid);
                } else {
                    Slog.w(TAG, "<group> without gid at "
                            + parser.getPositionDescription());
                }
            }
            XmlUtils.skipCurrentTag(parser);
        }
    }

    private void readPrivAppPermissions(XmlPullParser parser,
            ArrayMap<String, ArraySet<String>> grantMap,
            ArrayMap<String, ArraySet<String>> denyMap)
            throws IOException, XmlPullParserException {
        String packageName = parser.getAttributeValue(null, "package");
        if (TextUtils.isEmpty(packageName)) {
            Slog.w(TAG, "package is required for <privapp-permissions> in "
                    + parser.getPositionDescription());
            return;
        }

        ArraySet<String> permissions = grantMap.get(packageName);
        if (permissions == null) {
            permissions = new ArraySet<>();
        }
        ArraySet<String> denyPermissions = denyMap.get(packageName);
        int depth = parser.getDepth();
        while (XmlUtils.nextElementWithin(parser, depth)) {
            String name = parser.getName();
            if ("permission".equals(name)) {
                String permName = parser.getAttributeValue(null, "name");
                if (TextUtils.isEmpty(permName)) {
                    Slog.w(TAG, "name is required for <permission> in "
                            + parser.getPositionDescription());
                    continue;
                }
                permissions.add(permName);
            } else if ("deny-permission".equals(name)) {
                String permName = parser.getAttributeValue(null, "name");
                if (TextUtils.isEmpty(permName)) {
                    Slog.w(TAG, "name is required for <deny-permission> in "
                            + parser.getPositionDescription());
                    continue;
                }
                if (denyPermissions == null) {
                    denyPermissions = new ArraySet<>();
                }
                denyPermissions.add(permName);
            }
        }
        grantMap.put(packageName, permissions);
        if (denyPermissions != null) {
            denyMap.put(packageName, denyPermissions);
        }
    }

    void readOemPermissions(XmlPullParser parser) throws IOException, XmlPullParserException {
        final String packageName = parser.getAttributeValue(null, "package");
        if (TextUtils.isEmpty(packageName)) {
            Slog.w(TAG, "package is required for <oem-permissions> in "
                    + parser.getPositionDescription());
            return;
        }

        ArrayMap<String, Boolean> permissions = mOemPermissions.get(packageName);
        if (permissions == null) {
            permissions = new ArrayMap<>();
        }
        final int depth = parser.getDepth();
        while (XmlUtils.nextElementWithin(parser, depth)) {
            final String name = parser.getName();
            if ("permission".equals(name)) {
                final String permName = parser.getAttributeValue(null, "name");
                if (TextUtils.isEmpty(permName)) {
                    Slog.w(TAG, "name is required for <permission> in "
                            + parser.getPositionDescription());
                    continue;
                }
                permissions.put(permName, Boolean.TRUE);
            } else if ("deny-permission".equals(name)) {
                String permName = parser.getAttributeValue(null, "name");
                if (TextUtils.isEmpty(permName)) {
                    Slog.w(TAG, "name is required for <deny-permission> in "
                            + parser.getPositionDescription());
                    continue;
                }
                permissions.put(permName, Boolean.FALSE);
            }
        }
        mOemPermissions.put(packageName, permissions);
    }

    private void readSplitPermission(XmlPullParser parser, File permFile)
            throws IOException, XmlPullParserException {
        String splitPerm = parser.getAttributeValue(null, "name");
        if (splitPerm == null) {
            Slog.w(TAG, "<split-permission> without name in " + permFile + " at "
                    + parser.getPositionDescription());
            XmlUtils.skipCurrentTag(parser);
            return;
        }
        String targetSdkStr = parser.getAttributeValue(null, "targetSdk");
        int targetSdk = Build.VERSION_CODES.CUR_DEVELOPMENT + 1;
        if (!TextUtils.isEmpty(targetSdkStr)) {
            try {
                targetSdk = Integer.parseInt(targetSdkStr);
            } catch (NumberFormatException e) {
                Slog.w(TAG, "<split-permission> targetSdk not an integer in " + permFile + " at "
                        + parser.getPositionDescription());
                XmlUtils.skipCurrentTag(parser);
                return;
            }
        }
        final int depth = parser.getDepth();
        List<String> newPermissions = new ArrayList<>();
        while (XmlUtils.nextElementWithin(parser, depth)) {
            String name = parser.getName();
            if ("new-permission".equals(name)) {
                final String newName = parser.getAttributeValue(null, "name");
                if (TextUtils.isEmpty(newName)) {
                    Slog.w(TAG, "name is required for <new-permission> in "
                            + parser.getPositionDescription());
                    continue;
                }
                newPermissions.add(newName);
            } else {
                XmlUtils.skipCurrentTag(parser);
            }
        }
        // If the storage model feature flag is disabled, we need to fiddle
        // around with permission definitions to return us to pre-Q behavior.
        // STOPSHIP(b/112545973): remove once feature enabled by default
        if (!StorageManager.hasIsolatedStorage()) {
            if (newPermissions.contains(android.Manifest.permission.READ_MEDIA_AUDIO) ||
                    newPermissions.contains(android.Manifest.permission.READ_MEDIA_VIDEO) ||
                    newPermissions.contains(android.Manifest.permission.READ_MEDIA_IMAGES)) {
                return;
            }
        }
        if (!newPermissions.isEmpty()) {
            mSplitPermissions.add(new SplitPermissionInfo(splitPerm, newPermissions, targetSdk));
        }
    }
}<|MERGE_RESOLUTION|>--- conflicted
+++ resolved
@@ -82,8 +82,6 @@
 
     final ArrayList<SplitPermissionInfo> mSplitPermissions = new ArrayList<>();
 
-<<<<<<< HEAD
-=======
     public static final class SharedLibraryEntry {
         public final String name;
         public final String filename;
@@ -96,7 +94,6 @@
         }
     }
 
->>>>>>> de843449
     // These are the built-in shared libraries that were read from the
     // system configuration files. Keys are the library names; values are
     // the individual entries that contain information such as filename
@@ -226,11 +223,7 @@
         return mSplitPermissions;
     }
 
-<<<<<<< HEAD
-    public ArrayMap<String, String> getSharedLibraries() {
-=======
     public ArrayMap<String, SharedLibraryEntry> getSharedLibraries() {
->>>>>>> de843449
         return mSharedLibraries;
     }
 
@@ -618,174 +611,6 @@
                             logNotAllowedInPartition(name, permFile, parser);
                         }
                         XmlUtils.skipCurrentTag(parser);
-<<<<<<< HEAD
-                        continue;
-                    }
-                    perm = perm.intern();
-                    ArraySet<String> perms = mSystemPermissions.get(uid);
-                    if (perms == null) {
-                        perms = new ArraySet<String>();
-                        mSystemPermissions.put(uid, perms);
-                    }
-                    perms.add(perm);
-                    XmlUtils.skipCurrentTag(parser);
-
-                } else if ("split-permission".equals(name) && allowPermissions) {
-                    readSplitPermission(parser, permFile);
-                } else if ("library".equals(name) && allowLibs) {
-                    String lname = parser.getAttributeValue(null, "name");
-                    String lfile = parser.getAttributeValue(null, "file");
-                    if (lname == null) {
-                        Slog.w(TAG, "<library> without name in " + permFile + " at "
-                                + parser.getPositionDescription());
-                    } else if (lfile == null) {
-                        Slog.w(TAG, "<library> without file in " + permFile + " at "
-                                + parser.getPositionDescription());
-                    } else {
-                        //Log.i(TAG, "Got library " + lname + " in " + lfile);
-                        mSharedLibraries.put(lname, lfile);
-                    }
-                    XmlUtils.skipCurrentTag(parser);
-                    continue;
-
-                } else if ("feature".equals(name) && allowFeatures) {
-                    String fname = parser.getAttributeValue(null, "name");
-                    int fversion = XmlUtils.readIntAttribute(parser, "version", 0);
-                    boolean allowed;
-                    if (!lowRam) {
-                        allowed = true;
-                    } else {
-                        String notLowRam = parser.getAttributeValue(null, "notLowRam");
-                        allowed = !"true".equals(notLowRam);
-                    }
-                    if (fname == null) {
-                        Slog.w(TAG, "<feature> without name in " + permFile + " at "
-                                + parser.getPositionDescription());
-                    } else if (allowed) {
-                        addFeature(fname, fversion);
-                    }
-                    XmlUtils.skipCurrentTag(parser);
-                    continue;
-
-                } else if ("unavailable-feature".equals(name) && allowFeatures) {
-                    String fname = parser.getAttributeValue(null, "name");
-                    if (fname == null) {
-                        Slog.w(TAG, "<unavailable-feature> without name in " + permFile + " at "
-                                + parser.getPositionDescription());
-                    } else {
-                        mUnavailableFeatures.add(fname);
-                    }
-                    XmlUtils.skipCurrentTag(parser);
-                    continue;
-
-                } else if ("allow-in-power-save-except-idle".equals(name) && allowAll) {
-                    String pkgname = parser.getAttributeValue(null, "package");
-                    if (pkgname == null) {
-                        Slog.w(TAG, "<allow-in-power-save-except-idle> without package in "
-                                + permFile + " at " + parser.getPositionDescription());
-                    } else {
-                        mAllowInPowerSaveExceptIdle.add(pkgname);
-                    }
-                    XmlUtils.skipCurrentTag(parser);
-                    continue;
-
-                } else if ("allow-in-power-save".equals(name) && allowAll) {
-                    String pkgname = parser.getAttributeValue(null, "package");
-                    if (pkgname == null) {
-                        Slog.w(TAG, "<allow-in-power-save> without package in " + permFile + " at "
-                                + parser.getPositionDescription());
-                    } else {
-                        mAllowInPowerSave.add(pkgname);
-                    }
-                    XmlUtils.skipCurrentTag(parser);
-                    continue;
-
-                } else if ("allow-in-data-usage-save".equals(name) && allowAll) {
-                    String pkgname = parser.getAttributeValue(null, "package");
-                    if (pkgname == null) {
-                        Slog.w(TAG, "<allow-in-data-usage-save> without package in " + permFile
-                                + " at " + parser.getPositionDescription());
-                    } else {
-                        mAllowInDataUsageSave.add(pkgname);
-                    }
-                    XmlUtils.skipCurrentTag(parser);
-                    continue;
-
-                } else if ("allow-unthrottled-location".equals(name) && allowAll) {
-                    String pkgname = parser.getAttributeValue(null, "package");
-                    if (pkgname == null) {
-                        Slog.w(TAG, "<allow-unthrottled-location> without package in "
-                            + permFile + " at " + parser.getPositionDescription());
-                    } else {
-                        mAllowUnthrottledLocation.add(pkgname);
-                    }
-                    XmlUtils.skipCurrentTag(parser);
-                    continue;
-
-                } else if ("allow-implicit-broadcast".equals(name) && allowAll) {
-                    String action = parser.getAttributeValue(null, "action");
-                    if (action == null) {
-                        Slog.w(TAG, "<allow-implicit-broadcast> without action in " + permFile
-                                + " at " + parser.getPositionDescription());
-                    } else {
-                        mAllowImplicitBroadcasts.add(action);
-                    }
-                    XmlUtils.skipCurrentTag(parser);
-                    continue;
-
-                } else if ("app-link".equals(name) && allowAppConfigs) {
-                    String pkgname = parser.getAttributeValue(null, "package");
-                    if (pkgname == null) {
-                        Slog.w(TAG, "<app-link> without package in " + permFile + " at "
-                                + parser.getPositionDescription());
-                    } else {
-                        mLinkedApps.add(pkgname);
-                    }
-                    XmlUtils.skipCurrentTag(parser);
-                } else if ("system-user-whitelisted-app".equals(name) && allowAppConfigs) {
-                    String pkgname = parser.getAttributeValue(null, "package");
-                    if (pkgname == null) {
-                        Slog.w(TAG, "<system-user-whitelisted-app> without package in " + permFile
-                                + " at " + parser.getPositionDescription());
-                    } else {
-                        mSystemUserWhitelistedApps.add(pkgname);
-                    }
-                    XmlUtils.skipCurrentTag(parser);
-                } else if ("system-user-blacklisted-app".equals(name) && allowAppConfigs) {
-                    String pkgname = parser.getAttributeValue(null, "package");
-                    if (pkgname == null) {
-                        Slog.w(TAG, "<system-user-blacklisted-app without package in " + permFile
-                                + " at " + parser.getPositionDescription());
-                    } else {
-                        mSystemUserBlacklistedApps.add(pkgname);
-                    }
-                    XmlUtils.skipCurrentTag(parser);
-                } else if ("default-enabled-vr-app".equals(name) && allowAppConfigs) {
-                    String pkgname = parser.getAttributeValue(null, "package");
-                    String clsname = parser.getAttributeValue(null, "class");
-                    if (pkgname == null) {
-                        Slog.w(TAG, "<default-enabled-vr-app without package in " + permFile
-                                + " at " + parser.getPositionDescription());
-                    } else if (clsname == null) {
-                        Slog.w(TAG, "<default-enabled-vr-app without class in " + permFile
-                                + " at " + parser.getPositionDescription());
-                    } else {
-                        mDefaultVrComponents.add(new ComponentName(pkgname, clsname));
-                    }
-                    XmlUtils.skipCurrentTag(parser);
-                } else if ("backup-transport-whitelisted-service".equals(name) && allowFeatures) {
-                    String serviceName = parser.getAttributeValue(null, "service");
-                    if (serviceName == null) {
-                        Slog.w(TAG, "<backup-transport-whitelisted-service> without service in "
-                                + permFile + " at " + parser.getPositionDescription());
-                    } else {
-                        ComponentName cn = ComponentName.unflattenFromString(serviceName);
-                        if (cn == null) {
-                            Slog.w(TAG,
-                                    "<backup-transport-whitelisted-service> with invalid service name "
-                                    + serviceName + " in "+ permFile
-                                    + " at " + parser.getPositionDescription());
-=======
                     } break;
                     case "unavailable-feature": {
                         if (allowFeatures) {
@@ -796,7 +621,6 @@
                             } else {
                                 mUnavailableFeatures.add(fname);
                             }
->>>>>>> de843449
                         } else {
                             logNotAllowedInPartition(name, permFile, parser);
                         }
@@ -814,65 +638,6 @@
                         } else {
                             logNotAllowedInPartition(name, permFile, parser);
                         }
-<<<<<<< HEAD
-                        associatedPkgs.add(pkgname);
-                    }
-                    XmlUtils.skipCurrentTag(parser);
-                } else if ("disabled-until-used-preinstalled-carrier-app".equals(name)
-                        && allowAppConfigs) {
-                    String pkgname = parser.getAttributeValue(null, "package");
-                    if (pkgname == null) {
-                        Slog.w(TAG,
-                                "<disabled-until-used-preinstalled-carrier-app> without "
-                                        + "package in " + permFile + " at "
-                                        + parser.getPositionDescription());
-                    } else {
-                        mDisabledUntilUsedPreinstalledCarrierApps.add(pkgname);
-                    }
-                    XmlUtils.skipCurrentTag(parser);
-                } else if ("privapp-permissions".equals(name) && allowPrivappPermissions) {
-                    // privapp permissions from system, vendor, product and product_services
-                    // partitions are stored separately. This is to prevent xml files in the vendor
-                    // partition from granting permissions to priv apps in the system partition and
-                    // vice versa.
-                    boolean vendor = permFile.toPath().startsWith(
-                            Environment.getVendorDirectory().toPath() + "/")
-                            || permFile.toPath().startsWith(
-                                Environment.getOdmDirectory().toPath() + "/");
-                    boolean product = permFile.toPath().startsWith(
-                            Environment.getProductDirectory().toPath() + "/");
-                    boolean productServices = permFile.toPath().startsWith(
-                            Environment.getProductServicesDirectory().toPath() + "/");
-                    if (vendor) {
-                        readPrivAppPermissions(parser, mVendorPrivAppPermissions,
-                                mVendorPrivAppDenyPermissions);
-                    } else if (product) {
-                        readPrivAppPermissions(parser, mProductPrivAppPermissions,
-                                mProductPrivAppDenyPermissions);
-                    } else if (productServices) {
-                        readPrivAppPermissions(parser, mProductServicesPrivAppPermissions,
-                                mProductServicesPrivAppDenyPermissions);
-                    } else {
-                        readPrivAppPermissions(parser, mPrivAppPermissions,
-                                mPrivAppDenyPermissions);
-                    }
-                } else if ("oem-permissions".equals(name) && allowOemPermissions) {
-                    readOemPermissions(parser);
-                } else if ("hidden-api-whitelisted-app".equals(name) && allowApiWhitelisting) {
-                    String pkgname = parser.getAttributeValue(null, "package");
-                    if (pkgname == null) {
-                        Slog.w(TAG, "<hidden-api-whitelisted-app> without package in " + permFile
-                                + " at " + parser.getPositionDescription());
-                    } else {
-                        mHiddenApiPackageWhitelist.add(pkgname);
-                    }
-                    XmlUtils.skipCurrentTag(parser);
-                } else {
-                    Slog.w(TAG, "Tag " + name + " is unknown or not allowed in "
-                            + permFile.getParent());
-                    XmlUtils.skipCurrentTag(parser);
-                    continue;
-=======
                         XmlUtils.skipCurrentTag(parser);
                     } break;
                     case "allow-in-power-save": {
@@ -1142,7 +907,6 @@
                                 + permFile + " at " + parser.getPositionDescription());
                         XmlUtils.skipCurrentTag(parser);
                     } break;
->>>>>>> de843449
                 }
             }
         } catch (XmlPullParserException e) {
