--- conflicted
+++ resolved
@@ -28,15 +28,12 @@
     @Override
     public void onDnsEvent(int netId, int eventType, int returnCode, String hostname,
             String[] ipAddresses, int ipAddressesCount, long timestamp, int uid) {
-<<<<<<< HEAD
-=======
         // default no-op
     }
 
     @Override
     public void onNat64PrefixEvent(int netId, boolean added, String prefixString,
             int prefixLength) {
->>>>>>> de843449
         // default no-op
     }
 
