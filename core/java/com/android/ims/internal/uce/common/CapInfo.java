--- conflicted
+++ resolved
@@ -78,15 +78,9 @@
     private boolean mChatbotSupported = false;
     /** Chatbot role support. */
     private boolean mChatbotRoleSupported = false;
-<<<<<<< HEAD
-     /** Standalone Chatbot communication support. */
-    private boolean mSmChatbotSupported = false;
-     /** MMtel based call composer support. */
-=======
     /** Standalone Chatbot communication support. */
     private boolean mSmChatbotSupported = false;
     /** MMtel based call composer support. */
->>>>>>> b084b0c7
     private boolean mMmtelCallComposerSupported = false;
     /** List of supported extensions. */
     private String[] mExts = new String[10];
@@ -511,10 +505,6 @@
     /**
      * Checks whether standalone chatbot communication is supported.
      */
-<<<<<<< HEAD
-    @UnsupportedAppUsage
-=======
->>>>>>> b084b0c7
     public boolean isSmChatbotSupported() {
         return mSmChatbotSupported;
     }
@@ -522,10 +512,6 @@
     /**
      * Sets standalone chatbot communication as supported or not supported.
      */
-<<<<<<< HEAD
-    @UnsupportedAppUsage
-=======
->>>>>>> b084b0c7
     public void setSmChatbotSupported(boolean smChatbotSupported) {
         this.mSmChatbotSupported = smChatbotSupported;
     }
@@ -533,10 +519,6 @@
     /**
      * Checks whether Mmtel based call composer is supported.
      */
-<<<<<<< HEAD
-    @UnsupportedAppUsage
-=======
->>>>>>> b084b0c7
     public boolean isMmtelCallComposerSupported() {
         return mMmtelCallComposerSupported;
     }
@@ -544,10 +526,6 @@
     /**
      * Sets Mmtel based call composer as supported or not supported.
      */
-<<<<<<< HEAD
-    @UnsupportedAppUsage
-=======
->>>>>>> b084b0c7
     public void setMmtelCallComposerSupported(boolean mmtelCallComposerSupported) {
         this.mMmtelCallComposerSupported = mmtelCallComposerSupported;
     }
