--- conflicted
+++ resolved
@@ -508,29 +508,6 @@
     private static void handleSystemServerProcess(
             ZygoteConnection.Arguments parsedArgs)
             throws ZygoteInit.MethodAndArgsCaller {
-<<<<<<< HEAD
-        /*
-         * First, set the capabilities if necessary
-         */
-
-        if (parsedArgs.uid != 0) {
-            /*
-             * If the Process belong to AID_RADIO(1001) or AID_SYSTEM(1000)
-             * then add CAP_SYS_TIME (1<<25) Capability.
-             */
-            if(parsedArgs.uid == 1000 || parsedArgs.uid == 1001 ) {
-                parsedArgs.permittedCapabilities |= (1<<25);
-                parsedArgs.effectiveCapabilities |= (1<<25);
-            }
-            try {
-                setCapabilities(parsedArgs.permittedCapabilities,
-                                parsedArgs.effectiveCapabilities);
-            } catch (IOException ex) {
-                Log.e(TAG, "Error setting capabilities", ex);
-            }
-        }
-=======
->>>>>>> adba66b5
 
         closeServerSocket();
 
@@ -597,16 +574,21 @@
                 rlimits = parsedArgs.rlimits.toArray(rlimits);
             }
 
+            /*
+             * If the Process belong to AID_RADIO(1001) or AID_SYSTEM(1000)
+             * then add CAP_SYS_TIME (1<<25) Capability.
+             */
+            if (parsedArgs.uid == 1000 || parsedArgs.uid == 1001) {
+                parsedArgs.permittedCapabilities |= (1<<25);
+                parsedArgs.effectiveCapabilities |= (1<<25);
+            }
+
             /* Request to fork the system server process */
             pid = Zygote.forkSystemServer(
                     parsedArgs.uid, parsedArgs.gid,
-<<<<<<< HEAD
-                    parsedArgs.gids, debugFlags, rlimits);
-=======
                     parsedArgs.gids, debugFlags, null,
                     parsedArgs.permittedCapabilities,
                     parsedArgs.effectiveCapabilities);
->>>>>>> adba66b5
         } catch (IllegalArgumentException ex) {
             throw new RuntimeException(ex);
         }
