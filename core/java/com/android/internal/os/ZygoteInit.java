/*
 * Copyright (C) 2007 The Android Open Source Project
 *
 * Licensed under the Apache License, Version 2.0 (the "License");
 * you may not use this file except in compliance with the License.
 * You may obtain a copy of the License at
 *
 *      http://www.apache.org/licenses/LICENSE-2.0
 *
 * Unless required by applicable law or agreed to in writing, software
 * distributed under the License is distributed on an "AS IS" BASIS,
 * WITHOUT WARRANTIES OR CONDITIONS OF ANY KIND, either express or implied.
 * See the License for the specific language governing permissions and
 * limitations under the License.
 */

package com.android.internal.os;

import static android.system.OsConstants.S_IRWXG;
import static android.system.OsConstants.S_IRWXO;

import android.content.res.Resources;
import android.content.res.TypedArray;
import android.icu.impl.CacheValue;
import android.icu.text.DecimalFormatSymbols;
import android.icu.util.ULocale;
import android.net.LocalServerSocket;
import android.os.IInstalld;
import android.os.Process;
import android.os.RemoteException;
import android.os.ServiceManager;
import android.os.ServiceSpecificException;
import android.os.SystemClock;
import android.os.SystemProperties;
import android.os.Trace;
import android.os.ZygoteProcess;
import android.os.storage.StorageManager;
import android.security.keystore.AndroidKeyStoreProvider;
import android.system.ErrnoException;
import android.system.Os;
import android.system.OsConstants;
import android.text.Hyphenator;
import android.util.BootTimingsTraceLog;
import android.util.EventLog;
import android.util.Log;
import android.webkit.WebViewFactory;
import android.widget.TextView;

import com.android.internal.logging.MetricsLogger;

import dalvik.system.DexFile;
import dalvik.system.PathClassLoader;
import dalvik.system.VMRuntime;
import dalvik.system.ZygoteHooks;

import libcore.io.IoUtils;

import java.io.BufferedReader;
import java.io.FileInputStream;
import java.io.FileNotFoundException;
import java.io.IOException;
import java.io.InputStream;
import java.io.InputStreamReader;
import java.security.Security;
import java.security.Provider;

/**
 * Startup class for the zygote process.
 *
 * Pre-initializes some classes, and then waits for commands on a UNIX domain
 * socket. Based on these commands, forks off child processes that inherit
 * the initial state of the VM.
 *
 * Please see {@link ZygoteConnection.Arguments} for documentation on the
 * client protocol.
 *
 * @hide
 */
public class ZygoteInit {
    private static final String TAG = "Zygote";

    private static final String PROPERTY_DISABLE_OPENGL_PRELOADING = "ro.zygote.disable_gl_preload";
    private static final String PROPERTY_RUNNING_IN_CONTAINER = "ro.boot.container";

    private static final int LOG_BOOT_PROGRESS_PRELOAD_START = 3020;
    private static final int LOG_BOOT_PROGRESS_PRELOAD_END = 3030;

    /** when preloading, GC after allocating this many bytes */
    private static final int PRELOAD_GC_THRESHOLD = 50000;

    private static final String ABI_LIST_ARG = "--abi-list=";

    private static final String SOCKET_NAME_ARG = "--socket-name=";

    /**
     * Used to pre-load resources.
     */
    private static Resources mResources;

    /**
     * The path of a file that contains classes to preload.
     */
    private static final String PRELOADED_CLASSES = "/system/etc/preloaded-classes";

    /** Controls whether we should preload resources during zygote init. */
    public static final boolean PRELOAD_RESOURCES = true;

    private static final int UNPRIVILEGED_UID = 9999;
    private static final int UNPRIVILEGED_GID = 9999;

    private static final int ROOT_UID = 0;
    private static final int ROOT_GID = 0;

    private static boolean sPreloadComplete;

    static void preload(BootTimingsTraceLog bootTimingsTraceLog) {
        Log.d(TAG, "begin preload");
        bootTimingsTraceLog.traceBegin("BeginIcuCachePinning");
        beginIcuCachePinning();
        bootTimingsTraceLog.traceEnd(); // BeginIcuCachePinning
        bootTimingsTraceLog.traceBegin("PreloadClasses");
        preloadClasses();
        bootTimingsTraceLog.traceEnd(); // PreloadClasses
        bootTimingsTraceLog.traceBegin("PreloadResources");
        preloadResources();
<<<<<<< HEAD
        bootTimingsTraceLog.traceEnd(); // PreloadResources
        bootTimingsTraceLog.traceBegin("PreloadOpenGL");
        preloadOpenGL();
        bootTimingsTraceLog.traceEnd(); // PreloadOpenGL
=======
        Trace.traceEnd(Trace.TRACE_TAG_DALVIK);
>>>>>>> 5fa7fb1d
        preloadSharedLibraries();
        preloadTextResources();
        // Ask the WebViewFactory to do any initialization that must run in the zygote process,
        // for memory sharing purposes.
        WebViewFactory.prepareWebViewInZygote();
        endIcuCachePinning();
        warmUpJcaProviders();
        Log.d(TAG, "end preload");

        sPreloadComplete = true;
    }

    public static void maybePreload() {
        if (!sPreloadComplete) {
            Log.i(TAG, "Lazily preloading resources.");
            preload(new BootTimingsTraceLog("ZygoteInitTiming_lazy", Trace.TRACE_TAG_DALVIK));
        }
    }

    private static void beginIcuCachePinning() {
        // Pin ICU data in memory from this point that would normally be held by soft references.
        // Without this, any references created immediately below or during class preloading
        // would be collected when the Zygote GC runs in gcAndFinalize().
        Log.i(TAG, "Installing ICU cache reference pinning...");

        CacheValue.setStrength(CacheValue.Strength.STRONG);

        Log.i(TAG, "Preloading ICU data...");
        // Explicitly exercise code to cache data apps are likely to need.
        ULocale[] localesToPin = { ULocale.ROOT, ULocale.US, ULocale.getDefault() };
        for (ULocale uLocale : localesToPin) {
            new DecimalFormatSymbols(uLocale);
        }
    }

    private static void endIcuCachePinning() {
        // All cache references created by ICU from this point will be soft.
        CacheValue.setStrength(CacheValue.Strength.SOFT);

        Log.i(TAG, "Uninstalled ICU cache reference pinning...");
    }

    private static void preloadSharedLibraries() {
        Log.i(TAG, "Preloading shared libraries...");
        System.loadLibrary("android");
        System.loadLibrary("compiler_rt");
        System.loadLibrary("jnigraphics");
    }

    private static void preloadTextResources() {
        Hyphenator.init();
        TextView.preloadFontCache();
    }

    /**
     * Register AndroidKeyStoreProvider and warm up the providers that are already registered.
     *
     * By doing it here we avoid that each app does it when requesting a service from the
     * provider for the first time.
     */
    private static void warmUpJcaProviders() {
        long startTime = SystemClock.uptimeMillis();
        Trace.traceBegin(
                Trace.TRACE_TAG_DALVIK, "Starting installation of AndroidKeyStoreProvider");
        // AndroidKeyStoreProvider.install() manipulates the list of JCA providers to insert
        // preferred providers. Note this is not done via security.properties as the JCA providers
        // are not on the classpath in the case of, for example, raw dalvikvm runtimes.
        AndroidKeyStoreProvider.install();
        Log.i(TAG, "Installed AndroidKeyStoreProvider in "
                + (SystemClock.uptimeMillis() - startTime) + "ms.");
        Trace.traceEnd(Trace.TRACE_TAG_DALVIK);

        startTime = SystemClock.uptimeMillis();
        Trace.traceBegin(
                Trace.TRACE_TAG_DALVIK, "Starting warm up of JCA providers");
        for (Provider p : Security.getProviders()) {
            p.warmUpServiceProvision();
        }
        Log.i(TAG, "Warmed up JCA providers in "
                + (SystemClock.uptimeMillis() - startTime) + "ms.");
        Trace.traceEnd(Trace.TRACE_TAG_DALVIK);
    }

    /**
     * Performs Zygote process initialization. Loads and initializes
     * commonly used classes.
     *
     * Most classes only cause a few hundred bytes to be allocated, but
     * a few will allocate a dozen Kbytes (in one case, 500+K).
     */
    private static void preloadClasses() {
        final VMRuntime runtime = VMRuntime.getRuntime();

        InputStream is;
        try {
            is = new FileInputStream(PRELOADED_CLASSES);
        } catch (FileNotFoundException e) {
            Log.e(TAG, "Couldn't find " + PRELOADED_CLASSES + ".");
            return;
        }

        Log.i(TAG, "Preloading classes...");
        long startTime = SystemClock.uptimeMillis();

        // Drop root perms while running static initializers.
        final int reuid = Os.getuid();
        final int regid = Os.getgid();

        // We need to drop root perms only if we're already root. In the case of "wrapped"
        // processes (see WrapperInit), this function is called from an unprivileged uid
        // and gid.
        boolean droppedPriviliges = false;
        if (reuid == ROOT_UID && regid == ROOT_GID) {
            try {
                Os.setregid(ROOT_GID, UNPRIVILEGED_GID);
                Os.setreuid(ROOT_UID, UNPRIVILEGED_UID);
            } catch (ErrnoException ex) {
                throw new RuntimeException("Failed to drop root", ex);
            }

            droppedPriviliges = true;
        }

        // Alter the target heap utilization.  With explicit GCs this
        // is not likely to have any effect.
        float defaultUtilization = runtime.getTargetHeapUtilization();
        runtime.setTargetHeapUtilization(0.8f);

        try {
            BufferedReader br
                = new BufferedReader(new InputStreamReader(is), 256);

            int count = 0;
            String line;
            while ((line = br.readLine()) != null) {
                // Skip comments and blank lines.
                line = line.trim();
                if (line.startsWith("#") || line.equals("")) {
                    continue;
                }

                Trace.traceBegin(Trace.TRACE_TAG_DALVIK, line);
                try {
                    if (false) {
                        Log.v(TAG, "Preloading " + line + "...");
                    }
                    // Load and explicitly initialize the given class. Use
                    // Class.forName(String, boolean, ClassLoader) to avoid repeated stack lookups
                    // (to derive the caller's class-loader). Use true to force initialization, and
                    // null for the boot classpath class-loader (could as well cache the
                    // class-loader of this class in a variable).
                    Class.forName(line, true, null);
                    count++;
                } catch (ClassNotFoundException e) {
                    Log.w(TAG, "Class not found for preloading: " + line);
                } catch (UnsatisfiedLinkError e) {
                    Log.w(TAG, "Problem preloading " + line + ": " + e);
                } catch (Throwable t) {
                    Log.e(TAG, "Error preloading " + line + ".", t);
                    if (t instanceof Error) {
                        throw (Error) t;
                    }
                    if (t instanceof RuntimeException) {
                        throw (RuntimeException) t;
                    }
                    throw new RuntimeException(t);
                }
                Trace.traceEnd(Trace.TRACE_TAG_DALVIK);
            }

            Log.i(TAG, "...preloaded " + count + " classes in "
                    + (SystemClock.uptimeMillis()-startTime) + "ms.");
        } catch (IOException e) {
            Log.e(TAG, "Error reading " + PRELOADED_CLASSES + ".", e);
        } finally {
            IoUtils.closeQuietly(is);
            // Restore default.
            runtime.setTargetHeapUtilization(defaultUtilization);

            // Fill in dex caches with classes, fields, and methods brought in by preloading.
            Trace.traceBegin(Trace.TRACE_TAG_DALVIK, "PreloadDexCaches");
            runtime.preloadDexCaches();
            Trace.traceEnd(Trace.TRACE_TAG_DALVIK);

            // Bring back root. We'll need it later if we're in the zygote.
            if (droppedPriviliges) {
                try {
                    Os.setreuid(ROOT_UID, ROOT_UID);
                    Os.setregid(ROOT_GID, ROOT_GID);
                } catch (ErrnoException ex) {
                    throw new RuntimeException("Failed to restore root", ex);
                }
            }
        }
    }

    /**
     * Load in commonly used resources, so they can be shared across
     * processes.
     *
     * These tend to be a few Kbytes, but are frequently in the 20-40K
     * range, and occasionally even larger.
     */
    private static void preloadResources() {
        final VMRuntime runtime = VMRuntime.getRuntime();

        try {
            mResources = Resources.getSystem();
            mResources.startPreloading();
            if (PRELOAD_RESOURCES) {
                Log.i(TAG, "Preloading resources...");

                long startTime = SystemClock.uptimeMillis();
                TypedArray ar = mResources.obtainTypedArray(
                        com.android.internal.R.array.preloaded_drawables);
                int N = preloadDrawables(ar);
                ar.recycle();
                Log.i(TAG, "...preloaded " + N + " resources in "
                        + (SystemClock.uptimeMillis()-startTime) + "ms.");

                startTime = SystemClock.uptimeMillis();
                ar = mResources.obtainTypedArray(
                        com.android.internal.R.array.preloaded_color_state_lists);
                N = preloadColorStateLists(ar);
                ar.recycle();
                Log.i(TAG, "...preloaded " + N + " resources in "
                        + (SystemClock.uptimeMillis()-startTime) + "ms.");

                if (mResources.getBoolean(
                        com.android.internal.R.bool.config_freeformWindowManagement)) {
                    startTime = SystemClock.uptimeMillis();
                    ar = mResources.obtainTypedArray(
                            com.android.internal.R.array.preloaded_freeform_multi_window_drawables);
                    N = preloadDrawables(ar);
                    ar.recycle();
                    Log.i(TAG, "...preloaded " + N + " resource in "
                            + (SystemClock.uptimeMillis() - startTime) + "ms.");
                }
            }
            mResources.finishPreloading();
        } catch (RuntimeException e) {
            Log.w(TAG, "Failure preloading resources", e);
        }
    }

    private static int preloadColorStateLists(TypedArray ar) {
        int N = ar.length();
        for (int i=0; i<N; i++) {
            int id = ar.getResourceId(i, 0);
            if (false) {
                Log.v(TAG, "Preloading resource #" + Integer.toHexString(id));
            }
            if (id != 0) {
                if (mResources.getColorStateList(id, null) == null) {
                    throw new IllegalArgumentException(
                            "Unable to find preloaded color resource #0x"
                            + Integer.toHexString(id)
                            + " (" + ar.getString(i) + ")");
                }
            }
        }
        return N;
    }


    private static int preloadDrawables(TypedArray ar) {
        int N = ar.length();
        for (int i=0; i<N; i++) {
            int id = ar.getResourceId(i, 0);
            if (false) {
                Log.v(TAG, "Preloading resource #" + Integer.toHexString(id));
            }
            if (id != 0) {
                if (mResources.getDrawable(id, null) == null) {
                    throw new IllegalArgumentException(
                            "Unable to find preloaded drawable resource #0x"
                            + Integer.toHexString(id)
                            + " (" + ar.getString(i) + ")");
                }
            }
        }
        return N;
    }

    /**
     * Runs several special GCs to try to clean up a few generations of
     * softly- and final-reachable objects, along with any other garbage.
     * This is only useful just before a fork().
     */
    /*package*/ static void gcAndFinalize() {
        final VMRuntime runtime = VMRuntime.getRuntime();

        /* runFinalizationSync() lets finalizers be called in Zygote,
         * which doesn't have a HeapWorker thread.
         */
        System.gc();
        runtime.runFinalizationSync();
        System.gc();
    }

    /**
     * Finish remaining work for the newly forked system server process.
     */
    private static void handleSystemServerProcess(
            ZygoteConnection.Arguments parsedArgs)
            throws Zygote.MethodAndArgsCaller {

        // set umask to 0077 so new files and directories will default to owner-only permissions.
        Os.umask(S_IRWXG | S_IRWXO);

        if (parsedArgs.niceName != null) {
            Process.setArgV0(parsedArgs.niceName);
        }

        final String systemServerClasspath = Os.getenv("SYSTEMSERVERCLASSPATH");
        if (systemServerClasspath != null) {
            performSystemServerDexOpt(systemServerClasspath);
        }

        if (parsedArgs.invokeWith != null) {
            String[] args = parsedArgs.remainingArgs;
            // If we have a non-null system server class path, we'll have to duplicate the
            // existing arguments and append the classpath to it. ART will handle the classpath
            // correctly when we exec a new process.
            if (systemServerClasspath != null) {
                String[] amendedArgs = new String[args.length + 2];
                amendedArgs[0] = "-cp";
                amendedArgs[1] = systemServerClasspath;
                System.arraycopy(parsedArgs.remainingArgs, 0, amendedArgs, 2, parsedArgs.remainingArgs.length);
            }

            WrapperInit.execApplication(parsedArgs.invokeWith,
                    parsedArgs.niceName, parsedArgs.targetSdkVersion,
                    VMRuntime.getCurrentInstructionSet(), null, args);
        } else {
            ClassLoader cl = null;
            if (systemServerClasspath != null) {
                cl = createSystemServerClassLoader(systemServerClasspath,
                                                   parsedArgs.targetSdkVersion);

                Thread.currentThread().setContextClassLoader(cl);
            }

            /*
             * Pass the remaining arguments to SystemServer.
             */
            RuntimeInit.zygoteInit(parsedArgs.targetSdkVersion, parsedArgs.remainingArgs, cl);
        }

        /* should never reach here */
    }

    /**
     * Creates a PathClassLoader for the system server. It also creates
     * a shared namespace associated with the classloader to let it access
     * platform-private native libraries.
     */
    private static PathClassLoader createSystemServerClassLoader(String systemServerClasspath,
                                                                 int targetSdkVersion) {
      String libraryPath = System.getProperty("java.library.path");

      return PathClassLoaderFactory.createClassLoader(systemServerClasspath,
                                                      libraryPath,
                                                      libraryPath,
                                                      ClassLoader.getSystemClassLoader(),
                                                      targetSdkVersion,
                                                      true /* isNamespaceShared */);
    }

    /**
     * Performs dex-opt on the elements of {@code classPath}, if needed. We
     * choose the instruction set of the current runtime.
     */
    private static void performSystemServerDexOpt(String classPath) {
        final String[] classPathElements = classPath.split(":");
        final IInstalld installd = IInstalld.Stub
                .asInterface(ServiceManager.getService("installd"));
        final String instructionSet = VMRuntime.getRuntime().vmInstructionSet();

        String sharedLibraries = "";
        for (String classPathElement : classPathElements) {
            // System server is fully AOTed and never profiled
            // for profile guided compilation.
            // TODO: Make this configurable between INTERPRET_ONLY, SPEED, SPACE and EVERYTHING?

            int dexoptNeeded;
            try {
                dexoptNeeded = DexFile.getDexOptNeeded(
                    classPathElement, instructionSet, "speed",
                    false /* newProfile */);
            } catch (FileNotFoundException ignored) {
                // Do not add to the classpath.
                Log.w(TAG, "Missing classpath element for system server: " + classPathElement);
                continue;
            } catch (IOException e) {
                // Not fully clear what to do here as we don't know the cause of the
                // IO exception. Add to the classpath to be conservative, but don't
                // attempt to compile it.
                Log.w(TAG, "Error checking classpath element for system server: "
                        + classPathElement, e);
                dexoptNeeded = DexFile.NO_DEXOPT_NEEDED;
            }

            if (dexoptNeeded != DexFile.NO_DEXOPT_NEEDED) {
                final String packageName = "*";
                final String outputPath = null;
                final int dexFlags = 0;
                final String compilerFilter = "speed";
                final String uuid = StorageManager.UUID_PRIVATE_INTERNAL;
                try {
                    installd.dexopt(classPathElement, Process.SYSTEM_UID, packageName,
                            instructionSet, dexoptNeeded, outputPath, dexFlags, compilerFilter,
                            uuid, sharedLibraries);
                } catch (RemoteException | ServiceSpecificException e) {
                    // Ignore (but log), we need this on the classpath for fallback mode.
                    Log.w(TAG, "Failed compiling classpath element for system server: "
                            + classPathElement, e);
                }
            }

            if (!sharedLibraries.isEmpty()) {
                sharedLibraries += ":";
            }
            sharedLibraries += classPathElement;
        }
    }

    /**
     * Prepare the arguments and fork for the system server process.
     */
    private static boolean startSystemServer(String abiList, String socketName, ZygoteServer zygoteServer)
            throws Zygote.MethodAndArgsCaller, RuntimeException {
        long capabilities = posixCapabilitiesAsBits(
            OsConstants.CAP_IPC_LOCK,
            OsConstants.CAP_KILL,
            OsConstants.CAP_NET_ADMIN,
            OsConstants.CAP_NET_BIND_SERVICE,
            OsConstants.CAP_NET_BROADCAST,
            OsConstants.CAP_NET_RAW,
            OsConstants.CAP_SYS_MODULE,
            OsConstants.CAP_SYS_NICE,
            OsConstants.CAP_SYS_RESOURCE,
            OsConstants.CAP_SYS_TIME,
            OsConstants.CAP_SYS_TTY_CONFIG,
            OsConstants.CAP_WAKE_ALARM
        );
        /* Containers run without this capability, so avoid setting it in that case */
        if (!SystemProperties.getBoolean(PROPERTY_RUNNING_IN_CONTAINER, false)) {
            capabilities |= posixCapabilitiesAsBits(OsConstants.CAP_BLOCK_SUSPEND);
        }
        /* Hardcoded command line to start the system server */
        String args[] = {
            "--setuid=1000",
            "--setgid=1000",
            "--setgroups=1001,1002,1003,1004,1005,1006,1007,1008,1009,1010,1018,1021,1023,1032,3001,3002,3003,3006,3007,3009,3010",
            "--capabilities=" + capabilities + "," + capabilities,
            "--nice-name=system_server",
            "--runtime-args",
            "com.android.server.SystemServer",
        };
        ZygoteConnection.Arguments parsedArgs = null;

        int pid;

        try {
            parsedArgs = new ZygoteConnection.Arguments(args);
            ZygoteConnection.applyDebuggerSystemProperty(parsedArgs);
            ZygoteConnection.applyInvokeWithSystemProperty(parsedArgs);

            /* Request to fork the system server process */
            pid = Zygote.forkSystemServer(
                    parsedArgs.uid, parsedArgs.gid,
                    parsedArgs.gids,
                    parsedArgs.debugFlags,
                    null,
                    parsedArgs.permittedCapabilities,
                    parsedArgs.effectiveCapabilities);
        } catch (IllegalArgumentException ex) {
            throw new RuntimeException(ex);
        }

        /* For child process */
        if (pid == 0) {
            if (hasSecondZygote(abiList)) {
                waitForSecondaryZygote(socketName);
            }

            zygoteServer.closeServerSocket();
            handleSystemServerProcess(parsedArgs);
        }

        return true;
    }

    /**
     * Gets the bit array representation of the provided list of POSIX capabilities.
     */
    private static long posixCapabilitiesAsBits(int... capabilities) {
        long result = 0;
        for (int capability : capabilities) {
            if ((capability < 0) || (capability > OsConstants.CAP_LAST_CAP)) {
                throw new IllegalArgumentException(String.valueOf(capability));
            }
            result |= (1L << capability);
        }
        return result;
    }

    public static void main(String argv[]) {
        ZygoteServer zygoteServer = new ZygoteServer();

        // Mark zygote start. This ensures that thread creation will throw
        // an error.
        ZygoteHooks.startZygoteNoThreadCreation();

        // Zygote goes into its own process group.
        try {
            Os.setpgid(0, 0);
        } catch (ErrnoException ex) {
            throw new RuntimeException("Failed to setpgid(0,0)", ex);
        }

        try {
            // Report Zygote start time to tron unless it is a runtime restart
            if (!"1".equals(SystemProperties.get("sys.boot_completed"))) {
                MetricsLogger.histogram(null, "boot_zygote_init",
                        (int) SystemClock.elapsedRealtime());
            }

            String bootTimeTag = Process.is64Bit() ? "Zygote64Timing" : "Zygote32Timing";
            BootTimingsTraceLog bootTimingsTraceLog = new BootTimingsTraceLog(bootTimeTag,
                    Trace.TRACE_TAG_DALVIK);
            bootTimingsTraceLog.traceBegin("ZygoteInit");
            RuntimeInit.enableDdms();
            // Start profiling the zygote initialization.
            SamplingProfilerIntegration.start();

            boolean startSystemServer = false;
            String socketName = "zygote";
            String abiList = null;
            boolean enableLazyPreload = false;
            for (int i = 1; i < argv.length; i++) {
                if ("start-system-server".equals(argv[i])) {
                    startSystemServer = true;
                } else if ("--enable-lazy-preload".equals(argv[i])) {
                    enableLazyPreload = true;
                } else if (argv[i].startsWith(ABI_LIST_ARG)) {
                    abiList = argv[i].substring(ABI_LIST_ARG.length());
                } else if (argv[i].startsWith(SOCKET_NAME_ARG)) {
                    socketName = argv[i].substring(SOCKET_NAME_ARG.length());
                } else {
                    throw new RuntimeException("Unknown command line argument: " + argv[i]);
                }
            }

            if (abiList == null) {
                throw new RuntimeException("No ABI list supplied.");
            }

            zygoteServer.registerServerSocket(socketName);
            // In some configurations, we avoid preloading resources and classes eagerly.
            // In such cases, we will preload things prior to our first fork.
            if (!enableLazyPreload) {
                bootTimingsTraceLog.traceBegin("ZygotePreload");
                EventLog.writeEvent(LOG_BOOT_PROGRESS_PRELOAD_START,
                    SystemClock.uptimeMillis());
                preload(bootTimingsTraceLog);
                EventLog.writeEvent(LOG_BOOT_PROGRESS_PRELOAD_END,
                    SystemClock.uptimeMillis());
                bootTimingsTraceLog.traceEnd(); // ZygotePreload
            }

            // Finish profiling the zygote initialization.
            SamplingProfilerIntegration.writeZygoteSnapshot();

            // Do an initial gc to clean up after startup
            bootTimingsTraceLog.traceBegin("PostZygoteInitGC");
            gcAndFinalize();
            bootTimingsTraceLog.traceEnd(); // PostZygoteInitGC

            bootTimingsTraceLog.traceEnd(); // ZygoteInit
            // Disable tracing so that forked processes do not inherit stale tracing tags from
            // Zygote.
            Trace.setTracingEnabled(false);

            // Zygote process unmounts root storage spaces.
            Zygote.nativeUnmountStorageOnInit();

            ZygoteHooks.stopZygoteNoThreadCreation();

            if (startSystemServer) {
                startSystemServer(abiList, socketName, zygoteServer);
            }

            Log.i(TAG, "Accepting command socket connections");
            zygoteServer.runSelectLoop(abiList);

            zygoteServer.closeServerSocket();
        } catch (Zygote.MethodAndArgsCaller caller) {
            caller.run();
        } catch (Throwable ex) {
            Log.e(TAG, "System zygote died with exception", ex);
            zygoteServer.closeServerSocket();
            throw ex;
        }
    }

    /**
     * Return {@code true} if this device configuration has another zygote.
     *
     * We determine this by comparing the device ABI list with this zygotes
     * list. If this zygote supports all ABIs this device supports, there won't
     * be another zygote.
     */
    private static boolean hasSecondZygote(String abiList) {
        return !SystemProperties.get("ro.product.cpu.abilist").equals(abiList);
    }

    private static void waitForSecondaryZygote(String socketName) {
        String otherZygoteName = Process.ZYGOTE_SOCKET.equals(socketName) ?
                Process.SECONDARY_ZYGOTE_SOCKET : Process.ZYGOTE_SOCKET;
        while (true) {
            try {
                final ZygoteProcess.ZygoteState zs =
                        ZygoteProcess.ZygoteState.connect(otherZygoteName);
                zs.close();
                break;
            } catch (IOException ioe) {
                Log.w(TAG, "Got error connecting to zygote, retrying. msg= " + ioe.getMessage());
            }

            try {
                Thread.sleep(1000);
            } catch (InterruptedException ie) {
            }
        }
    }

    /**
     * Class not instantiable.
     */
    private ZygoteInit() {
    }
}<|MERGE_RESOLUTION|>--- conflicted
+++ resolved
@@ -123,14 +123,7 @@
         bootTimingsTraceLog.traceEnd(); // PreloadClasses
         bootTimingsTraceLog.traceBegin("PreloadResources");
         preloadResources();
-<<<<<<< HEAD
         bootTimingsTraceLog.traceEnd(); // PreloadResources
-        bootTimingsTraceLog.traceBegin("PreloadOpenGL");
-        preloadOpenGL();
-        bootTimingsTraceLog.traceEnd(); // PreloadOpenGL
-=======
-        Trace.traceEnd(Trace.TRACE_TAG_DALVIK);
->>>>>>> 5fa7fb1d
         preloadSharedLibraries();
         preloadTextResources();
         // Ask the WebViewFactory to do any initialization that must run in the zygote process,
