/*
 * Copyright (C) 2014 The Android Open Source Project
 *
 * Licensed under the Apache License, Version 2.0 (the "License");
 * you may not use this file except in compliance with the License.
 * You may obtain a copy of the License at
 *
 *      http://www.apache.org/licenses/LICENSE-2.0
 *
 * Unless required by applicable law or agreed to in writing, software
 * distributed under the License is distributed on an "AS IS" BASIS,
 * WITHOUT WARRANTIES OR CONDITIONS OF ANY KIND, either express or implied.
 * See the License for the specific language governing permissions and
 * limitations under the License.
 */

package com.android.internal.os;

import static android.system.OsConstants.O_CLOEXEC;

import static com.android.internal.os.ZygoteConnectionConstants.MAX_ZYGOTE_ARGC;

import android.content.pm.ApplicationInfo;
import android.net.Credentials;
import android.net.LocalServerSocket;
import android.net.LocalSocket;
import android.os.Build;
import android.os.FactoryTest;
import android.os.IVold;
import android.os.Process;
import android.os.SystemProperties;
import android.os.Trace;
import android.provider.DeviceConfig;
import android.system.ErrnoException;
import android.system.Os;
import android.util.Log;

import dalvik.system.ZygoteHooks;

import libcore.io.IoUtils;

import java.io.BufferedReader;
import java.io.ByteArrayOutputStream;
import java.io.DataOutputStream;
import java.io.FileDescriptor;
import java.io.IOException;
import java.io.InputStreamReader;

/** @hide */
public final class Zygote {
    /*
    * Bit values for "runtimeFlags" argument.  The definitions are duplicated
    * in the native code.
    */

    /** enable debugging over JDWP */
    public static final int DEBUG_ENABLE_JDWP   = 1;
    /** enable JNI checks */
    public static final int DEBUG_ENABLE_CHECKJNI   = 1 << 1;
    /** enable Java programming language "assert" statements */
    public static final int DEBUG_ENABLE_ASSERT     = 1 << 2;
    /** disable the AOT compiler and JIT */
    public static final int DEBUG_ENABLE_SAFEMODE   = 1 << 3;
    /** Enable logging of third-party JNI activity. */
    public static final int DEBUG_ENABLE_JNI_LOGGING = 1 << 4;
    /** Force generation of native debugging information. */
    public static final int DEBUG_GENERATE_DEBUG_INFO = 1 << 5;
    /** Always use JIT-ed code. */
    public static final int DEBUG_ALWAYS_JIT = 1 << 6;
    /** Make the code native debuggable by turning off some optimizations. */
    public static final int DEBUG_NATIVE_DEBUGGABLE = 1 << 7;
    /** Make the code Java debuggable by turning off some optimizations. */
    public static final int DEBUG_JAVA_DEBUGGABLE = 1 << 8;

    /** Turn off the verifier. */
    public static final int DISABLE_VERIFIER = 1 << 9;
    /** Only use oat files located in /system. Otherwise use dex/jar/apk . */
    public static final int ONLY_USE_SYSTEM_OAT_FILES = 1 << 10;
    /** Force generation of native debugging information for backtraces. */
    public static final int DEBUG_GENERATE_MINI_DEBUG_INFO = 1 << 11;
    /**
     * Hidden API access restrictions. This is a mask for bits representing the API enforcement
     * policy, defined by {@code @ApplicationInfo.HiddenApiEnforcementPolicy}.
     */
    public static final int API_ENFORCEMENT_POLICY_MASK = (1 << 12) | (1 << 13);
    /**
     * Bit shift for use with {@link #API_ENFORCEMENT_POLICY_MASK}.
     *
     * (flags & API_ENFORCEMENT_POLICY_MASK) >> API_ENFORCEMENT_POLICY_SHIFT gives
     * {@link ApplicationInfo.HiddenApiEnforcementPolicy} values.
     */
    public static final int API_ENFORCEMENT_POLICY_SHIFT =
            Integer.numberOfTrailingZeros(API_ENFORCEMENT_POLICY_MASK);
    /**
     * Enable system server ART profiling.
     */
    public static final int PROFILE_SYSTEM_SERVER = 1 << 14;

    /**
     * Enable profiling from shell.
     */
    public static final int PROFILE_FROM_SHELL = 1 << 15;

    /*
     * Enable using the ART app image startup cache
     */
    public static final int USE_APP_IMAGE_STARTUP_CACHE = 1 << 16;

    /** No external storage should be mounted. */
    public static final int MOUNT_EXTERNAL_NONE = IVold.REMOUNT_MODE_NONE;
    /** Default external storage should be mounted. */
    public static final int MOUNT_EXTERNAL_DEFAULT = IVold.REMOUNT_MODE_DEFAULT;
    /** Read-only external storage should be mounted. */
    public static final int MOUNT_EXTERNAL_READ = IVold.REMOUNT_MODE_READ;
    /** Read-write external storage should be mounted. */
    public static final int MOUNT_EXTERNAL_WRITE = IVold.REMOUNT_MODE_WRITE;
    /**
     * Mount mode for apps that are already installed on the device before the isolated_storage
     * feature is enabled.
     */
    public static final int MOUNT_EXTERNAL_LEGACY = IVold.REMOUNT_MODE_LEGACY;
    /**
     * Mount mode for package installers which should give them access to
     * all obb dirs in addition to their package sandboxes
     */
    public static final int MOUNT_EXTERNAL_INSTALLER = IVold.REMOUNT_MODE_INSTALLER;
    /** Read-write external storage should be mounted instead of package sandbox */
    public static final int MOUNT_EXTERNAL_FULL = IVold.REMOUNT_MODE_FULL;

    /** Number of bytes sent to the Zygote over USAP pipes or the pool event FD */
    static final int USAP_MANAGEMENT_MESSAGE_BYTES = 8;

    /**
     * An extraArg passed when a zygote process is forking a child-zygote, specifying a name
     * in the abstract socket namespace. This socket name is what the new child zygote
     * should listen for connections on.
     */
    public static final String CHILD_ZYGOTE_SOCKET_NAME_ARG = "--zygote-socket=";

    /**
     * An extraArg passed when a zygote process is forking a child-zygote, specifying the
     * requested ABI for the child Zygote.
     */
    public static final String CHILD_ZYGOTE_ABI_LIST_ARG = "--abi-list=";

    /**
     * An extraArg passed when a zygote process is forking a child-zygote, specifying the
     * start of the UID range the children of the Zygote may setuid()/setgid() to. This
     * will be enforced with a seccomp filter.
     */
    public static final String CHILD_ZYGOTE_UID_RANGE_START = "--uid-range-start=";

    /**
     * An extraArg passed when a zygote process is forking a child-zygote, specifying the
     * end of the UID range the children of the Zygote may setuid()/setgid() to. This
     * will be enforced with a seccomp filter.
     */
    public static final String CHILD_ZYGOTE_UID_RANGE_END = "--uid-range-end=";

    /** Prefix prepended to socket names created by init */
    private static final String ANDROID_SOCKET_PREFIX = "ANDROID_SOCKET_";

    /**
     * The duration to wait before re-checking Zygote related system properties.
     *
     * One minute in milliseconds.
     */
    public static final long PROPERTY_CHECK_INTERVAL = 60000;

    /**
     * @hide for internal use only
     */
    public static final int SOCKET_BUFFER_SIZE = 256;

    /** a prototype instance for a future List.toArray() */
    static final int[][] INT_ARRAY_2D = new int[0][0];

    /**
     * @hide for internal use only.
     */
    public static final String PRIMARY_SOCKET_NAME = "zygote";

    /**
     * @hide for internal use only.
     */
    public static final String SECONDARY_SOCKET_NAME = "zygote_secondary";

    /**
     * @hide for internal use only
     */
    public static final String USAP_POOL_PRIMARY_SOCKET_NAME = "usap_pool_primary";

    /**
     * @hide for internal use only
     */
    public static final String USAP_POOL_SECONDARY_SOCKET_NAME = "usap_pool_secondary";

    private Zygote() {}

    /**
     * Forks a new VM instance.  The current VM must have been started
     * with the -Xzygote flag. <b>NOTE: new instance keeps all
     * root capabilities. The new process is expected to call capset()</b>.
     *
     * @param uid the UNIX uid that the new process should setuid() to after
     * fork()ing and and before spawning any threads.
     * @param gid the UNIX gid that the new process should setgid() to after
     * fork()ing and and before spawning any threads.
     * @param gids null-ok; a list of UNIX gids that the new process should
     * setgroups() to after fork and before spawning any threads.
     * @param runtimeFlags bit flags that enable ART features.
     * @param rlimits null-ok an array of rlimit tuples, with the second
     * dimension having a length of 3 and representing
     * (resource, rlim_cur, rlim_max). These are set via the posix
     * setrlimit(2) call.
     * @param seInfo null-ok a string specifying SELinux information for
     * the new process.
     * @param niceName null-ok a string specifying the process name.
     * @param fdsToClose an array of ints, holding one or more POSIX
     * file descriptor numbers that are to be closed by the child
     * (and replaced by /dev/null) after forking.  An integer value
     * of -1 in any entry in the array means "ignore this one".
     * @param fdsToIgnore null-ok an array of ints, either null or holding
     * one or more POSIX file descriptor numbers that are to be ignored
     * in the file descriptor table check.
     * @param startChildZygote if true, the new child process will itself be a
     * new zygote process.
     * @param instructionSet null-ok the instruction set to use.
     * @param appDataDir null-ok the data directory of the app.
     *
     * @return 0 if this is the child, pid of the child
     * if this is the parent, or -1 on error.
     */
    static int forkAndSpecialize(int uid, int gid, int[] gids, int runtimeFlags,
            int[][] rlimits, int mountExternal, String seInfo, String niceName, int[] fdsToClose,
            int[] fdsToIgnore, boolean startChildZygote, String instructionSet, String appDataDir,
            int targetSdkVersion) {
        ZygoteHooks.preFork();
        // Resets nice priority for zygote process.
        resetNicePriority();
        int pid = nativeForkAndSpecialize(
                uid, gid, gids, runtimeFlags, rlimits, mountExternal, seInfo, niceName, fdsToClose,
                fdsToIgnore, startChildZygote, instructionSet, appDataDir);
        // Enable tracing as soon as possible for the child process.
        if (pid == 0) {
            Zygote.disableExecuteOnly(targetSdkVersion);
            Trace.setTracingEnabled(true, runtimeFlags);

            // Note that this event ends at the end of handleChildProc,
            Trace.traceBegin(Trace.TRACE_TAG_ACTIVITY_MANAGER, "PostFork");
        }
        ZygoteHooks.postForkCommon();
        return pid;
    }

    private static native int nativeForkAndSpecialize(int uid, int gid, int[] gids,
            int runtimeFlags, int[][] rlimits, int mountExternal, String seInfo, String niceName,
            int[] fdsToClose, int[] fdsToIgnore, boolean startChildZygote, String instructionSet,
            String appDataDir);

    /**
     * Specialize an unspecialized app process.  The current VM must have been started
     * with the -Xzygote flag.
     *
     * @param uid  The UNIX uid that the new process should setuid() to before spawning any threads
     * @param gid  The UNIX gid that the new process should setgid() to before spawning any threads
     * @param gids null-ok;  A list of UNIX gids that the new process should
     * setgroups() to before spawning any threads
     * @param runtimeFlags  Bit flags that enable ART features
     * @param rlimits null-ok  An array of rlimit tuples, with the second
     * dimension having a length of 3 and representing
     * (resource, rlim_cur, rlim_max). These are set via the posix
     * setrlimit(2) call.
     * @param seInfo null-ok  A string specifying SELinux information for
     * the new process.
     * @param niceName null-ok  A string specifying the process name.
     * @param startChildZygote  If true, the new child process will itself be a
     * new zygote process.
     * @param instructionSet null-ok  The instruction set to use.
     * @param appDataDir null-ok  The data directory of the app.
     */
    private static void specializeAppProcess(int uid, int gid, int[] gids, int runtimeFlags,
            int[][] rlimits, int mountExternal, String seInfo, String niceName,
            boolean startChildZygote, String instructionSet, String appDataDir) {
        nativeSpecializeAppProcess(uid, gid, gids, runtimeFlags, rlimits, mountExternal, seInfo,
                                 niceName, startChildZygote, instructionSet, appDataDir);

        // Enable tracing as soon as possible for the child process.
        Trace.setTracingEnabled(true, runtimeFlags);

        // Note that this event ends at the end of handleChildProc.
        Trace.traceBegin(Trace.TRACE_TAG_ACTIVITY_MANAGER, "PostFork");

        /*
         * This is called here (instead of after the fork but before the specialize) to maintain
         * consistancy with the code paths for forkAndSpecialize.
         *
         * TODO (chriswailes): Look into moving this to immediately after the fork.
         */
        ZygoteHooks.postForkCommon();
    }

    private static native void nativeSpecializeAppProcess(int uid, int gid, int[] gids,
            int runtimeFlags, int[][] rlimits, int mountExternal, String seInfo, String niceName,
            boolean startChildZygote, String instructionSet, String appDataDir);

    /**
     * Called to do any initialization before starting an application.
     */
    static native void nativePreApplicationInit();

    /**
     * Special method to start the system server process. In addition to the
     * common actions performed in forkAndSpecialize, the pid of the child
     * process is recorded such that the death of the child process will cause
     * zygote to exit.
     *
     * @param uid the UNIX uid that the new process should setuid() to after
     * fork()ing and and before spawning any threads.
     * @param gid the UNIX gid that the new process should setgid() to after
     * fork()ing and and before spawning any threads.
     * @param gids null-ok; a list of UNIX gids that the new process should
     * setgroups() to after fork and before spawning any threads.
     * @param runtimeFlags bit flags that enable ART features.
     * @param rlimits null-ok an array of rlimit tuples, with the second
     * dimension having a length of 3 and representing
     * (resource, rlim_cur, rlim_max). These are set via the posix
     * setrlimit(2) call.
     * @param permittedCapabilities argument for setcap()
     * @param effectiveCapabilities argument for setcap()
     *
     * @return 0 if this is the child, pid of the child
     * if this is the parent, or -1 on error.
     */
    static int forkSystemServer(int uid, int gid, int[] gids, int runtimeFlags,
            int[][] rlimits, long permittedCapabilities, long effectiveCapabilities) {
        ZygoteHooks.preFork();
        // Resets nice priority for zygote process.
        resetNicePriority();
        int pid = nativeForkSystemServer(
                uid, gid, gids, runtimeFlags, rlimits,
                permittedCapabilities, effectiveCapabilities);
        // Enable tracing as soon as we enter the system_server.
        if (pid == 0) {
            Trace.setTracingEnabled(true, runtimeFlags);
        }
        ZygoteHooks.postForkCommon();
        return pid;
    }

    private static native int nativeForkSystemServer(int uid, int gid, int[] gids, int runtimeFlags,
            int[][] rlimits, long permittedCapabilities, long effectiveCapabilities);

    /**
     * Lets children of the zygote inherit open file descriptors to this path.
     */
    protected static native void nativeAllowFileAcrossFork(String path);

    /**
     * Lets children of the zygote inherit open file descriptors that belong to the
     * ApplicationInfo that is passed in.
     *
     * @param appInfo ApplicationInfo of the application
     */
    static void allowAppFilesAcrossFork(ApplicationInfo appInfo) {
        for (String path : appInfo.getAllApkPaths()) {
            Zygote.nativeAllowFileAcrossFork(path);
        }
    }

    /**
     * Installs a seccomp filter that limits setresuid()/setresgid() to the passed-in range
     * @param uidGidMin The smallest allowed uid/gid
     * @param uidGidMax The largest allowed uid/gid
     */
    native protected static void nativeInstallSeccompUidGidFilter(int uidGidMin, int uidGidMax);

    /**
     * Initialize the native state of the Zygote.  This inclues
     *   - Fetching socket FDs from the environment
     *   - Initializing security properties
     *   - Unmounting storage as appropriate
     *   - Loading necessary performance profile information
     *
     * @param isPrimary  True if this is the zygote process, false if it is zygote_secondary
     */
    static void initNativeState(boolean isPrimary) {
        nativeInitNativeState(isPrimary);
    }

    protected static native void nativeInitNativeState(boolean isPrimary);

    /**
     * Returns the raw string value of a system property.
     *
     * Note that Device Config is not available without an application so SystemProperties is used
     * instead.
     *
     * TODO (chriswailes): Cache the system property location in native code and then write a JNI
     *                     function to fetch it.
     */
    public static String getConfigurationProperty(String propertyName, String defaultValue) {
        return SystemProperties.get(
                String.join(".",
                        "persist.device_config",
                        DeviceConfig.NAMESPACE_RUNTIME_NATIVE,
                        propertyName),
                defaultValue);
    }

    static void emptyUsapPool() {
        nativeEmptyUsapPool();
    }

    private static native void nativeEmptyUsapPool();

    /**
     * Returns the value of a system property converted to a boolean using specific logic.
     *
     * Note that Device Config is not available without an application so SystemProperties is used
     * instead.
     *
     * @see SystemProperties#getBoolean
     *
     * TODO (chriswailes): Cache the system property location in native code and then write a JNI
     *                     function to fetch it.
     * TODO (chriswailes): Move into ZygoteConfig.java once the necessary CL lands (go/ag/6580627)
     */
    public static boolean getConfigurationPropertyBoolean(
            String propertyName, Boolean defaultValue) {
        return SystemProperties.getBoolean(
                String.join(".",
                        "persist.device_config",
                        DeviceConfig.NAMESPACE_RUNTIME_NATIVE,
                        propertyName),
                defaultValue);
    }

    /**
     * @return Number of unspecialized app processes currently in the pool
     */
    static int getUsapPoolCount() {
        return nativeGetUsapPoolCount();
    }

    private static native int nativeGetUsapPoolCount();

    /**
     * @return The event FD used for communication between the signal handler and the ZygoteServer
     *         poll loop
     */
    static FileDescriptor getUsapPoolEventFD() {
        FileDescriptor fd = new FileDescriptor();
        fd.setInt$(nativeGetUsapPoolEventFD());

        return fd;
    }

    private static native int nativeGetUsapPoolEventFD();

    /**
     * Fork a new unspecialized app process from the zygote
     *
     * @param sessionSocketRawFDs  Anonymous session sockets that are currently open
     * @return In the Zygote process this function will always return null; in unspecialized app
     *         processes this function will return a Runnable object representing the new
     *         application that is passed up from usapMain.
     */
    static Runnable forkUsap(LocalServerSocket usapPoolSocket,
                             int[] sessionSocketRawFDs) {
        FileDescriptor[] pipeFDs = null;

        try {
            pipeFDs = Os.pipe2(O_CLOEXEC);
        } catch (ErrnoException errnoEx) {
            throw new IllegalStateException("Unable to create USAP pipe.", errnoEx);
        }

        int pid =
                nativeForkUsap(pipeFDs[0].getInt$(), pipeFDs[1].getInt$(), sessionSocketRawFDs);

        if (pid == 0) {
            IoUtils.closeQuietly(pipeFDs[0]);
            return usapMain(usapPoolSocket, pipeFDs[1]);
        } else {
            // The read-end of the pipe will be closed by the native code.
            // See removeUsapTableEntry();
            IoUtils.closeQuietly(pipeFDs[1]);
            return null;
        }
    }

    private static native int nativeForkUsap(int readPipeFD,
                                                 int writePipeFD,
                                                 int[] sessionSocketRawFDs);

    /**
     * This function is used by unspecialized app processes to wait for specialization requests from
     * the system server.
     *
     * @param writePipe  The write end of the reporting pipe used to communicate with the poll loop
     *                   of the ZygoteServer.
     * @return A runnable oject representing the new application.
     */
    private static Runnable usapMain(LocalServerSocket usapPoolSocket,
                                     FileDescriptor writePipe) {
        final int pid = Process.myPid();
        Process.setArgV0(Process.is64Bit() ? "usap64" : "usap32");

        LocalSocket sessionSocket = null;
        DataOutputStream usapOutputStream = null;
        Credentials peerCredentials = null;
        ZygoteArguments args = null;

        while (true) {
            try {
                sessionSocket = usapPoolSocket.accept();

                // Block SIGTERM so we won't be killed if the Zygote flushes the USAP pool.
                blockSigTerm();

                BufferedReader usapReader =
                        new BufferedReader(new InputStreamReader(sessionSocket.getInputStream()));
                usapOutputStream =
                        new DataOutputStream(sessionSocket.getOutputStream());

                peerCredentials = sessionSocket.getPeerCredentials();

                String[] argStrings = readArgumentList(usapReader);

                if (argStrings != null) {
                    args = new ZygoteArguments(argStrings);

                    // TODO (chriswailes): Should this only be run for debug builds?
                    validateUsapCommand(args);
                    break;
                } else {
                    Log.e("USAP", "Truncated command received.");
                    IoUtils.closeQuietly(sessionSocket);

                    // Re-enable SIGTERM so the USAP can be flushed from the pool if necessary.
                    unblockSigTerm();
                }
            } catch (Exception ex) {
                Log.e("USAP", ex.getMessage());
                IoUtils.closeQuietly(sessionSocket);

                // Re-enable SIGTERM so the USAP can be flushed from the pool if necessary.
                unblockSigTerm();
            }
        }

<<<<<<< HEAD
        try {
            // SIGTERM is blocked on loop exit.  This prevents a USAP that is specializing from
            // being killed during a pool flush.
=======
        setAppProcessName(args, "USAP");

        applyUidSecurityPolicy(args, peerCredentials);
        applyDebuggerSystemProperty(args);
>>>>>>> f185348b

            applyUidSecurityPolicy(args, peerCredentials);
            applyDebuggerSystemProperty(args);

            int[][] rlimits = null;

            if (args.mRLimits != null) {
                rlimits = args.mRLimits.toArray(INT_ARRAY_2D);
            }

            // This must happen before the SELinux policy for this process is
            // changed when specializing.
            try {
<<<<<<< HEAD
                // Used by ZygoteProcess.zygoteSendArgsAndGetResult to fill in a
                // Process.ProcessStartResult object.
                usapOutputStream.writeInt(pid);
            } catch (IOException ioEx) {
                Log.e("USAP", "Failed to write response to session socket: "
                        + ioEx.getMessage());
                throw new RuntimeException(ioEx);
            } finally {
                IoUtils.closeQuietly(sessionSocket);

                try {
                    // This socket is closed using Os.close due to an issue with the implementation
                    // of LocalSocketImp.close().  Because the raw FD is created by init and then
                    // loaded from an environment variable (as opposed to being created by the
                    // LocalSocketImpl itself) the current implementation will not actually close
                    // the underlying FD.
                    //
                    // See b/130309968 for discussion of this issue.
                    Os.close(usapPoolSocket.getFileDescriptor());
                } catch (ErrnoException ex) {
                    Log.e("USAP", "Failed to close USAP pool socket");
                    throw new RuntimeException(ex);
                }
=======
                // This socket is closed using Os.close due to an issue with the implementation of
                // LocalSocketImp.close.  Because the raw FD is created by init and then loaded from
                // an environment variable (as opposed to being created by the LocalSocketImpl
                // itself) the current implementation will not actually close the underlying FD.
                //
                // See b/130309968 for discussion of this issue.
                Os.close(usapPoolSocket.getFileDescriptor());
            } catch (ErrnoException ex) {
                Log.e("USAP", "Failed to close USAP pool socket");
                throw new RuntimeException(ex);
>>>>>>> f185348b
            }

            try {
                ByteArrayOutputStream buffer =
                        new ByteArrayOutputStream(Zygote.USAP_MANAGEMENT_MESSAGE_BYTES);
                DataOutputStream outputStream = new DataOutputStream(buffer);

                // This is written as a long so that the USAP reporting pipe and USAP pool event FD
                // handlers in ZygoteServer.runSelectLoop can be unified.  These two cases should
                // both send/receive 8 bytes.
                outputStream.writeLong(pid);
                outputStream.flush();

                Os.write(writePipe, buffer.toByteArray(), 0, buffer.size());
            } catch (Exception ex) {
                Log.e("USAP",
                        String.format("Failed to write PID (%d) to pipe (%d): %s",
                                pid, writePipe.getInt$(), ex.getMessage()));
                throw new RuntimeException(ex);
            } finally {
                IoUtils.closeQuietly(writePipe);
            }

            specializeAppProcess(args.mUid, args.mGid, args.mGids,
                                 args.mRuntimeFlags, rlimits, args.mMountExternal,
                                 args.mSeInfo, args.mNiceName, args.mStartChildZygote,
                                 args.mInstructionSet, args.mAppDataDir);

<<<<<<< HEAD
            disableExecuteOnly(args.mTargetSdkVersion);
=======
        specializeAppProcess(args.mUid, args.mGid, args.mGids,
                             args.mRuntimeFlags, rlimits, args.mMountExternal,
                             args.mSeInfo, args.mNiceName, args.mStartChildZygote,
                             args.mInstructionSet, args.mAppDataDir);
>>>>>>> f185348b

            if (args.mNiceName != null) {
                Process.setArgV0(args.mNiceName);
            }

            // End of the postFork event.
            Trace.traceEnd(Trace.TRACE_TAG_ACTIVITY_MANAGER);

<<<<<<< HEAD
            return ZygoteInit.zygoteInit(args.mTargetSdkVersion,
                                         args.mRemainingArgs,
                                         null /* classLoader */);
        } finally {
            // Unblock SIGTERM to restore the process to default behavior.
            unblockSigTerm();
        }
    }

    private static void blockSigTerm() {
        nativeBlockSigTerm();
    }

    private static native void nativeBlockSigTerm();
=======
        // End of the postFork event.
        Trace.traceEnd(Trace.TRACE_TAG_ACTIVITY_MANAGER);
>>>>>>> f185348b

    private static void unblockSigTerm() {
        nativeUnblockSigTerm();
    }

<<<<<<< HEAD
    private static native void nativeUnblockSigTerm();
=======
    static void setAppProcessName(ZygoteArguments args, String loggingTag) {
        if (args.mNiceName != null) {
            Process.setArgV0(args.mNiceName);
        } else if (args.mPackageName != null) {
            Process.setArgV0(args.mPackageName);
        } else {
            Log.w(loggingTag, "Unable to set package name.");
        }
    }
>>>>>>> f185348b

    private static final String USAP_ERROR_PREFIX = "Invalid command to USAP: ";

    /**
     * Checks a set of zygote arguments to see if they can be handled by a USAP.  Throws an
     * exception if an invalid arugment is encountered.
     * @param args  The arguments to test
     */
    private static void validateUsapCommand(ZygoteArguments args) {
        if (args.mAbiListQuery) {
            throw new IllegalArgumentException(USAP_ERROR_PREFIX + "--query-abi-list");
        } else if (args.mPidQuery) {
            throw new IllegalArgumentException(USAP_ERROR_PREFIX + "--get-pid");
        } else if (args.mPreloadDefault) {
            throw new IllegalArgumentException(USAP_ERROR_PREFIX + "--preload-default");
        } else if (args.mPreloadPackage != null) {
            throw new IllegalArgumentException(USAP_ERROR_PREFIX + "--preload-package");
        } else if (args.mPreloadApp != null) {
            throw new IllegalArgumentException(USAP_ERROR_PREFIX + "--preload-app");
        } else if (args.mStartChildZygote) {
            throw new IllegalArgumentException(USAP_ERROR_PREFIX + "--start-child-zygote");
        } else if (args.mApiBlacklistExemptions != null) {
            throw new IllegalArgumentException(
                USAP_ERROR_PREFIX + "--set-api-blacklist-exemptions");
        } else if (args.mHiddenApiAccessLogSampleRate != -1) {
            throw new IllegalArgumentException(
                    USAP_ERROR_PREFIX + "--hidden-api-log-sampling-rate=");
        } else if (args.mHiddenApiAccessStatslogSampleRate != -1) {
            throw new IllegalArgumentException(
                    USAP_ERROR_PREFIX + "--hidden-api-statslog-sampling-rate=");
        } else if (args.mInvokeWith != null) {
            throw new IllegalArgumentException(USAP_ERROR_PREFIX + "--invoke-with");
        } else if (args.mPermittedCapabilities != 0 || args.mEffectiveCapabilities != 0) {
            throw new ZygoteSecurityException("Client may not specify capabilities: "
                + "permitted=0x" + Long.toHexString(args.mPermittedCapabilities)
                + ", effective=0x" + Long.toHexString(args.mEffectiveCapabilities));
        }
    }

    /**
     * Mark execute-only segments of libraries read+execute for apps with targetSdkVersion<Q.
     */
    private static void disableExecuteOnly(int targetSdkVersion) {
        if ((targetSdkVersion < Build.VERSION_CODES.Q) && !nativeDisableExecuteOnly()) {
            Log.e("Zygote", "Failed to set libraries to read+execute.");
        }
    }

    private static native boolean nativeDisableExecuteOnly();

    /**
     * @return  Raw file descriptors for the read-end of USAP reporting pipes.
     */
    static int[] getUsapPipeFDs() {
        return nativeGetUsapPipeFDs();
    }

    private static native int[] nativeGetUsapPipeFDs();

    /**
     * Remove the USAP table entry for the provided process ID.
     *
     * @param usapPID  Process ID of the entry to remove
     * @return True if the entry was removed; false if it doesn't exist
     */
    static boolean removeUsapTableEntry(int usapPID) {
        return nativeRemoveUsapTableEntry(usapPID);
    }

    private static native boolean nativeRemoveUsapTableEntry(int usapPID);

    /**
     * uid 1000 (Process.SYSTEM_UID) may specify any uid &gt; 1000 in normal
     * operation. It may also specify any gid and setgroups() list it chooses.
     * In factory test mode, it may specify any UID.
     *
     * @param args non-null; zygote spawner arguments
     * @param peer non-null; peer credentials
     * @throws ZygoteSecurityException Indicates a security issue when applying the UID based
     *  security policies
     */
    static void applyUidSecurityPolicy(ZygoteArguments args, Credentials peer)
            throws ZygoteSecurityException {

        if (peer.getUid() == Process.SYSTEM_UID) {
            /* In normal operation, SYSTEM_UID can only specify a restricted
             * set of UIDs. In factory test mode, SYSTEM_UID may specify any uid.
             */
            boolean uidRestricted = FactoryTest.getMode() == FactoryTest.FACTORY_TEST_OFF;

            if (uidRestricted && args.mUidSpecified && (args.mUid < Process.SYSTEM_UID)) {
                throw new ZygoteSecurityException(
                        "System UID may not launch process with UID < "
                        + Process.SYSTEM_UID);
            }
        }

        // If not otherwise specified, uid and gid are inherited from peer
        if (!args.mUidSpecified) {
            args.mUid = peer.getUid();
            args.mUidSpecified = true;
        }
        if (!args.mGidSpecified) {
            args.mGid = peer.getGid();
            args.mGidSpecified = true;
        }
    }

    /**
     * Applies debugger system properties to the zygote arguments.
     *
     * If "ro.debuggable" is "1", all apps are debuggable. Otherwise,
     * the debugger state is specified via the "--enable-jdwp" flag
     * in the spawn request.
     *
     * @param args non-null; zygote spawner args
     */
    static void applyDebuggerSystemProperty(ZygoteArguments args) {
        if (RoSystemProperties.DEBUGGABLE) {
            args.mRuntimeFlags |= Zygote.DEBUG_ENABLE_JDWP;
        }
    }

    /**
     * Applies zygote security policy.
     * Based on the credentials of the process issuing a zygote command:
     * <ol>
     * <li> uid 0 (root) may specify --invoke-with to launch Zygote with a
     * wrapper command.
     * <li> Any other uid may not specify any invoke-with argument.
     * </ul>
     *
     * @param args non-null; zygote spawner arguments
     * @param peer non-null; peer credentials
     * @throws ZygoteSecurityException Thrown when `--invoke-with` is specified for a non-debuggable
     *  application.
     */
    static void applyInvokeWithSecurityPolicy(ZygoteArguments args, Credentials peer)
            throws ZygoteSecurityException {
        int peerUid = peer.getUid();

        if (args.mInvokeWith != null && peerUid != 0
                && (args.mRuntimeFlags & Zygote.DEBUG_ENABLE_JDWP) == 0) {
            throw new ZygoteSecurityException("Peer is permitted to specify an "
                + "explicit invoke-with wrapper command only for debuggable "
                + "applications.");
        }
    }

    /**
     * Applies invoke-with system properties to the zygote arguments.
     *
     * @param args non-null; zygote args
     */
    static void applyInvokeWithSystemProperty(ZygoteArguments args) {
        if (args.mInvokeWith == null && args.mNiceName != null) {
            String property = "wrap." + args.mNiceName;
            args.mInvokeWith = SystemProperties.get(property);
            if (args.mInvokeWith != null && args.mInvokeWith.length() == 0) {
                args.mInvokeWith = null;
            }
        }
    }

    /**
     * Reads an argument list from the provided socket
     * @return Argument list or null if EOF is reached
     * @throws IOException passed straight through
     */
    static String[] readArgumentList(BufferedReader socketReader) throws IOException {
        int argc;

        try {
            String argc_string = socketReader.readLine();

            if (argc_string == null) {
                // EOF reached.
                return null;
            }
            argc = Integer.parseInt(argc_string);

        } catch (NumberFormatException ex) {
            Log.e("Zygote", "Invalid Zygote wire format: non-int at argc");
            throw new IOException("Invalid wire format");
        }

        // See bug 1092107: large argc can be used for a DOS attack
        if (argc > MAX_ZYGOTE_ARGC) {
            throw new IOException("Max arg count exceeded");
        }

        String[] args = new String[argc];
        for (int arg_index = 0; arg_index < argc; arg_index++) {
            args[arg_index] = socketReader.readLine();
            if (args[arg_index] == null) {
                // We got an unexpected EOF.
                throw new IOException("Truncated request");
            }
        }

        return args;
    }

    /**
     * Creates a managed LocalServerSocket object using a file descriptor
     * created by an init.rc script.  The init scripts that specify the
     * sockets name can be found in system/core/rootdir.  The socket is bound
     * to the file system in the /dev/sockets/ directory, and the file
     * descriptor is shared via the ANDROID_SOCKET_<socketName> environment
     * variable.
     */
    static LocalServerSocket createManagedSocketFromInitSocket(String socketName) {
        int fileDesc;
        final String fullSocketName = ANDROID_SOCKET_PREFIX + socketName;

        try {
            String env = System.getenv(fullSocketName);
            fileDesc = Integer.parseInt(env);
        } catch (RuntimeException ex) {
            throw new RuntimeException("Socket unset or invalid: " + fullSocketName, ex);
        }

        try {
            FileDescriptor fd = new FileDescriptor();
            fd.setInt$(fileDesc);
            return new LocalServerSocket(fd);
        } catch (IOException ex) {
            throw new RuntimeException(
                "Error building socket from file descriptor: " + fileDesc, ex);
        }
    }

    // This function is called from native code in com_android_internal_os_Zygote.cpp
    @SuppressWarnings("unused")
    private static void callPostForkSystemServerHooks() {
        // SystemServer specific post fork hooks run before child post fork hooks.
        ZygoteHooks.postForkSystemServer();
    }

    // This function is called from native code in com_android_internal_os_Zygote.cpp
    @SuppressWarnings("unused")
    private static void callPostForkChildHooks(int runtimeFlags, boolean isSystemServer,
            boolean isZygote, String instructionSet) {
        ZygoteHooks.postForkChild(runtimeFlags, isSystemServer, isZygote, instructionSet);
    }

    /**
     * Resets the calling thread priority to the default value (Thread.NORM_PRIORITY
     * or nice value 0). This updates both the priority value in java.lang.Thread and
     * the nice value (setpriority).
     */
    static void resetNicePriority() {
        Thread.currentThread().setPriority(Thread.NORM_PRIORITY);
    }

    /**
     * Executes "/system/bin/sh -c &lt;command&gt;" using the exec() system call.
     * This method throws a runtime exception if exec() failed, otherwise, this
     * method never returns.
     *
     * @param command The shell command to execute.
     */
    static void execShell(String command) {
        String[] args = { "/system/bin/sh", "-c", command };
        try {
            Os.execv(args[0], args);
        } catch (ErrnoException e) {
            throw new RuntimeException(e);
        }
    }

    /**
     * Appends quotes shell arguments to the specified string builder.
     * The arguments are quoted using single-quotes, escaped if necessary,
     * prefixed with a space, and appended to the command.
     *
     * @param command A string builder for the shell command being constructed.
     * @param args An array of argument strings to be quoted and appended to the command.
     * @see #execShell(String)
     */
    static void appendQuotedShellArgs(StringBuilder command, String[] args) {
        for (String arg : args) {
            command.append(" '").append(arg.replace("'", "'\\''")).append("'");
        }
    }
}<|MERGE_RESOLUTION|>--- conflicted
+++ resolved
@@ -550,16 +550,11 @@
             }
         }
 
-<<<<<<< HEAD
         try {
             // SIGTERM is blocked on loop exit.  This prevents a USAP that is specializing from
             // being killed during a pool flush.
-=======
-        setAppProcessName(args, "USAP");
-
-        applyUidSecurityPolicy(args, peerCredentials);
-        applyDebuggerSystemProperty(args);
->>>>>>> f185348b
+
+            setAppProcessName(args, "USAP");
 
             applyUidSecurityPolicy(args, peerCredentials);
             applyDebuggerSystemProperty(args);
@@ -573,7 +568,6 @@
             // This must happen before the SELinux policy for this process is
             // changed when specializing.
             try {
-<<<<<<< HEAD
                 // Used by ZygoteProcess.zygoteSendArgsAndGetResult to fill in a
                 // Process.ProcessStartResult object.
                 usapOutputStream.writeInt(pid);
@@ -597,18 +591,6 @@
                     Log.e("USAP", "Failed to close USAP pool socket");
                     throw new RuntimeException(ex);
                 }
-=======
-                // This socket is closed using Os.close due to an issue with the implementation of
-                // LocalSocketImp.close.  Because the raw FD is created by init and then loaded from
-                // an environment variable (as opposed to being created by the LocalSocketImpl
-                // itself) the current implementation will not actually close the underlying FD.
-                //
-                // See b/130309968 for discussion of this issue.
-                Os.close(usapPoolSocket.getFileDescriptor());
-            } catch (ErrnoException ex) {
-                Log.e("USAP", "Failed to close USAP pool socket");
-                throw new RuntimeException(ex);
->>>>>>> f185348b
             }
 
             try {
@@ -637,14 +619,7 @@
                                  args.mSeInfo, args.mNiceName, args.mStartChildZygote,
                                  args.mInstructionSet, args.mAppDataDir);
 
-<<<<<<< HEAD
             disableExecuteOnly(args.mTargetSdkVersion);
-=======
-        specializeAppProcess(args.mUid, args.mGid, args.mGids,
-                             args.mRuntimeFlags, rlimits, args.mMountExternal,
-                             args.mSeInfo, args.mNiceName, args.mStartChildZygote,
-                             args.mInstructionSet, args.mAppDataDir);
->>>>>>> f185348b
 
             if (args.mNiceName != null) {
                 Process.setArgV0(args.mNiceName);
@@ -653,7 +628,6 @@
             // End of the postFork event.
             Trace.traceEnd(Trace.TRACE_TAG_ACTIVITY_MANAGER);
 
-<<<<<<< HEAD
             return ZygoteInit.zygoteInit(args.mTargetSdkVersion,
                                          args.mRemainingArgs,
                                          null /* classLoader */);
@@ -668,18 +642,13 @@
     }
 
     private static native void nativeBlockSigTerm();
-=======
-        // End of the postFork event.
-        Trace.traceEnd(Trace.TRACE_TAG_ACTIVITY_MANAGER);
->>>>>>> f185348b
 
     private static void unblockSigTerm() {
         nativeUnblockSigTerm();
     }
 
-<<<<<<< HEAD
     private static native void nativeUnblockSigTerm();
-=======
+
     static void setAppProcessName(ZygoteArguments args, String loggingTag) {
         if (args.mNiceName != null) {
             Process.setArgV0(args.mNiceName);
@@ -689,7 +658,6 @@
             Log.w(loggingTag, "Unable to set package name.");
         }
     }
->>>>>>> f185348b
 
     private static final String USAP_ERROR_PREFIX = "Invalid command to USAP: ";
 
