/*
 * Copyright (C) 2008 The Android Open Source Project
 *
 * Licensed under the Apache License, Version 2.0 (the "License");
 * you may not use this file except in compliance with the License.
 * You may obtain a copy of the License at
 *
 *      http://www.apache.org/licenses/LICENSE-2.0
 *
 * Unless required by applicable law or agreed to in writing, software
 * distributed under the License is distributed on an "AS IS" BASIS,
 * WITHOUT WARRANTIES OR CONDITIONS OF ANY KIND, either express or implied.
 * See the License for the specific language governing permissions and
 * limitations under the License.
 */

package com.android.internal.os;

import android.annotation.NonNull;
import android.os.Binder;
import android.os.Handler;
import android.os.IBinder;
import android.os.SystemClock;
import android.util.EventLog;
import android.util.SparseIntArray;

import com.android.internal.util.Preconditions;

import dalvik.system.VMRuntime;

import java.lang.ref.WeakReference;
import java.util.ArrayList;

/**
 * Private and debugging Binder APIs.
 *
 * @see IBinder
 */
public class BinderInternal {
    private static final String TAG = "BinderInternal";
    static WeakReference<GcWatcher> sGcWatcher
            = new WeakReference<GcWatcher>(new GcWatcher());
    static ArrayList<Runnable> sGcWatchers = new ArrayList<>();
    static Runnable[] sTmpWatchers = new Runnable[1];
    static long sLastGcTime;
    static final BinderProxyLimitListenerDelegate sBinderProxyLimitListenerDelegate =
            new BinderProxyLimitListenerDelegate();

    static final class GcWatcher {
        @Override
        protected void finalize() throws Throwable {
            handleGc();
            sLastGcTime = SystemClock.uptimeMillis();
            synchronized (sGcWatchers) {
                sTmpWatchers = sGcWatchers.toArray(sTmpWatchers);
            }
            for (int i=0; i<sTmpWatchers.length; i++) {
                if (sTmpWatchers[i] != null) {
                    sTmpWatchers[i].run();
                }
            }
            sGcWatcher = new WeakReference<GcWatcher>(new GcWatcher());
        }
    }

    public static void addGcWatcher(Runnable watcher) {
        synchronized (sGcWatchers) {
            sGcWatchers.add(watcher);
        }
    }

    /**
     * A session used by {@link Observer} in order to keep track of some data.
     */
    public static class CallSession {
        // Binder interface descriptor.
        public Class<? extends Binder> binderClass;
        // Binder transaction code.
        public int transactionCode;
        // CPU time at the beginning of the call.
        long cpuTimeStarted;
        // System time at the beginning of the call.
        long timeStarted;
        // Should be set to one when an exception is thrown.
        boolean exceptionThrown;
    }

<<<<<<< HEAD
=======

    /**
     * Responsible for resolving a work source.
     */
    @FunctionalInterface
    public interface WorkSourceProvider {
        /**
         * <p>This method is called in a critical path of the binder transaction.
         * <p>The implementation should never execute a binder call since it is called during a
         * binder transaction.
         *
         * @return the uid of the process to attribute the binder transaction to.
         */
        int resolveWorkSourceUid();
    }

>>>>>>> de843449
    /**
     * Allows to track various steps of an API call.
     */
    public interface Observer {
        /**
         * Called when a binder call starts.
         *
         * @return a CallSession to pass to the callEnded method.
         */
<<<<<<< HEAD
        CallSession callStarted(Binder binder, int code);
=======
        CallSession callStarted(Binder binder, int code, int workSourceUid);
>>>>>>> de843449

        /**
         * Called when a binder call stops.
         *
<<<<<<< HEAD
         * <li>This method will be called even when an exception is thrown.
         */
        void callEnded(CallSession s, int parcelRequestSize, int parcelReplySize);
=======
         * <li>This method will be called even when an exception is thrown by the binder stub
         * implementation.
         */
        void callEnded(CallSession s, int parcelRequestSize, int parcelReplySize,
                int workSourceUid);
>>>>>>> de843449

        /**
         * Called if an exception is thrown while executing the binder transaction.
         *
         * <li>BinderCallsStats#callEnded will be called afterwards.
         * <li>Do not throw an exception in this method, it will swallow the original exception
         * thrown by the binder transaction.
         */
        public void callThrewException(CallSession s, Exception exception);
    }

    /**
     * Add the calling thread to the IPC thread pool.  This function does
     * not return until the current process is exiting.
     */
    public static final native void joinThreadPool();

    /**
     * Return the system time (as reported by {@link SystemClock#uptimeMillis
     * SystemClock.uptimeMillis()}) that the last garbage collection occurred
     * in this process.  This is not for general application use, and the
     * meaning of "when a garbage collection occurred" will change as the
     * garbage collector evolves.
     *
     * @return Returns the time as per {@link SystemClock#uptimeMillis
     * SystemClock.uptimeMillis()} of the last garbage collection.
     */
    public static long getLastGcTime() {
        return sLastGcTime;
    }

    /**
     * Return the global "context object" of the system.  This is usually
     * an implementation of IServiceManager, which you can use to find
     * other services.
     */
    public static final native IBinder getContextObject();

    /**
     * Special for system process to not allow incoming calls to run at
     * background scheduling priority.
     * @hide
     */
    public static final native void disableBackgroundScheduling(boolean disable);

    public static final native void setMaxThreads(int numThreads);

    static native final void handleGc();

    public static void forceGc(String reason) {
        EventLog.writeEvent(2741, reason);
        VMRuntime.getRuntime().requestConcurrentGC();
    }

    static void forceBinderGc() {
        forceGc("Binder");
    }

    /**
     * Enable/disable Binder Proxy Instance Counting by Uid. While enabled, the set callback will
     * be called if this process holds too many Binder Proxies on behalf of a Uid.
     * @param enabled true to enable counting, false to disable
     */
    public static final native void nSetBinderProxyCountEnabled(boolean enabled);

    /**
     * Get the current number of Binder Proxies held for each uid.
     * @return SparseIntArray mapping uids to the number of Binder Proxies currently held
     */
    public static final native SparseIntArray nGetBinderProxyPerUidCounts();

    /**
     * Get the current number of Binder Proxies held for an individual uid.
     * @param uid Requested uid for Binder Proxy count
     * @return int with the number of Binder proxies held for a uid
     */
    public static final native int nGetBinderProxyCount(int uid);

    /**
     * Set the Binder Proxy watermarks. Default high watermark = 2500. Default low watermark = 2000
     * @param high  The limit at which the BinderProxyListener callback will be called.
     * @param low   The threshold a binder count must drop below before the callback
     *              can be called again. (This is to avoid many repeated calls to the
     *              callback in a brief period of time)
     */
    public static final native void nSetBinderProxyCountWatermarks(int high, int low);

    /**
     * Interface for callback invocation when the Binder Proxy limit is reached. onLimitReached will
     * be called with the uid of the app causing too many Binder Proxies
     */
    public interface BinderProxyLimitListener {
        public void onLimitReached(int uid);
    }

    /**
     * Callback used by native code to trigger a callback in java code. The callback will be
     * triggered when too many binder proxies from a uid hits the allowed limit.
     * @param uid The uid of the bad behaving app sending too many binders
     */
    public static void binderProxyLimitCallbackFromNative(int uid) {
       sBinderProxyLimitListenerDelegate.notifyClient(uid);
    }

    /**
     * Set a callback to be triggered when a uid's Binder Proxy limit is reached for this process.
     * @param listener OnLimitReached of listener will be called in the thread provided by handler
     * @param handler must not be null, callback will be posted through the handler;
     *
     */
    public static void setBinderProxyCountCallback(BinderProxyLimitListener listener,
            @NonNull Handler handler) {
        Preconditions.checkNotNull(handler,
                "Must provide NonNull Handler to setBinderProxyCountCallback when setting "
                        + "BinderProxyLimitListener");
        sBinderProxyLimitListenerDelegate.setListener(listener, handler);
    }

    /**
     * Clear the Binder Proxy callback
     */
    public static void clearBinderProxyCountCallback() {
        sBinderProxyLimitListenerDelegate.setListener(null, null);
    }

    static private class BinderProxyLimitListenerDelegate {
        private BinderProxyLimitListener mBinderProxyLimitListener;
        private Handler mHandler;

        void setListener(BinderProxyLimitListener listener, Handler handler) {
            synchronized (this) {
                mBinderProxyLimitListener = listener;
                mHandler = handler;
            }
        }

        void notifyClient(final int uid) {
            synchronized (this) {
                if (mBinderProxyLimitListener != null) {
                    mHandler.post(new Runnable() {
                        @Override
                        public void run() {
                            mBinderProxyLimitListener.onLimitReached(uid);
                        }
                    });
                }
            }
        }
    }
}<|MERGE_RESOLUTION|>--- conflicted
+++ resolved
@@ -85,8 +85,6 @@
         boolean exceptionThrown;
     }
 
-<<<<<<< HEAD
-=======
 
     /**
      * Responsible for resolving a work source.
@@ -103,7 +101,6 @@
         int resolveWorkSourceUid();
     }
 
->>>>>>> de843449
     /**
      * Allows to track various steps of an API call.
      */
@@ -113,26 +110,16 @@
          *
          * @return a CallSession to pass to the callEnded method.
          */
-<<<<<<< HEAD
-        CallSession callStarted(Binder binder, int code);
-=======
         CallSession callStarted(Binder binder, int code, int workSourceUid);
->>>>>>> de843449
 
         /**
          * Called when a binder call stops.
          *
-<<<<<<< HEAD
-         * <li>This method will be called even when an exception is thrown.
-         */
-        void callEnded(CallSession s, int parcelRequestSize, int parcelReplySize);
-=======
          * <li>This method will be called even when an exception is thrown by the binder stub
          * implementation.
          */
         void callEnded(CallSession s, int parcelRequestSize, int parcelReplySize,
                 int workSourceUid);
->>>>>>> de843449
 
         /**
          * Called if an exception is thrown while executing the binder transaction.
