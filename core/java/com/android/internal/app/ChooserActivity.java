/*
 * Copyright (C) 2008 The Android Open Source Project
 *
 * Licensed under the Apache License, Version 2.0 (the "License");
 * you may not use this file except in compliance with the License.
 * You may obtain a copy of the License at
 *
 *      http://www.apache.org/licenses/LICENSE-2.0
 *
 * Unless required by applicable law or agreed to in writing, software
 * distributed under the License is distributed on an "AS IS" BASIS,
 * WITHOUT WARRANTIES OR CONDITIONS OF ANY KIND, either express or implied.
 * See the License for the specific language governing permissions and
 * limitations under the License.
 */

package com.android.internal.app;

import static java.lang.annotation.RetentionPolicy.SOURCE;

import android.animation.Animator;
import android.animation.AnimatorListenerAdapter;
import android.animation.AnimatorSet;
import android.animation.ObjectAnimator;
import android.animation.ValueAnimator;
import android.annotation.IntDef;
import android.annotation.NonNull;
import android.annotation.Nullable;
import android.app.Activity;
import android.app.ActivityManager;
import android.app.prediction.AppPredictionContext;
import android.app.prediction.AppPredictionManager;
import android.app.prediction.AppPredictor;
import android.app.prediction.AppTarget;
import android.app.prediction.AppTargetEvent;
import android.app.prediction.AppTargetId;
import android.compat.annotation.UnsupportedAppUsage;
import android.content.ClipData;
import android.content.ClipboardManager;
import android.content.ComponentName;
import android.content.ContentResolver;
import android.content.Context;
import android.content.Intent;
import android.content.IntentFilter;
import android.content.IntentSender;
import android.content.IntentSender.SendIntentException;
import android.content.ServiceConnection;
import android.content.SharedPreferences;
import android.content.pm.ActivityInfo;
import android.content.pm.ApplicationInfo;
import android.content.pm.PackageManager;
import android.content.pm.PackageManager.NameNotFoundException;
import android.content.pm.ResolveInfo;
import android.content.pm.ShortcutInfo;
import android.content.pm.ShortcutManager;
import android.content.res.Configuration;
import android.content.res.Resources;
import android.database.Cursor;
import android.database.DataSetObserver;
import android.graphics.Bitmap;
import android.graphics.Canvas;
import android.graphics.Color;
import android.graphics.Paint;
import android.graphics.Path;
import android.graphics.drawable.AnimatedVectorDrawable;
import android.graphics.drawable.Drawable;
import android.metrics.LogMaker;
import android.net.Uri;
import android.os.AsyncTask;
import android.os.Bundle;
import android.os.Environment;
import android.os.Handler;
import android.os.IBinder;
import android.os.Message;
import android.os.Parcelable;
import android.os.PatternMatcher;
import android.os.RemoteException;
import android.os.ResultReceiver;
import android.os.UserHandle;
import android.os.UserManager;
import android.os.storage.StorageManager;
import android.provider.DeviceConfig;
import android.provider.DocumentsContract;
import android.provider.Downloads;
import android.provider.OpenableColumns;
import android.provider.Settings;
import android.service.chooser.ChooserTarget;
import android.service.chooser.ChooserTargetService;
import android.service.chooser.IChooserTargetResult;
import android.service.chooser.IChooserTargetService;
import android.text.TextUtils;
import android.util.AttributeSet;
import android.util.HashedStringCache;
import android.util.Log;
import android.util.Pair;
import android.util.Size;
import android.util.Slog;
import android.view.LayoutInflater;
import android.view.View;
import android.view.View.MeasureSpec;
import android.view.View.OnClickListener;
import android.view.ViewGroup;
import android.view.ViewGroup.LayoutParams;
import android.view.ViewTreeObserver;
import android.view.WindowInsets;
import android.view.animation.AccelerateInterpolator;
import android.view.animation.DecelerateInterpolator;
import android.widget.Button;
import android.widget.ImageView;
import android.widget.Space;
import android.widget.TextView;
import android.widget.Toast;

import com.android.internal.R;
import com.android.internal.annotations.VisibleForTesting;
import com.android.internal.app.ResolverListAdapter.ActivityInfoPresentationGetter;
import com.android.internal.app.ResolverListAdapter.ViewHolder;
import com.android.internal.app.chooser.ChooserTargetInfo;
import com.android.internal.app.chooser.DisplayResolveInfo;
import com.android.internal.app.chooser.MultiDisplayResolveInfo;
import com.android.internal.app.chooser.NotSelectableTargetInfo;
import com.android.internal.app.chooser.SelectableTargetInfo;
import com.android.internal.app.chooser.SelectableTargetInfo.SelectableTargetInfoCommunicator;
import com.android.internal.app.chooser.TargetInfo;
import com.android.internal.config.sysui.SystemUiDeviceConfigFlags;
import com.android.internal.content.PackageMonitor;
import com.android.internal.logging.MetricsLogger;
import com.android.internal.logging.nano.MetricsProto.MetricsEvent;
import com.android.internal.util.FrameworkStatsLog;
import com.android.internal.widget.GridLayoutManager;
import com.android.internal.widget.RecyclerView;
import com.android.internal.widget.ResolverDrawerLayout;
import com.android.internal.widget.ViewPager;

import com.google.android.collect.Lists;

import java.io.File;
import java.io.IOException;
import java.lang.annotation.Retention;
import java.lang.annotation.RetentionPolicy;
import java.net.URISyntaxException;
import java.text.Collator;
import java.util.ArrayList;
import java.util.Collections;
import java.util.Comparator;
import java.util.HashMap;
import java.util.HashSet;
import java.util.List;
import java.util.Map;
import java.util.Set;

/**
 * The Chooser Activity handles intent resolution specifically for sharing intents -
 * for example, those generated by @see android.content.Intent#createChooser(Intent, CharSequence).
 *
 */
public class ChooserActivity extends ResolverActivity implements
        ChooserListAdapter.ChooserListCommunicator,
        SelectableTargetInfoCommunicator {
    private static final String TAG = "ChooserActivity";
    private AppPredictor mPersonalAppPredictor;
    private AppPredictor mWorkAppPredictor;
    private boolean mShouldDisplayLandscape;

    @UnsupportedAppUsage
    public ChooserActivity() {
    }
    /**
     * Boolean extra to change the following behavior: Normally, ChooserActivity finishes itself
     * in onStop when launched in a new task. If this extra is set to true, we do not finish
     * ourselves when onStop gets called.
     */
    public static final String EXTRA_PRIVATE_RETAIN_IN_ON_STOP
            = "com.android.internal.app.ChooserActivity.EXTRA_PRIVATE_RETAIN_IN_ON_STOP";

    private static final String PREF_NUM_SHEET_EXPANSIONS = "pref_num_sheet_expansions";

    private static final String CHIP_LABEL_METADATA_KEY = "android.service.chooser.chip_label";
    private static final String CHIP_ICON_METADATA_KEY = "android.service.chooser.chip_icon";

    private static final boolean DEBUG = true;

    private static final boolean USE_PREDICTION_MANAGER_FOR_SHARE_ACTIVITIES = true;
    // TODO(b/123088566) Share these in a better way.
    private static final String APP_PREDICTION_SHARE_UI_SURFACE = "share";
    public static final String LAUNCH_LOCATION_DIRECT_SHARE = "direct_share";
    public static final String CHOOSER_TARGET = "chooser_target";
    private static final String SHORTCUT_TARGET = "shortcut_target";
    private static final int APP_PREDICTION_SHARE_TARGET_QUERY_PACKAGE_LIMIT = 20;
    public static final String APP_PREDICTION_INTENT_FILTER_KEY = "intent_filter";

    @VisibleForTesting
    public static final int LIST_VIEW_UPDATE_INTERVAL_IN_MILLIS = 250;

    private boolean mIsAppPredictorComponentAvailable;
    private Map<ChooserTarget, AppTarget> mDirectShareAppTargetCache;
    private Map<ChooserTarget, ShortcutInfo> mDirectShareShortcutInfoCache;
    private Map<ComponentName, ComponentName> mChooserTargetComponentNameCache;

    public static final int TARGET_TYPE_DEFAULT = 0;
    public static final int TARGET_TYPE_CHOOSER_TARGET = 1;
    public static final int TARGET_TYPE_SHORTCUTS_FROM_SHORTCUT_MANAGER = 2;
    public static final int TARGET_TYPE_SHORTCUTS_FROM_PREDICTION_SERVICE = 3;

    public static final int SELECTION_TYPE_SERVICE = 1;
    public static final int SELECTION_TYPE_APP = 2;
    public static final int SELECTION_TYPE_STANDARD = 3;
    public static final int SELECTION_TYPE_COPY = 4;

    private static final int SCROLL_STATUS_IDLE = 0;
    private static final int SCROLL_STATUS_SCROLLING_VERTICAL = 1;
    private static final int SCROLL_STATUS_SCROLLING_HORIZONTAL = 2;

    // statsd logger wrapper
    protected ChooserActivityLogger mChooserActivityLogger;

    private static final boolean USE_CHOOSER_TARGET_SERVICE_FOR_DIRECT_TARGETS = true;

    @IntDef(flag = false, prefix = { "TARGET_TYPE_" }, value = {
            TARGET_TYPE_DEFAULT,
            TARGET_TYPE_CHOOSER_TARGET,
            TARGET_TYPE_SHORTCUTS_FROM_SHORTCUT_MANAGER,
            TARGET_TYPE_SHORTCUTS_FROM_PREDICTION_SERVICE
    })
    @Retention(RetentionPolicy.SOURCE)
    public @interface ShareTargetType {}

    /**
     * The transition time between placeholders for direct share to a message
     * indicating that non are available.
     */
    private static final int NO_DIRECT_SHARE_ANIM_IN_MILLIS = 200;

    private static final float DIRECT_SHARE_EXPANSION_RATE = 0.78f;

    // TODO(b/121287224): Re-evaluate this limit
    private static final int SHARE_TARGET_QUERY_PACKAGE_LIMIT = 20;

    private static final int QUERY_TARGET_SERVICE_LIMIT = 5;

    private static final int DEFAULT_SALT_EXPIRATION_DAYS = 7;
    private int mMaxHashSaltDays = DeviceConfig.getInt(DeviceConfig.NAMESPACE_SYSTEMUI,
            SystemUiDeviceConfigFlags.HASH_SALT_MAX_DAYS,
            DEFAULT_SALT_EXPIRATION_DAYS);

    private boolean mAppendDirectShareEnabled = DeviceConfig.getBoolean(
            DeviceConfig.NAMESPACE_SYSTEMUI,
            SystemUiDeviceConfigFlags.APPEND_DIRECT_SHARE_ENABLED,
            true);
    private boolean mChooserTargetRankingEnabled = DeviceConfig.getBoolean(
            DeviceConfig.NAMESPACE_SYSTEMUI,
            SystemUiDeviceConfigFlags.CHOOSER_TARGET_RANKING_ENABLED,
            true);

    private Bundle mReplacementExtras;
    private IntentSender mChosenComponentSender;
    private IntentSender mRefinementIntentSender;
    private RefinementResultReceiver mRefinementResultReceiver;
    private ChooserTarget[] mCallerChooserTargets;
    private ComponentName[] mFilteredComponentNames;

    private Intent mReferrerFillInIntent;

    private long mChooserShownTime;
    protected boolean mIsSuccessfullySelected;

    private long mQueriedTargetServicesTimeMs;
    private long mQueriedSharingShortcutsTimeMs;

    private int mChooserRowServiceSpacing;

    private int mCurrAvailableWidth = 0;
    private int mLastNumberOfChildren = -1;

    private static final String TARGET_DETAILS_FRAGMENT_TAG = "targetDetailsFragment";
    // TODO: Update to handle landscape instead of using static value
    private static final int MAX_RANKED_TARGETS = 4;

    private final List<ChooserTargetServiceConnection> mServiceConnections = new ArrayList<>();
    private final Set<Pair<ComponentName, UserHandle>> mServicesRequested = new HashSet<>();

    private static final int MAX_LOG_RANK_POSITION = 12;

    private static final int MAX_EXTRA_INITIAL_INTENTS = 2;
    private static final int MAX_EXTRA_CHOOSER_TARGETS = 2;

    private SharedPreferences mPinnedSharedPrefs;
    private static final String PINNED_SHARED_PREFS_NAME = "chooser_pin_settings";

    @Retention(SOURCE)
    @IntDef({CONTENT_PREVIEW_FILE, CONTENT_PREVIEW_IMAGE, CONTENT_PREVIEW_TEXT})
    private @interface ContentPreviewType {
    }

    // Starting at 1 since 0 is considered "undefined" for some of the database transformations
    // of tron logs.
    protected static final int CONTENT_PREVIEW_IMAGE = 1;
    protected static final int CONTENT_PREVIEW_FILE = 2;
    protected static final int CONTENT_PREVIEW_TEXT = 3;
    protected MetricsLogger mMetricsLogger;

    private ContentPreviewCoordinator mPreviewCoord;
    private int mScrollStatus = SCROLL_STATUS_IDLE;

    @VisibleForTesting
    protected ChooserMultiProfilePagerAdapter mChooserMultiProfilePagerAdapter;

    private class ContentPreviewCoordinator {
        private static final int IMAGE_FADE_IN_MILLIS = 150;
        private static final int IMAGE_LOAD_TIMEOUT = 1;
        private static final int IMAGE_LOAD_INTO_VIEW = 2;

        private final int mImageLoadTimeoutMillis =
                getResources().getInteger(R.integer.config_shortAnimTime);

        private final View mParentView;
        private boolean mHideParentOnFail;
        private boolean mAtLeastOneLoaded = false;

        class LoadUriTask {
            public final Uri mUri;
            public final int mImageResourceId;
            public final int mExtraCount;
            public final Bitmap mBmp;

            LoadUriTask(int imageResourceId, Uri uri, int extraCount, Bitmap bmp) {
                this.mImageResourceId = imageResourceId;
                this.mUri = uri;
                this.mExtraCount = extraCount;
                this.mBmp = bmp;
            }
        }

        // If at least one image loads within the timeout period, allow other
        // loads to continue. Otherwise terminate and optionally hide
        // the parent area
        private final Handler mHandler = new Handler() {
            @Override
            public void handleMessage(Message msg) {
                switch (msg.what) {
                    case IMAGE_LOAD_TIMEOUT:
                        maybeHideContentPreview();
                        break;

                    case IMAGE_LOAD_INTO_VIEW:
                        if (isFinishing()) break;

                        LoadUriTask task = (LoadUriTask) msg.obj;
                        RoundedRectImageView imageView = mParentView.findViewById(
                                task.mImageResourceId);
                        if (task.mBmp == null) {
                            imageView.setVisibility(View.GONE);
                            maybeHideContentPreview();
                            return;
                        }

                        mAtLeastOneLoaded = true;
                        imageView.setVisibility(View.VISIBLE);
                        imageView.setAlpha(0.0f);
                        imageView.setImageBitmap(task.mBmp);

                        ValueAnimator fadeAnim = ObjectAnimator.ofFloat(imageView, "alpha", 0.0f,
                                1.0f);
                        fadeAnim.setInterpolator(new DecelerateInterpolator(1.0f));
                        fadeAnim.setDuration(IMAGE_FADE_IN_MILLIS);
                        fadeAnim.start();

                        if (task.mExtraCount > 0) {
                            imageView.setExtraImageCount(task.mExtraCount);
                        }
                }
            }
        };

        ContentPreviewCoordinator(View parentView, boolean hideParentOnFail) {
            super();

            this.mParentView = parentView;
            this.mHideParentOnFail = hideParentOnFail;
        }

        private void loadUriIntoView(final int imageResourceId, final Uri uri,
                final int extraImages) {
            mHandler.sendEmptyMessageDelayed(IMAGE_LOAD_TIMEOUT, mImageLoadTimeoutMillis);

            AsyncTask.THREAD_POOL_EXECUTOR.execute(() -> {
                int size = getResources().getDimensionPixelSize(
                        R.dimen.chooser_preview_image_max_dimen);
                final Bitmap bmp = loadThumbnail(uri, new Size(size, size));
                final Message msg = Message.obtain();
                msg.what = IMAGE_LOAD_INTO_VIEW;
                msg.obj = new LoadUriTask(imageResourceId, uri, extraImages, bmp);
                mHandler.sendMessage(msg);
            });
        }

        private void cancelLoads() {
            mHandler.removeMessages(IMAGE_LOAD_INTO_VIEW);
            mHandler.removeMessages(IMAGE_LOAD_TIMEOUT);
        }

        private void maybeHideContentPreview() {
            if (!mAtLeastOneLoaded && mHideParentOnFail) {
                Log.i(TAG, "Hiding image preview area. Timed out waiting for preview to load"
                        + " within " + mImageLoadTimeoutMillis + "ms.");
                collapseParentView();
                if (shouldShowTabs()) {
                    hideStickyContentPreview();
                } else if (mChooserMultiProfilePagerAdapter.getCurrentRootAdapter() != null) {
                    mChooserMultiProfilePagerAdapter.getCurrentRootAdapter().hideContentPreview();
                }
                mHideParentOnFail = false;
            }
        }

        private void collapseParentView() {
            // This will effectively hide the content preview row by forcing the height
            // to zero. It is faster than forcing a relayout of the listview
            final View v = mParentView;
            int widthSpec = MeasureSpec.makeMeasureSpec(v.getWidth(), MeasureSpec.EXACTLY);
            int heightSpec = MeasureSpec.makeMeasureSpec(0, MeasureSpec.EXACTLY);
            v.measure(widthSpec, heightSpec);
            v.getLayoutParams().height = 0;
            v.layout(v.getLeft(), v.getTop(), v.getRight(), v.getTop());
            v.invalidate();
        }
    }

    private final ChooserHandler mChooserHandler = new ChooserHandler();

    private class ChooserHandler extends Handler {
        private static final int CHOOSER_TARGET_SERVICE_RESULT = 1;
        private static final int CHOOSER_TARGET_SERVICE_WATCHDOG_MIN_TIMEOUT = 2;
        private static final int CHOOSER_TARGET_SERVICE_WATCHDOG_MAX_TIMEOUT = 3;
        private static final int SHORTCUT_MANAGER_SHARE_TARGET_RESULT = 4;
        private static final int SHORTCUT_MANAGER_SHARE_TARGET_RESULT_COMPLETED = 5;
        private static final int LIST_VIEW_UPDATE_MESSAGE = 6;
        private static final int CHOOSER_TARGET_RANKING_SCORE = 7;

        private static final int WATCHDOG_TIMEOUT_MAX_MILLIS = 10000;
        private static final int WATCHDOG_TIMEOUT_MIN_MILLIS = 3000;

        private static final int DEFAULT_DIRECT_SHARE_TIMEOUT_MILLIS = 1500;
        private int mDirectShareTimeout = DeviceConfig.getInt(DeviceConfig.NAMESPACE_SYSTEMUI,
                SystemUiDeviceConfigFlags.SHARE_SHEET_DIRECT_SHARE_TIMEOUT,
                DEFAULT_DIRECT_SHARE_TIMEOUT_MILLIS);

        private boolean mMinTimeoutPassed = false;

        private void removeAllMessages() {
            removeMessages(LIST_VIEW_UPDATE_MESSAGE);
            removeMessages(CHOOSER_TARGET_SERVICE_WATCHDOG_MIN_TIMEOUT);
            removeMessages(CHOOSER_TARGET_SERVICE_WATCHDOG_MAX_TIMEOUT);
            removeMessages(CHOOSER_TARGET_SERVICE_RESULT);
            removeMessages(SHORTCUT_MANAGER_SHARE_TARGET_RESULT);
            removeMessages(SHORTCUT_MANAGER_SHARE_TARGET_RESULT_COMPLETED);
            removeMessages(CHOOSER_TARGET_RANKING_SCORE);
        }

        private void restartServiceRequestTimer() {
            mMinTimeoutPassed = false;
            removeMessages(CHOOSER_TARGET_SERVICE_WATCHDOG_MIN_TIMEOUT);
            removeMessages(CHOOSER_TARGET_SERVICE_WATCHDOG_MAX_TIMEOUT);

            if (DEBUG) {
                Log.d(TAG, "queryTargets setting watchdog timer for "
                        + mDirectShareTimeout + "-"
                        + WATCHDOG_TIMEOUT_MAX_MILLIS + "ms");
            }

            sendEmptyMessageDelayed(CHOOSER_TARGET_SERVICE_WATCHDOG_MIN_TIMEOUT,
                    WATCHDOG_TIMEOUT_MIN_MILLIS);
            sendEmptyMessageDelayed(CHOOSER_TARGET_SERVICE_WATCHDOG_MAX_TIMEOUT,
                    mAppendDirectShareEnabled ? mDirectShareTimeout : WATCHDOG_TIMEOUT_MAX_MILLIS);
        }

        private void maybeStopServiceRequestTimer() {
            // Set a minimum timeout threshold, to ensure both apis, sharing shortcuts
            // and older-style direct share services, have had time to load, otherwise
            // just checking mServiceConnections could force us to end prematurely
            if (mMinTimeoutPassed && mServiceConnections.isEmpty()) {
                logDirectShareTargetReceived(
                        MetricsEvent.ACTION_DIRECT_SHARE_TARGETS_LOADED_CHOOSER_SERVICE);
                sendVoiceChoicesIfNeeded();
                mChooserMultiProfilePagerAdapter.getActiveListAdapter()
                        .completeServiceTargetLoading();
            }
        }

        @Override
        public void handleMessage(Message msg) {
            if (mChooserMultiProfilePagerAdapter.getActiveListAdapter() == null || isDestroyed()) {
                return;
            }

            switch (msg.what) {
                case CHOOSER_TARGET_SERVICE_RESULT:
                    if (DEBUG) Log.d(TAG, "CHOOSER_TARGET_SERVICE_RESULT");
                    final ServiceResultInfo sri = (ServiceResultInfo) msg.obj;
                    if (!mServiceConnections.contains(sri.connection)) {
                        Log.w(TAG, "ChooserTargetServiceConnection " + sri.connection
                                + sri.originalTarget.getResolveInfo().activityInfo.packageName
                                + " returned after being removed from active connections."
                                + " Have you considered returning results faster?");
                        break;
                    }
                    if (sri.resultTargets != null) {
                        ChooserListAdapter adapterForUserHandle =
                                mChooserMultiProfilePagerAdapter.getListAdapterForUserHandle(
                                        sri.userHandle);
                        if (adapterForUserHandle != null) {
                            adapterForUserHandle.addServiceResults(sri.originalTarget,
                                    sri.resultTargets, TARGET_TYPE_CHOOSER_TARGET,
                                    /* directShareShortcutInfoCache */ null, mServiceConnections);
                            if (!sri.resultTargets.isEmpty() && sri.originalTarget != null) {
                                mChooserTargetComponentNameCache.put(
                                        sri.resultTargets.get(0).getComponentName(),
                                        sri.originalTarget.getResolvedComponentName());
                            }
                        }
                    }
                    unbindService(sri.connection);
                    sri.connection.destroy();
                    mServiceConnections.remove(sri.connection);
                    maybeStopServiceRequestTimer();
                    break;

                case CHOOSER_TARGET_SERVICE_WATCHDOG_MIN_TIMEOUT:
                    mMinTimeoutPassed = true;
                    maybeStopServiceRequestTimer();
                    break;

                case CHOOSER_TARGET_SERVICE_WATCHDOG_MAX_TIMEOUT:
                    mMinTimeoutPassed = true;
                    if (!mServiceConnections.isEmpty()) {
                        getChooserActivityLogger().logSharesheetDirectLoadTimeout();
                    }
                    unbindRemainingServices();
                    maybeStopServiceRequestTimer();
                    break;

                case LIST_VIEW_UPDATE_MESSAGE:
                    if (DEBUG) {
                        Log.d(TAG, "LIST_VIEW_UPDATE_MESSAGE; ");
                    }

                    UserHandle userHandle = (UserHandle) msg.obj;
                    mChooserMultiProfilePagerAdapter.getListAdapterForUserHandle(userHandle)
                            .refreshListView();
                    break;

                case SHORTCUT_MANAGER_SHARE_TARGET_RESULT:
                    if (DEBUG) Log.d(TAG, "SHORTCUT_MANAGER_SHARE_TARGET_RESULT");
                    final ServiceResultInfo resultInfo = (ServiceResultInfo) msg.obj;
                    if (resultInfo.resultTargets != null) {
                        ChooserListAdapter adapterForUserHandle =
                                mChooserMultiProfilePagerAdapter.getListAdapterForUserHandle(
                                        resultInfo.userHandle);
                        if (adapterForUserHandle != null) {
                            adapterForUserHandle.addServiceResults(
                                    resultInfo.originalTarget, resultInfo.resultTargets, msg.arg1,
                                    mDirectShareShortcutInfoCache, mServiceConnections);
                        }
                    }
                    break;

                case SHORTCUT_MANAGER_SHARE_TARGET_RESULT_COMPLETED:
                    logDirectShareTargetReceived(
                            MetricsEvent.ACTION_DIRECT_SHARE_TARGETS_LOADED_SHORTCUT_MANAGER);
                    sendVoiceChoicesIfNeeded();
                    getChooserActivityLogger().logSharesheetDirectLoadComplete();
                    break;

                case CHOOSER_TARGET_RANKING_SCORE:
                    if (DEBUG) Log.d(TAG, "CHOOSER_TARGET_RANKING_SCORE");
                    final ChooserTargetRankingInfo scoreInfo = (ChooserTargetRankingInfo) msg.obj;
                    ChooserListAdapter adapterForUserHandle =
                            mChooserMultiProfilePagerAdapter.getListAdapterForUserHandle(
                                    scoreInfo.userHandle);
                    if (adapterForUserHandle != null) {
                        adapterForUserHandle.addChooserTargetRankingScore(scoreInfo.scores);
                    }
                    break;

                default:
                    super.handleMessage(msg);
            }
        }
    };

    @Override
    protected void onCreate(Bundle savedInstanceState) {
        final long intentReceivedTime = System.currentTimeMillis();
        getChooserActivityLogger().logSharesheetTriggered();
        // This is the only place this value is being set. Effectively final.
        mIsAppPredictorComponentAvailable = isAppPredictionServiceAvailable();

        mIsSuccessfullySelected = false;
        Intent intent = getIntent();
        Parcelable targetParcelable = intent.getParcelableExtra(Intent.EXTRA_INTENT);
        if (targetParcelable instanceof Uri) {
            try {
                targetParcelable = Intent.parseUri(targetParcelable.toString(),
                        Intent.URI_INTENT_SCHEME);
            } catch (URISyntaxException ex) {
                // doesn't parse as an intent; let the next test fail and error out
            }
        }

        if (!(targetParcelable instanceof Intent)) {
            Log.w("ChooserActivity", "Target is not an intent: " + targetParcelable);
            finish();
            super.onCreate(null);
            return;
        }
        Intent target = (Intent) targetParcelable;
        if (target != null) {
            modifyTargetIntent(target);
        }
        Parcelable[] targetsParcelable
                = intent.getParcelableArrayExtra(Intent.EXTRA_ALTERNATE_INTENTS);
        if (targetsParcelable != null) {
            final boolean offset = target == null;
            Intent[] additionalTargets =
                    new Intent[offset ? targetsParcelable.length - 1 : targetsParcelable.length];
            for (int i = 0; i < targetsParcelable.length; i++) {
                if (!(targetsParcelable[i] instanceof Intent)) {
                    Log.w(TAG, "EXTRA_ALTERNATE_INTENTS array entry #" + i + " is not an Intent: "
                            + targetsParcelable[i]);
                    finish();
                    super.onCreate(null);
                    return;
                }
                final Intent additionalTarget = (Intent) targetsParcelable[i];
                if (i == 0 && target == null) {
                    target = additionalTarget;
                    modifyTargetIntent(target);
                } else {
                    additionalTargets[offset ? i - 1 : i] = additionalTarget;
                    modifyTargetIntent(additionalTarget);
                }
            }
            setAdditionalTargets(additionalTargets);
        }

        mReplacementExtras = intent.getBundleExtra(Intent.EXTRA_REPLACEMENT_EXTRAS);

        // Do not allow the title to be changed when sharing content
        CharSequence title = null;
        if (target != null) {
            if (!isSendAction(target)) {
                title = intent.getCharSequenceExtra(Intent.EXTRA_TITLE);
            } else {
                Log.w(TAG, "Ignoring intent's EXTRA_TITLE, deprecated in P. You may wish to set a"
                        + " preview title by using EXTRA_TITLE property of the wrapped"
                        + " EXTRA_INTENT.");
            }
        }

        int defaultTitleRes = 0;
        if (title == null) {
            defaultTitleRes = com.android.internal.R.string.chooseActivity;
        }

        Parcelable[] pa = intent.getParcelableArrayExtra(Intent.EXTRA_INITIAL_INTENTS);
        Intent[] initialIntents = null;
        if (pa != null) {
            int count = Math.min(pa.length, MAX_EXTRA_INITIAL_INTENTS);
            initialIntents = new Intent[count];
            for (int i = 0; i < count; i++) {
                if (!(pa[i] instanceof Intent)) {
                    Log.w(TAG, "Initial intent #" + i + " not an Intent: " + pa[i]);
                    finish();
                    super.onCreate(null);
                    return;
                }
                final Intent in = (Intent) pa[i];
                modifyTargetIntent(in);
                initialIntents[i] = in;
            }
        }

        mReferrerFillInIntent = new Intent().putExtra(Intent.EXTRA_REFERRER, getReferrer());

        mChosenComponentSender = intent.getParcelableExtra(
                Intent.EXTRA_CHOSEN_COMPONENT_INTENT_SENDER);
        mRefinementIntentSender = intent.getParcelableExtra(
                Intent.EXTRA_CHOOSER_REFINEMENT_INTENT_SENDER);
        setSafeForwardingMode(true);

        mPinnedSharedPrefs = getPinnedSharedPrefs(this);

        pa = intent.getParcelableArrayExtra(Intent.EXTRA_EXCLUDE_COMPONENTS);


        // Exclude out Nearby from main list if chip is present, to avoid duplication
        ComponentName nearbySharingComponent = getNearbySharingComponent();
        boolean hasNearby = nearbySharingComponent != null;

        if (pa != null) {
            ComponentName[] names = new ComponentName[pa.length + (hasNearby ? 1 : 0)];
            for (int i = 0; i < pa.length; i++) {
                if (!(pa[i] instanceof ComponentName)) {
                    Log.w(TAG, "Filtered component #" + i + " not a ComponentName: " + pa[i]);
                    names = null;
                    break;
                }
                names[i] = (ComponentName) pa[i];
            }
            if (hasNearby) {
                names[names.length - 1] = nearbySharingComponent;
            }

            mFilteredComponentNames = names;
        } else if (hasNearby) {
            mFilteredComponentNames = new ComponentName[1];
            mFilteredComponentNames[0] = nearbySharingComponent;
        }

        pa = intent.getParcelableArrayExtra(Intent.EXTRA_CHOOSER_TARGETS);
        if (pa != null) {
            int count = Math.min(pa.length, MAX_EXTRA_CHOOSER_TARGETS);
            ChooserTarget[] targets = new ChooserTarget[count];
            for (int i = 0; i < count; i++) {
                if (!(pa[i] instanceof ChooserTarget)) {
                    Log.w(TAG, "Chooser target #" + i + " not a ChooserTarget: " + pa[i]);
                    targets = null;
                    break;
                }
                targets[i] = (ChooserTarget) pa[i];
            }
            mCallerChooserTargets = targets;
        }

        mShouldDisplayLandscape = shouldDisplayLandscape(
                getResources().getConfiguration().orientation);
        setRetainInOnStop(intent.getBooleanExtra(EXTRA_PRIVATE_RETAIN_IN_ON_STOP, false));
        super.onCreate(savedInstanceState, target, title, defaultTitleRes, initialIntents,
                null, false);

        mChooserShownTime = System.currentTimeMillis();
        final long systemCost = mChooserShownTime - intentReceivedTime;

        getMetricsLogger().write(new LogMaker(MetricsEvent.ACTION_ACTIVITY_CHOOSER_SHOWN)
                .setSubtype(isWorkProfile() ? MetricsEvent.MANAGED_PROFILE :
                        MetricsEvent.PARENT_PROFILE)
                .addTaggedData(MetricsEvent.FIELD_SHARESHEET_MIMETYPE, target.getType())
                .addTaggedData(MetricsEvent.FIELD_TIME_TO_APP_TARGETS, systemCost));

        mChooserRowServiceSpacing = getResources()
                                        .getDimensionPixelSize(R.dimen.chooser_service_spacing);

        if (mResolverDrawerLayout != null) {
            mResolverDrawerLayout.addOnLayoutChangeListener(this::handleLayoutChange);

            // expand/shrink direct share 4 -> 8 viewgroup
            if (isSendAction(target)) {
                mResolverDrawerLayout.setOnScrollChangeListener(this::handleScroll);
            }

            mResolverDrawerLayout.setOnCollapsedChangedListener(
                    new ResolverDrawerLayout.OnCollapsedChangedListener() {

                        // Only consider one expansion per activity creation
                        private boolean mWrittenOnce = false;

                        @Override
                        public void onCollapsedChanged(boolean isCollapsed) {
                            if (!isCollapsed && !mWrittenOnce) {
                                incrementNumSheetExpansions();
                                mWrittenOnce = true;
                            }
                            getChooserActivityLogger()
                                    .logSharesheetExpansionChanged(isCollapsed);
                        }
                    });
        }

        if (DEBUG) {
            Log.d(TAG, "System Time Cost is " + systemCost);
        }

        getChooserActivityLogger().logShareStarted(
                FrameworkStatsLog.SHARESHEET_STARTED,
                getReferrerPackageName(),
                target.getType(),
                initialIntents == null ? 0 : initialIntents.length,
                mCallerChooserTargets == null ? 0 : mCallerChooserTargets.length,
                isWorkProfile(),
                findPreferredContentPreview(getTargetIntent(), getContentResolver()),
                target.getAction()
        );
        mDirectShareShortcutInfoCache = new HashMap<>();
        mChooserTargetComponentNameCache = new HashMap<>();
    }

    @Override
    protected int appliedThemeResId() {
        return R.style.Theme_DeviceDefault_Chooser;
    }

    private AppPredictor setupAppPredictorForUser(UserHandle userHandle,
            AppPredictor.Callback appPredictorCallback) {
        AppPredictor appPredictor = getAppPredictorForDirectShareIfEnabled(userHandle);
        if (appPredictor == null) {
            return null;
        }
        mDirectShareAppTargetCache = new HashMap<>();
        appPredictor.registerPredictionUpdates(this.getMainExecutor(), appPredictorCallback);
        return appPredictor;
    }

    private AppPredictor.Callback createAppPredictorCallback(
            ChooserListAdapter chooserListAdapter) {
        return resultList -> {
            if (isFinishing() || isDestroyed()) {
                return;
            }
            if (chooserListAdapter.getCount() == 0) {
                return;
            }
            if (resultList.isEmpty()
                    && shouldQueryShortcutManager(chooserListAdapter.getUserHandle())) {
                // APS may be disabled, so try querying targets ourselves.
                queryDirectShareTargets(chooserListAdapter, true);
                return;
            }
            final List<DisplayResolveInfo> driList =
                    getDisplayResolveInfos(chooserListAdapter);
            final List<ShortcutManager.ShareShortcutInfo> shareShortcutInfos =
                    new ArrayList<>();

            // Separate ChooserTargets ranking scores and ranked Shortcuts.
            List<AppTarget> shortcutResults = new ArrayList<>();
            List<AppTarget> chooserTargetScores = new ArrayList<>();
            for (AppTarget appTarget : resultList) {
                if (appTarget.getShortcutInfo() == null) {
                    continue;
                }
                if (appTarget.getShortcutInfo().getId().equals(CHOOSER_TARGET)) {
                    chooserTargetScores.add(appTarget);
                } else {
                    shortcutResults.add(appTarget);
                }
            }
            resultList = shortcutResults;
            if (mChooserTargetRankingEnabled) {
                sendChooserTargetRankingScore(chooserTargetScores,
                        chooserListAdapter.getUserHandle());
            }
            for (AppTarget appTarget : resultList) {
                shareShortcutInfos.add(new ShortcutManager.ShareShortcutInfo(
                        appTarget.getShortcutInfo(),
                        new ComponentName(
                                appTarget.getPackageName(), appTarget.getClassName())));
            }
            sendShareShortcutInfoList(shareShortcutInfos, driList, resultList,
                    chooserListAdapter.getUserHandle());
        };
    }

    static SharedPreferences getPinnedSharedPrefs(Context context) {
        // The code below is because in the android:ui process, no one can hear you scream.
        // The package info in the context isn't initialized in the way it is for normal apps,
        // so the standard, name-based context.getSharedPreferences doesn't work. Instead, we
        // build the path manually below using the same policy that appears in ContextImpl.
        // This fails silently under the hood if there's a problem, so if we find ourselves in
        // the case where we don't have access to credential encrypted storage we just won't
        // have our pinned target info.
        final File prefsFile = new File(new File(
                Environment.getDataUserCePackageDirectory(StorageManager.UUID_PRIVATE_INTERNAL,
                        context.getUserId(), context.getPackageName()),
                "shared_prefs"),
                PINNED_SHARED_PREFS_NAME + ".xml");
        return context.getSharedPreferences(prefsFile, MODE_PRIVATE);
    }

    @Override
    protected AbstractMultiProfilePagerAdapter createMultiProfilePagerAdapter(
            Intent[] initialIntents,
            List<ResolveInfo> rList,
            boolean filterLastUsed) {
        if (shouldShowTabs()) {
            mChooserMultiProfilePagerAdapter = createChooserMultiProfilePagerAdapterForTwoProfiles(
                    initialIntents, rList, filterLastUsed);
        } else {
            mChooserMultiProfilePagerAdapter = createChooserMultiProfilePagerAdapterForOneProfile(
                    initialIntents, rList, filterLastUsed);
        }
        return mChooserMultiProfilePagerAdapter;
    }

    private ChooserMultiProfilePagerAdapter createChooserMultiProfilePagerAdapterForOneProfile(
            Intent[] initialIntents,
            List<ResolveInfo> rList,
            boolean filterLastUsed) {
        ChooserGridAdapter adapter = createChooserGridAdapter(
                /* context */ this,
                /* payloadIntents */ mIntents,
                initialIntents,
                rList,
                filterLastUsed,
                /* userHandle */ UserHandle.of(UserHandle.myUserId()));
        return new ChooserMultiProfilePagerAdapter(
                /* context */ this,
                adapter,
                getPersonalProfileUserHandle(),
                /* workProfileUserHandle= */ null,
                isSendAction(getTargetIntent()));
    }

    private ChooserMultiProfilePagerAdapter createChooserMultiProfilePagerAdapterForTwoProfiles(
            Intent[] initialIntents,
            List<ResolveInfo> rList,
            boolean filterLastUsed) {
        int selectedProfile = findSelectedProfile();
        ChooserGridAdapter personalAdapter = createChooserGridAdapter(
                /* context */ this,
                /* payloadIntents */ mIntents,
                selectedProfile == PROFILE_PERSONAL ? initialIntents : null,
                rList,
                filterLastUsed,
                /* userHandle */ getPersonalProfileUserHandle());
        ChooserGridAdapter workAdapter = createChooserGridAdapter(
                /* context */ this,
                /* payloadIntents */ mIntents,
                selectedProfile == PROFILE_WORK ? initialIntents : null,
                rList,
                filterLastUsed,
                /* userHandle */ getWorkProfileUserHandle());
        return new ChooserMultiProfilePagerAdapter(
                /* context */ this,
                personalAdapter,
                workAdapter,
                selectedProfile,
                getPersonalProfileUserHandle(),
                getWorkProfileUserHandle(),
                isSendAction(getTargetIntent()));
    }

    private int findSelectedProfile() {
        int selectedProfile = getSelectedProfileExtra();
        if (selectedProfile == -1) {
            selectedProfile = getProfileForUser(getUser());
        }
        return selectedProfile;
    }

    @Override
    protected boolean postRebuildList(boolean rebuildCompleted) {
        updateStickyContentPreview();
        if (shouldShowStickyContentPreview()
                || mChooserMultiProfilePagerAdapter
                        .getCurrentRootAdapter().getContentPreviewRowCount() != 0) {
            logActionShareWithPreview();
        }
        return postRebuildListInternal(rebuildCompleted);
    }

    /**
     * Returns true if app prediction service is defined and the component exists on device.
     */
    @VisibleForTesting
    public boolean isAppPredictionServiceAvailable() {
        if (getPackageManager().getAppPredictionServicePackageName() == null) {
            // Default AppPredictionService is not defined.
            return false;
        }

        final String appPredictionServiceName =
                getString(R.string.config_defaultAppPredictionService);
        if (appPredictionServiceName == null) {
            return false;
        }
        final ComponentName appPredictionComponentName =
                ComponentName.unflattenFromString(appPredictionServiceName);
        if (appPredictionComponentName == null) {
            return false;
        }

        // Check if the app prediction component actually exists on the device.
        Intent intent = new Intent();
        intent.setComponent(appPredictionComponentName);
        if (getPackageManager().resolveService(intent, PackageManager.MATCH_ALL) == null) {
            Log.e(TAG, "App prediction service is defined, but does not exist: "
                    + appPredictionServiceName);
            return false;
        }
        return true;
    }

    /**
     * Check if the profile currently used is a work profile.
     * @return true if it is work profile, false if it is parent profile (or no work profile is
     * set up)
     */
    protected boolean isWorkProfile() {
        return getSystemService(UserManager.class)
                .getUserInfo(UserHandle.myUserId()).isManagedProfile();
    }

    @Override
    protected PackageMonitor createPackageMonitor(ResolverListAdapter listAdapter) {
        return new PackageMonitor() {
            @Override
            public void onSomePackagesChanged() {
                handlePackagesChanged(listAdapter);
            }
        };
    }

    /**
     * Update UI to reflect changes in data.
     */
    public void handlePackagesChanged() {
        handlePackagesChanged(/* listAdapter */ null);
    }

    /**
     * Update UI to reflect changes in data.
     * <p>If {@code listAdapter} is {@code null}, both profile list adapters are updated if
     * available.
     */
    private void handlePackagesChanged(@Nullable ResolverListAdapter listAdapter) {
        // Refresh pinned items
        mPinnedSharedPrefs = getPinnedSharedPrefs(this);
        if (listAdapter == null) {
            mChooserMultiProfilePagerAdapter.getActiveListAdapter().handlePackagesChanged();
            if (mChooserMultiProfilePagerAdapter.getCount() > 1) {
                mChooserMultiProfilePagerAdapter.getInactiveListAdapter().handlePackagesChanged();
            }
        } else {
            listAdapter.handlePackagesChanged();
        }
        updateProfileViewButton();
    }

    private void onCopyButtonClicked(View v) {
        Intent targetIntent = getTargetIntent();
        if (targetIntent == null) {
            finish();
        } else {
            final String action = targetIntent.getAction();

            ClipData clipData = null;
            if (Intent.ACTION_SEND.equals(action)) {
                String extraText = targetIntent.getStringExtra(Intent.EXTRA_TEXT);
                Uri extraStream = targetIntent.getParcelableExtra(Intent.EXTRA_STREAM);

                if (extraText != null) {
                    clipData = ClipData.newPlainText(null, extraText);
                } else if (extraStream != null) {
                    clipData = ClipData.newUri(getContentResolver(), null, extraStream);
                } else {
                    Log.w(TAG, "No data available to copy to clipboard");
                    return;
                }
            } else if (Intent.ACTION_SEND_MULTIPLE.equals(action)) {
                final ArrayList<Uri> streams = targetIntent.getParcelableArrayListExtra(
                        Intent.EXTRA_STREAM);
                clipData = ClipData.newUri(getContentResolver(), null, streams.get(0));
                for (int i = 1; i < streams.size(); i++) {
                    clipData.addItem(getContentResolver(), new ClipData.Item(streams.get(i)));
                }
            } else {
                // expected to only be visible with ACTION_SEND or ACTION_SEND_MULTIPLE
                // so warn about unexpected action
                Log.w(TAG, "Action (" + action + ") not supported for copying to clipboard");
                return;
            }

            ClipboardManager clipboardManager = (ClipboardManager) getSystemService(
                    Context.CLIPBOARD_SERVICE);
            clipboardManager.setPrimaryClip(clipData);
            Toast.makeText(getApplicationContext(), R.string.copied, Toast.LENGTH_SHORT).show();

            // Log share completion via copy
            LogMaker targetLogMaker = new LogMaker(
                    MetricsEvent.ACTION_ACTIVITY_CHOOSER_PICKED_SYSTEM_TARGET).setSubtype(1);
            getMetricsLogger().write(targetLogMaker);
            getChooserActivityLogger().logShareTargetSelected(
                    SELECTION_TYPE_COPY,
                    "",
                    -1);

            finish();
        }
    }

    @Override
    public void onConfigurationChanged(Configuration newConfig) {
        super.onConfigurationChanged(newConfig);
        ViewPager viewPager = findViewById(R.id.profile_pager);
        if (shouldShowTabs() && viewPager.isLayoutRtl()) {
            mMultiProfilePagerAdapter.setupViewPager(viewPager);
        }

        mShouldDisplayLandscape = shouldDisplayLandscape(newConfig.orientation);
        adjustPreviewWidth(newConfig.orientation, null);
        updateStickyContentPreview();
    }

    private boolean shouldDisplayLandscape(int orientation) {
        // Sharesheet fixes the # of items per row and therefore can not correctly lay out
        // when in the restricted size of multi-window mode. In the future, would be nice
        // to use minimum dp size requirements instead
        return orientation == Configuration.ORIENTATION_LANDSCAPE && !isInMultiWindowMode();
    }

    private void adjustPreviewWidth(int orientation, View parent) {
        int width = -1;
        if (mShouldDisplayLandscape) {
            width = getResources().getDimensionPixelSize(R.dimen.chooser_preview_width);
        }

        parent = parent == null ? getWindow().getDecorView() : parent;

        updateLayoutWidth(R.id.content_preview_text_layout, width, parent);
        updateLayoutWidth(R.id.content_preview_title_layout, width, parent);
        updateLayoutWidth(R.id.content_preview_file_layout, width, parent);
    }

    private void updateLayoutWidth(int layoutResourceId, int width, View parent) {
        View view = parent.findViewById(layoutResourceId);
        if (view != null && view.getLayoutParams() != null) {
            LayoutParams params = view.getLayoutParams();
            params.width = width;
            view.setLayoutParams(params);
        }
    }

    private ViewGroup createContentPreviewView(ViewGroup parent) {
        Intent targetIntent = getTargetIntent();
        int previewType = findPreferredContentPreview(targetIntent, getContentResolver());
        return displayContentPreview(previewType, targetIntent, getLayoutInflater(), parent);
    }

    private ComponentName getNearbySharingComponent() {
        String nearbyComponent = Settings.Secure.getString(
                getContentResolver(),
                Settings.Secure.NEARBY_SHARING_COMPONENT);
        if (TextUtils.isEmpty(nearbyComponent)) {
            nearbyComponent = getString(R.string.config_defaultNearbySharingComponent);
        }
        if (TextUtils.isEmpty(nearbyComponent)) {
            return null;
        }
        return ComponentName.unflattenFromString(nearbyComponent);
    }

    private TargetInfo getNearbySharingTarget(Intent originalIntent) {
        final ComponentName cn = getNearbySharingComponent();
        if (cn == null) return null;

        final Intent resolveIntent = new Intent(originalIntent);
        resolveIntent.setComponent(cn);
        final ResolveInfo ri = getPackageManager().resolveActivity(
                resolveIntent, PackageManager.GET_META_DATA);
        if (ri == null || ri.activityInfo == null) {
            Log.e(TAG, "Device-specified nearby sharing component (" + cn
                    + ") not available");
            return null;
        }

        // Allow the nearby sharing component to provide a more appropriate icon and label
        // for the chip.
        CharSequence name = null;
        Drawable icon = null;
        final Bundle metaData = ri.activityInfo.metaData;
        if (metaData != null) {
            try {
                final Resources pkgRes = getPackageManager().getResourcesForActivity(cn);
                final int nameResId = metaData.getInt(CHIP_LABEL_METADATA_KEY);
                name = pkgRes.getString(nameResId);
                final int resId = metaData.getInt(CHIP_ICON_METADATA_KEY);
                icon = pkgRes.getDrawable(resId);
            } catch (Resources.NotFoundException ex) {
            } catch (NameNotFoundException ex) {
            }
        }
        if (TextUtils.isEmpty(name)) {
            name = ri.loadLabel(getPackageManager());
        }
        if (icon == null) {
            icon = ri.loadIcon(getPackageManager());
        }

        final DisplayResolveInfo dri = new DisplayResolveInfo(
                originalIntent, ri, name, "", resolveIntent, null);
        dri.setDisplayIcon(icon);
        return dri;
    }

    private Button createActionButton(Drawable icon, CharSequence title, View.OnClickListener r) {
        Button b = (Button) LayoutInflater.from(this).inflate(R.layout.chooser_action_button, null);
        if (icon != null) {
            final int size = getResources()
                    .getDimensionPixelSize(R.dimen.chooser_action_button_icon_size);
            icon.setBounds(0, 0, size, size);
            b.setCompoundDrawablesRelative(icon, null, null, null);
        }
        b.setText(title);
        b.setOnClickListener(r);
        return b;
    }

    private Button createCopyButton() {
        final Button b = createActionButton(
                getDrawable(R.drawable.ic_menu_copy_material),
                getString(R.string.copy), this::onCopyButtonClicked);
        b.setId(R.id.chooser_copy_button);
        return b;
    }

    private @Nullable Button createNearbyButton(Intent originalIntent) {
        final TargetInfo ti = getNearbySharingTarget(originalIntent);
        if (ti == null) return null;

        return createActionButton(
                ti.getDisplayIcon(this),
                ti.getDisplayLabel(),
                (View unused) -> {
                    safelyStartActivity(ti);
                    finish();
                }
        );
    }

    private void addActionButton(ViewGroup parent, Button b) {
        if (b == null) return;
        final ViewGroup.MarginLayoutParams lp = new ViewGroup.MarginLayoutParams(
                        LayoutParams.WRAP_CONTENT,
                        LayoutParams.WRAP_CONTENT
                );
        final int gap = getResources().getDimensionPixelSize(R.dimen.resolver_icon_margin) / 2;
        lp.setMarginsRelative(gap, 0, gap, 0);
        parent.addView(b, lp);
    }

    private ViewGroup displayContentPreview(@ContentPreviewType int previewType,
            Intent targetIntent, LayoutInflater layoutInflater, ViewGroup parent) {
        ViewGroup layout = null;

        switch (previewType) {
            case CONTENT_PREVIEW_TEXT:
                layout = displayTextContentPreview(targetIntent, layoutInflater, parent);
                break;
            case CONTENT_PREVIEW_IMAGE:
                layout = displayImageContentPreview(targetIntent, layoutInflater, parent);
                break;
            case CONTENT_PREVIEW_FILE:
                layout = displayFileContentPreview(targetIntent, layoutInflater, parent);
                break;
            default:
                Log.e(TAG, "Unexpected content preview type: " + previewType);
        }

        if (layout != null) {
            adjustPreviewWidth(getResources().getConfiguration().orientation, layout);
        }

        return layout;
    }

    private ViewGroup displayTextContentPreview(Intent targetIntent, LayoutInflater layoutInflater,
            ViewGroup parent) {
        ViewGroup contentPreviewLayout = (ViewGroup) layoutInflater.inflate(
                R.layout.chooser_grid_preview_text, parent, false);

        final ViewGroup actionRow =
                (ViewGroup) contentPreviewLayout.findViewById(R.id.chooser_action_row);
        addActionButton(actionRow, createCopyButton());
        addActionButton(actionRow, createNearbyButton(targetIntent));

        CharSequence sharingText = targetIntent.getCharSequenceExtra(Intent.EXTRA_TEXT);
        if (sharingText == null) {
            contentPreviewLayout.findViewById(R.id.content_preview_text_layout).setVisibility(
                    View.GONE);
        } else {
            TextView textView = contentPreviewLayout.findViewById(R.id.content_preview_text);
            textView.setText(sharingText);
        }

        String previewTitle = targetIntent.getStringExtra(Intent.EXTRA_TITLE);
        if (TextUtils.isEmpty(previewTitle)) {
            contentPreviewLayout.findViewById(R.id.content_preview_title_layout).setVisibility(
                    View.GONE);
        } else {
            TextView previewTitleView = contentPreviewLayout.findViewById(
                    R.id.content_preview_title);
            previewTitleView.setText(previewTitle);

            ClipData previewData = targetIntent.getClipData();
            Uri previewThumbnail = null;
            if (previewData != null) {
                if (previewData.getItemCount() > 0) {
                    ClipData.Item previewDataItem = previewData.getItemAt(0);
                    previewThumbnail = previewDataItem.getUri();
                }
            }

            ImageView previewThumbnailView = contentPreviewLayout.findViewById(
                    R.id.content_preview_thumbnail);
            if (previewThumbnail == null) {
                previewThumbnailView.setVisibility(View.GONE);
            } else {
                mPreviewCoord = new ContentPreviewCoordinator(contentPreviewLayout, false);
                mPreviewCoord.loadUriIntoView(R.id.content_preview_thumbnail, previewThumbnail, 0);
            }
        }

        return contentPreviewLayout;
    }

    private ViewGroup displayImageContentPreview(Intent targetIntent, LayoutInflater layoutInflater,
            ViewGroup parent) {
        ViewGroup contentPreviewLayout = (ViewGroup) layoutInflater.inflate(
                R.layout.chooser_grid_preview_image, parent, false);

<<<<<<< HEAD

        final ViewGroup actionRow =
               (ViewGroup) contentPreviewLayout.findViewById(R.id.chooser_action_row);
=======
        final ViewGroup actionRow =
                (ViewGroup) contentPreviewLayout.findViewById(R.id.chooser_action_row);
>>>>>>> d2d3a206
        //TODO: addActionButton(actionRow, createCopyButton());
        addActionButton(actionRow, createNearbyButton(targetIntent));

        mPreviewCoord = new ContentPreviewCoordinator(contentPreviewLayout, true);

        String action = targetIntent.getAction();
        if (Intent.ACTION_SEND.equals(action)) {
            Uri uri = targetIntent.getParcelableExtra(Intent.EXTRA_STREAM);
            mPreviewCoord.loadUriIntoView(R.id.content_preview_image_1_large, uri, 0);
        } else {
            ContentResolver resolver = getContentResolver();

            List<Uri> uris = targetIntent.getParcelableArrayListExtra(Intent.EXTRA_STREAM);
            List<Uri> imageUris = new ArrayList<>();
            for (Uri uri : uris) {
                if (isImageType(resolver.getType(uri))) {
                    imageUris.add(uri);
                }
            }

            if (imageUris.size() == 0) {
                Log.i(TAG, "Attempted to display image preview area with zero"
                        + " available images detected in EXTRA_STREAM list");
                contentPreviewLayout.setVisibility(View.GONE);
                return contentPreviewLayout;
            }

            mPreviewCoord.loadUriIntoView(R.id.content_preview_image_1_large, imageUris.get(0), 0);

            if (imageUris.size() == 2) {
                mPreviewCoord.loadUriIntoView(R.id.content_preview_image_2_large,
                        imageUris.get(1), 0);
            } else if (imageUris.size() > 2) {
                mPreviewCoord.loadUriIntoView(R.id.content_preview_image_2_small,
                        imageUris.get(1), 0);
                mPreviewCoord.loadUriIntoView(R.id.content_preview_image_3_small,
                        imageUris.get(2), imageUris.size() - 3);
            }
        }

        return contentPreviewLayout;
    }

    private static class FileInfo {
        public final String name;
        public final boolean hasThumbnail;

        FileInfo(String name, boolean hasThumbnail) {
            this.name = name;
            this.hasThumbnail = hasThumbnail;
        }
    }

    /**
     * Wrapping the ContentResolver call to expose for easier mocking,
     * and to avoid mocking Android core classes.
     */
    @VisibleForTesting
    public Cursor queryResolver(ContentResolver resolver, Uri uri) {
        return resolver.query(uri, null, null, null, null);
    }

    private FileInfo extractFileInfo(Uri uri, ContentResolver resolver) {
        String fileName = null;
        boolean hasThumbnail = false;

        try (Cursor cursor = queryResolver(resolver, uri)) {
            if (cursor != null && cursor.getCount() > 0) {
                int nameIndex = cursor.getColumnIndex(OpenableColumns.DISPLAY_NAME);
                int titleIndex = cursor.getColumnIndex(Downloads.Impl.COLUMN_TITLE);
                int flagsIndex = cursor.getColumnIndex(DocumentsContract.Document.COLUMN_FLAGS);

                cursor.moveToFirst();
                if (nameIndex != -1) {
                    fileName = cursor.getString(nameIndex);
                } else if (titleIndex != -1) {
                    fileName = cursor.getString(titleIndex);
                }

                if (flagsIndex != -1) {
                    hasThumbnail = (cursor.getInt(flagsIndex)
                            & DocumentsContract.Document.FLAG_SUPPORTS_THUMBNAIL) != 0;
                }
            }
        } catch (SecurityException | NullPointerException e) {
            logContentPreviewWarning(uri);
        }

        if (TextUtils.isEmpty(fileName)) {
            fileName = uri.getPath();
            int index = fileName.lastIndexOf('/');
            if (index != -1) {
                fileName = fileName.substring(index + 1);
            }
        }

        return new FileInfo(fileName, hasThumbnail);
    }

    private void logContentPreviewWarning(Uri uri) {
        // The ContentResolver already logs the exception. Log something more informative.
        Log.w(TAG, "Could not load (" + uri.toString() + ") thumbnail/name for preview. If "
                + "desired, consider using Intent#createChooser to launch the ChooserActivity, "
                + "and set your Intent's clipData and flags in accordance with that method's "
                + "documentation");
    }

    private ViewGroup displayFileContentPreview(Intent targetIntent, LayoutInflater layoutInflater,
            ViewGroup parent) {

        ViewGroup contentPreviewLayout = (ViewGroup) layoutInflater.inflate(
                R.layout.chooser_grid_preview_file, parent, false);

        final ViewGroup actionRow =
                (ViewGroup) contentPreviewLayout.findViewById(R.id.chooser_action_row);
        //TODO(b/120417119): addActionButton(actionRow, createCopyButton());
        addActionButton(actionRow, createNearbyButton(targetIntent));
<<<<<<< HEAD
=======

>>>>>>> d2d3a206

        String action = targetIntent.getAction();
        if (Intent.ACTION_SEND.equals(action)) {
            Uri uri = targetIntent.getParcelableExtra(Intent.EXTRA_STREAM);
            loadFileUriIntoView(uri, contentPreviewLayout);
        } else {
            List<Uri> uris = targetIntent.getParcelableArrayListExtra(Intent.EXTRA_STREAM);
            int uriCount = uris.size();

            if (uriCount == 0) {
                contentPreviewLayout.setVisibility(View.GONE);
                Log.i(TAG,
                        "Appears to be no uris available in EXTRA_STREAM, removing "
                                + "preview area");
                return contentPreviewLayout;
            } else if (uriCount == 1) {
                loadFileUriIntoView(uris.get(0), contentPreviewLayout);
            } else {
                FileInfo fileInfo = extractFileInfo(uris.get(0), getContentResolver());
                int remUriCount = uriCount - 1;
                String fileName = getResources().getQuantityString(R.plurals.file_count,
                        remUriCount, fileInfo.name, remUriCount);

                TextView fileNameView = contentPreviewLayout.findViewById(
                        R.id.content_preview_filename);
                fileNameView.setText(fileName);

                View thumbnailView = contentPreviewLayout.findViewById(
                        R.id.content_preview_file_thumbnail);
                thumbnailView.setVisibility(View.GONE);

                ImageView fileIconView = contentPreviewLayout.findViewById(
                        R.id.content_preview_file_icon);
                fileIconView.setVisibility(View.VISIBLE);
                fileIconView.setImageResource(R.drawable.ic_file_copy);
            }
        }

        return contentPreviewLayout;
    }

    private void loadFileUriIntoView(final Uri uri, final View parent) {
        FileInfo fileInfo = extractFileInfo(uri, getContentResolver());

        TextView fileNameView = parent.findViewById(R.id.content_preview_filename);
        fileNameView.setText(fileInfo.name);

        if (fileInfo.hasThumbnail) {
            mPreviewCoord = new ContentPreviewCoordinator(parent, false);
            mPreviewCoord.loadUriIntoView(R.id.content_preview_file_thumbnail, uri, 0);
        } else {
            View thumbnailView = parent.findViewById(R.id.content_preview_file_thumbnail);
            thumbnailView.setVisibility(View.GONE);

            ImageView fileIconView = parent.findViewById(R.id.content_preview_file_icon);
            fileIconView.setVisibility(View.VISIBLE);
            fileIconView.setImageResource(R.drawable.chooser_file_generic);
        }
    }

    @VisibleForTesting
    protected boolean isImageType(String mimeType) {
        return mimeType != null && mimeType.startsWith("image/");
    }

    @ContentPreviewType
    private int findPreferredContentPreview(Uri uri, ContentResolver resolver) {
        if (uri == null) {
            return CONTENT_PREVIEW_TEXT;
        }

        String mimeType = resolver.getType(uri);
        return isImageType(mimeType) ? CONTENT_PREVIEW_IMAGE : CONTENT_PREVIEW_FILE;
    }

    /**
     * In {@link android.content.Intent#getType}, the app may specify a very general
     * mime-type that broadly covers all data being shared, such as {@literal *}/*
     * when sending an image and text. We therefore should inspect each item for the
     * the preferred type, in order of IMAGE, FILE, TEXT.
     */
    @ContentPreviewType
    private int findPreferredContentPreview(Intent targetIntent, ContentResolver resolver) {
        String action = targetIntent.getAction();
        if (Intent.ACTION_SEND.equals(action)) {
            Uri uri = targetIntent.getParcelableExtra(Intent.EXTRA_STREAM);
            return findPreferredContentPreview(uri, resolver);
        } else if (Intent.ACTION_SEND_MULTIPLE.equals(action)) {
            List<Uri> uris = targetIntent.getParcelableArrayListExtra(Intent.EXTRA_STREAM);
            if (uris == null || uris.isEmpty()) {
                return CONTENT_PREVIEW_TEXT;
            }

            for (Uri uri : uris) {
                // Defaulting to file preview when there are mixed image/file types is
                // preferable, as it shows the user the correct number of items being shared
                if (findPreferredContentPreview(uri, resolver) == CONTENT_PREVIEW_FILE) {
                    return CONTENT_PREVIEW_FILE;
                }
            }

            return CONTENT_PREVIEW_IMAGE;
        }

        return CONTENT_PREVIEW_TEXT;
    }

    private int getNumSheetExpansions() {
        return getPreferences(Context.MODE_PRIVATE).getInt(PREF_NUM_SHEET_EXPANSIONS, 0);
    }

    private void incrementNumSheetExpansions() {
        getPreferences(Context.MODE_PRIVATE).edit().putInt(PREF_NUM_SHEET_EXPANSIONS,
                getNumSheetExpansions() + 1).apply();
    }

    @Override
    protected void onDestroy() {
        super.onDestroy();
        if (mRefinementResultReceiver != null) {
            mRefinementResultReceiver.destroy();
            mRefinementResultReceiver = null;
        }
        unbindRemainingServices();
        mChooserHandler.removeAllMessages();

        if (mPreviewCoord != null) mPreviewCoord.cancelLoads();

        mChooserMultiProfilePagerAdapter.getActiveListAdapter().destroyAppPredictor();
        if (mChooserMultiProfilePagerAdapter.getInactiveListAdapter() != null) {
            mChooserMultiProfilePagerAdapter.getInactiveListAdapter().destroyAppPredictor();
        }
    }

    @Override // ResolverListCommunicator
    public Intent getReplacementIntent(ActivityInfo aInfo, Intent defIntent) {
        Intent result = defIntent;
        if (mReplacementExtras != null) {
            final Bundle replExtras = mReplacementExtras.getBundle(aInfo.packageName);
            if (replExtras != null) {
                result = new Intent(defIntent);
                result.putExtras(replExtras);
            }
        }
        if (aInfo.name.equals(IntentForwarderActivity.FORWARD_INTENT_TO_PARENT)
                || aInfo.name.equals(IntentForwarderActivity.FORWARD_INTENT_TO_MANAGED_PROFILE)) {
            result = Intent.createChooser(result,
                    getIntent().getCharSequenceExtra(Intent.EXTRA_TITLE));

            // Don't auto-launch single intents if the intent is being forwarded. This is done
            // because automatically launching a resolving application as a response to the user
            // action of switching accounts is pretty unexpected.
            result.putExtra(Intent.EXTRA_AUTO_LAUNCH_SINGLE_CHOICE, false);
        }
        return result;
    }

    @Override
    public void onActivityStarted(TargetInfo cti) {
        if (mChosenComponentSender != null) {
            final ComponentName target = cti.getResolvedComponentName();
            if (target != null) {
                final Intent fillIn = new Intent().putExtra(Intent.EXTRA_CHOSEN_COMPONENT, target);
                try {
                    mChosenComponentSender.sendIntent(this, Activity.RESULT_OK, fillIn, null, null);
                } catch (IntentSender.SendIntentException e) {
                    Slog.e(TAG, "Unable to launch supplied IntentSender to report "
                            + "the chosen component: " + e);
                }
            }
        }
    }

    @Override
    public void addUseDifferentAppLabelIfNecessary(ResolverListAdapter adapter) {
        if (mCallerChooserTargets != null && mCallerChooserTargets.length > 0) {
            mChooserMultiProfilePagerAdapter.getActiveListAdapter().addServiceResults(
                    /* origTarget */ null,
                    Lists.newArrayList(mCallerChooserTargets),
                    TARGET_TYPE_DEFAULT,
                    /* directShareShortcutInfoCache */ null, mServiceConnections);
        }
    }

    @Override
    public int getLayoutResource() {
        return R.layout.chooser_grid;
    }

    @Override // ResolverListCommunicator
    public boolean shouldGetActivityMetadata() {
        return true;
    }

    @Override
    public boolean shouldAutoLaunchSingleChoice(TargetInfo target) {
        // Note that this is only safe because the Intent handled by the ChooserActivity is
        // guaranteed to contain no extras unknown to the local ClassLoader. That is why this
        // method can not be replaced in the ResolverActivity whole hog.
        if (!super.shouldAutoLaunchSingleChoice(target)) {
            return false;
        }

        return getIntent().getBooleanExtra(Intent.EXTRA_AUTO_LAUNCH_SINGLE_CHOICE, true);
    }

    private void showTargetDetails(DisplayResolveInfo ti) {
        if (ti == null) return;

        List<DisplayResolveInfo> targetList;

        // For multiple targets, include info on all targets
        if (ti instanceof MultiDisplayResolveInfo) {
            MultiDisplayResolveInfo mti = (MultiDisplayResolveInfo) ti;
            targetList = mti.getTargets();
        } else {
            targetList = Collections.singletonList(ti);
        }

        ChooserTargetActionsDialogFragment f = new ChooserTargetActionsDialogFragment(
                targetList, mChooserMultiProfilePagerAdapter.getCurrentUserHandle());

        f.show(getFragmentManager(), TARGET_DETAILS_FRAGMENT_TAG);
    }

    private void modifyTargetIntent(Intent in) {
        if (isSendAction(in)) {
            in.addFlags(Intent.FLAG_ACTIVITY_NEW_DOCUMENT |
                    Intent.FLAG_ACTIVITY_MULTIPLE_TASK);
        }
    }

    @Override
    protected boolean onTargetSelected(TargetInfo target, boolean alwaysCheck) {
        if (mRefinementIntentSender != null) {
            final Intent fillIn = new Intent();
            final List<Intent> sourceIntents = target.getAllSourceIntents();
            if (!sourceIntents.isEmpty()) {
                fillIn.putExtra(Intent.EXTRA_INTENT, sourceIntents.get(0));
                if (sourceIntents.size() > 1) {
                    final Intent[] alts = new Intent[sourceIntents.size() - 1];
                    for (int i = 1, N = sourceIntents.size(); i < N; i++) {
                        alts[i - 1] = sourceIntents.get(i);
                    }
                    fillIn.putExtra(Intent.EXTRA_ALTERNATE_INTENTS, alts);
                }
                if (mRefinementResultReceiver != null) {
                    mRefinementResultReceiver.destroy();
                }
                mRefinementResultReceiver = new RefinementResultReceiver(this, target, null);
                fillIn.putExtra(Intent.EXTRA_RESULT_RECEIVER,
                        mRefinementResultReceiver);
                try {
                    mRefinementIntentSender.sendIntent(this, 0, fillIn, null, null);
                    return false;
                } catch (SendIntentException e) {
                    Log.e(TAG, "Refinement IntentSender failed to send", e);
                }
            }
        }
        updateModelAndChooserCounts(target);
        return super.onTargetSelected(target, alwaysCheck);
    }

    @Override
    public void startSelected(int which, boolean always, boolean filtered) {
        ChooserListAdapter currentListAdapter =
                mChooserMultiProfilePagerAdapter.getActiveListAdapter();
        TargetInfo targetInfo = currentListAdapter
                .targetInfoForPosition(which, filtered);
        if (targetInfo != null && targetInfo instanceof NotSelectableTargetInfo) {
            return;
        }

        final long selectionCost = System.currentTimeMillis() - mChooserShownTime;

        if (targetInfo instanceof MultiDisplayResolveInfo) {
            MultiDisplayResolveInfo mti = (MultiDisplayResolveInfo) targetInfo;
            if (!mti.hasSelected()) {
                ChooserStackedAppDialogFragment f = new ChooserStackedAppDialogFragment(
                        mti, which,
                        mChooserMultiProfilePagerAdapter.getCurrentUserHandle());

                f.show(getFragmentManager(), TARGET_DETAILS_FRAGMENT_TAG);
                return;
            }
        }

        super.startSelected(which, always, filtered);


        if (currentListAdapter.getCount() > 0) {
            // Log the index of which type of target the user picked.
            // Lower values mean the ranking was better.
            int cat = 0;
            int value = which;
            int directTargetAlsoRanked = -1;
            int numCallerProvided = 0;
            HashedStringCache.HashResult directTargetHashed = null;
            switch (currentListAdapter.getPositionTargetType(which)) {
                case ChooserListAdapter.TARGET_SERVICE:
                    cat = MetricsEvent.ACTION_ACTIVITY_CHOOSER_PICKED_SERVICE_TARGET;
                    // Log the package name + target name to answer the question if most users
                    // share to mostly the same person or to a bunch of different people.
                    ChooserTarget target = currentListAdapter.getChooserTargetForValue(value);
                    directTargetHashed = HashedStringCache.getInstance().hashString(
                            this,
                            TAG,
                            target.getComponentName().getPackageName()
                                    + target.getTitle().toString(),
                            mMaxHashSaltDays);
                    directTargetAlsoRanked = getRankedPosition((SelectableTargetInfo) targetInfo);

                    if (mCallerChooserTargets != null) {
                        numCallerProvided = mCallerChooserTargets.length;
                    }
                    getChooserActivityLogger().logShareTargetSelected(
                            SELECTION_TYPE_SERVICE,
                            targetInfo.getResolveInfo().activityInfo.processName,
                            value
                    );
                    break;
                case ChooserListAdapter.TARGET_CALLER:
                case ChooserListAdapter.TARGET_STANDARD:
                    cat = MetricsEvent.ACTION_ACTIVITY_CHOOSER_PICKED_APP_TARGET;
                    value -= currentListAdapter.getSelectableServiceTargetCount();
                    numCallerProvided = currentListAdapter.getCallerTargetCount();
                    getChooserActivityLogger().logShareTargetSelected(
                            SELECTION_TYPE_APP,
                            targetInfo.getResolveInfo().activityInfo.processName,
                            value
                    );
                    break;
                case ChooserListAdapter.TARGET_STANDARD_AZ:
                    // A-Z targets are unranked standard targets; we use -1 to mark that they
                    // are from the alphabetical pool.
                    value = -1;
                    cat = MetricsEvent.ACTION_ACTIVITY_CHOOSER_PICKED_STANDARD_TARGET;
                    getChooserActivityLogger().logShareTargetSelected(
                            SELECTION_TYPE_STANDARD,
                            targetInfo.getResolveInfo().activityInfo.processName,
                            value
                    );
                    break;
            }

            if (cat != 0) {
                LogMaker targetLogMaker = new LogMaker(cat).setSubtype(value);
                if (directTargetHashed != null) {
                    targetLogMaker.addTaggedData(
                            MetricsEvent.FIELD_HASHED_TARGET_NAME, directTargetHashed.hashedString);
                    targetLogMaker.addTaggedData(
                                    MetricsEvent.FIELD_HASHED_TARGET_SALT_GEN,
                                    directTargetHashed.saltGeneration);
                    targetLogMaker.addTaggedData(MetricsEvent.FIELD_RANKED_POSITION,
                                    directTargetAlsoRanked);
                }
                targetLogMaker.addTaggedData(MetricsEvent.FIELD_IS_CATEGORY_USED,
                        numCallerProvided);
                getMetricsLogger().write(targetLogMaker);
            }

            if (mIsSuccessfullySelected) {
                if (DEBUG) {
                    Log.d(TAG, "User Selection Time Cost is " + selectionCost);
                    Log.d(TAG, "position of selected app/service/caller is " +
                            Integer.toString(value));
                }
                MetricsLogger.histogram(null, "user_selection_cost_for_smart_sharing",
                        (int) selectionCost);
                MetricsLogger.histogram(null, "app_position_for_smart_sharing", value);
            }
        }
    }

    private int getRankedPosition(SelectableTargetInfo targetInfo) {
        String targetPackageName =
                targetInfo.getChooserTarget().getComponentName().getPackageName();
        ChooserListAdapter currentListAdapter =
                mChooserMultiProfilePagerAdapter.getActiveListAdapter();
        int maxRankedResults = Math.min(currentListAdapter.mDisplayList.size(),
                MAX_LOG_RANK_POSITION);

        for (int i = 0; i < maxRankedResults; i++) {
            if (currentListAdapter.mDisplayList.get(i)
                    .getResolveInfo().activityInfo.packageName.equals(targetPackageName)) {
                return i;
            }
        }
        return -1;
    }

    @Override
    protected boolean shouldAddFooterView() {
        // To accommodate for window insets
        return true;
    }

    @Override
    protected void applyFooterView(int height) {
        int count = mChooserMultiProfilePagerAdapter.getItemCount();

        for (int i = 0; i < count; i++) {
            mChooserMultiProfilePagerAdapter.getAdapterForIndex(i).setFooterHeight(height);
        }
    }

    @VisibleForTesting
    protected void queryTargetServices(ChooserListAdapter adapter) {
        mQueriedTargetServicesTimeMs = System.currentTimeMillis();

        Context selectedProfileContext = createContextAsUser(
                adapter.getUserHandle(), 0 /* flags */);
        final PackageManager pm = selectedProfileContext.getPackageManager();
        ShortcutManager sm = selectedProfileContext.getSystemService(ShortcutManager.class);
        int targetsToQuery = 0;

        for (int i = 0, N = adapter.getDisplayResolveInfoCount(); i < N; i++) {
            final DisplayResolveInfo dri = adapter.getDisplayResolveInfo(i);
            if (adapter.getScore(dri) == 0) {
                // A score of 0 means the app hasn't been used in some time;
                // don't query it as it's not likely to be relevant.
                continue;
            }
            final ActivityInfo ai = dri.getResolveInfo().activityInfo;
            if (ChooserFlags.USE_SHORTCUT_MANAGER_FOR_DIRECT_TARGETS
                    && sm.hasShareTargets(ai.packageName)) {
                // Share targets will be queried from ShortcutManager
                continue;
            }
            final Bundle md = ai.metaData;
            final String serviceName = md != null ? convertServiceName(ai.packageName,
                    md.getString(ChooserTargetService.META_DATA_NAME)) : null;
            if (serviceName != null) {
                final ComponentName serviceComponent = new ComponentName(
                        ai.packageName, serviceName);

                UserHandle userHandle = adapter.getUserHandle();
                Pair<ComponentName, UserHandle> requestedItem =
                        new Pair<>(serviceComponent, userHandle);
                if (mServicesRequested.contains(requestedItem)) {
                    continue;
                }
                mServicesRequested.add(requestedItem);

                final Intent serviceIntent = new Intent(ChooserTargetService.SERVICE_INTERFACE)
                        .setComponent(serviceComponent);

                if (DEBUG) {
                    Log.d(TAG, "queryTargets found target with service " + serviceComponent);
                }

                try {
                    final String perm = pm.getServiceInfo(serviceComponent, 0).permission;
                    if (!ChooserTargetService.BIND_PERMISSION.equals(perm)) {
                        Log.w(TAG, "ChooserTargetService " + serviceComponent + " does not require"
                                + " permission " + ChooserTargetService.BIND_PERMISSION
                                + " - this service will not be queried for ChooserTargets."
                                + " add android:permission=\""
                                + ChooserTargetService.BIND_PERMISSION + "\""
                                + " to the <service> tag for " + serviceComponent
                                + " in the manifest.");
                        continue;
                    }
                } catch (NameNotFoundException e) {
                    Log.e(TAG, "Could not look up service " + serviceComponent
                            + "; component name not found");
                    continue;
                }

                final ChooserTargetServiceConnection conn =
                        new ChooserTargetServiceConnection(this, dri,
                                adapter.getUserHandle());

                // Explicitly specify the user handle instead of calling bindService
                // to avoid the warning from calling from the system process without an explicit
                // user handle
                if (bindServiceAsUser(serviceIntent, conn, BIND_AUTO_CREATE | BIND_NOT_FOREGROUND,
                        adapter.getUserHandle())) {
                    if (DEBUG) {
                        Log.d(TAG, "Binding service connection for target " + dri
                                + " intent " + serviceIntent);
                    }
                    mServiceConnections.add(conn);
                    targetsToQuery++;
                }
            }
            if (targetsToQuery >= QUERY_TARGET_SERVICE_LIMIT) {
                if (DEBUG) {
                    Log.d(TAG, "queryTargets hit query target limit "
                            + QUERY_TARGET_SERVICE_LIMIT);
                }
                break;
            }
        }

        mChooserHandler.restartServiceRequestTimer();
    }

    private IntentFilter getTargetIntentFilter() {
        try {
            final Intent intent = getTargetIntent();
            String dataString = intent.getDataString();
            if (!TextUtils.isEmpty(dataString)) {
                return new IntentFilter(intent.getAction(), dataString);
            }
            if (intent.getType() == null) {
                Log.e(TAG, "Failed to get target intent filter: intent data and type are null");
                return null;
            }
            IntentFilter intentFilter = new IntentFilter(intent.getAction(), intent.getType());
            List<Uri> contentUris = new ArrayList<>();
            if (Intent.ACTION_SEND.equals(intent.getAction())) {
                Uri uri = (Uri) intent.getParcelableExtra(Intent.EXTRA_STREAM);
                if (uri != null) {
                    contentUris.add(uri);
                }
            } else {
                List<Uri> uris = intent.getParcelableArrayListExtra(Intent.EXTRA_STREAM);
                if (uris != null) {
                    contentUris.addAll(uris);
                }
            }
            for (Uri uri : contentUris) {
                intentFilter.addDataScheme(uri.getScheme());
                intentFilter.addDataAuthority(uri.getAuthority(), null);
                intentFilter.addDataPath(uri.getPath(), PatternMatcher.PATTERN_LITERAL);
            }
            return intentFilter;
        } catch (Exception e) {
            Log.e(TAG, "Failed to get target intent filter", e);
            return null;
        }
    }

    private List<DisplayResolveInfo> getDisplayResolveInfos(ChooserListAdapter adapter) {
        // Need to keep the original DisplayResolveInfos to be able to reconstruct ServiceResultInfo
        // and use the old code path. This Ugliness should go away when Sharesheet is refactored.
        List<DisplayResolveInfo> driList = new ArrayList<>();
        int targetsToQuery = 0;
        for (int i = 0, n = adapter.getDisplayResolveInfoCount(); i < n; i++) {
            final DisplayResolveInfo dri = adapter.getDisplayResolveInfo(i);
            if (adapter.getScore(dri) == 0) {
                // A score of 0 means the app hasn't been used in some time;
                // don't query it as it's not likely to be relevant.
                continue;
            }
            driList.add(dri);
            targetsToQuery++;
            // TODO(b/121287224): Do we need this here? (similar to queryTargetServices)
            if (targetsToQuery >= SHARE_TARGET_QUERY_PACKAGE_LIMIT) {
                if (DEBUG) {
                    Log.d(TAG, "queryTargets hit query target limit "
                            + SHARE_TARGET_QUERY_PACKAGE_LIMIT);
                }
                break;
            }
        }
        return driList;
    }

    @VisibleForTesting
    protected void queryDirectShareTargets(
                ChooserListAdapter adapter, boolean skipAppPredictionService) {
        mQueriedSharingShortcutsTimeMs = System.currentTimeMillis();
        UserHandle userHandle = adapter.getUserHandle();
        if (!skipAppPredictionService) {
            AppPredictor appPredictor = getAppPredictorForDirectShareIfEnabled(userHandle);
            if (appPredictor != null) {
                appPredictor.requestPredictionUpdate();
                return;
            }
        }
        // Default to just querying ShortcutManager if AppPredictor not present.
        final IntentFilter filter = getTargetIntentFilter();
        if (filter == null) {
            return;
        }
        final List<DisplayResolveInfo> driList = getDisplayResolveInfos(adapter);

        AsyncTask.execute(() -> {
            Context selectedProfileContext = createContextAsUser(userHandle, 0 /* flags */);
            ShortcutManager sm = (ShortcutManager) selectedProfileContext
                    .getSystemService(Context.SHORTCUT_SERVICE);
            List<ShortcutManager.ShareShortcutInfo> resultList = sm.getShareTargets(filter);
            sendShareShortcutInfoList(resultList, driList, null, userHandle);
        });
    }

    /**
     * Returns {@code false} if {@code userHandle} is the work profile and it's either
     * in quiet mode or not running.
     */
    private boolean shouldQueryShortcutManager(UserHandle userHandle) {
        if (!shouldShowTabs()) {
            return true;
        }
        if (!getWorkProfileUserHandle().equals(userHandle)) {
            return true;
        }
        if (!isUserRunning(userHandle)) {
            return false;
        }
        if (!isUserUnlocked(userHandle)) {
            return false;
        }
        if (isQuietModeEnabled(userHandle)) {
            return false;
        }
        return true;
    }

    private void sendChooserTargetRankingScore(List<AppTarget> chooserTargetScores,
            UserHandle userHandle) {
        final Message msg = Message.obtain();
        msg.what = ChooserHandler.CHOOSER_TARGET_RANKING_SCORE;
        msg.obj = new ChooserTargetRankingInfo(chooserTargetScores, userHandle);
        mChooserHandler.sendMessage(msg);
    }

    private void sendShareShortcutInfoList(
                List<ShortcutManager.ShareShortcutInfo> resultList,
                List<DisplayResolveInfo> driList,
                @Nullable List<AppTarget> appTargets, UserHandle userHandle) {
        if (appTargets != null && appTargets.size() != resultList.size()) {
            throw new RuntimeException("resultList and appTargets must have the same size."
                    + " resultList.size()=" + resultList.size()
                    + " appTargets.size()=" + appTargets.size());
        }

        for (int i = resultList.size() - 1; i >= 0; i--) {
            final String packageName = resultList.get(i).getTargetComponent().getPackageName();
            if (!isPackageEnabled(packageName)) {
                resultList.remove(i);
                if (appTargets != null) {
                    appTargets.remove(i);
                }
            }
        }

        // If |appTargets| is not null, results are from AppPredictionService and already sorted.
        final int shortcutType = (appTargets == null ? TARGET_TYPE_SHORTCUTS_FROM_SHORTCUT_MANAGER :
                TARGET_TYPE_SHORTCUTS_FROM_PREDICTION_SERVICE);

        // Match ShareShortcutInfos with DisplayResolveInfos to be able to use the old code path
        // for direct share targets. After ShareSheet is refactored we should use the
        // ShareShortcutInfos directly.
        boolean resultMessageSent = false;
        for (int i = 0; i < driList.size(); i++) {
            List<ShortcutManager.ShareShortcutInfo> matchingShortcuts = new ArrayList<>();
            for (int j = 0; j < resultList.size(); j++) {
                if (driList.get(i).getResolvedComponentName().equals(
                            resultList.get(j).getTargetComponent())) {
                    matchingShortcuts.add(resultList.get(j));
                }
            }
            if (matchingShortcuts.isEmpty()) {
                continue;
            }
            List<ChooserTarget> chooserTargets = convertToChooserTarget(
                    matchingShortcuts, resultList, appTargets, shortcutType);



            final Message msg = Message.obtain();
            msg.what = ChooserHandler.SHORTCUT_MANAGER_SHARE_TARGET_RESULT;
            msg.obj = new ServiceResultInfo(driList.get(i), chooserTargets, null, userHandle);
            msg.arg1 = shortcutType;
            mChooserHandler.sendMessage(msg);
            resultMessageSent = true;
        }

        if (resultMessageSent) {
            sendShortcutManagerShareTargetResultCompleted();
        }
    }

    private void sendShortcutManagerShareTargetResultCompleted() {
        final Message msg = Message.obtain();
        msg.what = ChooserHandler.SHORTCUT_MANAGER_SHARE_TARGET_RESULT_COMPLETED;
        mChooserHandler.sendMessage(msg);
    }

    private boolean isPackageEnabled(String packageName) {
        if (TextUtils.isEmpty(packageName)) {
            return false;
        }
        ApplicationInfo appInfo;
        try {
            appInfo = getPackageManager().getApplicationInfo(packageName, 0);
        } catch (NameNotFoundException e) {
            return false;
        }

        if (appInfo != null && appInfo.enabled
                && (appInfo.flags & ApplicationInfo.FLAG_SUSPENDED) == 0) {
            return true;
        }
        return false;
    }

    /**
     * Converts a list of ShareShortcutInfos to ChooserTargets.
     * @param matchingShortcuts List of shortcuts, all from the same package, that match the current
     *                         share intent filter.
     * @param allShortcuts List of all the shortcuts from all the packages on the device that are
     *                    returned for the current sharing action.
     * @param allAppTargets List of AppTargets. Null if the results are not from prediction service.
     * @param shortcutType One of the values TARGET_TYPE_SHORTCUTS_FROM_SHORTCUT_MANAGER or
     *                    TARGET_TYPE_SHORTCUTS_FROM_PREDICTION_SERVICE
     * @return A list of ChooserTargets sorted by score in descending order.
     */
    @VisibleForTesting
    @NonNull
    public List<ChooserTarget> convertToChooserTarget(
            @NonNull List<ShortcutManager.ShareShortcutInfo> matchingShortcuts,
            @NonNull List<ShortcutManager.ShareShortcutInfo> allShortcuts,
            @Nullable List<AppTarget> allAppTargets, @ShareTargetType int shortcutType) {
        // A set of distinct scores for the matched shortcuts. We use index of a rank in the sorted
        // list instead of the actual rank value when converting a rank to a score.
        List<Integer> scoreList = new ArrayList<>();
        if (shortcutType == TARGET_TYPE_SHORTCUTS_FROM_SHORTCUT_MANAGER) {
            for (int i = 0; i < matchingShortcuts.size(); i++) {
                int shortcutRank = matchingShortcuts.get(i).getShortcutInfo().getRank();
                if (!scoreList.contains(shortcutRank)) {
                    scoreList.add(shortcutRank);
                }
            }
            Collections.sort(scoreList);
        }

        List<ChooserTarget> chooserTargetList = new ArrayList<>(matchingShortcuts.size());
        for (int i = 0; i < matchingShortcuts.size(); i++) {
            ShortcutInfo shortcutInfo = matchingShortcuts.get(i).getShortcutInfo();
            int indexInAllShortcuts = allShortcuts.indexOf(matchingShortcuts.get(i));

            float score;
            if (shortcutType == TARGET_TYPE_SHORTCUTS_FROM_PREDICTION_SERVICE) {
                // Incoming results are ordered. Create a score based on index in the original list.
                score = Math.max(1.0f - (0.01f * indexInAllShortcuts), 0.0f);
            } else {
                // Create a score based on the rank of the shortcut.
                int rankIndex = scoreList.indexOf(shortcutInfo.getRank());
                score = Math.max(1.0f - (0.01f * rankIndex), 0.0f);
            }

            Bundle extras = new Bundle();
            extras.putString(Intent.EXTRA_SHORTCUT_ID, shortcutInfo.getId());

            ChooserTarget chooserTarget = new ChooserTarget(
                    shortcutInfo.getLabel(),
                    null, // Icon will be loaded later if this target is selected to be shown.
                    score, matchingShortcuts.get(i).getTargetComponent().clone(), extras);

            chooserTargetList.add(chooserTarget);
            if (mDirectShareAppTargetCache != null && allAppTargets != null) {
                mDirectShareAppTargetCache.put(chooserTarget,
                        allAppTargets.get(indexInAllShortcuts));
            }
            if (mDirectShareShortcutInfoCache != null) {
                mDirectShareShortcutInfoCache.put(chooserTarget, shortcutInfo);
            }
        }
        // Sort ChooserTargets by score in descending order
        Comparator<ChooserTarget> byScore =
                (ChooserTarget a, ChooserTarget b) -> -Float.compare(a.getScore(), b.getScore());
        Collections.sort(chooserTargetList, byScore);
        return chooserTargetList;
    }

    private String convertServiceName(String packageName, String serviceName) {
        if (TextUtils.isEmpty(serviceName)) {
            return null;
        }

        final String fullName;
        if (serviceName.startsWith(".")) {
            // Relative to the app package. Prepend the app package name.
            fullName = packageName + serviceName;
        } else if (serviceName.indexOf('.') >= 0) {
            // Fully qualified package name.
            fullName = serviceName;
        } else {
            fullName = null;
        }
        return fullName;
    }

    void unbindRemainingServices() {
        if (DEBUG) {
            Log.d(TAG, "unbindRemainingServices, " + mServiceConnections.size() + " left");
        }
        for (int i = 0, N = mServiceConnections.size(); i < N; i++) {
            final ChooserTargetServiceConnection conn = mServiceConnections.get(i);
            if (DEBUG) Log.d(TAG, "unbinding " + conn);
            unbindService(conn);
            conn.destroy();
        }
        mServicesRequested.clear();
        mServiceConnections.clear();
    }

    private void logDirectShareTargetReceived(int logCategory) {
        final long queryTime =
                logCategory == MetricsEvent.ACTION_DIRECT_SHARE_TARGETS_LOADED_SHORTCUT_MANAGER
                        ? mQueriedSharingShortcutsTimeMs : mQueriedTargetServicesTimeMs;
        final int apiLatency = (int) (System.currentTimeMillis() - queryTime);
        getMetricsLogger().write(new LogMaker(logCategory).setSubtype(apiLatency));
    }

    void updateModelAndChooserCounts(TargetInfo info) {
        if (info != null && info instanceof MultiDisplayResolveInfo) {
            info = ((MultiDisplayResolveInfo) info).getSelectedTarget();
        }
        if (info != null) {
            sendClickToAppPredictor(info);
            final ResolveInfo ri = info.getResolveInfo();
            Intent targetIntent = getTargetIntent();
            if (ri != null && ri.activityInfo != null && targetIntent != null) {
                ChooserListAdapter currentListAdapter =
                        mChooserMultiProfilePagerAdapter.getActiveListAdapter();
                if (currentListAdapter != null) {
                    sendImpressionToAppPredictor(info, currentListAdapter);
                    currentListAdapter.updateModel(info.getResolvedComponentName());
                    currentListAdapter.updateChooserCounts(ri.activityInfo.packageName,
                            targetIntent.getAction());
                }
                if (DEBUG) {
                    Log.d(TAG, "ResolveInfo Package is " + ri.activityInfo.packageName);
                    Log.d(TAG, "Action to be updated is " + targetIntent.getAction());
                }
            } else if (DEBUG) {
                Log.d(TAG, "Can not log Chooser Counts of null ResovleInfo");
            }
        }
        mIsSuccessfullySelected = true;
    }

    private void sendImpressionToAppPredictor(TargetInfo targetInfo, ChooserListAdapter adapter) {
        if (!mChooserTargetRankingEnabled) {
            return;
        }
        AppPredictor directShareAppPredictor = getAppPredictorForDirectShareIfEnabled(
                mChooserMultiProfilePagerAdapter.getCurrentUserHandle());
        if (directShareAppPredictor == null) {
            return;
        }
        // Send DS target impression info to AppPredictor, only when user chooses app share.
        if (targetInfo instanceof ChooserTargetInfo) {
            return;
        }
        List<ChooserTargetInfo> surfacedTargetInfo = adapter.getSurfacedTargetInfo();
        List<AppTargetId> targetIds = new ArrayList<>();
        for (ChooserTargetInfo chooserTargetInfo : surfacedTargetInfo) {
            ChooserTarget chooserTarget = chooserTargetInfo.getChooserTarget();
            ComponentName componentName = mChooserTargetComponentNameCache.getOrDefault(
                    chooserTarget.getComponentName(), chooserTarget.getComponentName());
            if (mDirectShareShortcutInfoCache.containsKey(chooserTarget)) {
                String shortcutId = mDirectShareShortcutInfoCache.get(chooserTarget).getId();
                targetIds.add(new AppTargetId(
                        String.format("%s/%s/%s", shortcutId, componentName.flattenToString(),
                                SHORTCUT_TARGET)));
            } else {
                String titleHash = ChooserUtil.md5(chooserTarget.getTitle().toString());
                targetIds.add(new AppTargetId(
                        String.format("%s/%s/%s", titleHash, componentName.flattenToString(),
                                CHOOSER_TARGET)));
            }
        }
        directShareAppPredictor.notifyLaunchLocationShown(LAUNCH_LOCATION_DIRECT_SHARE, targetIds);
    }

    private void sendClickToAppPredictor(TargetInfo targetInfo) {
        AppPredictor directShareAppPredictor = getAppPredictorForDirectShareIfEnabled(
                mChooserMultiProfilePagerAdapter.getCurrentUserHandle());
        if (directShareAppPredictor == null) {
            return;
        }
        if (!(targetInfo instanceof ChooserTargetInfo)) {
            return;
        }
        ChooserTarget chooserTarget = ((ChooserTargetInfo) targetInfo).getChooserTarget();
        AppTarget appTarget = null;
        if (mDirectShareAppTargetCache != null) {
            appTarget = mDirectShareAppTargetCache.get(chooserTarget);
        }
        if (mChooserTargetRankingEnabled && appTarget == null) {
            // Send ChooserTarget sharing info to AppPredictor.
            ComponentName componentName = mChooserTargetComponentNameCache.getOrDefault(
                    chooserTarget.getComponentName(), chooserTarget.getComponentName());
            try {
                appTarget = new AppTarget.Builder(
                        new AppTargetId(componentName.flattenToString()),
                        new ShortcutInfo.Builder(
                                createPackageContextAsUser(
                                        componentName.getPackageName(),
                                        0 /* flags */,
                                        getUser()),
                                CHOOSER_TARGET)
                            .setActivity(componentName)
                            .setShortLabel(ChooserUtil.md5(chooserTarget.getTitle().toString()))
                            .build())
                        .setClassName(componentName.getClassName())
                        .build();
            } catch (NameNotFoundException e) {
                Log.e(TAG, "Could not look up service " + componentName
                        + "; component name not found");
            }
        }
        // This is a direct share click that was provided by the APS
        if (appTarget != null) {
            directShareAppPredictor.notifyAppTargetEvent(
                    new AppTargetEvent.Builder(appTarget, AppTargetEvent.ACTION_LAUNCH)
                        .setLaunchLocation(LAUNCH_LOCATION_DIRECT_SHARE)
                        .build());
        }
    }

    @Nullable
    private AppPredictor createAppPredictor(UserHandle userHandle) {
        if (!mIsAppPredictorComponentAvailable) {
            return null;
        }

        if (getPersonalProfileUserHandle().equals(userHandle)) {
            if (mPersonalAppPredictor != null) {
                return mPersonalAppPredictor;
            }
        } else {
            if (mWorkAppPredictor != null) {
                return mWorkAppPredictor;
            }
        }

        // TODO(b/148230574): Currently AppPredictor fetches only the same-profile app targets.
        // Make AppPredictor work cross-profile.
        Context contextAsUser = createContextAsUser(userHandle, 0 /* flags */);
        final IntentFilter filter = getTargetIntentFilter();
        Bundle extras = new Bundle();
        extras.putParcelable(APP_PREDICTION_INTENT_FILTER_KEY, filter);
        AppPredictionContext appPredictionContext = new AppPredictionContext.Builder(contextAsUser)
            .setUiSurface(APP_PREDICTION_SHARE_UI_SURFACE)
            .setPredictedTargetCount(APP_PREDICTION_SHARE_TARGET_QUERY_PACKAGE_LIMIT)
            .setExtras(extras)
            .build();
        AppPredictionManager appPredictionManager =
                contextAsUser
                        .getSystemService(AppPredictionManager.class);
        AppPredictor appPredictionSession = appPredictionManager.createAppPredictionSession(
                appPredictionContext);
        if (getPersonalProfileUserHandle().equals(userHandle)) {
            mPersonalAppPredictor = appPredictionSession;
        } else {
            mWorkAppPredictor = appPredictionSession;
        }
        return appPredictionSession;
    }

    /**
     * This will return an app predictor if it is enabled for direct share sorting
     * and if one exists. Otherwise, it returns null.
     * @param userHandle
     */
    @Nullable
    private AppPredictor getAppPredictorForDirectShareIfEnabled(UserHandle userHandle) {
        return ChooserFlags.USE_PREDICTION_MANAGER_FOR_DIRECT_TARGETS
                && !ActivityManager.isLowRamDeviceStatic() ? createAppPredictor(userHandle) : null;
    }

    /**
     * This will return an app predictor if it is enabled for share activity sorting
     * and if one exists. Otherwise, it returns null.
     */
    @Nullable
    private AppPredictor getAppPredictorForShareActivitiesIfEnabled(UserHandle userHandle) {
        return USE_PREDICTION_MANAGER_FOR_SHARE_ACTIVITIES ? createAppPredictor(userHandle) : null;
    }

    void onRefinementResult(TargetInfo selectedTarget, Intent matchingIntent) {
        if (mRefinementResultReceiver != null) {
            mRefinementResultReceiver.destroy();
            mRefinementResultReceiver = null;
        }
        if (selectedTarget == null) {
            Log.e(TAG, "Refinement result intent did not match any known targets; canceling");
        } else if (!checkTargetSourceIntent(selectedTarget, matchingIntent)) {
            Log.e(TAG, "onRefinementResult: Selected target " + selectedTarget
                    + " cannot match refined source intent " + matchingIntent);
        } else {
            TargetInfo clonedTarget = selectedTarget.cloneFilledIn(matchingIntent, 0);
            if (super.onTargetSelected(clonedTarget, false)) {
                updateModelAndChooserCounts(clonedTarget);
                finish();
                return;
            }
        }
        onRefinementCanceled();
    }

    void onRefinementCanceled() {
        if (mRefinementResultReceiver != null) {
            mRefinementResultReceiver.destroy();
            mRefinementResultReceiver = null;
        }
        finish();
    }

    boolean checkTargetSourceIntent(TargetInfo target, Intent matchingIntent) {
        final List<Intent> targetIntents = target.getAllSourceIntents();
        for (int i = 0, N = targetIntents.size(); i < N; i++) {
            final Intent targetIntent = targetIntents.get(i);
            if (targetIntent.filterEquals(matchingIntent)) {
                return true;
            }
        }
        return false;
    }

    void filterServiceTargets(Context contextAsUser, String packageName,
            List<ChooserTarget> targets) {
        if (targets == null) {
            return;
        }

        final PackageManager pm = contextAsUser.getPackageManager();
        for (int i = targets.size() - 1; i >= 0; i--) {
            final ChooserTarget target = targets.get(i);
            final ComponentName targetName = target.getComponentName();
            if (packageName != null && packageName.equals(targetName.getPackageName())) {
                // Anything from the original target's package is fine.
                continue;
            }

            boolean remove;
            try {
                final ActivityInfo ai = pm.getActivityInfo(targetName, 0);
                remove = !ai.exported || ai.permission != null;
            } catch (NameNotFoundException e) {
                Log.e(TAG, "Target " + target + " returned by " + packageName
                        + " component not found");
                remove = true;
            }

            if (remove) {
                targets.remove(i);
            }
        }
    }

    /**
     * Sort intents alphabetically based on display label.
     */
    static class AzInfoComparator implements Comparator<DisplayResolveInfo> {
        Collator mCollator;
        AzInfoComparator(Context context) {
            mCollator = Collator.getInstance(context.getResources().getConfiguration().locale);
        }

        @Override
        public int compare(
                DisplayResolveInfo lhsp, DisplayResolveInfo rhsp) {
            return mCollator.compare(lhsp.getDisplayLabel(), rhsp.getDisplayLabel());
        }
    }

    protected MetricsLogger getMetricsLogger() {
        if (mMetricsLogger == null) {
            mMetricsLogger = new MetricsLogger();
        }
        return mMetricsLogger;
    }

    protected ChooserActivityLogger getChooserActivityLogger() {
        if (mChooserActivityLogger == null) {
            mChooserActivityLogger = new ChooserActivityLoggerImpl();
        }
        return mChooserActivityLogger;
    }

    public class ChooserListController extends ResolverListController {
        public ChooserListController(Context context,
                PackageManager pm,
                Intent targetIntent,
                String referrerPackageName,
                int launchedFromUid,
                UserHandle userId,
                AbstractResolverComparator resolverComparator) {
            super(context, pm, targetIntent, referrerPackageName, launchedFromUid, userId,
                    resolverComparator);
        }

        @Override
        boolean isComponentFiltered(ComponentName name) {
            if (mFilteredComponentNames == null) {
                return false;
            }
            for (ComponentName filteredComponentName : mFilteredComponentNames) {
                if (name.equals(filteredComponentName)) {
                    return true;
                }
            }
            return false;
        }

        @Override
        public boolean isComponentPinned(ComponentName name) {
            return mPinnedSharedPrefs.getBoolean(name.flattenToString(), false);
        }
    }

    @VisibleForTesting
    public ChooserGridAdapter createChooserGridAdapter(Context context,
            List<Intent> payloadIntents, Intent[] initialIntents, List<ResolveInfo> rList,
            boolean filterLastUsed, UserHandle userHandle) {
        ChooserListAdapter chooserListAdapter = createChooserListAdapter(context, payloadIntents,
                initialIntents, rList, filterLastUsed,
                createListController(userHandle));
        AppPredictor.Callback appPredictorCallback = createAppPredictorCallback(chooserListAdapter);
        AppPredictor appPredictor = setupAppPredictorForUser(userHandle, appPredictorCallback);
        chooserListAdapter.setAppPredictor(appPredictor);
        chooserListAdapter.setAppPredictorCallback(appPredictorCallback);
        return new ChooserGridAdapter(chooserListAdapter);
    }

    @VisibleForTesting
    public ChooserListAdapter createChooserListAdapter(Context context,
            List<Intent> payloadIntents, Intent[] initialIntents, List<ResolveInfo> rList,
            boolean filterLastUsed, ResolverListController resolverListController) {
        return new ChooserListAdapter(context, payloadIntents, initialIntents, rList,
                filterLastUsed, resolverListController, this,
                this, context.getPackageManager());
    }

    @VisibleForTesting
    protected ResolverListController createListController(UserHandle userHandle) {
        AppPredictor appPredictor = getAppPredictorForShareActivitiesIfEnabled(userHandle);
        AbstractResolverComparator resolverComparator;
        if (appPredictor != null) {
            resolverComparator = new AppPredictionServiceResolverComparator(this, getTargetIntent(),
                    getReferrerPackageName(), appPredictor, userHandle);
        } else {
            resolverComparator =
                    new ResolverRankerServiceResolverComparator(this, getTargetIntent(),
                        getReferrerPackageName(), null);
        }

        return new ChooserListController(
                this,
                mPm,
                getTargetIntent(),
                getReferrerPackageName(),
                mLaunchedFromUid,
                userHandle,
                resolverComparator);
    }

    @VisibleForTesting
    protected Bitmap loadThumbnail(Uri uri, Size size) {
        if (uri == null || size == null) {
            return null;
        }

        try {
            return getContentResolver().loadThumbnail(uri, size, null);
        } catch (IOException | NullPointerException | SecurityException ex) {
            logContentPreviewWarning(uri);
        }
        return null;
    }

    static final class PlaceHolderTargetInfo extends NotSelectableTargetInfo {
        public Drawable getDisplayIcon(Context context) {
            AnimatedVectorDrawable avd = (AnimatedVectorDrawable)
                    context.getDrawable(R.drawable.chooser_direct_share_icon_placeholder);
            avd.start(); // Start animation after generation
            return avd;
        }
    }

    static final class EmptyTargetInfo extends NotSelectableTargetInfo {
        public Drawable getDisplayIcon(Context context) {
            return null;
        }
    }

    private void handleScroll(View view, int x, int y, int oldx, int oldy) {
        if (mChooserMultiProfilePagerAdapter.getCurrentRootAdapter() != null) {
            mChooserMultiProfilePagerAdapter.getCurrentRootAdapter().handleScroll(view, y, oldy);
        }
    }

    /*
     * Need to dynamically adjust how many icons can fit per row before we add them,
     * which also means setting the correct offset to initially show the content
     * preview area + 2 rows of targets
     */
    private void handleLayoutChange(View v, int left, int top, int right, int bottom, int oldLeft,
            int oldTop, int oldRight, int oldBottom) {
        if (mChooserMultiProfilePagerAdapter == null) {
            return;
        }
        RecyclerView recyclerView = mChooserMultiProfilePagerAdapter.getActiveAdapterView();
        ChooserGridAdapter gridAdapter = mChooserMultiProfilePagerAdapter.getCurrentRootAdapter();
        if (gridAdapter == null || recyclerView == null) {
            return;
        }

        final int availableWidth = right - left - v.getPaddingLeft() - v.getPaddingRight();
        boolean isLayoutUpdated = gridAdapter.consumeLayoutRequest()
                || gridAdapter.calculateChooserTargetWidth(availableWidth)
                || recyclerView.getAdapter() == null
                || availableWidth != mCurrAvailableWidth;
        if (isLayoutUpdated
                || mLastNumberOfChildren != recyclerView.getChildCount()) {
            mCurrAvailableWidth = availableWidth;
            if (isLayoutUpdated) {
                // It is very important we call setAdapter from here. Otherwise in some cases
                // the resolver list doesn't get populated, such as b/150922090, b/150918223
                // and b/150936654
                recyclerView.setAdapter(gridAdapter);
                ((GridLayoutManager) recyclerView.getLayoutManager()).setSpanCount(
                        gridAdapter.getMaxTargetsPerRow());
            }

            UserHandle currentUserHandle = mChooserMultiProfilePagerAdapter.getCurrentUserHandle();
            int currentProfile = getProfileForUser(currentUserHandle);
            int initialProfile = findSelectedProfile();
            if (currentProfile != initialProfile) {
                return;
            }

            if (mLastNumberOfChildren == recyclerView.getChildCount()) {
                return;
            }

            getMainThreadHandler().post(() -> {
                if (mResolverDrawerLayout == null || gridAdapter == null) {
                    return;
                }

                final int bottomInset = mSystemWindowInsets != null
                                            ? mSystemWindowInsets.bottom : 0;
                int offset = bottomInset;
                int rowsToShow = gridAdapter.getContentPreviewRowCount()
                        + gridAdapter.getProfileRowCount()
                        + gridAdapter.getServiceTargetRowCount()
                        + gridAdapter.getCallerAndRankedTargetRowCount();

                // then this is most likely not a SEND_* action, so check
                // the app target count
                if (rowsToShow == 0) {
                    rowsToShow = gridAdapter.getRowCount();
                }

                // still zero? then use a default height and leave, which
                // can happen when there are no targets to show
                if (rowsToShow == 0 && !shouldShowStickyContentPreview()) {
                    offset += getResources().getDimensionPixelSize(
                            R.dimen.chooser_max_collapsed_height);
                    mResolverDrawerLayout.setCollapsibleHeightReserved(offset);
                    return;
                }

                View stickyContentPreview = findViewById(R.id.content_preview_container);
                if (shouldShowStickyContentPreview() && isStickyContentPreviewShowing()) {
                    offset += stickyContentPreview.getHeight();
                }

                if (shouldShowTabs()) {
                    offset += findViewById(R.id.tabs).getHeight();
                }

                View tabDivider = findViewById(R.id.resolver_tab_divider);
                if (tabDivider.getVisibility() == View.VISIBLE) {
                    offset += tabDivider.getHeight();
                }

                if (recyclerView.getVisibility() == View.VISIBLE) {
                    int directShareHeight = 0;
                    rowsToShow = Math.min(4, rowsToShow);
                    boolean shouldShowExtraRow = shouldShowExtraRow(rowsToShow);
                    mLastNumberOfChildren = recyclerView.getChildCount();
                    for (int i = 0, childCount = recyclerView.getChildCount();
                            i < childCount && rowsToShow > 0; i++) {
                        View child = recyclerView.getChildAt(i);
                        if (((GridLayoutManager.LayoutParams)
                                child.getLayoutParams()).getSpanIndex() != 0) {
                            continue;
                        }
                        int height = child.getHeight();
                        offset += height;
                        if (shouldShowExtraRow) {
                            offset += height;
                        }

                        if (gridAdapter.getTargetType(
                                recyclerView.getChildAdapterPosition(child))
                                == ChooserListAdapter.TARGET_SERVICE) {
                            directShareHeight = height;
                        }
                        rowsToShow--;
                    }

                    boolean isExpandable = getResources().getConfiguration().orientation
                            == Configuration.ORIENTATION_PORTRAIT && !isInMultiWindowMode();
                    if (directShareHeight != 0 && isSendAction(getTargetIntent())
                            && isExpandable) {
                        // make sure to leave room for direct share 4->8 expansion
                        int requiredExpansionHeight =
                                (int) (directShareHeight / DIRECT_SHARE_EXPANSION_RATE);
                        int topInset = mSystemWindowInsets != null ? mSystemWindowInsets.top : 0;
                        int minHeight = bottom - top - mResolverDrawerLayout.getAlwaysShowHeight()
                                - requiredExpansionHeight - topInset - bottomInset;

                        offset = Math.min(offset, minHeight);
                    }
                } else {
                    ViewGroup currentEmptyStateView = getActiveEmptyStateView();
                    if (currentEmptyStateView.getVisibility() == View.VISIBLE) {
                        offset += currentEmptyStateView.getHeight();
                    }
                }

                mResolverDrawerLayout.setCollapsibleHeightReserved(Math.min(offset, bottom - top));
            });
        }
    }

    /**
     * If we have a tabbed view and are showing 1 row in the current profile and an empty
     * state screen in the other profile, to prevent cropping of the empty state screen we show
     * a second row in the current profile.
     */
    private boolean shouldShowExtraRow(int rowsToShow) {
        return shouldShowTabs()
                && rowsToShow == 1
                && mChooserMultiProfilePagerAdapter.shouldShowEmptyStateScreen(
                        mChooserMultiProfilePagerAdapter.getInactiveListAdapter());
    }

    /**
     * Returns {@link #PROFILE_PERSONAL}, {@link #PROFILE_WORK}, or -1 if the given user handle
     * does not match either the personal or work user handle.
     **/
    private int getProfileForUser(UserHandle currentUserHandle) {
        if (currentUserHandle.equals(getPersonalProfileUserHandle())) {
            return PROFILE_PERSONAL;
        } else if (currentUserHandle.equals(getWorkProfileUserHandle())) {
            return PROFILE_WORK;
        }
        Log.e(TAG, "User " + currentUserHandle + " does not belong to a personal or work profile.");
        return -1;
    }

    private ViewGroup getActiveEmptyStateView() {
        int currentPage = mChooserMultiProfilePagerAdapter.getCurrentPage();
        return mChooserMultiProfilePagerAdapter.getItem(currentPage).getEmptyStateView();
    }

    static class BaseChooserTargetComparator implements Comparator<ChooserTarget> {
        @Override
        public int compare(ChooserTarget lhs, ChooserTarget rhs) {
            // Descending order
            return (int) Math.signum(rhs.getScore() - lhs.getScore());
        }
    }

    @Override // ResolverListCommunicator
    public void onHandlePackagesChanged(ResolverListAdapter listAdapter) {
        mServicesRequested.clear();
        mChooserMultiProfilePagerAdapter.getActiveListAdapter().notifyDataSetChanged();
        super.onHandlePackagesChanged(listAdapter);
    }

    @Override // SelectableTargetInfoCommunicator
    public ActivityInfoPresentationGetter makePresentationGetter(ActivityInfo info) {
        return mChooserMultiProfilePagerAdapter.getActiveListAdapter().makePresentationGetter(info);
    }

    @Override // SelectableTargetInfoCommunicator
    public Intent getReferrerFillInIntent() {
        return mReferrerFillInIntent;
    }

    @Override // ChooserListCommunicator
    public int getMaxRankedTargets() {
        return mChooserMultiProfilePagerAdapter.getCurrentRootAdapter() == null
                ? ChooserGridAdapter.MAX_TARGETS_PER_ROW_PORTRAIT
                : mChooserMultiProfilePagerAdapter.getCurrentRootAdapter().getMaxTargetsPerRow();
    }

    @Override // ChooserListCommunicator
    public void sendListViewUpdateMessage(UserHandle userHandle) {
        Message msg = Message.obtain();
        msg.what = ChooserHandler.LIST_VIEW_UPDATE_MESSAGE;
        msg.obj = userHandle;
        mChooserHandler.sendMessageDelayed(msg, LIST_VIEW_UPDATE_INTERVAL_IN_MILLIS);
    }

    @Override
    public void onListRebuilt(ResolverListAdapter listAdapter) {
        setupScrollListener();
        maybeSetupGlobalLayoutListener();

        ChooserListAdapter chooserListAdapter = (ChooserListAdapter) listAdapter;
        if (chooserListAdapter.getUserHandle()
                .equals(mChooserMultiProfilePagerAdapter.getCurrentUserHandle())) {
            mChooserMultiProfilePagerAdapter.getActiveAdapterView()
                    .setAdapter(mChooserMultiProfilePagerAdapter.getCurrentRootAdapter());
            mChooserMultiProfilePagerAdapter
                    .setupListAdapter(mChooserMultiProfilePagerAdapter.getCurrentPage());
        }

        if (chooserListAdapter.mDisplayList == null
                || chooserListAdapter.mDisplayList.isEmpty()) {
            chooserListAdapter.notifyDataSetChanged();
        } else {
            chooserListAdapter.updateAlphabeticalList();
        }

        // don't support direct share on low ram devices
        if (ActivityManager.isLowRamDeviceStatic()) {
            getChooserActivityLogger().logSharesheetAppLoadComplete();
            return;
        }

        // no need to query direct share for work profile when its locked or disabled
        if (!shouldQueryShortcutManager(chooserListAdapter.getUserHandle())) {
            getChooserActivityLogger().logSharesheetAppLoadComplete();
            return;
        }

        if (ChooserFlags.USE_SHORTCUT_MANAGER_FOR_DIRECT_TARGETS
                || ChooserFlags.USE_PREDICTION_MANAGER_FOR_DIRECT_TARGETS) {
            if (DEBUG) {
                Log.d(TAG, "querying direct share targets from ShortcutManager");
            }

            queryDirectShareTargets(chooserListAdapter, false);
        }
        if (USE_CHOOSER_TARGET_SERVICE_FOR_DIRECT_TARGETS) {
            if (DEBUG) {
                Log.d(TAG, "List built querying services");
            }

            queryTargetServices(chooserListAdapter);
        }

        getChooserActivityLogger().logSharesheetAppLoadComplete();
    }

    @VisibleForTesting
    protected boolean isUserRunning(UserHandle userHandle) {
        UserManager userManager = getSystemService(UserManager.class);
        return userManager.isUserRunning(userHandle);
    }

    @VisibleForTesting
    protected boolean isUserUnlocked(UserHandle userHandle) {
        UserManager userManager = getSystemService(UserManager.class);
        return userManager.isUserUnlocked(userHandle);
    }

    @VisibleForTesting
    protected boolean isQuietModeEnabled(UserHandle userHandle) {
        UserManager userManager = getSystemService(UserManager.class);
        return userManager.isQuietModeEnabled(userHandle);
    }

    private void setupScrollListener() {
        if (mResolverDrawerLayout == null) {
            return;
        }
        int elevatedViewResId = shouldShowTabs() ? R.id.resolver_tab_divider : R.id.chooser_header;
        final View elevatedView = mResolverDrawerLayout.findViewById(elevatedViewResId);
        final float defaultElevation = elevatedView.getElevation();
        final float chooserHeaderScrollElevation =
                getResources().getDimensionPixelSize(R.dimen.chooser_header_scroll_elevation);
        mChooserMultiProfilePagerAdapter.getActiveAdapterView().addOnScrollListener(
                new RecyclerView.OnScrollListener() {
                    public void onScrollStateChanged(RecyclerView view, int scrollState) {
                        if (scrollState == RecyclerView.SCROLL_STATE_IDLE) {
                            if (mScrollStatus == SCROLL_STATUS_SCROLLING_VERTICAL) {
                                mScrollStatus = SCROLL_STATUS_IDLE;
                                setHorizontalScrollingEnabled(true);
                            }
                        } else if (scrollState == RecyclerView.SCROLL_STATE_DRAGGING) {
                            if (mScrollStatus == SCROLL_STATUS_IDLE) {
                                mScrollStatus = SCROLL_STATUS_SCROLLING_VERTICAL;
                                setHorizontalScrollingEnabled(false);
                            }
                        }
                    }

                    public void onScrolled(RecyclerView view, int dx, int dy) {
                        if (view.getChildCount() > 0) {
                            View child = view.getLayoutManager().findViewByPosition(0);
                            if (child == null || child.getTop() < 0) {
                                elevatedView.setElevation(chooserHeaderScrollElevation);
                                return;
                            }
                        }

                        elevatedView.setElevation(defaultElevation);
                    }
                });
    }

    private void maybeSetupGlobalLayoutListener() {
        if (shouldShowTabs()) {
            return;
        }
        final View recyclerView = mChooserMultiProfilePagerAdapter.getActiveAdapterView();
        recyclerView.getViewTreeObserver()
                .addOnGlobalLayoutListener(new ViewTreeObserver.OnGlobalLayoutListener() {
                    @Override
                    public void onGlobalLayout() {
                        // Fixes an issue were the accessibility border disappears on list creation.
                        recyclerView.getViewTreeObserver().removeOnGlobalLayoutListener(this);
                        final TextView titleView = findViewById(R.id.title);
                        if (titleView != null) {
                            titleView.setFocusable(true);
                            titleView.setFocusableInTouchMode(true);
                            titleView.requestFocus();
                            titleView.requestAccessibilityFocus();
                        }
                    }
                });
    }

    @Override // ChooserListCommunicator
    public boolean isSendAction(Intent targetIntent) {
        if (targetIntent == null) {
            return false;
        }

        String action = targetIntent.getAction();
        if (action == null) {
            return false;
        }

        if (Intent.ACTION_SEND.equals(action) || Intent.ACTION_SEND_MULTIPLE.equals(action)) {
            return true;
        }

        return false;
    }

    /**
     * The sticky content preview is shown only when we have a tabbed view. It's shown above
     * the tabs so it is not part of the scrollable list. If we are not in tabbed view,
     * we instead show the content preview as a regular list item.
     */
    private boolean shouldShowStickyContentPreview() {
        return shouldShowStickyContentPreviewNoOrientationCheck()
                && !getResources().getBoolean(R.bool.resolver_landscape_phone);
    }

    private boolean shouldShowStickyContentPreviewNoOrientationCheck() {
        return shouldShowTabs()
                && mMultiProfilePagerAdapter.getListAdapterForUserHandle(
                UserHandle.of(UserHandle.myUserId())).getCount() > 0
                && isSendAction(getTargetIntent());
    }

    private void updateStickyContentPreview() {
        if (shouldShowStickyContentPreviewNoOrientationCheck()) {
            // The sticky content preview is only shown when we show the work and personal tabs.
            // We don't show it in landscape as otherwise there is no room for scrolling.
            // If the sticky content preview will be shown at some point with orientation change,
            // then always preload it to avoid subsequent resizing of the share sheet.
            ViewGroup contentPreviewContainer = findViewById(R.id.content_preview_container);
            if (contentPreviewContainer.getChildCount() == 0) {
                ViewGroup contentPreviewView = createContentPreviewView(contentPreviewContainer);
                contentPreviewContainer.addView(contentPreviewView);
            }
        }
        if (shouldShowStickyContentPreview()) {
            showStickyContentPreview();
        } else {
            hideStickyContentPreview();
        }
    }

    private void showStickyContentPreview() {
        if (isStickyContentPreviewShowing()) {
            return;
        }
        ViewGroup contentPreviewContainer = findViewById(R.id.content_preview_container);
        contentPreviewContainer.setVisibility(View.VISIBLE);
    }

    private boolean isStickyContentPreviewShowing() {
        ViewGroup contentPreviewContainer = findViewById(R.id.content_preview_container);
        return contentPreviewContainer.getVisibility() == View.VISIBLE;
    }

    private void hideStickyContentPreview() {
        if (!isStickyContentPreviewShowing()) {
            return;
        }
        ViewGroup contentPreviewContainer = findViewById(R.id.content_preview_container);
        contentPreviewContainer.setVisibility(View.GONE);
    }

    private void logActionShareWithPreview() {
        Intent targetIntent = getTargetIntent();
        int previewType = findPreferredContentPreview(targetIntent, getContentResolver());
        getMetricsLogger().write(new LogMaker(MetricsEvent.ACTION_SHARE_WITH_PREVIEW)
                .setSubtype(previewType));
    }

    class ViewHolderBase extends RecyclerView.ViewHolder {
        private int mViewType;

        ViewHolderBase(View itemView, int viewType) {
            super(itemView);
            this.mViewType = viewType;
        }

        int getViewType() {
            return mViewType;
        }
    }

    /**
     * Used to bind types of individual item including
     * {@link ChooserGridAdapter#VIEW_TYPE_NORMAL},
     * {@link ChooserGridAdapter#VIEW_TYPE_CONTENT_PREVIEW},
     * {@link ChooserGridAdapter#VIEW_TYPE_PROFILE},
     * and {@link ChooserGridAdapter#VIEW_TYPE_AZ_LABEL}.
     */
    final class ItemViewHolder extends ViewHolderBase {
        ResolverListAdapter.ViewHolder mWrappedViewHolder;
        int mListPosition = ChooserListAdapter.NO_POSITION;

        ItemViewHolder(View itemView, boolean isClickable, int viewType) {
            super(itemView, viewType);
            mWrappedViewHolder = new ResolverListAdapter.ViewHolder(itemView);
            if (isClickable) {
                itemView.setOnClickListener(v -> startSelected(mListPosition,
                        false/* always */, true/* filterd */));

                itemView.setOnLongClickListener(v -> {
                    final TargetInfo ti = mChooserMultiProfilePagerAdapter.getActiveListAdapter()
                            .targetInfoForPosition(mListPosition, /* filtered */ true);

                    // This should always be the case for ItemViewHolder, check for sanity
                    if (ti instanceof DisplayResolveInfo) {
                        showTargetDetails((DisplayResolveInfo) ti);
                    }
                    return true;
                });
            }
        }
    }

    /**
     * Add a footer to the list, to support scrolling behavior below the navbar.
     */
    final class FooterViewHolder extends ViewHolderBase {
        FooterViewHolder(View itemView, int viewType) {
            super(itemView, viewType);
        }
    }

    /**
     * Intentionally override the {@link ResolverActivity} implementation as we only need that
     * implementation for the intent resolver case.
     */
    @Override
    public void onButtonClick(View v) {}

    /**
     * Intentionally override the {@link ResolverActivity} implementation as we only need that
     * implementation for the intent resolver case.
     */
    @Override
    protected void resetButtonBar() {}

    @Override
    protected String getMetricsCategory() {
        return METRICS_CATEGORY_CHOOSER;
    }

    @Override
    protected void onProfileTabSelected() {
        ChooserGridAdapter currentRootAdapter =
                mChooserMultiProfilePagerAdapter.getCurrentRootAdapter();
        currentRootAdapter.updateDirectShareExpansion();
    }

    @Override
    protected WindowInsets onApplyWindowInsets(View v, WindowInsets insets) {
        if (shouldShowTabs()) {
            mChooserMultiProfilePagerAdapter
                    .setEmptyStateBottomOffset(insets.getSystemWindowInsetBottom());
            mChooserMultiProfilePagerAdapter.setupContainerPadding(
                    getActiveEmptyStateView().findViewById(R.id.resolver_empty_state_container));
        }
        return super.onApplyWindowInsets(v, insets);
    }

    private void setHorizontalScrollingEnabled(boolean enabled) {
        ResolverViewPager viewPager = findViewById(R.id.profile_pager);
        viewPager.setSwipingEnabled(enabled);
    }

    private void setVerticalScrollEnabled(boolean enabled) {
        ChooserGridLayoutManager layoutManager =
                (ChooserGridLayoutManager) mChooserMultiProfilePagerAdapter.getActiveAdapterView()
                        .getLayoutManager();
        layoutManager.setVerticalScrollEnabled(enabled);
    }

    @Override
    void onHorizontalSwipeStateChanged(int state) {
        if (state == ViewPager.SCROLL_STATE_DRAGGING) {
            if (mScrollStatus == SCROLL_STATUS_IDLE) {
                mScrollStatus = SCROLL_STATUS_SCROLLING_HORIZONTAL;
                setVerticalScrollEnabled(false);
            }
        } else if (state == ViewPager.SCROLL_STATE_IDLE) {
            if (mScrollStatus == SCROLL_STATUS_SCROLLING_HORIZONTAL) {
                mScrollStatus = SCROLL_STATUS_IDLE;
                setVerticalScrollEnabled(true);
            }
        }
    }

    /**
     * Adapter for all types of items and targets in ShareSheet.
     * Note that ranked sections like Direct Share - while appearing grid-like - are handled on the
     * row level by this adapter but not on the item level. Individual targets within the row are
     * handled by {@link ChooserListAdapter}
     */
    @VisibleForTesting
    public final class ChooserGridAdapter extends RecyclerView.Adapter<RecyclerView.ViewHolder> {
        private ChooserListAdapter mChooserListAdapter;
        private final LayoutInflater mLayoutInflater;

        private DirectShareViewHolder mDirectShareViewHolder;
        private int mChooserTargetWidth = 0;
        private boolean mShowAzLabelIfPoss;

        private boolean mHideContentPreview = false;
        private boolean mLayoutRequested = false;

        private int mFooterHeight = 0;

        private static final int VIEW_TYPE_DIRECT_SHARE = 0;
        private static final int VIEW_TYPE_NORMAL = 1;
        private static final int VIEW_TYPE_CONTENT_PREVIEW = 2;
        private static final int VIEW_TYPE_PROFILE = 3;
        private static final int VIEW_TYPE_AZ_LABEL = 4;
        private static final int VIEW_TYPE_CALLER_AND_RANK = 5;
        private static final int VIEW_TYPE_FOOTER = 6;

        private static final int MAX_TARGETS_PER_ROW_PORTRAIT = 4;
        private static final int MAX_TARGETS_PER_ROW_LANDSCAPE = 8;

        private static final int NUM_EXPANSIONS_TO_HIDE_AZ_LABEL = 20;

        ChooserGridAdapter(ChooserListAdapter wrappedAdapter) {
            super();
            mChooserListAdapter = wrappedAdapter;
            mLayoutInflater = LayoutInflater.from(ChooserActivity.this);

            mShowAzLabelIfPoss = getNumSheetExpansions() < NUM_EXPANSIONS_TO_HIDE_AZ_LABEL;

            wrappedAdapter.registerDataSetObserver(new DataSetObserver() {
                @Override
                public void onChanged() {
                    super.onChanged();
                    notifyDataSetChanged();
                }

                @Override
                public void onInvalidated() {
                    super.onInvalidated();
                    notifyDataSetChanged();
                }
            });
        }

        public void setFooterHeight(int height) {
            mFooterHeight = height;
        }

        /**
         * Calculate the chooser target width to maximize space per item
         *
         * @param width The new row width to use for recalculation
         * @return true if the view width has changed
         */
        public boolean calculateChooserTargetWidth(int width) {
            if (width == 0) {
                return false;
            }

            int newWidth = width / getMaxTargetsPerRow();
            if (newWidth != mChooserTargetWidth) {
                mChooserTargetWidth = newWidth;
                return true;
            }

            return false;
        }

        int getMaxTargetsPerRow() {
            int maxTargets = MAX_TARGETS_PER_ROW_PORTRAIT;
            if (mShouldDisplayLandscape) {
                maxTargets = MAX_TARGETS_PER_ROW_LANDSCAPE;
            }
            return maxTargets;
        }

        /**
         * Hides the list item content preview.
         * <p>Not to be confused with the sticky content preview which is above the
         * personal and work tabs.
         */
        public void hideContentPreview() {
            mHideContentPreview = true;
            mLayoutRequested = true;
            notifyDataSetChanged();
        }

        public boolean consumeLayoutRequest() {
            boolean oldValue = mLayoutRequested;
            mLayoutRequested = false;
            return oldValue;
        }

        public int getRowCount() {
            return (int) (
                    getContentPreviewRowCount()
                            + getProfileRowCount()
                            + getServiceTargetRowCount()
                            + getCallerAndRankedTargetRowCount()
                            + getAzLabelRowCount()
                            + Math.ceil(
                            (float) mChooserListAdapter.getAlphaTargetCount()
                                    / getMaxTargetsPerRow())
            );
        }

        /**
         * Returns either {@code 0} or {@code 1} depending on whether we want to show the list item
         * content preview. Not to be confused with the sticky content preview which is above the
         * personal and work tabs.
         */
        public int getContentPreviewRowCount() {
            // For the tabbed case we show the sticky content preview above the tabs,
            // please refer to shouldShowStickyContentPreview
            if (shouldShowTabs()) {
                return 0;
            }
            if (!isSendAction(getTargetIntent())) {
                return 0;
            }

            if (mHideContentPreview || mChooserListAdapter == null
                    || mChooserListAdapter.getCount() == 0) {
                return 0;
            }

            return 1;
        }

        public int getProfileRowCount() {
            if (shouldShowTabs()) {
                return 0;
            }
            return mChooserListAdapter.getOtherProfile() == null ? 0 : 1;
        }

        public int getFooterRowCount() {
            return 1;
        }

        public int getCallerAndRankedTargetRowCount() {
            return (int) Math.ceil(
                    ((float) mChooserListAdapter.getCallerTargetCount()
                            + mChooserListAdapter.getRankedTargetCount()) / getMaxTargetsPerRow());
        }

        // There can be at most one row in the listview, that is internally
        // a ViewGroup with 2 rows
        public int getServiceTargetRowCount() {
            if (isSendAction(getTargetIntent())
                    && !ActivityManager.isLowRamDeviceStatic()) {
                return 1;
            }
            return 0;
        }

        public int getAzLabelRowCount() {
            // Only show a label if the a-z list is showing
            return (mShowAzLabelIfPoss && mChooserListAdapter.getAlphaTargetCount() > 0) ? 1 : 0;
        }

        @Override
        public int getItemCount() {
            return (int) (
                    getContentPreviewRowCount()
                            + getProfileRowCount()
                            + getServiceTargetRowCount()
                            + getCallerAndRankedTargetRowCount()
                            + getAzLabelRowCount()
                            + mChooserListAdapter.getAlphaTargetCount()
                            + getFooterRowCount()
            );
        }

        @Override
        public RecyclerView.ViewHolder onCreateViewHolder(ViewGroup parent, int viewType) {
            switch (viewType) {
                case VIEW_TYPE_CONTENT_PREVIEW:
                    return new ItemViewHolder(createContentPreviewView(parent), false, viewType);
                case VIEW_TYPE_PROFILE:
                    return new ItemViewHolder(createProfileView(parent), false, viewType);
                case VIEW_TYPE_AZ_LABEL:
                    return new ItemViewHolder(createAzLabelView(parent), false, viewType);
                case VIEW_TYPE_NORMAL:
                    return new ItemViewHolder(
                            mChooserListAdapter.createView(parent), true, viewType);
                case VIEW_TYPE_DIRECT_SHARE:
                case VIEW_TYPE_CALLER_AND_RANK:
                    return createItemGroupViewHolder(viewType, parent);
                case VIEW_TYPE_FOOTER:
                    Space sp = new Space(parent.getContext());
                    sp.setLayoutParams(new RecyclerView.LayoutParams(
                            LayoutParams.MATCH_PARENT, mFooterHeight));
                    return new FooterViewHolder(sp, viewType);
                default:
                    // Since we catch all possible viewTypes above, no chance this is being called.
                    return null;
            }
        }

        @Override
        public void onBindViewHolder(RecyclerView.ViewHolder holder, int position) {
            int viewType = ((ViewHolderBase) holder).getViewType();
            switch (viewType) {
                case VIEW_TYPE_DIRECT_SHARE:
                case VIEW_TYPE_CALLER_AND_RANK:
                    bindItemGroupViewHolder(position, (ItemGroupViewHolder) holder);
                    break;
                case VIEW_TYPE_NORMAL:
                    bindItemViewHolder(position, (ItemViewHolder) holder);
                    break;
                default:
            }
        }

        @Override
        public int getItemViewType(int position) {
            int count;

            int countSum = (count = getContentPreviewRowCount());
            if (count > 0 && position < countSum) return VIEW_TYPE_CONTENT_PREVIEW;

            countSum += (count = getProfileRowCount());
            if (count > 0 && position < countSum) return VIEW_TYPE_PROFILE;

            countSum += (count = getServiceTargetRowCount());
            if (count > 0 && position < countSum) return VIEW_TYPE_DIRECT_SHARE;

            countSum += (count = getCallerAndRankedTargetRowCount());
            if (count > 0 && position < countSum) return VIEW_TYPE_CALLER_AND_RANK;

            countSum += (count = getAzLabelRowCount());
            if (count > 0 && position < countSum) return VIEW_TYPE_AZ_LABEL;

            if (position == getItemCount() - 1) return VIEW_TYPE_FOOTER;

            return VIEW_TYPE_NORMAL;
        }

        public int getTargetType(int position) {
            return mChooserListAdapter.getPositionTargetType(getListPosition(position));
        }

        private View createProfileView(ViewGroup parent) {
            View profileRow = mLayoutInflater.inflate(R.layout.chooser_profile_row, parent, false);
            profileRow.setBackground(
                    getResources().getDrawable(R.drawable.chooser_row_layer_list, null));
            mProfileView = profileRow.findViewById(R.id.profile_button);
            mProfileView.setOnClickListener(ChooserActivity.this::onProfileClick);
            updateProfileViewButton();
            return profileRow;
        }

        private View createAzLabelView(ViewGroup parent) {
            return mLayoutInflater.inflate(R.layout.chooser_az_label_row, parent, false);
        }

        private ItemGroupViewHolder loadViewsIntoGroup(ItemGroupViewHolder holder) {
            final int spec = MeasureSpec.makeMeasureSpec(0, MeasureSpec.UNSPECIFIED);
            final int exactSpec = MeasureSpec.makeMeasureSpec(mChooserTargetWidth,
                    MeasureSpec.EXACTLY);
            int columnCount = holder.getColumnCount();

            final boolean isDirectShare = holder instanceof DirectShareViewHolder;

            for (int i = 0; i < columnCount; i++) {
                final View v = mChooserListAdapter.createView(holder.getRowByIndex(i));
                final int column = i;
                v.setOnClickListener(new OnClickListener() {
                    @Override
                    public void onClick(View v) {
                        startSelected(holder.getItemIndex(column), false, true);
                    }
                });

                // Direct Share targets should not show any menu
                if (!isDirectShare) {
                    v.setOnLongClickListener(v1 -> {
                        final TargetInfo ti = mChooserListAdapter.targetInfoForPosition(
                                holder.getItemIndex(column), true);
                        // This should always be the case for non-DS targets, check for sanity
                        if (ti instanceof DisplayResolveInfo) {
                            showTargetDetails((DisplayResolveInfo) ti);
                        }
                        return true;
                    });
                }

                holder.addView(i, v);

                // Force Direct Share to be 2 lines and auto-wrap to second line via hoz scroll =
                // false. TextView#setHorizontallyScrolling must be reset after #setLines. Must be
                // done before measuring.
                if (isDirectShare) {
                    final ViewHolder vh = (ViewHolder) v.getTag();
                    vh.text.setLines(2);
                    vh.text.setHorizontallyScrolling(false);
                    vh.text2.setVisibility(View.GONE);
                }

                // Force height to be a given so we don't have visual disruption during scaling.
                v.measure(exactSpec, spec);
                setViewBounds(v, v.getMeasuredWidth(), v.getMeasuredHeight());
            }

            final ViewGroup viewGroup = holder.getViewGroup();

            // Pre-measure and fix height so we can scale later.
            holder.measure();
            setViewBounds(viewGroup, LayoutParams.MATCH_PARENT, holder.getMeasuredRowHeight());

            if (isDirectShare) {
                DirectShareViewHolder dsvh = (DirectShareViewHolder) holder;
                setViewBounds(dsvh.getRow(0), LayoutParams.MATCH_PARENT, dsvh.getMinRowHeight());
                setViewBounds(dsvh.getRow(1), LayoutParams.MATCH_PARENT, dsvh.getMinRowHeight());
            }

            viewGroup.setTag(holder);
            return holder;
        }

        private void setViewBounds(View view, int widthPx, int heightPx) {
            LayoutParams lp = view.getLayoutParams();
            if (lp == null) {
                lp = new LayoutParams(widthPx, heightPx);
                view.setLayoutParams(lp);
            } else {
                lp.height = heightPx;
                lp.width = widthPx;
            }
        }

        ItemGroupViewHolder createItemGroupViewHolder(int viewType, ViewGroup parent) {
            if (viewType == VIEW_TYPE_DIRECT_SHARE) {
                ViewGroup parentGroup = (ViewGroup) mLayoutInflater.inflate(
                        R.layout.chooser_row_direct_share, parent, false);
                ViewGroup row1 = (ViewGroup) mLayoutInflater.inflate(R.layout.chooser_row,
                        parentGroup, false);
                ViewGroup row2 = (ViewGroup) mLayoutInflater.inflate(R.layout.chooser_row,
                        parentGroup, false);
                parentGroup.addView(row1);
                parentGroup.addView(row2);

                mDirectShareViewHolder = new DirectShareViewHolder(parentGroup,
                        Lists.newArrayList(row1, row2), getMaxTargetsPerRow(), viewType);
                loadViewsIntoGroup(mDirectShareViewHolder);

                return mDirectShareViewHolder;
            } else {
                ViewGroup row = (ViewGroup) mLayoutInflater.inflate(R.layout.chooser_row, parent,
                        false);
                ItemGroupViewHolder holder =
                        new SingleRowViewHolder(row, getMaxTargetsPerRow(), viewType);
                loadViewsIntoGroup(holder);

                return holder;
            }
        }

        /**
         * Need to merge CALLER + ranked STANDARD into a single row and prevent a separator from
         * showing on top of the AZ list if the AZ label is visible. All other types are placed into
         * their own row as determined by their target type, and dividers are added in the list to
         * separate each type.
         */
        int getRowType(int rowPosition) {
            // Merge caller and ranked standard into a single row
            int positionType = mChooserListAdapter.getPositionTargetType(rowPosition);
            if (positionType == ChooserListAdapter.TARGET_CALLER) {
                return ChooserListAdapter.TARGET_STANDARD;
            }

            // If an the A-Z label is shown, prevent a separator from appearing by making the A-Z
            // row type the same as the suggestion row type
            if (getAzLabelRowCount() > 0 && positionType == ChooserListAdapter.TARGET_STANDARD_AZ) {
                return ChooserListAdapter.TARGET_STANDARD;
            }

            return positionType;
        }

        void bindItemViewHolder(int position, ItemViewHolder holder) {
            View v = holder.itemView;
            int listPosition = getListPosition(position);
            holder.mListPosition = listPosition;
            mChooserListAdapter.bindView(listPosition, v);
        }

        void bindItemGroupViewHolder(int position, ItemGroupViewHolder holder) {
            final ViewGroup viewGroup = (ViewGroup) holder.itemView;
            int start = getListPosition(position);
            int startType = getRowType(start);
            if (viewGroup.getForeground() == null && position > 0) {
                viewGroup.setForeground(
                        getResources().getDrawable(R.drawable.chooser_row_layer_list, null));
            }

            int columnCount = holder.getColumnCount();
            int end = start + columnCount - 1;
            while (getRowType(end) != startType && end >= start) {
                end--;
            }

            if (end == start && mChooserListAdapter.getItem(start) instanceof EmptyTargetInfo) {
                final TextView textView = viewGroup.findViewById(R.id.chooser_row_text_option);

                if (textView.getVisibility() != View.VISIBLE) {
                    textView.setAlpha(0.0f);
                    textView.setVisibility(View.VISIBLE);
                    textView.setText(R.string.chooser_no_direct_share_targets);

                    ValueAnimator fadeAnim = ObjectAnimator.ofFloat(textView, "alpha", 0.0f, 1.0f);
                    fadeAnim.setInterpolator(new DecelerateInterpolator(1.0f));

                    float translationInPx = getResources().getDimensionPixelSize(
                            R.dimen.chooser_row_text_option_translate);
                    textView.setTranslationY(translationInPx);
                    ValueAnimator translateAnim = ObjectAnimator.ofFloat(textView, "translationY",
                            0.0f);
                    translateAnim.setInterpolator(new DecelerateInterpolator(1.0f));

                    AnimatorSet animSet = new AnimatorSet();
                    animSet.setDuration(NO_DIRECT_SHARE_ANIM_IN_MILLIS);
                    animSet.setStartDelay(NO_DIRECT_SHARE_ANIM_IN_MILLIS);
                    animSet.playTogether(fadeAnim, translateAnim);
                    animSet.start();
                }
            }

            for (int i = 0; i < columnCount; i++) {
                final View v = holder.getView(i);

                if (start + i <= end) {
                    holder.setViewVisibility(i, View.VISIBLE);
                    holder.setItemIndex(i, start + i);
                    mChooserListAdapter.bindView(holder.getItemIndex(i), v);
                } else {
                    holder.setViewVisibility(i, View.INVISIBLE);
                }
            }
        }

        int getListPosition(int position) {
            position -= getContentPreviewRowCount() + getProfileRowCount();

            final int serviceCount = mChooserListAdapter.getServiceTargetCount();
            final int serviceRows = (int) Math.ceil((float) serviceCount
                    / ChooserListAdapter.MAX_SERVICE_TARGETS);
            if (position < serviceRows) {
                return position * getMaxTargetsPerRow();
            }

            position -= serviceRows;

            final int callerAndRankedCount = mChooserListAdapter.getCallerTargetCount()
                                                 + mChooserListAdapter.getRankedTargetCount();
            final int callerAndRankedRows = getCallerAndRankedTargetRowCount();
            if (position < callerAndRankedRows) {
                return serviceCount + position * getMaxTargetsPerRow();
            }

            position -= getAzLabelRowCount() + callerAndRankedRows;

            return callerAndRankedCount + serviceCount + position;
        }

        public void handleScroll(View v, int y, int oldy) {
            boolean canExpandDirectShare = canExpandDirectShare();
            if (mDirectShareViewHolder != null && canExpandDirectShare) {
                mDirectShareViewHolder.handleScroll(
                        mChooserMultiProfilePagerAdapter.getActiveAdapterView(), y, oldy,
                        getMaxTargetsPerRow());
            }
        }

        /**
         * Only expand direct share area if there is a minimum number of targets.
         */
        private boolean canExpandDirectShare() {
            // Do not enable until we have confirmed more apps are using sharing shortcuts
            // Check git history for enablement logic
            return false;
        }

        public ChooserListAdapter getListAdapter() {
            return mChooserListAdapter;
        }

        boolean shouldCellSpan(int position) {
            return getItemViewType(position) == VIEW_TYPE_NORMAL;
        }

        void updateDirectShareExpansion() {
            if (mDirectShareViewHolder == null || !canExpandDirectShare()) {
                return;
            }
            RecyclerView activeAdapterView =
                    mChooserMultiProfilePagerAdapter.getActiveAdapterView();
            if (mResolverDrawerLayout.isCollapsed()) {
                mDirectShareViewHolder.collapse(activeAdapterView);
            } else {
                mDirectShareViewHolder.expand(activeAdapterView);
            }
        }
    }

    /**
     * Used to bind types for group of items including:
     * {@link ChooserGridAdapter#VIEW_TYPE_DIRECT_SHARE},
     * and {@link ChooserGridAdapter#VIEW_TYPE_CALLER_AND_RANK}.
     */
    abstract class ItemGroupViewHolder extends ViewHolderBase {
        protected int mMeasuredRowHeight;
        private int[] mItemIndices;
        protected final View[] mCells;
        private final int mColumnCount;

        ItemGroupViewHolder(int cellCount, View itemView, int viewType) {
            super(itemView, viewType);
            this.mCells = new View[cellCount];
            this.mItemIndices = new int[cellCount];
            this.mColumnCount = cellCount;
        }

        abstract ViewGroup addView(int index, View v);

        abstract ViewGroup getViewGroup();

        abstract ViewGroup getRowByIndex(int index);

        abstract ViewGroup getRow(int rowNumber);

        abstract void setViewVisibility(int i, int visibility);

        public int getColumnCount() {
            return mColumnCount;
        }

        public void measure() {
            final int spec = MeasureSpec.makeMeasureSpec(0, MeasureSpec.UNSPECIFIED);
            getViewGroup().measure(spec, spec);
            mMeasuredRowHeight = getViewGroup().getMeasuredHeight();
        }

        public int getMeasuredRowHeight() {
            return mMeasuredRowHeight;
        }

        public void setItemIndex(int itemIndex, int listIndex) {
            mItemIndices[itemIndex] = listIndex;
        }

        public int getItemIndex(int itemIndex) {
            return mItemIndices[itemIndex];
        }

        public View getView(int index) {
            return mCells[index];
        }
    }

    class SingleRowViewHolder extends ItemGroupViewHolder {
        private final ViewGroup mRow;

        SingleRowViewHolder(ViewGroup row, int cellCount, int viewType) {
            super(cellCount, row, viewType);

            this.mRow = row;
        }

        public ViewGroup getViewGroup() {
            return mRow;
        }

        public ViewGroup getRowByIndex(int index) {
            return mRow;
        }

        public ViewGroup getRow(int rowNumber) {
            if (rowNumber == 0) return mRow;
            return null;
        }

        public ViewGroup addView(int index, View v) {
            mRow.addView(v);
            mCells[index] = v;

            return mRow;
        }

        public void setViewVisibility(int i, int visibility) {
            getView(i).setVisibility(visibility);
        }
    }

    class DirectShareViewHolder extends ItemGroupViewHolder {
        private final ViewGroup mParent;
        private final List<ViewGroup> mRows;
        private int mCellCountPerRow;

        private boolean mHideDirectShareExpansion = false;
        private int mDirectShareMinHeight = 0;
        private int mDirectShareCurrHeight = 0;
        private int mDirectShareMaxHeight = 0;

        private final boolean[] mCellVisibility;

        DirectShareViewHolder(ViewGroup parent, List<ViewGroup> rows, int cellCountPerRow,
                int viewType) {
            super(rows.size() * cellCountPerRow, parent, viewType);

            this.mParent = parent;
            this.mRows = rows;
            this.mCellCountPerRow = cellCountPerRow;
            this.mCellVisibility = new boolean[rows.size() * cellCountPerRow];
        }

        public ViewGroup addView(int index, View v) {
            ViewGroup row = getRowByIndex(index);
            row.addView(v);
            mCells[index] = v;

            return row;
        }

        public ViewGroup getViewGroup() {
            return mParent;
        }

        public ViewGroup getRowByIndex(int index) {
            return mRows.get(index / mCellCountPerRow);
        }

        public ViewGroup getRow(int rowNumber) {
            return mRows.get(rowNumber);
        }

        public void measure() {
            final int spec = MeasureSpec.makeMeasureSpec(0, MeasureSpec.UNSPECIFIED);
            getRow(0).measure(spec, spec);
            getRow(1).measure(spec, spec);

            mDirectShareMinHeight = getRow(0).getMeasuredHeight();
            mDirectShareCurrHeight = mDirectShareCurrHeight > 0
                    ? mDirectShareCurrHeight : mDirectShareMinHeight;
            mDirectShareMaxHeight = 2 * mDirectShareMinHeight;
        }

        public int getMeasuredRowHeight() {
            return mDirectShareCurrHeight;
        }

        public int getMinRowHeight() {
            return mDirectShareMinHeight;
        }

        public void setViewVisibility(int i, int visibility) {
            final View v = getView(i);
            if (visibility == View.VISIBLE) {
                mCellVisibility[i] = true;
                v.setVisibility(visibility);
                v.setAlpha(1.0f);
            } else if (visibility == View.INVISIBLE && mCellVisibility[i]) {
                mCellVisibility[i] = false;

                ValueAnimator fadeAnim = ObjectAnimator.ofFloat(v, "alpha", 1.0f, 0f);
                fadeAnim.setDuration(NO_DIRECT_SHARE_ANIM_IN_MILLIS);
                fadeAnim.setInterpolator(new AccelerateInterpolator(1.0f));
                fadeAnim.addListener(new AnimatorListenerAdapter() {
                    public void onAnimationEnd(Animator animation) {
                        v.setVisibility(View.INVISIBLE);
                    }
                });
                fadeAnim.start();
            }
        }

        public void handleScroll(RecyclerView view, int y, int oldy, int maxTargetsPerRow) {
            // only exit early if fully collapsed, otherwise onListRebuilt() with shifting
            // targets can lock us into an expanded mode
            boolean notExpanded = mDirectShareCurrHeight == mDirectShareMinHeight;
            if (notExpanded) {
                if (mHideDirectShareExpansion) {
                    return;
                }

                // only expand if we have more than maxTargetsPerRow, and delay that decision
                // until they start to scroll
                ChooserListAdapter adapter =
                        mChooserMultiProfilePagerAdapter.getActiveListAdapter();
                int validTargets =
                        mAppendDirectShareEnabled ? adapter.getNumServiceTargetsForExpand()
                                : adapter.getSelectableServiceTargetCount();
                if (validTargets <= maxTargetsPerRow) {
                    mHideDirectShareExpansion = true;
                    return;
                }
            }

            int yDiff = (int) ((oldy - y) * DIRECT_SHARE_EXPANSION_RATE);

            int prevHeight = mDirectShareCurrHeight;
            int newHeight = Math.min(prevHeight + yDiff, mDirectShareMaxHeight);
            newHeight = Math.max(newHeight, mDirectShareMinHeight);
            yDiff = newHeight - prevHeight;

            updateDirectShareRowHeight(view, yDiff, newHeight);
        }

        void expand(RecyclerView view) {
            updateDirectShareRowHeight(view, mDirectShareMaxHeight - mDirectShareCurrHeight,
                    mDirectShareMaxHeight);
        }

        void collapse(RecyclerView view) {
            updateDirectShareRowHeight(view, mDirectShareMinHeight - mDirectShareCurrHeight,
                    mDirectShareMinHeight);
        }

        private void updateDirectShareRowHeight(RecyclerView view, int yDiff, int newHeight) {
            if (view == null || view.getChildCount() == 0 || yDiff == 0) {
                return;
            }

            // locate the item to expand, and offset the rows below that one
            boolean foundExpansion = false;
            for (int i = 0; i < view.getChildCount(); i++) {
                View child = view.getChildAt(i);

                if (foundExpansion) {
                    child.offsetTopAndBottom(yDiff);
                } else {
                    if (child.getTag() != null && child.getTag() instanceof DirectShareViewHolder) {
                        int widthSpec = MeasureSpec.makeMeasureSpec(child.getWidth(),
                                MeasureSpec.EXACTLY);
                        int heightSpec = MeasureSpec.makeMeasureSpec(newHeight,
                                MeasureSpec.EXACTLY);
                        child.measure(widthSpec, heightSpec);
                        child.getLayoutParams().height = child.getMeasuredHeight();
                        child.layout(child.getLeft(), child.getTop(), child.getRight(),
                                child.getTop() + child.getMeasuredHeight());

                        foundExpansion = true;
                    }
                }
            }

            if (foundExpansion) {
                mDirectShareCurrHeight = newHeight;
            }
        }
    }

    static class ChooserTargetServiceConnection implements ServiceConnection {
        private DisplayResolveInfo mOriginalTarget;
        private ComponentName mConnectedComponent;
        private ChooserActivity mChooserActivity;
        private final UserHandle mUserHandle;
        private final Object mLock = new Object();

        private final IChooserTargetResult mChooserTargetResult = new IChooserTargetResult.Stub() {
            @Override
            public void sendResult(List<ChooserTarget> targets) throws RemoteException {
                synchronized (mLock) {
                    if (mChooserActivity == null) {
                        Log.e(TAG, "destroyed ChooserTargetServiceConnection received result from "
                                + mConnectedComponent + "; ignoring...");
                        return;
                    }
                    Context contextAsUser =
                            mChooserActivity.createContextAsUser(mUserHandle, 0 /* flags */);
                    mChooserActivity.filterServiceTargets(contextAsUser,
                            mOriginalTarget.getResolveInfo().activityInfo.packageName, targets);
                    final Message msg = Message.obtain();
                    msg.what = ChooserHandler.CHOOSER_TARGET_SERVICE_RESULT;
                    msg.obj = new ServiceResultInfo(mOriginalTarget, targets,
                            ChooserTargetServiceConnection.this, mUserHandle);
                    mChooserActivity.mChooserHandler.sendMessage(msg);
                }
            }
        };

        public ChooserTargetServiceConnection(ChooserActivity chooserActivity,
                DisplayResolveInfo dri, UserHandle userHandle) {
            mChooserActivity = chooserActivity;
            mOriginalTarget = dri;
            mUserHandle = userHandle;
        }

        @Override
        public void onServiceConnected(ComponentName name, IBinder service) {
            if (DEBUG) Log.d(TAG, "onServiceConnected: " + name);
            synchronized (mLock) {
                if (mChooserActivity == null) {
                    Log.e(TAG, "destroyed ChooserTargetServiceConnection got onServiceConnected");
                    return;
                }

                final IChooserTargetService icts = IChooserTargetService.Stub.asInterface(service);
                try {
                    icts.getChooserTargets(mOriginalTarget.getResolvedComponentName(),
                            mOriginalTarget.getResolveInfo().filter, mChooserTargetResult);
                } catch (RemoteException e) {
                    Log.e(TAG, "Querying ChooserTargetService " + name + " failed.", e);
                    mChooserActivity.unbindService(this);
                    mChooserActivity.mServiceConnections.remove(this);
                    destroy();
                }
            }
        }

        @Override
        public void onServiceDisconnected(ComponentName name) {
            if (DEBUG) Log.d(TAG, "onServiceDisconnected: " + name);
            synchronized (mLock) {
                if (mChooserActivity == null) {
                    Log.e(TAG,
                            "destroyed ChooserTargetServiceConnection got onServiceDisconnected");
                    return;
                }

                mChooserActivity.unbindService(this);
                mChooserActivity.mServiceConnections.remove(this);
                if (mChooserActivity.mServiceConnections.isEmpty()) {
                    mChooserActivity.sendVoiceChoicesIfNeeded();
                }
                mConnectedComponent = null;
                destroy();
            }
        }

        public void destroy() {
            synchronized (mLock) {
                mChooserActivity = null;
                mOriginalTarget = null;
            }
        }

        @Override
        public String toString() {
            return "ChooserTargetServiceConnection{service="
                    + mConnectedComponent + ", activity="
                    + (mOriginalTarget != null
                    ? mOriginalTarget.getResolveInfo().activityInfo.toString()
                    : "<connection destroyed>") + "}";
        }

        public ComponentName getComponentName() {
            return mOriginalTarget.getResolveInfo().activityInfo.getComponentName();
        }
    }

    static class ServiceResultInfo {
        public final DisplayResolveInfo originalTarget;
        public final List<ChooserTarget> resultTargets;
        public final ChooserTargetServiceConnection connection;
        public final UserHandle userHandle;

        public ServiceResultInfo(DisplayResolveInfo ot, List<ChooserTarget> rt,
                ChooserTargetServiceConnection c, UserHandle userHandle) {
            originalTarget = ot;
            resultTargets = rt;
            connection = c;
            this.userHandle = userHandle;
        }
    }

    static class ChooserTargetRankingInfo {
        public final List<AppTarget> scores;
        public final UserHandle userHandle;

        ChooserTargetRankingInfo(List<AppTarget> chooserTargetScores,
                UserHandle userHandle) {
            this.scores = chooserTargetScores;
            this.userHandle = userHandle;
        }
    }

    static class RefinementResultReceiver extends ResultReceiver {
        private ChooserActivity mChooserActivity;
        private TargetInfo mSelectedTarget;

        public RefinementResultReceiver(ChooserActivity host, TargetInfo target,
                Handler handler) {
            super(handler);
            mChooserActivity = host;
            mSelectedTarget = target;
        }

        @Override
        protected void onReceiveResult(int resultCode, Bundle resultData) {
            if (mChooserActivity == null) {
                Log.e(TAG, "Destroyed RefinementResultReceiver received a result");
                return;
            }
            if (resultData == null) {
                Log.e(TAG, "RefinementResultReceiver received null resultData");
                return;
            }

            switch (resultCode) {
                case RESULT_CANCELED:
                    mChooserActivity.onRefinementCanceled();
                    break;
                case RESULT_OK:
                    Parcelable intentParcelable = resultData.getParcelable(Intent.EXTRA_INTENT);
                    if (intentParcelable instanceof Intent) {
                        mChooserActivity.onRefinementResult(mSelectedTarget,
                                (Intent) intentParcelable);
                    } else {
                        Log.e(TAG, "RefinementResultReceiver received RESULT_OK but no Intent"
                                + " in resultData with key Intent.EXTRA_INTENT");
                    }
                    break;
                default:
                    Log.w(TAG, "Unknown result code " + resultCode
                            + " sent to RefinementResultReceiver");
                    break;
            }
        }

        public void destroy() {
            mChooserActivity = null;
            mSelectedTarget = null;
        }
    }

    /**
     * Used internally to round image corners while obeying view padding.
     */
    public static class RoundedRectImageView extends ImageView {
        private int mRadius = 0;
        private Path mPath = new Path();
        private Paint mOverlayPaint = new Paint(0);
        private Paint mRoundRectPaint = new Paint(0);
        private Paint mTextPaint = new Paint(Paint.ANTI_ALIAS_FLAG);
        private String mExtraImageCount = null;

        public RoundedRectImageView(Context context) {
            super(context);
        }

        public RoundedRectImageView(Context context, AttributeSet attrs) {
            this(context, attrs, 0);
        }

        public RoundedRectImageView(Context context, AttributeSet attrs, int defStyleAttr) {
            this(context, attrs, defStyleAttr, 0);
        }

        public RoundedRectImageView(Context context, AttributeSet attrs, int defStyleAttr,
                int defStyleRes) {
            super(context, attrs, defStyleAttr, defStyleRes);
            mRadius = context.getResources().getDimensionPixelSize(R.dimen.chooser_corner_radius);

            mOverlayPaint.setColor(0x99000000);
            mOverlayPaint.setStyle(Paint.Style.FILL);

            mRoundRectPaint.setColor(context.getResources().getColor(R.color.chooser_row_divider));
            mRoundRectPaint.setStyle(Paint.Style.STROKE);
            mRoundRectPaint.setStrokeWidth(context.getResources()
                    .getDimensionPixelSize(R.dimen.chooser_preview_image_border));

            mTextPaint.setColor(Color.WHITE);
            mTextPaint.setTextSize(context.getResources()
                    .getDimensionPixelSize(R.dimen.chooser_preview_image_font_size));
            mTextPaint.setTextAlign(Paint.Align.CENTER);
        }

        private void updatePath(int width, int height) {
            mPath.reset();

            int imageWidth = width - getPaddingRight() - getPaddingLeft();
            int imageHeight = height - getPaddingBottom() - getPaddingTop();
            mPath.addRoundRect(getPaddingLeft(), getPaddingTop(), imageWidth, imageHeight, mRadius,
                    mRadius, Path.Direction.CW);
        }

        /**
          * Sets the corner radius on all corners
          *
          * param radius 0 for no radius, &gt; 0 for a visible corner radius
          */
        public void setRadius(int radius) {
            mRadius = radius;
            updatePath(getWidth(), getHeight());
        }

        /**
          * Display an overlay with extra image count on 3rd image
          */
        public void setExtraImageCount(int count) {
            if (count > 0) {
                this.mExtraImageCount = "+" + count;
            } else {
                this.mExtraImageCount = null;
            }
        }

        @Override
        protected void onSizeChanged(int width, int height, int oldWidth, int oldHeight) {
            super.onSizeChanged(width, height, oldWidth, oldHeight);
            updatePath(width, height);
        }

        @Override
        protected void onDraw(Canvas canvas) {
            if (mRadius != 0) {
                canvas.clipPath(mPath);
            }

            super.onDraw(canvas);

            int x = getPaddingLeft();
            int y = getPaddingRight();
            int width = getWidth() - getPaddingRight() - getPaddingLeft();
            int height = getHeight() - getPaddingBottom() - getPaddingTop();
            if (mExtraImageCount != null) {
                canvas.drawRect(x, y, width, height, mOverlayPaint);

                int xPos = canvas.getWidth() / 2;
                int yPos = (int) ((canvas.getHeight() / 2.0f)
                        - ((mTextPaint.descent() + mTextPaint.ascent()) / 2.0f));

                canvas.drawText(mExtraImageCount, xPos, yPos, mTextPaint);
            }

            canvas.drawRoundRect(x, y, width, height, mRadius, mRadius, mRoundRectPaint);
        }
    }

    @Override
    protected void maybeLogProfileChange() {
        getChooserActivityLogger().logShareheetProfileChanged();
    }
}<|MERGE_RESOLUTION|>--- conflicted
+++ resolved
@@ -1317,14 +1317,8 @@
         ViewGroup contentPreviewLayout = (ViewGroup) layoutInflater.inflate(
                 R.layout.chooser_grid_preview_image, parent, false);
 
-<<<<<<< HEAD
-
-        final ViewGroup actionRow =
-               (ViewGroup) contentPreviewLayout.findViewById(R.id.chooser_action_row);
-=======
         final ViewGroup actionRow =
                 (ViewGroup) contentPreviewLayout.findViewById(R.id.chooser_action_row);
->>>>>>> d2d3a206
         //TODO: addActionButton(actionRow, createCopyButton());
         addActionButton(actionRow, createNearbyButton(targetIntent));
 
@@ -1442,10 +1436,7 @@
                 (ViewGroup) contentPreviewLayout.findViewById(R.id.chooser_action_row);
         //TODO(b/120417119): addActionButton(actionRow, createCopyButton());
         addActionButton(actionRow, createNearbyButton(targetIntent));
-<<<<<<< HEAD
-=======
-
->>>>>>> d2d3a206
+
 
         String action = targetIntent.getAction();
         if (Intent.ACTION_SEND.equals(action)) {
