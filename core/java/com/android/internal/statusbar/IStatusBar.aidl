--- conflicted
+++ resolved
@@ -58,11 +58,7 @@
 
     void topAppWindowChanged(int displayId, boolean menuVisible);
     void setImeWindowStatus(int displayId, in IBinder token, int vis, int backDisposition,
-<<<<<<< HEAD
-            boolean showImeSwitcher);
-=======
             boolean showImeSwitcher, boolean isMultiClientImeEnabled);
->>>>>>> dbf9e87c
     void setWindowState(int display, int window, int state);
 
     void showRecentApps(boolean triggeredFromAltTab);
@@ -157,11 +153,7 @@
 
     // Used to show the dialog when BiometricService starts authentication
     void showBiometricDialog(in Bundle bundle, IBiometricServiceReceiverInternal receiver, int type,
-<<<<<<< HEAD
-            boolean requireConfirmation, int userId);
-=======
             boolean requireConfirmation, int userId, String opPackageName);
->>>>>>> dbf9e87c
     // Used to hide the dialog when a biometric is authenticated
     void onBiometricAuthenticated(boolean authenticated, String failureReason);
     // Used to set a temporary message, e.g. fingerprint not recognized, finger moved too fast, etc
