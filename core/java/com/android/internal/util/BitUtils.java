/*
 * Copyright (C) 2017 The Android Open Source Project
 *
 * Licensed under the Apache License, Version 2.0 (the "License");
 * you may not use this file except in compliance with the License.
 * You may obtain a copy of the License at
 *
 *      http://www.apache.org/licenses/LICENSE-2.0
 *
 * Unless required by applicable law or agreed to in writing, software
 * distributed under the License is distributed on an "AS IS" BASIS,
 * WITHOUT WARRANTIES OR CONDITIONS OF ANY KIND, either express or implied.
 * See the License for the specific language governing permissions and
 * limitations under the License.
 */


package com.android.internal.util;

import android.annotation.Nullable;
import android.text.TextUtils;

import java.nio.ByteBuffer;
import java.util.Arrays;
import java.util.Objects;
import java.util.UUID;
import java.util.function.IntFunction;

/**
 * A utility class for handling unsigned integers and unsigned arithmetics, as well as syntactic
 * sugar methods for {@link ByteBuffer}. Useful for networking and packet manipulations.
 * {@hide}
 */
public final class BitUtils {
    private BitUtils() {}

    public static boolean maskedEquals(long a, long b, long mask) {
        return (a & mask) == (b & mask);
    }

    public static boolean maskedEquals(byte a, byte b, byte mask) {
        return (a & mask) == (b & mask);
    }

    public static boolean maskedEquals(byte[] a, byte[] b, @Nullable byte[] mask) {
        if (a == null || b == null) return a == b;
        Preconditions.checkArgument(a.length == b.length, "Inputs must be of same size");
        if (mask == null) return Arrays.equals(a, b);
        Preconditions.checkArgument(a.length == mask.length, "Mask must be of same size as inputs");
        for (int i = 0; i < mask.length; i++) {
            if (!maskedEquals(a[i], b[i], mask[i])) return false;
        }
        return true;
    }

    public static boolean maskedEquals(UUID a, UUID b, @Nullable UUID mask) {
        if (mask == null) {
            return Objects.equals(a, b);
        }
        return maskedEquals(a.getLeastSignificantBits(), b.getLeastSignificantBits(),
                    mask.getLeastSignificantBits())
                && maskedEquals(a.getMostSignificantBits(), b.getMostSignificantBits(),
                    mask.getMostSignificantBits());
    }

    public static int[] unpackBits(long val) {
        int size = Long.bitCount(val);
        int[] result = new int[size];
        int index = 0;
        int bitPos = 0;
        while (val > 0) {
            if ((val & 1) == 1) result[index++] = bitPos;
            val = val >> 1;
            bitPos++;
        }
        return result;
    }

    public static long packBits(int[] bits) {
        long packed = 0;
        for (int b : bits) {
            packed |= (1 << b);
        }
        return packed;
    }

    public static int uint8(byte b) {
        return b & 0xff;
    }

    public static int uint16(short s) {
        return s & 0xffff;
    }

    public static int uint16(byte hi, byte lo) {
        return ((hi & 0xff) << 8) | (lo & 0xff);
    }

    public static long uint32(int i) {
        return i & 0xffffffffL;
    }

    public static int bytesToBEInt(byte[] bytes) {
        return (uint8(bytes[0]) << 24)
                + (uint8(bytes[1]) << 16)
                + (uint8(bytes[2]) << 8)
                + (uint8(bytes[3]));
    }

    public static int bytesToLEInt(byte[] bytes) {
        return Integer.reverseBytes(bytesToBEInt(bytes));
    }

    public static int getUint8(ByteBuffer buffer, int position) {
        return uint8(buffer.get(position));
    }

    public static int getUint16(ByteBuffer buffer, int position) {
        return uint16(buffer.getShort(position));
    }

    public static long getUint32(ByteBuffer buffer, int position) {
        return uint32(buffer.getInt(position));
    }

    public static void put(ByteBuffer buffer, int position, byte[] bytes) {
        final int original = buffer.position();
        buffer.position(position);
        buffer.put(bytes);
        buffer.position(original);
    }

    public static boolean isBitSet(long flags, int bitIndex) {
        return (flags & bitAt(bitIndex)) != 0;
    }

    public static long bitAt(int bitIndex) {
        return 1L << bitIndex;
    }

    public static String flagsToString(int flags, IntFunction<String> getFlagName) {
        StringBuilder builder = new StringBuilder();
        int count = 0;
        while (flags != 0) {
            final int flag = 1 << Integer.numberOfTrailingZeros(flags);
            flags &= ~flag;
            if (count > 0) builder.append(", ");
            builder.append(getFlagName.apply(flag));
            count++;
        }
        TextUtils.wrap(builder, "[", "]");
        return builder.toString();
    }

    /**
     * Converts long to byte array
     */
    public static byte[] toBytes(long l) {
        return ByteBuffer.allocate(8).putLong(l).array();
    }
<<<<<<< HEAD
=======

    /**
     * 0b01000 -> 0b01111
     */
    public static int flagsUpTo(int lastFlag) {
        return lastFlag <= 0 ? 0 : lastFlag | flagsUpTo(lastFlag >> 1);
    }

    /**
     * 0b00010, 0b01000 -> 0b01110
     */
    public static int flagsWithin(int firstFlag, int lastFlag) {
        return (flagsUpTo(lastFlag) & ~flagsUpTo(firstFlag)) | firstFlag;
    }
>>>>>>> dbf9e87c
}<|MERGE_RESOLUTION|>--- conflicted
+++ resolved
@@ -158,8 +158,6 @@
     public static byte[] toBytes(long l) {
         return ByteBuffer.allocate(8).putLong(l).array();
     }
-<<<<<<< HEAD
-=======
 
     /**
      * 0b01000 -> 0b01111
@@ -174,5 +172,4 @@
     public static int flagsWithin(int firstFlag, int lastFlag) {
         return (flagsUpTo(lastFlag) & ~flagsUpTo(firstFlag)) | firstFlag;
     }
->>>>>>> dbf9e87c
 }