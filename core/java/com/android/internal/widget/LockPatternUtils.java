/*
 * Copyright (C) 2007 The Android Open Source Project
 *
 * Licensed under the Apache License, Version 2.0 (the "License");
 * you may not use this file except in compliance with the License.
 * You may obtain a copy of the License at
 *
 *      http://www.apache.org/licenses/LICENSE-2.0
 *
 * Unless required by applicable law or agreed to in writing, software
 * distributed under the License is distributed on an "AS IS" BASIS,
 * WITHOUT WARRANTIES OR CONDITIONS OF ANY KIND, either express or implied.
 * See the License for the specific language governing permissions and
 * limitations under the License.
 */

package com.android.internal.widget;

import static android.app.admin.DevicePolicyManager.PASSWORD_QUALITY_ALPHABETIC;
import static android.app.admin.DevicePolicyManager.PASSWORD_QUALITY_NUMERIC;
import static android.app.admin.DevicePolicyManager.PASSWORD_QUALITY_NUMERIC_COMPLEX;
import static android.app.admin.DevicePolicyManager.PASSWORD_QUALITY_SOMETHING;
import static android.app.admin.DevicePolicyManager.PASSWORD_QUALITY_UNSPECIFIED;

import android.annotation.IntDef;
import android.annotation.NonNull;
import android.annotation.Nullable;
import android.annotation.UnsupportedAppUsage;
import android.app.admin.DevicePolicyManager;
import android.app.admin.PasswordMetrics;
import android.app.trust.IStrongAuthTracker;
import android.app.trust.TrustManager;
import android.content.ComponentName;
import android.content.ContentResolver;
import android.content.Context;
import android.content.pm.PackageManager;
import android.content.pm.UserInfo;
import android.os.AsyncTask;
import android.os.Handler;
import android.os.IBinder;
import android.os.Looper;
import android.os.Message;
import android.os.RemoteException;
import android.os.ServiceManager;
import android.os.SystemClock;
import android.os.UserHandle;
import android.os.UserManager;
import android.os.storage.IStorageManager;
import android.os.storage.StorageManager;
import android.provider.Settings;
import android.text.TextUtils;
import android.util.Log;
import android.util.SparseIntArray;
import android.util.SparseLongArray;

import com.android.internal.annotations.VisibleForTesting;
import com.android.server.LocalServices;

import com.google.android.collect.Lists;

import libcore.util.HexEncoding;

import java.lang.annotation.Retention;
import java.lang.annotation.RetentionPolicy;
import java.security.MessageDigest;
import java.security.NoSuchAlgorithmException;
import java.security.SecureRandom;
import java.util.ArrayList;
import java.util.Arrays;
import java.util.Collection;
import java.util.List;
import java.util.StringJoiner;

/**
 * Utilities for the lock pattern and its settings.
 */
public class LockPatternUtils {
    private static final String TAG = "LockPatternUtils";
    private static final boolean FRP_CREDENTIAL_ENABLED = true;

    /**
     * The key to identify when the lock pattern enabled flag is being accessed for legacy reasons.
     */
    public static final String LEGACY_LOCK_PATTERN_ENABLED = "legacy_lock_pattern_enabled";

    /**
     * The interval of the countdown for showing progress of the lockout.
     */
    public static final long FAILED_ATTEMPT_COUNTDOWN_INTERVAL_MS = 1000L;


    /**
     * This dictates when we start telling the user that continued failed attempts will wipe
     * their device.
     */
    public static final int FAILED_ATTEMPTS_BEFORE_WIPE_GRACE = 5;

    /**
     * The minimum number of dots in a valid pattern.
     */
    public static final int MIN_LOCK_PATTERN_SIZE = 4;

    /**
     * The minimum size of a valid password.
     */
    public static final int MIN_LOCK_PASSWORD_SIZE = 4;

    /**
     * The minimum number of dots the user must include in a wrong pattern attempt for it to be
     * counted.
     */
    public static final int MIN_PATTERN_REGISTER_FAIL = MIN_LOCK_PATTERN_SIZE;

    // NOTE: When modifying this, make sure credential sufficiency validation logic is intact.
    public static final int CREDENTIAL_TYPE_NONE = -1;
    public static final int CREDENTIAL_TYPE_PATTERN = 1;
    // This is the legacy value persisted on disk. Never return it to clients, but internally
    // we still need it to handle upgrade cases.
    public static final int CREDENTIAL_TYPE_PASSWORD_OR_PIN = 2;
    public static final int CREDENTIAL_TYPE_PIN = 3;
    public static final int CREDENTIAL_TYPE_PASSWORD = 4;

    @Retention(RetentionPolicy.SOURCE)
    @IntDef(prefix = {"CREDENTIAL_TYPE_"}, value = {
            CREDENTIAL_TYPE_NONE,
            CREDENTIAL_TYPE_PATTERN,
            CREDENTIAL_TYPE_PASSWORD,
            CREDENTIAL_TYPE_PIN,
            // CREDENTIAL_TYPE_PASSWORD_OR_PIN is missing on purpose.
    })
    public @interface CredentialType {}

    /**
     * Special user id for triggering the FRP verification flow.
     */
    public static final int USER_FRP = UserHandle.USER_NULL + 1;

    @Deprecated
    public final static String LOCKOUT_PERMANENT_KEY = "lockscreen.lockedoutpermanently";
    public final static String PATTERN_EVER_CHOSEN_KEY = "lockscreen.patterneverchosen";
    public final static String PASSWORD_TYPE_KEY = "lockscreen.password_type";
    @Deprecated
    public final static String PASSWORD_TYPE_ALTERNATE_KEY = "lockscreen.password_type_alternate";
    public final static String LOCK_PASSWORD_SALT_KEY = "lockscreen.password_salt";
    public final static String DISABLE_LOCKSCREEN_KEY = "lockscreen.disabled";
    public final static String LOCKSCREEN_OPTIONS = "lockscreen.options";
    @Deprecated
    public final static String LOCKSCREEN_BIOMETRIC_WEAK_FALLBACK
            = "lockscreen.biometric_weak_fallback";
    @Deprecated
    public final static String BIOMETRIC_WEAK_EVER_CHOSEN_KEY
            = "lockscreen.biometricweakeverchosen";
    public final static String LOCKSCREEN_POWER_BUTTON_INSTANTLY_LOCKS
            = "lockscreen.power_button_instantly_locks";
    @Deprecated
    public final static String LOCKSCREEN_WIDGETS_ENABLED = "lockscreen.widgets_enabled";

    public final static String PASSWORD_HISTORY_KEY = "lockscreen.passwordhistory";

    private static final String LOCK_SCREEN_OWNER_INFO = Settings.Secure.LOCK_SCREEN_OWNER_INFO;
    private static final String LOCK_SCREEN_OWNER_INFO_ENABLED =
            Settings.Secure.LOCK_SCREEN_OWNER_INFO_ENABLED;

    private static final String LOCK_SCREEN_DEVICE_OWNER_INFO = "lockscreen.device_owner_info";

    private static final String ENABLED_TRUST_AGENTS = "lockscreen.enabledtrustagents";
    private static final String IS_TRUST_USUALLY_MANAGED = "lockscreen.istrustusuallymanaged";

    public static final String PROFILE_KEY_NAME_ENCRYPT = "profile_key_name_encrypt_";
    public static final String PROFILE_KEY_NAME_DECRYPT = "profile_key_name_decrypt_";
    public static final String SYNTHETIC_PASSWORD_KEY_PREFIX = "synthetic_password_";

    public static final String SYNTHETIC_PASSWORD_HANDLE_KEY = "sp-handle";
    public static final String SYNTHETIC_PASSWORD_ENABLED_KEY = "enable-sp";
    public static final int SYNTHETIC_PASSWORD_ENABLED_BY_DEFAULT = 1;
    private static final String HISTORY_DELIMITER = ",";

    @UnsupportedAppUsage
    private final Context mContext;
    @UnsupportedAppUsage
    private final ContentResolver mContentResolver;
    private DevicePolicyManager mDevicePolicyManager;
    private ILockSettings mLockSettingsService;
    private UserManager mUserManager;
    private final Handler mHandler;
    private final SparseLongArray mLockoutDeadlines = new SparseLongArray();
    private Boolean mHasSecureLockScreen;

    /**
     * Use {@link TrustManager#isTrustUsuallyManaged(int)}.
     *
     * This returns the lazily-peristed value and should only be used by TrustManagerService.
     */
    public boolean isTrustUsuallyManaged(int userId) {
        if (!(mLockSettingsService instanceof ILockSettings.Stub)) {
            throw new IllegalStateException("May only be called by TrustManagerService. "
                    + "Use TrustManager.isTrustUsuallyManaged()");
        }
        try {
            return getLockSettings().getBoolean(IS_TRUST_USUALLY_MANAGED, false, userId);
        } catch (RemoteException e) {
            return false;
        }
    }

    public void setTrustUsuallyManaged(boolean managed, int userId) {
        try {
            getLockSettings().setBoolean(IS_TRUST_USUALLY_MANAGED, managed, userId);
        } catch (RemoteException e) {
            // System dead.
        }
    }

    public void userPresent(int userId) {
        try {
            getLockSettings().userPresent(userId);
        } catch (RemoteException e) {
            throw e.rethrowFromSystemServer();
        }
    }

    public static final class RequestThrottledException extends Exception {
        private int mTimeoutMs;
        @UnsupportedAppUsage
        public RequestThrottledException(int timeoutMs) {
            mTimeoutMs = timeoutMs;
        }

        /**
         * @return The amount of time in ms before another request may
         * be executed
         */
        @UnsupportedAppUsage
        public int getTimeoutMs() {
            return mTimeoutMs;
        }

    }

    @UnsupportedAppUsage
    public DevicePolicyManager getDevicePolicyManager() {
        if (mDevicePolicyManager == null) {
            mDevicePolicyManager =
                (DevicePolicyManager)mContext.getSystemService(Context.DEVICE_POLICY_SERVICE);
            if (mDevicePolicyManager == null) {
                Log.e(TAG, "Can't get DevicePolicyManagerService: is it running?",
                        new IllegalStateException("Stack trace:"));
            }
        }
        return mDevicePolicyManager;
    }

    private UserManager getUserManager() {
        if (mUserManager == null) {
            mUserManager = UserManager.get(mContext);
        }
        return mUserManager;
    }

    private TrustManager getTrustManager() {
        TrustManager trust = (TrustManager) mContext.getSystemService(Context.TRUST_SERVICE);
        if (trust == null) {
            Log.e(TAG, "Can't get TrustManagerService: is it running?",
                    new IllegalStateException("Stack trace:"));
        }
        return trust;
    }

    @UnsupportedAppUsage
    public LockPatternUtils(Context context) {
        mContext = context;
        mContentResolver = context.getContentResolver();

        Looper looper = Looper.myLooper();
        mHandler = looper != null ? new Handler(looper) : null;
    }

    @UnsupportedAppUsage
    @VisibleForTesting
    public ILockSettings getLockSettings() {
        if (mLockSettingsService == null) {
            ILockSettings service = ILockSettings.Stub.asInterface(
                    ServiceManager.getService("lock_settings"));
            mLockSettingsService = service;
        }
        return mLockSettingsService;
    }

    public int getRequestedMinimumPasswordLength(int userId) {
        return getDevicePolicyManager().getPasswordMinimumLength(null, userId);
    }

    public int getMaximumPasswordLength(int quality) {
        return getDevicePolicyManager().getPasswordMaximumLength(quality);
    }

    public PasswordMetrics getRequestedPasswordMetrics(int userId) {
        return getDevicePolicyManager().getPasswordMinimumMetrics(userId);
    }

    public int getRequestedPasswordQuality(int userId) {
        return getDevicePolicyManager().getPasswordQuality(null, userId);
    }

    private int getRequestedPasswordHistoryLength(int userId) {
        return getDevicePolicyManager().getPasswordHistoryLength(null, userId);
    }

    public int getRequestedPasswordMinimumLetters(int userId) {
        return getDevicePolicyManager().getPasswordMinimumLetters(null, userId);
    }

    public int getRequestedPasswordMinimumUpperCase(int userId) {
        return getDevicePolicyManager().getPasswordMinimumUpperCase(null, userId);
    }

    public int getRequestedPasswordMinimumLowerCase(int userId) {
        return getDevicePolicyManager().getPasswordMinimumLowerCase(null, userId);
    }

    public int getRequestedPasswordMinimumNumeric(int userId) {
        return getDevicePolicyManager().getPasswordMinimumNumeric(null, userId);
    }

    public int getRequestedPasswordMinimumSymbols(int userId) {
        return getDevicePolicyManager().getPasswordMinimumSymbols(null, userId);
    }

    public int getRequestedPasswordMinimumNonLetter(int userId) {
        return getDevicePolicyManager().getPasswordMinimumNonLetter(null, userId);
    }

    @UnsupportedAppUsage
    public void reportFailedPasswordAttempt(int userId) {
        if (userId == USER_FRP && frpCredentialEnabled(mContext)) {
            return;
        }
        getDevicePolicyManager().reportFailedPasswordAttempt(userId);
        getTrustManager().reportUnlockAttempt(false /* authenticated */, userId);
    }

    @UnsupportedAppUsage
    public void reportSuccessfulPasswordAttempt(int userId) {
        if (userId == USER_FRP && frpCredentialEnabled(mContext)) {
            return;
        }
        getDevicePolicyManager().reportSuccessfulPasswordAttempt(userId);
        getTrustManager().reportUnlockAttempt(true /* authenticated */, userId);
    }

    public void reportPasswordLockout(int timeoutMs, int userId) {
        if (userId == USER_FRP && frpCredentialEnabled(mContext)) {
            return;
        }
        getTrustManager().reportUnlockLockout(timeoutMs, userId);
    }

    public int getCurrentFailedPasswordAttempts(int userId) {
        if (userId == USER_FRP && frpCredentialEnabled(mContext)) {
            return 0;
        }
        return getDevicePolicyManager().getCurrentFailedPasswordAttempts(userId);
    }

    public int getMaximumFailedPasswordsForWipe(int userId) {
        if (userId == USER_FRP && frpCredentialEnabled(mContext)) {
            return 0;
        }
        return getDevicePolicyManager().getMaximumFailedPasswordsForWipe(
                null /* componentName */, userId);
    }

    /**
     * Check to see if a credential matches the saved one.
     * If credential matches, return an opaque attestation that the challenge was verified.
     *
     * @param credential The credential to check.
     * @param challenge The challenge to verify against the credential
     * @param userId The user whose credential is being verified
     * @return the attestation that the challenge was verified, or null
     * @throws RequestThrottledException if credential verification is being throttled due to
     *         to many incorrect attempts.
     * @throws IllegalStateException if called on the main thread.
     */
    public byte[] verifyCredential(@NonNull LockscreenCredential credential, long challenge,
            int userId) throws RequestThrottledException {
        throwIfCalledOnMainThread();
        try {
            VerifyCredentialResponse response = getLockSettings().verifyCredential(
                    credential, challenge, userId);
            if (response.getResponseCode() == VerifyCredentialResponse.RESPONSE_OK) {
                return response.getPayload();
            } else if (response.getResponseCode() == VerifyCredentialResponse.RESPONSE_RETRY) {
                throw new RequestThrottledException(response.getTimeout());
            } else {
                return null;
            }
        } catch (RemoteException re) {
            Log.e(TAG, "failed to verify credential", re);
            return null;
        }
    }

    /**
     * Check to see if a credential matches the saved one.
     *
     * @param credential The credential to check.
     * @param userId The user whose credential is being checked
     * @param progressCallback callback to deliver early signal that the credential matches
     * @return {@code true} if credential matches, {@code false} otherwise
     * @throws RequestThrottledException if credential verification is being throttled due to
     *         to many incorrect attempts.
     * @throws IllegalStateException if called on the main thread.
     */
    public boolean checkCredential(@NonNull LockscreenCredential credential, int userId,
            @Nullable CheckCredentialProgressCallback progressCallback)
            throws RequestThrottledException {
        throwIfCalledOnMainThread();
        try {
            VerifyCredentialResponse response = getLockSettings().checkCredential(
                    credential, userId, wrapCallback(progressCallback));

            if (response.getResponseCode() == VerifyCredentialResponse.RESPONSE_OK) {
                return true;
            } else if (response.getResponseCode() == VerifyCredentialResponse.RESPONSE_RETRY) {
                throw new RequestThrottledException(response.getTimeout());
            } else {
                return false;
            }
        } catch (RemoteException re) {
            Log.e(TAG, "failed to check credential", re);
            return false;
        }
    }

    /**
     * Check if the credential of a managed profile with unified challenge matches. In this context,
     * The credential should be the parent user's lockscreen password. If credential matches,
     * return an opaque attestation associated with the managed profile that the challenge was
     * verified.
     *
     * @param credential The parent user's credential to check.
     * @param challenge The challenge to verify against the credential
     * @return the attestation that the challenge was verified, or null
     * @param userId The managed profile user id
     * @throws RequestThrottledException if credential verification is being throttled due to
     *         to many incorrect attempts.
     * @throws IllegalStateException if called on the main thread.
     */
    public byte[] verifyTiedProfileChallenge(@NonNull LockscreenCredential credential,
            long challenge, int userId) throws RequestThrottledException {
        throwIfCalledOnMainThread();
        try {
            VerifyCredentialResponse response =
                    getLockSettings().verifyTiedProfileChallenge(credential, challenge, userId);

            if (response.getResponseCode() == VerifyCredentialResponse.RESPONSE_OK) {
                return response.getPayload();
            } else if (response.getResponseCode() == VerifyCredentialResponse.RESPONSE_RETRY) {
                throw new RequestThrottledException(response.getTimeout());
            } else {
                return null;
            }
        } catch (RemoteException re) {
            Log.e(TAG, "failed to verify tied profile credential", re);
            return null;
        }
    }

    /**
     * Check to see if vold already has the password.
     * Note that this also clears vold's copy of the password.
     * @return Whether the vold password matches or not.
     */
    public boolean checkVoldPassword(int userId) {
        try {
            return getLockSettings().checkVoldPassword(userId);
        } catch (RemoteException re) {
            Log.e(TAG, "failed to check vold password", re);
            return false;
        }
    }

    /**
     * Returns the password history hash factor, needed to check new password against password
     * history with {@link #checkPasswordHistory(byte[], byte[], int)}
     */
    public byte[] getPasswordHistoryHashFactor(@NonNull LockscreenCredential currentPassword,
            int userId) {
        try {
            return getLockSettings().getHashFactor(currentPassword, userId);
        } catch (RemoteException e) {
            Log.e(TAG, "failed to get hash factor", e);
            return null;
        }
    }

    /**
     * Check to see if a password matches any of the passwords stored in the
     * password history.
     *
     * @param passwordToCheck The password to check.
     * @param hashFactor Hash factor of the current user returned from
     *        {@link ILockSettings#getHashFactor}
     * @return Whether the password matches any in the history.
     */
    public boolean checkPasswordHistory(byte[] passwordToCheck, byte[] hashFactor, int userId) {
        if (passwordToCheck == null || passwordToCheck.length == 0) {
            Log.e(TAG, "checkPasswordHistory: empty password");
            return false;
        }
        String passwordHistory = getString(PASSWORD_HISTORY_KEY, userId);
        if (TextUtils.isEmpty(passwordHistory)) {
            return false;
        }
        int passwordHistoryLength = getRequestedPasswordHistoryLength(userId);
        if(passwordHistoryLength == 0) {
            return false;
        }
        String legacyHash = legacyPasswordToHash(passwordToCheck, userId);
        String passwordHash = passwordToHistoryHash(passwordToCheck, hashFactor, userId);
        String[] history = passwordHistory.split(HISTORY_DELIMITER);
        // Password History may be too long...
        for (int i = 0; i < Math.min(passwordHistoryLength, history.length); i++) {
            if (history[i].equals(legacyHash) || history[i].equals(passwordHash)) {
                return true;
            }
        }
        return false;
    }

    /**
     * Return true if the user has ever chosen a pattern.  This is true even if the pattern is
     * currently cleared.
     *
     * @return True if the user has ever chosen a pattern.
     */
    public boolean isPatternEverChosen(int userId) {
        return getBoolean(PATTERN_EVER_CHOSEN_KEY, false, userId);
    }

    /**
     * Records that the user has chosen a pattern at some time, even if the pattern is
     * currently cleared.
     */
    public void reportPatternWasChosen(int userId) {
        setBoolean(PATTERN_EVER_CHOSEN_KEY, true, userId);
    }

    /**
     * Used by device policy manager to validate the current password
     * information it has.
     * @Deprecated use {@link #getKeyguardStoredPasswordQuality}
     */
    @UnsupportedAppUsage
    public int getActivePasswordQuality(int userId) {
        return getKeyguardStoredPasswordQuality(userId);
    }

    /**
     * Use it to reset keystore without wiping work profile
     */
    public void resetKeyStore(int userId) {
        try {
            getLockSettings().resetKeyStore(userId);
        } catch (RemoteException e) {
            // It should not happen
            Log.e(TAG, "Couldn't reset keystore " + e);
        }
    }

    /**
     * Disable showing lock screen at all for a given user.
     * This is only meaningful if pattern, pin or password are not set.
     *
     * @param disable Disables lock screen when true
     * @param userId User ID of the user this has effect on
     */
    public void setLockScreenDisabled(boolean disable, int userId) {
        setBoolean(DISABLE_LOCKSCREEN_KEY, disable, userId);
    }

    /**
     * Determine if LockScreen is disabled for the current user. This is used to decide whether
     * LockScreen is shown after reboot or after screen timeout / short press on power.
     *
     * @return true if lock screen is disabled
     */
    @UnsupportedAppUsage
    public boolean isLockScreenDisabled(int userId) {
        if (isSecure(userId)) {
            return false;
        }
        boolean disabledByDefault = mContext.getResources().getBoolean(
                com.android.internal.R.bool.config_disableLockscreenByDefault);
        boolean isSystemUser = UserManager.isSplitSystemUser() && userId == UserHandle.USER_SYSTEM;
        UserInfo userInfo = getUserManager().getUserInfo(userId);
        boolean isDemoUser = UserManager.isDeviceInDemoMode(mContext) && userInfo != null
                && userInfo.isDemo();
        return getBoolean(DISABLE_LOCKSCREEN_KEY, false, userId)
                || (disabledByDefault && !isSystemUser)
                || isDemoUser;
    }

    /** Returns if the given quality maps to an alphabetic password */
    public static boolean isQualityAlphabeticPassword(int quality) {
        return quality >= PASSWORD_QUALITY_ALPHABETIC;
    }

    /** Returns if the given quality maps to an numeric pin */
    public static boolean isQualityNumericPin(int quality) {
        return quality == PASSWORD_QUALITY_NUMERIC || quality == PASSWORD_QUALITY_NUMERIC_COMPLEX;
    }

    /** Returns the canonical password quality corresponding to the given credential type. */
    public static int credentialTypeToPasswordQuality(int credentialType) {
        switch (credentialType) {
            case CREDENTIAL_TYPE_NONE:
                return PASSWORD_QUALITY_UNSPECIFIED;
            case CREDENTIAL_TYPE_PATTERN:
                return PASSWORD_QUALITY_SOMETHING;
            case CREDENTIAL_TYPE_PIN:
                return PASSWORD_QUALITY_NUMERIC;
            case CREDENTIAL_TYPE_PASSWORD:
                return PASSWORD_QUALITY_ALPHABETIC;
            default:
                throw new IllegalStateException("Unknown type: " + credentialType);
        }
    }

    /**
     * Save a new lockscreen credential.
     *
     * <p> This method will fail (returning {@code false}) if the previously saved credential
     * provided is incorrect, or if the lockscreen verification is still being throttled.
     *
     * @param newCredential The new credential to save
     * @param savedCredential The current credential
     * @param userId the user whose lockscreen credential is to be changed
     *
     * @return whether this method saved the new password successfully or not. This flow will fail
     * and return false if the given credential is wrong.
     * @throws RuntimeException if password change encountered an unrecoverable error.
     */
    public boolean setLockCredential(@NonNull LockscreenCredential newCredential,
            @NonNull LockscreenCredential savedCredential, int userId) {
        return setLockCredential(newCredential, savedCredential, userId, false);
    }

    /**
     * Save a new lockscreen credential.
     * <p> This method will fail (returning {@code false}) if the previously saved pattern provided
     * is incorrect and allowUntrustedChange is false, or if the lockscreen verification is still
     * being throttled.
     * @param newCredential The new credential to save
     * @param savedCredential The current credential
     * @param userHandle the user whose lockscreen credential is to be changed
     * @param allowUntrustedChange whether we want to allow saving a new pattern if the existing
     * credentialt being provided is incorrect.
     *
     * @return whether this method saved the new password successfully or not. This flow will fail
     * and return false if the given credential is wrong and allowUntrustedChange is false.
     * @throws RuntimeException if password change encountered an unrecoverable error.
     */
    public boolean setLockCredential(@NonNull LockscreenCredential newCredential,
            @NonNull LockscreenCredential savedCredential, int userHandle,
            boolean allowUntrustedChange) {
        if (!hasSecureLockScreen()) {
            throw new UnsupportedOperationException(
                    "This operation requires the lock screen feature.");
        }
        newCredential.checkLength();

        try {
            if (!getLockSettings().setLockCredential(
                    newCredential, savedCredential, userHandle, allowUntrustedChange)) {
                return false;
            }
        } catch (RemoteException e) {
            throw new RuntimeException("Unable to save lock password", e);
        }

        onPostPasswordChanged(newCredential, userHandle);
        return true;
    }

<<<<<<< HEAD
    /**
     * clears stored password.
     */
    public void sanitizePassword() {
        try {
            getLockSettings().sanitizePassword();
        } catch (RemoteException re) {
            Log.e(TAG, "Couldn't sanitize password" + re);
        }
=======
    private void onPostPasswordChanged(LockscreenCredential newCredential, int userHandle) {
        updateEncryptionPasswordIfNeeded(newCredential, userHandle);
        if (newCredential.isPattern()) {
            reportPatternWasChosen(userHandle);
        }
        updatePasswordHistory(newCredential, userHandle);
        reportEnabledTrustAgentsChanged(userHandle);
>>>>>>> da5e1bd2
    }

    private void updateCryptoUserInfo(int userId) {
        if (userId != UserHandle.USER_SYSTEM) {
            return;
        }

        final String ownerInfo = isOwnerInfoEnabled(userId) ? getOwnerInfo(userId) : "";

        IBinder service = ServiceManager.getService("mount");
        if (service == null) {
            Log.e(TAG, "Could not find the mount service to update the user info");
            return;
        }

        IStorageManager storageManager = IStorageManager.Stub.asInterface(service);
        try {
            Log.d(TAG, "Setting owner info");
            storageManager.setField(StorageManager.OWNER_INFO_KEY, ownerInfo);
        } catch (RemoteException e) {
            Log.e(TAG, "Error changing user info", e);
        }
    }

    @UnsupportedAppUsage
    public void setOwnerInfo(String info, int userId) {
        setString(LOCK_SCREEN_OWNER_INFO, info, userId);
        updateCryptoUserInfo(userId);
    }

    @UnsupportedAppUsage
    public void setOwnerInfoEnabled(boolean enabled, int userId) {
        setBoolean(LOCK_SCREEN_OWNER_INFO_ENABLED, enabled, userId);
        updateCryptoUserInfo(userId);
    }

    @UnsupportedAppUsage
    public String getOwnerInfo(int userId) {
        return getString(LOCK_SCREEN_OWNER_INFO, userId);
    }

    public boolean isOwnerInfoEnabled(int userId) {
        return getBoolean(LOCK_SCREEN_OWNER_INFO_ENABLED, false, userId);
    }

    /**
     * Sets the device owner information. If the information is {@code null} or empty then the
     * device owner info is cleared.
     *
     * @param info Device owner information which will be displayed instead of the user
     * owner info.
     */
    public void setDeviceOwnerInfo(String info) {
        if (info != null && info.isEmpty()) {
            info = null;
        }

        setString(LOCK_SCREEN_DEVICE_OWNER_INFO, info, UserHandle.USER_SYSTEM);
    }

    public String getDeviceOwnerInfo() {
        return getString(LOCK_SCREEN_DEVICE_OWNER_INFO, UserHandle.USER_SYSTEM);
    }

    public boolean isDeviceOwnerInfoEnabled() {
        return getDeviceOwnerInfo() != null;
    }

    /** Update the encryption password if it is enabled **/
    private void updateEncryptionPassword(final int type, final byte[] password) {
        if (!hasSecureLockScreen()) {
            throw new UnsupportedOperationException(
                    "This operation requires the lock screen feature.");
        }
        if (!isDeviceEncryptionEnabled()) {
            return;
        }
        final IBinder service = ServiceManager.getService("mount");
        if (service == null) {
            Log.e(TAG, "Could not find the mount service to update the encryption password");
            return;
        }

        // TODO(b/120484642): This is a location where we still use a String for vold
        String passwordString = password != null ? new String(password) : null;
        new AsyncTask<Void, Void, Void>() {
            @Override
            protected Void doInBackground(Void... dummy) {
                IStorageManager storageManager = IStorageManager.Stub.asInterface(service);
                try {
                    storageManager.changeEncryptionPassword(type, passwordString);
                } catch (RemoteException e) {
                    Log.e(TAG, "Error changing encryption password", e);
                }
                return null;
            }
        }.execute();
    }

    /**
     * Update device encryption password if calling user is USER_SYSTEM and device supports
     * encryption.
     */
    private void updateEncryptionPasswordIfNeeded(LockscreenCredential credential, int userHandle) {
        // Update the device encryption password.
        if (userHandle != UserHandle.USER_SYSTEM || !isDeviceEncryptionEnabled()) {
            return;
        }
        if (!shouldEncryptWithCredentials(true)) {
            updateEncryptionPassword(StorageManager.CRYPT_TYPE_DEFAULT, null);
            return;
        }
        if (credential.isNone()) {
            // Set the encryption password to default.
            setCredentialRequiredToDecrypt(false);
        }
        updateEncryptionPassword(credential.getStorageCryptType(), credential.getCredential());
    }

    /**
     * Store the hash of the *current* password in the password history list, if device policy
     * enforces password history requirement.
     */
    private void updatePasswordHistory(LockscreenCredential password, int userHandle) {
        if (password.isNone()) {
            return;
        }
        if (password.isPattern()) {
            // Do not keep track of historical patterns
            return;
        }
        // Add the password to the password history. We assume all
        // password hashes have the same length for simplicity of implementation.
        String passwordHistory = getString(PASSWORD_HISTORY_KEY, userHandle);
        if (passwordHistory == null) {
            passwordHistory = "";
        }
        int passwordHistoryLength = getRequestedPasswordHistoryLength(userHandle);
        if (passwordHistoryLength == 0) {
            passwordHistory = "";
        } else {
            final byte[] hashFactor = getPasswordHistoryHashFactor(password, userHandle);
            String hash = passwordToHistoryHash(password.getCredential(), hashFactor, userHandle);
            if (hash == null) {
                Log.e(TAG, "Compute new style password hash failed, fallback to legacy style");
                hash = legacyPasswordToHash(password.getCredential(), userHandle);
            }
            if (TextUtils.isEmpty(passwordHistory)) {
                passwordHistory = hash;
            } else {
                String[] history = passwordHistory.split(HISTORY_DELIMITER);
                StringJoiner joiner = new StringJoiner(HISTORY_DELIMITER);
                joiner.add(hash);
                for (int i = 0; i < passwordHistoryLength - 1 && i < history.length; i++) {
                    joiner.add(history[i]);
                }
                passwordHistory = joiner.toString();
            }
        }
        setString(PASSWORD_HISTORY_KEY, passwordHistory, userHandle);
    }

    /**
     * Determine if the device supports encryption, even if it's set to default. This
     * differs from isDeviceEncrypted() in that it returns true even if the device is
     * encrypted with the default password.
     * @return true if device encryption is enabled
     */
    @UnsupportedAppUsage
    public static boolean isDeviceEncryptionEnabled() {
        return StorageManager.isEncrypted();
    }

    /**
     * Determine if the device is file encrypted
     * @return true if device is file encrypted
     */
    public static boolean isFileEncryptionEnabled() {
        return StorageManager.isFileEncryptedNativeOrEmulated();
    }

    /**
     * Clears the encryption password.
     */
    public void clearEncryptionPassword() {
        updateEncryptionPassword(StorageManager.CRYPT_TYPE_DEFAULT, null);
    }

    /**
     * Retrieves the quality mode for {@code userHandle}.
     * @see DevicePolicyManager#getPasswordQuality(android.content.ComponentName)
     *
     * @return stored password quality
     * @deprecated use {@link #getCredentialTypeForUser(int)} instead
     */
    @UnsupportedAppUsage
    @Deprecated
    public int getKeyguardStoredPasswordQuality(int userHandle) {
        return credentialTypeToPasswordQuality(getCredentialTypeForUser(userHandle));
    }

    /**
     * Enables/disables the Separate Profile Challenge for this {@code userHandle}. This is a no-op
     * for user handles that do not belong to a managed profile.
     *
     * @param userHandle Managed profile user id
     * @param enabled True if separate challenge is enabled
     * @param profilePassword Managed profile previous password. Null when {@code enabled} is
     *            true
     */
    public void setSeparateProfileChallengeEnabled(int userHandle, boolean enabled,
            LockscreenCredential profilePassword) {
        if (!isManagedProfile(userHandle)) {
            return;
        }
        try {
            getLockSettings().setSeparateProfileChallengeEnabled(userHandle, enabled,
                    profilePassword);
            reportEnabledTrustAgentsChanged(userHandle);
        } catch (RemoteException e) {
            Log.e(TAG, "Couldn't update work profile challenge enabled");
        }
    }

    /**
     * Returns true if {@code userHandle} is a managed profile with separate challenge.
     */
    public boolean isSeparateProfileChallengeEnabled(int userHandle) {
        return isManagedProfile(userHandle) && hasSeparateChallenge(userHandle);
    }

    /**
     * Returns true if {@code userHandle} is a managed profile with unified challenge.
     */
    public boolean isManagedProfileWithUnifiedChallenge(int userHandle) {
        return isManagedProfile(userHandle) && !hasSeparateChallenge(userHandle);
    }

    /**
     * Retrieves whether the current DPM allows use of the Profile Challenge.
     */
    public boolean isSeparateProfileChallengeAllowed(int userHandle) {
        return isManagedProfile(userHandle)
                && getDevicePolicyManager().isSeparateProfileChallengeAllowed(userHandle);
    }

    /**
     * Retrieves whether the current profile and device locks can be unified.
     * @param userHandle profile user handle.
     */
    public boolean isSeparateProfileChallengeAllowedToUnify(int userHandle) {
        return getDevicePolicyManager().isProfileActivePasswordSufficientForParent(userHandle)
                && !getUserManager().hasUserRestriction(
                        UserManager.DISALLOW_UNIFIED_PASSWORD, UserHandle.of(userHandle));
    }

    private boolean hasSeparateChallenge(int userHandle) {
        try {
            return getLockSettings().getSeparateProfileChallengeEnabled(userHandle);
        } catch (RemoteException e) {
            Log.e(TAG, "Couldn't get separate profile challenge enabled");
            // Default value is false
            return false;
        }
    }

    private boolean isManagedProfile(int userHandle) {
        final UserInfo info = getUserManager().getUserInfo(userHandle);
        return info != null && info.isManagedProfile();
    }

    /**
     * Deserialize a pattern.
     * @param  bytes The pattern serialized with {@link #patternToByteArray}
     * @return The pattern.
     */
    public static List<LockPatternView.Cell> byteArrayToPattern(byte[] bytes) {
        if (bytes == null) {
            return null;
        }

        List<LockPatternView.Cell> result = Lists.newArrayList();

        for (int i = 0; i < bytes.length; i++) {
            byte b = (byte) (bytes[i] - '1');
            result.add(LockPatternView.Cell.of(b / 3, b % 3));
        }
        return result;
    }

    /**
     * Serialize a pattern.
     * @param pattern The pattern.
     * @return The pattern in byte array form.
     */
    public static byte[] patternToByteArray(List<LockPatternView.Cell> pattern) {
        if (pattern == null) {
            return new byte[0];
        }
        final int patternSize = pattern.size();

        byte[] res = new byte[patternSize];
        for (int i = 0; i < patternSize; i++) {
            LockPatternView.Cell cell = pattern.get(i);
            res[i] = (byte) (cell.getRow() * 3 + cell.getColumn() + '1');
        }
        return res;
    }

    private String getSalt(int userId) {
        long salt = getLong(LOCK_PASSWORD_SALT_KEY, 0, userId);
        if (salt == 0) {
            try {
                salt = SecureRandom.getInstance("SHA1PRNG").nextLong();
                setLong(LOCK_PASSWORD_SALT_KEY, salt, userId);
                Log.v(TAG, "Initialized lock password salt for user: " + userId);
            } catch (NoSuchAlgorithmException e) {
                // Throw an exception rather than storing a password we'll never be able to recover
                throw new IllegalStateException("Couldn't get SecureRandom number", e);
            }
        }
        return Long.toHexString(salt);
    }

    /**
     * Generate a hash for the given password. To avoid brute force attacks, we use a salted hash.
     * Not the most secure, but it is at least a second level of protection. First level is that
     * the file is in a location only readable by the system process.
     *
     * @param password the gesture pattern.
     *
     * @return the hash of the pattern in a byte array.
     * TODO: move to LockscreenCredential class
     */
    public String legacyPasswordToHash(byte[] password, int userId) {
        if (password == null || password.length == 0) {
            return null;
        }

        try {
            // Previously the password was passed as a String with the following code:
            // byte[] saltedPassword = (password + getSalt(userId)).getBytes();
            // The code below creates the identical digest preimage using byte arrays:
            byte[] salt = getSalt(userId).getBytes();
            byte[] saltedPassword = Arrays.copyOf(password, password.length + salt.length);
            System.arraycopy(salt, 0, saltedPassword, password.length, salt.length);
            byte[] sha1 = MessageDigest.getInstance("SHA-1").digest(saltedPassword);
            byte[] md5 = MessageDigest.getInstance("MD5").digest(saltedPassword);

            byte[] combined = new byte[sha1.length + md5.length];
            System.arraycopy(sha1, 0, combined, 0, sha1.length);
            System.arraycopy(md5, 0, combined, sha1.length, md5.length);

            final char[] hexEncoded = HexEncoding.encode(combined);
            Arrays.fill(saltedPassword, (byte) 0);
            return new String(hexEncoded);
        } catch (NoSuchAlgorithmException e) {
            throw new AssertionError("Missing digest algorithm: ", e);
        }
    }

    /**
     * Hash the password for password history check purpose.
     * TODO: move to LockscreenCredential class
     */
    private String passwordToHistoryHash(byte[] passwordToHash, byte[] hashFactor, int userId) {
        if (passwordToHash == null || passwordToHash.length == 0 || hashFactor == null) {
            return null;
        }
        try {
            MessageDigest sha256 = MessageDigest.getInstance("SHA-256");
            sha256.update(hashFactor);
            byte[] salt = getSalt(userId).getBytes();
            byte[] saltedPassword = Arrays.copyOf(passwordToHash, passwordToHash.length
                    + salt.length);
            System.arraycopy(salt, 0, saltedPassword, passwordToHash.length, salt.length);
            sha256.update(saltedPassword);
            Arrays.fill(saltedPassword, (byte) 0);
            return new String(HexEncoding.encode(sha256.digest()));
        } catch (NoSuchAlgorithmException e) {
            throw new AssertionError("Missing digest algorithm: ", e);
        }
    }

    /**
     * Returns the credential type of the user, can be one of {@link #CREDENTIAL_TYPE_NONE},
     * {@link #CREDENTIAL_TYPE_PATTERN}, {@link #CREDENTIAL_TYPE_PIN} and
     * {@link #CREDENTIAL_TYPE_PASSWORD}
     */
    public @CredentialType int getCredentialTypeForUser(int userHandle) {
        try {
            return getLockSettings().getCredentialType(userHandle);
        } catch (RemoteException re) {
            Log.e(TAG, "failed to get credential type", re);
            return CREDENTIAL_TYPE_NONE;
        }
    }

    /**
     * @param userId the user for which to report the value
     * @return Whether the lock screen is secured.
     */
    @UnsupportedAppUsage
    public boolean isSecure(int userId) {
        int type = getCredentialTypeForUser(userId);
        return type != CREDENTIAL_TYPE_NONE;
    }

    @UnsupportedAppUsage
    public boolean isLockPasswordEnabled(int userId) {
        int type = getCredentialTypeForUser(userId);
        return type == CREDENTIAL_TYPE_PASSWORD || type == CREDENTIAL_TYPE_PIN;
    }

    /**
     * @return Whether the lock pattern is enabled
     */
    @UnsupportedAppUsage
    public boolean isLockPatternEnabled(int userId) {
        int type = getCredentialTypeForUser(userId);
        return type == CREDENTIAL_TYPE_PATTERN;
    }

    @Deprecated
    public boolean isLegacyLockPatternEnabled(int userId) {
        // Note: this value should default to {@code true} to avoid any reset that might result.
        // We must use a special key to read this value, since it will by default return the value
        // based on the new logic.
        return getBoolean(LEGACY_LOCK_PATTERN_ENABLED, true, userId);
    }

    @Deprecated
    public void setLegacyLockPatternEnabled(int userId) {
        setBoolean(Settings.Secure.LOCK_PATTERN_ENABLED, true, userId);
    }

    /**
     * @return Whether the visible pattern is enabled.
     */
    @UnsupportedAppUsage
    public boolean isVisiblePatternEnabled(int userId) {
        return getBoolean(Settings.Secure.LOCK_PATTERN_VISIBLE, false, userId);
    }

    /**
     * Set whether the visible pattern is enabled.
     */
    public void setVisiblePatternEnabled(boolean enabled, int userId) {
        setBoolean(Settings.Secure.LOCK_PATTERN_VISIBLE, enabled, userId);

        // Update for crypto if owner
        if (userId != UserHandle.USER_SYSTEM) {
            return;
        }

        IBinder service = ServiceManager.getService("mount");
        if (service == null) {
            Log.e(TAG, "Could not find the mount service to update the user info");
            return;
        }

        IStorageManager storageManager = IStorageManager.Stub.asInterface(service);
        try {
            storageManager.setField(StorageManager.PATTERN_VISIBLE_KEY, enabled ? "1" : "0");
        } catch (RemoteException e) {
            Log.e(TAG, "Error changing pattern visible state", e);
        }
    }

    public boolean isVisiblePatternEverChosen(int userId) {
        return getString(Settings.Secure.LOCK_PATTERN_VISIBLE, userId) != null;
    }

    /**
     * Set whether the visible password is enabled for cryptkeeper screen.
     */
    public void setVisiblePasswordEnabled(boolean enabled, int userId) {
        // Update for crypto if owner
        if (userId != UserHandle.USER_SYSTEM) {
            return;
        }

        IBinder service = ServiceManager.getService("mount");
        if (service == null) {
            Log.e(TAG, "Could not find the mount service to update the user info");
            return;
        }

        IStorageManager storageManager = IStorageManager.Stub.asInterface(service);
        try {
            storageManager.setField(StorageManager.PASSWORD_VISIBLE_KEY, enabled ? "1" : "0");
        } catch (RemoteException e) {
            Log.e(TAG, "Error changing password visible state", e);
        }
    }

    /**
     * @return Whether tactile feedback for the pattern is enabled.
     */
    @UnsupportedAppUsage
    public boolean isTactileFeedbackEnabled() {
        return Settings.System.getIntForUser(mContentResolver,
                Settings.System.HAPTIC_FEEDBACK_ENABLED, 1, UserHandle.USER_CURRENT) != 0;
    }

    /**
     * Set and store the lockout deadline, meaning the user can't attempt his/her unlock
     * pattern until the deadline has passed.
     * @return the chosen deadline.
     */
    @UnsupportedAppUsage
    public long setLockoutAttemptDeadline(int userId, int timeoutMs) {
        final long deadline = SystemClock.elapsedRealtime() + timeoutMs;
        if (userId == USER_FRP) {
            // For secure password storage (that is required for FRP), the underlying storage also
            // enforces the deadline. Since we cannot store settings for the FRP user, don't.
            return deadline;
        }
        mLockoutDeadlines.put(userId, deadline);
        return deadline;
    }

    /**
     * @return The elapsed time in millis in the future when the user is allowed to
     *   attempt to enter his/her lock pattern, or 0 if the user is welcome to
     *   enter a pattern.
     */
    public long getLockoutAttemptDeadline(int userId) {
        final long deadline = mLockoutDeadlines.get(userId, 0L);
        final long now = SystemClock.elapsedRealtime();
        if (deadline < now && deadline != 0) {
            // timeout expired
            mLockoutDeadlines.put(userId, 0);
            return 0L;
        }
        return deadline;
    }

    private boolean getBoolean(String secureSettingKey, boolean defaultValue, int userId) {
        try {
            return getLockSettings().getBoolean(secureSettingKey, defaultValue, userId);
        } catch (RemoteException re) {
            return defaultValue;
        }
    }

    private void setBoolean(String secureSettingKey, boolean enabled, int userId) {
        try {
            getLockSettings().setBoolean(secureSettingKey, enabled, userId);
        } catch (RemoteException re) {
            // What can we do?
            Log.e(TAG, "Couldn't write boolean " + secureSettingKey + re);
        }
    }

    private long getLong(String secureSettingKey, long defaultValue, int userHandle) {
        try {
            return getLockSettings().getLong(secureSettingKey, defaultValue, userHandle);
        } catch (RemoteException re) {
            return defaultValue;
        }
    }

    @UnsupportedAppUsage
    private void setLong(String secureSettingKey, long value, int userHandle) {
        try {
            getLockSettings().setLong(secureSettingKey, value, userHandle);
        } catch (RemoteException re) {
            // What can we do?
            Log.e(TAG, "Couldn't write long " + secureSettingKey + re);
        }
    }

    @UnsupportedAppUsage
    private String getString(String secureSettingKey, int userHandle) {
        try {
            return getLockSettings().getString(secureSettingKey, null, userHandle);
        } catch (RemoteException re) {
            return null;
        }
    }

    @UnsupportedAppUsage
    private void setString(String secureSettingKey, String value, int userHandle) {
        try {
            getLockSettings().setString(secureSettingKey, value, userHandle);
        } catch (RemoteException re) {
            // What can we do?
            Log.e(TAG, "Couldn't write string " + secureSettingKey + re);
        }
    }

    public void setPowerButtonInstantlyLocks(boolean enabled, int userId) {
        setBoolean(LOCKSCREEN_POWER_BUTTON_INSTANTLY_LOCKS, enabled, userId);
    }

    @UnsupportedAppUsage
    public boolean getPowerButtonInstantlyLocks(int userId) {
        return getBoolean(LOCKSCREEN_POWER_BUTTON_INSTANTLY_LOCKS, true, userId);
    }

    public boolean isPowerButtonInstantlyLocksEverChosen(int userId) {
        return getString(LOCKSCREEN_POWER_BUTTON_INSTANTLY_LOCKS, userId) != null;
    }

    public void setEnabledTrustAgents(Collection<ComponentName> activeTrustAgents, int userId) {
        StringBuilder sb = new StringBuilder();
        for (ComponentName cn : activeTrustAgents) {
            if (sb.length() > 0) {
                sb.append(',');
            }
            sb.append(cn.flattenToShortString());
        }
        setString(ENABLED_TRUST_AGENTS, sb.toString(), userId);
        getTrustManager().reportEnabledTrustAgentsChanged(userId);
    }

    public List<ComponentName> getEnabledTrustAgents(int userId) {
        String serialized = getString(ENABLED_TRUST_AGENTS, userId);
        if (TextUtils.isEmpty(serialized)) {
            return null;
        }
        String[] split = serialized.split(",");
        ArrayList<ComponentName> activeTrustAgents = new ArrayList<ComponentName>(split.length);
        for (String s : split) {
            if (!TextUtils.isEmpty(s)) {
                activeTrustAgents.add(ComponentName.unflattenFromString(s));
            }
        }
        return activeTrustAgents;
    }

    /**
     * Disable trust until credentials have been entered for user {@code userId}.
     *
     * Requires the {@link android.Manifest.permission#ACCESS_KEYGUARD_SECURE_STORAGE} permission.
     *
     * @param userId either an explicit user id or {@link android.os.UserHandle#USER_ALL}
     */
    public void requireCredentialEntry(int userId) {
        requireStrongAuth(StrongAuthTracker.SOME_AUTH_REQUIRED_AFTER_USER_REQUEST, userId);
    }

    /**
     * Requests strong authentication for user {@code userId}.
     *
     * Requires the {@link android.Manifest.permission#ACCESS_KEYGUARD_SECURE_STORAGE} permission.
     *
     * @param strongAuthReason a combination of {@link StrongAuthTracker.StrongAuthFlags} indicating
     *                         the reason for and the strength of the requested authentication.
     * @param userId either an explicit user id or {@link android.os.UserHandle#USER_ALL}
     */
    public void requireStrongAuth(@StrongAuthTracker.StrongAuthFlags int strongAuthReason,
            int userId) {
        try {
            getLockSettings().requireStrongAuth(strongAuthReason, userId);
        } catch (RemoteException e) {
            Log.e(TAG, "Error while requesting strong auth: " + e);
        }
    }

    private void reportEnabledTrustAgentsChanged(int userHandle) {
        getTrustManager().reportEnabledTrustAgentsChanged(userHandle);
    }

    public boolean isCredentialRequiredToDecrypt(boolean defaultValue) {
        final int value = Settings.Global.getInt(mContentResolver,
                Settings.Global.REQUIRE_PASSWORD_TO_DECRYPT, -1);
        return value == -1 ? defaultValue : (value != 0);
    }

    public void setCredentialRequiredToDecrypt(boolean required) {
        if (!(getUserManager().isSystemUser() || getUserManager().isPrimaryUser())) {
            throw new IllegalStateException(
                    "Only the system or primary user may call setCredentialRequiredForDecrypt()");
        }

        if (isDeviceEncryptionEnabled()){
            Settings.Global.putInt(mContext.getContentResolver(),
               Settings.Global.REQUIRE_PASSWORD_TO_DECRYPT, required ? 1 : 0);
        }
    }

    private boolean isDoNotAskCredentialsOnBootSet() {
        return getDevicePolicyManager().getDoNotAskCredentialsOnBoot();
    }

    private boolean shouldEncryptWithCredentials(boolean defaultValue) {
        return isCredentialRequiredToDecrypt(defaultValue) && !isDoNotAskCredentialsOnBootSet();
    }

    private void throwIfCalledOnMainThread() {
        if (Looper.getMainLooper().isCurrentThread()) {
            throw new IllegalStateException("should not be called from the main thread.");
        }
    }

    public void registerStrongAuthTracker(final StrongAuthTracker strongAuthTracker) {
        try {
            getLockSettings().registerStrongAuthTracker(strongAuthTracker.mStub);
        } catch (RemoteException e) {
            throw new RuntimeException("Could not register StrongAuthTracker");
        }
    }

    public void unregisterStrongAuthTracker(final StrongAuthTracker strongAuthTracker) {
        try {
            getLockSettings().unregisterStrongAuthTracker(strongAuthTracker.mStub);
        } catch (RemoteException e) {
            Log.e(TAG, "Could not unregister StrongAuthTracker", e);
        }
    }

    /**
     * @see StrongAuthTracker#getStrongAuthForUser
     */
    public int getStrongAuthForUser(int userId) {
        try {
            return getLockSettings().getStrongAuthForUser(userId);
        } catch (RemoteException e) {
            Log.e(TAG, "Could not get StrongAuth", e);
            return StrongAuthTracker.getDefaultFlags(mContext);
        }
    }

    /**
     * @see StrongAuthTracker#isTrustAllowedForUser
     */
    public boolean isTrustAllowedForUser(int userId) {
        return getStrongAuthForUser(userId) == StrongAuthTracker.STRONG_AUTH_NOT_REQUIRED;
    }

    /**
     * @see StrongAuthTracker#isBiometricAllowedForUser(int)
     */
    public boolean isBiometricAllowedForUser(int userId) {
        return (getStrongAuthForUser(userId) & ~StrongAuthTracker.ALLOWING_BIOMETRIC) == 0;
    }

    public boolean isUserInLockdown(int userId) {
        return getStrongAuthForUser(userId)
                == StrongAuthTracker.STRONG_AUTH_REQUIRED_AFTER_USER_LOCKDOWN;
    }

    private ICheckCredentialProgressCallback wrapCallback(
            final CheckCredentialProgressCallback callback) {
        if (callback == null) {
            return null;
        } else {
            if (mHandler == null) {
                throw new IllegalStateException("Must construct LockPatternUtils on a looper thread"
                        + " to use progress callbacks.");
            }
            return new ICheckCredentialProgressCallback.Stub() {

                @Override
                public void onCredentialVerified() throws RemoteException {
                    mHandler.post(callback::onEarlyMatched);
                }
            };
        }
    }

    private LockSettingsInternal getLockSettingsInternal() {
        LockSettingsInternal service = LocalServices.getService(LockSettingsInternal.class);
        if (service == null) {
            throw new SecurityException("Only available to system server itself");
        }
        return service;
    }
    /**
     * Create an escrow token for the current user, which can later be used to unlock FBE
     * or change user password.
     *
     * After adding, if the user currently has lockscreen password, he will need to perform a
     * confirm credential operation in order to activate the token for future use. If the user
     * has no secure lockscreen, then the token is activated immediately.
     *
     * <p>This method is only available to code running in the system server process itself.
     *
     * @return a unique 64-bit token handle which is needed to refer to this token later.
     */
    public long addEscrowToken(byte[] token, int userId,
            @Nullable EscrowTokenStateChangeCallback callback) {
        return getLockSettingsInternal().addEscrowToken(token, userId, callback);
    }

    /**
     * Callback interface to notify when an added escrow token has been activated.
     */
    public interface EscrowTokenStateChangeCallback {
        /**
         * The method to be called when the token is activated.
         * @param handle 64 bit handle corresponding to the escrow token
         * @param userid user for whom the escrow token has been added
         */
        void onEscrowTokenActivated(long handle, int userid);
    }

    /**
     * Remove an escrow token.
     *
     * <p>This method is only available to code running in the system server process itself.
     *
     * @return true if the given handle refers to a valid token previously returned from
     * {@link #addEscrowToken}, whether it's active or not. return false otherwise.
     */
    public boolean removeEscrowToken(long handle, int userId) {
        return getLockSettingsInternal().removeEscrowToken(handle, userId);
    }

    /**
     * Check if the given escrow token is active or not. Only active token can be used to call
     * {@link #setLockCredentialWithToken} and {@link #unlockUserWithToken}
     *
     * <p>This method is only available to code running in the system server process itself.
     */
    public boolean isEscrowTokenActive(long handle, int userId) {
        return getLockSettingsInternal().isEscrowTokenActive(handle, userId);
    }

    /**
     * Change a user's lock credential with a pre-configured escrow token.
     *
     * <p>This method is only available to code running in the system server process itself.
     *
     * @param credential The new credential to be set
     * @param tokenHandle Handle of the escrow token
     * @param token Escrow token
     * @param userHandle The user who's lock credential to be changed
     * @return {@code true} if the operation is successful.
     */
    public boolean setLockCredentialWithToken(@NonNull LockscreenCredential credential,
            long tokenHandle, byte[] token, int userHandle) {
        if (!hasSecureLockScreen()) {
            throw new UnsupportedOperationException(
                    "This operation requires the lock screen feature.");
        }
        credential.checkLength();
        LockSettingsInternal localService = getLockSettingsInternal();

        if (!localService.setLockCredentialWithToken(credential, tokenHandle, token, userHandle)) {
            return false;
        }

        onPostPasswordChanged(credential, userHandle);
        return true;
    }

    /**
     * Unlock the specified user by an pre-activated escrow token. This should have the same effect
     * on device encryption as the user entering his lockscreen credentials for the first time after
     * boot, this includes unlocking the user's credential-encrypted storage as well as the keystore
     *
     * <p>This method is only available to code running in the system server process itself.
     *
     * @return {@code true} if the supplied token is valid and unlock succeeds,
     *         {@code false} otherwise.
     */
    public boolean unlockUserWithToken(long tokenHandle, byte[] token, int userId) {
        return getLockSettingsInternal().unlockUserWithToken(tokenHandle, token, userId);
    }


    /**
     * Callback to be notified about progress when checking credentials.
     */
    public interface CheckCredentialProgressCallback {

        /**
         * Called as soon as possible when we know that the credentials match but the user hasn't
         * been fully unlocked.
         */
        void onEarlyMatched();
    }

    /**
     * Tracks the global strong authentication state.
     */
    public static class StrongAuthTracker {

        @IntDef(flag = true,
                value = { STRONG_AUTH_NOT_REQUIRED,
                        STRONG_AUTH_REQUIRED_AFTER_BOOT,
                        STRONG_AUTH_REQUIRED_AFTER_DPM_LOCK_NOW,
                        SOME_AUTH_REQUIRED_AFTER_USER_REQUEST,
                        STRONG_AUTH_REQUIRED_AFTER_LOCKOUT,
                        STRONG_AUTH_REQUIRED_AFTER_TIMEOUT,
                        STRONG_AUTH_REQUIRED_AFTER_USER_LOCKDOWN})
        @Retention(RetentionPolicy.SOURCE)
        public @interface StrongAuthFlags {}

        /**
         * Strong authentication is not required.
         */
        public static final int STRONG_AUTH_NOT_REQUIRED = 0x0;

        /**
         * Strong authentication is required because the user has not authenticated since boot.
         */
        public static final int STRONG_AUTH_REQUIRED_AFTER_BOOT = 0x1;

        /**
         * Strong authentication is required because a device admin has requested it.
         */
        public static final int STRONG_AUTH_REQUIRED_AFTER_DPM_LOCK_NOW = 0x2;

        /**
         * Some authentication is required because the user has temporarily disabled trust.
         */
        public static final int SOME_AUTH_REQUIRED_AFTER_USER_REQUEST = 0x4;

        /**
         * Strong authentication is required because the user has been locked out after too many
         * attempts.
         */
        public static final int STRONG_AUTH_REQUIRED_AFTER_LOCKOUT = 0x8;

        /**
         * Strong authentication is required because it hasn't been used for a time required by
         * a device admin.
         */
        public static final int STRONG_AUTH_REQUIRED_AFTER_TIMEOUT = 0x10;

        /**
         * Strong authentication is required because the user has triggered lockdown.
         */
        public static final int STRONG_AUTH_REQUIRED_AFTER_USER_LOCKDOWN = 0x20;

        /**
         * Strong auth flags that do not prevent biometric methods from being accepted as auth.
         * If any other flags are set, biometric authentication is disabled.
         */
        private static final int ALLOWING_BIOMETRIC = STRONG_AUTH_NOT_REQUIRED
                | SOME_AUTH_REQUIRED_AFTER_USER_REQUEST;

        private final SparseIntArray mStrongAuthRequiredForUser = new SparseIntArray();
        private final H mHandler;
        private final int mDefaultStrongAuthFlags;

        public StrongAuthTracker(Context context) {
            this(context, Looper.myLooper());
        }

        /**
         * @param looper the looper on whose thread calls to {@link #onStrongAuthRequiredChanged}
         *               will be scheduled.
         * @param context the current {@link Context}
         */
        public StrongAuthTracker(Context context, Looper looper) {
            mHandler = new H(looper);
            mDefaultStrongAuthFlags = getDefaultFlags(context);
        }

        public static @StrongAuthFlags int getDefaultFlags(Context context) {
            boolean strongAuthRequired = context.getResources().getBoolean(
                    com.android.internal.R.bool.config_strongAuthRequiredOnBoot);
            return strongAuthRequired ? STRONG_AUTH_REQUIRED_AFTER_BOOT : STRONG_AUTH_NOT_REQUIRED;
        }

        /**
         * Returns {@link #STRONG_AUTH_NOT_REQUIRED} if strong authentication is not required,
         * otherwise returns a combination of {@link StrongAuthFlags} indicating why strong
         * authentication is required.
         *
         * @param userId the user for whom the state is queried.
         */
        public @StrongAuthFlags int getStrongAuthForUser(int userId) {
            return mStrongAuthRequiredForUser.get(userId, mDefaultStrongAuthFlags);
        }

        /**
         * @return true if unlocking with trust alone is allowed for {@code userId} by the current
         * strong authentication requirements.
         */
        public boolean isTrustAllowedForUser(int userId) {
            return getStrongAuthForUser(userId) == STRONG_AUTH_NOT_REQUIRED;
        }

        /**
         * @return true if unlocking with a biometric method alone is allowed for {@code userId}
         * by the current strong authentication requirements.
         */
        public boolean isBiometricAllowedForUser(int userId) {
            return (getStrongAuthForUser(userId) & ~ALLOWING_BIOMETRIC) == 0;
        }

        /**
         * Called when the strong authentication requirements for {@code userId} changed.
         */
        public void onStrongAuthRequiredChanged(int userId) {
        }

        protected void handleStrongAuthRequiredChanged(@StrongAuthFlags int strongAuthFlags,
                int userId) {
            int oldValue = getStrongAuthForUser(userId);
            if (strongAuthFlags != oldValue) {
                if (strongAuthFlags == mDefaultStrongAuthFlags) {
                    mStrongAuthRequiredForUser.delete(userId);
                } else {
                    mStrongAuthRequiredForUser.put(userId, strongAuthFlags);
                }
                onStrongAuthRequiredChanged(userId);
            }
        }


        protected final IStrongAuthTracker.Stub mStub = new IStrongAuthTracker.Stub() {
            @Override
            public void onStrongAuthRequiredChanged(@StrongAuthFlags int strongAuthFlags,
                    int userId) {
                mHandler.obtainMessage(H.MSG_ON_STRONG_AUTH_REQUIRED_CHANGED,
                        strongAuthFlags, userId).sendToTarget();
            }
        };

        private class H extends Handler {
            static final int MSG_ON_STRONG_AUTH_REQUIRED_CHANGED = 1;

            public H(Looper looper) {
                super(looper);
            }

            @Override
            public void handleMessage(Message msg) {
                switch (msg.what) {
                    case MSG_ON_STRONG_AUTH_REQUIRED_CHANGED:
                        handleStrongAuthRequiredChanged(msg.arg1, msg.arg2);
                        break;
                }
            }
        }
    }

    public void enableSyntheticPassword() {
        setLong(SYNTHETIC_PASSWORD_ENABLED_KEY, 1L, UserHandle.USER_SYSTEM);
    }

    public void disableSyntheticPassword() {
        setLong(SYNTHETIC_PASSWORD_ENABLED_KEY, 0L, UserHandle.USER_SYSTEM);
    }

    public boolean isSyntheticPasswordEnabled() {
        return getLong(SYNTHETIC_PASSWORD_ENABLED_KEY, SYNTHETIC_PASSWORD_ENABLED_BY_DEFAULT,
                UserHandle.USER_SYSTEM) != 0;
    }

    /**
     * Returns whether the given user has pending escrow tokens
     */
    public boolean hasPendingEscrowToken(int userId) {
        try {
            return getLockSettings().hasPendingEscrowToken(userId);
        } catch (RemoteException e) {
            e.rethrowFromSystemServer();
        }
        return false;
    }

    /**
     * Return true if the device supports the lock screen feature, false otherwise.
     */
    public boolean hasSecureLockScreen() {
        if (mHasSecureLockScreen == null) {
            mHasSecureLockScreen = Boolean.valueOf(mContext.getPackageManager()
                    .hasSystemFeature(PackageManager.FEATURE_SECURE_LOCK_SCREEN));
        }
        return mHasSecureLockScreen.booleanValue();
    }

    public static boolean userOwnsFrpCredential(Context context, UserInfo info) {
        return info != null && info.isPrimary() && info.isAdmin() && frpCredentialEnabled(context);
    }

    public static boolean frpCredentialEnabled(Context context) {
        return FRP_CREDENTIAL_ENABLED && context.getResources().getBoolean(
                com.android.internal.R.bool.config_enableCredentialFactoryResetProtection);
    }
}<|MERGE_RESOLUTION|>--- conflicted
+++ resolved
@@ -684,17 +684,6 @@
         return true;
     }
 
-<<<<<<< HEAD
-    /**
-     * clears stored password.
-     */
-    public void sanitizePassword() {
-        try {
-            getLockSettings().sanitizePassword();
-        } catch (RemoteException re) {
-            Log.e(TAG, "Couldn't sanitize password" + re);
-        }
-=======
     private void onPostPasswordChanged(LockscreenCredential newCredential, int userHandle) {
         updateEncryptionPasswordIfNeeded(newCredential, userHandle);
         if (newCredential.isPattern()) {
@@ -702,7 +691,17 @@
         }
         updatePasswordHistory(newCredential, userHandle);
         reportEnabledTrustAgentsChanged(userHandle);
->>>>>>> da5e1bd2
+    }
+
+    /**
+     * clears stored password.
+     */
+    public void sanitizePassword() {
+        try {
+            getLockSettings().sanitizePassword();
+        } catch (RemoteException re) {
+            Log.e(TAG, "Couldn't sanitize password" + re);
+        }
     }
 
     private void updateCryptoUserInfo(int userId) {
