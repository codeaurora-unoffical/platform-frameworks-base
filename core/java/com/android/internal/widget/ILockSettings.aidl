/*
 * Copyright (C) 2012 The Android Open Source Project
 *
 * Licensed under the Apache License, Version 2.0 (the "License");
 * you may not use this file except in compliance with the License.
 * You may obtain a copy of the License at
 *
 *      http://www.apache.org/licenses/LICENSE-2.0
 *
 * Unless required by applicable law or agreed to in writing, software
 * distributed under the License is distributed on an "AS IS" BASIS,
 * WITHOUT WARRANTIES OR CONDITIONS OF ANY KIND, either express or implied.
 * See the License for the specific language governing permissions and
 * limitations under the License.
 */

package com.android.internal.widget;

import android.app.PendingIntent;
import android.app.trust.IStrongAuthTracker;
import android.os.Bundle;
import android.security.keystore.recovery.WrappedApplicationKey;
import android.security.keystore.recovery.KeyChainSnapshot;
import android.security.keystore.recovery.KeyChainProtectionParams;
import android.security.keystore.recovery.RecoveryCertPath;
import com.android.internal.widget.ICheckCredentialProgressCallback;
import com.android.internal.widget.LockscreenCredential;
import com.android.internal.widget.VerifyCredentialResponse;

import java.util.Map;

/** {@hide} */
interface ILockSettings {
    @UnsupportedAppUsage
    void setBoolean(in String key, in boolean value, in int userId);
    @UnsupportedAppUsage
    void setLong(in String key, in long value, in int userId);
    @UnsupportedAppUsage
    void setString(in String key, in String value, in int userId);
    @UnsupportedAppUsage
    boolean getBoolean(in String key, in boolean defaultValue, in int userId);
    @UnsupportedAppUsage
    long getLong(in String key, in long defaultValue, in int userId);
    @UnsupportedAppUsage
    String getString(in String key, in String defaultValue, in int userId);
    boolean setLockCredential(in LockscreenCredential credential, in LockscreenCredential savedCredential, int userId);
    void resetKeyStore(int userId);
    VerifyCredentialResponse checkCredential(in LockscreenCredential credential, int userId,
            in ICheckCredentialProgressCallback progressCallback);
    VerifyCredentialResponse verifyCredential(in LockscreenCredential credential, long challenge, int userId);
    VerifyCredentialResponse verifyTiedProfileChallenge(in LockscreenCredential credential, long challenge, int userId);
    boolean checkVoldPassword(int userId);
    int getCredentialType(int userId);
    byte[] getHashFactor(in LockscreenCredential currentCredential, int userId);
    void setSeparateProfileChallengeEnabled(int userId, boolean enabled, in LockscreenCredential managedUserPassword);
    boolean getSeparateProfileChallengeEnabled(int userId);
    void registerStrongAuthTracker(in IStrongAuthTracker tracker);
    void unregisterStrongAuthTracker(in IStrongAuthTracker tracker);
    void requireStrongAuth(int strongAuthReason, int userId);
    void systemReady();
    void userPresent(int userId);
    int getStrongAuthForUser(int userId);
    boolean hasPendingEscrowToken(int userId);

    // Keystore RecoveryController methods.
    // {@code ServiceSpecificException} may be thrown to signal an error, which caller can
    // convert to  {@code RecoveryManagerException}.
    void initRecoveryServiceWithSigFile(in String rootCertificateAlias,
            in byte[] recoveryServiceCertFile, in byte[] recoveryServiceSigFile);
    KeyChainSnapshot getKeyChainSnapshot();
    String generateKey(String alias);
    String generateKeyWithMetadata(String alias, in byte[] metadata);
    String importKey(String alias, in byte[] keyBytes);
    String importKeyWithMetadata(String alias, in byte[] keyBytes, in byte[] metadata);
    String getKey(String alias);
    void removeKey(String alias);
    void setSnapshotCreatedPendingIntent(in PendingIntent intent);
    void setServerParams(in byte[] serverParams);
    void setRecoveryStatus(in String alias, int status);
    Map getRecoveryStatus();
    void setRecoverySecretTypes(in int[] secretTypes);
    int[] getRecoverySecretTypes();
    byte[] startRecoverySessionWithCertPath(in String sessionId, in String rootCertificateAlias,
            in RecoveryCertPath verifierCertPath, in byte[] vaultParams, in byte[] vaultChallenge,
            in List<KeyChainProtectionParams> secrets);
    Map/*<String, String>*/ recoverKeyChainSnapshot(
            in String sessionId,
            in byte[] recoveryKeyBlob,
            in List<WrappedApplicationKey> applicationKeys);
    void closeSession(in String sessionId);
<<<<<<< HEAD
    void sanitizePassword();
    String getPassword();
=======
    boolean hasSecureLockScreen();
>>>>>>> db0ac397
}<|MERGE_RESOLUTION|>--- conflicted
+++ resolved
@@ -88,10 +88,7 @@
             in byte[] recoveryKeyBlob,
             in List<WrappedApplicationKey> applicationKeys);
     void closeSession(in String sessionId);
-<<<<<<< HEAD
+    boolean hasSecureLockScreen();
     void sanitizePassword();
     String getPassword();
-=======
-    boolean hasSecureLockScreen();
->>>>>>> db0ac397
 }