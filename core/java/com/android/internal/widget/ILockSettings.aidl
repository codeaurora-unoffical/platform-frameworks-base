/*
 * Copyright (C) 2012 The Android Open Source Project
 *
 * Licensed under the Apache License, Version 2.0 (the "License");
 * you may not use this file except in compliance with the License.
 * You may obtain a copy of the License at
 *
 *      http://www.apache.org/licenses/LICENSE-2.0
 *
 * Unless required by applicable law or agreed to in writing, software
 * distributed under the License is distributed on an "AS IS" BASIS,
 * WITHOUT WARRANTIES OR CONDITIONS OF ANY KIND, either express or implied.
 * See the License for the specific language governing permissions and
 * limitations under the License.
 */

package com.android.internal.widget;

import android.app.PendingIntent;
import android.app.trust.IStrongAuthTracker;
import android.os.Bundle;
import android.security.keystore.recovery.WrappedApplicationKey;
import android.security.keystore.recovery.KeyChainSnapshot;
import android.security.keystore.recovery.KeyChainProtectionParams;
import android.security.keystore.recovery.RecoveryCertPath;
import com.android.internal.widget.ICheckCredentialProgressCallback;
import com.android.internal.widget.LockscreenCredential;
import com.android.internal.widget.VerifyCredentialResponse;

import java.util.Map;

/** {@hide} */
interface ILockSettings {
    @UnsupportedAppUsage
    void setBoolean(in String key, in boolean value, in int userId);
    @UnsupportedAppUsage
    void setLong(in String key, in long value, in int userId);
    @UnsupportedAppUsage
    void setString(in String key, in String value, in int userId);
    @UnsupportedAppUsage
    boolean getBoolean(in String key, in boolean defaultValue, in int userId);
    @UnsupportedAppUsage
    long getLong(in String key, in long defaultValue, in int userId);
    @UnsupportedAppUsage
    String getString(in String key, in String defaultValue, in int userId);
    boolean setLockCredential(in LockscreenCredential credential, in LockscreenCredential savedCredential, int userId);
    void resetKeyStore(int userId);
    VerifyCredentialResponse checkCredential(in LockscreenCredential credential, int userId,
            in ICheckCredentialProgressCallback progressCallback);
    VerifyCredentialResponse verifyCredential(in LockscreenCredential credential, long challenge, int userId);
    VerifyCredentialResponse verifyTiedProfileChallenge(in LockscreenCredential credential, long challenge, int userId);
    boolean checkVoldPassword(int userId);
    int getCredentialType(int userId);
    byte[] getHashFactor(in LockscreenCredential currentCredential, int userId);
    void setSeparateProfileChallengeEnabled(int userId, boolean enabled, in LockscreenCredential managedUserPassword);
    boolean getSeparateProfileChallengeEnabled(int userId);
    void registerStrongAuthTracker(in IStrongAuthTracker tracker);
    void unregisterStrongAuthTracker(in IStrongAuthTracker tracker);
    void requireStrongAuth(int strongAuthReason, int userId);
    void systemReady();
    void userPresent(int userId);
    int getStrongAuthForUser(int userId);
    boolean hasPendingEscrowToken(int userId);

    // Keystore RecoveryController methods.
    // {@code ServiceSpecificException} may be thrown to signal an error, which caller can
    // convert to  {@code RecoveryManagerException}.
    void initRecoveryServiceWithSigFile(in String rootCertificateAlias,
            in byte[] recoveryServiceCertFile, in byte[] recoveryServiceSigFile);
    KeyChainSnapshot getKeyChainSnapshot();
    String generateKey(String alias);
    String generateKeyWithMetadata(String alias, in byte[] metadata);
    String importKey(String alias, in byte[] keyBytes);
    String importKeyWithMetadata(String alias, in byte[] keyBytes, in byte[] metadata);
    String getKey(String alias);
    void removeKey(String alias);
    void setSnapshotCreatedPendingIntent(in PendingIntent intent);
    void setServerParams(in byte[] serverParams);
    void setRecoveryStatus(in String alias, int status);
    Map getRecoveryStatus();
    void setRecoverySecretTypes(in int[] secretTypes);
    int[] getRecoverySecretTypes();
    byte[] startRecoverySessionWithCertPath(in String sessionId, in String rootCertificateAlias,
            in RecoveryCertPath verifierCertPath, in byte[] vaultParams, in byte[] vaultChallenge,
            in List<KeyChainProtectionParams> secrets);
    Map/*<String, String>*/ recoverKeyChainSnapshot(
            in String sessionId,
            in byte[] recoveryKeyBlob,
            in List<WrappedApplicationKey> applicationKeys);
    void closeSession(in String sessionId);
    boolean hasSecureLockScreen();
<<<<<<< HEAD
    void sanitizePassword();
    String getPassword();
=======
    boolean tryUnlockWithCachedUnifiedChallenge(int userId);
    void removeCachedUnifiedChallenge(int userId);
>>>>>>> 852c9950
}<|MERGE_RESOLUTION|>--- conflicted
+++ resolved
@@ -89,11 +89,8 @@
             in List<WrappedApplicationKey> applicationKeys);
     void closeSession(in String sessionId);
     boolean hasSecureLockScreen();
-<<<<<<< HEAD
+    boolean tryUnlockWithCachedUnifiedChallenge(int userId);
+    void removeCachedUnifiedChallenge(int userId);
     void sanitizePassword();
     String getPassword();
-=======
-    boolean tryUnlockWithCachedUnifiedChallenge(int userId);
-    void removeCachedUnifiedChallenge(int userId);
->>>>>>> 852c9950
 }