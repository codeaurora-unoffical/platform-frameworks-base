/*
 * Copyright (C) 2016 The Android Open Source Project
 *
 * Licensed under the Apache License, Version 2.0 (the "License");
 * you may not use this file except in compliance with the License.
 * You may obtain a copy of the License at
 *
 *      http://www.apache.org/licenses/LICENSE-2.0
 *
 * Unless required by applicable law or agreed to in writing, software
 * distributed under the License is distributed on an "AS IS" BASIS,
 * WITHOUT WARRANTIES OR CONDITIONS OF ANY KIND, either express or implied.
 * See the License for the specific language governing permissions and
 * limitations under the License.
 */

package android.app;

import android.annotation.UnsupportedAppUsage;
import android.app.ActivityManager.TaskSnapshot;
import android.content.ComponentName;
import android.os.Binder;
import android.os.IBinder;
import android.os.RemoteException;

/**
 * Classes interested in observing only a subset of changes using ITaskStackListener can extend
 * this class to avoid having to implement all the methods.
 *
 * @hide
 */
public abstract class TaskStackListener extends ITaskStackListener.Stub {
    @Override
    @UnsupportedAppUsage
    public void onTaskStackChanged() throws RemoteException {
    }

    @Override
    @UnsupportedAppUsage
    public void onActivityPinned(String packageName, int userId, int taskId, int stackId)
            throws RemoteException {
    }

    @Override
    @UnsupportedAppUsage
    public void onActivityUnpinned() throws RemoteException {
    }

    @Override
    @UnsupportedAppUsage
    public void onPinnedActivityRestartAttempt(boolean clearedTask) throws RemoteException {
    }

    @Override
    @UnsupportedAppUsage
    public void onPinnedStackAnimationStarted() throws RemoteException {
    }

    @Override
    @UnsupportedAppUsage
    public void onPinnedStackAnimationEnded() throws RemoteException {
    }

    @Override
    @UnsupportedAppUsage
    public void onActivityForcedResizable(String packageName, int taskId, int reason)
            throws RemoteException {
    }

    @Override
    @UnsupportedAppUsage
    public void onActivityDismissingDockedStack() throws RemoteException {
    }

    @Override
    public void onActivityLaunchOnSecondaryDisplayFailed(ActivityManager.RunningTaskInfo taskInfo,
            int requestedDisplayId) throws RemoteException {
        onActivityLaunchOnSecondaryDisplayFailed();
    }

    /**
     * @deprecated see {@link
     *         #onActivityLaunchOnSecondaryDisplayFailed(ActivityManager.RunningTaskInfo, int)}
     */
    @Deprecated
    @UnsupportedAppUsage
    public void onActivityLaunchOnSecondaryDisplayFailed() throws RemoteException {
    }

    @Override
    @UnsupportedAppUsage
    public void onActivityLaunchOnSecondaryDisplayRerouted(ActivityManager.RunningTaskInfo taskInfo,
            int requestedDisplayId) throws RemoteException {
    }

    @Override
    public void onTaskCreated(int taskId, ComponentName componentName) throws RemoteException {
    }

    @Override
    @UnsupportedAppUsage
    public void onTaskRemoved(int taskId) throws RemoteException {
    }

    @Override
    public void onTaskMovedToFront(ActivityManager.RunningTaskInfo taskInfo)
            throws RemoteException {
        onTaskMovedToFront(taskInfo.taskId);
    }

    /**
     * @deprecated see {@link #onTaskMovedToFront(ActivityManager.RunningTaskInfo)}
     */
    @Deprecated
    @UnsupportedAppUsage
    public void onTaskMovedToFront(int taskId) throws RemoteException {
    }

    @Override
    public void onTaskRemovalStarted(ActivityManager.RunningTaskInfo taskInfo)
            throws RemoteException {
        onTaskRemovalStarted(taskInfo.taskId);
    }

    /**
     * @deprecated see {@link #onTaskRemovalStarted(ActivityManager.RunningTaskInfo)}
     */
    @Deprecated
    public void onTaskRemovalStarted(int taskId) throws RemoteException {
    }

    @Override
    public void onTaskDescriptionChanged(ActivityManager.RunningTaskInfo taskInfo)
            throws RemoteException {
        onTaskDescriptionChanged(taskInfo.taskId, taskInfo.taskDescription);
    }

    /**
     * @deprecated see {@link #onTaskDescriptionChanged(ActivityManager.RunningTaskInfo)}
     */
    @Deprecated
    public void onTaskDescriptionChanged(int taskId, ActivityManager.TaskDescription td)
            throws RemoteException {
    }

    @Override
    @UnsupportedAppUsage
    public void onActivityRequestedOrientationChanged(int taskId, int requestedOrientation)
            throws RemoteException {
    }

    @Override
    @UnsupportedAppUsage
    public void onTaskProfileLocked(int taskId, int userId) throws RemoteException {
    }

    @Override
    @UnsupportedAppUsage
    public void onTaskSnapshotChanged(int taskId, TaskSnapshot snapshot) throws RemoteException {
        if (Binder.getCallingPid() != android.os.Process.myPid()
                && snapshot != null && snapshot.getSnapshot() != null) {
            // Preemptively clear any reference to the buffer
            snapshot.getSnapshot().destroy();
        }
    }

    @Override
    @UnsupportedAppUsage
    public void onSizeCompatModeActivityChanged(int displayId, IBinder activityToken)
            throws RemoteException {
    }

    @Override
    public void onBackPressedOnTaskRoot(ActivityManager.RunningTaskInfo taskInfo)
            throws RemoteException {
    }

    @Override
<<<<<<< HEAD
    public void onTaskDisplayChanged(int taskId, int newDisplayId) throws RemoteException {
=======
    public void onSingleTaskDisplayDrawn(int displayId) throws RemoteException {
>>>>>>> f185348b
    }
}<|MERGE_RESOLUTION|>--- conflicted
+++ resolved
@@ -176,10 +176,10 @@
     }
 
     @Override
-<<<<<<< HEAD
+    public void onSingleTaskDisplayDrawn(int displayId) throws RemoteException {
+    }
+
+    @Override
     public void onTaskDisplayChanged(int taskId, int newDisplayId) throws RemoteException {
-=======
-    public void onSingleTaskDisplayDrawn(int displayId) throws RemoteException {
->>>>>>> f185348b
     }
 }