--- conflicted
+++ resolved
@@ -1970,17 +1970,8 @@
             throw new IllegalArgumentException("overrideConfiguration must not be null");
         }
 
-<<<<<<< HEAD
-        ContextImpl c = new ContextImpl();
-        c.init(mPackageInfo, null, mMainThread);
-        c.mResources = mResourcesManager.getTopLevelResources(mPackageInfo.getResDir(),
-                mPackageInfo.getOverlayDirs(), getDisplayId(), mPackageInfo.getAppDir(), overrideConfiguration,
-                mResources.getCompatibilityInfo(), mActivityToken, c);
-        return c;
-=======
         return new ContextImpl(this, mMainThread, mPackageInfo, mActivityToken,
                 mUser, mRestricted, mDisplay, overrideConfiguration);
->>>>>>> 76593e19
     }
 
     @Override
@@ -1989,20 +1980,8 @@
             throw new IllegalArgumentException("display must not be null");
         }
 
-<<<<<<< HEAD
-        int displayId = display.getDisplayId();
-
-        ContextImpl context = new ContextImpl();
-        context.init(mPackageInfo, null, mMainThread);
-        context.mDisplay = display;
-        DisplayAdjustments daj = getDisplayAdjustments(displayId);
-        context.mResources = mResourcesManager.getTopLevelResources(mPackageInfo.getResDir(),
-                mPackageInfo.getOverlayDirs(), displayId, mPackageInfo.getAppDir(), null, daj.getCompatibilityInfo(), null, context);
-        return context;
-=======
         return new ContextImpl(this, mMainThread, mPackageInfo, mActivityToken,
                 mUser, mRestricted, display, mOverrideConfiguration);
->>>>>>> 76593e19
     }
 
     private int getDisplayId() {
@@ -2105,8 +2084,8 @@
                     || (compatInfo != null && compatInfo.applicationScale
                             != resources.getCompatibilityInfo().applicationScale)) {
                 resources = mResourcesManager.getTopLevelResources(
-                        packageInfo.getResDir(), displayId,
-                        overrideConfiguration, compatInfo, activityToken);
+                        packageInfo.getResDir(), packageInfo.getOverlayDirs(), displayId,
+                        packageInfo.getAppDir(), overrideConfiguration, compatInfo, activityToken, mOuterContext);
             }
         }
         mResources = resources;
@@ -2127,38 +2106,6 @@
                 mOpPackageName = mBasePackageName;
             }
         }
-<<<<<<< HEAD
-        mResources = mPackageInfo.getResources(mainThread);
-        mResourcesManager = ResourcesManager.getInstance();
-
-        CompatibilityInfo compatInfo =
-                container == null ? null : container.getCompatibilityInfo();
-        if (mResources != null &&
-                ((compatInfo != null && compatInfo.applicationScale !=
-                        mResources.getCompatibilityInfo().applicationScale)
-                || activityToken != null)) {
-            if (DEBUG) {
-                Log.d(TAG, "loaded context has different scaling. Using container's" +
-                        " compatiblity info:" + container.getDisplayMetrics());
-            }
-            if (compatInfo == null) {
-                compatInfo = packageInfo.getCompatibilityInfo();
-            }
-            mDisplayAdjustments.setCompatibilityInfo(compatInfo);
-            mDisplayAdjustments.setActivityToken(activityToken);
-            mResources = mResourcesManager.getTopLevelResources(mPackageInfo.getResDir(),
-                    mPackageInfo.getOverlayDirs(), Display.DEFAULT_DISPLAY, mPackageInfo.getAppDir(), null, compatInfo,
-                    activityToken, this);
-        } else {
-            mDisplayAdjustments.setCompatibilityInfo(packageInfo.getCompatibilityInfo());
-            mDisplayAdjustments.setActivityToken(activityToken);
-        }
-        mMainThread = mainThread;
-        mActivityToken = activityToken;
-        mContentResolver = new ApplicationContentResolver(this, mainThread, user);
-        mUser = user;
-=======
->>>>>>> 76593e19
     }
 
     void installSystemApplicationInfo(ApplicationInfo info) {
