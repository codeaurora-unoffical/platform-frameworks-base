--- conflicted
+++ resolved
@@ -2064,7 +2064,6 @@
                 } while (!slice.isLastSlice());
 
                 return packageInfos;
-<<<<<<< HEAD
             } catch (RemoteException e) {
                 throw new RuntimeException("Package manager has died", e);
             }
@@ -2075,8 +2074,6 @@
         public List<PackageInfo> getInstalledThemePackages() {
             try {
                 return mPM.getInstalledThemePackages();
-=======
->>>>>>> d51ecafa
             } catch (RemoteException e) {
                 throw new RuntimeException("Package manager has died", e);
             }
