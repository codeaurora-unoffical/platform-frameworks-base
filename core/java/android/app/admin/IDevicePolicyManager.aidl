/*
**
** Copyright 2010, The Android Open Source Project
**
** Licensed under the Apache License, Version 2.0 (the "License");
** you may not use this file except in compliance with the License.
** You may obtain a copy of the License at
**
**     http://www.apache.org/licenses/LICENSE-2.0
**
** Unless required by applicable law or agreed to in writing, software
** distributed under the License is distributed on an "AS IS" BASIS,
** WITHOUT WARRANTIES OR CONDITIONS OF ANY KIND, either express or implied.
** See the License for the specific language governing permissions and
** limitations under the License.
*/

package android.app.admin;

import android.content.ComponentName;
import android.content.Intent;
import android.content.IntentFilter;
import android.net.ProxyInfo;
import android.os.Bundle;
import android.os.PersistableBundle;
import android.os.RemoteCallback;
import android.os.UserHandle;
import java.util.List;

/**
 * Internal IPC interface to the device policy service.
 * {@hide}
 */
interface IDevicePolicyManager {
    void setPasswordQuality(in ComponentName who, int quality, int userHandle);
    int getPasswordQuality(in ComponentName who, int userHandle);

    void setPasswordMinimumLength(in ComponentName who, int length, int userHandle);
    int getPasswordMinimumLength(in ComponentName who, int userHandle);

    void setPasswordMinimumUpperCase(in ComponentName who, int length, int userHandle);
    int getPasswordMinimumUpperCase(in ComponentName who, int userHandle);

    void setPasswordMinimumLowerCase(in ComponentName who, int length, int userHandle);
    int getPasswordMinimumLowerCase(in ComponentName who, int userHandle);

    void setPasswordMinimumLetters(in ComponentName who, int length, int userHandle);
    int getPasswordMinimumLetters(in ComponentName who, int userHandle);

    void setPasswordMinimumNumeric(in ComponentName who, int length, int userHandle);
    int getPasswordMinimumNumeric(in ComponentName who, int userHandle);

    void setPasswordMinimumSymbols(in ComponentName who, int length, int userHandle);
    int getPasswordMinimumSymbols(in ComponentName who, int userHandle);

    void setPasswordMinimumNonLetter(in ComponentName who, int length, int userHandle);
    int getPasswordMinimumNonLetter(in ComponentName who, int userHandle);

    void setPasswordHistoryLength(in ComponentName who, int length, int userHandle);
    int getPasswordHistoryLength(in ComponentName who, int userHandle);

    void setPasswordExpirationTimeout(in ComponentName who, long expiration, int userHandle);
    long getPasswordExpirationTimeout(in ComponentName who, int userHandle);

    long getPasswordExpiration(in ComponentName who, int userHandle);

    boolean isActivePasswordSufficient(int userHandle);
    int getCurrentFailedPasswordAttempts(int userHandle);
    int getProfileWithMinimumFailedPasswordsForWipe(int userHandle);

    void setMaximumFailedPasswordsForWipe(in ComponentName admin, int num, int userHandle);
    int getMaximumFailedPasswordsForWipe(in ComponentName admin, int userHandle);

    boolean resetPassword(String password, int flags, int userHandle);

    void setMaximumTimeToLock(in ComponentName who, long timeMs, int userHandle);
    long getMaximumTimeToLock(in ComponentName who, int userHandle);

    void lockNow();

    void wipeData(int flags, int userHandle);

    ComponentName setGlobalProxy(in ComponentName admin, String proxySpec, String exclusionList, int userHandle);
    ComponentName getGlobalProxyAdmin(int userHandle);
    void setRecommendedGlobalProxy(in ComponentName admin, in ProxyInfo proxyInfo);

    int setStorageEncryption(in ComponentName who, boolean encrypt, int userHandle);
    boolean getStorageEncryption(in ComponentName who, int userHandle);
    int getStorageEncryptionStatus(int userHandle);

    void setCameraDisabled(in ComponentName who, boolean disabled, int userHandle);
    boolean getCameraDisabled(in ComponentName who, int userHandle);

    void setScreenCaptureDisabled(in ComponentName who, int userHandle, boolean disabled);
    boolean getScreenCaptureDisabled(in ComponentName who, int userHandle);

    void setKeyguardDisabledFeatures(in ComponentName who, int which, int userHandle);
    int getKeyguardDisabledFeatures(in ComponentName who, int userHandle);

    void setActiveAdmin(in ComponentName policyReceiver, boolean refreshing, int userHandle);
    boolean isAdminActive(in ComponentName policyReceiver, int userHandle);
    List<ComponentName> getActiveAdmins(int userHandle);
    boolean packageHasActiveAdmins(String packageName, int userHandle);
    void getRemoveWarning(in ComponentName policyReceiver, in RemoteCallback result, int userHandle);
    void removeActiveAdmin(in ComponentName policyReceiver, int userHandle);
    boolean hasGrantedPolicy(in ComponentName policyReceiver, int usesPolicy, int userHandle);

    void setActivePasswordState(int quality, int length, int letters, int uppercase, int lowercase,
        int numbers, int symbols, int nonletter, int userHandle);
    void reportFailedPasswordAttempt(int userHandle);
    void reportSuccessfulPasswordAttempt(int userHandle);

    boolean setDeviceOwner(String packageName, String ownerName);
    boolean isDeviceOwner(String packageName);
    String getDeviceOwner();
    String getDeviceOwnerName();
    void clearDeviceOwner(String packageName);

    boolean setProfileOwner(in ComponentName who, String ownerName, int userHandle);
    ComponentName getProfileOwner(int userHandle);
    String getProfileOwnerName(int userHandle);
    void setProfileEnabled(in ComponentName who);
    void setProfileName(in ComponentName who, String profileName);
    void clearProfileOwner(in ComponentName who);
    boolean hasUserSetupCompleted();

    boolean installCaCert(in ComponentName admin, in byte[] certBuffer);
    void uninstallCaCert(in ComponentName admin, in String alias);
    void enforceCanManageCaCerts(in ComponentName admin);

    boolean installKeyPair(in ComponentName who, in byte[] privKeyBuffer, in byte[] certBuffer, String alias);

    void addPersistentPreferredActivity(in ComponentName admin, in IntentFilter filter, in ComponentName activity);
    void clearPackagePersistentPreferredActivities(in ComponentName admin, String packageName);

    void setApplicationRestrictions(in ComponentName who, in String packageName, in Bundle settings);
    Bundle getApplicationRestrictions(in ComponentName who, in String packageName);

    void setRestrictionsProvider(in ComponentName who, in ComponentName provider);
    ComponentName getRestrictionsProvider(int userHandle);

    void setUserRestriction(in ComponentName who, in String key, boolean enable);
    void addCrossProfileIntentFilter(in ComponentName admin, in IntentFilter filter, int flags);
    void clearCrossProfileIntentFilters(in ComponentName admin);

    boolean setPermittedAccessibilityServices(in ComponentName admin,in List packageList);
    List getPermittedAccessibilityServices(in ComponentName admin);
    List getPermittedAccessibilityServicesForUser(int userId);

    boolean setPermittedInputMethods(in ComponentName admin,in List packageList);
    List getPermittedInputMethods(in ComponentName admin);
    List getPermittedInputMethodsForCurrentUser();

    boolean setApplicationHidden(in ComponentName admin, in String packageName, boolean hidden);
    boolean isApplicationHidden(in ComponentName admin, in String packageName);

    UserHandle createUser(in ComponentName who, in String name);
    UserHandle createAndInitializeUser(in ComponentName who, in String name, in String profileOwnerName, in ComponentName profileOwnerComponent, in Bundle adminExtras);
    boolean removeUser(in ComponentName who, in UserHandle userHandle);
    boolean switchUser(in ComponentName who, in UserHandle userHandle);

    void enableSystemApp(in ComponentName admin, in String packageName);
    int enableSystemAppWithIntent(in ComponentName admin, in Intent intent);

    void setAccountManagementDisabled(in ComponentName who, in String accountType, in boolean disabled);
    String[] getAccountTypesWithManagementDisabled();
    String[] getAccountTypesWithManagementDisabledAsUser(int userId);

    void setLockTaskPackages(in ComponentName who, in String[] packages);
    String[] getLockTaskPackages(in ComponentName who);
    boolean isLockTaskPermitted(in String pkg);

    void setGlobalSetting(in ComponentName who, in String setting, in String value);
    void setSecureSetting(in ComponentName who, in String setting, in String value);

    void setMasterVolumeMuted(in ComponentName admin, boolean on);
    boolean isMasterVolumeMuted(in ComponentName admin);

    void notifyLockTaskModeChanged(boolean isEnabled, String pkg, int userId);

    void setUninstallBlocked(in ComponentName admin, in String packageName, boolean uninstallBlocked);
    boolean isUninstallBlocked(in ComponentName admin, in String packageName);

    void setCrossProfileCallerIdDisabled(in ComponentName who, boolean disabled);
    boolean getCrossProfileCallerIdDisabled(in ComponentName who);
    boolean getCrossProfileCallerIdDisabledForUser(int userId);

    void setTrustAgentConfiguration(in ComponentName admin, in ComponentName agent,
            in PersistableBundle args, int userId);
    List<PersistableBundle> getTrustAgentConfiguration(in ComponentName admin,
            in ComponentName agent, int userId);

    boolean addCrossProfileWidgetProvider(in ComponentName admin, String packageName);
    boolean removeCrossProfileWidgetProvider(in ComponentName admin, String packageName);
    List<String> getCrossProfileWidgetProviders(in ComponentName admin);

    void setAutoTimeRequired(in ComponentName who, int userHandle, boolean required);
    boolean getAutoTimeRequired();

    boolean requireSecureKeyguard(int userHandle);
<<<<<<< HEAD
=======
    boolean isRemovingAdmin(in ComponentName adminReceiver, int userHandle);
>>>>>>> 073b8a01
}<|MERGE_RESOLUTION|>--- conflicted
+++ resolved
@@ -198,8 +198,5 @@
     boolean getAutoTimeRequired();
 
     boolean requireSecureKeyguard(int userHandle);
-<<<<<<< HEAD
-=======
     boolean isRemovingAdmin(in ComponentName adminReceiver, int userHandle);
->>>>>>> 073b8a01
 }