/*
**
** Copyright 2010, The Android Open Source Project
**
** Licensed under the Apache License, Version 2.0 (the "License");
** you may not use this file except in compliance with the License.
** You may obtain a copy of the License at
**
**     http://www.apache.org/licenses/LICENSE-2.0
**
** Unless required by applicable law or agreed to in writing, software
** distributed under the License is distributed on an "AS IS" BASIS,
** WITHOUT WARRANTIES OR CONDITIONS OF ANY KIND, either express or implied.
** See the License for the specific language governing permissions and
** limitations under the License.
*/

package android.app.admin;

import android.app.admin.SystemUpdatePolicy;
import android.content.ComponentName;
import android.content.Intent;
import android.content.IntentFilter;
import android.content.pm.ParceledListSlice;
import android.graphics.Bitmap;
import android.net.ProxyInfo;
import android.net.Uri;
import android.os.Bundle;
import android.os.PersistableBundle;
import android.os.RemoteCallback;
import android.os.UserHandle;
import java.util.List;

/**
 * Internal IPC interface to the device policy service.
 * {@hide}
 */
interface IDevicePolicyManager {
    void setPasswordQuality(in ComponentName who, int quality, boolean parent);
    int getPasswordQuality(in ComponentName who, int userHandle, boolean parent);

    void setPasswordMinimumLength(in ComponentName who, int length, boolean parent);
    int getPasswordMinimumLength(in ComponentName who, int userHandle, boolean parent);

    void setPasswordMinimumUpperCase(in ComponentName who, int length, boolean parent);
    int getPasswordMinimumUpperCase(in ComponentName who, int userHandle, boolean parent);

    void setPasswordMinimumLowerCase(in ComponentName who, int length, boolean parent);
    int getPasswordMinimumLowerCase(in ComponentName who, int userHandle, boolean parent);

    void setPasswordMinimumLetters(in ComponentName who, int length, boolean parent);
    int getPasswordMinimumLetters(in ComponentName who, int userHandle, boolean parent);

    void setPasswordMinimumNumeric(in ComponentName who, int length, boolean parent);
    int getPasswordMinimumNumeric(in ComponentName who, int userHandle, boolean parent);

    void setPasswordMinimumSymbols(in ComponentName who, int length, boolean parent);
    int getPasswordMinimumSymbols(in ComponentName who, int userHandle, boolean parent);

    void setPasswordMinimumNonLetter(in ComponentName who, int length, boolean parent);
    int getPasswordMinimumNonLetter(in ComponentName who, int userHandle, boolean parent);

    void setPasswordHistoryLength(in ComponentName who, int length, boolean parent);
    int getPasswordHistoryLength(in ComponentName who, int userHandle, boolean parent);

    void setPasswordExpirationTimeout(in ComponentName who, long expiration, boolean parent);
    long getPasswordExpirationTimeout(in ComponentName who, int userHandle, boolean parent);

    long getPasswordExpiration(in ComponentName who, int userHandle, boolean parent);

    boolean isActivePasswordSufficient(int userHandle, boolean parent);
    boolean isProfileActivePasswordSufficientForParent(int userHandle);
    int getCurrentFailedPasswordAttempts(int userHandle, boolean parent);
    int getProfileWithMinimumFailedPasswordsForWipe(int userHandle, boolean parent);

    void setMaximumFailedPasswordsForWipe(in ComponentName admin, int num, boolean parent);
    int getMaximumFailedPasswordsForWipe(in ComponentName admin, int userHandle, boolean parent);

    boolean resetPassword(String password, int flags);

    void setMaximumTimeToLock(in ComponentName who, long timeMs, boolean parent);
    long getMaximumTimeToLock(in ComponentName who, int userHandle, boolean parent);
    long getMaximumTimeToLockForUserAndProfiles(int userHandle);

    void lockNow(boolean parent);

    void wipeData(int flags);

    ComponentName setGlobalProxy(in ComponentName admin, String proxySpec, String exclusionList);
    ComponentName getGlobalProxyAdmin(int userHandle);
    void setRecommendedGlobalProxy(in ComponentName admin, in ProxyInfo proxyInfo);

    int setStorageEncryption(in ComponentName who, boolean encrypt);
    boolean getStorageEncryption(in ComponentName who, int userHandle);
    int getStorageEncryptionStatus(in String callerPackage, int userHandle);

    boolean requestBugreport(in ComponentName who);

    void setCameraDisabled(in ComponentName who, boolean disabled);
    boolean getCameraDisabled(in ComponentName who, int userHandle);

    void setScreenCaptureDisabled(in ComponentName who, boolean disabled);
    boolean getScreenCaptureDisabled(in ComponentName who, int userHandle);

    void setKeyguardDisabledFeatures(in ComponentName who, int which, boolean parent);
    int getKeyguardDisabledFeatures(in ComponentName who, int userHandle, boolean parent);

    void setActiveAdmin(in ComponentName policyReceiver, boolean refreshing, int userHandle);
    boolean isAdminActive(in ComponentName policyReceiver, int userHandle);
    List<ComponentName> getActiveAdmins(int userHandle);
    boolean packageHasActiveAdmins(String packageName, int userHandle);
    void getRemoveWarning(in ComponentName policyReceiver, in RemoteCallback result, int userHandle);
    void removeActiveAdmin(in ComponentName policyReceiver, int userHandle);
    void forceRemoveActiveAdmin(in ComponentName policyReceiver, int userHandle);
    boolean hasGrantedPolicy(in ComponentName policyReceiver, int usesPolicy, int userHandle);

    void setActivePasswordState(int quality, int length, int letters, int uppercase, int lowercase,
        int numbers, int symbols, int nonletter, int userHandle);
    void reportFailedPasswordAttempt(int userHandle);
    void reportSuccessfulPasswordAttempt(int userHandle);
    void reportFailedFingerprintAttempt(int userHandle);
    void reportSuccessfulFingerprintAttempt(int userHandle);
    void reportKeyguardDismissed(int userHandle);
    void reportKeyguardSecured(int userHandle);

    boolean setDeviceOwner(in ComponentName who, String ownerName, int userId);
    ComponentName getDeviceOwnerComponent(boolean callingUserOnly);
    String getDeviceOwnerName();
    void clearDeviceOwner(String packageName);
    int getDeviceOwnerUserId();

    boolean setProfileOwner(in ComponentName who, String ownerName, int userHandle);
    ComponentName getProfileOwner(int userHandle);
    String getProfileOwnerName(int userHandle);
    void setProfileEnabled(in ComponentName who);
    void setProfileName(in ComponentName who, String profileName);
    void clearProfileOwner(in ComponentName who);
    boolean hasUserSetupCompleted();

    void setDeviceOwnerLockScreenInfo(in ComponentName who, CharSequence deviceOwnerInfo);
    CharSequence getDeviceOwnerLockScreenInfo();

    String[] setPackagesSuspended(in ComponentName admin, in String[] packageNames, boolean suspended);
    boolean isPackageSuspended(in ComponentName admin, String packageName);

    boolean installCaCert(in ComponentName admin, in byte[] certBuffer);
    void uninstallCaCerts(in ComponentName admin, in String[] aliases);
    void enforceCanManageCaCerts(in ComponentName admin);
    boolean approveCaCert(in String alias, int userHandle, boolean approval);
    boolean isCaCertApproved(in String alias, int userHandle);

    boolean installKeyPair(in ComponentName who, in byte[] privKeyBuffer, in byte[] certBuffer,
            in byte[] certChainBuffer, String alias, boolean requestAccess);
    boolean removeKeyPair(in ComponentName who, String alias);
    void choosePrivateKeyAlias(int uid, in Uri uri, in String alias, IBinder aliasCallback);

    void setCertInstallerPackage(in ComponentName who, String installerPackage);
    String getCertInstallerPackage(in ComponentName who);

    boolean setAlwaysOnVpnPackage(in ComponentName who, String vpnPackage, boolean lockdown);
    String getAlwaysOnVpnPackage(in ComponentName who);

    void addPersistentPreferredActivity(in ComponentName admin, in IntentFilter filter, in ComponentName activity);
    void clearPackagePersistentPreferredActivities(in ComponentName admin, String packageName);

    void setApplicationRestrictions(in ComponentName who, in String packageName, in Bundle settings);
    Bundle getApplicationRestrictions(in ComponentName who, in String packageName);
    boolean setApplicationRestrictionsManagingPackage(in ComponentName admin, in String packageName);
    String getApplicationRestrictionsManagingPackage(in ComponentName admin);
    boolean isCallerApplicationRestrictionsManagingPackage();

    void setRestrictionsProvider(in ComponentName who, in ComponentName provider);
    ComponentName getRestrictionsProvider(int userHandle);

    void setUserRestriction(in ComponentName who, in String key, boolean enable);
    Bundle getUserRestrictions(in ComponentName who);
    void addCrossProfileIntentFilter(in ComponentName admin, in IntentFilter filter, int flags);
    void clearCrossProfileIntentFilters(in ComponentName admin);

    boolean setPermittedAccessibilityServices(in ComponentName admin,in List packageList);
    List getPermittedAccessibilityServices(in ComponentName admin);
    List getPermittedAccessibilityServicesForUser(int userId);
    boolean isAccessibilityServicePermittedByAdmin(in ComponentName admin, String packageName, int userId);

    boolean setPermittedInputMethods(in ComponentName admin,in List packageList);
    List getPermittedInputMethods(in ComponentName admin);
    List getPermittedInputMethodsForCurrentUser();
    boolean isInputMethodPermittedByAdmin(in ComponentName admin, String packageName, int userId);

    boolean setApplicationHidden(in ComponentName admin, in String packageName, boolean hidden);
    boolean isApplicationHidden(in ComponentName admin, in String packageName);

    UserHandle createAndManageUser(in ComponentName who, in String name, in ComponentName profileOwner, in PersistableBundle adminExtras, in int flags);
    boolean removeUser(in ComponentName who, in UserHandle userHandle);
    boolean switchUser(in ComponentName who, in UserHandle userHandle);

    void enableSystemApp(in ComponentName admin, in String packageName);
    int enableSystemAppWithIntent(in ComponentName admin, in Intent intent);

    void setAccountManagementDisabled(in ComponentName who, in String accountType, in boolean disabled);
    String[] getAccountTypesWithManagementDisabled();
    String[] getAccountTypesWithManagementDisabledAsUser(int userId);

    void setLockTaskPackages(in ComponentName who, in String[] packages);
    String[] getLockTaskPackages(in ComponentName who);
    boolean isLockTaskPermitted(in String pkg);

    void setGlobalSetting(in ComponentName who, in String setting, in String value);
    void setSecureSetting(in ComponentName who, in String setting, in String value);

    void setMasterVolumeMuted(in ComponentName admin, boolean on);
    boolean isMasterVolumeMuted(in ComponentName admin);

    void notifyLockTaskModeChanged(boolean isEnabled, String pkg, int userId);

    void setUninstallBlocked(in ComponentName admin, in String packageName, boolean uninstallBlocked);
    boolean isUninstallBlocked(in ComponentName admin, in String packageName);

    void setCrossProfileCallerIdDisabled(in ComponentName who, boolean disabled);
    boolean getCrossProfileCallerIdDisabled(in ComponentName who);
    boolean getCrossProfileCallerIdDisabledForUser(int userId);
    void setCrossProfileContactsSearchDisabled(in ComponentName who, boolean disabled);
    boolean getCrossProfileContactsSearchDisabled(in ComponentName who);
    boolean getCrossProfileContactsSearchDisabledForUser(int userId);
    void startManagedQuickContact(String lookupKey, long contactId, boolean isContactIdIgnored, long directoryId, in Intent originalIntent);

    void setBluetoothContactSharingDisabled(in ComponentName who, boolean disabled);
    boolean getBluetoothContactSharingDisabled(in ComponentName who);
    boolean getBluetoothContactSharingDisabledForUser(int userId);

    void setTrustAgentConfiguration(in ComponentName admin, in ComponentName agent,
            in PersistableBundle args, boolean parent);
    List<PersistableBundle> getTrustAgentConfiguration(in ComponentName admin,
            in ComponentName agent, int userId, boolean parent);

    boolean addCrossProfileWidgetProvider(in ComponentName admin, String packageName);
    boolean removeCrossProfileWidgetProvider(in ComponentName admin, String packageName);
    List<String> getCrossProfileWidgetProviders(in ComponentName admin);

    void setAutoTimeRequired(in ComponentName who, boolean required);
    boolean getAutoTimeRequired();

    void setForceEphemeralUsers(in ComponentName who, boolean forceEpehemeralUsers);
    boolean getForceEphemeralUsers(in ComponentName who);

    boolean isRemovingAdmin(in ComponentName adminReceiver, int userHandle);

    void setUserIcon(in ComponentName admin, in Bitmap icon);

    void setSystemUpdatePolicy(in ComponentName who, in SystemUpdatePolicy policy);
    SystemUpdatePolicy getSystemUpdatePolicy();

    boolean setKeyguardDisabled(in ComponentName admin, boolean disabled);
    boolean setStatusBarDisabled(in ComponentName who, boolean disabled);
    boolean getDoNotAskCredentialsOnBoot();

    void notifyPendingSystemUpdate(in long updateReceivedTime);

    void setPermissionPolicy(in ComponentName admin, int policy);
    int  getPermissionPolicy(in ComponentName admin);
    boolean setPermissionGrantState(in ComponentName admin, String packageName,
            String permission, int grantState);
    int getPermissionGrantState(in ComponentName admin, String packageName, String permission);
    boolean isProvisioningAllowed(String action);
    void setKeepUninstalledPackages(in ComponentName admin,in List<String> packageList);
    List<String> getKeepUninstalledPackages(in ComponentName admin);
    boolean isManagedProfile(in ComponentName admin);
    boolean isSystemOnlyUser(in ComponentName admin);
    String getWifiMacAddress(in ComponentName admin);
    void reboot(in ComponentName admin);

    void setShortSupportMessage(in ComponentName admin, in CharSequence message);
    CharSequence getShortSupportMessage(in ComponentName admin);
    void setLongSupportMessage(in ComponentName admin, in CharSequence message);
    CharSequence getLongSupportMessage(in ComponentName admin);

    CharSequence getShortSupportMessageForUser(in ComponentName admin, int userHandle);
    CharSequence getLongSupportMessageForUser(in ComponentName admin, int userHandle);

    boolean isSeparateProfileChallengeAllowed(int userHandle);

    void setOrganizationColor(in ComponentName admin, in int color);
    void setOrganizationColorForUser(in int color, in int userId);
    int getOrganizationColor(in ComponentName admin);
    int getOrganizationColorForUser(int userHandle);

    void setOrganizationName(in ComponentName admin, in CharSequence title);
    CharSequence getOrganizationName(in ComponentName admin);
    CharSequence getOrganizationNameForUser(int userHandle);

    int getUserProvisioningState();
    void setUserProvisioningState(int state, int userHandle);

    void setAffiliationIds(in ComponentName admin, in List<String> ids);
    boolean isAffiliatedUser();

    void setSecurityLoggingEnabled(in ComponentName admin, boolean enabled);
    boolean isSecurityLoggingEnabled(in ComponentName admin);
    ParceledListSlice retrieveSecurityLogs(in ComponentName admin);
    ParceledListSlice retrievePreRebootSecurityLogs(in ComponentName admin);

    boolean isUninstallInQueue(String packageName);
    void uninstallPackageWithActiveAdmins(String packageName);

<<<<<<< HEAD
    boolean requireSecureKeyguard(int userHandle);
=======
    boolean isDeviceProvisioned();
    boolean isDeviceProvisioningConfigApplied();
    void setDeviceProvisioningConfigApplied();
>>>>>>> 0a857ee2
}<|MERGE_RESOLUTION|>--- conflicted
+++ resolved
@@ -302,11 +302,9 @@
     boolean isUninstallInQueue(String packageName);
     void uninstallPackageWithActiveAdmins(String packageName);
 
-<<<<<<< HEAD
-    boolean requireSecureKeyguard(int userHandle);
-=======
     boolean isDeviceProvisioned();
     boolean isDeviceProvisioningConfigApplied();
     void setDeviceProvisioningConfigApplied();
->>>>>>> 0a857ee2
+
+    boolean requireSecureKeyguard(int userHandle);
 }