/*
**
** Copyright 2010, The Android Open Source Project
**
** Licensed under the Apache License, Version 2.0 (the "License");
** you may not use this file except in compliance with the License.
** You may obtain a copy of the License at
**
**     http://www.apache.org/licenses/LICENSE-2.0
**
** Unless required by applicable law or agreed to in writing, software
** distributed under the License is distributed on an "AS IS" BASIS,
** WITHOUT WARRANTIES OR CONDITIONS OF ANY KIND, either express or implied.
** See the License for the specific language governing permissions and
** limitations under the License.
*/

package android.app.admin;

import android.app.admin.SystemUpdatePolicy;
import android.content.ComponentName;
import android.content.Intent;
import android.content.IntentFilter;
import android.content.pm.ParceledListSlice;
import android.graphics.Bitmap;
import android.net.ProxyInfo;
import android.net.Uri;
import android.os.Bundle;
import android.os.PersistableBundle;
import android.os.RemoteCallback;
import android.os.UserHandle;
import java.util.List;

/**
 * Internal IPC interface to the device policy service.
 * {@hide}
 */
interface IDevicePolicyManager {
    void setPasswordQuality(in ComponentName who, int quality, boolean parent);
    int getPasswordQuality(in ComponentName who, int userHandle, boolean parent);

    void setPasswordMinimumLength(in ComponentName who, int length, boolean parent);
    int getPasswordMinimumLength(in ComponentName who, int userHandle, boolean parent);

    void setPasswordMinimumUpperCase(in ComponentName who, int length, boolean parent);
    int getPasswordMinimumUpperCase(in ComponentName who, int userHandle, boolean parent);

    void setPasswordMinimumLowerCase(in ComponentName who, int length, boolean parent);
    int getPasswordMinimumLowerCase(in ComponentName who, int userHandle, boolean parent);

    void setPasswordMinimumLetters(in ComponentName who, int length, boolean parent);
    int getPasswordMinimumLetters(in ComponentName who, int userHandle, boolean parent);

    void setPasswordMinimumNumeric(in ComponentName who, int length, boolean parent);
    int getPasswordMinimumNumeric(in ComponentName who, int userHandle, boolean parent);

    void setPasswordMinimumSymbols(in ComponentName who, int length, boolean parent);
    int getPasswordMinimumSymbols(in ComponentName who, int userHandle, boolean parent);

    void setPasswordMinimumNonLetter(in ComponentName who, int length, boolean parent);
    int getPasswordMinimumNonLetter(in ComponentName who, int userHandle, boolean parent);

    void setPasswordHistoryLength(in ComponentName who, int length, boolean parent);
    int getPasswordHistoryLength(in ComponentName who, int userHandle, boolean parent);

    void setPasswordExpirationTimeout(in ComponentName who, long expiration, boolean parent);
    long getPasswordExpirationTimeout(in ComponentName who, int userHandle, boolean parent);

    long getPasswordExpiration(in ComponentName who, int userHandle, boolean parent);

    boolean isActivePasswordSufficient(int userHandle, boolean parent);
    boolean isProfileActivePasswordSufficientForParent(int userHandle);
    int getCurrentFailedPasswordAttempts(int userHandle, boolean parent);
    int getProfileWithMinimumFailedPasswordsForWipe(int userHandle, boolean parent);

    void setMaximumFailedPasswordsForWipe(in ComponentName admin, int num, boolean parent);
    int getMaximumFailedPasswordsForWipe(in ComponentName admin, int userHandle, boolean parent);

    boolean resetPassword(String password, int flags);

    void setMaximumTimeToLock(in ComponentName who, long timeMs, boolean parent);
    long getMaximumTimeToLock(in ComponentName who, int userHandle, boolean parent);
    long getMaximumTimeToLockForUserAndProfiles(int userHandle);

    void setRequiredStrongAuthTimeout(in ComponentName who, long timeMs, boolean parent);
    long getRequiredStrongAuthTimeout(in ComponentName who, int userId, boolean parent);

    void lockNow(boolean parent);

    void wipeData(int flags);

    ComponentName setGlobalProxy(in ComponentName admin, String proxySpec, String exclusionList);
    ComponentName getGlobalProxyAdmin(int userHandle);
    void setRecommendedGlobalProxy(in ComponentName admin, in ProxyInfo proxyInfo);

    int setStorageEncryption(in ComponentName who, boolean encrypt);
    boolean getStorageEncryption(in ComponentName who, int userHandle);
    int getStorageEncryptionStatus(in String callerPackage, int userHandle);

    boolean requestBugreport(in ComponentName who);

    void setCameraDisabled(in ComponentName who, boolean disabled);
    boolean getCameraDisabled(in ComponentName who, int userHandle);

    void setScreenCaptureDisabled(in ComponentName who, boolean disabled);
    boolean getScreenCaptureDisabled(in ComponentName who, int userHandle);

    void setKeyguardDisabledFeatures(in ComponentName who, int which, boolean parent);
    int getKeyguardDisabledFeatures(in ComponentName who, int userHandle, boolean parent);

    void setActiveAdmin(in ComponentName policyReceiver, boolean refreshing, int userHandle);
    boolean isAdminActive(in ComponentName policyReceiver, int userHandle);
    List<ComponentName> getActiveAdmins(int userHandle);
    boolean packageHasActiveAdmins(String packageName, int userHandle);
    void getRemoveWarning(in ComponentName policyReceiver, in RemoteCallback result, int userHandle);
    void removeActiveAdmin(in ComponentName policyReceiver, int userHandle);
    void forceRemoveActiveAdmin(in ComponentName policyReceiver, int userHandle);
    boolean hasGrantedPolicy(in ComponentName policyReceiver, int usesPolicy, int userHandle);

    void setActivePasswordState(int quality, int length, int letters, int uppercase, int lowercase,
        int numbers, int symbols, int nonletter, int userHandle);
    void reportFailedPasswordAttempt(int userHandle);
    void reportSuccessfulPasswordAttempt(int userHandle);
    void reportFailedFingerprintAttempt(int userHandle);
    void reportSuccessfulFingerprintAttempt(int userHandle);
    void reportKeyguardDismissed(int userHandle);
    void reportKeyguardSecured(int userHandle);

    boolean setDeviceOwner(in ComponentName who, String ownerName, int userId);
    ComponentName getDeviceOwnerComponent(boolean callingUserOnly);
    String getDeviceOwnerName();
    void clearDeviceOwner(String packageName);
    int getDeviceOwnerUserId();

    boolean setProfileOwner(in ComponentName who, String ownerName, int userHandle);
    ComponentName getProfileOwner(int userHandle);
    String getProfileOwnerName(int userHandle);
    void setProfileEnabled(in ComponentName who);
    void setProfileName(in ComponentName who, String profileName);
    void clearProfileOwner(in ComponentName who);
    boolean hasUserSetupCompleted();

    void setDeviceOwnerLockScreenInfo(in ComponentName who, CharSequence deviceOwnerInfo);
    CharSequence getDeviceOwnerLockScreenInfo();

    String[] setPackagesSuspended(in ComponentName admin, in String[] packageNames, boolean suspended);
    boolean isPackageSuspended(in ComponentName admin, String packageName);

    boolean installCaCert(in ComponentName admin, in byte[] certBuffer);
    void uninstallCaCerts(in ComponentName admin, in String[] aliases);
    void enforceCanManageCaCerts(in ComponentName admin);
    boolean approveCaCert(in String alias, int userHandle, boolean approval);
    boolean isCaCertApproved(in String alias, int userHandle);

    boolean installKeyPair(in ComponentName who, in byte[] privKeyBuffer, in byte[] certBuffer,
            in byte[] certChainBuffer, String alias, boolean requestAccess);
    boolean removeKeyPair(in ComponentName who, String alias);
    void choosePrivateKeyAlias(int uid, in Uri uri, in String alias, IBinder aliasCallback);

    void setCertInstallerPackage(in ComponentName who, String installerPackage);
    String getCertInstallerPackage(in ComponentName who);

    boolean setAlwaysOnVpnPackage(in ComponentName who, String vpnPackage, boolean lockdown);
    String getAlwaysOnVpnPackage(in ComponentName who);

    void addPersistentPreferredActivity(in ComponentName admin, in IntentFilter filter, in ComponentName activity);
    void clearPackagePersistentPreferredActivities(in ComponentName admin, String packageName);

    void setApplicationRestrictions(in ComponentName who, in String packageName, in Bundle settings);
    Bundle getApplicationRestrictions(in ComponentName who, in String packageName);
    boolean setApplicationRestrictionsManagingPackage(in ComponentName admin, in String packageName);
    String getApplicationRestrictionsManagingPackage(in ComponentName admin);
    boolean isCallerApplicationRestrictionsManagingPackage();

    void setRestrictionsProvider(in ComponentName who, in ComponentName provider);
    ComponentName getRestrictionsProvider(int userHandle);

    void setUserRestriction(in ComponentName who, in String key, boolean enable);
    Bundle getUserRestrictions(in ComponentName who);
    void addCrossProfileIntentFilter(in ComponentName admin, in IntentFilter filter, int flags);
    void clearCrossProfileIntentFilters(in ComponentName admin);

    boolean setPermittedAccessibilityServices(in ComponentName admin,in List packageList);
    List getPermittedAccessibilityServices(in ComponentName admin);
    List getPermittedAccessibilityServicesForUser(int userId);
    boolean isAccessibilityServicePermittedByAdmin(in ComponentName admin, String packageName, int userId);

    boolean setPermittedInputMethods(in ComponentName admin,in List packageList);
    List getPermittedInputMethods(in ComponentName admin);
    List getPermittedInputMethodsForCurrentUser();
    boolean isInputMethodPermittedByAdmin(in ComponentName admin, String packageName, int userId);

    boolean setApplicationHidden(in ComponentName admin, in String packageName, boolean hidden);
    boolean isApplicationHidden(in ComponentName admin, in String packageName);

    UserHandle createAndManageUser(in ComponentName who, in String name, in ComponentName profileOwner, in PersistableBundle adminExtras, in int flags);
    boolean removeUser(in ComponentName who, in UserHandle userHandle);
    boolean switchUser(in ComponentName who, in UserHandle userHandle);

    void enableSystemApp(in ComponentName admin, in String packageName);
    int enableSystemAppWithIntent(in ComponentName admin, in Intent intent);

    void setAccountManagementDisabled(in ComponentName who, in String accountType, in boolean disabled);
    String[] getAccountTypesWithManagementDisabled();
    String[] getAccountTypesWithManagementDisabledAsUser(int userId);

    void setLockTaskPackages(in ComponentName who, in String[] packages);
    String[] getLockTaskPackages(in ComponentName who);
    boolean isLockTaskPermitted(in String pkg);

    void setGlobalSetting(in ComponentName who, in String setting, in String value);
    void setSecureSetting(in ComponentName who, in String setting, in String value);

    void setMasterVolumeMuted(in ComponentName admin, boolean on);
    boolean isMasterVolumeMuted(in ComponentName admin);

    void notifyLockTaskModeChanged(boolean isEnabled, String pkg, int userId);

    void setUninstallBlocked(in ComponentName admin, in String packageName, boolean uninstallBlocked);
    boolean isUninstallBlocked(in ComponentName admin, in String packageName);

    void setCrossProfileCallerIdDisabled(in ComponentName who, boolean disabled);
    boolean getCrossProfileCallerIdDisabled(in ComponentName who);
    boolean getCrossProfileCallerIdDisabledForUser(int userId);
    void setCrossProfileContactsSearchDisabled(in ComponentName who, boolean disabled);
    boolean getCrossProfileContactsSearchDisabled(in ComponentName who);
    boolean getCrossProfileContactsSearchDisabledForUser(int userId);
    void startManagedQuickContact(String lookupKey, long contactId, boolean isContactIdIgnored, long directoryId, in Intent originalIntent);

    void setBluetoothContactSharingDisabled(in ComponentName who, boolean disabled);
    boolean getBluetoothContactSharingDisabled(in ComponentName who);
    boolean getBluetoothContactSharingDisabledForUser(int userId);

    void setTrustAgentConfiguration(in ComponentName admin, in ComponentName agent,
            in PersistableBundle args, boolean parent);
    List<PersistableBundle> getTrustAgentConfiguration(in ComponentName admin,
            in ComponentName agent, int userId, boolean parent);

    boolean addCrossProfileWidgetProvider(in ComponentName admin, String packageName);
    boolean removeCrossProfileWidgetProvider(in ComponentName admin, String packageName);
    List<String> getCrossProfileWidgetProviders(in ComponentName admin);

    void setAutoTimeRequired(in ComponentName who, boolean required);
    boolean getAutoTimeRequired();

    void setForceEphemeralUsers(in ComponentName who, boolean forceEpehemeralUsers);
    boolean getForceEphemeralUsers(in ComponentName who);

    boolean isRemovingAdmin(in ComponentName adminReceiver, int userHandle);

    void setUserIcon(in ComponentName admin, in Bitmap icon);

    void setSystemUpdatePolicy(in ComponentName who, in SystemUpdatePolicy policy);
    SystemUpdatePolicy getSystemUpdatePolicy();

    boolean setKeyguardDisabled(in ComponentName admin, boolean disabled);
    boolean setStatusBarDisabled(in ComponentName who, boolean disabled);
    boolean getDoNotAskCredentialsOnBoot();

    void notifyPendingSystemUpdate(in long updateReceivedTime);

    void setPermissionPolicy(in ComponentName admin, int policy);
    int  getPermissionPolicy(in ComponentName admin);
    boolean setPermissionGrantState(in ComponentName admin, String packageName,
            String permission, int grantState);
    int getPermissionGrantState(in ComponentName admin, String packageName, String permission);
    boolean isProvisioningAllowed(String action);
    void setKeepUninstalledPackages(in ComponentName admin,in List<String> packageList);
    List<String> getKeepUninstalledPackages(in ComponentName admin);
    boolean isManagedProfile(in ComponentName admin);
    boolean isSystemOnlyUser(in ComponentName admin);
    String getWifiMacAddress(in ComponentName admin);
    void reboot(in ComponentName admin);

    void setShortSupportMessage(in ComponentName admin, in CharSequence message);
    CharSequence getShortSupportMessage(in ComponentName admin);
    void setLongSupportMessage(in ComponentName admin, in CharSequence message);
    CharSequence getLongSupportMessage(in ComponentName admin);

    CharSequence getShortSupportMessageForUser(in ComponentName admin, int userHandle);
    CharSequence getLongSupportMessageForUser(in ComponentName admin, int userHandle);

    boolean isSeparateProfileChallengeAllowed(int userHandle);

    void setOrganizationColor(in ComponentName admin, in int color);
    void setOrganizationColorForUser(in int color, in int userId);
    int getOrganizationColor(in ComponentName admin);
    int getOrganizationColorForUser(int userHandle);

    void setOrganizationName(in ComponentName admin, in CharSequence title);
    CharSequence getOrganizationName(in ComponentName admin);
    CharSequence getOrganizationNameForUser(int userHandle);

    int getUserProvisioningState();
    void setUserProvisioningState(int state, int userHandle);

    void setAffiliationIds(in ComponentName admin, in List<String> ids);
    boolean isAffiliatedUser();

    void setSecurityLoggingEnabled(in ComponentName admin, boolean enabled);
    boolean isSecurityLoggingEnabled(in ComponentName admin);
    ParceledListSlice retrieveSecurityLogs(in ComponentName admin);
    ParceledListSlice retrievePreRebootSecurityLogs(in ComponentName admin);

    boolean isUninstallInQueue(String packageName);
    void uninstallPackageWithActiveAdmins(String packageName);

    boolean isDeviceProvisioned();
    boolean isDeviceProvisioningConfigApplied();
    void setDeviceProvisioningConfigApplied();

<<<<<<< HEAD
    boolean requireSecureKeyguard(int userHandle);
=======
    void setBackupServiceEnabled(in ComponentName admin, boolean enabled);
    boolean isBackupServiceEnabled(in ComponentName admin);
>>>>>>> 3570784f
}<|MERGE_RESOLUTION|>--- conflicted
+++ resolved
@@ -309,10 +309,7 @@
     boolean isDeviceProvisioningConfigApplied();
     void setDeviceProvisioningConfigApplied();
 
-<<<<<<< HEAD
-    boolean requireSecureKeyguard(int userHandle);
-=======
     void setBackupServiceEnabled(in ComponentName admin, boolean enabled);
     boolean isBackupServiceEnabled(in ComponentName admin);
->>>>>>> 3570784f
+    boolean requireSecureKeyguard(int userHandle);
 }