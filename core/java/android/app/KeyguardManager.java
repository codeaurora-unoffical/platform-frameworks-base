--- conflicted
+++ resolved
@@ -381,15 +381,6 @@
     }
 
     /**
-<<<<<<< HEAD
-     * @deprecated Use {@link LayoutParams#FLAG_DISMISS_KEYGUARD}
-     * and/or {@link LayoutParams#FLAG_SHOW_WHEN_LOCKED}
-     * instead; this allows you to seamlessly hide the keyguard as your application
-     * moves in and out of the foreground and does not require that any special
-     * permissions be requested.
-     *
-=======
->>>>>>> de843449
      * Enables you to lock or unlock the keyguard. Get an instance of this class by
      * calling {@link android.content.Context#getSystemService(java.lang.String) Context.getSystemService()}.
      * This class is wrapped by {@link android.app.KeyguardManager KeyguardManager}.
