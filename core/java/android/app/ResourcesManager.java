/*
 * Copyright (C) 2013 The Android Open Source Project
 *
 * Licensed under the Apache License, Version 2.0 (the "License");
 * you may not use this file except in compliance with the License.
 * You may obtain a copy of the License at
 *
 *      http://www.apache.org/licenses/LICENSE-2.0
 *
 * Unless required by applicable law or agreed to in writing, software
 * distributed under the License is distributed on an "AS IS" BASIS,
 * WITHOUT WARRANTIES OR CONDITIONS OF ANY KIND, either express or implied.
 * See the License for the specific language governing permissions and
 * limitations under the License.
 */

package android.app;

import static android.app.ActivityThread.DEBUG_CONFIGURATION;

import android.annotation.NonNull;
import android.annotation.Nullable;
import android.annotation.TestApi;
import android.compat.annotation.UnsupportedAppUsage;
import android.content.pm.ActivityInfo;
import android.content.pm.ApplicationInfo;
import android.content.res.ApkAssets;
import android.content.res.AssetManager;
import android.content.res.CompatResources;
import android.content.res.CompatibilityInfo;
import android.content.res.Configuration;
import android.content.res.Resources;
import android.content.res.ResourcesImpl;
import android.content.res.ResourcesKey;
import android.content.res.loader.ResourcesLoader;
import android.hardware.display.DisplayManagerGlobal;
import android.os.IBinder;
import android.os.Process;
import android.os.Trace;
import android.util.ArrayMap;
import android.util.DisplayMetrics;
import android.util.Log;
import android.util.Pair;
import android.util.Slog;
import android.view.Display;
import android.view.DisplayAdjustments;

import com.android.internal.annotations.VisibleForTesting;
import com.android.internal.util.ArrayUtils;
import com.android.internal.util.IndentingPrintWriter;

import java.io.IOException;
import java.io.PrintWriter;
import java.lang.ref.Reference;
import java.lang.ref.ReferenceQueue;
import java.lang.ref.WeakReference;
import java.util.ArrayList;
import java.util.Arrays;
import java.util.Collection;
import java.util.HashSet;
import java.util.List;
import java.util.Objects;
import java.util.WeakHashMap;
import java.util.function.Consumer;

/** @hide */
public class ResourcesManager {
    static final String TAG = "ResourcesManager";
    private static final boolean DEBUG = false;

    private static ResourcesManager sResourcesManager;

    /**
     * The global compatibility settings.
     */
    private CompatibilityInfo mResCompatibilityInfo;

    /**
     * The global configuration upon which all Resources are based. Multi-window Resources
     * apply their overrides to this configuration.
     */
    @UnsupportedAppUsage
    private final Configuration mResConfiguration = new Configuration();

    /**
     * A mapping of ResourceImpls and their configurations. These are heavy weight objects
     * which should be reused as much as possible.
     */
    @UnsupportedAppUsage
    private final ArrayMap<ResourcesKey, WeakReference<ResourcesImpl>> mResourceImpls =
            new ArrayMap<>();

    /**
     * A list of Resource references that can be reused.
     */
    @UnsupportedAppUsage
    private final ArrayList<WeakReference<Resources>> mResourceReferences = new ArrayList<>();
    private final ReferenceQueue<Resources> mResourcesReferencesQueue = new ReferenceQueue<>();

    private static class ApkKey {
        public final String path;
        public final boolean sharedLib;
        public final boolean overlay;

        ApkKey(String path, boolean sharedLib, boolean overlay) {
            this.path = path;
            this.sharedLib = sharedLib;
            this.overlay = overlay;
        }

        @Override
        public int hashCode() {
            int result = 1;
            result = 31 * result + this.path.hashCode();
            result = 31 * result + Boolean.hashCode(this.sharedLib);
            result = 31 * result + Boolean.hashCode(this.overlay);
            return result;
        }

        @Override
        public boolean equals(Object obj) {
            if (!(obj instanceof ApkKey)) {
                return false;
            }
            ApkKey other = (ApkKey) obj;
            return this.path.equals(other.path) && this.sharedLib == other.sharedLib
                    && this.overlay == other.overlay;
        }
    }

<<<<<<< HEAD
    private static final boolean ENABLE_APK_ASSETS_CACHE = true;

=======
>>>>>>> e0b64f17
    /**
     * Loads {@link ApkAssets} and caches them to prevent their garbage collection while the
     * instance is alive and reachable.
     */
    private class ApkAssetsSupplier {
        final ArrayMap<ApkKey, ApkAssets> mLocalCache = new ArrayMap<>();

        /**
         * Retrieves the {@link ApkAssets} corresponding to the specified key, caches the ApkAssets
         * within this instance, and inserts the loaded ApkAssets into the {@link #mCachedApkAssets}
         * cache.
         */
        ApkAssets load(final ApkKey apkKey) throws IOException {
            ApkAssets apkAssets = mLocalCache.get(apkKey);
            if (apkAssets == null) {
                apkAssets = loadApkAssets(apkKey);
                mLocalCache.put(apkKey, apkAssets);
            }
            return apkAssets;
        }
    }

    /**
     * The ApkAssets that are being referenced in the wild that we can reuse.
     */
    private final ArrayMap<ApkKey, WeakReference<ApkAssets>> mCachedApkAssets = new ArrayMap<>();

    /**
     * Resources and base configuration override associated with an Activity.
     */
    private static class ActivityResources {
        @UnsupportedAppUsage
        private ActivityResources() {
        }
        public final Configuration overrideConfig = new Configuration();
        public final ArrayList<WeakReference<Resources>> activityResources = new ArrayList<>();
        final ReferenceQueue<Resources> activityResourcesQueue = new ReferenceQueue<>();
    }

    /**
     * Each Activity may has a base override configuration that is applied to each Resources object,
     * which in turn may have their own override configuration specified.
     */
    @UnsupportedAppUsage
    private final WeakHashMap<IBinder, ActivityResources> mActivityResourceReferences =
            new WeakHashMap<>();

    /**
     * A cache of DisplayId, DisplayAdjustments to Display.
     */
    private final ArrayMap<Pair<Integer, DisplayAdjustments>, WeakReference<Display>>
            mAdjustedDisplays = new ArrayMap<>();

    /**
     * Callback implementation for handling updates to Resources objects.
     */
    private final UpdateHandler mUpdateCallbacks = new UpdateHandler();

    @UnsupportedAppUsage
    public ResourcesManager() {
    }

    @UnsupportedAppUsage
    public static ResourcesManager getInstance() {
        synchronized (ResourcesManager.class) {
            if (sResourcesManager == null) {
                sResourcesManager = new ResourcesManager();
            }
            return sResourcesManager;
        }
    }

    /**
     * Invalidate and destroy any resources that reference content under the
     * given filesystem path. Typically used when unmounting a storage device to
     * try as hard as possible to release any open FDs.
     */
    public void invalidatePath(String path) {
        synchronized (this) {
            int count = 0;

            for (int i = mResourceImpls.size() - 1; i >= 0; i--) {
                final ResourcesKey key = mResourceImpls.keyAt(i);
                if (key.isPathReferenced(path)) {
                    ResourcesImpl impl = mResourceImpls.removeAt(i).get();
                    if (impl != null) {
                        impl.flushLayoutCache();
                    }
                    count++;
                }
            }

            Log.i(TAG, "Invalidated " + count + " asset managers that referenced " + path);

            for (int i = mCachedApkAssets.size() - 1; i >= 0; i--) {
                final ApkKey key = mCachedApkAssets.keyAt(i);
                if (key.path.equals(path)) {
                    WeakReference<ApkAssets> apkAssetsRef = mCachedApkAssets.removeAt(i);
                    if (apkAssetsRef != null && apkAssetsRef.get() != null) {
                        apkAssetsRef.get().close();
                    }
                }
            }
        }
    }

    public Configuration getConfiguration() {
        synchronized (this) {
            return mResConfiguration;
        }
    }

    DisplayMetrics getDisplayMetrics() {
        return getDisplayMetrics(Display.DEFAULT_DISPLAY,
                DisplayAdjustments.DEFAULT_DISPLAY_ADJUSTMENTS);
    }

    /**
     * Protected so that tests can override and returns something a fixed value.
     */
    @VisibleForTesting
    protected @NonNull DisplayMetrics getDisplayMetrics(int displayId, DisplayAdjustments da) {
        DisplayMetrics dm = new DisplayMetrics();
        final Display display = getAdjustedDisplay(displayId, da);
        if (display != null) {
            display.getMetrics(dm);
        } else {
            dm.setToDefaults();
        }
        return dm;
    }

    private static void applyNonDefaultDisplayMetricsToConfiguration(
            @NonNull DisplayMetrics dm, @NonNull Configuration config) {
        config.touchscreen = Configuration.TOUCHSCREEN_NOTOUCH;
        config.densityDpi = dm.densityDpi;
        config.screenWidthDp = (int) (dm.widthPixels / dm.density);
        config.screenHeightDp = (int) (dm.heightPixels / dm.density);
        int sl = Configuration.resetScreenLayout(config.screenLayout);
        if (dm.widthPixels > dm.heightPixels) {
            config.orientation = Configuration.ORIENTATION_LANDSCAPE;
            config.screenLayout = Configuration.reduceScreenLayout(sl,
                    config.screenWidthDp, config.screenHeightDp);
        } else {
            config.orientation = Configuration.ORIENTATION_PORTRAIT;
            config.screenLayout = Configuration.reduceScreenLayout(sl,
                    config.screenHeightDp, config.screenWidthDp);
        }
        config.smallestScreenWidthDp = Math.min(config.screenWidthDp, config.screenHeightDp);
        config.compatScreenWidthDp = config.screenWidthDp;
        config.compatScreenHeightDp = config.screenHeightDp;
        config.compatSmallestScreenWidthDp = config.smallestScreenWidthDp;
    }

    public boolean applyCompatConfigurationLocked(int displayDensity,
            @NonNull Configuration compatConfiguration) {
        if (mResCompatibilityInfo != null && !mResCompatibilityInfo.supportsScreen()) {
            mResCompatibilityInfo.applyToConfiguration(displayDensity, compatConfiguration);
            return true;
        }
        return false;
    }

    /**
     * Returns an adjusted {@link Display} object based on the inputs or null if display isn't
     * available. This method is only used within {@link ResourcesManager} to calculate display
     * metrics based on a set {@link DisplayAdjustments}. All other usages should instead call
     * {@link ResourcesManager#getAdjustedDisplay(int, Resources)}.
     *
     * @param displayId display Id.
     * @param displayAdjustments display adjustments.
     */
    private Display getAdjustedDisplay(final int displayId,
            @Nullable DisplayAdjustments displayAdjustments) {
        final DisplayAdjustments displayAdjustmentsCopy = (displayAdjustments != null)
                ? new DisplayAdjustments(displayAdjustments) : new DisplayAdjustments();
        final Pair<Integer, DisplayAdjustments> key =
                Pair.create(displayId, displayAdjustmentsCopy);
        synchronized (this) {
            WeakReference<Display> wd = mAdjustedDisplays.get(key);
            if (wd != null) {
                final Display display = wd.get();
                if (display != null) {
                    return display;
                }
            }
            final DisplayManagerGlobal dm = DisplayManagerGlobal.getInstance();
            if (dm == null) {
                // may be null early in system startup
                return null;
            }
            final Display display = dm.getCompatibleDisplay(displayId, key.second);
            if (display != null) {
                mAdjustedDisplays.put(key, new WeakReference<>(display));
            }
            return display;
        }
    }

    /**
     * Returns an adjusted {@link Display} object based on the inputs or null if display isn't
     * available.
     *
     * @param displayId display Id.
     * @param resources The {@link Resources} backing the display adjustments.
     */
    public Display getAdjustedDisplay(final int displayId, Resources resources) {
        synchronized (this) {
            final DisplayManagerGlobal dm = DisplayManagerGlobal.getInstance();
            if (dm == null) {
                // may be null early in system startup
                return null;
            }
            return dm.getCompatibleDisplay(displayId, resources);
        }
    }

    private static String overlayPathToIdmapPath(String path) {
        return "/data/resource-cache/" + path.substring(1).replace('/', '@') + "@idmap";
    }

    private @NonNull ApkAssets loadApkAssets(@NonNull final ApkKey key) throws IOException {
        ApkAssets apkAssets;

        // Optimistically check if this ApkAssets exists somewhere else.
        synchronized (this) {
            final WeakReference<ApkAssets> apkAssetsRef = mCachedApkAssets.get(key);
            if (apkAssetsRef != null) {
                apkAssets = apkAssetsRef.get();
                if (apkAssets != null && apkAssets.isUpToDate()) {
                    return apkAssets;
                } else {
                    // Clean up the reference.
                    mCachedApkAssets.remove(key);
                }
            }
        }

        // We must load this from disk.
        if (key.overlay) {
            apkAssets = ApkAssets.loadOverlayFromPath(overlayPathToIdmapPath(key.path),
                    0 /*flags*/);
        } else {
            apkAssets = ApkAssets.loadFromPath(key.path,
                    key.sharedLib ? ApkAssets.PROPERTY_DYNAMIC : 0);
        }

        synchronized (this) {
            mCachedApkAssets.put(key, new WeakReference<>(apkAssets));
        }

        return apkAssets;
    }

    /**
     * Retrieves a list of apk keys representing the ApkAssets that should be loaded for
     * AssetManagers mapped to the {@param key}.
     */
    private static @NonNull ArrayList<ApkKey> extractApkKeys(@NonNull final ResourcesKey key) {
        final ArrayList<ApkKey> apkKeys = new ArrayList<>();

        // resDir can be null if the 'android' package is creating a new Resources object.
        // This is fine, since each AssetManager automatically loads the 'android' package
        // already.
        if (key.mResDir != null) {
            apkKeys.add(new ApkKey(key.mResDir, false /*sharedLib*/, false /*overlay*/));
        }

        if (key.mSplitResDirs != null) {
            for (final String splitResDir : key.mSplitResDirs) {
                apkKeys.add(new ApkKey(splitResDir, false /*sharedLib*/, false /*overlay*/));
            }
        }

        if (key.mLibDirs != null) {
            for (final String libDir : key.mLibDirs) {
                // Avoid opening files we know do not have resources, like code-only .jar files.
                if (libDir.endsWith(".apk")) {
                    apkKeys.add(new ApkKey(libDir, true /*sharedLib*/, false /*overlay*/));
                }
            }
        }

        if (key.mOverlayDirs != null) {
            for (final String idmapPath : key.mOverlayDirs) {
                apkKeys.add(new ApkKey(idmapPath, false /*sharedLib*/, true /*overlay*/));
            }
        }

        return apkKeys;
    }

    /**
     * Creates an AssetManager from the paths within the ResourcesKey.
     *
     * This can be overridden in tests so as to avoid creating a real AssetManager with
     * real APK paths.
     * @param key The key containing the resource paths to add to the AssetManager.
     * @return a new AssetManager.
    */
    @VisibleForTesting
    @UnsupportedAppUsage
    protected @Nullable AssetManager createAssetManager(@NonNull final ResourcesKey key) {
        return createAssetManager(key, /* apkSupplier */ null);
    }

    /**
     * Variant of {@link #createAssetManager(ResourcesKey)} that attempts to load ApkAssets
     * from an {@link ApkAssetsSupplier} if non-null; otherwise ApkAssets are loaded using
     * {@link #loadApkAssets(ApkKey)}.
     */
    private @Nullable AssetManager createAssetManager(@NonNull final ResourcesKey key,
            @Nullable ApkAssetsSupplier apkSupplier) {
        final AssetManager.Builder builder = new AssetManager.Builder();

        final ArrayList<ApkKey> apkKeys = extractApkKeys(key);
        for (int i = 0, n = apkKeys.size(); i < n; i++) {
            final ApkKey apkKey = apkKeys.get(i);
            try {
                builder.addApkAssets(
                        (apkSupplier != null) ? apkSupplier.load(apkKey) : loadApkAssets(apkKey));
            } catch (IOException e) {
                if (apkKey.overlay) {
                    Log.w(TAG, String.format("failed to add overlay path '%s'", apkKey.path), e);
                } else if (apkKey.sharedLib) {
                    Log.w(TAG, String.format(
                            "asset path '%s' does not exist or contains no resources",
                            apkKey.path), e);
                } else {
                    Log.e(TAG, String.format("failed to add asset path '%s'", apkKey.path), e);
                    return null;
                }
            }
        }

        if (key.mLoaders != null) {
            for (final ResourcesLoader loader : key.mLoaders) {
                builder.addLoader(loader);
            }
        }

        return builder.build();
    }

    private static <T> int countLiveReferences(Collection<WeakReference<T>> collection) {
        int count = 0;
        for (WeakReference<T> ref : collection) {
            final T value = ref != null ? ref.get() : null;
            if (value != null) {
                count++;
            }
        }
        return count;
    }

    /**
     * @hide
     */
    public void dump(String prefix, PrintWriter printWriter) {
        synchronized (this) {
            IndentingPrintWriter pw = new IndentingPrintWriter(printWriter, "  ");
            for (int i = 0; i < prefix.length() / 2; i++) {
                pw.increaseIndent();
            }

            pw.println("ResourcesManager:");
            pw.increaseIndent();
            pw.print("total apks: ");
            pw.println(countLiveReferences(mCachedApkAssets.values()));

            pw.print("resources: ");

            int references = countLiveReferences(mResourceReferences);
            for (ActivityResources activityResources : mActivityResourceReferences.values()) {
                references += countLiveReferences(activityResources.activityResources);
            }
            pw.println(references);

            pw.print("resource impls: ");
            pw.println(countLiveReferences(mResourceImpls.values()));
        }
    }

    private Configuration generateConfig(@NonNull ResourcesKey key, @NonNull DisplayMetrics dm) {
        Configuration config;
        final boolean isDefaultDisplay = (key.mDisplayId == Display.DEFAULT_DISPLAY);
        final boolean hasOverrideConfig = key.hasOverrideConfiguration();
        if (!isDefaultDisplay || hasOverrideConfig) {
            config = new Configuration(getConfiguration());
            if (!isDefaultDisplay) {
                applyNonDefaultDisplayMetricsToConfiguration(dm, config);
            }
            if (hasOverrideConfig) {
                config.updateFrom(key.mOverrideConfiguration);
                if (DEBUG) Slog.v(TAG, "Applied overrideConfig=" + key.mOverrideConfiguration);
            }
        } else {
            config = getConfiguration();
        }
        return config;
    }

    private @Nullable ResourcesImpl createResourcesImpl(@NonNull ResourcesKey key,
            @Nullable ApkAssetsSupplier apkSupplier) {
        final DisplayAdjustments daj = new DisplayAdjustments(key.mOverrideConfiguration);
        daj.setCompatibilityInfo(key.mCompatInfo);

        final AssetManager assets = createAssetManager(key, apkSupplier);
        if (assets == null) {
            return null;
        }

        final DisplayMetrics dm = getDisplayMetrics(key.mDisplayId, daj);
        final Configuration config = generateConfig(key, dm);
        final ResourcesImpl impl = new ResourcesImpl(assets, dm, config, daj);

        if (DEBUG) {
            Slog.d(TAG, "- creating impl=" + impl + " with key: " + key);
        }
        return impl;
    }

    /**
     * Finds a cached ResourcesImpl object that matches the given ResourcesKey.
     *
     * @param key The key to match.
     * @return a ResourcesImpl if the key matches a cache entry, null otherwise.
     */
    private @Nullable ResourcesImpl findResourcesImplForKeyLocked(@NonNull ResourcesKey key) {
        WeakReference<ResourcesImpl> weakImplRef = mResourceImpls.get(key);
        ResourcesImpl impl = weakImplRef != null ? weakImplRef.get() : null;
        if (impl != null && impl.getAssets().isUpToDate()) {
            return impl;
        }
        return null;
    }

    /**
     * Finds a cached ResourcesImpl object that matches the given ResourcesKey, or
     * creates a new one and caches it for future use.
     * @param key The key to match.
     * @return a ResourcesImpl object matching the key.
     */
    private @Nullable ResourcesImpl findOrCreateResourcesImplForKeyLocked(
            @NonNull ResourcesKey key) {
        return findOrCreateResourcesImplForKeyLocked(key, /* apkSupplier */ null);
    }

    /**
     * Variant of {@link #findOrCreateResourcesImplForKeyLocked(ResourcesKey)} that attempts to
     * load ApkAssets from a {@link ApkAssetsSupplier} when creating a new ResourcesImpl.
     */
    private @Nullable ResourcesImpl findOrCreateResourcesImplForKeyLocked(
            @NonNull ResourcesKey key, @Nullable ApkAssetsSupplier apkSupplier) {
        ResourcesImpl impl = findResourcesImplForKeyLocked(key);
        if (impl == null) {
            impl = createResourcesImpl(key, apkSupplier);
            if (impl != null) {
                mResourceImpls.put(key, new WeakReference<>(impl));
            }
        }
        return impl;
    }

    /**
     * Find the ResourcesKey that this ResourcesImpl object is associated with.
     * @return the ResourcesKey or null if none was found.
     */
    private @Nullable ResourcesKey findKeyForResourceImplLocked(
            @NonNull ResourcesImpl resourceImpl) {
        int refCount = mResourceImpls.size();
        for (int i = 0; i < refCount; i++) {
            WeakReference<ResourcesImpl> weakImplRef = mResourceImpls.valueAt(i);
            ResourcesImpl impl = weakImplRef != null ? weakImplRef.get() : null;
            if (resourceImpl == impl) {
                return mResourceImpls.keyAt(i);
            }
        }
        return null;
    }

    /**
     * Check if activity resources have same override config as the provided on.
     * @param activityToken The Activity that resources should be associated with.
     * @param overrideConfig The override configuration to be checked for equality with.
     * @return true if activity resources override config matches the provided one or they are both
     *         null, false otherwise.
     */
    boolean isSameResourcesOverrideConfig(@Nullable IBinder activityToken,
            @Nullable Configuration overrideConfig) {
        synchronized (this) {
            final ActivityResources activityResources
                    = activityToken != null ? mActivityResourceReferences.get(activityToken) : null;
            if (activityResources == null) {
                return overrideConfig == null;
            } else {
                // The two configurations must either be equal or publicly equivalent to be
                // considered the same.
                return Objects.equals(activityResources.overrideConfig, overrideConfig)
                        || (overrideConfig != null && activityResources.overrideConfig != null
                                && 0 == overrideConfig.diffPublicOnly(
                                        activityResources.overrideConfig));
            }
        }
    }

    private ActivityResources getOrCreateActivityResourcesStructLocked(
            @NonNull IBinder activityToken) {
        ActivityResources activityResources = mActivityResourceReferences.get(activityToken);
        if (activityResources == null) {
            activityResources = new ActivityResources();
            mActivityResourceReferences.put(activityToken, activityResources);
        }
        return activityResources;
    }

    @Nullable
    private Resources findResourcesForActivityLocked(@NonNull IBinder targetActivityToken,
            @NonNull ResourcesKey targetKey, @NonNull ClassLoader targetClassLoader) {
        ActivityResources activityResources = getOrCreateActivityResourcesStructLocked(
                targetActivityToken);

        final int size = activityResources.activityResources.size();
        for (int index = 0; index < size; index++) {
            WeakReference<Resources> ref = activityResources.activityResources.get(index);
            Resources resources = ref.get();
            ResourcesKey key = resources == null ? null : findKeyForResourceImplLocked(
                    resources.getImpl());

            if (key != null
                    && Objects.equals(resources.getClassLoader(), targetClassLoader)
                    && Objects.equals(key, targetKey)) {
                return resources;
            }
        }

        return null;
    }

    private @NonNull Resources createResourcesForActivityLocked(@NonNull IBinder activityToken,
            @NonNull ClassLoader classLoader, @NonNull ResourcesImpl impl,
            @NonNull CompatibilityInfo compatInfo) {
        final ActivityResources activityResources = getOrCreateActivityResourcesStructLocked(
                activityToken);
        cleanupReferences(activityResources.activityResources,
                activityResources.activityResourcesQueue);

        Resources resources = compatInfo.needsCompatResources() ? new CompatResources(classLoader)
                : new Resources(classLoader);
        resources.setImpl(impl);
        resources.setCallbacks(mUpdateCallbacks);
        activityResources.activityResources.add(
                new WeakReference<>(resources, activityResources.activityResourcesQueue));
        if (DEBUG) {
            Slog.d(TAG, "- creating new ref=" + resources);
            Slog.d(TAG, "- setting ref=" + resources + " with impl=" + impl);
        }
        return resources;
    }

    private @NonNull Resources createResourcesLocked(@NonNull ClassLoader classLoader,
            @NonNull ResourcesImpl impl, @NonNull CompatibilityInfo compatInfo) {
        cleanupReferences(mResourceReferences, mResourcesReferencesQueue);

        Resources resources = compatInfo.needsCompatResources() ? new CompatResources(classLoader)
                : new Resources(classLoader);
        resources.setImpl(impl);
        resources.setCallbacks(mUpdateCallbacks);
        mResourceReferences.add(new WeakReference<>(resources, mResourcesReferencesQueue));
        if (DEBUG) {
            Slog.d(TAG, "- creating new ref=" + resources);
            Slog.d(TAG, "- setting ref=" + resources + " with impl=" + impl);
        }
        return resources;
    }

    /**
     * Creates base resources for a binder token. Calls to
     * {@link #getResources(IBinder, String, String[], String[], String[], int, Configuration,
     * CompatibilityInfo, ClassLoader, List)} with the same binder token will have their override
     * configurations merged with the one specified here.
     *
     * @param token Represents an {@link Activity} or {@link WindowContext}.
     * @param resDir The base resource path. Can be null (only framework resources will be loaded).
     * @param splitResDirs An array of split resource paths. Can be null.
     * @param overlayDirs An array of overlay paths. Can be null.
     * @param libDirs An array of resource library paths. Can be null.
     * @param displayId The ID of the display for which to create the resources.
     * @param overrideConfig The configuration to apply on top of the base configuration. Can be
     *                       {@code null}. This provides the base override for this token.
     * @param compatInfo The compatibility settings to use. Cannot be null. A default to use is
     *                   {@link CompatibilityInfo#DEFAULT_COMPATIBILITY_INFO}.
     * @param classLoader The class loader to use when inflating Resources. If null, the
     *                    {@link ClassLoader#getSystemClassLoader()} is used.
     * @return a Resources object from which to access resources.
     */
    public @Nullable Resources createBaseTokenResources(@NonNull IBinder token,
            @Nullable String resDir,
            @Nullable String[] splitResDirs,
            @Nullable String[] overlayDirs,
            @Nullable String[] libDirs,
            int displayId,
            @Nullable Configuration overrideConfig,
            @NonNull CompatibilityInfo compatInfo,
            @Nullable ClassLoader classLoader,
            @Nullable List<ResourcesLoader> loaders) {
        try {
            Trace.traceBegin(Trace.TRACE_TAG_RESOURCES,
                    "ResourcesManager#createBaseActivityResources");
            final ResourcesKey key = new ResourcesKey(
                    resDir,
                    splitResDirs,
                    overlayDirs,
                    libDirs,
                    displayId,
                    overrideConfig != null ? new Configuration(overrideConfig) : null, // Copy
                    compatInfo,
                    loaders == null ? null : loaders.toArray(new ResourcesLoader[0]));
            classLoader = classLoader != null ? classLoader : ClassLoader.getSystemClassLoader();

            if (DEBUG) {
                Slog.d(TAG, "createBaseActivityResources activity=" + token
                        + " with key=" + key);
            }

            synchronized (this) {
                // Force the creation of an ActivityResourcesStruct.
                getOrCreateActivityResourcesStructLocked(token);
            }

            // Update any existing Activity Resources references.
            updateResourcesForActivity(token, overrideConfig, displayId,
                    false /* movedToDifferentDisplay */);

            rebaseKeyForActivity(token, key);

            synchronized (this) {
                Resources resources = findResourcesForActivityLocked(token, key,
                        classLoader);
                if (resources != null) {
                    return resources;
                }
            }

            // Now request an actual Resources object.
            return createResources(token, key, classLoader, /* apkSupplier */ null);
        } finally {
            Trace.traceEnd(Trace.TRACE_TAG_RESOURCES);
        }
    }

    /**
     * Rebases a key's override config on top of the Activity's base override.
     */
    private void rebaseKeyForActivity(IBinder activityToken, ResourcesKey key) {
        synchronized (this) {
            final ActivityResources activityResources =
                    getOrCreateActivityResourcesStructLocked(activityToken);

            // Rebase the key's override config on top of the Activity's base override.
            if (key.hasOverrideConfiguration()
                    && !activityResources.overrideConfig.equals(Configuration.EMPTY)) {
                final Configuration temp = new Configuration(activityResources.overrideConfig);
                temp.updateFrom(key.mOverrideConfiguration);
                key.mOverrideConfiguration.setTo(temp);
            }
        }
    }

    /**
     * Check WeakReferences and remove any dead references so they don't pile up.
     */
    private static <T> void cleanupReferences(ArrayList<WeakReference<T>> references,
            ReferenceQueue<T> referenceQueue) {
        Reference<? extends T> enduedRef = referenceQueue.poll();
        if (enduedRef == null) {
            return;
        }

        final HashSet<Reference<? extends T>> deadReferences = new HashSet<>();
        for (; enduedRef != null; enduedRef = referenceQueue.poll()) {
            deadReferences.add(enduedRef);
        }

        ArrayUtils.unstableRemoveIf(references,
                (ref) -> ref == null || deadReferences.contains(ref));
    }

    /**
     * Creates an {@link ApkAssetsSupplier} and loads all the ApkAssets required by the {@param key}
     * into the supplier. This should be done while the lock is not held to prevent performing I/O
     * while holding the lock.
     */
    private @NonNull ApkAssetsSupplier createApkAssetsSupplierNotLocked(@NonNull ResourcesKey key) {
        Trace.traceBegin(Trace.TRACE_TAG_RESOURCES,
                "ResourcesManager#createApkAssetsSupplierNotLocked");
        try {
            final ApkAssetsSupplier supplier = new ApkAssetsSupplier();
            final ArrayList<ApkKey> apkKeys = extractApkKeys(key);
            for (int i = 0, n = apkKeys.size(); i < n; i++) {
                final ApkKey apkKey = apkKeys.get(i);
                try {
                    supplier.load(apkKey);
                } catch (IOException e) {
                    Log.w(TAG, String.format("failed to preload asset path '%s'", apkKey.path), e);
                }
            }
            return supplier;
        } finally {
            Trace.traceEnd(Trace.TRACE_TAG_RESOURCES);
        }
    }

    /**
     * Creates a Resources object set with a ResourcesImpl object matching the given key.
     *
     * @param activityToken The Activity this Resources object should be associated with.
     * @param key The key describing the parameters of the ResourcesImpl object.
     * @param classLoader The classloader to use for the Resources object.
     *                    If null, {@link ClassLoader#getSystemClassLoader()} is used.
     * @param apkSupplier The apk assets supplier to use when creating a new ResourcesImpl object.
     * @return A Resources object that gets updated when
     *         {@link #applyConfigurationToResourcesLocked(Configuration, CompatibilityInfo)}
     *         is called.
     */
    private @Nullable Resources createResources(@Nullable IBinder activityToken,
            @NonNull ResourcesKey key, @NonNull ClassLoader classLoader,
            @Nullable ApkAssetsSupplier apkSupplier) {
        synchronized (this) {
            if (DEBUG) {
                Throwable here = new Throwable();
                here.fillInStackTrace();
                Slog.w(TAG, "!! Get resources for activity=" + activityToken + " key=" + key, here);
            }

            ResourcesImpl resourcesImpl = findOrCreateResourcesImplForKeyLocked(key, apkSupplier);
            if (resourcesImpl == null) {
                return null;
            }

            if (activityToken != null) {
                return createResourcesForActivityLocked(activityToken, classLoader,
                        resourcesImpl, key.mCompatInfo);
            } else {
                return createResourcesLocked(classLoader, resourcesImpl, key.mCompatInfo);
            }
        }
    }

    /**
     * Gets or creates a new Resources object associated with the IBinder token. References returned
     * by this method live as long as the Activity, meaning they can be cached and used by the
     * Activity even after a configuration change. If any other parameter is changed
     * (resDir, splitResDirs, overrideConfig) for a given Activity, the same Resources object
     * is updated and handed back to the caller. However, changing the class loader will result in a
     * new Resources object.
     * <p/>
     * If activityToken is null, a cached Resources object will be returned if it matches the
     * input parameters. Otherwise a new Resources object that satisfies these parameters is
     * returned.
     *
     * @param activityToken Represents an Activity. If null, global resources are assumed.
     * @param resDir The base resource path. Can be null (only framework resources will be loaded).
     * @param splitResDirs An array of split resource paths. Can be null.
     * @param overlayDirs An array of overlay paths. Can be null.
     * @param libDirs An array of resource library paths. Can be null.
     * @param displayId The ID of the display for which to create the resources.
     * @param overrideConfig The configuration to apply on top of the base configuration. Can be
     * null. Mostly used with Activities that are in multi-window which may override width and
     * height properties from the base config.
     * @param compatInfo The compatibility settings to use. Cannot be null. A default to use is
     * {@link CompatibilityInfo#DEFAULT_COMPATIBILITY_INFO}.
     * @param classLoader The class loader to use when inflating Resources. If null, the
     * {@link ClassLoader#getSystemClassLoader()} is used.
     * @return a Resources object from which to access resources.
     */
    public @Nullable Resources getResources(
            @Nullable IBinder activityToken,
            @Nullable String resDir,
            @Nullable String[] splitResDirs,
            @Nullable String[] overlayDirs,
            @Nullable String[] libDirs,
            int displayId,
            @Nullable Configuration overrideConfig,
            @NonNull CompatibilityInfo compatInfo,
            @Nullable ClassLoader classLoader,
            @Nullable List<ResourcesLoader> loaders) {
        try {
            Trace.traceBegin(Trace.TRACE_TAG_RESOURCES, "ResourcesManager#getResources");
            final ResourcesKey key = new ResourcesKey(
                    resDir,
                    splitResDirs,
                    overlayDirs,
                    libDirs,
                    displayId,
                    overrideConfig != null ? new Configuration(overrideConfig) : null, // Copy
                    compatInfo,
                    loaders == null ? null : loaders.toArray(new ResourcesLoader[0]));
            classLoader = classLoader != null ? classLoader : ClassLoader.getSystemClassLoader();

            if (activityToken != null) {
                rebaseKeyForActivity(activityToken, key);
            }

            // Preload the ApkAssets required by the key to prevent performing heavy I/O while the
            // ResourcesManager lock is held.
            final ApkAssetsSupplier assetsSupplier = createApkAssetsSupplierNotLocked(key);
            return createResources(activityToken, key, classLoader, assetsSupplier);
        } finally {
            Trace.traceEnd(Trace.TRACE_TAG_RESOURCES);
        }
    }

    /**
     * Updates an Activity's Resources object with overrideConfig. The Resources object
     * that was previously returned by {@link #getResources(IBinder, String, String[], String[],
     * String[], int, Configuration, CompatibilityInfo, ClassLoader, List)} is still valid and will
     * have the updated configuration.
     *
     * @param activityToken The Activity token.
     * @param overrideConfig The configuration override to update.
     * @param displayId Id of the display where activity currently resides.
     * @param movedToDifferentDisplay Indicates if the activity was moved to different display.
     */
    public void updateResourcesForActivity(@NonNull IBinder activityToken,
            @Nullable Configuration overrideConfig, int displayId,
            boolean movedToDifferentDisplay) {
        try {
            Trace.traceBegin(Trace.TRACE_TAG_RESOURCES,
                    "ResourcesManager#updateResourcesForActivity");
            synchronized (this) {
                final ActivityResources activityResources =
                        getOrCreateActivityResourcesStructLocked(activityToken);

                if (Objects.equals(activityResources.overrideConfig, overrideConfig)
                        && !movedToDifferentDisplay) {
                    // They are the same and no change of display id, no work to do.
                    return;
                }

                // Grab a copy of the old configuration so we can create the delta's of each
                // Resources object associated with this Activity.
                final Configuration oldConfig = new Configuration(activityResources.overrideConfig);

                // Update the Activity's base override.
                if (overrideConfig != null) {
                    activityResources.overrideConfig.setTo(overrideConfig);
                } else {
                    activityResources.overrideConfig.unset();
                }

                if (DEBUG) {
                    Throwable here = new Throwable();
                    here.fillInStackTrace();
                    Slog.d(TAG, "updating resources override for activity=" + activityToken
                            + " from oldConfig="
                            + Configuration.resourceQualifierString(oldConfig)
                            + " to newConfig="
                            + Configuration.resourceQualifierString(
                            activityResources.overrideConfig) + " displayId=" + displayId,
                            here);
                }


                // Rebase each Resources associated with this Activity.
                final int refCount = activityResources.activityResources.size();
                for (int i = 0; i < refCount; i++) {
                    final WeakReference<Resources> weakResRef =
                            activityResources.activityResources.get(i);

                    final Resources resources = weakResRef.get();
                    if (resources == null) {
                        continue;
                    }

                    final ResourcesKey newKey = rebaseActivityOverrideConfig(resources, oldConfig,
                            overrideConfig, displayId);
                    if (newKey != null) {
                        final ResourcesImpl resourcesImpl =
                                findOrCreateResourcesImplForKeyLocked(newKey);
                        if (resourcesImpl != null && resourcesImpl != resources.getImpl()) {
                            // Set the ResourcesImpl, updating it for all users of this Resources
                            // object.
                            resources.setImpl(resourcesImpl);
                        }
                    }
                }
            }
        } finally {
            Trace.traceEnd(Trace.TRACE_TAG_RESOURCES);
        }
    }

    /**
     * Rebases an updated override config over any old override config and returns the new one
     * that an Activity's Resources should be set to.
     */
    @Nullable
    private ResourcesKey rebaseActivityOverrideConfig(@NonNull Resources resources,
            @NonNull Configuration oldOverrideConfig, @Nullable Configuration newOverrideConfig,
            int displayId) {
        // Extract the ResourcesKey that was last used to create the Resources for this
        // activity.
        final ResourcesKey oldKey = findKeyForResourceImplLocked(resources.getImpl());
        if (oldKey == null) {
            Slog.e(TAG, "can't find ResourcesKey for resources impl="
                    + resources.getImpl());
            return null;
        }

        // Build the new override configuration for this ResourcesKey.
        final Configuration rebasedOverrideConfig = new Configuration();
        if (newOverrideConfig != null) {
            rebasedOverrideConfig.setTo(newOverrideConfig);
        }

        final boolean hadOverrideConfig = !oldOverrideConfig.equals(Configuration.EMPTY);
        if (hadOverrideConfig && oldKey.hasOverrideConfiguration()) {
            // Generate a delta between the old base Activity override configuration and
            // the actual final override configuration that was used to figure out the
            // real delta this Resources object wanted.
            Configuration overrideOverrideConfig = Configuration.generateDelta(
                    oldOverrideConfig, oldKey.mOverrideConfiguration);
            rebasedOverrideConfig.updateFrom(overrideOverrideConfig);
        }

        // Create the new ResourcesKey with the rebased override config.
        final ResourcesKey newKey = new ResourcesKey(oldKey.mResDir,
                oldKey.mSplitResDirs, oldKey.mOverlayDirs, oldKey.mLibDirs,
                displayId, rebasedOverrideConfig, oldKey.mCompatInfo, oldKey.mLoaders);

        if (DEBUG) {
            Slog.d(TAG, "rebasing ref=" + resources + " from oldKey=" + oldKey
                    + " to newKey=" + newKey + ", displayId=" + displayId);
        }

        return newKey;
    }

    @TestApi
    public final boolean applyConfigurationToResources(@NonNull Configuration config,
            @Nullable CompatibilityInfo compat) {
        synchronized(this) {
            return applyConfigurationToResourcesLocked(config, compat, null /* adjustments */);
        }
    }

    public final boolean applyConfigurationToResourcesLocked(@NonNull Configuration config,
            @Nullable CompatibilityInfo compat) {
        return applyConfigurationToResourcesLocked(config, compat, null /* adjustments */);
    }

    /** Applies the global configuration to the managed resources. */
    public final boolean applyConfigurationToResourcesLocked(@NonNull Configuration config,
            @Nullable CompatibilityInfo compat, @Nullable DisplayAdjustments adjustments) {
        try {
            Trace.traceBegin(Trace.TRACE_TAG_RESOURCES,
                    "ResourcesManager#applyConfigurationToResourcesLocked");

            if (!mResConfiguration.isOtherSeqNewer(config) && compat == null) {
                if (DEBUG || DEBUG_CONFIGURATION) Slog.v(TAG, "Skipping new config: curSeq="
                        + mResConfiguration.seq + ", newSeq=" + config.seq);
                return false;
            }
            int changes = mResConfiguration.updateFrom(config);
            // Things might have changed in display manager, so clear the cached displays.
            mAdjustedDisplays.clear();

            DisplayMetrics defaultDisplayMetrics = getDisplayMetrics();

            if (compat != null && (mResCompatibilityInfo == null ||
                    !mResCompatibilityInfo.equals(compat))) {
                mResCompatibilityInfo = compat;
                changes |= ActivityInfo.CONFIG_SCREEN_LAYOUT
                        | ActivityInfo.CONFIG_SCREEN_SIZE
                        | ActivityInfo.CONFIG_SMALLEST_SCREEN_SIZE;
            }

            if (adjustments != null) {
                // Currently the only case where the adjustment takes effect is to simulate placing
                // an app in a rotated display.
                adjustments.adjustGlobalAppMetrics(defaultDisplayMetrics);
            }
            Resources.updateSystemConfiguration(config, defaultDisplayMetrics, compat);

            ApplicationPackageManager.configurationChanged();
            //Slog.i(TAG, "Configuration changed in " + currentPackageName());

            Configuration tmpConfig = new Configuration();

            for (int i = mResourceImpls.size() - 1; i >= 0; i--) {
                ResourcesKey key = mResourceImpls.keyAt(i);
                WeakReference<ResourcesImpl> weakImplRef = mResourceImpls.valueAt(i);
                ResourcesImpl r = weakImplRef != null ? weakImplRef.get() : null;
                if (r != null) {
                    applyConfigurationToResourcesLocked(config, compat, tmpConfig, key, r);
                } else {
                    mResourceImpls.removeAt(i);
                }
            }

            return changes != 0;
        } finally {
            Trace.traceEnd(Trace.TRACE_TAG_RESOURCES);
        }
    }

    private void applyConfigurationToResourcesLocked(@NonNull Configuration config,
            @Nullable CompatibilityInfo compat, Configuration tmpConfig,
            ResourcesKey key, ResourcesImpl resourcesImpl) {
        if (DEBUG || DEBUG_CONFIGURATION) {
            Slog.v(TAG, "Changing resources "
                    + resourcesImpl + " config to: " + config);
        }

        tmpConfig.setTo(config);

        // Apply the override configuration before setting the display adjustments to ensure that
        // the process config does not override activity display adjustments.
        final boolean hasOverrideConfiguration = key.hasOverrideConfiguration();
        if (hasOverrideConfiguration) {
            tmpConfig.updateFrom(key.mOverrideConfiguration);
        }

        // Get new DisplayMetrics based on the DisplayAdjustments given to the ResourcesImpl. Update
        // a copy if the CompatibilityInfo changed, because the ResourcesImpl object will handle the
        // update internally.
        DisplayAdjustments daj = resourcesImpl.getDisplayAdjustments();
        if (compat != null) {
            daj = new DisplayAdjustments(daj);
            daj.setCompatibilityInfo(compat);
        }

        final int displayId = key.mDisplayId;
        if (displayId == Display.DEFAULT_DISPLAY) {
            daj.setConfiguration(tmpConfig);
        }
        DisplayMetrics dm = getDisplayMetrics(displayId, daj);
        if (displayId != Display.DEFAULT_DISPLAY) {
            applyNonDefaultDisplayMetricsToConfiguration(dm, tmpConfig);

            // Re-apply the override configuration to ensure that configuration contexts based on
            // a display context (ex: createDisplayContext().createConfigurationContext()) have the
            // correct override.
            if (hasOverrideConfiguration) {
                tmpConfig.updateFrom(key.mOverrideConfiguration);
            }
        }

        resourcesImpl.updateConfiguration(tmpConfig, dm, compat);
    }

    /**
     * Appends the library asset path to any ResourcesImpl object that contains the main
     * assetPath.
     * @param assetPath The main asset path for which to add the library asset path.
     * @param libAsset The library asset path to add.
     */
    @UnsupportedAppUsage
    public void appendLibAssetForMainAssetPath(String assetPath, String libAsset) {
        appendLibAssetsForMainAssetPath(assetPath, new String[] { libAsset });
    }

    /**
     * Appends the library asset paths to any ResourcesImpl object that contains the main
     * assetPath.
     * @param assetPath The main asset path for which to add the library asset path.
     * @param libAssets The library asset paths to add.
     */
    public void appendLibAssetsForMainAssetPath(String assetPath, String[] libAssets) {
        synchronized (this) {
            // Record which ResourcesImpl need updating
            // (and what ResourcesKey they should update to).
            final ArrayMap<ResourcesImpl, ResourcesKey> updatedResourceKeys = new ArrayMap<>();

            final int implCount = mResourceImpls.size();
            for (int i = 0; i < implCount; i++) {
                final ResourcesKey key = mResourceImpls.keyAt(i);
                final WeakReference<ResourcesImpl> weakImplRef = mResourceImpls.valueAt(i);
                final ResourcesImpl impl = weakImplRef != null ? weakImplRef.get() : null;
                if (impl != null && Objects.equals(key.mResDir, assetPath)) {
                    String[] newLibAssets = key.mLibDirs;
                    for (String libAsset : libAssets) {
                        newLibAssets =
                                ArrayUtils.appendElement(String.class, newLibAssets, libAsset);
                    }

                    if (!Arrays.equals(newLibAssets, key.mLibDirs)) {
                        updatedResourceKeys.put(impl, new ResourcesKey(
                                key.mResDir,
                                key.mSplitResDirs,
                                key.mOverlayDirs,
                                newLibAssets,
                                key.mDisplayId,
                                key.mOverrideConfiguration,
                                key.mCompatInfo,
                                key.mLoaders));
                    }
                }
            }

            redirectResourcesToNewImplLocked(updatedResourceKeys);
        }
    }

    // TODO(adamlesinski): Make this accept more than just overlay directories.
    final void applyNewResourceDirsLocked(@NonNull final ApplicationInfo appInfo,
            @Nullable final String[] oldPaths) {
        try {
            Trace.traceBegin(Trace.TRACE_TAG_RESOURCES,
                    "ResourcesManager#applyNewResourceDirsLocked");

            String baseCodePath = appInfo.getBaseCodePath();

            final int myUid = Process.myUid();
            String[] newSplitDirs = appInfo.uid == myUid
                    ? appInfo.splitSourceDirs
                    : appInfo.splitPublicSourceDirs;

            // ApplicationInfo is mutable, so clone the arrays to prevent outside modification
            String[] copiedSplitDirs = ArrayUtils.cloneOrNull(newSplitDirs);
            String[] copiedResourceDirs = ArrayUtils.cloneOrNull(appInfo.resourceDirs);

            final ArrayMap<ResourcesImpl, ResourcesKey> updatedResourceKeys = new ArrayMap<>();
            final int implCount = mResourceImpls.size();
            for (int i = 0; i < implCount; i++) {
                final ResourcesKey key = mResourceImpls.keyAt(i);
                final WeakReference<ResourcesImpl> weakImplRef = mResourceImpls.valueAt(i);
                final ResourcesImpl impl = weakImplRef != null ? weakImplRef.get() : null;

                if (impl == null) {
                    continue;
                }

                if (key.mResDir == null
                        || key.mResDir.equals(baseCodePath)
                        || ArrayUtils.contains(oldPaths, key.mResDir)) {
                    updatedResourceKeys.put(impl, new ResourcesKey(
                            baseCodePath,
                            copiedSplitDirs,
                            copiedResourceDirs,
                            key.mLibDirs,
                            key.mDisplayId,
                            key.mOverrideConfiguration,
                            key.mCompatInfo,
                            key.mLoaders
                    ));
                }
            }

            redirectResourcesToNewImplLocked(updatedResourceKeys);
        } finally {
            Trace.traceEnd(Trace.TRACE_TAG_RESOURCES);
        }
    }

    private void redirectResourcesToNewImplLocked(
            @NonNull final ArrayMap<ResourcesImpl, ResourcesKey> updatedResourceKeys) {
        // Bail early if there is no work to do.
        if (updatedResourceKeys.isEmpty()) {
            return;
        }

        // Update any references to ResourcesImpl that require reloading.
        final int resourcesCount = mResourceReferences.size();
        for (int i = 0; i < resourcesCount; i++) {
            final WeakReference<Resources> ref = mResourceReferences.get(i);
            final Resources r = ref != null ? ref.get() : null;
            if (r != null) {
                final ResourcesKey key = updatedResourceKeys.get(r.getImpl());
                if (key != null) {
                    final ResourcesImpl impl = findOrCreateResourcesImplForKeyLocked(key);
                    if (impl == null) {
                        throw new Resources.NotFoundException("failed to redirect ResourcesImpl");
                    }
                    r.setImpl(impl);
                }
            }
        }

        // Update any references to ResourcesImpl that require reloading for each Activity.
        for (ActivityResources activityResources : mActivityResourceReferences.values()) {
            final int resCount = activityResources.activityResources.size();
            for (int i = 0; i < resCount; i++) {
                final WeakReference<Resources> ref = activityResources.activityResources.get(i);
                final Resources r = ref != null ? ref.get() : null;
                if (r != null) {
                    final ResourcesKey key = updatedResourceKeys.get(r.getImpl());
                    if (key != null) {
                        final ResourcesImpl impl = findOrCreateResourcesImplForKeyLocked(key);
                        if (impl == null) {
                            throw new Resources.NotFoundException(
                                    "failed to redirect ResourcesImpl");
                        }
                        r.setImpl(impl);
                    }
                }
            }
        }
    }

    /**
     * Overrides the display adjustments of all resources which are associated with the given token.
     *
     * @param token The token that owns the resources.
     * @param override The operation to override the existing display adjustments. If it is null,
     *                 the override adjustments will be cleared.
     * @return {@code true} if the override takes effect.
     */
    public boolean overrideTokenDisplayAdjustments(IBinder token,
            @Nullable Consumer<DisplayAdjustments> override) {
        boolean handled = false;
        synchronized (this) {
            final ActivityResources tokenResources = mActivityResourceReferences.get(token);
            if (tokenResources == null) {
                return false;
            }
            final ArrayList<WeakReference<Resources>> resourcesRefs =
                    tokenResources.activityResources;
            for (int i = resourcesRefs.size() - 1; i >= 0; i--) {
                final Resources res = resourcesRefs.get(i).get();
                if (res != null) {
                    res.overrideDisplayAdjustments(override);
                    handled = true;
                }
            }
        }
        return handled;
    }

    private class UpdateHandler implements Resources.UpdateCallbacks {

        /**
         * Updates the list of {@link ResourcesLoader ResourcesLoader(s)} that the {@code resources}
         * instance uses.
         */
        @Override
        public void onLoadersChanged(@NonNull Resources resources,
                @NonNull List<ResourcesLoader> newLoader) {
            synchronized (ResourcesManager.this) {
                final ResourcesKey oldKey = findKeyForResourceImplLocked(resources.getImpl());
                if (oldKey == null) {
                    throw new IllegalArgumentException("Cannot modify resource loaders of"
                            + " ResourcesImpl not registered with ResourcesManager");
                }

                final ResourcesKey newKey = new ResourcesKey(
                        oldKey.mResDir,
                        oldKey.mSplitResDirs,
                        oldKey.mOverlayDirs,
                        oldKey.mLibDirs,
                        oldKey.mDisplayId,
                        oldKey.mOverrideConfiguration,
                        oldKey.mCompatInfo,
                        newLoader.toArray(new ResourcesLoader[0]));

                final ResourcesImpl impl = findOrCreateResourcesImplForKeyLocked(newKey);
                resources.setImpl(impl);
            }
        }

        /**
         * Refreshes the {@link AssetManager} of all {@link ResourcesImpl} that contain the
         * {@code loader} to apply any changes of the set of {@link ApkAssets}.
         **/
        @Override
        public void onLoaderUpdated(@NonNull ResourcesLoader loader) {
            synchronized (ResourcesManager.this) {
                final ArrayMap<ResourcesImpl, ResourcesKey> updatedResourceImplKeys =
                        new ArrayMap<>();

                for (int i = mResourceImpls.size() - 1; i >= 0; i--) {
                    final ResourcesKey key = mResourceImpls.keyAt(i);
                    final WeakReference<ResourcesImpl> impl = mResourceImpls.valueAt(i);
                    if (impl == null || impl.get() == null
                            || !ArrayUtils.contains(key.mLoaders, loader)) {
                        continue;
                    }

                    mResourceImpls.remove(key);
                    updatedResourceImplKeys.put(impl.get(), key);
                }

                redirectResourcesToNewImplLocked(updatedResourceImplKeys);
            }
        }
    }
}<|MERGE_RESOLUTION|>--- conflicted
+++ resolved
@@ -128,11 +128,6 @@
         }
     }
 
-<<<<<<< HEAD
-    private static final boolean ENABLE_APK_ASSETS_CACHE = true;
-
-=======
->>>>>>> e0b64f17
     /**
      * Loads {@link ApkAssets} and caches them to prevent their garbage collection while the
      * instance is alive and reachable.
