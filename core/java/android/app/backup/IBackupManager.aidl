/*
 * Copyright (C) 2009 The Android Open Source Project
 *
 * Licensed under the Apache License, Version 2.0 (the "License");
 * you may not use this file except in compliance with the License.
 * You may obtain a copy of the License at
 *
 *      http://www.apache.org/licenses/LICENSE-2.0
 *
 * Unless required by applicable law or agreed to in writing, software
 * distributed under the License is distributed on an "AS IS" BASIS,
 * WITHOUT WARRANTIES OR CONDITIONS OF ANY KIND, either express or implied.
 * See the License for the specific language governing permissions and
 * limitations under the License.
 */

package android.app.backup;

import android.app.backup.IBackupObserver;
import android.app.backup.IBackupManagerMonitor;
import android.app.backup.IFullBackupRestoreObserver;
import android.app.backup.IRestoreSession;
import android.app.backup.ISelectBackupTransportCallback;
import android.os.ParcelFileDescriptor;
import android.content.Intent;
import android.content.ComponentName;

/**
 * Direct interface to the Backup Manager Service that applications invoke on.  The only
 * operation currently needed is a simple notification that the app has made changes to
 * data it wishes to back up, so the system should run a backup pass.
 *
 * Apps will use the {@link android.app.backup.BackupManager} class rather than going through
 * this Binder interface directly.
 * 
 * {@hide}
 */
interface IBackupManager {
    /**
     * Tell the system service that the caller has made changes to its
     * data, and therefore needs to undergo an incremental backup pass.
     *
     * Any application can invoke this method for its own package, but
     * only callers who hold the android.permission.BACKUP permission
     * may invoke it for arbitrary packages.
     * If {@code userId} is different from the calling user id, then the caller must hold the
     * android.permission.INTERACT_ACROSS_USERS_FULL permission.
     *
     * @param userId User id for which the caller has made changes to its data.
     */
    void dataChangedForUser(int userId, String packageName);

    /**
     * {@link android.app.backup.IBackupManager.dataChangedForUser} for the calling user id.
     */
    void dataChanged(String packageName);

    /**
     * Erase all backed-up data for the given package from the given storage
     * destination.
     *
     * Any application can invoke this method for its own package, but
     * only callers who hold the android.permission.BACKUP permission
     * may invoke it for arbitrary packages.
     * If {@code userId} is different from the calling user id, then the caller must hold the
     * android.permission.INTERACT_ACROSS_USERS_FULL permission.
     *
     * @param userId User id for which backup data should be erased.
     */
    void clearBackupDataForUser(int userId, String transportName, String packageName);

    /**
     * {@link android.app.backup.IBackupManager.clearBackupDataForUser} for the calling user id.
     */
    void clearBackupData(String transportName, String packageName);

    /**
     * Run an initialize operation on the given transports.  This will wipe all data from
     * the backing data store and establish a clean starting point for all backup
     * operations.
     *
     * <p>Callers must hold the android.permission.BACKUP permission to use this method.
     * If {@code userId} is different from the calling user id, then the caller must hold the
     * android.permission.INTERACT_ACROSS_USERS_FULL permission.
     *
     * @param userId User id for which the given transports should be initialized.
     */
    void initializeTransportsForUser(int userId, in String[] transportNames,
        IBackupObserver observer);

    /**
     * Notifies the Backup Manager Service that an agent has become available.  This
     * method is only invoked by the Activity Manager.
     *
     * If {@code userId} is different from the calling user id, then the caller must hold the
     * android.permission.INTERACT_ACROSS_USERS_FULL permission.
     *
     * @param userId User id for which an agent has become available.
     */
    void agentConnectedForUser(int userId, String packageName, IBinder agent);

    /**
     * {@link android.app.backup.IBackupManager.agentConnected} for the calling user id.
     */
    void agentConnected(String packageName, IBinder agent);

    /**
     * Notify the Backup Manager Service that an agent has unexpectedly gone away.
     * This method is only invoked by the Activity Manager.
     *
     * If {@code userId} is different from the calling user id, then the caller must hold the
     * android.permission.INTERACT_ACROSS_USERS_FULL permission.
     *
     * @param userId User id for which an agent has unexpectedly gone away.
     */
    void agentDisconnectedForUser(int userId, String packageName);

    /**
     * {@link android.app.backup.IBackupManager.agentDisconnected} for the calling user id.
     */
    void agentDisconnected(String packageName);

    /**
     * Notify the Backup Manager Service that an application being installed will
     * need a data-restore pass.  This method is only invoked by the Package Manager.
     *
     * If {@code userId} is different from the calling user id, then the caller must hold the
     * android.permission.INTERACT_ACROSS_USERS_FULL permission.
     *
     * @param userId User id for which the application will need a data-restore pass.
     */
    void restoreAtInstallForUser(int userId, String packageName, int token);

    /**
     * {@link android.app.backup.IBackupManager.restoreAtInstallForUser} for the calling user id.
     */
    void restoreAtInstall(String packageName, int token);

    /**
     * Enable/disable the backup service entirely.  When disabled, no backup
     * or restore operations will take place.  Data-changed notifications will
     * still be observed and collected, however, so that changes made while the
     * mechanism was disabled will still be backed up properly if it is enabled
     * at some point in the future.
     *
     * <p>Callers must hold the android.permission.BACKUP permission to use this method.
     * If {@code userId} is different from the calling user id, then the caller must hold the
     * android.permission.INTERACT_ACROSS_USERS_FULL permission.
     *
     * @param userId User id for which backup service should be enabled/disabled.
     */
    void setBackupEnabledForUser(int userId, boolean isEnabled);

    /**
     * {@link android.app.backup.IBackupManager.setBackupEnabledForUser} for the calling user id.
     */
    void setBackupEnabled(boolean isEnabled);

    /**
     * Enable/disable automatic restore of application data at install time.  When
     * enabled, installation of any package will involve the Backup Manager.  If data
     * exists for the newly-installed package, either from the device's current [enabled]
     * backup dataset or from the restore set used in the last wholesale restore operation,
     * that data will be supplied to the new package's restore agent before the package
     * is made generally available for launch.
     *
     * <p>Callers must hold  the android.permission.BACKUP permission to use this method.
     * If {@code userId} is different from the calling user id, then the caller must hold the
     * android.permission.INTERACT_ACROSS_USERS_FULL permission.
     *
     * @param userId User id for which automatic restore should be enabled/disabled.
     * @param doAutoRestore When true, enables the automatic app-data restore facility.  When
     *   false, this facility will be disabled.
     */
    void setAutoRestoreForUser(int userId, boolean doAutoRestore);

    /**
     * {@link android.app.backup.IBackupManager.setAutoRestoreForUser} for the calling user id.
     */
    void setAutoRestore(boolean doAutoRestore);

    /**
     * Report whether the backup mechanism is currently enabled.
     *
     * <p>Callers must hold the android.permission.BACKUP permission to use this method.
     * If {@code userId} is different from the calling user id, then the caller must hold the
     * android.permission.INTERACT_ACROSS_USERS_FULL permission.
     *
     * @param userId User id for which the backup service status should be reported.
     */
    boolean isBackupEnabledForUser(int userId);

    /**
     * {@link android.app.backup.IBackupManager.isBackupEnabledForUser} for the calling user id.
     */
    boolean isBackupEnabled();

    /**
     * Set the device's backup password.  Returns {@code true} if the password was set
     * successfully, {@code false} otherwise.  Typically a failure means that an incorrect
     * current password was supplied.
     *
     * <p>Callers must hold the android.permission.BACKUP permission to use this method.
     */
    boolean setBackupPassword(in String currentPw, in String newPw);

    /**
     * Reports whether a backup password is currently set.  If not, then a null or empty
     * "current password" argument should be passed to setBackupPassword().
     *
     * <p>Callers must hold the android.permission.BACKUP permission to use this method.
     */
    boolean hasBackupPassword();

    /**
     * Schedule an immediate backup attempt for all pending updates.  This is
     * primarily intended for transports to use when they detect a suitable
     * opportunity for doing a backup pass.  If there are no pending updates to
     * be sent, no action will be taken.  Even if some updates are pending, the
     * transport will still be asked to confirm via the usual requestBackupTime()
     * method.
     *
     * <p>Callers must hold the android.permission.BACKUP permission to use this method.
     * If {@code userId} is different from the calling user id, then the caller must hold the
     * android.permission.INTERACT_ACROSS_USERS_FULL permission.
     *
     * @param userId User id for which an immediate backup should be scheduled.
     */
    void backupNowForUser(int userId);

    /**
     * {@link android.app.backup.IBackupManager.backupNowForUser} for the calling user id.
     */
    void backupNow();

    /**
     * Write a backup of the given package to the supplied file descriptor.
     * The fd may be a socket or other non-seekable destination.  If no package names
     * are supplied, then every application on the device will be backed up to the output.
     * Currently only used by the 'adb backup' command.
     *
     * <p>This method is <i>synchronous</i> -- it does not return until the backup has
     * completed.
     *
     * <p>Callers must hold the android.permission.BACKUP permission to use this method.
     * If the {@code userId} is different from the calling user id, then the caller must hold the
     * android.permission.INTERACT_ACROSS_USERS_FULL permission.
     *
     * @param userId User id for which backup should be performed.
     * @param fd The file descriptor to which a 'tar' file stream is to be written.
     * @param includeApks If <code>true</code>, the resulting tar stream will include the
     *     application .apk files themselves as well as their data.
     * @param includeObbs If <code>true</code>, the resulting tar stream will include any
     *     application expansion (OBB) files themselves belonging to each application.
     * @param includeShared If <code>true</code>, the resulting tar stream will include
     *     the contents of the device's shared storage (SD card or equivalent).
     * @param allApps If <code>true</code>, the resulting tar stream will include all
     *     installed applications' data, not just those named in the <code>packageNames</code>
     *     parameter.
     * @param allIncludesSystem If {@code true}, then {@code allApps} will be interpreted
     *     as including packages pre-installed as part of the system. If {@code false},
     *     then setting {@code allApps} to {@code true} will mean only that all 3rd-party
     *     applications will be included in the dataset.
     * @param doKeyValue If {@code true}, also packages supporting key-value backup will be backed
     *     up. If {@code false}, key-value packages will be skipped.
     * @param packageNames The package names of the apps whose data (and optionally .apk files)
     *     are to be backed up.  The <code>allApps</code> parameter supersedes this.
     */
    void adbBackup(int userId, in ParcelFileDescriptor fd, boolean includeApks, boolean includeObbs,
            boolean includeShared, boolean doWidgets, boolean allApps, boolean allIncludesSystem,
            boolean doCompress, boolean doKeyValue, in String[] packageNames);

    /**
     * Perform a full-dataset backup of the given applications via the currently active
     * transport.
     *
     * If {@code userId} is different from the calling user id, then the caller must hold the
     * android.permission.INTERACT_ACROSS_USERS_FULL permission.
     *
     * @param userId User id for which the full-dataset backup should be performed.
     * @param packageNames The package names of the apps whose data are to be backed up.
     */
    void fullTransportBackupForUser(int userId, in String[] packageNames);

    /**
     * Restore device content from the data stream passed through the given socket.  The
     * data stream must be in the format emitted by adbBackup().
     * Currently only used by the 'adb restore' command.
     *
     * <p>Callers must hold the android.permission.BACKUP permission to use this method.
     * If the {@code userId} is different from the calling user id, then the caller must hold the
     * android.permission.INTERACT_ACROSS_USERS_FULL.
     *
     * @param userId User id for which restore should be performed.
     */
    void adbRestore(int userId, in ParcelFileDescriptor fd);

    /**
     * Confirm that the requested full backup/restore operation can proceed.  The system will
     * not actually perform the operation described to fullBackup() / fullRestore() unless the
     * UI calls back into the Backup Manager to confirm, passing the correct token.  At
     * the same time, the UI supplies a callback Binder for progress notifications during
     * the operation.
     *
     * <p>The password passed by the confirming entity must match the saved backup or
     * full-device encryption password in order to perform a backup.  If a password is
     * supplied for restore, it must match the password used when creating the full
     * backup dataset being used for restore.
     *
     * <p>Callers must hold the android.permission.BACKUP permission to use this method.
     * If {@code userId} is different from the calling user id, then the caller must hold the
     * android.permission.INTERACT_ACROSS_USERS_FULL permission.
     *
     * @param userId User id for which the requested backup/restore operation can proceed.
     */
    void acknowledgeFullBackupOrRestoreForUser(int userId, int token, boolean allow,
            in String curPassword, in String encryptionPassword,
            IFullBackupRestoreObserver observer);

    /**
     * {@link android.app.backup.IBackupManager.acknowledgeFullBackupOrRestoreForUser} for the
     * calling user id.
     */
    void acknowledgeFullBackupOrRestore(int token, boolean allow,
            in String curPassword, in String encryptionPassword,
            IFullBackupRestoreObserver observer);

    /**
     * Update the attributes of the transport identified by {@code transportComponent}. If the
     * specified transport has not been bound at least once (for registration), this call will be
     * ignored. Only the host process of the transport can change its description, otherwise a
     * {@link SecurityException} will be thrown.
     * If {@code userId} is different from the calling user id, then the caller must hold the
     * android.permission.INTERACT_ACROSS_USERS_FULL permission.
     *
     * @param userId User id for which the attributes of the transport should be updated.
     * @param transportComponent The identity of the transport being described.
     * @param name A {@link String} with the new name for the transport. This is NOT for
     *     identification. MUST NOT be {@code null}.
     * @param configurationIntent An {@link Intent} that can be passed to
     *     {@link Context#startActivity} in order to launch the transport's configuration UI. It may
     *     be {@code null} if the transport does not offer any user-facing configuration UI.
     * @param currentDestinationString A {@link String} describing the destination to which the
     *     transport is currently sending data. MUST NOT be {@code null}.
     * @param dataManagementIntent An {@link Intent} that can be passed to
     *     {@link Context#startActivity} in order to launch the transport's data-management UI. It
     *     may be {@code null} if the transport does not offer any user-facing data
     *     management UI.
     * @param dataManagementLabel A {@link String} to be used as the label for the transport's data
     *     management affordance. This MUST be {@code null} when dataManagementIntent is
     *     {@code null} and MUST NOT be {@code null} when dataManagementIntent is not {@code null}.
     * @throws SecurityException If the UID of the calling process differs from the package UID of
     *     {@code transportComponent} or if the caller does NOT have BACKUP permission.
     */
    void updateTransportAttributesForUser(int userId, in ComponentName transportComponent,
            in String name,
            in Intent configurationIntent, in String currentDestinationString,
            in Intent dataManagementIntent, in String dataManagementLabel);

    /**
     * Identify the currently selected transport.  Callers must hold the
     * android.permission.BACKUP permission to use this method.
     * If {@code userId} is different from the calling user id, then the caller must hold the
     * android.permission.INTERACT_ACROSS_USERS_FULL permission.
     *
     * @param userId User id for which the currently selected transport should be identified.
     */
    String getCurrentTransportForUser(int userId);

    /**
     * {@link android.app.backup.IBackupManager.getCurrentTransportForUser} for the calling user id.
     */
    String getCurrentTransport();

     /**
      * Returns the {@link ComponentName} of the host service of the selected transport or {@code
      * null} if no transport selected or if the transport selected is not registered.  Callers must
      * hold the android.permission.BACKUP permission to use this method.
<<<<<<< HEAD
      */
    ComponentName getCurrentTransportComponent();
=======
      * If {@code userId} is different from the calling user id, then the caller must hold the
      * android.permission.INTERACT_ACROSS_USERS_FULL permission.
      *
      * @param userId User id for which the currently selected transport should be identified.
      */
    ComponentName getCurrentTransportComponentForUser(int userId);
>>>>>>> de843449

    /**
     * Request a list of all available backup transports' names.  Callers must
     * hold the android.permission.BACKUP permission to use this method.
     * If {@code userId} is different from the calling user id, then the caller must hold the
     * android.permission.INTERACT_ACROSS_USERS_FULL permission.
     *
     * @param userId User id for which all available backup transports' names should be listed.
     */
    String[] listAllTransportsForUser(int userId);

    /**
     * {@link android.app.backup.IBackupManager.listAllTransportsForUser} for the calling user id.
     */
    String[] listAllTransports();

    /**
     * If {@code userId} is different from the calling user id, then the caller must hold the
     * android.permission.INTERACT_ACROSS_USERS_FULL permission.
     *
     * @param userId User id for which all available backup transports should be listed.
     */
    ComponentName[] listAllTransportComponentsForUser(int userId);

    /**
     * Retrieve the list of whitelisted transport components.  Callers do </i>not</i> need
     * any special permission.
     *
     * @return The names of all whitelisted transport components defined by the system.
     */
    String[] getTransportWhitelist();

    /**
     * Specify the current backup transport.  Callers must hold the
     * android.permission.BACKUP permission to use this method.
     * If {@code userId} is different from the calling user id, then the caller must hold the
     * android.permission.INTERACT_ACROSS_USERS_FULL permission.
     *
     * @param userId User id for which the transport should be selected.
     * @param transport The name of the transport to select.  This should be one
     * of {@link BackupManager.TRANSPORT_GOOGLE} or {@link BackupManager.TRANSPORT_ADB}.
     * @return The name of the previously selected transport.  If the given transport
     *   name is not one of the currently available transports, no change is made to
     *   the current transport setting and the method returns null.
     */
    String selectBackupTransportForUser(int userId, String transport);

    /**
     * {@link android.app.backup.IBackupManager.selectBackupTransportForUser} for the calling user
     * id.
     */
    String selectBackupTransport(String transport);

    /**
     * Specify the current backup transport and get notified when the transport is ready to be used.
     * This method is async because BackupManager might need to bind to the specified transport
     * which is in a separate process.
     *
     * <p>Callers must hold the android.permission.BACKUP permission to use this method.
     * If {@code userId} is different from the calling user id, then the caller must hold the
     * android.permission.INTERACT_ACROSS_USERS_FULL permission.
     *
     * @param userId User id for which the transport should be selected.
     * @param transport ComponentName of the service hosting the transport. This is different from
     *                  the transport's name that is returned by {@link BackupTransport#name()}.
     * @param listener A listener object to get a callback on the transport being selected.
     */
    void selectBackupTransportAsyncForUser(int userId, in ComponentName transport,
        ISelectBackupTransportCallback listener);

    /**
     * Get the configuration Intent, if any, from the given transport.  Callers must
     * hold the android.permission.BACKUP permission in order to use this method.
     * If {@code userId} is different from the calling user id, then the caller must hold the
     * android.permission.INTERACT_ACROSS_USERS_FULL permission.
     *
     * @param userId User id for which the configuration Intent should be reported.
     * @param transport The name of the transport to query.
     * @return An Intent to use with Activity#startActivity() to bring up the configuration
     *   UI supplied by the transport.  If the transport has no configuration UI, it should
     *   return {@code null} here.
     */
    Intent getConfigurationIntentForUser(int userId, String transport);

    /**
     * {@link android.app.backup.IBackupManager.getConfigurationIntentForUser} for the calling user
     * id.
     */
    Intent getConfigurationIntent(String transport);

    /**
     * Get the destination string supplied by the given transport.  Callers must
     * hold the android.permission.BACKUP permission in order to use this method.
     * If {@code userId} is different from the calling user id, then the caller must hold the
     * android.permission.INTERACT_ACROSS_USERS_FULL permission.
     *
     * @param userId User id for which the transport destination string should be reported.
     * @param transport The name of the transport to query.
     * @return A string describing the current backup destination.  This string is used
     *   verbatim by the Settings UI as the summary text of the "configure..." item.
     */
    String getDestinationStringForUser(int userId, String transport);

    /**
     * {@link android.app.backup.IBackupManager.getDestinationStringForUser} for the calling user
     * id.
     */
    String getDestinationString(String transport);

    /**
     * Get the manage-data UI intent, if any, from the given transport.  Callers must
     * hold the android.permission.BACKUP permission in order to use this method.
     * If {@code userId} is different from the calling user id, then the caller must hold the
     * android.permission.INTERACT_ACROSS_USERS_FULL permission.
     *
     * @param userId User id for which the manage-data UI intent should be reported.
     */
    Intent getDataManagementIntentForUser(int userId, String transport);

    /**
     * {@link android.app.backup.IBackupManager.getDataManagementIntentForUser} for the calling user
     * id.
     */
    Intent getDataManagementIntent(String transport);

    /**
     * Get the manage-data menu label, if any, from the given transport.  Callers must
     * hold the android.permission.BACKUP permission in order to use this method.
     * If {@code userId} is different from the calling user id, then the caller must hold the
     * android.permission.INTERACT_ACROSS_USERS_FULL permission.
     *
     * @param userId User id for which the manage-data menu label should be reported.
     */
    String getDataManagementLabelForUser(int userId, String transport);

    /**
     * {@link android.app.backup.IBackupManager.getDataManagementLabelForUser} for the calling user
     * id.
     */
    String getDataManagementLabel(String transport);

    /**
     * Begin a restore session.  Either or both of packageName and transportID
     * may be null.  If packageName is non-null, then only the given package will be
     * considered for restore.  If transportID is null, then the restore will use
     * the current active transport.
     * <p>
     * This method requires the android.permission.BACKUP permission <i>except</i>
     * when transportID is null and packageName is the name of the caller's own
     * package.  In that case, the restore session returned is suitable for supporting
     * the BackupManager.requestRestore() functionality via RestoreSession.restorePackage()
     * without requiring the app to hold any special permission.
     * If {@code userId} is different from the calling user id, then the caller must hold the
     * android.permission.INTERACT_ACROSS_USERS_FULL permission.
     *
     * @param userId User id for which a restore session should be begun.
     * @param packageName The name of the single package for which a restore will
     *        be requested.  May be null, in which case all packages in the restore
     *        set can be restored.
     * @param transportID The name of the transport to use for the restore operation.
     *        May be null, in which case the current active transport is used.
     * @return An interface to the restore session, or null on error.
     */
    IRestoreSession beginRestoreSessionForUser(int userId, String packageName, String transportID);

    /**
     * Notify the backup manager that a BackupAgent has completed the operation
     * corresponding to the given token.
     *
     * @param token The transaction token passed to the BackupAgent method being
     *        invoked.
     * @param result In the case of a full backup measure operation, the estimated
     *        total file size that would result from the operation. Unused in all other
     *        cases.
     */
    void opComplete(int token, long result);

    /**
     * Make the device's backup and restore machinery (in)active.  When it is inactive,
     * the device will not perform any backup operations, nor will it deliver data for
     * restore, although clients can still safely call BackupManager methods.
     *
     * @param whichUser User handle of the defined user whose backup active state
     *     is to be adjusted.
     * @param makeActive {@code true} when backup services are to be made active;
     *     {@code false} otherwise.
     */
    void setBackupServiceActive(int whichUser, boolean makeActive);

    /**
     * Queries the activity status of backup service as set by {@link #setBackupServiceActive}.
     * @param whichUser User handle of the defined user whose backup active state
     *     is being queried.
     */
    boolean isBackupServiceActive(int whichUser);

    /**
     * Ask the framework which dataset, if any, the given package's data would be
     * restored from if we were to install it right now.
     *
     * <p>Callers must hold the android.permission.BACKUP permission to use this method.
     * If {@code userId} is different from the calling user id, then the caller must hold the
     * android.permission.INTERACT_ACROSS_USERS_FULL permission.
     *
     * @param userId User id for which this operation should be performed.
     * @param packageName The name of the package whose most-suitable dataset we
     *     wish to look up
     * @return The dataset token from which a restore should be attempted, or zero if
     *     no suitable data is available.
     */
    long getAvailableRestoreTokenForUser(int userId, String packageName);

    /**
     * Ask the framework whether this app is eligible for backup.
     *
     * <p>If you are calling this method multiple times, you should instead use
     * {@link #filterAppsEligibleForBackup(String[])} to save resources.
     *
     * <p>Callers must hold the android.permission.BACKUP permission to use this method.
     * If {@code userId} is different from the calling user id, then the caller must hold the
     * android.permission.INTERACT_ACROSS_USERS_FULL permission.
     *
     * @param userId User id for which this operation should be performed.
     * @param packageName The name of the package.
     * @return Whether this app is eligible for backup.
     */
    boolean isAppEligibleForBackupForUser(int userId, String packageName);

    /**
     * Filter the packages that are eligible for backup and return the result.
     *
     * <p>Callers must hold the android.permission.BACKUP permission to use this method.
     * If {@code userId} is different from the calling user id, then the caller must hold the
     * android.permission.INTERACT_ACROSS_USERS_FULL permission.
     *
     * @param userId User id for which the filter should be performed.
     * @param packages The list of packages to filter.
     * @return The packages eligible for backup.
     */
    String[] filterAppsEligibleForBackupForUser(int userId, in String[] packages);

    /**
     * Request an immediate backup, providing an observer to which results of the backup operation
     * will be published. The Android backup system will decide for each package whether it will
     * be full app data backup or key/value-pair-based backup.
     *
     * <p>If this method returns zero (meaning success), the OS will attempt to backup all provided
     * packages using the remote transport.
     *
     * <p>Callers must hold the android.permission.BACKUP permission to use this method.
     * If {@code userId} is different from the calling user id, then the caller must hold the
     * android.permission.INTERACT_ACROSS_USERS_FULL permission.
     *
     * @param userId User id for which an immediate backup should be requested.

     * @param observer The {@link BackupObserver} to receive callbacks during the backup
     * operation.
     *
     * @param monitor the {@link BackupManagerMonitor} to receive callbacks about important events
     * during the backup operation.
     *
     * @param flags {@link BackupManager#FLAG_NON_INCREMENTAL_BACKUP}.
     *
     * @return Zero on success; nonzero on error.
     */
    int requestBackupForUser(int userId, in String[] packages, IBackupObserver observer,
        IBackupManagerMonitor monitor, int flags);

    /**
     * {@link android.app.backup.IBackupManager.requestBackupForUser} for the calling user id.
     */
    int requestBackup(in String[] packages, IBackupObserver observer, IBackupManagerMonitor monitor,
        int flags);

    /**
     * Cancel all running backups. After this call returns, no currently running backups will
     * interact with the selected transport.
     *
     * <p>Callers must hold the android.permission.BACKUP permission to use this method.
     * If {@code userId} is different from the calling user id, then the caller must hold the
     * android.permission.INTERACT_ACROSS_USERS_FULL permission.
     *
     * @param userId User id for which backups should be cancelled.
     */
    void cancelBackupsForUser(int userId);

    /**
     * {@link android.app.backup.IBackupManager.cancelBackups} for the calling user id.
     */
    void cancelBackups();
}<|MERGE_RESOLUTION|>--- conflicted
+++ resolved
@@ -376,17 +376,12 @@
       * Returns the {@link ComponentName} of the host service of the selected transport or {@code
       * null} if no transport selected or if the transport selected is not registered.  Callers must
       * hold the android.permission.BACKUP permission to use this method.
-<<<<<<< HEAD
-      */
-    ComponentName getCurrentTransportComponent();
-=======
       * If {@code userId} is different from the calling user id, then the caller must hold the
       * android.permission.INTERACT_ACROSS_USERS_FULL permission.
       *
       * @param userId User id for which the currently selected transport should be identified.
       */
     ComponentName getCurrentTransportComponentForUser(int userId);
->>>>>>> de843449
 
     /**
      * Request a list of all available backup transports' names.  Callers must
