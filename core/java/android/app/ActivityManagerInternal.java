/*
 * Copyright (C) 2014 The Android Open Source Project
 *
 * Licensed under the Apache License, Version 2.0 (the "License");
 * you may not use this file except in compliance with the License.
 * You may obtain a copy of the License at
 *
 *      http://www.apache.org/licenses/LICENSE-2.0
 *
 * Unless required by applicable law or agreed to in writing, software
 * distributed under the License is distributed on an "AS IS" BASIS,
 * WITHOUT WARRANTIES OR CONDITIONS OF ANY KIND, either express or implied.
 * See the License for the specific language governing permissions and
 * limitations under the License.
 */

package android.app;

import android.annotation.NonNull;
import android.annotation.Nullable;
import android.annotation.UserIdInt;
import android.content.ComponentName;
import android.content.IIntentReceiver;
import android.content.IIntentSender;
import android.content.Intent;
import android.content.pm.ActivityInfo;
import android.content.pm.ActivityPresentationInfo;
import android.content.pm.ApplicationInfo;
import android.content.pm.UserInfo;
import android.net.Uri;
import android.os.Bundle;
import android.os.IBinder;
import android.os.TransactionTooLargeException;

import java.util.ArrayList;
import java.util.List;

/**
 * Activity manager local system service interface.
 *
 * @hide Only for use within the system server.
 */
public abstract class ActivityManagerInternal {


    // Access modes for handleIncomingUser.
    public static final int ALLOW_NON_FULL = 0;
    /**
     * Allows access to a caller with {@link android.Manifest.permission#INTERACT_ACROSS_USERS}
     * if in the same profile group.
     * Otherwise, {@link android.Manifest.permission#INTERACT_ACROSS_USERS_FULL} is required.
     */
    public static final int ALLOW_NON_FULL_IN_PROFILE = 1;
    public static final int ALLOW_FULL_ONLY = 2;
    /**
     * Allows access to a caller with {@link android.Manifest.permission#INTERACT_ACROSS_PROFILES}
     * or {@link android.Manifest.permission#INTERACT_ACROSS_USERS} if in the same profile group.
     * Otherwise, {@link android.Manifest.permission#INTERACT_ACROSS_USERS_FULL} is required.
     */
    public static final int ALLOW_ALL_PROFILE_PERMISSIONS_IN_PROFILE = 3;

    /**
     * Verify that calling app has access to the given provider.
     */
    public abstract String checkContentProviderAccess(String authority, @UserIdInt int userId);

    /**
     * Verify that calling UID has access to the given provider.
     */
    public abstract int checkContentProviderUriPermission(Uri uri, @UserIdInt int userId,
            int callingUid, int modeFlags);

    // Called by the power manager.
    public abstract void onWakefulnessChanged(int wakefulness);

    /**
     * @return {@code true} if process start is successful, {@code false} otherwise.
     */
    public abstract boolean startIsolatedProcess(String entryPoint, String[] mainArgs,
            String processName, String abiOverride, int uid, Runnable crashHandler);

    /**
     * Kill foreground apps from the specified user.
     */
    public abstract void killForegroundAppsForUser(@UserIdInt int userId);

    /**
     *  Sets how long a {@link PendingIntent} can be temporarily whitelist to by bypass restrictions
     *  such as Power Save mode.
     */
    public abstract void setPendingIntentWhitelistDuration(IIntentSender target,
            IBinder whitelistToken, long duration);

    /**
     * Allows for a {@link PendingIntent} to be whitelisted to start activities from background.
     */
    public abstract void setPendingIntentAllowBgActivityStarts(
            IIntentSender target, IBinder whitelistToken, int flags);

    /**
     * Voids {@link PendingIntent}'s privilege to be whitelisted to start activities from
     * background.
     */
    public abstract void clearPendingIntentAllowBgActivityStarts(IIntentSender target,
            IBinder whitelistToken);

    /**
     * Allow DeviceIdleController to tell us about what apps are whitelisted.
     */
    public abstract void setDeviceIdleWhitelist(int[] allAppids, int[] exceptIdleAppids);

    /**
     * Update information about which app IDs are on the temp whitelist.
     */
    public abstract void updateDeviceIdleTempWhitelist(int[] appids, int changingAppId,
            boolean adding);

    /**
     * Get the procstate for the UID.  The return value will be between
     * {@link ActivityManager#MIN_PROCESS_STATE} and {@link ActivityManager#MAX_PROCESS_STATE}.
     * Note if the UID doesn't exist, it'll return {@link ActivityManager#PROCESS_STATE_NONEXISTENT}
     * (-1).
     */
    public abstract int getUidProcessState(int uid);

    /**
     * @return {@code true} if system is ready, {@code false} otherwise.
     */
    public abstract boolean isSystemReady();

    /**
     * Sets if the given pid has an overlay UI or not.
     *
     * @param pid The pid we are setting overlay UI for.
     * @param hasOverlayUi True if the process has overlay UI.
     * @see android.view.WindowManager.LayoutParams#TYPE_APPLICATION_OVERLAY
     */
    public abstract void setHasOverlayUi(int pid, boolean hasOverlayUi);

    /**
     * Called after the network policy rules are updated by
     * {@link com.android.server.net.NetworkPolicyManagerService} for a specific {@param uid} and
     * {@param procStateSeq}.
     */
    public abstract void notifyNetworkPolicyRulesUpdated(int uid, long procStateSeq);

    /**
     * @return true if runtime was restarted, false if it's normal boot
     */
    public abstract boolean isRuntimeRestarted();

    /**
     * Returns if more users can be started without stopping currently running users.
     */
    public abstract boolean canStartMoreUsers();

    /**
     * Sets the user switcher message for switching from {@link android.os.UserHandle#SYSTEM}.
     */
    public abstract void setSwitchingFromSystemUserMessage(String switchingFromSystemUserMessage);

    /**
     * Sets the user switcher message for switching to {@link android.os.UserHandle#SYSTEM}.
     */
    public abstract void setSwitchingToSystemUserMessage(String switchingToSystemUserMessage);

    /**
     * Returns maximum number of users that can run simultaneously.
     */
    public abstract int getMaxRunningUsers();

    /**
     * Whether an UID is active or idle.
     */
    public abstract boolean isUidActive(int uid);

    /**
     * Returns a list of running processes along with corresponding uids, pids and their oom score.
     *
     * Only processes managed by ActivityManagerService are included.
     */
    public abstract List<ProcessMemoryState> getMemoryStateForProcesses();

    /**
     * Checks to see if the calling pid is allowed to handle the user. Returns adjusted user id as
     * needed.
     */
    public abstract int handleIncomingUser(int callingPid, int callingUid, @UserIdInt int userId,
            boolean allowAll, int allowMode, String name, String callerPackage);

    /** Checks if the calling binder pid as the permission. */
    public abstract void enforceCallingPermission(String permission, String func);

    /** Returns the current user id. */
    public abstract int getCurrentUserId();

    /** Returns true if the user is running. */
    public abstract boolean isUserRunning(@UserIdInt int userId, int flags);

    /** Trims memory usage in the system by removing/stopping unused application processes. */
    public abstract void trimApplications();

    /** Kill the processes in the list due to their tasks been removed. */
    public abstract void killProcessesForRemovedTask(ArrayList<Object> procsToKill);

    /** Kill the process immediately. */
    public abstract void killProcess(String processName, int uid, String reason);

    /**
     * Returns {@code true} if {@code uid} is running an activity from {@code packageName}.
     */
    public abstract boolean hasRunningActivity(int uid, @Nullable String packageName);

    public abstract void updateOomAdj();
    public abstract void updateCpuStats();

    /**
     * Update battery stats on activity usage.
     * @param activity
     * @param uid
     * @param userId
     * @param started
     */
    public abstract void updateBatteryStats(
            ComponentName activity, int uid, @UserIdInt int userId, boolean resumed);

    /**
     * Update UsageStats of the activity.
     * @param activity
     * @param userId
     * @param event
     * @param appToken ActivityRecord's appToken.
     * @param taskRoot Task's root
     */
    public abstract void updateActivityUsageStats(
            ComponentName activity, @UserIdInt int userId, int event, IBinder appToken,
            ComponentName taskRoot);
    public abstract void updateForegroundTimeIfOnBattery(
            String packageName, int uid, long cpuTimeDiff);
    public abstract void sendForegroundProfileChanged(@UserIdInt int userId);

    /**
     * Returns whether the given user requires credential entry at this time. This is used to
     * intercept activity launches for work apps when the Work Challenge is present.
     */
    public abstract boolean shouldConfirmCredentials(@UserIdInt int userId);

    public abstract int[] getCurrentProfileIds();
    public abstract UserInfo getCurrentUser();
    public abstract void ensureNotSpecialUser(@UserIdInt int userId);
    public abstract boolean isCurrentProfile(@UserIdInt int userId);
    public abstract boolean hasStartedUserState(@UserIdInt int userId);
    public abstract void finishUserSwitch(Object uss);

    /** Schedule the execution of all pending app GCs. */
    public abstract void scheduleAppGcs();

    /** Gets the task id for a given activity. */
    public abstract int getTaskIdForActivity(@NonNull IBinder token, boolean onlyRoot);

    /** Gets the basic info for a given activity. */
    public abstract ActivityPresentationInfo getActivityPresentationInfo(@NonNull IBinder token);

    public abstract void setBooting(boolean booting);
    public abstract boolean isBooting();
    public abstract void setBooted(boolean booted);
    public abstract boolean isBooted();
    public abstract void finishBooting();

    public abstract void tempWhitelistForPendingIntent(int callerPid, int callerUid, int targetUid,
            long duration, String tag);
    public abstract int broadcastIntentInPackage(String packageName, int uid, int realCallingUid,
            int realCallingPid, Intent intent, String resolvedType, IIntentReceiver resultTo,
            int resultCode, String resultData, Bundle resultExtras, String requiredPermission,
            Bundle bOptions, boolean serialized, boolean sticky, @UserIdInt int userId,
            boolean allowBackgroundActivityStarts);
    public abstract ComponentName startServiceInPackage(int uid, Intent service,
            String resolvedType, boolean fgRequired, String callingPackage, @UserIdInt int userId,
            boolean allowBackgroundActivityStarts) throws TransactionTooLargeException;

    public abstract void disconnectActivityFromServices(Object connectionHolder, Object conns);
    public abstract void cleanUpServices(@UserIdInt int userId, ComponentName component,
            Intent baseIntent);
    public abstract ActivityInfo getActivityInfoForUser(ActivityInfo aInfo, @UserIdInt int userId);
    public abstract void ensureBootCompleted();
    public abstract void updateOomLevelsForDisplay(int displayId);
    public abstract boolean isActivityStartsLoggingEnabled();
    /** Returns true if the background activity starts is enabled. */
    public abstract boolean isBackgroundActivityStartsEnabled();
    public abstract void reportCurKeyguardUsageEvent(boolean keyguardShowing);

    /** @see com.android.server.am.ActivityManagerService#monitor */
    public abstract void monitor();

    /** Input dispatch timeout to a window, start the ANR process. */
    public abstract long inputDispatchingTimedOut(int pid, boolean aboveSystem, String reason);
    public abstract boolean inputDispatchingTimedOut(Object proc, String activityShortComponentName,
            ApplicationInfo aInfo, String parentShortComponentName, Object parentProc,
            boolean aboveSystem, String reason);

    /**
     * Sends {@link android.content.Intent#ACTION_CONFIGURATION_CHANGED} with all the appropriate
     * flags.
     */
    public abstract void broadcastGlobalConfigurationChanged(int changes, boolean initLocale);

    /**
     * Sends {@link android.content.Intent#ACTION_CLOSE_SYSTEM_DIALOGS} with all the appropriate
     * flags.
     */
    public abstract void broadcastCloseSystemDialogs(String reason);

    /**
     * Kills all background processes, except those matching any of the specified properties.
     *
     * @param minTargetSdk the target SDK version at or above which to preserve processes,
     *                     or {@code -1} to ignore the target SDK
     * @param maxProcState the process state at or below which to preserve processes,
     *                     or {@code -1} to ignore the process state
     */
    public abstract void killAllBackgroundProcessesExcept(int minTargetSdk, int maxProcState);

    /** Starts a given process. */
    public abstract void startProcess(String processName, ApplicationInfo info,
            boolean knownToBeDead, boolean isTop, String hostingType, ComponentName hostingName);

    /** Starts up the starting activity process for debugging if needed.
     * This function needs to be called synchronously from WindowManager context so the caller
     * passes a lock {@code wmLock} and waits to be notified.
     *
     * @param wmLock calls {@code notify} on the object to wake up the caller.
    */
    public abstract void setDebugFlagsForStartingActivity(ActivityInfo aInfo, int startFlags,
            ProfilerInfo profilerInfo, Object wmLock);

    /** Returns mount mode for process running with given pid */
    public abstract int getStorageMountMode(int pid, int uid);

    /** Returns true if the given uid is the app in the foreground. */
    public abstract boolean isAppForeground(int uid);

    /** Returns true if the given uid is currently marked 'bad' */
    public abstract boolean isAppBad(ApplicationInfo info);

    /** Remove pending backup for the given userId. */
    public abstract void clearPendingBackup(@UserIdInt int userId);

    /**
     * When power button is very long pressed, call this interface to do some pre-shutdown work
     * like persisting database etc.
     */
    public abstract void prepareForPossibleShutdown();

    /**
     * Returns {@code true} if {@code uid} is running a foreground service of a specific
     * {@code foregroundServiceType}.
     */
    public abstract boolean hasRunningForegroundService(int uid, int foregroundServiceType);

    /**
     * Registers the specified {@code processObserver} to be notified of future changes to
     * process state.
     */
    public abstract void registerProcessObserver(IProcessObserver processObserver);

    /**
     * Unregisters the specified {@code processObserver}.
     */
    public abstract void unregisterProcessObserver(IProcessObserver processObserver);

<<<<<<< HEAD
    // Starts a process as empty.
    public abstract int startActivityAsUserEmpty(Bundle options);
=======
    /**
     * Checks if there is an unfinished instrumentation that targets the given uid.
     *
     * @param uid The uid to be checked for
     *
     * @return True, if there is an instrumentation whose target application uid matches the given
     * uid, false otherwise
     */
    public abstract boolean isUidCurrentlyInstrumented(int uid);

    /**
     * Show a debug toast, asking user to file a bugreport.
     */
    // TODO: remove this toast after feature development is done
    public abstract void showWhileInUseDebugToast(int uid, int op, int mode);
>>>>>>> 852c9950
}<|MERGE_RESOLUTION|>--- conflicted
+++ resolved
@@ -368,24 +368,22 @@
      */
     public abstract void unregisterProcessObserver(IProcessObserver processObserver);
 
-<<<<<<< HEAD
+    /**
+     * Checks if there is an unfinished instrumentation that targets the given uid.
+     *
+     * @param uid The uid to be checked for
+     *
+     * @return True, if there is an instrumentation whose target application uid matches the given
+     * uid, false otherwise
+     */
+    public abstract boolean isUidCurrentlyInstrumented(int uid);
+
+    /**
+     * Show a debug toast, asking user to file a bugreport.
+     */
+    // TODO: remove this toast after feature development is done
+    public abstract void showWhileInUseDebugToast(int uid, int op, int mode);
+
     // Starts a process as empty.
     public abstract int startActivityAsUserEmpty(Bundle options);
-=======
-    /**
-     * Checks if there is an unfinished instrumentation that targets the given uid.
-     *
-     * @param uid The uid to be checked for
-     *
-     * @return True, if there is an instrumentation whose target application uid matches the given
-     * uid, false otherwise
-     */
-    public abstract boolean isUidCurrentlyInstrumented(int uid);
-
-    /**
-     * Show a debug toast, asking user to file a bugreport.
-     */
-    // TODO: remove this toast after feature development is done
-    public abstract void showWhileInUseDebugToast(int uid, int op, int mode);
->>>>>>> 852c9950
 }