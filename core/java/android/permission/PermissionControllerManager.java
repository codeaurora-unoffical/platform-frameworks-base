--- conflicted
+++ resolved
@@ -584,602 +584,6 @@
     @RequiresPermission(Manifest.permission.ADJUST_RUNTIME_PERMISSIONS_POLICY)
     public void grantOrUpgradeDefaultRuntimePermissions(
             @NonNull @CallbackExecutor Executor executor, @NonNull Consumer<Boolean> callback) {
-<<<<<<< HEAD
-        mRemoteService.scheduleRequest(new PendingGrantOrUpgradeDefaultRuntimePermissionsRequest(
-                mRemoteService, executor, callback));
-    }
-
-    /**
-     * A connection to the remote service
-     */
-    static final class RemoteService extends
-            AbstractMultiplePendingRequestsRemoteService<RemoteService, IPermissionController> {
-        private static final long UNBIND_TIMEOUT_MILLIS = 10000;
-        private static final long MESSAGE_TIMEOUT_MILLIS = 30000;
-
-        /**
-         * Create a connection to the remote service
-         *
-         * @param context A context to use
-         * @param componentName The component of the service to connect to
-         * @param user User the remote service should be connected as
-         */
-        RemoteService(@NonNull Context context, @NonNull ComponentName componentName,
-                @NonNull Handler handler, @NonNull UserHandle user) {
-            super(context, SERVICE_INTERFACE, componentName, user.getIdentifier(),
-                    service -> Log.e(TAG, "RemoteService " + service + " died"),
-                    handler, 0, false, 1);
-        }
-
-        /**
-         * @return The default handler used by this service.
-         */
-        Handler getHandler() {
-            return mHandler;
-        }
-
-        @Override
-        protected @NonNull IPermissionController getServiceInterface(@NonNull IBinder binder) {
-            return IPermissionController.Stub.asInterface(binder);
-        }
-
-        @Override
-        protected long getTimeoutIdleBindMillis() {
-            return UNBIND_TIMEOUT_MILLIS;
-        }
-
-        @Override
-        protected long getRemoteRequestMillis() {
-            return MESSAGE_TIMEOUT_MILLIS;
-        }
-
-        @Override
-        public void scheduleRequest(@NonNull BasePendingRequest<RemoteService,
-                IPermissionController> pendingRequest) {
-            super.scheduleRequest(pendingRequest);
-        }
-
-        @Override
-        public void scheduleAsyncRequest(@NonNull AsyncRequest<IPermissionController> request) {
-            super.scheduleAsyncRequest(request);
-        }
-    }
-
-    /**
-     * Task to read a large amount of data from a remote service.
-     */
-    private static class FileReaderTask<Callback extends Consumer<byte[]>>
-            extends AsyncTask<Void, Void, byte[]> {
-        private ParcelFileDescriptor mLocalPipe;
-        private ParcelFileDescriptor mRemotePipe;
-
-        private final @NonNull Callback mCallback;
-
-        FileReaderTask(@NonNull Callback callback) {
-            mCallback = callback;
-        }
-
-        @Override
-        protected void onPreExecute() {
-            ParcelFileDescriptor[] pipe;
-            try {
-                pipe = ParcelFileDescriptor.createPipe();
-            } catch (IOException e) {
-                Log.e(TAG, "Could not create pipe needed to get runtime permission backup", e);
-                return;
-            }
-
-            mLocalPipe = pipe[0];
-            mRemotePipe = pipe[1];
-        }
-
-        /**
-         * Get the file descriptor the remote service should write the data to.
-         *
-         * <p>Needs to be closed <u>locally</u> before the FileReader can finish.
-         *
-         * @return The file the data should be written to
-         */
-        ParcelFileDescriptor getRemotePipe() {
-            return mRemotePipe;
-        }
-
-        @Override
-        protected byte[] doInBackground(Void... ignored) {
-            ByteArrayOutputStream combinedBuffer = new ByteArrayOutputStream();
-
-            try (InputStream in = new ParcelFileDescriptor.AutoCloseInputStream(mLocalPipe)) {
-                byte[] buffer = new byte[16 * 1024];
-
-                while (!isCancelled()) {
-                    int numRead = in.read(buffer);
-                    if (numRead == -1) {
-                        break;
-                    }
-
-                    combinedBuffer.write(buffer, 0, numRead);
-                }
-            } catch (IOException | NullPointerException e) {
-                Log.e(TAG, "Error reading runtime permission backup", e);
-                combinedBuffer.reset();
-            }
-
-            return combinedBuffer.toByteArray();
-        }
-
-        /**
-         * Interrupt the reading of the data.
-         *
-         * <p>Needs to be called when canceling this task as it might be hung.
-         */
-        void interruptRead() {
-            IoUtils.closeQuietly(mLocalPipe);
-        }
-
-        @Override
-        protected void onCancelled() {
-            onPostExecute(new byte[]{});
-        }
-
-        @Override
-        protected void onPostExecute(byte[] backup) {
-            IoUtils.closeQuietly(mLocalPipe);
-            mCallback.accept(backup);
-        }
-    }
-
-    /**
-     * Task to send a large amount of data to a remote service.
-     */
-    private static class FileWriterTask extends AsyncTask<byte[], Void, Void> {
-        private static final int CHUNK_SIZE = 4 * 1024;
-
-        private ParcelFileDescriptor mLocalPipe;
-        private ParcelFileDescriptor mRemotePipe;
-
-        @Override
-        protected void onPreExecute() {
-            ParcelFileDescriptor[] pipe;
-            try {
-                pipe = ParcelFileDescriptor.createPipe();
-            } catch (IOException e) {
-                Log.e(TAG, "Could not create pipe needed to send runtime permission backup",
-                        e);
-                return;
-            }
-
-            mRemotePipe = pipe[0];
-            mLocalPipe = pipe[1];
-        }
-
-        /**
-         * Get the file descriptor the remote service should read the data from.
-         *
-         * @return The file the data should be read from
-         */
-        ParcelFileDescriptor getRemotePipe() {
-            return mRemotePipe;
-        }
-
-        /**
-         * Send the data to the remove service.
-         *
-         * @param in The data to send
-         *
-         * @return ignored
-         */
-        @Override
-        protected Void doInBackground(byte[]... in) {
-            byte[] buffer = in[0];
-            try (OutputStream out = new ParcelFileDescriptor.AutoCloseOutputStream(mLocalPipe)) {
-                for (int offset = 0; offset < buffer.length; offset += CHUNK_SIZE) {
-                    out.write(buffer, offset, min(CHUNK_SIZE, buffer.length - offset));
-                }
-            } catch (IOException | NullPointerException e) {
-                Log.e(TAG, "Error sending runtime permission backup", e);
-            }
-
-            return null;
-        }
-
-        /**
-         * Interrupt the send of the data.
-         *
-         * <p>Needs to be called when canceling this task as it might be hung.
-         */
-        void interruptWrite() {
-            IoUtils.closeQuietly(mLocalPipe);
-        }
-
-        @Override
-        protected void onCancelled() {
-            onPostExecute(null);
-        }
-
-        @Override
-        protected void onPostExecute(Void ignored) {
-            IoUtils.closeQuietly(mLocalPipe);
-        }
-    }
-
-    /**
-     * Request for {@link #revokeRuntimePermissions}
-     */
-    private static final class PendingRevokeRuntimePermissionRequest extends
-            AbstractRemoteService.PendingRequest<RemoteService, IPermissionController> {
-        private final @NonNull Map<String, List<String>> mRequest;
-        private final boolean mDoDryRun;
-        private final int mReason;
-        private final @NonNull String mCallingPackage;
-        private final @NonNull Executor mExecutor;
-        private final @NonNull OnRevokeRuntimePermissionsCallback mCallback;
-
-        private final @NonNull RemoteCallback mRemoteCallback;
-
-        private PendingRevokeRuntimePermissionRequest(@NonNull RemoteService service,
-                @NonNull Map<String, List<String>> request, boolean doDryRun,
-                @Reason int reason, @NonNull String callingPackage,
-                @NonNull @CallbackExecutor Executor executor,
-                @NonNull OnRevokeRuntimePermissionsCallback callback) {
-            super(service);
-
-            mRequest = request;
-            mDoDryRun = doDryRun;
-            mReason = reason;
-            mCallingPackage = callingPackage;
-            mExecutor = executor;
-            mCallback = callback;
-
-            mRemoteCallback = new RemoteCallback(result -> executor.execute(() -> {
-                long token = Binder.clearCallingIdentity();
-                try {
-                    Map<String, List<String>> revoked = new ArrayMap<>();
-                    try {
-                        Bundle bundleizedRevoked = result.getBundle(KEY_RESULT);
-
-                        for (String packageName : bundleizedRevoked.keySet()) {
-                            Preconditions.checkNotNull(packageName);
-
-                            ArrayList<String> permissions =
-                                    bundleizedRevoked.getStringArrayList(packageName);
-                            Preconditions.checkCollectionElementsNotNull(permissions,
-                                    "permissions");
-
-                            revoked.put(packageName, permissions);
-                        }
-                    } catch (Exception e) {
-                        Log.e(TAG, "Could not read result when revoking runtime permissions", e);
-                    }
-
-                    callback.onRevokeRuntimePermissions(revoked);
-                } finally {
-                    Binder.restoreCallingIdentity(token);
-
-                    finish();
-                }
-            }), null);
-        }
-
-        @Override
-        protected void onTimeout(RemoteService remoteService) {
-            long token = Binder.clearCallingIdentity();
-            try {
-                mExecutor.execute(
-                        () -> mCallback.onRevokeRuntimePermissions(Collections.emptyMap()));
-            } finally {
-                Binder.restoreCallingIdentity(token);
-            }
-        }
-
-        @Override
-        public void run() {
-            Bundle bundledizedRequest = new Bundle();
-            for (Map.Entry<String, List<String>> appRequest : mRequest.entrySet()) {
-                bundledizedRequest.putStringArrayList(appRequest.getKey(),
-                        new ArrayList<>(appRequest.getValue()));
-            }
-
-            try {
-                getService().getServiceInterface().revokeRuntimePermissions(bundledizedRequest,
-                        mDoDryRun, mReason, mCallingPackage, mRemoteCallback);
-            } catch (RemoteException e) {
-                Log.e(TAG, "Error revoking runtime permission", e);
-            }
-        }
-    }
-
-    /**
-     * Request for {@link #getRuntimePermissionBackup}
-     */
-    private static final class PendingGetRuntimePermissionBackup extends
-            AbstractRemoteService.PendingRequest<RemoteService, IPermissionController>
-            implements Consumer<byte[]> {
-        private final @NonNull FileReaderTask<PendingGetRuntimePermissionBackup> mBackupReader;
-        private final @NonNull Executor mExecutor;
-        private final @NonNull OnGetRuntimePermissionBackupCallback mCallback;
-        private final @NonNull UserHandle mUser;
-
-        private PendingGetRuntimePermissionBackup(@NonNull RemoteService service,
-                @NonNull UserHandle user, @NonNull @CallbackExecutor Executor executor,
-                @NonNull OnGetRuntimePermissionBackupCallback callback) {
-            super(service);
-
-            mUser = user;
-            mExecutor = executor;
-            mCallback = callback;
-
-            mBackupReader = new FileReaderTask<>(this);
-        }
-
-        @Override
-        protected void onTimeout(RemoteService remoteService) {
-            mBackupReader.cancel(true);
-            mBackupReader.interruptRead();
-        }
-
-        @Override
-        public void run() {
-            if (mBackupReader.getStatus() != AsyncTask.Status.PENDING) {
-                return;
-            }
-            mBackupReader.execute();
-
-            ParcelFileDescriptor remotePipe = mBackupReader.getRemotePipe();
-            try {
-                getService().getServiceInterface().getRuntimePermissionBackup(mUser, remotePipe);
-            } catch (RemoteException e) {
-                Log.e(TAG, "Error getting runtime permission backup", e);
-            } finally {
-                // Remote pipe end is duped by binder call. Local copy is not needed anymore
-                IoUtils.closeQuietly(remotePipe);
-            }
-        }
-
-        /**
-         * Called when the {@link #mBackupReader} finished reading the file.
-         *
-         * @param backup The data read
-         */
-        @Override
-        public void accept(byte[] backup) {
-            long token = Binder.clearCallingIdentity();
-            try {
-                mExecutor.execute(() -> mCallback.onGetRuntimePermissionsBackup(backup));
-            } finally {
-                Binder.restoreCallingIdentity(token);
-            }
-
-            finish();
-        }
-    }
-
-    /**
-     * Request for {@link #getRuntimePermissionBackup}
-     */
-    private static final class PendingSetRuntimePermissionGrantStateByDeviceAdmin extends
-            AbstractRemoteService.PendingRequest<RemoteService, IPermissionController> {
-        private final @NonNull String mCallerPackageName;
-        private final @NonNull String mPackageName;
-        private final @NonNull String mPermission;
-        private final @PermissionGrantState int mGrantState;
-
-        private final @NonNull Executor mExecutor;
-        private final @NonNull Consumer<Boolean> mCallback;
-        private final @NonNull RemoteCallback mRemoteCallback;
-
-        private PendingSetRuntimePermissionGrantStateByDeviceAdmin(@NonNull RemoteService service,
-                @NonNull String callerPackageName, @NonNull String packageName,
-                @NonNull String permission, @PermissionGrantState int grantState,
-                @NonNull @CallbackExecutor Executor executor, @NonNull Consumer<Boolean> callback) {
-            super(service);
-
-            mCallerPackageName = callerPackageName;
-            mPackageName = packageName;
-            mPermission = permission;
-            mGrantState = grantState;
-            mExecutor = executor;
-            mCallback = callback;
-
-            mRemoteCallback = new RemoteCallback(result -> executor.execute(() -> {
-                long token = Binder.clearCallingIdentity();
-                try {
-                    callback.accept(result.getBoolean(KEY_RESULT, false));
-                } finally {
-                    Binder.restoreCallingIdentity(token);
-
-                    finish();
-                }
-            }), null);
-        }
-
-        @Override
-        protected void onTimeout(RemoteService remoteService) {
-            long token = Binder.clearCallingIdentity();
-            try {
-                mExecutor.execute(() -> mCallback.accept(false));
-            } finally {
-                Binder.restoreCallingIdentity(token);
-            }
-        }
-
-        @Override
-        public void run() {
-            try {
-                getService().getServiceInterface().setRuntimePermissionGrantStateByDeviceAdmin(
-                        mCallerPackageName, mPackageName, mPermission, mGrantState, mRemoteCallback);
-            } catch (RemoteException e) {
-                Log.e(TAG, "Error setting permissions state for device admin " + mPackageName,
-                        e);
-            }
-        }
-    }
-
-    /**
-     * Request for {@link #restoreRuntimePermissionBackup}
-     */
-    private static final class PendingRestoreRuntimePermissionBackup implements
-            AbstractRemoteService.AsyncRequest<IPermissionController> {
-        private final @NonNull FileWriterTask mBackupSender;
-        private final @NonNull byte[] mBackup;
-        private final @NonNull UserHandle mUser;
-
-        private PendingRestoreRuntimePermissionBackup(@NonNull RemoteService service,
-                @NonNull byte[] backup, @NonNull UserHandle user) {
-            mBackup = backup;
-            mUser = user;
-
-            mBackupSender = new FileWriterTask();
-        }
-
-        @Override
-        public void run(@NonNull IPermissionController service) {
-            if (mBackupSender.getStatus() != AsyncTask.Status.PENDING) {
-                return;
-            }
-            mBackupSender.execute(mBackup);
-
-            ParcelFileDescriptor remotePipe = mBackupSender.getRemotePipe();
-            try {
-                service.restoreRuntimePermissionBackup(mUser, remotePipe);
-            } catch (RemoteException e) {
-                Log.e(TAG, "Error sending runtime permission backup", e);
-                mBackupSender.cancel(false);
-                mBackupSender.interruptWrite();
-            } finally {
-                // Remote pipe end is duped by binder call. Local copy is not needed anymore
-                IoUtils.closeQuietly(remotePipe);
-            }
-        }
-    }
-
-    /**
-     * Request for {@link #restoreDelayedRuntimePermissionBackup(String, UserHandle, Executor,
-     * Consumer<Boolean>)}
-     */
-    private static final class PendingRestoreDelayedRuntimePermissionBackup extends
-            AbstractRemoteService.PendingRequest<RemoteService, IPermissionController> {
-        private final @NonNull String mPackageName;
-        private final @NonNull UserHandle mUser;
-        private final @NonNull Executor mExecutor;
-        private final @NonNull Consumer<Boolean> mCallback;
-
-        private final @NonNull RemoteCallback mRemoteCallback;
-
-        private PendingRestoreDelayedRuntimePermissionBackup(@NonNull RemoteService service,
-                @NonNull String packageName, @NonNull UserHandle user, @NonNull Executor executor,
-                @NonNull Consumer<Boolean> callback) {
-            super(service);
-
-            mPackageName = packageName;
-            mUser = user;
-            mExecutor = executor;
-            mCallback = callback;
-
-            mRemoteCallback = new RemoteCallback(result -> executor.execute(() -> {
-                long token = Binder.clearCallingIdentity();
-                try {
-                    callback.accept(result.getBoolean(KEY_RESULT, false));
-                } finally {
-                    Binder.restoreCallingIdentity(token);
-
-                    finish();
-                }
-            }), null);
-        }
-
-        @Override
-        protected void onTimeout(RemoteService remoteService) {
-            long token = Binder.clearCallingIdentity();
-            try {
-                mExecutor.execute(
-                        () -> mCallback.accept(true));
-            } finally {
-                Binder.restoreCallingIdentity(token);
-            }
-        }
-
-        @Override
-        public void run() {
-            try {
-                getService().getServiceInterface().restoreDelayedRuntimePermissionBackup(
-                        mPackageName, mUser, mRemoteCallback);
-            } catch (RemoteException e) {
-                Log.e(TAG, "Error restoring delayed permissions for " + mPackageName, e);
-            }
-        }
-    }
-
-    /**
-     * Request for {@link #getAppPermissions}
-     */
-    private static final class PendingGetAppPermissionRequest extends
-            AbstractRemoteService.PendingRequest<RemoteService, IPermissionController> {
-        private final @NonNull String mPackageName;
-        private final @NonNull OnGetAppPermissionResultCallback mCallback;
-
-        private final @NonNull RemoteCallback mRemoteCallback;
-
-        private PendingGetAppPermissionRequest(@NonNull RemoteService service,
-                @NonNull String packageName, @NonNull OnGetAppPermissionResultCallback callback,
-                @NonNull Handler handler) {
-            super(service);
-
-            mPackageName = packageName;
-            mCallback = callback;
-
-            mRemoteCallback = new RemoteCallback(result -> {
-                final List<RuntimePermissionPresentationInfo> reportedPermissions;
-                List<RuntimePermissionPresentationInfo> permissions = null;
-                if (result != null) {
-                    permissions = result.getParcelableArrayList(KEY_RESULT);
-                }
-                if (permissions == null) {
-                    permissions = Collections.emptyList();
-                }
-                reportedPermissions = permissions;
-
-                callback.onGetAppPermissions(reportedPermissions);
-
-                finish();
-            }, handler);
-        }
-
-        @Override
-        protected void onTimeout(RemoteService remoteService) {
-            mCallback.onGetAppPermissions(Collections.emptyList());
-        }
-
-        @Override
-        public void run() {
-            try {
-                getService().getServiceInterface().getAppPermissions(mPackageName, mRemoteCallback);
-            } catch (RemoteException e) {
-                Log.e(TAG, "Error getting app permission", e);
-            }
-        }
-    }
-
-    /**
-     * Request for {@link #revokeRuntimePermission}
-     */
-    private static final class PendingRevokeAppPermissionRequest
-            implements AbstractRemoteService.AsyncRequest<IPermissionController> {
-        private final @NonNull String mPackageName;
-        private final @NonNull String mPermissionName;
-
-        private PendingRevokeAppPermissionRequest(@NonNull String packageName,
-                @NonNull String permissionName) {
-            mPackageName = packageName;
-            mPermissionName = permissionName;
-        }
-
-        @Override
-        public void run(IPermissionController remoteInterface) {
-            try {
-                remoteInterface.revokeRuntimePermission(mPackageName, mPermissionName);
-            } catch (RemoteException e) {
-                Log.e(TAG, "Error revoking app permission", e);
-=======
         mRemoteService.postAsync(service -> {
             AndroidFuture<Boolean> grantOrUpgradeDefaultRuntimePermissionsResult =
                     new AndroidFuture<>();
@@ -1192,7 +596,6 @@
                 callback.accept(false);
             } else {
                 callback.accept(Boolean.TRUE.equals(grantOrUpgradeDefaultRuntimePermissionsResult));
->>>>>>> f185348b
             }
         }, executor);
     }
