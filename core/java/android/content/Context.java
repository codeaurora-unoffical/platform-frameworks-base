/*
 * Copyright (C) 2006 The Android Open Source Project
 *
 * Licensed under the Apache License, Version 2.0 (the "License");
 * you may not use this file except in compliance with the License.
 * You may obtain a copy of the License at
 *
 *      http://www.apache.org/licenses/LICENSE-2.0
 *
 * Unless required by applicable law or agreed to in writing, software
 * distributed under the License is distributed on an "AS IS" BASIS,
 * WITHOUT WARRANTIES OR CONDITIONS OF ANY KIND, either express or implied.
 * See the License for the specific language governing permissions and
 * limitations under the License.
 */

package android.content;

import android.annotation.AttrRes;
import android.annotation.CheckResult;
import android.annotation.ColorInt;
import android.annotation.ColorRes;
import android.annotation.DrawableRes;
import android.annotation.IntDef;
import android.annotation.NonNull;
import android.annotation.Nullable;
import android.annotation.RequiresPermission;
import android.annotation.StringDef;
import android.annotation.StringRes;
import android.annotation.StyleRes;
import android.annotation.StyleableRes;
import android.annotation.SystemApi;
import android.annotation.TestApi;
import android.annotation.UnsupportedAppUsage;
import android.annotation.UserIdInt;
import android.app.ActivityManager;
import android.app.IApplicationThread;
import android.app.IServiceConnection;
import android.app.VrManager;
import android.content.pm.ApplicationInfo;
import android.content.pm.PackageManager;
import android.content.res.AssetManager;
import android.content.res.ColorStateList;
import android.content.res.Configuration;
import android.content.res.Resources;
import android.content.res.TypedArray;
import android.database.DatabaseErrorHandler;
import android.database.sqlite.SQLiteDatabase;
import android.database.sqlite.SQLiteDatabase.CursorFactory;
import android.graphics.Bitmap;
import android.graphics.drawable.Drawable;
import android.net.NetworkStack;
import android.net.Uri;
import android.os.Build;
import android.os.Bundle;
import android.os.Environment;
import android.os.Handler;
import android.os.HandlerExecutor;
import android.os.IBinder;
import android.os.Looper;
import android.os.StatFs;
import android.os.UserHandle;
import android.os.UserManager;
import android.os.storage.StorageManager;
import android.provider.MediaStore;
import android.util.AttributeSet;
import android.view.Display;
import android.view.DisplayAdjustments;
import android.view.View;
import android.view.ViewDebug;
import android.view.WindowManager;
import android.view.autofill.AutofillManager.AutofillClient;
import android.view.textclassifier.TextClassificationManager;

import java.io.File;
import java.io.FileInputStream;
import java.io.FileNotFoundException;
import java.io.FileOutputStream;
import java.io.IOException;
import java.io.InputStream;
import java.lang.annotation.Retention;
import java.lang.annotation.RetentionPolicy;
import java.util.concurrent.Executor;

/**
 * Interface to global information about an application environment.  This is
 * an abstract class whose implementation is provided by
 * the Android system.  It
 * allows access to application-specific resources and classes, as well as
 * up-calls for application-level operations such as launching activities,
 * broadcasting and receiving intents, etc.
 */
public abstract class Context {
    /** @hide */
    @IntDef(flag = true, prefix = { "MODE_" }, value = {
            MODE_PRIVATE,
            MODE_WORLD_READABLE,
            MODE_WORLD_WRITEABLE,
            MODE_APPEND,
    })
    @Retention(RetentionPolicy.SOURCE)
    public @interface FileMode {}

    /** @hide */
    @IntDef(flag = true, prefix = { "MODE_" }, value = {
            MODE_PRIVATE,
            MODE_WORLD_READABLE,
            MODE_WORLD_WRITEABLE,
            MODE_MULTI_PROCESS,
    })
    @Retention(RetentionPolicy.SOURCE)
    public @interface PreferencesMode {}

    /** @hide */
    @IntDef(flag = true, prefix = { "MODE_" }, value = {
            MODE_PRIVATE,
            MODE_WORLD_READABLE,
            MODE_WORLD_WRITEABLE,
            MODE_ENABLE_WRITE_AHEAD_LOGGING,
            MODE_NO_LOCALIZED_COLLATORS,
    })
    @Retention(RetentionPolicy.SOURCE)
    public @interface DatabaseMode {}

    /**
     * File creation mode: the default mode, where the created file can only
     * be accessed by the calling application (or all applications sharing the
     * same user ID).
     */
    public static final int MODE_PRIVATE = 0x0000;

    /**
     * File creation mode: allow all other applications to have read access to
     * the created file.
     * <p>
     * Starting from {@link android.os.Build.VERSION_CODES#N}, attempting to use this
     * mode throws a {@link SecurityException}.
     *
     * @deprecated Creating world-readable files is very dangerous, and likely
     *             to cause security holes in applications. It is strongly
     *             discouraged; instead, applications should use more formal
     *             mechanism for interactions such as {@link ContentProvider},
     *             {@link BroadcastReceiver}, and {@link android.app.Service}.
     *             There are no guarantees that this access mode will remain on
     *             a file, such as when it goes through a backup and restore.
     * @see android.support.v4.content.FileProvider
     * @see Intent#FLAG_GRANT_WRITE_URI_PERMISSION
     */
    @Deprecated
    public static final int MODE_WORLD_READABLE = 0x0001;

    /**
     * File creation mode: allow all other applications to have write access to
     * the created file.
     * <p>
     * Starting from {@link android.os.Build.VERSION_CODES#N}, attempting to use this
     * mode will throw a {@link SecurityException}.
     *
     * @deprecated Creating world-writable files is very dangerous, and likely
     *             to cause security holes in applications. It is strongly
     *             discouraged; instead, applications should use more formal
     *             mechanism for interactions such as {@link ContentProvider},
     *             {@link BroadcastReceiver}, and {@link android.app.Service}.
     *             There are no guarantees that this access mode will remain on
     *             a file, such as when it goes through a backup and restore.
     * @see android.support.v4.content.FileProvider
     * @see Intent#FLAG_GRANT_WRITE_URI_PERMISSION
     */
    @Deprecated
    public static final int MODE_WORLD_WRITEABLE = 0x0002;

    /**
     * File creation mode: for use with {@link #openFileOutput}, if the file
     * already exists then write data to the end of the existing file
     * instead of erasing it.
     * @see #openFileOutput
     */
    public static final int MODE_APPEND = 0x8000;

    /**
     * SharedPreference loading flag: when set, the file on disk will
     * be checked for modification even if the shared preferences
     * instance is already loaded in this process.  This behavior is
     * sometimes desired in cases where the application has multiple
     * processes, all writing to the same SharedPreferences file.
     * Generally there are better forms of communication between
     * processes, though.
     *
     * <p>This was the legacy (but undocumented) behavior in and
     * before Gingerbread (Android 2.3) and this flag is implied when
     * targeting such releases.  For applications targeting SDK
     * versions <em>greater than</em> Android 2.3, this flag must be
     * explicitly set if desired.
     *
     * @see #getSharedPreferences
     *
     * @deprecated MODE_MULTI_PROCESS does not work reliably in
     * some versions of Android, and furthermore does not provide any
     * mechanism for reconciling concurrent modifications across
     * processes.  Applications should not attempt to use it.  Instead,
     * they should use an explicit cross-process data management
     * approach such as {@link android.content.ContentProvider ContentProvider}.
     */
    @Deprecated
    public static final int MODE_MULTI_PROCESS = 0x0004;

    /**
     * Database open flag: when set, the database is opened with write-ahead
     * logging enabled by default.
     *
     * @see #openOrCreateDatabase(String, int, CursorFactory)
     * @see #openOrCreateDatabase(String, int, CursorFactory, DatabaseErrorHandler)
     * @see SQLiteDatabase#enableWriteAheadLogging
     */
    public static final int MODE_ENABLE_WRITE_AHEAD_LOGGING = 0x0008;

    /**
     * Database open flag: when set, the database is opened without support for
     * localized collators.
     *
     * @see #openOrCreateDatabase(String, int, CursorFactory)
     * @see #openOrCreateDatabase(String, int, CursorFactory, DatabaseErrorHandler)
     * @see SQLiteDatabase#NO_LOCALIZED_COLLATORS
     */
    public static final int MODE_NO_LOCALIZED_COLLATORS = 0x0010;

    /** @hide */
    @IntDef(flag = true, prefix = { "BIND_" }, value = {
            BIND_AUTO_CREATE,
            BIND_DEBUG_UNBIND,
            BIND_NOT_FOREGROUND,
            BIND_ABOVE_CLIENT,
            BIND_ALLOW_OOM_MANAGEMENT,
            BIND_WAIVE_PRIORITY,
            BIND_IMPORTANT,
            BIND_ADJUST_WITH_ACTIVITY
    })
    @Retention(RetentionPolicy.SOURCE)
    public @interface BindServiceFlags {}

    /**
     * Flag for {@link #bindService}: automatically create the service as long
     * as the binding exists.  Note that while this will create the service,
     * its {@link android.app.Service#onStartCommand}
     * method will still only be called due to an
     * explicit call to {@link #startService}.  Even without that, though,
     * this still provides you with access to the service object while the
     * service is created.
     *
     * <p>Note that prior to {@link android.os.Build.VERSION_CODES#ICE_CREAM_SANDWICH},
     * not supplying this flag would also impact how important the system
     * consider's the target service's process to be.  When set, the only way
     * for it to be raised was by binding from a service in which case it will
     * only be important when that activity is in the foreground.  Now to
     * achieve this behavior you must explicitly supply the new flag
     * {@link #BIND_ADJUST_WITH_ACTIVITY}.  For compatibility, old applications
     * that don't specify {@link #BIND_AUTO_CREATE} will automatically have
     * the flags {@link #BIND_WAIVE_PRIORITY} and
     * {@link #BIND_ADJUST_WITH_ACTIVITY} set for them in order to achieve
     * the same result.
     */
    public static final int BIND_AUTO_CREATE = 0x0001;

    /**
     * Flag for {@link #bindService}: include debugging help for mismatched
     * calls to unbind.  When this flag is set, the callstack of the following
     * {@link #unbindService} call is retained, to be printed if a later
     * incorrect unbind call is made.  Note that doing this requires retaining
     * information about the binding that was made for the lifetime of the app,
     * resulting in a leak -- this should only be used for debugging.
     */
    public static final int BIND_DEBUG_UNBIND = 0x0002;

    /**
     * Flag for {@link #bindService}: don't allow this binding to raise
     * the target service's process to the foreground scheduling priority.
     * It will still be raised to at least the same memory priority
     * as the client (so that its process will not be killable in any
     * situation where the client is not killable), but for CPU scheduling
     * purposes it may be left in the background.  This only has an impact
     * in the situation where the binding client is a foreground process
     * and the target service is in a background process.
     */
    public static final int BIND_NOT_FOREGROUND = 0x0004;

    /**
     * Flag for {@link #bindService}: indicates that the client application
     * binding to this service considers the service to be more important than
     * the app itself.  When set, the platform will try to have the out of
     * memory killer kill the app before it kills the service it is bound to, though
     * this is not guaranteed to be the case.
     */
    public static final int BIND_ABOVE_CLIENT = 0x0008;

    /**
     * Flag for {@link #bindService}: allow the process hosting the bound
     * service to go through its normal memory management.  It will be
     * treated more like a running service, allowing the system to
     * (temporarily) expunge the process if low on memory or for some other
     * whim it may have, and being more aggressive about making it a candidate
     * to be killed (and restarted) if running for a long time.
     */
    public static final int BIND_ALLOW_OOM_MANAGEMENT = 0x0010;

    /**
     * Flag for {@link #bindService}: don't impact the scheduling or
     * memory management priority of the target service's hosting process.
     * Allows the service's process to be managed on the background LRU list
     * just like a regular application process in the background.
     */
    public static final int BIND_WAIVE_PRIORITY = 0x0020;

    /**
     * Flag for {@link #bindService}: this service is very important to
     * the client, so should be brought to the foreground process level
     * when the client is.  Normally a process can only be raised to the
     * visibility level by a client, even if that client is in the foreground.
     */
    public static final int BIND_IMPORTANT = 0x0040;

    /**
     * Flag for {@link #bindService}: If binding from an activity, allow the
     * target service's process importance to be raised based on whether the
     * activity is visible to the user, regardless whether another flag is
     * used to reduce the amount that the client process's overall importance
     * is used to impact it.
     */
    public static final int BIND_ADJUST_WITH_ACTIVITY = 0x0080;

    /**
     * Flag for {@link #bindService}: If binding from something better than perceptible,
     * still set the adjust below perceptible. This would be used for bound services that can
     * afford to be evicted when under extreme memory pressure, but should be restarted as soon
     * as possible.
     * @hide
     */
    public static final int BIND_ADJUST_BELOW_PERCEPTIBLE = 0x0100;

    /**
     * @hide Flag for {@link #bindService}: allows binding to a service provided
     * by an instant app. Note that the caller may not have access to the instant
     * app providing the service which is a violation of the instant app sandbox.
     * This flag is intended ONLY for development/testing and should be used with
     * great care. Only the system is allowed to use this flag.
     */
    public static final int BIND_ALLOW_INSTANT = 0x00400000;

    /**
     * @hide Flag for {@link #bindService}: like {@link #BIND_NOT_FOREGROUND}, but puts it
     * up in to the important background state (instead of transient).
     */
    public static final int BIND_IMPORTANT_BACKGROUND = 0x00800000;

    /**
     * @hide Flag for {@link #bindService}: allows application hosting service to manage whitelists
     * such as temporary allowing a {@code PendingIntent} to bypass Power Save mode.
     */
    public static final int BIND_ALLOW_WHITELIST_MANAGEMENT = 0x01000000;

    /**
     * @hide Flag for {@link #bindService}: Like {@link #BIND_FOREGROUND_SERVICE},
     * but only applies while the device is awake.
     */
    public static final int BIND_FOREGROUND_SERVICE_WHILE_AWAKE = 0x02000000;

    /**
     * @hide Flag for {@link #bindService}: For only the case where the binding
     * is coming from the system, set the process state to FOREGROUND_SERVICE
     * instead of the normal maximum of IMPORTANT_FOREGROUND.  That is, this is
     * saying that the process shouldn't participate in the normal power reduction
     * modes (removing network access etc).
     */
    public static final int BIND_FOREGROUND_SERVICE = 0x04000000;

    /**
     * @hide Flag for {@link #bindService}: Treat the binding as hosting
     * an activity, an unbinding as the activity going in the background.
     * That is, when unbinding, the process when empty will go on the activity
     * LRU list instead of the regular one, keeping it around more aggressively
     * than it otherwise would be.  This is intended for use with IMEs to try
     * to keep IME processes around for faster keyboard switching.
     */
    public static final int BIND_TREAT_LIKE_ACTIVITY = 0x08000000;

    /**
     * @hide An idea that is not yet implemented.
     * Flag for {@link #bindService}: If binding from an activity, consider
     * this service to be visible like the binding activity is.  That is,
     * it will be treated as something more important to keep around than
     * invisible background activities.  This will impact the number of
     * recent activities the user can switch between without having them
     * restart.  There is no guarantee this will be respected, as the system
     * tries to balance such requests from one app vs. the importantance of
     * keeping other apps around.
     */
    public static final int BIND_VISIBLE = 0x10000000;

    /**
     * @hide
     * Flag for {@link #bindService}: Consider this binding to be causing the target
     * process to be showing UI, so it will be do a UI_HIDDEN memory trim when it goes
     * away.
     */
    public static final int BIND_SHOWING_UI = 0x20000000;

    /**
     * Flag for {@link #bindService}: Don't consider the bound service to be
     * visible, even if the caller is visible.
     * @hide
     */
    public static final int BIND_NOT_VISIBLE = 0x40000000;

    /**
     * Flag for {@link #bindService}: The service being bound is an
     * {@link android.R.attr#isolatedProcess isolated},
     * {@link android.R.attr#externalService external} service.  This binds the service into the
     * calling application's package, rather than the package in which the service is declared.
     * <p>
     * When using this flag, the code for the service being bound will execute under the calling
     * application's package name and user ID.  Because the service must be an isolated process,
     * it will not have direct access to the application's data, though.
     *
     * The purpose of this flag is to allow applications to provide services that are attributed
     * to the app using the service, rather than the application providing the service.
     * </p>
     */
    public static final int BIND_EXTERNAL_SERVICE = 0x80000000;

    /**
     * These bind flags reduce the strength of the binding such that we shouldn't
     * consider it as pulling the process up to the level of the one that is bound to it.
     * @hide
     */
    public static final int BIND_REDUCTION_FLAGS =
            Context.BIND_ALLOW_OOM_MANAGEMENT | Context.BIND_WAIVE_PRIORITY
                    | Context.BIND_ADJUST_BELOW_PERCEPTIBLE | Context.BIND_NOT_VISIBLE;

    /** @hide */
    @IntDef(flag = true, prefix = { "RECEIVER_VISIBLE_" }, value = {
            RECEIVER_VISIBLE_TO_INSTANT_APPS
    })
    @Retention(RetentionPolicy.SOURCE)
    public @interface RegisterReceiverFlags {}

    /**
     * Flag for {@link #registerReceiver}: The receiver can receive broadcasts from Instant Apps.
     */
    public static final int RECEIVER_VISIBLE_TO_INSTANT_APPS = 0x1;

    /**
     * Returns an AssetManager instance for the application's package.
     * <p>
     * <strong>Note:</strong> Implementations of this method should return
     * an AssetManager instance that is consistent with the Resources instance
     * returned by {@link #getResources()}. For example, they should share the
     * same {@link Configuration} object.
     *
     * @return an AssetManager instance for the application's package
     * @see #getResources()
     */
    public abstract AssetManager getAssets();

    /**
     * Returns a Resources instance for the application's package.
     * <p>
     * <strong>Note:</strong> Implementations of this method should return
     * a Resources instance that is consistent with the AssetManager instance
     * returned by {@link #getAssets()}. For example, they should share the
     * same {@link Configuration} object.
     *
     * @return a Resources instance for the application's package
     * @see #getAssets()
     */
    public abstract Resources getResources();

    /** Return PackageManager instance to find global package information. */
    public abstract PackageManager getPackageManager();

    /** Return a ContentResolver instance for your application's package. */
    public abstract ContentResolver getContentResolver();

    /**
     * Return the Looper for the main thread of the current process.  This is
     * the thread used to dispatch calls to application components (activities,
     * services, etc).
     * <p>
     * By definition, this method returns the same result as would be obtained
     * by calling {@link Looper#getMainLooper() Looper.getMainLooper()}.
     * </p>
     *
     * @return The main looper.
     */
    public abstract Looper getMainLooper();

    /**
     * Return an {@link Executor} that will run enqueued tasks on the main
     * thread associated with this context. This is the thread used to dispatch
     * calls to application components (activities, services, etc).
     */
    public Executor getMainExecutor() {
        // This is pretty inefficient, which is why ContextImpl overrides it
        return new HandlerExecutor(new Handler(getMainLooper()));
    }

    /**
     * Return the context of the single, global Application object of the
     * current process.  This generally should only be used if you need a
     * Context whose lifecycle is separate from the current context, that is
     * tied to the lifetime of the process rather than the current component.
     *
     * <p>Consider for example how this interacts with
     * {@link #registerReceiver(BroadcastReceiver, IntentFilter)}:
     * <ul>
     * <li> <p>If used from an Activity context, the receiver is being registered
     * within that activity.  This means that you are expected to unregister
     * before the activity is done being destroyed; in fact if you do not do
     * so, the framework will clean up your leaked registration as it removes
     * the activity and log an error.  Thus, if you use the Activity context
     * to register a receiver that is static (global to the process, not
     * associated with an Activity instance) then that registration will be
     * removed on you at whatever point the activity you used is destroyed.
     * <li> <p>If used from the Context returned here, the receiver is being
     * registered with the global state associated with your application.  Thus
     * it will never be unregistered for you.  This is necessary if the receiver
     * is associated with static data, not a particular component.  However
     * using the ApplicationContext elsewhere can easily lead to serious leaks
     * if you forget to unregister, unbind, etc.
     * </ul>
     */
    public abstract Context getApplicationContext();

    /** Non-activity related autofill ids are unique in the app */
    private static int sLastAutofillId = View.NO_ID;

    /**
     * Gets the next autofill ID.
     *
     * <p>All IDs will be smaller or the same as {@link View#LAST_APP_AUTOFILL_ID}. All IDs
     * returned will be unique.
     *
     * @return A ID that is unique in the process
     *
     * {@hide}
     */
    public int getNextAutofillId() {
        if (sLastAutofillId == View.LAST_APP_AUTOFILL_ID - 1) {
            sLastAutofillId = View.NO_ID;
        }

        sLastAutofillId++;

        return sLastAutofillId;
    }

    /**
     * Add a new {@link ComponentCallbacks} to the base application of the
     * Context, which will be called at the same times as the ComponentCallbacks
     * methods of activities and other components are called.  Note that you
     * <em>must</em> be sure to use {@link #unregisterComponentCallbacks} when
     * appropriate in the future; this will not be removed for you.
     *
     * @param callback The interface to call.  This can be either a
     * {@link ComponentCallbacks} or {@link ComponentCallbacks2} interface.
     */
    public void registerComponentCallbacks(ComponentCallbacks callback) {
        getApplicationContext().registerComponentCallbacks(callback);
    }

    /**
     * Remove a {@link ComponentCallbacks} object that was previously registered
     * with {@link #registerComponentCallbacks(ComponentCallbacks)}.
     */
    public void unregisterComponentCallbacks(ComponentCallbacks callback) {
        getApplicationContext().unregisterComponentCallbacks(callback);
    }

    /**
     * Return a localized, styled CharSequence from the application's package's
     * default string table.
     *
     * @param resId Resource id for the CharSequence text
     */
    @NonNull
    public final CharSequence getText(@StringRes int resId) {
        return getResources().getText(resId);
    }

    /**
     * Returns a localized string from the application's package's
     * default string table.
     *
     * @param resId Resource id for the string
     * @return The string data associated with the resource, stripped of styled
     *         text information.
     */
    @NonNull
    public final String getString(@StringRes int resId) {
        return getResources().getString(resId);
    }

    /**
     * Returns a localized formatted string from the application's package's
     * default string table, substituting the format arguments as defined in
     * {@link java.util.Formatter} and {@link java.lang.String#format}.
     *
     * @param resId Resource id for the format string
     * @param formatArgs The format arguments that will be used for
     *                   substitution.
     * @return The string data associated with the resource, formatted and
     *         stripped of styled text information.
     */
    @NonNull
    public final String getString(@StringRes int resId, Object... formatArgs) {
        return getResources().getString(resId, formatArgs);
    }

    /**
     * Returns a color associated with a particular resource ID and styled for
     * the current theme.
     *
     * @param id The desired resource identifier, as generated by the aapt
     *           tool. This integer encodes the package, type, and resource
     *           entry. The value 0 is an invalid identifier.
     * @return A single color value in the form 0xAARRGGBB.
     * @throws android.content.res.Resources.NotFoundException if the given ID
     *         does not exist.
     */
    @ColorInt
    public final int getColor(@ColorRes int id) {
        return getResources().getColor(id, getTheme());
    }

    /**
     * Returns a drawable object associated with a particular resource ID and
     * styled for the current theme.
     *
     * @param id The desired resource identifier, as generated by the aapt
     *           tool. This integer encodes the package, type, and resource
     *           entry. The value 0 is an invalid identifier.
     * @return An object that can be used to draw this resource.
     * @throws android.content.res.Resources.NotFoundException if the given ID
     *         does not exist.
     */
    @Nullable
    public final Drawable getDrawable(@DrawableRes int id) {
        return getResources().getDrawable(id, getTheme());
    }

    /**
     * Returns a color state list associated with a particular resource ID and
     * styled for the current theme.
     *
     * @param id The desired resource identifier, as generated by the aapt
     *           tool. This integer encodes the package, type, and resource
     *           entry. The value 0 is an invalid identifier.
     * @return A color state list.
     * @throws android.content.res.Resources.NotFoundException if the given ID
     *         does not exist.
     */
    @NonNull
    public final ColorStateList getColorStateList(@ColorRes int id) {
        return getResources().getColorStateList(id, getTheme());
    }

     /**
     * Set the base theme for this context.  Note that this should be called
     * before any views are instantiated in the Context (for example before
     * calling {@link android.app.Activity#setContentView} or
     * {@link android.view.LayoutInflater#inflate}).
     *
     * @param resid The style resource describing the theme.
     */
    public abstract void setTheme(@StyleRes int resid);

    /** @hide Needed for some internal implementation...  not public because
     * you can't assume this actually means anything. */
    @UnsupportedAppUsage
    public int getThemeResId() {
        return 0;
    }

    /**
     * Return the Theme object associated with this Context.
     */
    @ViewDebug.ExportedProperty(deepExport = true)
    public abstract Resources.Theme getTheme();

    /**
     * Retrieve styled attribute information in this Context's theme.  See
     * {@link android.content.res.Resources.Theme#obtainStyledAttributes(int[])}
     * for more information.
     *
     * @see android.content.res.Resources.Theme#obtainStyledAttributes(int[])
     */
    @NonNull
    public final TypedArray obtainStyledAttributes(@NonNull @StyleableRes int[] attrs) {
        return getTheme().obtainStyledAttributes(attrs);
    }

    /**
     * Retrieve styled attribute information in this Context's theme.  See
     * {@link android.content.res.Resources.Theme#obtainStyledAttributes(int, int[])}
     * for more information.
     *
     * @see android.content.res.Resources.Theme#obtainStyledAttributes(int, int[])
     */
    @NonNull
    public final TypedArray obtainStyledAttributes(@StyleRes int resid,
            @NonNull @StyleableRes int[] attrs) throws Resources.NotFoundException {
        return getTheme().obtainStyledAttributes(resid, attrs);
    }

    /**
     * Retrieve styled attribute information in this Context's theme.  See
     * {@link android.content.res.Resources.Theme#obtainStyledAttributes(AttributeSet, int[], int, int)}
     * for more information.
     *
     * @see android.content.res.Resources.Theme#obtainStyledAttributes(AttributeSet, int[], int, int)
     */
    @NonNull
    public final TypedArray obtainStyledAttributes(
            @Nullable AttributeSet set, @NonNull @StyleableRes int[] attrs) {
        return getTheme().obtainStyledAttributes(set, attrs, 0, 0);
    }

    /**
     * Retrieve styled attribute information in this Context's theme.  See
     * {@link android.content.res.Resources.Theme#obtainStyledAttributes(AttributeSet, int[], int, int)}
     * for more information.
     *
     * @see android.content.res.Resources.Theme#obtainStyledAttributes(AttributeSet, int[], int, int)
     */
    @NonNull
    public final TypedArray obtainStyledAttributes(@Nullable AttributeSet set,
            @NonNull @StyleableRes int[] attrs, @AttrRes int defStyleAttr,
            @StyleRes int defStyleRes) {
        return getTheme().obtainStyledAttributes(
            set, attrs, defStyleAttr, defStyleRes);
    }

    /**
     * Return a class loader you can use to retrieve classes in this package.
     */
    public abstract ClassLoader getClassLoader();

    /** Return the name of this application's package. */
    public abstract String getPackageName();

    /**
     * @hide Return the name of the base context this context is derived from.
     * This is the same as {@link #getOpPackageName()} except in
     * cases where system components are loaded into other app processes, in which
     * case {@link #getOpPackageName()} will be the name of the primary package in
     * that process (so that app ops uid verification will work with the name).
     */
    @UnsupportedAppUsage
    public abstract String getBasePackageName();

    /**
     * Return the package name that should be used for {@link android.app.AppOpsManager} calls from
     * this context, so that app ops manager's uid verification will work with the name.
     * <p>
     * This is not generally intended for third party application developers.
     */
    public abstract String getOpPackageName();

    /** Return the full application info for this context's package. */
    public abstract ApplicationInfo getApplicationInfo();

    /**
     * Return the full path to this context's primary Android package.
     * The Android package is a ZIP file which contains the application's
     * primary resources.
     *
     * <p>Note: this is not generally useful for applications, since they should
     * not be directly accessing the file system.
     *
     * @return String Path to the resources.
     */
    public abstract String getPackageResourcePath();

    /**
     * Return the full path to this context's primary Android package.
     * The Android package is a ZIP file which contains application's
     * primary code and assets.
     *
     * <p>Note: this is not generally useful for applications, since they should
     * not be directly accessing the file system.
     *
     * @return String Path to the code and assets.
     */
    public abstract String getPackageCodePath();

    /**
     * @hide
     * @deprecated use {@link #getSharedPreferencesPath(String)}
     */
    @Deprecated
    @UnsupportedAppUsage
    public File getSharedPrefsFile(String name) {
        return getSharedPreferencesPath(name);
    }

    /**
     * Retrieve and hold the contents of the preferences file 'name', returning
     * a SharedPreferences through which you can retrieve and modify its
     * values.  Only one instance of the SharedPreferences object is returned
     * to any callers for the same name, meaning they will see each other's
     * edits as soon as they are made.
     *
     * This method is thead-safe.
     *
     * @param name Desired preferences file. If a preferences file by this name
     * does not exist, it will be created when you retrieve an
     * editor (SharedPreferences.edit()) and then commit changes (Editor.commit()).
     * @param mode Operating mode.
     *
     * @return The single {@link SharedPreferences} instance that can be used
     *         to retrieve and modify the preference values.
     *
     * @see #MODE_PRIVATE
     */
    public abstract SharedPreferences getSharedPreferences(String name, @PreferencesMode int mode);

    /**
     * Retrieve and hold the contents of the preferences file, returning
     * a SharedPreferences through which you can retrieve and modify its
     * values.  Only one instance of the SharedPreferences object is returned
     * to any callers for the same name, meaning they will see each other's
     * edits as soon as they are made.
     *
     * @param file Desired preferences file. If a preferences file by this name
     * does not exist, it will be created when you retrieve an
     * editor (SharedPreferences.edit()) and then commit changes (Editor.commit()).
     * @param mode Operating mode.
     *
     * @return The single {@link SharedPreferences} instance that can be used
     *         to retrieve and modify the preference values.
     *
     * @see #getSharedPreferencesPath(String)
     * @see #MODE_PRIVATE
     * @removed
     */
    public abstract SharedPreferences getSharedPreferences(File file, @PreferencesMode int mode);

    /**
     * Move an existing shared preferences file from the given source storage
     * context to this context. This is typically used to migrate data between
     * storage locations after an upgrade, such as moving to device protected
     * storage.
     *
     * @param sourceContext The source context which contains the existing
     *            shared preferences to move.
     * @param name The name of the shared preferences file.
     * @return {@code true} if the move was successful or if the shared
     *         preferences didn't exist in the source context, otherwise
     *         {@code false}.
     * @see #createDeviceProtectedStorageContext()
     */
    public abstract boolean moveSharedPreferencesFrom(Context sourceContext, String name);

    /**
     * Delete an existing shared preferences file.
     *
     * @param name The name (unique in the application package) of the shared
     *            preferences file.
     * @return {@code true} if the shared preferences file was successfully
     *         deleted; else {@code false}.
     * @see #getSharedPreferences(String, int)
     */
    public abstract boolean deleteSharedPreferences(String name);

    /** @hide */
    public abstract void reloadSharedPreferences();

    /**
     * Open a private file associated with this Context's application package
     * for reading.
     *
     * @param name The name of the file to open; can not contain path
     *             separators.
     *
     * @return The resulting {@link FileInputStream}.
     *
     * @see #openFileOutput
     * @see #fileList
     * @see #deleteFile
     * @see java.io.FileInputStream#FileInputStream(String)
     */
    public abstract FileInputStream openFileInput(String name)
        throws FileNotFoundException;

    /**
     * Open a private file associated with this Context's application package
     * for writing. Creates the file if it doesn't already exist.
     * <p>
     * No additional permissions are required for the calling app to read or
     * write the returned file.
     *
     * @param name The name of the file to open; can not contain path
     *            separators.
     * @param mode Operating mode.
     * @return The resulting {@link FileOutputStream}.
     * @see #MODE_APPEND
     * @see #MODE_PRIVATE
     * @see #openFileInput
     * @see #fileList
     * @see #deleteFile
     * @see java.io.FileOutputStream#FileOutputStream(String)
     */
    public abstract FileOutputStream openFileOutput(String name, @FileMode int mode)
        throws FileNotFoundException;

    /**
     * Delete the given private file associated with this Context's
     * application package.
     *
     * @param name The name of the file to delete; can not contain path
     *             separators.
     *
     * @return {@code true} if the file was successfully deleted; else
     *         {@code false}.
     *
     * @see #openFileInput
     * @see #openFileOutput
     * @see #fileList
     * @see java.io.File#delete()
     */
    public abstract boolean deleteFile(String name);

    /**
     * Returns the absolute path on the filesystem where a file created with
     * {@link #openFileOutput} is stored.
     * <p>
     * The returned path may change over time if the calling app is moved to an
     * adopted storage device, so only relative paths should be persisted.
     *
     * @param name The name of the file for which you would like to get
     *          its path.
     *
     * @return An absolute path to the given file.
     *
     * @see #openFileOutput
     * @see #getFilesDir
     * @see #getDir
     */
    public abstract File getFileStreamPath(String name);

    /**
     * Returns the absolute path on the filesystem where a file created with
     * {@link #getSharedPreferences(String, int)} is stored.
     * <p>
     * The returned path may change over time if the calling app is moved to an
     * adopted storage device, so only relative paths should be persisted.
     *
     * @param name The name of the shared preferences for which you would like
     *            to get a path.
     * @return An absolute path to the given file.
     * @see #getSharedPreferences(String, int)
     * @removed
     */
    public abstract File getSharedPreferencesPath(String name);

    /**
     * Returns the absolute path to the directory on the filesystem where all
     * private files belonging to this app are stored. Apps should not use this
     * path directly; they should instead use {@link #getFilesDir()},
     * {@link #getCacheDir()}, {@link #getDir(String, int)}, or other storage
     * APIs on this class.
     * <p>
     * The returned path may change over time if the calling app is moved to an
     * adopted storage device, so only relative paths should be persisted.
     * <p>
     * No additional permissions are required for the calling app to read or
     * write files under the returned path.
     *
     * @see ApplicationInfo#dataDir
     */
    public abstract File getDataDir();

    /**
     * Returns the absolute path to the directory on the filesystem where files
     * created with {@link #openFileOutput} are stored.
     * <p>
     * The returned path may change over time if the calling app is moved to an
     * adopted storage device, so only relative paths should be persisted.
     * <p>
     * No additional permissions are required for the calling app to read or
     * write files under the returned path.
     *
     * @return The path of the directory holding application files.
     * @see #openFileOutput
     * @see #getFileStreamPath
     * @see #getDir
     */
    public abstract File getFilesDir();

    /**
     * Returns the absolute path to the directory on the filesystem similar to
     * {@link #getFilesDir()}. The difference is that files placed under this
     * directory will be excluded from automatic backup to remote storage. See
     * {@link android.app.backup.BackupAgent BackupAgent} for a full discussion
     * of the automatic backup mechanism in Android.
     * <p>
     * The returned path may change over time if the calling app is moved to an
     * adopted storage device, so only relative paths should be persisted.
     * <p>
     * No additional permissions are required for the calling app to read or
     * write files under the returned path.
     *
     * @return The path of the directory holding application files that will not
     *         be automatically backed up to remote storage.
     * @see #openFileOutput
     * @see #getFileStreamPath
     * @see #getDir
     * @see android.app.backup.BackupAgent
     */
    public abstract File getNoBackupFilesDir();

    /**
     * Returns the absolute path to the directory on the primary shared/external
     * storage device where the application can place persistent files it owns.
     * These files are internal to the applications, and not typically visible
     * to the user as media.
     * <p>
     * This is like {@link #getFilesDir()} in that these files will be deleted
     * when the application is uninstalled, however there are some important
     * differences:
     * <ul>
     * <li>Shared storage may not always be available, since removable media can
     * be ejected by the user. Media state can be checked using
     * {@link Environment#getExternalStorageState(File)}.
     * <li>There is no security enforced with these files. For example, any
     * application holding
     * {@link android.Manifest.permission#WRITE_EXTERNAL_STORAGE} can write to
     * these files.
     * </ul>
     * <p>
     * If a shared storage device is emulated (as determined by
     * {@link Environment#isExternalStorageEmulated(File)}), it's contents are
     * backed by a private user data partition, which means there is little
     * benefit to storing data here instead of the private directories returned
     * by {@link #getFilesDir()}, etc.
     * <p>
     * Starting in {@link android.os.Build.VERSION_CODES#KITKAT}, no permissions
     * are required to read or write to the returned path; it's always
     * accessible to the calling app. This only applies to paths generated for
     * package name of the calling application. To access paths belonging to
     * other packages,
     * {@link android.Manifest.permission#WRITE_EXTERNAL_STORAGE} and/or
     * {@link android.Manifest.permission#READ_EXTERNAL_STORAGE} are required.
     * <p>
     * On devices with multiple users (as described by {@link UserManager}),
     * each user has their own isolated shared storage. Applications only have
     * access to the shared storage for the user they're running as.
     * <p>
     * The returned path may change over time if different shared storage media
     * is inserted, so only relative paths should be persisted.
     * <p>
     * Here is an example of typical code to manipulate a file in an
     * application's shared storage:
     * </p>
     * {@sample development/samples/ApiDemos/src/com/example/android/apis/content/ExternalStorage.java
     * private_file}
     * <p>
     * If you supply a non-null <var>type</var> to this function, the returned
     * file will be a path to a sub-directory of the given type. Though these
     * files are not automatically scanned by the media scanner, you can
     * explicitly add them to the media database with
     * {@link android.media.MediaScannerConnection#scanFile(Context, String[], String[], android.media.MediaScannerConnection.OnScanCompletedListener)
     * MediaScannerConnection.scanFile}. Note that this is not the same as
     * {@link android.os.Environment#getExternalStoragePublicDirectory
     * Environment.getExternalStoragePublicDirectory()}, which provides
     * directories of media shared by all applications. The directories returned
     * here are owned by the application, and their contents will be removed
     * when the application is uninstalled. Unlike
     * {@link android.os.Environment#getExternalStoragePublicDirectory
     * Environment.getExternalStoragePublicDirectory()}, the directory returned
     * here will be automatically created for you.
     * <p>
     * Here is an example of typical code to manipulate a picture in an
     * application's shared storage and add it to the media database:
     * </p>
     * {@sample development/samples/ApiDemos/src/com/example/android/apis/content/ExternalStorage.java
     * private_picture}
     *
     * @param type The type of files directory to return. May be {@code null}
     *            for the root of the files directory or one of the following
     *            constants for a subdirectory:
     *            {@link android.os.Environment#DIRECTORY_MUSIC},
     *            {@link android.os.Environment#DIRECTORY_PODCASTS},
     *            {@link android.os.Environment#DIRECTORY_RINGTONES},
     *            {@link android.os.Environment#DIRECTORY_ALARMS},
     *            {@link android.os.Environment#DIRECTORY_NOTIFICATIONS},
     *            {@link android.os.Environment#DIRECTORY_PICTURES}, or
     *            {@link android.os.Environment#DIRECTORY_MOVIES}.
     * @return the absolute path to application-specific directory. May return
     *         {@code null} if shared storage is not currently available.
     * @see #getFilesDir
     * @see #getExternalFilesDirs(String)
     * @see Environment#getExternalStorageState(File)
     * @see Environment#isExternalStorageEmulated(File)
     * @see Environment#isExternalStorageRemovable(File)
     */
    @Nullable
    public abstract File getExternalFilesDir(@Nullable String type);

    /**
     * Returns absolute paths to application-specific directories on all
     * shared/external storage devices where the application can place
     * persistent files it owns. These files are internal to the application,
     * and not typically visible to the user as media.
     * <p>
     * This is like {@link #getFilesDir()} in that these files will be deleted
     * when the application is uninstalled, however there are some important
     * differences:
     * <ul>
     * <li>Shared storage may not always be available, since removable media can
     * be ejected by the user. Media state can be checked using
     * {@link Environment#getExternalStorageState(File)}.
     * <li>There is no security enforced with these files. For example, any
     * application holding
     * {@link android.Manifest.permission#WRITE_EXTERNAL_STORAGE} can write to
     * these files.
     * </ul>
     * <p>
     * If a shared storage device is emulated (as determined by
     * {@link Environment#isExternalStorageEmulated(File)}), it's contents are
     * backed by a private user data partition, which means there is little
     * benefit to storing data here instead of the private directories returned
     * by {@link #getFilesDir()}, etc.
     * <p>
     * Shared storage devices returned here are considered a stable part of the
     * device, including physical media slots under a protective cover. The
     * returned paths do not include transient devices, such as USB flash drives
     * connected to handheld devices.
     * <p>
     * An application may store data on any or all of the returned devices. For
     * example, an app may choose to store large files on the device with the
     * most available space, as measured by {@link StatFs}.
     * <p>
     * No additional permissions are required for the calling app to read or
     * write files under the returned path. Write access outside of these paths
     * on secondary external storage devices is not available.
     * <p>
     * The returned path may change over time if different shared storage media
     * is inserted, so only relative paths should be persisted.
     *
     * @param type The type of files directory to return. May be {@code null}
     *            for the root of the files directory or one of the following
     *            constants for a subdirectory:
     *            {@link android.os.Environment#DIRECTORY_MUSIC},
     *            {@link android.os.Environment#DIRECTORY_PODCASTS},
     *            {@link android.os.Environment#DIRECTORY_RINGTONES},
     *            {@link android.os.Environment#DIRECTORY_ALARMS},
     *            {@link android.os.Environment#DIRECTORY_NOTIFICATIONS},
     *            {@link android.os.Environment#DIRECTORY_PICTURES}, or
     *            {@link android.os.Environment#DIRECTORY_MOVIES}.
     * @return the absolute paths to application-specific directories. Some
     *         individual paths may be {@code null} if that shared storage is
     *         not currently available. The first path returned is the same as
     *         {@link #getExternalFilesDir(String)}.
     * @see #getExternalFilesDir(String)
     * @see Environment#getExternalStorageState(File)
     * @see Environment#isExternalStorageEmulated(File)
     * @see Environment#isExternalStorageRemovable(File)
     */
    public abstract File[] getExternalFilesDirs(String type);

    /**
     * Return the primary shared/external storage directory where this
     * application's OBB files (if there are any) can be found. Note if the
     * application does not have any OBB files, this directory may not exist.
     * <p>
     * This is like {@link #getFilesDir()} in that these files will be deleted
     * when the application is uninstalled, however there are some important
     * differences:
     * <ul>
     * <li>Shared storage may not always be available, since removable media can
     * be ejected by the user. Media state can be checked using
     * {@link Environment#getExternalStorageState(File)}.
     * <li>There is no security enforced with these files. For example, any
     * application holding
     * {@link android.Manifest.permission#WRITE_EXTERNAL_STORAGE} can write to
     * these files.
     * </ul>
     * <p>
     * Starting in {@link android.os.Build.VERSION_CODES#KITKAT}, no permissions
     * are required to read or write to the path that this method returns.
     * However, starting from {@link android.os.Build.VERSION_CODES#M},
     * to read the OBB expansion files, you must declare the
     * {@link android.Manifest.permission#READ_EXTERNAL_STORAGE} permission in the app manifest and ask for
     * permission at runtime as follows:
     * </p>
     * <p>
     * {@code <uses-permission android:name="android.permission.READ_EXTERNAL_STORAGE"
     * android:maxSdkVersion="23" />}
     * </p>
     * <p>
     * Starting from {@link android.os.Build.VERSION_CODES#N},
     * {@link android.Manifest.permission#READ_EXTERNAL_STORAGE}
     * permission is not required, so don’t ask for this
     * permission at runtime. To handle both cases, your app must first try to read the OBB file,
     * and if it fails, you must request
     * {@link android.Manifest.permission#READ_EXTERNAL_STORAGE} permission at runtime.
     * </p>
     *
     * <p>
     * The following code snippet shows how to do this:
     * </p>
     *
     * <pre>
     * File obb = new File(obb_filename);
     * boolean open_failed = false;
     *
     * try {
     *     BufferedReader br = new BufferedReader(new FileReader(obb));
     *     open_failed = false;
     *     ReadObbFile(br);
     * } catch (IOException e) {
     *     open_failed = true;
     * }
     *
     * if (open_failed) {
     *     // request READ_EXTERNAL_STORAGE permission before reading OBB file
     *     ReadObbFileWithPermission();
     * }
     * </pre>
     *
     * On devices with multiple users (as described by {@link UserManager}),
     * multiple users may share the same OBB storage location. Applications
     * should ensure that multiple instances running under different users don't
     * interfere with each other.
     *
     * @return the absolute path to application-specific directory. May return
     *         {@code null} if shared storage is not currently available.
     * @see #getObbDirs()
     * @see Environment#getExternalStorageState(File)
     * @see Environment#isExternalStorageEmulated(File)
     * @see Environment#isExternalStorageRemovable(File)
     */
    public abstract File getObbDir();

    /**
     * Returns absolute paths to application-specific directories on all
     * shared/external storage devices where the application's OBB files (if
     * there are any) can be found. Note if the application does not have any
     * OBB files, these directories may not exist.
     * <p>
     * This is like {@link #getFilesDir()} in that these files will be deleted
     * when the application is uninstalled, however there are some important
     * differences:
     * <ul>
     * <li>Shared storage may not always be available, since removable media can
     * be ejected by the user. Media state can be checked using
     * {@link Environment#getExternalStorageState(File)}.
     * <li>There is no security enforced with these files. For example, any
     * application holding
     * {@link android.Manifest.permission#WRITE_EXTERNAL_STORAGE} can write to
     * these files.
     * </ul>
     * <p>
     * Shared storage devices returned here are considered a stable part of the
     * device, including physical media slots under a protective cover. The
     * returned paths do not include transient devices, such as USB flash drives
     * connected to handheld devices.
     * <p>
     * An application may store data on any or all of the returned devices. For
     * example, an app may choose to store large files on the device with the
     * most available space, as measured by {@link StatFs}.
     * <p>
     * No additional permissions are required for the calling app to read or
     * write files under the returned path. Write access outside of these paths
     * on secondary external storage devices is not available.
     *
     * @return the absolute paths to application-specific directories. Some
     *         individual paths may be {@code null} if that shared storage is
     *         not currently available. The first path returned is the same as
     *         {@link #getObbDir()}
     * @see #getObbDir()
     * @see Environment#getExternalStorageState(File)
     * @see Environment#isExternalStorageEmulated(File)
     * @see Environment#isExternalStorageRemovable(File)
     */
    public abstract File[] getObbDirs();

    /**
     * Returns the absolute path to the application specific cache directory on
     * the filesystem.
     * <p>
     * The system will automatically delete files in this directory as disk
     * space is needed elsewhere on the device. The system will always delete
     * older files first, as reported by {@link File#lastModified()}. If
     * desired, you can exert more control over how files are deleted using
     * {@link StorageManager#setCacheBehaviorGroup(File, boolean)} and
     * {@link StorageManager#setCacheBehaviorTombstone(File, boolean)}.
     * <p>
     * Apps are strongly encouraged to keep their usage of cache space below the
     * quota returned by
     * {@link StorageManager#getCacheQuotaBytes(java.util.UUID)}. If your app
     * goes above this quota, your cached files will be some of the first to be
     * deleted when additional disk space is needed. Conversely, if your app
     * stays under this quota, your cached files will be some of the last to be
     * deleted when additional disk space is needed.
     * <p>
     * Note that your cache quota will change over time depending on how
     * frequently the user interacts with your app, and depending on how much
     * system-wide disk space is used.
     * <p>
     * The returned path may change over time if the calling app is moved to an
     * adopted storage device, so only relative paths should be persisted.
     * <p>
     * Apps require no extra permissions to read or write to the returned path,
     * since this path lives in their private storage.
     *
     * @return The path of the directory holding application cache files.
     * @see #openFileOutput
     * @see #getFileStreamPath
     * @see #getDir
     * @see #getExternalCacheDir
     */
    public abstract File getCacheDir();

    /**
     * Returns the absolute path to the application specific cache directory on
     * the filesystem designed for storing cached code.
     * <p>
     * The system will delete any files stored in this location both when your
     * specific application is upgraded, and when the entire platform is
     * upgraded.
     * <p>
     * This location is optimal for storing compiled or optimized code generated
     * by your application at runtime.
     * <p>
     * The returned path may change over time if the calling app is moved to an
     * adopted storage device, so only relative paths should be persisted.
     * <p>
     * Apps require no extra permissions to read or write to the returned path,
     * since this path lives in their private storage.
     *
     * @return The path of the directory holding application code cache files.
     */
    public abstract File getCodeCacheDir();

    /**
     * Returns absolute path to application-specific directory on the primary
     * shared/external storage device where the application can place cache
     * files it owns. These files are internal to the application, and not
     * typically visible to the user as media.
     * <p>
     * This is like {@link #getCacheDir()} in that these files will be deleted
     * when the application is uninstalled, however there are some important
     * differences:
     * <ul>
     * <li>The platform does not always monitor the space available in shared
     * storage, and thus may not automatically delete these files. Apps should
     * always manage the maximum space used in this location. Currently the only
     * time files here will be deleted by the platform is when running on
     * {@link android.os.Build.VERSION_CODES#JELLY_BEAN_MR1} or later and
     * {@link Environment#isExternalStorageEmulated(File)} returns true.
     * <li>Shared storage may not always be available, since removable media can
     * be ejected by the user. Media state can be checked using
     * {@link Environment#getExternalStorageState(File)}.
     * <li>There is no security enforced with these files. For example, any
     * application holding
     * {@link android.Manifest.permission#WRITE_EXTERNAL_STORAGE} can write to
     * these files.
     * </ul>
     * <p>
     * If a shared storage device is emulated (as determined by
     * {@link Environment#isExternalStorageEmulated(File)}), its contents are
     * backed by a private user data partition, which means there is little
     * benefit to storing data here instead of the private directory returned by
     * {@link #getCacheDir()}.
     * <p>
     * Starting in {@link android.os.Build.VERSION_CODES#KITKAT}, no permissions
     * are required to read or write to the returned path; it's always
     * accessible to the calling app. This only applies to paths generated for
     * package name of the calling application. To access paths belonging to
     * other packages,
     * {@link android.Manifest.permission#WRITE_EXTERNAL_STORAGE} and/or
     * {@link android.Manifest.permission#READ_EXTERNAL_STORAGE} are required.
     * <p>
     * On devices with multiple users (as described by {@link UserManager}),
     * each user has their own isolated shared storage. Applications only have
     * access to the shared storage for the user they're running as.
     * <p>
     * The returned path may change over time if different shared storage media
     * is inserted, so only relative paths should be persisted.
     *
     * @return the absolute path to application-specific directory. May return
     *         {@code null} if shared storage is not currently available.
     * @see #getCacheDir
     * @see #getExternalCacheDirs()
     * @see Environment#getExternalStorageState(File)
     * @see Environment#isExternalStorageEmulated(File)
     * @see Environment#isExternalStorageRemovable(File)
     */
    @Nullable
    public abstract File getExternalCacheDir();

    /**
     * Returns absolute path to application-specific directory in the preloaded cache.
     * <p>Files stored in the cache directory can be deleted when the device runs low on storage.
     * There is no guarantee when these files will be deleted.
     * @hide
     */
    @Nullable
    @SystemApi
    public abstract File getPreloadsFileCache();

    /**
     * Returns absolute paths to application-specific directories on all
     * shared/external storage devices where the application can place cache
     * files it owns. These files are internal to the application, and not
     * typically visible to the user as media.
     * <p>
     * This is like {@link #getCacheDir()} in that these files will be deleted
     * when the application is uninstalled, however there are some important
     * differences:
     * <ul>
     * <li>The platform does not always monitor the space available in shared
     * storage, and thus may not automatically delete these files. Apps should
     * always manage the maximum space used in this location. Currently the only
     * time files here will be deleted by the platform is when running on
     * {@link android.os.Build.VERSION_CODES#JELLY_BEAN_MR1} or later and
     * {@link Environment#isExternalStorageEmulated(File)} returns true.
     * <li>Shared storage may not always be available, since removable media can
     * be ejected by the user. Media state can be checked using
     * {@link Environment#getExternalStorageState(File)}.
     * <li>There is no security enforced with these files. For example, any
     * application holding
     * {@link android.Manifest.permission#WRITE_EXTERNAL_STORAGE} can write to
     * these files.
     * </ul>
     * <p>
     * If a shared storage device is emulated (as determined by
     * {@link Environment#isExternalStorageEmulated(File)}), it's contents are
     * backed by a private user data partition, which means there is little
     * benefit to storing data here instead of the private directory returned by
     * {@link #getCacheDir()}.
     * <p>
     * Shared storage devices returned here are considered a stable part of the
     * device, including physical media slots under a protective cover. The
     * returned paths do not include transient devices, such as USB flash drives
     * connected to handheld devices.
     * <p>
     * An application may store data on any or all of the returned devices. For
     * example, an app may choose to store large files on the device with the
     * most available space, as measured by {@link StatFs}.
     * <p>
     * No additional permissions are required for the calling app to read or
     * write files under the returned path. Write access outside of these paths
     * on secondary external storage devices is not available.
     * <p>
     * The returned paths may change over time if different shared storage media
     * is inserted, so only relative paths should be persisted.
     *
     * @return the absolute paths to application-specific directories. Some
     *         individual paths may be {@code null} if that shared storage is
     *         not currently available. The first path returned is the same as
     *         {@link #getExternalCacheDir()}.
     * @see #getExternalCacheDir()
     * @see Environment#getExternalStorageState(File)
     * @see Environment#isExternalStorageEmulated(File)
     * @see Environment#isExternalStorageRemovable(File)
     */
    public abstract File[] getExternalCacheDirs();

    /**
     * Returns absolute paths to application-specific directories on all
     * shared/external storage devices where the application can place media
     * files. These files are scanned and made available to other apps through
     * {@link MediaStore}.
     * <p>
     * This is like {@link #getExternalFilesDirs} in that these files will be
     * deleted when the application is uninstalled, however there are some
     * important differences:
     * <ul>
     * <li>Shared storage may not always be available, since removable media can
     * be ejected by the user. Media state can be checked using
     * {@link Environment#getExternalStorageState(File)}.
     * <li>There is no security enforced with these files. For example, any
     * application holding
     * {@link android.Manifest.permission#WRITE_EXTERNAL_STORAGE} can write to
     * these files.
     * </ul>
     * <p>
     * Shared storage devices returned here are considered a stable part of the
     * device, including physical media slots under a protective cover. The
     * returned paths do not include transient devices, such as USB flash drives
     * connected to handheld devices.
     * <p>
     * An application may store data on any or all of the returned devices. For
     * example, an app may choose to store large files on the device with the
     * most available space, as measured by {@link StatFs}.
     * <p>
     * No additional permissions are required for the calling app to read or
     * write files under the returned path. Write access outside of these paths
     * on secondary external storage devices is not available.
     * <p>
     * The returned paths may change over time if different shared storage media
     * is inserted, so only relative paths should be persisted.
     *
     * @return the absolute paths to application-specific directories. Some
     *         individual paths may be {@code null} if that shared storage is
     *         not currently available.
     * @see Environment#getExternalStorageState(File)
     * @see Environment#isExternalStorageEmulated(File)
     * @see Environment#isExternalStorageRemovable(File)
     */
    public abstract File[] getExternalMediaDirs();

    /**
     * Returns an array of strings naming the private files associated with
     * this Context's application package.
     *
     * @return Array of strings naming the private files.
     *
     * @see #openFileInput
     * @see #openFileOutput
     * @see #deleteFile
     */
    public abstract String[] fileList();

    /**
     * Retrieve, creating if needed, a new directory in which the application
     * can place its own custom data files.  You can use the returned File
     * object to create and access files in this directory.  Note that files
     * created through a File object will only be accessible by your own
     * application; you can only set the mode of the entire directory, not
     * of individual files.
     * <p>
     * The returned path may change over time if the calling app is moved to an
     * adopted storage device, so only relative paths should be persisted.
     * <p>
     * Apps require no extra permissions to read or write to the returned path,
     * since this path lives in their private storage.
     *
     * @param name Name of the directory to retrieve.  This is a directory
     * that is created as part of your application data.
     * @param mode Operating mode.
     *
     * @return A {@link File} object for the requested directory.  The directory
     * will have been created if it does not already exist.
     *
     * @see #openFileOutput(String, int)
     */
    public abstract File getDir(String name, @FileMode int mode);

    /**
     * Open a new private SQLiteDatabase associated with this Context's
     * application package. Create the database file if it doesn't exist.
     *
     * @param name The name (unique in the application package) of the database.
     * @param mode Operating mode.
     * @param factory An optional factory class that is called to instantiate a
     *            cursor when query is called.
     * @return The contents of a newly created database with the given name.
     * @throws android.database.sqlite.SQLiteException if the database file
     *             could not be opened.
     * @see #MODE_PRIVATE
     * @see #MODE_ENABLE_WRITE_AHEAD_LOGGING
     * @see #MODE_NO_LOCALIZED_COLLATORS
     * @see #deleteDatabase
     */
    public abstract SQLiteDatabase openOrCreateDatabase(String name,
            @DatabaseMode int mode, CursorFactory factory);

    /**
     * Open a new private SQLiteDatabase associated with this Context's
     * application package. Creates the database file if it doesn't exist.
     * <p>
     * Accepts input param: a concrete instance of {@link DatabaseErrorHandler}
     * to be used to handle corruption when sqlite reports database corruption.
     * </p>
     *
     * @param name The name (unique in the application package) of the database.
     * @param mode Operating mode.
     * @param factory An optional factory class that is called to instantiate a
     *            cursor when query is called.
     * @param errorHandler the {@link DatabaseErrorHandler} to be used when
     *            sqlite reports database corruption. if null,
     *            {@link android.database.DefaultDatabaseErrorHandler} is
     *            assumed.
     * @return The contents of a newly created database with the given name.
     * @throws android.database.sqlite.SQLiteException if the database file
     *             could not be opened.
     * @see #MODE_PRIVATE
     * @see #MODE_ENABLE_WRITE_AHEAD_LOGGING
     * @see #MODE_NO_LOCALIZED_COLLATORS
     * @see #deleteDatabase
     */
    public abstract SQLiteDatabase openOrCreateDatabase(String name,
            @DatabaseMode int mode, CursorFactory factory,
            @Nullable DatabaseErrorHandler errorHandler);

    /**
     * Move an existing database file from the given source storage context to
     * this context. This is typically used to migrate data between storage
     * locations after an upgrade, such as migrating to device protected
     * storage.
     * <p>
     * The database must be closed before being moved.
     *
     * @param sourceContext The source context which contains the existing
     *            database to move.
     * @param name The name of the database file.
     * @return {@code true} if the move was successful or if the database didn't
     *         exist in the source context, otherwise {@code false}.
     * @see #createDeviceProtectedStorageContext()
     */
    public abstract boolean moveDatabaseFrom(Context sourceContext, String name);

    /**
     * Delete an existing private SQLiteDatabase associated with this Context's
     * application package.
     *
     * @param name The name (unique in the application package) of the
     *             database.
     *
     * @return {@code true} if the database was successfully deleted; else {@code false}.
     *
     * @see #openOrCreateDatabase
     */
    public abstract boolean deleteDatabase(String name);

    /**
     * Returns the absolute path on the filesystem where a database created with
     * {@link #openOrCreateDatabase} is stored.
     * <p>
     * The returned path may change over time if the calling app is moved to an
     * adopted storage device, so only relative paths should be persisted.
     *
     * @param name The name of the database for which you would like to get
     *          its path.
     *
     * @return An absolute path to the given database.
     *
     * @see #openOrCreateDatabase
     */
    public abstract File getDatabasePath(String name);

    /**
     * Returns an array of strings naming the private databases associated with
     * this Context's application package.
     *
     * @return Array of strings naming the private databases.
     *
     * @see #openOrCreateDatabase
     * @see #deleteDatabase
     */
    public abstract String[] databaseList();

    /**
     * @deprecated Use {@link android.app.WallpaperManager#getDrawable
     * WallpaperManager.get()} instead.
     */
    @Deprecated
    public abstract Drawable getWallpaper();

    /**
     * @deprecated Use {@link android.app.WallpaperManager#peekDrawable
     * WallpaperManager.peek()} instead.
     */
    @Deprecated
    public abstract Drawable peekWallpaper();

    /**
     * @deprecated Use {@link android.app.WallpaperManager#getDesiredMinimumWidth()
     * WallpaperManager.getDesiredMinimumWidth()} instead.
     */
    @Deprecated
    public abstract int getWallpaperDesiredMinimumWidth();

    /**
     * @deprecated Use {@link android.app.WallpaperManager#getDesiredMinimumHeight()
     * WallpaperManager.getDesiredMinimumHeight()} instead.
     */
    @Deprecated
    public abstract int getWallpaperDesiredMinimumHeight();

    /**
     * @deprecated Use {@link android.app.WallpaperManager#setBitmap(Bitmap)
     * WallpaperManager.set()} instead.
     * <p>This method requires the caller to hold the permission
     * {@link android.Manifest.permission#SET_WALLPAPER}.
     */
    @Deprecated
    public abstract void setWallpaper(Bitmap bitmap) throws IOException;

    /**
     * @deprecated Use {@link android.app.WallpaperManager#setStream(InputStream)
     * WallpaperManager.set()} instead.
     * <p>This method requires the caller to hold the permission
     * {@link android.Manifest.permission#SET_WALLPAPER}.
     */
    @Deprecated
    public abstract void setWallpaper(InputStream data) throws IOException;

    /**
     * @deprecated Use {@link android.app.WallpaperManager#clear
     * WallpaperManager.clear()} instead.
     * <p>This method requires the caller to hold the permission
     * {@link android.Manifest.permission#SET_WALLPAPER}.
     */
    @Deprecated
    public abstract void clearWallpaper() throws IOException;

    /**
     * Same as {@link #startActivity(Intent, Bundle)} with no options
     * specified.
     *
     * @param intent The description of the activity to start.
     *
     * @throws ActivityNotFoundException &nbsp;
     *`
     * @see #startActivity(Intent, Bundle)
     * @see PackageManager#resolveActivity
     */
    public abstract void startActivity(@RequiresPermission Intent intent);

    /**
     * Version of {@link #startActivity(Intent)} that allows you to specify the
     * user the activity will be started for.  This is not available to applications
     * that are not pre-installed on the system image.
     * @param intent The description of the activity to start.
     * @param user The UserHandle of the user to start this activity for.
     * @throws ActivityNotFoundException &nbsp;
     * @hide
     */
    @RequiresPermission(android.Manifest.permission.INTERACT_ACROSS_USERS_FULL)
    @SystemApi
    public void startActivityAsUser(@RequiresPermission Intent intent, UserHandle user) {
        throw new RuntimeException("Not implemented. Must override in a subclass.");
    }

    /**
     * Launch a new activity.  You will not receive any information about when
     * the activity exits.
     *
     * <p>Note that if this method is being called from outside of an
     * {@link android.app.Activity} Context, then the Intent must include
     * the {@link Intent#FLAG_ACTIVITY_NEW_TASK} launch flag.  This is because,
     * without being started from an existing Activity, there is no existing
     * task in which to place the new activity and thus it needs to be placed
     * in its own separate task.
     *
     * <p>This method throws {@link ActivityNotFoundException}
     * if there was no Activity found to run the given Intent.
     *
     * @param intent The description of the activity to start.
     * @param options Additional options for how the Activity should be started.
     * May be null if there are no options.  See {@link android.app.ActivityOptions}
     * for how to build the Bundle supplied here; there are no supported definitions
     * for building it manually.
     *
     * @throws ActivityNotFoundException &nbsp;
     *
     * @see #startActivity(Intent)
     * @see PackageManager#resolveActivity
     */
    public abstract void startActivity(@RequiresPermission Intent intent,
            @Nullable Bundle options);

    /**
     * Version of {@link #startActivity(Intent, Bundle)} that allows you to specify the
     * user the activity will be started for.  This is not available to applications
     * that are not pre-installed on the system image.
     * @param intent The description of the activity to start.
     * @param options Additional options for how the Activity should be started.
     * May be null if there are no options.  See {@link android.app.ActivityOptions}
     * for how to build the Bundle supplied here; there are no supported definitions
     * for building it manually.
     * @param userId The UserHandle of the user to start this activity for.
     * @throws ActivityNotFoundException &nbsp;
     * @hide
     */
    @RequiresPermission(android.Manifest.permission.INTERACT_ACROSS_USERS_FULL)
    @UnsupportedAppUsage
    public void startActivityAsUser(@RequiresPermission Intent intent, @Nullable Bundle options,
            UserHandle userId) {
        throw new RuntimeException("Not implemented. Must override in a subclass.");
    }

    /**
     * Version of {@link #startActivity(Intent, Bundle)} that returns a result to the caller. This
     * is only supported for Views and Fragments.
     * @param who The identifier for the calling element that will receive the result.
     * @param intent The intent to start.
     * @param requestCode The code that will be returned with onActivityResult() identifying this
     *          request.
     * @param options Additional options for how the Activity should be started.
     *          May be null if there are no options.  See {@link android.app.ActivityOptions}
     *          for how to build the Bundle supplied here; there are no supported definitions
     *          for building it manually.
     * @hide
     */
    @UnsupportedAppUsage
    public void startActivityForResult(
            @NonNull String who, Intent intent, int requestCode, @Nullable Bundle options) {
        throw new RuntimeException("This method is only implemented for Activity-based Contexts. "
                + "Check canStartActivityForResult() before calling.");
    }

    /**
     * Identifies whether this Context instance will be able to process calls to
     * {@link #startActivityForResult(String, Intent, int, Bundle)}.
     * @hide
     */
    @UnsupportedAppUsage
    public boolean canStartActivityForResult() {
        return false;
    }

    /**
     * Same as {@link #startActivities(Intent[], Bundle)} with no options
     * specified.
     *
     * @param intents An array of Intents to be started.
     *
     * @throws ActivityNotFoundException &nbsp;
     *
     * @see #startActivities(Intent[], Bundle)
     * @see PackageManager#resolveActivity
     */
    public abstract void startActivities(@RequiresPermission Intent[] intents);

    /**
     * Launch multiple new activities.  This is generally the same as calling
     * {@link #startActivity(Intent)} for the first Intent in the array,
     * that activity during its creation calling {@link #startActivity(Intent)}
     * for the second entry, etc.  Note that unlike that approach, generally
     * none of the activities except the last in the array will be created
     * at this point, but rather will be created when the user first visits
     * them (due to pressing back from the activity on top).
     *
     * <p>This method throws {@link ActivityNotFoundException}
     * if there was no Activity found for <em>any</em> given Intent.  In this
     * case the state of the activity stack is undefined (some Intents in the
     * list may be on it, some not), so you probably want to avoid such situations.
     *
     * @param intents An array of Intents to be started.
     * @param options Additional options for how the Activity should be started.
     * See {@link android.content.Context#startActivity(Intent, Bundle)}
     * Context.startActivity(Intent, Bundle)} for more details.
     *
     * @throws ActivityNotFoundException &nbsp;
     *
     * @see #startActivities(Intent[])
     * @see PackageManager#resolveActivity
     */
    public abstract void startActivities(@RequiresPermission Intent[] intents, Bundle options);

    /**
     * @hide
     * Launch multiple new activities.  This is generally the same as calling
     * {@link #startActivity(Intent)} for the first Intent in the array,
     * that activity during its creation calling {@link #startActivity(Intent)}
     * for the second entry, etc.  Note that unlike that approach, generally
     * none of the activities except the last in the array will be created
     * at this point, but rather will be created when the user first visits
     * them (due to pressing back from the activity on top).
     *
     * <p>This method throws {@link ActivityNotFoundException}
     * if there was no Activity found for <em>any</em> given Intent.  In this
     * case the state of the activity stack is undefined (some Intents in the
     * list may be on it, some not), so you probably want to avoid such situations.
     *
     * @param intents An array of Intents to be started.
     * @param options Additional options for how the Activity should be started.
     * @param userHandle The user for whom to launch the activities
     * See {@link android.content.Context#startActivity(Intent, Bundle)}
     * Context.startActivity(Intent, Bundle)} for more details.
     *
     * @return The corresponding flag {@link ActivityManager#START_CANCELED},
     *         {@link ActivityManager#START_SUCCESS} etc. indicating whether the launch was
     *         successful.
     *
     * @throws ActivityNotFoundException &nbsp;
     *
     * @see #startActivities(Intent[])
     * @see PackageManager#resolveActivity
     */
    @RequiresPermission(android.Manifest.permission.INTERACT_ACROSS_USERS_FULL)
    public int startActivitiesAsUser(Intent[] intents, Bundle options, UserHandle userHandle) {
        throw new RuntimeException("Not implemented. Must override in a subclass.");
    }

    /**
     * Same as {@link #startIntentSender(IntentSender, Intent, int, int, int, Bundle)}
     * with no options specified.
     *
     * @param intent The IntentSender to launch.
     * @param fillInIntent If non-null, this will be provided as the
     * intent parameter to {@link IntentSender#sendIntent}.
     * @param flagsMask Intent flags in the original IntentSender that you
     * would like to change.
     * @param flagsValues Desired values for any bits set in
     * <var>flagsMask</var>
     * @param extraFlags Always set to 0.
     *
     * @see #startActivity(Intent)
     * @see #startIntentSender(IntentSender, Intent, int, int, int, Bundle)
     */
    public abstract void startIntentSender(IntentSender intent, @Nullable Intent fillInIntent,
            @Intent.MutableFlags int flagsMask, @Intent.MutableFlags int flagsValues,
            int extraFlags) throws IntentSender.SendIntentException;

    /**
     * Like {@link #startActivity(Intent, Bundle)}, but taking a IntentSender
     * to start.  If the IntentSender is for an activity, that activity will be started
     * as if you had called the regular {@link #startActivity(Intent)}
     * here; otherwise, its associated action will be executed (such as
     * sending a broadcast) as if you had called
     * {@link IntentSender#sendIntent IntentSender.sendIntent} on it.
     *
     * @param intent The IntentSender to launch.
     * @param fillInIntent If non-null, this will be provided as the
     * intent parameter to {@link IntentSender#sendIntent}.
     * @param flagsMask Intent flags in the original IntentSender that you
     * would like to change.
     * @param flagsValues Desired values for any bits set in
     * <var>flagsMask</var>
     * @param extraFlags Always set to 0.
     * @param options Additional options for how the Activity should be started.
     * See {@link android.content.Context#startActivity(Intent, Bundle)}
     * Context.startActivity(Intent, Bundle)} for more details.  If options
     * have also been supplied by the IntentSender, options given here will
     * override any that conflict with those given by the IntentSender.
     *
     * @see #startActivity(Intent, Bundle)
     * @see #startIntentSender(IntentSender, Intent, int, int, int)
     */
    public abstract void startIntentSender(IntentSender intent, @Nullable Intent fillInIntent,
            @Intent.MutableFlags int flagsMask, @Intent.MutableFlags int flagsValues,
            int extraFlags, @Nullable Bundle options) throws IntentSender.SendIntentException;

    /**
     * Broadcast the given intent to all interested BroadcastReceivers.  This
     * call is asynchronous; it returns immediately, and you will continue
     * executing while the receivers are run.  No results are propagated from
     * receivers and receivers can not abort the broadcast. If you want
     * to allow receivers to propagate results or abort the broadcast, you must
     * send an ordered broadcast using
     * {@link #sendOrderedBroadcast(Intent, String)}.
     *
     * <p>See {@link BroadcastReceiver} for more information on Intent broadcasts.
     *
     * @param intent The Intent to broadcast; all receivers matching this
     *               Intent will receive the broadcast.
     *
     * @see android.content.BroadcastReceiver
     * @see #registerReceiver
     * @see #sendBroadcast(Intent, String)
     * @see #sendOrderedBroadcast(Intent, String)
     * @see #sendOrderedBroadcast(Intent, String, BroadcastReceiver, Handler, int, String, Bundle)
     */
    public abstract void sendBroadcast(@RequiresPermission Intent intent);

    /**
     * Broadcast the given intent to all interested BroadcastReceivers, allowing
     * an optional required permission to be enforced.  This
     * call is asynchronous; it returns immediately, and you will continue
     * executing while the receivers are run.  No results are propagated from
     * receivers and receivers can not abort the broadcast. If you want
     * to allow receivers to propagate results or abort the broadcast, you must
     * send an ordered broadcast using
     * {@link #sendOrderedBroadcast(Intent, String)}.
     *
     * <p>See {@link BroadcastReceiver} for more information on Intent broadcasts.
     *
     * @param intent The Intent to broadcast; all receivers matching this
     *               Intent will receive the broadcast.
     * @param receiverPermission (optional) String naming a permission that
     *               a receiver must hold in order to receive your broadcast.
     *               If null, no permission is required.
     *
     * @see android.content.BroadcastReceiver
     * @see #registerReceiver
     * @see #sendBroadcast(Intent)
     * @see #sendOrderedBroadcast(Intent, String)
     * @see #sendOrderedBroadcast(Intent, String, BroadcastReceiver, Handler, int, String, Bundle)
     */
    public abstract void sendBroadcast(@RequiresPermission Intent intent,
            @Nullable String receiverPermission);


    /**
     * Broadcast the given intent to all interested BroadcastReceivers, allowing
     * an array of required permissions to be enforced.  This call is asynchronous; it returns
     * immediately, and you will continue executing while the receivers are run.  No results are
     * propagated from receivers and receivers can not abort the broadcast. If you want to allow
     * receivers to propagate results or abort the broadcast, you must send an ordered broadcast
     * using {@link #sendOrderedBroadcast(Intent, String)}.
     *
     * <p>See {@link BroadcastReceiver} for more information on Intent broadcasts.
     *
     * @param intent The Intent to broadcast; all receivers matching this
     *               Intent will receive the broadcast.
     * @param receiverPermissions Array of names of permissions that a receiver must hold
     *                            in order to receive your broadcast.
     *                            If null or empty, no permissions are required.
     *
     * @see android.content.BroadcastReceiver
     * @see #registerReceiver
     * @see #sendBroadcast(Intent)
     * @see #sendOrderedBroadcast(Intent, String)
     * @see #sendOrderedBroadcast(Intent, String, BroadcastReceiver, Handler, int, String, Bundle)
     * @hide
     */
    public abstract void sendBroadcastMultiplePermissions(Intent intent,
            String[] receiverPermissions);

    /**
     * Broadcast the given intent to all interested BroadcastReceivers, allowing
     * an array of required permissions to be enforced.  This call is asynchronous; it returns
     * immediately, and you will continue executing while the receivers are run.  No results are
     * propagated from receivers and receivers can not abort the broadcast. If you want to allow
     * receivers to propagate results or abort the broadcast, you must send an ordered broadcast
     * using {@link #sendOrderedBroadcast(Intent, String)}.
     *
     * <p>See {@link BroadcastReceiver} for more information on Intent broadcasts.
     *
     * @param intent The Intent to broadcast; all receivers matching this
     *               Intent will receive the broadcast.
     * @param user The user to send the broadcast to.
     * @param receiverPermissions Array of names of permissions that a receiver must hold
     *                            in order to receive your broadcast.
     *                            If null or empty, no permissions are required.
     *
     * @see android.content.BroadcastReceiver
     * @see #registerReceiver
     * @see #sendBroadcast(Intent)
     * @see #sendOrderedBroadcast(Intent, String)
     * @see #sendOrderedBroadcast(Intent, String, BroadcastReceiver, Handler, int, String, Bundle)
     * @hide
     */
    public abstract void sendBroadcastAsUserMultiplePermissions(Intent intent, UserHandle user,
            String[] receiverPermissions);

    /**
     * Broadcast the given intent to all interested BroadcastReceivers, allowing
     * an optional required permission to be enforced.  This
     * call is asynchronous; it returns immediately, and you will continue
     * executing while the receivers are run.  No results are propagated from
     * receivers and receivers can not abort the broadcast. If you want
     * to allow receivers to propagate results or abort the broadcast, you must
     * send an ordered broadcast using
     * {@link #sendOrderedBroadcast(Intent, String)}.
     *
     * <p>See {@link BroadcastReceiver} for more information on Intent broadcasts.
     *
     * @param intent The Intent to broadcast; all receivers matching this
     *               Intent will receive the broadcast.
     * @param receiverPermission (optional) String naming a permission that
     *               a receiver must hold in order to receive your broadcast.
     *               If null, no permission is required.
     * @param options (optional) Additional sending options, generated from a
     * {@link android.app.BroadcastOptions}.
     *
     * @see android.content.BroadcastReceiver
     * @see #registerReceiver
     * @see #sendBroadcast(Intent)
     * @see #sendOrderedBroadcast(Intent, String)
     * @see #sendOrderedBroadcast(Intent, String, BroadcastReceiver, Handler, int, String, Bundle)
     * @hide
     */
    @SystemApi
    public abstract void sendBroadcast(Intent intent,
            @Nullable String receiverPermission,
            @Nullable Bundle options);

    /**
     * Like {@link #sendBroadcast(Intent, String)}, but also allows specification
     * of an associated app op as per {@link android.app.AppOpsManager}.
     * @hide
     */
    @UnsupportedAppUsage
    public abstract void sendBroadcast(Intent intent,
            String receiverPermission, int appOp);

    /**
     * Broadcast the given intent to all interested BroadcastReceivers, delivering
     * them one at a time to allow more preferred receivers to consume the
     * broadcast before it is delivered to less preferred receivers.  This
     * call is asynchronous; it returns immediately, and you will continue
     * executing while the receivers are run.
     *
     * <p>See {@link BroadcastReceiver} for more information on Intent broadcasts.
     *
     * @param intent The Intent to broadcast; all receivers matching this
     *               Intent will receive the broadcast.
     * @param receiverPermission (optional) String naming a permissions that
     *               a receiver must hold in order to receive your broadcast.
     *               If null, no permission is required.
     *
     * @see android.content.BroadcastReceiver
     * @see #registerReceiver
     * @see #sendBroadcast(Intent)
     * @see #sendOrderedBroadcast(Intent, String, BroadcastReceiver, Handler, int, String, Bundle)
     */
    public abstract void sendOrderedBroadcast(@RequiresPermission Intent intent,
            @Nullable String receiverPermission);

    /**
     * Version of {@link #sendBroadcast(Intent)} that allows you to
     * receive data back from the broadcast.  This is accomplished by
     * supplying your own BroadcastReceiver when calling, which will be
     * treated as a final receiver at the end of the broadcast -- its
     * {@link BroadcastReceiver#onReceive} method will be called with
     * the result values collected from the other receivers.  The broadcast will
     * be serialized in the same way as calling
     * {@link #sendOrderedBroadcast(Intent, String)}.
     *
     * <p>Like {@link #sendBroadcast(Intent)}, this method is
     * asynchronous; it will return before
     * resultReceiver.onReceive() is called.
     *
     * <p>See {@link BroadcastReceiver} for more information on Intent broadcasts.
     *
     * @param intent The Intent to broadcast; all receivers matching this
     *               Intent will receive the broadcast.
     * @param receiverPermission String naming a permissions that
     *               a receiver must hold in order to receive your broadcast.
     *               If null, no permission is required.
     * @param resultReceiver Your own BroadcastReceiver to treat as the final
     *                       receiver of the broadcast.
     * @param scheduler A custom Handler with which to schedule the
     *                  resultReceiver callback; if null it will be
     *                  scheduled in the Context's main thread.
     * @param initialCode An initial value for the result code.  Often
     *                    Activity.RESULT_OK.
     * @param initialData An initial value for the result data.  Often
     *                    null.
     * @param initialExtras An initial value for the result extras.  Often
     *                      null.
     *
     * @see #sendBroadcast(Intent)
     * @see #sendBroadcast(Intent, String)
     * @see #sendOrderedBroadcast(Intent, String)
     * @see android.content.BroadcastReceiver
     * @see #registerReceiver
     * @see android.app.Activity#RESULT_OK
     */
    public abstract void sendOrderedBroadcast(@RequiresPermission @NonNull Intent intent,
            @Nullable String receiverPermission, @Nullable BroadcastReceiver resultReceiver,
            @Nullable Handler scheduler, int initialCode, @Nullable String initialData,
            @Nullable Bundle initialExtras);

    /**
     * Version of {@link #sendBroadcast(Intent)} that allows you to
     * receive data back from the broadcast.  This is accomplished by
     * supplying your own BroadcastReceiver when calling, which will be
     * treated as a final receiver at the end of the broadcast -- its
     * {@link BroadcastReceiver#onReceive} method will be called with
     * the result values collected from the other receivers.  The broadcast will
     * be serialized in the same way as calling
     * {@link #sendOrderedBroadcast(Intent, String)}.
     *
     * <p>Like {@link #sendBroadcast(Intent)}, this method is
     * asynchronous; it will return before
     * resultReceiver.onReceive() is called.
     *
     * <p>See {@link BroadcastReceiver} for more information on Intent broadcasts.
     *
     *
     * @param intent The Intent to broadcast; all receivers matching this
     *               Intent will receive the broadcast.
     * @param receiverPermission String naming a permissions that
     *               a receiver must hold in order to receive your broadcast.
     *               If null, no permission is required.
     * @param options (optional) Additional sending options, generated from a
     * {@link android.app.BroadcastOptions}.
     * @param resultReceiver Your own BroadcastReceiver to treat as the final
     *                       receiver of the broadcast.
     * @param scheduler A custom Handler with which to schedule the
     *                  resultReceiver callback; if null it will be
     *                  scheduled in the Context's main thread.
     * @param initialCode An initial value for the result code.  Often
     *                    Activity.RESULT_OK.
     * @param initialData An initial value for the result data.  Often
     *                    null.
     * @param initialExtras An initial value for the result extras.  Often
     *                      null.
     * @see #sendBroadcast(Intent)
     * @see #sendBroadcast(Intent, String)
     * @see #sendOrderedBroadcast(Intent, String)
     * @see android.content.BroadcastReceiver
     * @see #registerReceiver
     * @see android.app.Activity#RESULT_OK
     * @hide
     */
    @SystemApi
    public abstract void sendOrderedBroadcast(@NonNull Intent intent,
            @Nullable String receiverPermission, @Nullable Bundle options,
            @Nullable BroadcastReceiver resultReceiver, @Nullable Handler scheduler,
            int initialCode, @Nullable String initialData, @Nullable Bundle initialExtras);

    /**
     * Like {@link #sendOrderedBroadcast(Intent, String, BroadcastReceiver, android.os.Handler,
     * int, String, android.os.Bundle)}, but also allows specification
     * of an associated app op as per {@link android.app.AppOpsManager}.
     * @hide
     */
    @UnsupportedAppUsage
    public abstract void sendOrderedBroadcast(Intent intent,
            String receiverPermission, int appOp, BroadcastReceiver resultReceiver,
            Handler scheduler, int initialCode, String initialData,
            Bundle initialExtras);

    /**
     * Version of {@link #sendBroadcast(Intent)} that allows you to specify the
     * user the broadcast will be sent to.  This is not available to applications
     * that are not pre-installed on the system image.
     * @param intent The intent to broadcast
     * @param user UserHandle to send the intent to.
     * @see #sendBroadcast(Intent)
     */
    @RequiresPermission(android.Manifest.permission.INTERACT_ACROSS_USERS)
    public abstract void sendBroadcastAsUser(@RequiresPermission Intent intent,
            UserHandle user);

    /**
     * Version of {@link #sendBroadcast(Intent, String)} that allows you to specify the
     * user the broadcast will be sent to.  This is not available to applications
     * that are not pre-installed on the system image.
     *
     * @param intent The Intent to broadcast; all receivers matching this
     *               Intent will receive the broadcast.
     * @param user UserHandle to send the intent to.
     * @param receiverPermission (optional) String naming a permission that
     *               a receiver must hold in order to receive your broadcast.
     *               If null, no permission is required.
     *
     * @see #sendBroadcast(Intent, String)
     */
    @RequiresPermission(android.Manifest.permission.INTERACT_ACROSS_USERS)
    public abstract void sendBroadcastAsUser(@RequiresPermission Intent intent,
            UserHandle user, @Nullable String receiverPermission);

    /**
     * Version of {@link #sendBroadcast(Intent, String, Bundle)} that allows you to specify the
     * user the broadcast will be sent to.  This is not available to applications
     * that are not pre-installed on the system image.
     *
     * @param intent The Intent to broadcast; all receivers matching this
     *               Intent will receive the broadcast.
     * @param user UserHandle to send the intent to.
     * @param receiverPermission (optional) String naming a permission that
     *               a receiver must hold in order to receive your broadcast.
     *               If null, no permission is required.
     * @param options (optional) Additional sending options, generated from a
     * {@link android.app.BroadcastOptions}.
     *
     * @see #sendBroadcast(Intent, String, Bundle)
     * @hide
     */
    @SystemApi
    @RequiresPermission(android.Manifest.permission.INTERACT_ACROSS_USERS)
    public abstract void sendBroadcastAsUser(@RequiresPermission Intent intent,
            UserHandle user, @Nullable String receiverPermission, @Nullable Bundle options);

    /**
     * Version of {@link #sendBroadcast(Intent, String)} that allows you to specify the
     * user the broadcast will be sent to.  This is not available to applications
     * that are not pre-installed on the system image.
     *
     * @param intent The Intent to broadcast; all receivers matching this
     *               Intent will receive the broadcast.
     * @param user UserHandle to send the intent to.
     * @param receiverPermission (optional) String naming a permission that
     *               a receiver must hold in order to receive your broadcast.
     *               If null, no permission is required.
     * @param appOp The app op associated with the broadcast.
     *
     * @see #sendBroadcast(Intent, String)
     *
     * @hide
     */
    @RequiresPermission(android.Manifest.permission.INTERACT_ACROSS_USERS)
    @UnsupportedAppUsage
    public abstract void sendBroadcastAsUser(@RequiresPermission Intent intent,
            UserHandle user, @Nullable String receiverPermission, int appOp);

    /**
     * Version of
     * {@link #sendOrderedBroadcast(Intent, String, BroadcastReceiver, Handler, int, String, Bundle)}
     * that allows you to specify the
     * user the broadcast will be sent to.  This is not available to applications
     * that are not pre-installed on the system image.
     *
     * <p>See {@link BroadcastReceiver} for more information on Intent broadcasts.
     *
     * @param intent The Intent to broadcast; all receivers matching this
     *               Intent will receive the broadcast.
     * @param user UserHandle to send the intent to.
     * @param receiverPermission String naming a permissions that
     *               a receiver must hold in order to receive your broadcast.
     *               If null, no permission is required.
     * @param resultReceiver Your own BroadcastReceiver to treat as the final
     *                       receiver of the broadcast.
     * @param scheduler A custom Handler with which to schedule the
     *                  resultReceiver callback; if null it will be
     *                  scheduled in the Context's main thread.
     * @param initialCode An initial value for the result code.  Often
     *                    Activity.RESULT_OK.
     * @param initialData An initial value for the result data.  Often
     *                    null.
     * @param initialExtras An initial value for the result extras.  Often
     *                      null.
     *
     * @see #sendOrderedBroadcast(Intent, String, BroadcastReceiver, Handler, int, String, Bundle)
     */
    @RequiresPermission(android.Manifest.permission.INTERACT_ACROSS_USERS)
    public abstract void sendOrderedBroadcastAsUser(@RequiresPermission Intent intent,
            UserHandle user, @Nullable String receiverPermission, BroadcastReceiver resultReceiver,
            @Nullable Handler scheduler, int initialCode, @Nullable String initialData,
            @Nullable  Bundle initialExtras);

    /**
     * Similar to above but takes an appOp as well, to enforce restrictions.
     * @see #sendOrderedBroadcastAsUser(Intent, UserHandle, String,
     *       BroadcastReceiver, Handler, int, String, Bundle)
     * @hide
     */
    @RequiresPermission(android.Manifest.permission.INTERACT_ACROSS_USERS)
    @UnsupportedAppUsage
    public abstract void sendOrderedBroadcastAsUser(Intent intent, UserHandle user,
            @Nullable String receiverPermission, int appOp, BroadcastReceiver resultReceiver,
            @Nullable Handler scheduler, int initialCode, @Nullable String initialData,
            @Nullable  Bundle initialExtras);

    /**
     * Similar to above but takes an appOp as well, to enforce restrictions, and an options Bundle.
     * @see #sendOrderedBroadcastAsUser(Intent, UserHandle, String,
     *       BroadcastReceiver, Handler, int, String, Bundle)
     * @hide
     */
    @RequiresPermission(android.Manifest.permission.INTERACT_ACROSS_USERS)
    @UnsupportedAppUsage
    public abstract void sendOrderedBroadcastAsUser(Intent intent, UserHandle user,
            @Nullable String receiverPermission, int appOp, @Nullable Bundle options,
            BroadcastReceiver resultReceiver, @Nullable Handler scheduler, int initialCode,
            @Nullable String initialData, @Nullable  Bundle initialExtras);

    /**
     * <p>Perform a {@link #sendBroadcast(Intent)} that is "sticky," meaning the
     * Intent you are sending stays around after the broadcast is complete,
     * so that others can quickly retrieve that data through the return
     * value of {@link #registerReceiver(BroadcastReceiver, IntentFilter)}.  In
     * all other ways, this behaves the same as
     * {@link #sendBroadcast(Intent)}.
     *
     * @deprecated Sticky broadcasts should not be used.  They provide no security (anyone
     * can access them), no protection (anyone can modify them), and many other problems.
     * The recommended pattern is to use a non-sticky broadcast to report that <em>something</em>
     * has changed, with another mechanism for apps to retrieve the current value whenever
     * desired.
     *
     * @param intent The Intent to broadcast; all receivers matching this
     * Intent will receive the broadcast, and the Intent will be held to
     * be re-broadcast to future receivers.
     *
     * @see #sendBroadcast(Intent)
     * @see #sendStickyOrderedBroadcast(Intent, BroadcastReceiver, Handler, int, String, Bundle)
     */
    @Deprecated
    @RequiresPermission(android.Manifest.permission.BROADCAST_STICKY)
    public abstract void sendStickyBroadcast(@RequiresPermission Intent intent);

    /**
     * <p>Version of {@link #sendStickyBroadcast} that allows you to
     * receive data back from the broadcast.  This is accomplished by
     * supplying your own BroadcastReceiver when calling, which will be
     * treated as a final receiver at the end of the broadcast -- its
     * {@link BroadcastReceiver#onReceive} method will be called with
     * the result values collected from the other receivers.  The broadcast will
     * be serialized in the same way as calling
     * {@link #sendOrderedBroadcast(Intent, String)}.
     *
     * <p>Like {@link #sendBroadcast(Intent)}, this method is
     * asynchronous; it will return before
     * resultReceiver.onReceive() is called.  Note that the sticky data
     * stored is only the data you initially supply to the broadcast, not
     * the result of any changes made by the receivers.
     *
     * <p>See {@link BroadcastReceiver} for more information on Intent broadcasts.
     *
     * @deprecated Sticky broadcasts should not be used.  They provide no security (anyone
     * can access them), no protection (anyone can modify them), and many other problems.
     * The recommended pattern is to use a non-sticky broadcast to report that <em>something</em>
     * has changed, with another mechanism for apps to retrieve the current value whenever
     * desired.
     *
     * @param intent The Intent to broadcast; all receivers matching this
     *               Intent will receive the broadcast.
     * @param resultReceiver Your own BroadcastReceiver to treat as the final
     *                       receiver of the broadcast.
     * @param scheduler A custom Handler with which to schedule the
     *                  resultReceiver callback; if null it will be
     *                  scheduled in the Context's main thread.
     * @param initialCode An initial value for the result code.  Often
     *                    Activity.RESULT_OK.
     * @param initialData An initial value for the result data.  Often
     *                    null.
     * @param initialExtras An initial value for the result extras.  Often
     *                      null.
     *
     * @see #sendBroadcast(Intent)
     * @see #sendBroadcast(Intent, String)
     * @see #sendOrderedBroadcast(Intent, String)
     * @see #sendStickyBroadcast(Intent)
     * @see android.content.BroadcastReceiver
     * @see #registerReceiver
     * @see android.app.Activity#RESULT_OK
     */
    @Deprecated
    @RequiresPermission(android.Manifest.permission.BROADCAST_STICKY)
    public abstract void sendStickyOrderedBroadcast(@RequiresPermission Intent intent,
            BroadcastReceiver resultReceiver,
            @Nullable Handler scheduler, int initialCode, @Nullable String initialData,
            @Nullable Bundle initialExtras);

    /**
     * <p>Remove the data previously sent with {@link #sendStickyBroadcast},
     * so that it is as if the sticky broadcast had never happened.
     *
     * @deprecated Sticky broadcasts should not be used.  They provide no security (anyone
     * can access them), no protection (anyone can modify them), and many other problems.
     * The recommended pattern is to use a non-sticky broadcast to report that <em>something</em>
     * has changed, with another mechanism for apps to retrieve the current value whenever
     * desired.
     *
     * @param intent The Intent that was previously broadcast.
     *
     * @see #sendStickyBroadcast
     */
    @Deprecated
    @RequiresPermission(android.Manifest.permission.BROADCAST_STICKY)
    public abstract void removeStickyBroadcast(@RequiresPermission Intent intent);

    /**
     * <p>Version of {@link #sendStickyBroadcast(Intent)} that allows you to specify the
     * user the broadcast will be sent to.  This is not available to applications
     * that are not pre-installed on the system image.
     *
     * @deprecated Sticky broadcasts should not be used.  They provide no security (anyone
     * can access them), no protection (anyone can modify them), and many other problems.
     * The recommended pattern is to use a non-sticky broadcast to report that <em>something</em>
     * has changed, with another mechanism for apps to retrieve the current value whenever
     * desired.
     *
     * @param intent The Intent to broadcast; all receivers matching this
     * Intent will receive the broadcast, and the Intent will be held to
     * be re-broadcast to future receivers.
     * @param user UserHandle to send the intent to.
     *
     * @see #sendBroadcast(Intent)
     */
    @Deprecated
    @RequiresPermission(allOf = {
            android.Manifest.permission.INTERACT_ACROSS_USERS,
            android.Manifest.permission.BROADCAST_STICKY
    })
    public abstract void sendStickyBroadcastAsUser(@RequiresPermission Intent intent,
            UserHandle user);

    /**
     * @hide
     * This is just here for sending CONNECTIVITY_ACTION.
     */
    @Deprecated
    @RequiresPermission(allOf = {
            android.Manifest.permission.INTERACT_ACROSS_USERS,
            android.Manifest.permission.BROADCAST_STICKY
    })
    public abstract void sendStickyBroadcastAsUser(@RequiresPermission Intent intent,
            UserHandle user, Bundle options);

    /**
     * <p>Version of
     * {@link #sendStickyOrderedBroadcast(Intent, BroadcastReceiver, Handler, int, String, Bundle)}
     * that allows you to specify the
     * user the broadcast will be sent to.  This is not available to applications
     * that are not pre-installed on the system image.
     *
     * <p>See {@link BroadcastReceiver} for more information on Intent broadcasts.
     *
     * @deprecated Sticky broadcasts should not be used.  They provide no security (anyone
     * can access them), no protection (anyone can modify them), and many other problems.
     * The recommended pattern is to use a non-sticky broadcast to report that <em>something</em>
     * has changed, with another mechanism for apps to retrieve the current value whenever
     * desired.
     *
     * @param intent The Intent to broadcast; all receivers matching this
     *               Intent will receive the broadcast.
     * @param user UserHandle to send the intent to.
     * @param resultReceiver Your own BroadcastReceiver to treat as the final
     *                       receiver of the broadcast.
     * @param scheduler A custom Handler with which to schedule the
     *                  resultReceiver callback; if null it will be
     *                  scheduled in the Context's main thread.
     * @param initialCode An initial value for the result code.  Often
     *                    Activity.RESULT_OK.
     * @param initialData An initial value for the result data.  Often
     *                    null.
     * @param initialExtras An initial value for the result extras.  Often
     *                      null.
     *
     * @see #sendStickyOrderedBroadcast(Intent, BroadcastReceiver, Handler, int, String, Bundle)
     */
    @Deprecated
    @RequiresPermission(allOf = {
            android.Manifest.permission.INTERACT_ACROSS_USERS,
            android.Manifest.permission.BROADCAST_STICKY
    })
    public abstract void sendStickyOrderedBroadcastAsUser(@RequiresPermission Intent intent,
            UserHandle user, BroadcastReceiver resultReceiver,
            @Nullable Handler scheduler, int initialCode, @Nullable String initialData,
            @Nullable Bundle initialExtras);

    /**
     * <p>Version of {@link #removeStickyBroadcast(Intent)} that allows you to specify the
     * user the broadcast will be sent to.  This is not available to applications
     * that are not pre-installed on the system image.
     *
     * <p>You must hold the {@link android.Manifest.permission#BROADCAST_STICKY}
     * permission in order to use this API.  If you do not hold that
     * permission, {@link SecurityException} will be thrown.
     *
     * @deprecated Sticky broadcasts should not be used.  They provide no security (anyone
     * can access them), no protection (anyone can modify them), and many other problems.
     * The recommended pattern is to use a non-sticky broadcast to report that <em>something</em>
     * has changed, with another mechanism for apps to retrieve the current value whenever
     * desired.
     *
     * @param intent The Intent that was previously broadcast.
     * @param user UserHandle to remove the sticky broadcast from.
     *
     * @see #sendStickyBroadcastAsUser
     */
    @Deprecated
    @RequiresPermission(allOf = {
            android.Manifest.permission.INTERACT_ACROSS_USERS,
            android.Manifest.permission.BROADCAST_STICKY
    })
    public abstract void removeStickyBroadcastAsUser(@RequiresPermission Intent intent,
            UserHandle user);

    /**
     * Register a BroadcastReceiver to be run in the main activity thread.  The
     * <var>receiver</var> will be called with any broadcast Intent that
     * matches <var>filter</var>, in the main application thread.
     *
     * <p>The system may broadcast Intents that are "sticky" -- these stay
     * around after the broadcast has finished, to be sent to any later
     * registrations. If your IntentFilter matches one of these sticky
     * Intents, that Intent will be returned by this function
     * <strong>and</strong> sent to your <var>receiver</var> as if it had just
     * been broadcast.
     *
     * <p>There may be multiple sticky Intents that match <var>filter</var>,
     * in which case each of these will be sent to <var>receiver</var>.  In
     * this case, only one of these can be returned directly by the function;
     * which of these that is returned is arbitrarily decided by the system.
     *
     * <p>If you know the Intent your are registering for is sticky, you can
     * supply null for your <var>receiver</var>.  In this case, no receiver is
     * registered -- the function simply returns the sticky Intent that
     * matches <var>filter</var>.  In the case of multiple matches, the same
     * rules as described above apply.
     *
     * <p>See {@link BroadcastReceiver} for more information on Intent broadcasts.
     *
     * <p>As of {@link android.os.Build.VERSION_CODES#ICE_CREAM_SANDWICH}, receivers
     * registered with this method will correctly respect the
     * {@link Intent#setPackage(String)} specified for an Intent being broadcast.
     * Prior to that, it would be ignored and delivered to all matching registered
     * receivers.  Be careful if using this for security.</p>
     *
     * <p class="note">Note: this method <em>cannot be called from a
     * {@link BroadcastReceiver} component;</em> that is, from a BroadcastReceiver
     * that is declared in an application's manifest.  It is okay, however, to call
     * this method from another BroadcastReceiver that has itself been registered
     * at run time with {@link #registerReceiver}, since the lifetime of such a
     * registered BroadcastReceiver is tied to the object that registered it.</p>
     *
     * @param receiver The BroadcastReceiver to handle the broadcast.
     * @param filter Selects the Intent broadcasts to be received.
     *
     * @return The first sticky intent found that matches <var>filter</var>,
     *         or null if there are none.
     *
     * @see #registerReceiver(BroadcastReceiver, IntentFilter, String, Handler)
     * @see #sendBroadcast
     * @see #unregisterReceiver
     */
    @Nullable
    public abstract Intent registerReceiver(@Nullable BroadcastReceiver receiver,
                                            IntentFilter filter);

    /**
     * Register to receive intent broadcasts, with the receiver optionally being
     * exposed to Instant Apps. See
     * {@link #registerReceiver(BroadcastReceiver, IntentFilter)} for more
     * information. By default Instant Apps cannot interact with receivers in other
     * applications, this allows you to expose a receiver that Instant Apps can
     * interact with.
     *
     * <p>See {@link BroadcastReceiver} for more information on Intent broadcasts.
     *
     * <p>As of {@link android.os.Build.VERSION_CODES#ICE_CREAM_SANDWICH}, receivers
     * registered with this method will correctly respect the
     * {@link Intent#setPackage(String)} specified for an Intent being broadcast.
     * Prior to that, it would be ignored and delivered to all matching registered
     * receivers.  Be careful if using this for security.</p>
     *
     * @param receiver The BroadcastReceiver to handle the broadcast.
     * @param filter Selects the Intent broadcasts to be received.
     * @param flags Additional options for the receiver. May be 0 or
     *      {@link #RECEIVER_VISIBLE_TO_INSTANT_APPS}.
     *
     * @return The first sticky intent found that matches <var>filter</var>,
     *         or null if there are none.
     *
     * @see #registerReceiver(BroadcastReceiver, IntentFilter)
     * @see #sendBroadcast
     * @see #unregisterReceiver
     */
    @Nullable
    public abstract Intent registerReceiver(@Nullable BroadcastReceiver receiver,
                                            IntentFilter filter,
                                            @RegisterReceiverFlags int flags);

    /**
     * Register to receive intent broadcasts, to run in the context of
     * <var>scheduler</var>.  See
     * {@link #registerReceiver(BroadcastReceiver, IntentFilter)} for more
     * information.  This allows you to enforce permissions on who can
     * broadcast intents to your receiver, or have the receiver run in
     * a different thread than the main application thread.
     *
     * <p>See {@link BroadcastReceiver} for more information on Intent broadcasts.
     *
     * <p>As of {@link android.os.Build.VERSION_CODES#ICE_CREAM_SANDWICH}, receivers
     * registered with this method will correctly respect the
     * {@link Intent#setPackage(String)} specified for an Intent being broadcast.
     * Prior to that, it would be ignored and delivered to all matching registered
     * receivers.  Be careful if using this for security.</p>
     *
     * @param receiver The BroadcastReceiver to handle the broadcast.
     * @param filter Selects the Intent broadcasts to be received.
     * @param broadcastPermission String naming a permissions that a
     *      broadcaster must hold in order to send an Intent to you.  If null,
     *      no permission is required.
     * @param scheduler Handler identifying the thread that will receive
     *      the Intent.  If null, the main thread of the process will be used.
     *
     * @return The first sticky intent found that matches <var>filter</var>,
     *         or null if there are none.
     *
     * @see #registerReceiver(BroadcastReceiver, IntentFilter)
     * @see #sendBroadcast
     * @see #unregisterReceiver
     */
    @Nullable
    public abstract Intent registerReceiver(BroadcastReceiver receiver,
            IntentFilter filter, @Nullable String broadcastPermission,
            @Nullable Handler scheduler);

    /**
     * Register to receive intent broadcasts, to run in the context of
     * <var>scheduler</var>. See
     * {@link #registerReceiver(BroadcastReceiver, IntentFilter, int)} and
     * {@link #registerReceiver(BroadcastReceiver, IntentFilter, String, Handler)}
     * for more information.
     *
     * <p>See {@link BroadcastReceiver} for more information on Intent broadcasts.
     *
     * <p>As of {@link android.os.Build.VERSION_CODES#ICE_CREAM_SANDWICH}, receivers
     * registered with this method will correctly respect the
     * {@link Intent#setPackage(String)} specified for an Intent being broadcast.
     * Prior to that, it would be ignored and delivered to all matching registered
     * receivers.  Be careful if using this for security.</p>
     *
     * @param receiver The BroadcastReceiver to handle the broadcast.
     * @param filter Selects the Intent broadcasts to be received.
     * @param broadcastPermission String naming a permissions that a
     *      broadcaster must hold in order to send an Intent to you.  If null,
     *      no permission is required.
     * @param scheduler Handler identifying the thread that will receive
     *      the Intent.  If null, the main thread of the process will be used.
     * @param flags Additional options for the receiver. May be 0 or
     *      {@link #RECEIVER_VISIBLE_TO_INSTANT_APPS}.
     *
     * @return The first sticky intent found that matches <var>filter</var>,
     *         or null if there are none.
     *
     * @see #registerReceiver(BroadcastReceiver, IntentFilter, int)
     * @see #registerReceiver(BroadcastReceiver, IntentFilter, String, Handler)
     * @see #sendBroadcast
     * @see #unregisterReceiver
     */
    @Nullable
    public abstract Intent registerReceiver(BroadcastReceiver receiver,
            IntentFilter filter, @Nullable String broadcastPermission,
            @Nullable Handler scheduler, @RegisterReceiverFlags int flags);

    /**
     * @hide
     * Same as {@link #registerReceiver(BroadcastReceiver, IntentFilter, String, Handler)
     * but for a specific user.  This receiver will receiver broadcasts that
     * are sent to the requested user.
     *
     * @param receiver The BroadcastReceiver to handle the broadcast.
     * @param user UserHandle to send the intent to.
     * @param filter Selects the Intent broadcasts to be received.
     * @param broadcastPermission String naming a permissions that a
     *      broadcaster must hold in order to send an Intent to you.  If null,
     *      no permission is required.
     * @param scheduler Handler identifying the thread that will receive
     *      the Intent.  If null, the main thread of the process will be used.
     *
     * @return The first sticky intent found that matches <var>filter</var>,
     *         or null if there are none.
     *
     * @see #registerReceiver(BroadcastReceiver, IntentFilter, String, Handler)
     * @see #sendBroadcast
     * @see #unregisterReceiver
     */
    @Nullable
    @RequiresPermission(android.Manifest.permission.INTERACT_ACROSS_USERS_FULL)
    @UnsupportedAppUsage
    public abstract Intent registerReceiverAsUser(BroadcastReceiver receiver,
            UserHandle user, IntentFilter filter, @Nullable String broadcastPermission,
            @Nullable Handler scheduler);

    /**
     * Unregister a previously registered BroadcastReceiver.  <em>All</em>
     * filters that have been registered for this BroadcastReceiver will be
     * removed.
     *
     * @param receiver The BroadcastReceiver to unregister.
     *
     * @see #registerReceiver
     */
    public abstract void unregisterReceiver(BroadcastReceiver receiver);

    /**
     * Request that a given application service be started.  The Intent
     * should either contain the complete class name of a specific service
     * implementation to start, or a specific package name to target.  If the
     * Intent is less specified, it logs a warning about this.  In this case any of the
     * multiple matching services may be used.  If this service
     * is not already running, it will be instantiated and started (creating a
     * process for it if needed); if it is running then it remains running.
     *
     * <p>Every call to this method will result in a corresponding call to
     * the target service's {@link android.app.Service#onStartCommand} method,
     * with the <var>intent</var> given here.  This provides a convenient way
     * to submit jobs to a service without having to bind and call on to its
     * interface.
     *
     * <p>Using startService() overrides the default service lifetime that is
     * managed by {@link #bindService}: it requires the service to remain
     * running until {@link #stopService} is called, regardless of whether
     * any clients are connected to it.  Note that calls to startService()
     * do not nest: no matter how many times you call startService(),
     * a single call to {@link #stopService} will stop it.
     *
     * <p>The system attempts to keep running services around as much as
     * possible.  The only time they should be stopped is if the current
     * foreground application is using so many resources that the service needs
     * to be killed.  If any errors happen in the service's process, it will
     * automatically be restarted.
     *
     * <p>This function will throw {@link SecurityException} if you do not
     * have permission to start the given service.
     *
     * <p class="note"><strong>Note:</strong> Each call to startService()
     * results in significant work done by the system to manage service
     * lifecycle surrounding the processing of the intent, which can take
     * multiple milliseconds of CPU time. Due to this cost, startService()
     * should not be used for frequent intent delivery to a service, and only
     * for scheduling significant work. Use {@link #bindService bound services}
     * for high frequency calls.
     * </p>
     *
     * @param service Identifies the service to be started.  The Intent must be
     *      fully explicit (supplying a component name).  Additional values
     *      may be included in the Intent extras to supply arguments along with
     *      this specific start call.
     *
     * @return If the service is being started or is already running, the
     * {@link ComponentName} of the actual service that was started is
     * returned; else if the service does not exist null is returned.
     *
     * @throws SecurityException If the caller does not have permission to access the service
     * or the service can not be found.
     * @throws IllegalStateException If the application is in a state where the service
     * can not be started (such as not in the foreground in a state when services are allowed).
     *
     * @see #stopService
     * @see #bindService
     */
    @Nullable
    public abstract ComponentName startService(Intent service);

    /**
     * Similar to {@link #startService(Intent)}, but with an implicit promise that the
     * Service will call {@link android.app.Service#startForeground(int, android.app.Notification)
     * startForeground(int, android.app.Notification)} once it begins running.  The service is given
     * an amount of time comparable to the ANR interval to do this, otherwise the system
     * will automatically stop the service and declare the app ANR.
     *
     * <p>Unlike the ordinary {@link #startService(Intent)}, this method can be used
     * at any time, regardless of whether the app hosting the service is in a foreground
     * state.
     *
     * @param service Identifies the service to be started.  The Intent must be
     *      fully explicit (supplying a component name).  Additional values
     *      may be included in the Intent extras to supply arguments along with
     *      this specific start call.
     *
     * @return If the service is being started or is already running, the
     * {@link ComponentName} of the actual service that was started is
     * returned; else if the service does not exist null is returned.
     *
     * @throws SecurityException If the caller does not have permission to access the service
     * or the service can not be found.
     *
     * @see #stopService
     * @see android.app.Service#startForeground(int, android.app.Notification)
     */
    @Nullable
    public abstract ComponentName startForegroundService(Intent service);

    /**
     * @hide like {@link #startForegroundService(Intent)} but for a specific user.
     */
    @Nullable
    @RequiresPermission(android.Manifest.permission.INTERACT_ACROSS_USERS)
    public abstract ComponentName startForegroundServiceAsUser(Intent service, UserHandle user);

    /**
     * Request that a given application service be stopped.  If the service is
     * not running, nothing happens.  Otherwise it is stopped.  Note that calls
     * to startService() are not counted -- this stops the service no matter
     * how many times it was started.
     *
     * <p>Note that if a stopped service still has {@link ServiceConnection}
     * objects bound to it with the {@link #BIND_AUTO_CREATE} set, it will
     * not be destroyed until all of these bindings are removed.  See
     * the {@link android.app.Service} documentation for more details on a
     * service's lifecycle.
     *
     * <p>This function will throw {@link SecurityException} if you do not
     * have permission to stop the given service.
     *
     * @param service Description of the service to be stopped.  The Intent must be either
     *      fully explicit (supplying a component name) or specify a specific package
     *      name it is targeted to.
     *
     * @return If there is a service matching the given Intent that is already
     * running, then it is stopped and {@code true} is returned; else {@code false} is returned.
     *
     * @throws SecurityException If the caller does not have permission to access the service
     * or the service can not be found.
     * @throws IllegalStateException If the application is in a state where the service
     * can not be started (such as not in the foreground in a state when services are allowed).
     *
     * @see #startService
     */
    public abstract boolean stopService(Intent service);

    /**
     * @hide like {@link #startService(Intent)} but for a specific user.
     */
    @Nullable
    @RequiresPermission(android.Manifest.permission.INTERACT_ACROSS_USERS)
    @UnsupportedAppUsage
    public abstract ComponentName startServiceAsUser(Intent service, UserHandle user);

    /**
     * @hide like {@link #stopService(Intent)} but for a specific user.
     */
    @RequiresPermission(android.Manifest.permission.INTERACT_ACROSS_USERS)
    public abstract boolean stopServiceAsUser(Intent service, UserHandle user);

    /**
     * Connect to an application service, creating it if needed.  This defines
     * a dependency between your application and the service.  The given
     * <var>conn</var> will receive the service object when it is created and be
     * told if it dies and restarts.  The service will be considered required
     * by the system only for as long as the calling context exists.  For
     * example, if this Context is an Activity that is stopped, the service will
     * not be required to continue running until the Activity is resumed.
     *
     * <p>If the service does not support binding, it may return {@code null} from
     * its {@link android.app.Service#onBind(Intent) onBind()} method.  If it does, then
     * the ServiceConnection's
     * {@link ServiceConnection#onNullBinding(ComponentName) onNullBinding()} method
     * will be invoked instead of
     * {@link ServiceConnection#onServiceConnected(ComponentName, IBinder) onServiceConnected()}.
     *
     * <p>This method will throw {@link SecurityException} if the calling app does not
     * have permission to bind to the given service.
     *
     * <p class="note">Note: this method <em>cannot be called from a
     * {@link BroadcastReceiver} component</em>.  A pattern you can use to
     * communicate from a BroadcastReceiver to a Service is to call
     * {@link #startService} with the arguments containing the command to be
     * sent, with the service calling its
     * {@link android.app.Service#stopSelf(int)} method when done executing
     * that command.  See the API demo App/Service/Service Start Arguments
     * Controller for an illustration of this.  It is okay, however, to use
     * this method from a BroadcastReceiver that has been registered with
     * {@link #registerReceiver}, since the lifetime of this BroadcastReceiver
     * is tied to another object (the one that registered it).</p>
     *
     * @param service Identifies the service to connect to.  The Intent must
     *      specify an explicit component name.
     * @param conn Receives information as the service is started and stopped.
     *      This must be a valid ServiceConnection object; it must not be null.
     * @param flags Operation options for the binding.  May be 0,
     *          {@link #BIND_AUTO_CREATE}, {@link #BIND_DEBUG_UNBIND},
     *          {@link #BIND_NOT_FOREGROUND}, {@link #BIND_ABOVE_CLIENT},
     *          {@link #BIND_ALLOW_OOM_MANAGEMENT}, {@link #BIND_WAIVE_PRIORITY}.
     *          {@link #BIND_IMPORTANT}, or
     *          {@link #BIND_ADJUST_WITH_ACTIVITY}.
     * @return {@code true} if the system is in the process of bringing up a
     *         service that your client has permission to bind to; {@code false}
     *         if the system couldn't find the service or if your client doesn't
     *         have permission to bind to it. If this value is {@code true}, you
     *         should later call {@link #unbindService} to release the
     *         connection.
     *
     * @throws SecurityException If the caller does not have permission to access the service
     * or the service can not be found.
     *
     * @see #unbindService
     * @see #startService
     * @see #BIND_AUTO_CREATE
     * @see #BIND_DEBUG_UNBIND
     * @see #BIND_NOT_FOREGROUND
     * @see #BIND_ABOVE_CLIENT
     * @see #BIND_ALLOW_OOM_MANAGEMENT
     * @see #BIND_WAIVE_PRIORITY
     * @see #BIND_IMPORTANT
     * @see #BIND_ADJUST_WITH_ACTIVITY
     */
    public abstract boolean bindService(@RequiresPermission Intent service,
            @NonNull ServiceConnection conn, @BindServiceFlags int flags);

    /**
     * Variation of {@link #bindService} that, in the specific case of isolated
     * services, allows the caller to generate multiple instances of a service
     * from a single component declaration.
     *
     * @param service Identifies the service to connect to.  The Intent must
     *      specify an explicit component name.
     * @param conn Receives information as the service is started and stopped.
     *      This must be a valid ServiceConnection object; it must not be null.
     * @param flags Operation options for the binding as per {@link #bindService}.
     * @param instanceName Unique identifier for the service instance.  Each unique
     *      name here will result in a different service instance being created.
     * @return Returns success of binding as per {@link #bindService}.
     *
     * @throws SecurityException If the caller does not have permission to access the service
     *
     * @see #bindService
     */
    public abstract boolean bindIsolatedService(@RequiresPermission Intent service,
            @NonNull ServiceConnection conn, @BindServiceFlags int flags,
            @NonNull String instanceName);

    /**
     * Same as {@link #bindService(Intent, ServiceConnection, int)}, but with an explicit userHandle
     * argument for use by system server and other multi-user aware code.
     * @hide
     */
    @SystemApi
    @SuppressWarnings("unused")
    @RequiresPermission(android.Manifest.permission.INTERACT_ACROSS_USERS)
    public boolean bindServiceAsUser(@RequiresPermission Intent service, ServiceConnection conn,
            int flags, UserHandle user) {
        throw new RuntimeException("Not implemented. Must override in a subclass.");
    }

    /**
     * Same as {@link #bindServiceAsUser(Intent, ServiceConnection, int, UserHandle)}, but with an
     * explicit non-null Handler to run the ServiceConnection callbacks on.
     *
     * @hide
     */
    @RequiresPermission(android.Manifest.permission.INTERACT_ACROSS_USERS)
    @UnsupportedAppUsage
    public boolean bindServiceAsUser(Intent service, ServiceConnection conn, int flags,
            Handler handler, UserHandle user) {
        throw new RuntimeException("Not implemented. Must override in a subclass.");
    }

    /**
     * For a service previously bound with {@link #bindService} or a related method, change
     * how the system manages that service's process in relation to other processes.  This
     * doesn't modify the original bind flags that were passed in when binding, but adjusts
     * how the process will be managed in some cases based on those flags.  Currently only
     * works on isolated processes (will be ignored for non-isolated processes).
     *
<<<<<<< HEAD
=======
     * <p>Note that this call does not take immediate effect, but will be applied the next
     * time the impacted process is adjusted for some other reason.  Typically you would
     * call this before then calling a new {@link #bindIsolatedService} on the service
     * of interest, with that binding causing the process to be shuffled accordingly.</p>
     *
>>>>>>> de843449
     * @param conn The connection interface previously supplied to bindService().  This
     *             parameter must not be null.
     * @param group A group to put this connection's process in.  Upon calling here, this
     *              will override any previous group that was set for that process.  The group
     *              tells the system about processes that are logically grouped together, so
     *              should be managed as one unit of importance (such as when being considered
     *              a recently used app).  All processes in the same app with the same group
     *              are considered to be related.  Supplying 0 reverts to the default behavior
     *              of not grouping.
     * @param importance Additional importance of the processes within a group.  Upon calling
     *                   here, this will override any previous group that was set for that
     *                   process.  This fine-tunes process killing of all processes within
     *                   a related groups -- higher importance values will be killed before
     *                   lower ones.
     */
    public abstract void updateServiceGroup(@NonNull ServiceConnection conn, int group,
            int importance);

    /**
     * Disconnect from an application service.  You will no longer receive
     * calls as the service is restarted, and the service is now allowed to
     * stop at any time.
     *
     * @param conn The connection interface previously supplied to
     *             bindService().  This parameter must not be null.
     *
     * @see #bindService
     */
    public abstract void unbindService(@NonNull ServiceConnection conn);

    /**
     * Start executing an {@link android.app.Instrumentation} class.  The given
     * Instrumentation component will be run by killing its target application
     * (if currently running), starting the target process, instantiating the
     * instrumentation component, and then letting it drive the application.
     *
     * <p>This function is not synchronous -- it returns as soon as the
     * instrumentation has started and while it is running.
     *
     * <p>Instrumentation is normally only allowed to run against a package
     * that is either unsigned or signed with a signature that the
     * the instrumentation package is also signed with (ensuring the target
     * trusts the instrumentation).
     *
     * @param className Name of the Instrumentation component to be run.
     * @param profileFile Optional path to write profiling data as the
     * instrumentation runs, or null for no profiling.
     * @param arguments Additional optional arguments to pass to the
     * instrumentation, or null.
     *
     * @return {@code true} if the instrumentation was successfully started,
     * else {@code false} if it could not be found.
     */
    public abstract boolean startInstrumentation(@NonNull ComponentName className,
            @Nullable String profileFile, @Nullable Bundle arguments);

    /** @hide */
    @StringDef(suffix = { "_SERVICE" }, value = {
            POWER_SERVICE,
            WINDOW_SERVICE,
            LAYOUT_INFLATER_SERVICE,
            ACCOUNT_SERVICE,
            ACTIVITY_SERVICE,
            ALARM_SERVICE,
            NOTIFICATION_SERVICE,
            ACCESSIBILITY_SERVICE,
            CAPTIONING_SERVICE,
            KEYGUARD_SERVICE,
            LOCATION_SERVICE,
            //@hide: COUNTRY_DETECTOR,
            SEARCH_SERVICE,
            SENSOR_SERVICE,
            SENSOR_PRIVACY_SERVICE,
            STORAGE_SERVICE,
            STORAGE_STATS_SERVICE,
            WALLPAPER_SERVICE,
            TIME_ZONE_RULES_MANAGER_SERVICE,
            VIBRATOR_SERVICE,
            //@hide: STATUS_BAR_SERVICE,
            CONNECTIVITY_SERVICE,
            IPSEC_SERVICE,
            //@hide: UPDATE_LOCK_SERVICE,
            //@hide: NETWORKMANAGEMENT_SERVICE,
            NETWORK_STATS_SERVICE,
            //@hide: NETWORK_POLICY_SERVICE,
            WIFI_SERVICE,
            WIFI_AWARE_SERVICE,
            WIFI_P2P_SERVICE,
            WIFI_SCANNING_SERVICE,
            //@hide: LOWPAN_SERVICE,
            //@hide: WIFI_RTT_SERVICE,
            //@hide: ETHERNET_SERVICE,
            WIFI_RTT_RANGING_SERVICE,
            NSD_SERVICE,
            AUDIO_SERVICE,
            FINGERPRINT_SERVICE,
            //@hide: FACE_SERVICE,
            BIOMETRIC_SERVICE,
            MEDIA_ROUTER_SERVICE,
            TELEPHONY_SERVICE,
            TELEPHONY_SUBSCRIPTION_SERVICE,
            CARRIER_CONFIG_SERVICE,
            TELECOM_SERVICE,
            CLIPBOARD_SERVICE,
            INPUT_METHOD_SERVICE,
            TEXT_SERVICES_MANAGER_SERVICE,
            TEXT_CLASSIFICATION_SERVICE,
            APPWIDGET_SERVICE,
            //@hide: VOICE_INTERACTION_MANAGER_SERVICE,
            //@hide: BACKUP_SERVICE,
            ROLLBACK_SERVICE,
            DROPBOX_SERVICE,
            //@hide: DEVICE_IDLE_CONTROLLER,
            DEVICE_POLICY_SERVICE,
            UI_MODE_SERVICE,
            DOWNLOAD_SERVICE,
            NFC_SERVICE,
            BLUETOOTH_SERVICE,
            //@hide: SIP_SERVICE,
            USB_SERVICE,
            LAUNCHER_APPS_SERVICE,
            //@hide: SERIAL_SERVICE,
            //@hide: HDMI_CONTROL_SERVICE,
            INPUT_SERVICE,
            DISPLAY_SERVICE,
            //@hide COLOR_DISPLAY_SERVICE,
            USER_SERVICE,
            RESTRICTIONS_SERVICE,
            APP_OPS_SERVICE,
            ROLE_SERVICE,
            CAMERA_SERVICE,
            PRINT_SERVICE,
            CONSUMER_IR_SERVICE,
            //@hide: TRUST_SERVICE,
            TV_INPUT_SERVICE,
            //@hide: NETWORK_SCORE_SERVICE,
            USAGE_STATS_SERVICE,
            MEDIA_SESSION_SERVICE,
            BATTERY_SERVICE,
            JOB_SCHEDULER_SERVICE,
            //@hide: PERSISTENT_DATA_BLOCK_SERVICE,
            //@hide: OEM_LOCK_SERVICE,
            MEDIA_PROJECTION_SERVICE,
            MIDI_SERVICE,
            RADIO_SERVICE,
            HARDWARE_PROPERTIES_SERVICE,
            //@hide: SOUND_TRIGGER_SERVICE,
            SHORTCUT_SERVICE,
            //@hide: CONTEXTHUB_SERVICE,
            SYSTEM_HEALTH_SERVICE,
            //@hide: INCIDENT_SERVICE,
            //@hide: STATS_COMPANION_SERVICE,
            COMPANION_DEVICE_SERVICE,
            CROSS_PROFILE_APPS_SERVICE,
            //@hide: SYSTEM_UPDATE_SERVICE,
            //@hide: TIME_DETECTOR_SERVICE,
            //@hide: TIME_ZONE_DETECTOR_SERVICE,
            PERMISSION_SERVICE,
    })
    @Retention(RetentionPolicy.SOURCE)
    public @interface ServiceName {}

    /**
     * Return the handle to a system-level service by name. The class of the
     * returned object varies by the requested name. Currently available names
     * are:
     *
     * <dl>
     *  <dt> {@link #WINDOW_SERVICE} ("window")
     *  <dd> The top-level window manager in which you can place custom
     *  windows.  The returned object is a {@link android.view.WindowManager}.
     *  <dt> {@link #LAYOUT_INFLATER_SERVICE} ("layout_inflater")
     *  <dd> A {@link android.view.LayoutInflater} for inflating layout resources
     *  in this context.
     *  <dt> {@link #ACTIVITY_SERVICE} ("activity")
     *  <dd> A {@link android.app.ActivityManager} for interacting with the
     *  global activity state of the system.
     *  <dt> {@link #POWER_SERVICE} ("power")
     *  <dd> A {@link android.os.PowerManager} for controlling power
     *  management.
     *  <dt> {@link #ALARM_SERVICE} ("alarm")
     *  <dd> A {@link android.app.AlarmManager} for receiving intents at the
     *  time of your choosing.
     *  <dt> {@link #NOTIFICATION_SERVICE} ("notification")
     *  <dd> A {@link android.app.NotificationManager} for informing the user
     *   of background events.
     *  <dt> {@link #KEYGUARD_SERVICE} ("keyguard")
     *  <dd> A {@link android.app.KeyguardManager} for controlling keyguard.
     *  <dt> {@link #LOCATION_SERVICE} ("location")
     *  <dd> A {@link android.location.LocationManager} for controlling location
     *   (e.g., GPS) updates.
     *  <dt> {@link #SEARCH_SERVICE} ("search")
     *  <dd> A {@link android.app.SearchManager} for handling search.
     *  <dt> {@link #VIBRATOR_SERVICE} ("vibrator")
     *  <dd> A {@link android.os.Vibrator} for interacting with the vibrator
     *  hardware.
     *  <dt> {@link #CONNECTIVITY_SERVICE} ("connection")
     *  <dd> A {@link android.net.ConnectivityManager ConnectivityManager} for
     *  handling management of network connections.
     *  <dt> {@link #IPSEC_SERVICE} ("ipsec")
     *  <dd> A {@link android.net.IpSecManager IpSecManager} for managing IPSec on
     *  sockets and networks.
     *  <dt> {@link #WIFI_SERVICE} ("wifi")
     *  <dd> A {@link android.net.wifi.WifiManager WifiManager} for management of Wi-Fi
     *  connectivity.  On releases before NYC, it should only be obtained from an application
     *  context, and not from any other derived context to avoid memory leaks within the calling
     *  process.
     *  <dt> {@link #WIFI_AWARE_SERVICE} ("wifiaware")
     *  <dd> A {@link android.net.wifi.aware.WifiAwareManager WifiAwareManager} for management of
     * Wi-Fi Aware discovery and connectivity.
     *  <dt> {@link #WIFI_P2P_SERVICE} ("wifip2p")
     *  <dd> A {@link android.net.wifi.p2p.WifiP2pManager WifiP2pManager} for management of
     * Wi-Fi Direct connectivity.
     * <dt> {@link #INPUT_METHOD_SERVICE} ("input_method")
     * <dd> An {@link android.view.inputmethod.InputMethodManager InputMethodManager}
     * for management of input methods.
     * <dt> {@link #UI_MODE_SERVICE} ("uimode")
     * <dd> An {@link android.app.UiModeManager} for controlling UI modes.
     * <dt> {@link #DOWNLOAD_SERVICE} ("download")
     * <dd> A {@link android.app.DownloadManager} for requesting HTTP downloads
     * <dt> {@link #BATTERY_SERVICE} ("batterymanager")
     * <dd> A {@link android.os.BatteryManager} for managing battery state
     * <dt> {@link #JOB_SCHEDULER_SERVICE} ("taskmanager")
     * <dd>  A {@link android.app.job.JobScheduler} for managing scheduled tasks
     * <dt> {@link #NETWORK_STATS_SERVICE} ("netstats")
     * <dd> A {@link android.app.usage.NetworkStatsManager NetworkStatsManager} for querying network
     * usage statistics.
     * <dt> {@link #HARDWARE_PROPERTIES_SERVICE} ("hardware_properties")
     * <dd> A {@link android.os.HardwarePropertiesManager} for accessing hardware properties.
     * </dl>
     *
     * <p>Note:  System services obtained via this API may be closely associated with
     * the Context in which they are obtained from.  In general, do not share the
     * service objects between various different contexts (Activities, Applications,
     * Services, Providers, etc.)
     *
     * <p>Note: Instant apps, for which {@link PackageManager#isInstantApp()} returns true,
     * don't have access to the following system services: {@link #DEVICE_POLICY_SERVICE},
     * {@link #FINGERPRINT_SERVICE}, {@link #KEYGUARD_SERVICE}, {@link #SHORTCUT_SERVICE},
     * {@link #USB_SERVICE}, {@link #WALLPAPER_SERVICE}, {@link #WIFI_P2P_SERVICE},
     * {@link #WIFI_SERVICE}, {@link #WIFI_AWARE_SERVICE}. For these services this method will
     * return <code>null</code>.  Generally, if you are running as an instant app you should always
     * check whether the result of this method is null.
     *
     * @param name The name of the desired service.
     *
     * @return The service or null if the name does not exist.
     *
     * @see #WINDOW_SERVICE
     * @see android.view.WindowManager
     * @see #LAYOUT_INFLATER_SERVICE
     * @see android.view.LayoutInflater
     * @see #ACTIVITY_SERVICE
     * @see android.app.ActivityManager
     * @see #POWER_SERVICE
     * @see android.os.PowerManager
     * @see #ALARM_SERVICE
     * @see android.app.AlarmManager
     * @see #NOTIFICATION_SERVICE
     * @see android.app.NotificationManager
     * @see #KEYGUARD_SERVICE
     * @see android.app.KeyguardManager
     * @see #LOCATION_SERVICE
     * @see android.location.LocationManager
     * @see #SEARCH_SERVICE
     * @see android.app.SearchManager
     * @see #SENSOR_SERVICE
     * @see android.hardware.SensorManager
     * @see #STORAGE_SERVICE
     * @see android.os.storage.StorageManager
     * @see #VIBRATOR_SERVICE
     * @see android.os.Vibrator
     * @see #CONNECTIVITY_SERVICE
     * @see android.net.ConnectivityManager
     * @see #WIFI_SERVICE
     * @see android.net.wifi.WifiManager
     * @see #AUDIO_SERVICE
     * @see android.media.AudioManager
     * @see #MEDIA_ROUTER_SERVICE
     * @see android.media.MediaRouter
     * @see #TELEPHONY_SERVICE
     * @see android.telephony.TelephonyManager
     * @see #TELEPHONY_SUBSCRIPTION_SERVICE
     * @see android.telephony.SubscriptionManager
     * @see #CARRIER_CONFIG_SERVICE
     * @see android.telephony.CarrierConfigManager
     * @see #INPUT_METHOD_SERVICE
     * @see android.view.inputmethod.InputMethodManager
     * @see #UI_MODE_SERVICE
     * @see android.app.UiModeManager
     * @see #DOWNLOAD_SERVICE
     * @see android.app.DownloadManager
     * @see #BATTERY_SERVICE
     * @see android.os.BatteryManager
     * @see #JOB_SCHEDULER_SERVICE
     * @see android.app.job.JobScheduler
     * @see #NETWORK_STATS_SERVICE
     * @see android.app.usage.NetworkStatsManager
     * @see android.os.HardwarePropertiesManager
     * @see #HARDWARE_PROPERTIES_SERVICE
     */
    public abstract @Nullable Object getSystemService(@ServiceName @NonNull String name);

    /**
     * Return the handle to a system-level service by class.
     * <p>
     * Currently available classes are:
     * {@link android.view.WindowManager}, {@link android.view.LayoutInflater},
     * {@link android.app.ActivityManager}, {@link android.os.PowerManager},
     * {@link android.app.AlarmManager}, {@link android.app.NotificationManager},
     * {@link android.app.KeyguardManager}, {@link android.location.LocationManager},
     * {@link android.app.SearchManager}, {@link android.os.Vibrator},
     * {@link android.net.ConnectivityManager},
     * {@link android.net.wifi.WifiManager},
     * {@link android.media.AudioManager}, {@link android.media.MediaRouter},
     * {@link android.telephony.TelephonyManager}, {@link android.telephony.SubscriptionManager},
     * {@link android.view.inputmethod.InputMethodManager},
     * {@link android.app.UiModeManager}, {@link android.app.DownloadManager},
     * {@link android.os.BatteryManager}, {@link android.app.job.JobScheduler},
     * {@link android.app.usage.NetworkStatsManager}.
     * </p><p>
     * Note: System services obtained via this API may be closely associated with
     * the Context in which they are obtained from.  In general, do not share the
     * service objects between various different contexts (Activities, Applications,
     * Services, Providers, etc.)
     * </p>
     *
     * <p>Note: Instant apps, for which {@link PackageManager#isInstantApp()} returns true,
     * don't have access to the following system services: {@link #DEVICE_POLICY_SERVICE},
     * {@link #FINGERPRINT_SERVICE}, {@link #KEYGUARD_SERVICE}, {@link #SHORTCUT_SERVICE},
     * {@link #USB_SERVICE}, {@link #WALLPAPER_SERVICE}, {@link #WIFI_P2P_SERVICE},
     * {@link #WIFI_SERVICE}, {@link #WIFI_AWARE_SERVICE}. For these services this method will
     * return <code>null</code>.  Generally, if you are running as an instant app you should always
     * check whether the result of this method is null.
     *
     * @param serviceClass The class of the desired service.
     * @return The service or null if the class is not a supported system service.
     */
    @SuppressWarnings("unchecked")
    public final @Nullable <T> T getSystemService(@NonNull Class<T> serviceClass) {
        // Because subclasses may override getSystemService(String) we cannot
        // perform a lookup by class alone.  We must first map the class to its
        // service name then invoke the string-based method.
        String serviceName = getSystemServiceName(serviceClass);
        return serviceName != null ? (T)getSystemService(serviceName) : null;
    }

    /**
     * Gets the name of the system-level service that is represented by the specified class.
     *
     * @param serviceClass The class of the desired service.
     * @return The service name or null if the class is not a supported system service.
     */
    public abstract @Nullable String getSystemServiceName(@NonNull Class<?> serviceClass);

    /**
     * Use with {@link #getSystemService(String)} to retrieve a
     * {@link android.os.PowerManager} for controlling power management,
     * including "wake locks," which let you keep the device on while
     * you're running long tasks.
     */
    public static final String POWER_SERVICE = "power";

    /**
     * Use with {@link #getSystemService(String)} to retrieve a
     * {@link android.os.RecoverySystem} for accessing the recovery system
     * service.
     *
     * @see #getSystemService(String)
     * @hide
     */
    public static final String RECOVERY_SERVICE = "recovery";

    /**
     * Use with {@link #getSystemService(String)} to retrieve a
     * {@link android.os.SystemUpdateManager} for accessing the system update
     * manager service.
     *
     * @see #getSystemService(String)
     * @hide
     */
    @SystemApi
    public static final String SYSTEM_UPDATE_SERVICE = "system_update";

    /**
     * Use with {@link #getSystemService(String)} to retrieve a
     * {@link android.view.WindowManager} for accessing the system's window
     * manager.
     *
     * @see #getSystemService(String)
     * @see android.view.WindowManager
     */
    public static final String WINDOW_SERVICE = "window";

    /**
     * Use with {@link #getSystemService(String)} to retrieve a
     * {@link android.view.LayoutInflater} for inflating layout resources in this
     * context.
     *
     * @see #getSystemService(String)
     * @see android.view.LayoutInflater
     */
    public static final String LAYOUT_INFLATER_SERVICE = "layout_inflater";

    /**
     * Use with {@link #getSystemService(String)} to retrieve a
     * {@link android.accounts.AccountManager} for receiving intents at a
     * time of your choosing.
     *
     * @see #getSystemService(String)
     * @see android.accounts.AccountManager
     */
    public static final String ACCOUNT_SERVICE = "account";

    /**
     * Use with {@link #getSystemService(String)} to retrieve a
     * {@link android.app.ActivityManager} for interacting with the global
     * system state.
     *
     * @see #getSystemService(String)
     * @see android.app.ActivityManager
     */
    public static final String ACTIVITY_SERVICE = "activity";

    /**
     * Use with {@link #getSystemService(String)} to retrieve a
     * {@link android.app.ActivityTaskManager} for interacting with the global system state.
     *
     * @see #getSystemService(String)
     * @see android.app.ActivityTaskManager
     * @hide
     */
    public static final String ACTIVITY_TASK_SERVICE = "activity_task";

    /**
     * Use with {@link #getSystemService(String)} to retrieve a
     * {@link android.app.UriGrantsManager} for interacting with the global system state.
     *
     * @see #getSystemService(String)
     * @see android.app.UriGrantsManager
     * @hide
     */
    public static final String URI_GRANTS_SERVICE = "uri_grants";

    /**
     * Use with {@link #getSystemService(String)} to retrieve a
     * {@link android.app.AlarmManager} for receiving intents at a
     * time of your choosing.
     *
     * @see #getSystemService(String)
     * @see android.app.AlarmManager
     */
    public static final String ALARM_SERVICE = "alarm";

    /**
     * Use with {@link #getSystemService(String)} to retrieve a
     * {@link android.app.NotificationManager} for informing the user of
     * background events.
     *
     * @see #getSystemService(String)
     * @see android.app.NotificationManager
     */
    public static final String NOTIFICATION_SERVICE = "notification";

    /**
     * Use with {@link #getSystemService(String)} to retrieve a
     * {@link android.view.accessibility.AccessibilityManager} for giving the user
     * feedback for UI events through the registered event listeners.
     *
     * @see #getSystemService(String)
     * @see android.view.accessibility.AccessibilityManager
     */
    public static final String ACCESSIBILITY_SERVICE = "accessibility";

    /**
     * Use with {@link #getSystemService(String)} to retrieve a
     * {@link android.view.accessibility.CaptioningManager} for obtaining
     * captioning properties and listening for changes in captioning
     * preferences.
     *
     * @see #getSystemService(String)
     * @see android.view.accessibility.CaptioningManager
     */
    public static final String CAPTIONING_SERVICE = "captioning";

    /**
     * Use with {@link #getSystemService(String)} to retrieve a
     * {@link android.app.KeyguardManager} for controlling keyguard.
     *
     * @see #getSystemService(String)
     * @see android.app.KeyguardManager
     */
    public static final String KEYGUARD_SERVICE = "keyguard";

    /**
     * Use with {@link #getSystemService(String)} to retrieve a {@link
     * android.location.LocationManager} for controlling location
     * updates.
     *
     * @see #getSystemService(String)
     * @see android.location.LocationManager
     */
    public static final String LOCATION_SERVICE = "location";

    /**
     * Use with {@link #getSystemService(String)} to retrieve a
     * {@link android.location.CountryDetector} for detecting the country that
     * the user is in.
     *
     * @hide
     */
    @UnsupportedAppUsage(maxTargetSdk = Build.VERSION_CODES.P, trackingBug = 115609023)
    public static final String COUNTRY_DETECTOR = "country_detector";

    /**
     * Use with {@link #getSystemService(String)} to retrieve a {@link
     * android.app.SearchManager} for handling searches.
     *
     * <p>
     * {@link Configuration#UI_MODE_TYPE_WATCH} does not support
     * {@link android.app.SearchManager}.
     *
     * @see #getSystemService
     * @see android.app.SearchManager
     */
    public static final String SEARCH_SERVICE = "search";

    /**
     * Use with {@link #getSystemService(String)} to retrieve a {@link
     * android.hardware.SensorManager} for accessing sensors.
     *
     * @see #getSystemService(String)
     * @see android.hardware.SensorManager
     */
    public static final String SENSOR_SERVICE = "sensor";

    /**
     * Use with {@link #getSystemService(String)} to retrieve a {@link
     * android.hardware.SensorPrivacyManager} for accessing sensor privacy
     * functions.
     *
     * @see #getSystemService(String)
     * @see android.hardware.SensorPrivacyManager
     *
     * @hide
     */
    public static final String SENSOR_PRIVACY_SERVICE = "sensor_privacy";

    /**
     * Use with {@link #getSystemService(String)} to retrieve a {@link
     * android.os.storage.StorageManager} for accessing system storage
     * functions.
     *
     * @see #getSystemService(String)
     * @see android.os.storage.StorageManager
     */
    public static final String STORAGE_SERVICE = "storage";

    /**
     * Use with {@link #getSystemService(String)} to retrieve a {@link
     * android.app.usage.StorageStatsManager} for accessing system storage
     * statistics.
     *
     * @see #getSystemService(String)
     * @see android.app.usage.StorageStatsManager
     */
    public static final String STORAGE_STATS_SERVICE = "storagestats";

    /**
     * Use with {@link #getSystemService(String)} to retrieve a
     * com.android.server.WallpaperService for accessing wallpapers.
     *
     * @see #getSystemService(String)
     */
    public static final String WALLPAPER_SERVICE = "wallpaper";

    /**
     * Use with {@link #getSystemService(String)} to retrieve a {@link
     * android.os.Vibrator} for interacting with the vibration hardware.
     *
     * @see #getSystemService(String)
     * @see android.os.Vibrator
     */
    public static final String VIBRATOR_SERVICE = "vibrator";

    /**
     * Use with {@link #getSystemService(String)} to retrieve a {@link
     * android.app.StatusBarManager} for interacting with the status bar.
     *
     * @see #getSystemService(String)
     * @see android.app.StatusBarManager
     * @hide
     */
    @UnsupportedAppUsage
    public static final String STATUS_BAR_SERVICE = "statusbar";

    /**
     * Use with {@link #getSystemService(String)} to retrieve a {@link
     * android.net.ConnectivityManager} for handling management of
     * network connections.
     *
     * @see #getSystemService(String)
     * @see android.net.ConnectivityManager
     */
    public static final String CONNECTIVITY_SERVICE = "connectivity";

    /**
     * Use with {@link #getSystemService(String)} to retrieve a
     * {@link NetworkStack} for communicating with the network stack
     * @hide
     * @see #getSystemService(String)
     * @see NetworkStack
     */
    public static final String NETWORK_STACK_SERVICE = "network_stack";

    /**
     * Use with {@link #getSystemService(String)} to retrieve a
     * {@link android.net.IpSecManager} for encrypting Sockets or Networks with
     * IPSec.
     *
     * @see #getSystemService(String)
     */
    public static final String IPSEC_SERVICE = "ipsec";

    /**
     * Use with {@link #getSystemService(String)} to retrieve a {@link
     * android.os.IUpdateLock} for managing runtime sequences that
     * must not be interrupted by headless OTA application or similar.
     *
     * @hide
     * @see #getSystemService(String)
     * @see android.os.UpdateLock
     */
    public static final String UPDATE_LOCK_SERVICE = "updatelock";

    /**
     * Constant for the internal network management service, not really a Context service.
     * @hide
     */
    public static final String NETWORKMANAGEMENT_SERVICE = "network_management";

    /**
     * Use with {@link #getSystemService(String)} to retrieve a
     * {@link com.android.server.slice.SliceManagerService} for managing slices.
     * @hide
     * @see #getSystemService(String)
     */
    public static final String SLICE_SERVICE = "slice";

    /**
     * Use with {@link #getSystemService(String)} to retrieve a {@link
     * android.app.usage.NetworkStatsManager} for querying network usage stats.
     *
     * @see #getSystemService(String)
     * @see android.app.usage.NetworkStatsManager
     */
    public static final String NETWORK_STATS_SERVICE = "netstats";
    /** {@hide} */
    public static final String NETWORK_POLICY_SERVICE = "netpolicy";
    /** {@hide} */
    public static final String NETWORK_WATCHLIST_SERVICE = "network_watchlist";

    /**
     * Use with {@link #getSystemService(String)} to retrieve a {@link
     * android.net.wifi.WifiManager} for handling management of
     * Wi-Fi access.
     *
     * @see #getSystemService(String)
     * @see android.net.wifi.WifiManager
     */
    public static final String WIFI_SERVICE = "wifi";

    /**
     * Use with {@link #getSystemService(String)} to retrieve a {@link
     * android.net.wifi.p2p.WifiP2pManager} for handling management of
     * Wi-Fi peer-to-peer connections.
     *
     * @see #getSystemService(String)
     * @see android.net.wifi.p2p.WifiP2pManager
     */
    public static final String WIFI_P2P_SERVICE = "wifip2p";

    /**
     * Use with {@link #getSystemService(String)} to retrieve a
     * {@link android.net.wifi.aware.WifiAwareManager} for handling management of
     * Wi-Fi Aware.
     *
     * @see #getSystemService(String)
     * @see android.net.wifi.aware.WifiAwareManager
     */
    public static final String WIFI_AWARE_SERVICE = "wifiaware";

    /**
     * Use with {@link #getSystemService(String)} to retrieve a {@link
     * android.net.wifi.WifiScanner} for scanning the wifi universe
     *
     * @see #getSystemService(String)
     * @see android.net.wifi.WifiScanner
     * @hide
     */
    @SystemApi
    public static final String WIFI_SCANNING_SERVICE = "wifiscanner";

    /**
     * Use with {@link #getSystemService(String)} to retrieve a {@link
     * android.net.wifi.RttManager} for ranging devices with wifi
     *
     * @see #getSystemService(String)
     * @see android.net.wifi.RttManager
     * @hide
     */
    @SystemApi
    @Deprecated
    public static final String WIFI_RTT_SERVICE = "rttmanager";

    /**
     * Use with {@link #getSystemService(String)} to retrieve a {@link
     * android.net.wifi.rtt.WifiRttManager} for ranging devices with wifi
     *
     * Note: this is a replacement for WIFI_RTT_SERVICE above. It will
     * be renamed once final implementation in place.
     *
     * @see #getSystemService(String)
     * @see android.net.wifi.rtt.WifiRttManager
     */
    public static final String WIFI_RTT_RANGING_SERVICE = "wifirtt";

    /**
     * Use with {@link #getSystemService(String)} to retrieve a {@link
     * android.net.lowpan.LowpanManager} for handling management of
     * LoWPAN access.
     *
     * @see #getSystemService(String)
     * @see android.net.lowpan.LowpanManager
     *
     * @hide
     */
    public static final String LOWPAN_SERVICE = "lowpan";

    /**
     * Use with {@link #getSystemService(String)} to retrieve a {@link
     * android.net.EthernetManager} for handling management of
     * Ethernet access.
     *
     * @see #getSystemService(String)
     * @see android.net.EthernetManager
     *
     * @hide
     */
    @UnsupportedAppUsage
    public static final String ETHERNET_SERVICE = "ethernet";

    /**
     * Use with {@link #getSystemService(String)} to retrieve a {@link
     * android.net.nsd.NsdManager} for handling management of network service
     * discovery
     *
     * @see #getSystemService(String)
     * @see android.net.nsd.NsdManager
     */
    public static final String NSD_SERVICE = "servicediscovery";

    /**
     * Use with {@link #getSystemService(String)} to retrieve a
     * {@link android.media.AudioManager} for handling management of volume,
     * ringer modes and audio routing.
     *
     * @see #getSystemService(String)
     * @see android.media.AudioManager
     */
    public static final String AUDIO_SERVICE = "audio";

    /**
     * Use with {@link #getSystemService(String)} to retrieve a
     * {@link android.hardware.fingerprint.FingerprintManager} for handling management
     * of fingerprints.
     *
     * @see #getSystemService(String)
     * @see android.hardware.fingerprint.FingerprintManager
     */
    public static final String FINGERPRINT_SERVICE = "fingerprint";

    /**
     * Use with {@link #getSystemService(String)} to retrieve a
     * {@link android.hardware.face.FaceManager} for handling management
     * of face authentication.
     *
     * @hide
     * @see #getSystemService
     * @see android.hardware.face.FaceManager
     */
    public static final String FACE_SERVICE = "face";

    /**
     * Use with {@link #getSystemService(String)} to retrieve a
     * {@link android.hardware.iris.IrisManager} for handling management
     * of iris authentication.
     *
     * @hide
     * @see #getSystemService
     * @see android.hardware.iris.IrisManager
     */
    public static final String IRIS_SERVICE = "iris";

    /**
     * Use with {@link #getSystemService(String)} to retrieve a
     * {@link android.hardware.biometrics.BiometricManager} for handling management
     * of face authentication.
     *
     * @see #getSystemService
     * @see android.hardware.biometrics.BiometricManager
     */
    public static final String BIOMETRIC_SERVICE = "biometric";

    /**
     * Use with {@link #getSystemService} to retrieve a
     * {@link android.media.MediaRouter} for controlling and managing
     * routing of media.
     *
     * @see #getSystemService(String)
     * @see android.media.MediaRouter
     */
    public static final String MEDIA_ROUTER_SERVICE = "media_router";

    /**
     * Use with {@link #getSystemService(String)} to retrieve a
     * {@link android.media.session.MediaSessionManager} for managing media Sessions.
     *
     * @see #getSystemService(String)
     * @see android.media.session.MediaSessionManager
     */
    public static final String MEDIA_SESSION_SERVICE = "media_session";

    /**
     * Use with {@link #getSystemService(String)} to retrieve a
     * {@link android.telephony.TelephonyManager} for handling management the
     * telephony features of the device.
     *
     * @see #getSystemService(String)
     * @see android.telephony.TelephonyManager
     */
    public static final String TELEPHONY_SERVICE = "phone";

    /**
     * Use with {@link #getSystemService(String)} to retrieve a
     * {@link android.telephony.SubscriptionManager} for handling management the
     * telephony subscriptions of the device.
     *
     * @see #getSystemService(String)
     * @see android.telephony.SubscriptionManager
     */
    public static final String TELEPHONY_SUBSCRIPTION_SERVICE = "telephony_subscription_service";

    /**
     * Use with {@link #getSystemService(String)} to retrieve a
     * {@link android.telecom.TelecomManager} to manage telecom-related features
     * of the device.
     *
     * @see #getSystemService(String)
     * @see android.telecom.TelecomManager
     */
    public static final String TELECOM_SERVICE = "telecom";

    /**
     * Use with {@link #getSystemService(String)} to retrieve a
     * {@link android.telephony.CarrierConfigManager} for reading carrier configuration values.
     *
     * @see #getSystemService(String)
     * @see android.telephony.CarrierConfigManager
     */
    public static final String CARRIER_CONFIG_SERVICE = "carrier_config";

    /**
     * Use with {@link #getSystemService(String)} to retrieve a
     * {@link android.telephony.euicc.EuiccManager} to manage the device eUICC (embedded SIM).
     *
     * @see #getSystemService(String)
     * @see android.telephony.euicc.EuiccManager
     */
    public static final String EUICC_SERVICE = "euicc";

    /**
     * Use with {@link #getSystemService(String)} to retrieve a
     * {@link android.telephony.euicc.EuiccCardManager} to access the device eUICC (embedded SIM).
     *
     * @see #getSystemService(String)
     * @see android.telephony.euicc.EuiccCardManager
     * @hide
     */
    @SystemApi
    public static final String EUICC_CARD_SERVICE = "euicc_card";

    /**
     * Use with {@link #getSystemService(String)} to retrieve a
     * {@link android.content.ClipboardManager} for accessing and modifying
     * the contents of the global clipboard.
     *
     * @see #getSystemService(String)
     * @see android.content.ClipboardManager
     */
    public static final String CLIPBOARD_SERVICE = "clipboard";

    /**
     * Use with {@link #getSystemService(String)} to retrieve a
     * {@link TextClassificationManager} for text classification services.
     *
     * @see #getSystemService(String)
     * @see TextClassificationManager
     */
    public static final String TEXT_CLASSIFICATION_SERVICE = "textclassification";

    /**
     * Use with {@link #getSystemService(String)} to retrieve a
     * {@link android.view.inputmethod.InputMethodManager} for accessing input
     * methods.
     *
     * @see #getSystemService(String)
     */
    public static final String INPUT_METHOD_SERVICE = "input_method";

    /**
     * Use with {@link #getSystemService(String)} to retrieve a
     * {@link android.view.textservice.TextServicesManager} for accessing
     * text services.
     *
     * @see #getSystemService(String)
     */
    public static final String TEXT_SERVICES_MANAGER_SERVICE = "textservices";

    /**
     * Use with {@link #getSystemService(String)} to retrieve a
     * {@link android.appwidget.AppWidgetManager} for accessing AppWidgets.
     *
     * @see #getSystemService(String)
     */
    public static final String APPWIDGET_SERVICE = "appwidget";

    /**
     * Official published name of the (internal) voice interaction manager service.
     *
     * @hide
     * @see #getSystemService(String)
     */
    public static final String VOICE_INTERACTION_MANAGER_SERVICE = "voiceinteraction";

    /**
     * Official published name of the (internal) autofill service.
     *
     * @hide
     * @see #getSystemService(String)
     */
    public static final String AUTOFILL_MANAGER_SERVICE = "autofill";

    /**
<<<<<<< HEAD
     * Official published name of the intelligence service.
=======
     * Official published name of the content capture service.
>>>>>>> de843449
     *
     * @hide
     * @see #getSystemService(String)
     */
<<<<<<< HEAD
    public static final String INTELLIGENCE_MANAGER_SERVICE = "intelligence";
=======
    public static final String CONTENT_CAPTURE_MANAGER_SERVICE = "content_capture";
>>>>>>> de843449

    /**
     * Use with {@link #getSystemService(String)} to access the
     * {@link com.android.server.voiceinteraction.SoundTriggerService}.
     *
     * @hide
     * @see #getSystemService(String)
     */
    public static final String SOUND_TRIGGER_SERVICE = "soundtrigger";

    /**
     * Official published name of the (internal) permission service.
     *
     * @see #getSystemService(String)
     * @hide
     */
    @SystemApi
    public static final String PERMISSION_SERVICE = "permission";
<<<<<<< HEAD
=======

    /**
     * Official published name of the (internal) permission controller service.
     *
     * @see #getSystemService(String)
     * @hide
     */
    public static final String PERMISSION_CONTROLLER_SERVICE = "permission_controller";
>>>>>>> de843449

    /**
     * Use with {@link #getSystemService(String)} to retrieve an
     * {@link android.app.backup.IBackupManager IBackupManager} for communicating
     * with the backup mechanism.
     * @hide
     *
     * @see #getSystemService(String)
     */
    @SystemApi
    public static final String BACKUP_SERVICE = "backup";

    /**
     * Use with {@link #getSystemService(String)} to retrieve an
     * {@link android.content.rollback.RollbackManager} for communicating
     * with the rollback manager
     *
     * @see #getSystemService(String)
     * @hide
     */
    @SystemApi
    public static final String ROLLBACK_SERVICE = "rollback";

    /**
     * Use with {@link #getSystemService(String)} to retrieve a
     * {@link android.os.DropBoxManager} instance for recording
     * diagnostic logs.
     * @see #getSystemService(String)
     */
    public static final String DROPBOX_SERVICE = "dropbox";

    /**
     * System service name for the DeviceIdleManager.
     * @see #getSystemService(String)
     * @hide
     */
    public static final String DEVICE_IDLE_CONTROLLER = "deviceidle";

    /**
     * Use with {@link #getSystemService(String)} to retrieve a
     * {@link android.app.admin.DevicePolicyManager} for working with global
     * device policy management.
     *
     * @see #getSystemService(String)
     */
    public static final String DEVICE_POLICY_SERVICE = "device_policy";

    /**
     * Use with {@link #getSystemService(String)} to retrieve a
     * {@link android.app.UiModeManager} for controlling UI modes.
     *
     * @see #getSystemService(String)
     */
    public static final String UI_MODE_SERVICE = "uimode";

    /**
     * Use with {@link #getSystemService(String)} to retrieve a
     * {@link android.app.DownloadManager} for requesting HTTP downloads.
     *
     * @see #getSystemService(String)
     */
    public static final String DOWNLOAD_SERVICE = "download";

    /**
     * Use with {@link #getSystemService(String)} to retrieve a
     * {@link android.os.BatteryManager} for managing battery state.
     *
     * @see #getSystemService(String)
     */
    public static final String BATTERY_SERVICE = "batterymanager";

    /**
     * Use with {@link #getSystemService(String)} to retrieve a
     * {@link android.nfc.NfcManager} for using NFC.
     *
     * @see #getSystemService(String)
     */
    public static final String NFC_SERVICE = "nfc";

    /**
     * Use with {@link #getSystemService(String)} to retrieve a
     * {@link android.bluetooth.BluetoothManager} for using Bluetooth.
     *
     * @see #getSystemService(String)
     */
    public static final String BLUETOOTH_SERVICE = "bluetooth";

    /**
     * Use with {@link #getSystemService(String)} to retrieve a
     * {@link android.net.sip.SipManager} for accessing the SIP related service.
     *
     * @see #getSystemService(String)
     */
    /** @hide */
    public static final String SIP_SERVICE = "sip";

    /**
     * Use with {@link #getSystemService(String)} to retrieve a {@link
     * android.hardware.usb.UsbManager} for access to USB devices (as a USB host)
     * and for controlling this device's behavior as a USB device.
     *
     * @see #getSystemService(String)
     * @see android.hardware.usb.UsbManager
     */
    public static final String USB_SERVICE = "usb";

    /**
     * Use with {@link #getSystemService(String)} to retrieve a {@link
     * Use with {@link #getSystemService} to retrieve a {@link
     * android.debug.AdbManager} for access to ADB debug functions.
     *
     * @see #getSystemService(String)
     * @see android.debug.AdbManager
     *
     * @hide
     */
    public static final String ADB_SERVICE = "adb";

    /**
     * Use with {@link #getSystemService(String)} to retrieve a {@link
     * android.hardware.SerialManager} for access to serial ports.
     *
     * @see #getSystemService(String)
     * @see android.hardware.SerialManager
     *
     * @hide
     */
    public static final String SERIAL_SERVICE = "serial";

    /**
     * Use with {@link #getSystemService(String)} to retrieve a
     * {@link android.hardware.hdmi.HdmiControlManager} for controlling and managing
     * HDMI-CEC protocol.
     *
     * @see #getSystemService(String)
     * @see android.hardware.hdmi.HdmiControlManager
     * @hide
     */
    @SystemApi
    public static final String HDMI_CONTROL_SERVICE = "hdmi_control";

    /**
     * Use with {@link #getSystemService(String)} to retrieve a
     * {@link android.hardware.input.InputManager} for interacting with input devices.
     *
     * @see #getSystemService(String)
     * @see android.hardware.input.InputManager
     */
    public static final String INPUT_SERVICE = "input";

    /**
     * Use with {@link #getSystemService(String)} to retrieve a
     * {@link android.hardware.display.DisplayManager} for interacting with display devices.
     *
     * @see #getSystemService(String)
     * @see android.hardware.display.DisplayManager
     */
    public static final String DISPLAY_SERVICE = "display";

    /**
     * Use with {@link #getSystemService(String)} to retrieve a
     * {@link android.hardware.display.ColorDisplayManager} for controlling color transforms.
     *
     * @see #getSystemService(String)
     * @see android.hardware.display.ColorDisplayManager
     * @hide
     */
    public static final String COLOR_DISPLAY_SERVICE = "color_display";

    /**
     * Use with {@link #getSystemService(String)} to retrieve a
     * {@link android.os.UserManager} for managing users on devices that support multiple users.
     *
     * @see #getSystemService(String)
     * @see android.os.UserManager
     */
    public static final String USER_SERVICE = "user";

    /**
     * Use with {@link #getSystemService(String)} to retrieve a
     * {@link android.content.pm.LauncherApps} for querying and monitoring launchable apps across
     * profiles of a user.
     *
     * @see #getSystemService(String)
     * @see android.content.pm.LauncherApps
     */
    public static final String LAUNCHER_APPS_SERVICE = "launcherapps";

    /**
     * Use with {@link #getSystemService(String)} to retrieve a
     * {@link android.content.RestrictionsManager} for retrieving application restrictions
     * and requesting permissions for restricted operations.
     * @see #getSystemService(String)
     * @see android.content.RestrictionsManager
     */
    public static final String RESTRICTIONS_SERVICE = "restrictions";

    /**
     * Use with {@link #getSystemService(String)} to retrieve a
     * {@link android.app.AppOpsManager} for tracking application operations
     * on the device.
     *
     * @see #getSystemService(String)
     * @see android.app.AppOpsManager
     */
    public static final String APP_OPS_SERVICE = "appops";

    /**
     * Use with {@link #getSystemService(String)} to retrieve a {@link android.app.role.RoleManager}
     * for managing roles.
     *
     * @see #getSystemService(String)
     * @see android.app.role.RoleManager
     */
    public static final String ROLE_SERVICE = "role";

    /**
     * Use with {@link #getSystemService(String)} to retrieve a
     * {@link android.hardware.camera2.CameraManager} for interacting with
     * camera devices.
     *
     * @see #getSystemService(String)
     * @see android.hardware.camera2.CameraManager
     */
    public static final String CAMERA_SERVICE = "camera";

    /**
     * {@link android.print.PrintManager} for printing and managing
     * printers and print tasks.
     *
     * @see #getSystemService(String)
     * @see android.print.PrintManager
     */
    public static final String PRINT_SERVICE = "print";

    /**
     * Use with {@link #getSystemService(String)} to retrieve a
     * {@link android.companion.CompanionDeviceManager} for managing companion devices
     *
     * @see #getSystemService(String)
     * @see android.companion.CompanionDeviceManager
     */
    public static final String COMPANION_DEVICE_SERVICE = "companiondevice";

    /**
     * Use with {@link #getSystemService(String)} to retrieve a
     * {@link android.hardware.ConsumerIrManager} for transmitting infrared
     * signals from the device.
     *
     * @see #getSystemService(String)
     * @see android.hardware.ConsumerIrManager
     */
    public static final String CONSUMER_IR_SERVICE = "consumer_ir";

    /**
     * {@link android.app.trust.TrustManager} for managing trust agents.
     * @see #getSystemService(String)
     * @see android.app.trust.TrustManager
     * @hide
     */
    public static final String TRUST_SERVICE = "trust";

    /**
     * Use with {@link #getSystemService(String)} to retrieve a
     * {@link android.media.tv.TvInputManager} for interacting with TV inputs
     * on the device.
     *
     * @see #getSystemService(String)
     * @see android.media.tv.TvInputManager
     */
    public static final String TV_INPUT_SERVICE = "tv_input";

    /**
     * {@link android.net.NetworkScoreManager} for managing network scoring.
     * @see #getSystemService(String)
     * @see android.net.NetworkScoreManager
     * @hide
     */
    @SystemApi
    public static final String NETWORK_SCORE_SERVICE = "network_score";

    /**
     * Use with {@link #getSystemService(String)} to retrieve a {@link
     * android.app.usage.UsageStatsManager} for querying device usage stats.
     *
     * @see #getSystemService(String)
     * @see android.app.usage.UsageStatsManager
     */
    public static final String USAGE_STATS_SERVICE = "usagestats";

    /**
     * Use with {@link #getSystemService(String)} to retrieve a {@link
     * android.app.job.JobScheduler} instance for managing occasional
     * background tasks.
     * @see #getSystemService(String)
     * @see android.app.job.JobScheduler
     */
    public static final String JOB_SCHEDULER_SERVICE = "jobscheduler";

    /**
     * Use with {@link #getSystemService(String)} to retrieve a {@link
     * android.service.persistentdata.PersistentDataBlockManager} instance
     * for interacting with a storage device that lives across factory resets.
     *
     * @see #getSystemService(String)
     * @see android.service.persistentdata.PersistentDataBlockManager
     * @hide
     */
    @SystemApi
    public static final String PERSISTENT_DATA_BLOCK_SERVICE = "persistent_data_block";

    /**
     * Use with {@link #getSystemService(String)} to retrieve a {@link
     * android.service.oemlock.OemLockManager} instance for managing the OEM lock.
     *
     * @see #getSystemService(String)
     * @see android.service.oemlock.OemLockManager
     * @hide
     */
    @SystemApi
    public static final String OEM_LOCK_SERVICE = "oem_lock";

    /**
     * Use with {@link #getSystemService(String)} to retrieve a {@link
     * android.media.projection.MediaProjectionManager} instance for managing
     * media projection sessions.
     * @see #getSystemService(String)
     * @see android.media.projection.MediaProjectionManager
     */
    public static final String MEDIA_PROJECTION_SERVICE = "media_projection";

    /**
     * Use with {@link #getSystemService(String)} to retrieve a
     * {@link android.media.midi.MidiManager} for accessing the MIDI service.
     *
     * @see #getSystemService(String)
     */
    public static final String MIDI_SERVICE = "midi";


    /**
     * Use with {@link #getSystemService(String)} to retrieve a
     * {@link android.hardware.radio.RadioManager} for accessing the broadcast radio service.
     *
     * @see #getSystemService(String)
     * @hide
     */
    public static final String RADIO_SERVICE = "broadcastradio";

    /**
     * Use with {@link #getSystemService(String)} to retrieve a
     * {@link android.os.HardwarePropertiesManager} for accessing the hardware properties service.
     *
     * @see #getSystemService(String)
     */
    public static final String HARDWARE_PROPERTIES_SERVICE = "hardware_properties";

    /**
     * Use with {@link #getSystemService(String)} to retrieve a
     * {@link android.os.ThermalService} for accessing the thermal service.
     *
     * @see #getSystemService(String)
     * @hide
     */
    public static final String THERMAL_SERVICE = "thermalservice";

    /**
     * Use with {@link #getSystemService(String)} to retrieve a
     * {@link android.content.pm.ShortcutManager} for accessing the launcher shortcut service.
     *
     * @see #getSystemService(String)
     * @see android.content.pm.ShortcutManager
     */
    public static final String SHORTCUT_SERVICE = "shortcut";

    /**
     * Use with {@link #getSystemService(String)} to retrieve a {@link
     * android.hardware.location.ContextHubManager} for accessing context hubs.
     *
     * @see #getSystemService(String)
     * @see android.hardware.location.ContextHubManager
     *
     * @hide
     */
    @SystemApi
    public static final String CONTEXTHUB_SERVICE = "contexthub";

    /**
     * Use with {@link #getSystemService(String)} to retrieve a
     * {@link android.os.health.SystemHealthManager} for accessing system health (battery, power,
     * memory, etc) metrics.
     *
     * @see #getSystemService(String)
     */
    public static final String SYSTEM_HEALTH_SERVICE = "systemhealth";

    /**
     * Gatekeeper Service.
     * @hide
     */
    public static final String GATEKEEPER_SERVICE = "android.service.gatekeeper.IGateKeeperService";

    /**
     * Service defining the policy for access to device identifiers.
     * @hide
     */
    public static final String DEVICE_IDENTIFIERS_SERVICE = "device_identifiers";

    /**
     * Service to report a system health "incident"
     * @hide
     */
    public static final String INCIDENT_SERVICE = "incident";

    /**
     * Service to assist statsd in obtaining general stats.
     * @hide
     */
    public static final String STATS_COMPANION_SERVICE = "statscompanion";

    /**
     * Use with {@link #getSystemService(String)} to retrieve an {@link android.app.StatsManager}.
     * @hide
     */
    @SystemApi
    public static final String STATS_MANAGER = "stats";

    /**
     * Use with {@link #getSystemService(String)} to retrieve a {@link
     * android.content.om.OverlayManager} for managing overlay packages.
     *
     * @see #getSystemService(String)
     * @see android.content.om.OverlayManager
     * @hide
     */
    public static final String OVERLAY_SERVICE = "overlay";

    /**
     * Use with {@link #getSystemService(String)} to retrieve a
     * {android.os.IIdmap2} for managing idmap files (used by overlay
     * packages).
     *
     * @see #getSystemService(String)
     * @hide
     */
    public static final String IDMAP_SERVICE = "idmap";

    /**
     * Use with {@link #getSystemService(String)} to retrieve a
     * {@link VrManager} for accessing the VR service.
     *
     * @see #getSystemService(String)
     * @hide
     */
    @SystemApi
    public static final String VR_SERVICE = "vrmanager";

    /**
     * Use with {@link #getSystemService(String)} to retrieve an
     * {@link android.app.timezone.ITimeZoneRulesManager}.
     * @hide
     *
     * @see #getSystemService(String)
     */
    public static final String TIME_ZONE_RULES_MANAGER_SERVICE = "timezone";

    /**
     * Use with {@link #getSystemService(String)} to retrieve a
     * {@link android.content.pm.CrossProfileApps} for cross profile operations.
     *
     * @see #getSystemService(String)
     */
    public static final String CROSS_PROFILE_APPS_SERVICE = "crossprofileapps";

    /**
     * Use with {@link #getSystemService} to retrieve a
     * {@link android.se.omapi.ISecureElementService}
     * for accessing the SecureElementService.
     *
     * @hide
     */
    @SystemApi
    public static final String SECURE_ELEMENT_SERVICE = "secure_element";

    /**
     * Use with {@link #getSystemService(String)} to retrieve an
     * {@link android.app.timedetector.ITimeDetectorService}.
     * @hide
     *
     * @see #getSystemService(String)
     */
    public static final String TIME_DETECTOR_SERVICE = "time_detector";

    /**
     * Use with {@link #getSystemService(String)} to retrieve an
     * {@link android.app.timezonedetector.ITimeZoneDetectorService}.
     * @hide
     *
     * @see #getSystemService(String)
     */
    public static final String TIME_ZONE_DETECTOR_SERVICE = "time_zone_detector";

    /**
     * Binder service name for {@link AppBindingService}.
     * @hide
     */
    public static final String APP_BINDING_SERVICE = "app_binding";

    /**
     * Use with {@link #getSystemService(String)} to retrieve an
<<<<<<< HEAD
     * {@link android.telephony.rcs.RcsManager}.
=======
     * {@link android.telephony.ims.RcsManager}.
>>>>>>> de843449
     * @hide
     */
    public static final String TELEPHONY_RCS_SERVICE = "ircs";

    /**
     * Determine whether the given permission is allowed for a particular
     * process and user ID running in the system.
     *
     * @param permission The name of the permission being checked.
     * @param pid The process ID being checked against.  Must be > 0.
     * @param uid The user ID being checked against.  A uid of 0 is the root
     * user, which will pass every permission check.
     *
     * @return {@link PackageManager#PERMISSION_GRANTED} if the given
     * pid/uid is allowed that permission, or
     * {@link PackageManager#PERMISSION_DENIED} if it is not.
     *
     * @see PackageManager#checkPermission(String, String)
     * @see #checkCallingPermission
     */
    @CheckResult(suggest="#enforcePermission(String,int,int,String)")
    @PackageManager.PermissionResult
    public abstract int checkPermission(@NonNull String permission, int pid, int uid);

    /** @hide */
    @PackageManager.PermissionResult
    @UnsupportedAppUsage
    public abstract int checkPermission(@NonNull String permission, int pid, int uid,
            IBinder callerToken);

    /**
     * Determine whether the calling process of an IPC you are handling has been
     * granted a particular permission.  This is basically the same as calling
     * {@link #checkPermission(String, int, int)} with the pid and uid returned
     * by {@link android.os.Binder#getCallingPid} and
     * {@link android.os.Binder#getCallingUid}.  One important difference
     * is that if you are not currently processing an IPC, this function
     * will always fail.  This is done to protect against accidentally
     * leaking permissions; you can use {@link #checkCallingOrSelfPermission}
     * to avoid this protection.
     *
     * @param permission The name of the permission being checked.
     *
     * @return {@link PackageManager#PERMISSION_GRANTED} if the calling
     * pid/uid is allowed that permission, or
     * {@link PackageManager#PERMISSION_DENIED} if it is not.
     *
     * @see PackageManager#checkPermission(String, String)
     * @see #checkPermission
     * @see #checkCallingOrSelfPermission
     */
    @CheckResult(suggest="#enforceCallingPermission(String,String)")
    @PackageManager.PermissionResult
    public abstract int checkCallingPermission(@NonNull String permission);

    /**
     * Determine whether the calling process of an IPC <em>or you</em> have been
     * granted a particular permission.  This is the same as
     * {@link #checkCallingPermission}, except it grants your own permissions
     * if you are not currently processing an IPC.  Use with care!
     *
     * @param permission The name of the permission being checked.
     *
     * @return {@link PackageManager#PERMISSION_GRANTED} if the calling
     * pid/uid is allowed that permission, or
     * {@link PackageManager#PERMISSION_DENIED} if it is not.
     *
     * @see PackageManager#checkPermission(String, String)
     * @see #checkPermission
     * @see #checkCallingPermission
     */
    @CheckResult(suggest="#enforceCallingOrSelfPermission(String,String)")
    @PackageManager.PermissionResult
    public abstract int checkCallingOrSelfPermission(@NonNull String permission);

    /**
     * Determine whether <em>you</em> have been granted a particular permission.
     *
     * @param permission The name of the permission being checked.
     *
     * @return {@link PackageManager#PERMISSION_GRANTED} if you have the
     * permission, or {@link PackageManager#PERMISSION_DENIED} if not.
     *
     * @see PackageManager#checkPermission(String, String)
     * @see #checkCallingPermission(String)
     */
    @PackageManager.PermissionResult
    public abstract int checkSelfPermission(@NonNull String permission);

    /**
     * If the given permission is not allowed for a particular process
     * and user ID running in the system, throw a {@link SecurityException}.
     *
     * @param permission The name of the permission being checked.
     * @param pid The process ID being checked against.  Must be &gt; 0.
     * @param uid The user ID being checked against.  A uid of 0 is the root
     * user, which will pass every permission check.
     * @param message A message to include in the exception if it is thrown.
     *
     * @see #checkPermission(String, int, int)
     */
    public abstract void enforcePermission(
            @NonNull String permission, int pid, int uid, @Nullable String message);

    /**
     * If the calling process of an IPC you are handling has not been
     * granted a particular permission, throw a {@link
     * SecurityException}.  This is basically the same as calling
     * {@link #enforcePermission(String, int, int, String)} with the
     * pid and uid returned by {@link android.os.Binder#getCallingPid}
     * and {@link android.os.Binder#getCallingUid}.  One important
     * difference is that if you are not currently processing an IPC,
     * this function will always throw the SecurityException.  This is
     * done to protect against accidentally leaking permissions; you
     * can use {@link #enforceCallingOrSelfPermission} to avoid this
     * protection.
     *
     * @param permission The name of the permission being checked.
     * @param message A message to include in the exception if it is thrown.
     *
     * @see #checkCallingPermission(String)
     */
    public abstract void enforceCallingPermission(
            @NonNull String permission, @Nullable String message);

    /**
     * If neither you nor the calling process of an IPC you are
     * handling has been granted a particular permission, throw a
     * {@link SecurityException}.  This is the same as {@link
     * #enforceCallingPermission}, except it grants your own
     * permissions if you are not currently processing an IPC.  Use
     * with care!
     *
     * @param permission The name of the permission being checked.
     * @param message A message to include in the exception if it is thrown.
     *
     * @see #checkCallingOrSelfPermission(String)
     */
    public abstract void enforceCallingOrSelfPermission(
            @NonNull String permission, @Nullable String message);

    /**
     * Grant permission to access a specific Uri to another package, regardless
     * of whether that package has general permission to access the Uri's
     * content provider.  This can be used to grant specific, temporary
     * permissions, typically in response to user interaction (such as the
     * user opening an attachment that you would like someone else to
     * display).
     *
     * <p>Normally you should use {@link Intent#FLAG_GRANT_READ_URI_PERMISSION
     * Intent.FLAG_GRANT_READ_URI_PERMISSION} or
     * {@link Intent#FLAG_GRANT_WRITE_URI_PERMISSION
     * Intent.FLAG_GRANT_WRITE_URI_PERMISSION} with the Intent being used to
     * start an activity instead of this function directly.  If you use this
     * function directly, you should be sure to call
     * {@link #revokeUriPermission} when the target should no longer be allowed
     * to access it.
     *
     * <p>To succeed, the content provider owning the Uri must have set the
     * {@link android.R.styleable#AndroidManifestProvider_grantUriPermissions
     * grantUriPermissions} attribute in its manifest or included the
     * {@link android.R.styleable#AndroidManifestGrantUriPermission
     * &lt;grant-uri-permissions&gt;} tag.
     *
     * @param toPackage The package you would like to allow to access the Uri.
     * @param uri The Uri you would like to grant access to.
     * @param modeFlags The desired access modes.
     *
     * @see #revokeUriPermission
     */
    public abstract void grantUriPermission(String toPackage, Uri uri,
            @Intent.GrantUriMode int modeFlags);

    /**
     * Remove all permissions to access a particular content provider Uri
     * that were previously added with {@link #grantUriPermission} or <em>any other</em> mechanism.
     * The given Uri will match all previously granted Uris that are the same or a
     * sub-path of the given Uri.  That is, revoking "content://foo/target" will
     * revoke both "content://foo/target" and "content://foo/target/sub", but not
     * "content://foo".  It will not remove any prefix grants that exist at a
     * higher level.
     *
     * <p>Prior to {@link android.os.Build.VERSION_CODES#LOLLIPOP}, if you did not have
     * regular permission access to a Uri, but had received access to it through
     * a specific Uri permission grant, you could not revoke that grant with this
     * function and a {@link SecurityException} would be thrown.  As of
     * {@link android.os.Build.VERSION_CODES#LOLLIPOP}, this function will not throw a security
     * exception, but will remove whatever permission grants to the Uri had been given to the app
     * (or none).</p>
     *
     * <p>Unlike {@link #revokeUriPermission(String, Uri, int)}, this method impacts all permission
     * grants matching the given Uri, for any package they had been granted to, through any
     * mechanism this had happened (such as indirectly through the clipboard, activity launch,
     * service start, etc).  That means this can be potentially dangerous to use, as it can
     * revoke grants that another app could be strongly expecting to stick around.</p>
     *
     * @param uri The Uri you would like to revoke access to.
     * @param modeFlags The access modes to revoke.
     *
     * @see #grantUriPermission
     */
    public abstract void revokeUriPermission(Uri uri, @Intent.AccessUriMode int modeFlags);

    /**
     * Remove permissions to access a particular content provider Uri
     * that were previously added with {@link #grantUriPermission} for a specific target
     * package.  The given Uri will match all previously granted Uris that are the same or a
     * sub-path of the given Uri.  That is, revoking "content://foo/target" will
     * revoke both "content://foo/target" and "content://foo/target/sub", but not
     * "content://foo".  It will not remove any prefix grants that exist at a
     * higher level.
     *
     * <p>Unlike {@link #revokeUriPermission(Uri, int)}, this method will <em>only</em>
     * revoke permissions that had been explicitly granted through {@link #grantUriPermission}
     * and only for the package specified.  Any matching grants that have happened through
     * other mechanisms (clipboard, activity launching, service starting, etc) will not be
     * removed.</p>
     *
     * @param toPackage The package you had previously granted access to.
     * @param uri The Uri you would like to revoke access to.
     * @param modeFlags The access modes to revoke.
     *
     * @see #grantUriPermission
     */
    public abstract void revokeUriPermission(String toPackage, Uri uri,
            @Intent.AccessUriMode int modeFlags);

    /**
     * Determine whether a particular process and user ID has been granted
     * permission to access a specific URI.  This only checks for permissions
     * that have been explicitly granted -- if the given process/uid has
     * more general access to the URI's content provider then this check will
     * always fail.
     *
     * @param uri The uri that is being checked.
     * @param pid The process ID being checked against.  Must be &gt; 0.
     * @param uid The user ID being checked against.  A uid of 0 is the root
     * user, which will pass every permission check.
     * @param modeFlags The access modes to check.
     *
     * @return {@link PackageManager#PERMISSION_GRANTED} if the given
     * pid/uid is allowed to access that uri, or
     * {@link PackageManager#PERMISSION_DENIED} if it is not.
     *
     * @see #checkCallingUriPermission
     */
    @CheckResult(suggest="#enforceUriPermission(Uri,int,int,String)")
    @PackageManager.PermissionResult
    public abstract int checkUriPermission(Uri uri, int pid, int uid,
            @Intent.AccessUriMode int modeFlags);

    /** @hide */
    @PackageManager.PermissionResult
    public abstract int checkUriPermission(Uri uri, int pid, int uid,
            @Intent.AccessUriMode int modeFlags, IBinder callerToken);

    /**
     * Determine whether the calling process and user ID has been
     * granted permission to access a specific URI.  This is basically
     * the same as calling {@link #checkUriPermission(Uri, int, int,
     * int)} with the pid and uid returned by {@link
     * android.os.Binder#getCallingPid} and {@link
     * android.os.Binder#getCallingUid}.  One important difference is
     * that if you are not currently processing an IPC, this function
     * will always fail.
     *
     * @param uri The uri that is being checked.
     * @param modeFlags The access modes to check.
     *
     * @return {@link PackageManager#PERMISSION_GRANTED} if the caller
     * is allowed to access that uri, or
     * {@link PackageManager#PERMISSION_DENIED} if it is not.
     *
     * @see #checkUriPermission(Uri, int, int, int)
     */
    @CheckResult(suggest="#enforceCallingUriPermission(Uri,int,String)")
    @PackageManager.PermissionResult
    public abstract int checkCallingUriPermission(Uri uri, @Intent.AccessUriMode int modeFlags);

    /**
     * Determine whether the calling process of an IPC <em>or you</em> has been granted
     * permission to access a specific URI.  This is the same as
     * {@link #checkCallingUriPermission}, except it grants your own permissions
     * if you are not currently processing an IPC.  Use with care!
     *
     * @param uri The uri that is being checked.
     * @param modeFlags The access modes to check.
     *
     * @return {@link PackageManager#PERMISSION_GRANTED} if the caller
     * is allowed to access that uri, or
     * {@link PackageManager#PERMISSION_DENIED} if it is not.
     *
     * @see #checkCallingUriPermission
     */
    @CheckResult(suggest="#enforceCallingOrSelfUriPermission(Uri,int,String)")
    @PackageManager.PermissionResult
    public abstract int checkCallingOrSelfUriPermission(Uri uri,
            @Intent.AccessUriMode int modeFlags);

    /**
     * Check both a Uri and normal permission.  This allows you to perform
     * both {@link #checkPermission} and {@link #checkUriPermission} in one
     * call.
     *
     * @param uri The Uri whose permission is to be checked, or null to not
     * do this check.
     * @param readPermission The permission that provides overall read access,
     * or null to not do this check.
     * @param writePermission The permission that provides overall write
     * access, or null to not do this check.
     * @param pid The process ID being checked against.  Must be &gt; 0.
     * @param uid The user ID being checked against.  A uid of 0 is the root
     * user, which will pass every permission check.
     * @param modeFlags The access modes to check.
     *
     * @return {@link PackageManager#PERMISSION_GRANTED} if the caller
     * is allowed to access that uri or holds one of the given permissions, or
     * {@link PackageManager#PERMISSION_DENIED} if it is not.
     */
    @CheckResult(suggest="#enforceUriPermission(Uri,String,String,int,int,int,String)")
    @PackageManager.PermissionResult
    public abstract int checkUriPermission(@Nullable Uri uri, @Nullable String readPermission,
            @Nullable String writePermission, int pid, int uid,
            @Intent.AccessUriMode int modeFlags);

    /**
     * If a particular process and user ID has not been granted
     * permission to access a specific URI, throw {@link
     * SecurityException}.  This only checks for permissions that have
     * been explicitly granted -- if the given process/uid has more
     * general access to the URI's content provider then this check
     * will always fail.
     *
     * @param uri The uri that is being checked.
     * @param pid The process ID being checked against.  Must be &gt; 0.
     * @param uid The user ID being checked against.  A uid of 0 is the root
     * user, which will pass every permission check.
     * @param modeFlags The access modes to enforce.
     * @param message A message to include in the exception if it is thrown.
     *
     * @see #checkUriPermission(Uri, int, int, int)
     */
    public abstract void enforceUriPermission(
            Uri uri, int pid, int uid, @Intent.AccessUriMode int modeFlags, String message);

    /**
     * If the calling process and user ID has not been granted
     * permission to access a specific URI, throw {@link
     * SecurityException}.  This is basically the same as calling
     * {@link #enforceUriPermission(Uri, int, int, int, String)} with
     * the pid and uid returned by {@link
     * android.os.Binder#getCallingPid} and {@link
     * android.os.Binder#getCallingUid}.  One important difference is
     * that if you are not currently processing an IPC, this function
     * will always throw a SecurityException.
     *
     * @param uri The uri that is being checked.
     * @param modeFlags The access modes to enforce.
     * @param message A message to include in the exception if it is thrown.
     *
     * @see #checkCallingUriPermission(Uri, int)
     */
    public abstract void enforceCallingUriPermission(
            Uri uri, @Intent.AccessUriMode int modeFlags, String message);

    /**
     * If the calling process of an IPC <em>or you</em> has not been
     * granted permission to access a specific URI, throw {@link
     * SecurityException}.  This is the same as {@link
     * #enforceCallingUriPermission}, except it grants your own
     * permissions if you are not currently processing an IPC.  Use
     * with care!
     *
     * @param uri The uri that is being checked.
     * @param modeFlags The access modes to enforce.
     * @param message A message to include in the exception if it is thrown.
     *
     * @see #checkCallingOrSelfUriPermission(Uri, int)
     */
    public abstract void enforceCallingOrSelfUriPermission(
            Uri uri, @Intent.AccessUriMode int modeFlags, String message);

    /**
     * Enforce both a Uri and normal permission.  This allows you to perform
     * both {@link #enforcePermission} and {@link #enforceUriPermission} in one
     * call.
     *
     * @param uri The Uri whose permission is to be checked, or null to not
     * do this check.
     * @param readPermission The permission that provides overall read access,
     * or null to not do this check.
     * @param writePermission The permission that provides overall write
     * access, or null to not do this check.
     * @param pid The process ID being checked against.  Must be &gt; 0.
     * @param uid The user ID being checked against.  A uid of 0 is the root
     * user, which will pass every permission check.
     * @param modeFlags The access modes to enforce.
     * @param message A message to include in the exception if it is thrown.
     *
     * @see #checkUriPermission(Uri, String, String, int, int, int)
     */
    public abstract void enforceUriPermission(
            @Nullable Uri uri, @Nullable String readPermission,
            @Nullable String writePermission, int pid, int uid, @Intent.AccessUriMode int modeFlags,
            @Nullable String message);

    /** @hide */
    @IntDef(flag = true, prefix = { "CONTEXT_" }, value = {
            CONTEXT_INCLUDE_CODE,
            CONTEXT_IGNORE_SECURITY,
            CONTEXT_RESTRICTED,
            CONTEXT_DEVICE_PROTECTED_STORAGE,
            CONTEXT_CREDENTIAL_PROTECTED_STORAGE,
            CONTEXT_REGISTER_PACKAGE,
    })
    @Retention(RetentionPolicy.SOURCE)
    public @interface CreatePackageOptions {}

    /**
     * Flag for use with {@link #createPackageContext}: include the application
     * code with the context.  This means loading code into the caller's
     * process, so that {@link #getClassLoader()} can be used to instantiate
     * the application's classes.  Setting this flags imposes security
     * restrictions on what application context you can access; if the
     * requested application can not be safely loaded into your process,
     * java.lang.SecurityException will be thrown.  If this flag is not set,
     * there will be no restrictions on the packages that can be loaded,
     * but {@link #getClassLoader} will always return the default system
     * class loader.
     */
    public static final int CONTEXT_INCLUDE_CODE = 0x00000001;

    /**
     * Flag for use with {@link #createPackageContext}: ignore any security
     * restrictions on the Context being requested, allowing it to always
     * be loaded.  For use with {@link #CONTEXT_INCLUDE_CODE} to allow code
     * to be loaded into a process even when it isn't safe to do so.  Use
     * with extreme care!
     */
    public static final int CONTEXT_IGNORE_SECURITY = 0x00000002;

    /**
     * Flag for use with {@link #createPackageContext}: a restricted context may
     * disable specific features. For instance, a View associated with a restricted
     * context would ignore particular XML attributes.
     */
    public static final int CONTEXT_RESTRICTED = 0x00000004;

    /**
     * Flag for use with {@link #createPackageContext}: point all file APIs at
     * device-protected storage.
     *
     * @hide
     */
    public static final int CONTEXT_DEVICE_PROTECTED_STORAGE = 0x00000008;

    /**
     * Flag for use with {@link #createPackageContext}: point all file APIs at
     * credential-protected storage.
     *
     * @hide
     */
    public static final int CONTEXT_CREDENTIAL_PROTECTED_STORAGE = 0x00000010;

    /**
     * @hide Used to indicate we should tell the activity manager about the process
     * loading this code.
     */
    public static final int CONTEXT_REGISTER_PACKAGE = 0x40000000;

    /**
     * Return a new Context object for the given application name.  This
     * Context is the same as what the named application gets when it is
     * launched, containing the same resources and class loader.  Each call to
     * this method returns a new instance of a Context object; Context objects
     * are not shared, however they share common state (Resources, ClassLoader,
     * etc) so the Context instance itself is fairly lightweight.
     *
     * <p>Throws {@link android.content.pm.PackageManager.NameNotFoundException} if there is no
     * application with the given package name.
     *
     * <p>Throws {@link java.lang.SecurityException} if the Context requested
     * can not be loaded into the caller's process for security reasons (see
     * {@link #CONTEXT_INCLUDE_CODE} for more information}.
     *
     * @param packageName Name of the application's package.
     * @param flags Option flags.
     *
     * @return A {@link Context} for the application.
     *
     * @throws SecurityException &nbsp;
     * @throws PackageManager.NameNotFoundException if there is no application with
     * the given package name.
     */
    public abstract Context createPackageContext(String packageName,
            @CreatePackageOptions int flags) throws PackageManager.NameNotFoundException;

    /**
     * Similar to {@link #createPackageContext(String, int)}, but with a
     * different {@link UserHandle}. For example, {@link #getContentResolver()}
     * will open any {@link Uri} as the given user.
     *
     * @hide
     */
    @SystemApi
    @TestApi
    public Context createPackageContextAsUser(
            String packageName, @CreatePackageOptions int flags, UserHandle user)
            throws PackageManager.NameNotFoundException {
        if (Build.IS_ENG) {
            throw new IllegalStateException("createPackageContextAsUser not overridden!");
        }
        return this;
    }

    /**
     * Creates a context given an {@link android.content.pm.ApplicationInfo}.
     *
     * @hide
     */
    @UnsupportedAppUsage
    public abstract Context createApplicationContext(ApplicationInfo application,
            @CreatePackageOptions int flags) throws PackageManager.NameNotFoundException;

    /**
     * Return a new Context object for the given split name. The new Context has a ClassLoader and
     * Resources object that can access the split's and all of its dependencies' code/resources.
     * Each call to this method returns a new instance of a Context object;
     * Context objects are not shared, however common state (ClassLoader, other Resources for
     * the same split) may be so the Context itself can be fairly lightweight.
     *
     * @param splitName The name of the split to include, as declared in the split's
     *                  <code>AndroidManifest.xml</code>.
     * @return A {@link Context} with the given split's code and/or resources loaded.
     */
    public abstract Context createContextForSplit(String splitName)
            throws PackageManager.NameNotFoundException;

    /**
     * Get the user associated with this context
     * @hide
     */
    @TestApi
    public UserHandle getUser() {
        return android.os.Process.myUserHandle();
    }

    /**
     * Get the user associated with this context
     * @hide
     */
    @TestApi
    public @UserIdInt int getUserId() {
        return android.os.UserHandle.myUserId();
    }

    /**
     * Return a new Context object for the current Context but whose resources
     * are adjusted to match the given Configuration.  Each call to this method
     * returns a new instance of a Context object; Context objects are not
     * shared, however common state (ClassLoader, other Resources for the
     * same configuration) may be so the Context itself can be fairly lightweight.
     *
     * @param overrideConfiguration A {@link Configuration} specifying what
     * values to modify in the base Configuration of the original Context's
     * resources.  If the base configuration changes (such as due to an
     * orientation change), the resources of this context will also change except
     * for those that have been explicitly overridden with a value here.
     *
     * @return A {@link Context} with the given configuration override.
     */
    public abstract Context createConfigurationContext(
            @NonNull Configuration overrideConfiguration);

    /**
     * Return a new Context object for the current Context but whose resources
     * are adjusted to match the metrics of the given Display.  Each call to this method
     * returns a new instance of a Context object; Context objects are not
     * shared, however common state (ClassLoader, other Resources for the
     * same configuration) may be so the Context itself can be fairly lightweight.
     *
     * The returned display Context provides a {@link WindowManager}
     * (see {@link #getSystemService(String)}) that is configured to show windows
     * on the given display.  The WindowManager's {@link WindowManager#getDefaultDisplay}
     * method can be used to retrieve the Display from the returned Context.
     *
     * @param display A {@link Display} object specifying the display
     * for whose metrics the Context's resources should be tailored and upon which
     * new windows should be shown.
     *
     * @return A {@link Context} for the display.
     */
    public abstract Context createDisplayContext(@NonNull Display display);

    /**
     * Return a new Context object for the current Context but whose storage
     * APIs are backed by device-protected storage.
     * <p>
     * On devices with direct boot, data stored in this location is encrypted
     * with a key tied to the physical device, and it can be accessed
     * immediately after the device has booted successfully, both
     * <em>before and after</em> the user has authenticated with their
     * credentials (such as a lock pattern or PIN).
     * <p>
     * Because device-protected data is available without user authentication,
     * you should carefully limit the data you store using this Context. For
     * example, storing sensitive authentication tokens or passwords in the
     * device-protected area is strongly discouraged.
     * <p>
     * If the underlying device does not have the ability to store
     * device-protected and credential-protected data using different keys, then
     * both storage areas will become available at the same time. They remain as
     * two distinct storage locations on disk, and only the window of
     * availability changes.
     * <p>
     * Each call to this method returns a new instance of a Context object;
     * Context objects are not shared, however common state (ClassLoader, other
     * Resources for the same configuration) may be so the Context itself can be
     * fairly lightweight.
     *
     * @see #isDeviceProtectedStorage()
     */
    public abstract Context createDeviceProtectedStorageContext();

    /**
     * Return a new Context object for the current Context but whose storage
     * APIs are backed by credential-protected storage. This is the default
     * storage area for apps unless
     * {@link android.R.attr#defaultToDeviceProtectedStorage} was requested.
     * <p>
     * On devices with direct boot, data stored in this location is encrypted
     * with a key tied to user credentials, which can be accessed
     * <em>only after</em> the user has entered their credentials (such as a
     * lock pattern or PIN).
     * <p>
     * If the underlying device does not have the ability to store
     * device-protected and credential-protected data using different keys, then
     * both storage areas will become available at the same time. They remain as
     * two distinct storage locations on disk, and only the window of
     * availability changes.
     * <p>
     * Each call to this method returns a new instance of a Context object;
     * Context objects are not shared, however common state (ClassLoader, other
     * Resources for the same configuration) may be so the Context itself can be
     * fairly lightweight.
     *
     * @see #isCredentialProtectedStorage()
     * @hide
     */
    @SystemApi
    public abstract Context createCredentialProtectedStorageContext();

    /**
     * Gets the display adjustments holder for this context.  This information
     * is provided on a per-application or activity basis and is used to simulate lower density
     * display metrics for legacy applications and restricted screen sizes.
     *
     * @param displayId The display id for which to get compatibility info.
     * @return The compatibility info holder, or null if not required by the application.
     * @hide
     */
    public abstract DisplayAdjustments getDisplayAdjustments(int displayId);

    /**
     * @hide
     */
    @UnsupportedAppUsage
    public abstract Display getDisplay();

    /**
     * Gets the display ID.
     *
     * @return display ID associated with this {@link Context}.
     * @hide
     */
    public abstract int getDisplayId();

    /**
     * @hide
     */
    public abstract void updateDisplay(int displayId);

    /**
     * Indicates whether this Context is restricted.
     *
     * @return {@code true} if this Context is restricted, {@code false} otherwise.
     *
     * @see #CONTEXT_RESTRICTED
     */
    public boolean isRestricted() {
        return false;
    }

    /**
     * Indicates if the storage APIs of this Context are backed by
     * device-protected storage.
     *
     * @see #createDeviceProtectedStorageContext()
     */
    public abstract boolean isDeviceProtectedStorage();

    /**
     * Indicates if the storage APIs of this Context are backed by
     * credential-protected storage.
     *
     * @see #createCredentialProtectedStorageContext()
     * @hide
     */
    @SystemApi
    public abstract boolean isCredentialProtectedStorage();

    /**
     * Returns true if the context can load unsafe resources, e.g. fonts.
     * @hide
     */
    public abstract boolean canLoadUnsafeResources();

    /**
     * @hide
     */
    public IBinder getActivityToken() {
        throw new RuntimeException("Not implemented. Must override in a subclass.");
    }

    /**
     * @hide
     */
    @Nullable
    public IServiceConnection getServiceDispatcher(ServiceConnection conn, Handler handler,
            int flags) {
        throw new RuntimeException("Not implemented. Must override in a subclass.");
    }

    /**
     * @hide
     */
    public IApplicationThread getIApplicationThread() {
        throw new RuntimeException("Not implemented. Must override in a subclass.");
    }

    /**
     * @hide
     */
    public Handler getMainThreadHandler() {
        throw new RuntimeException("Not implemented. Must override in a subclass.");
    }

    /**
     * @hide
     */
    public AutofillClient getAutofillClient() {
        return null;
    }

    /**
     * @hide
     */
    public void setAutofillClient(@SuppressWarnings("unused") AutofillClient client) {
    }

    /**
     * @hide
     */
    public boolean isAutofillCompatibilityEnabled() {
        return false;
    }

    /**
     * @hide
     */
    @TestApi
    public void setAutofillCompatibilityEnabled(
            @SuppressWarnings("unused") boolean autofillCompatEnabled) {
    }

    /**
     * Checks whether this context supports content capture.
     *
     * @hide
     */
    // NOTE: for now we just need to check if it's supported so we can optimize calls that can be
    // skipped when it isn't. Eventually, we might need a full
    // ContentCaptureManager.ContentCaptureClient interface (as it's done with AutofillClient).
    //
    public boolean isContentCaptureSupported() {
        return false;
    }

    /**
     * @hide
     */
    public void setContentCaptureSupported(@SuppressWarnings("unused") boolean supported) {
    }

    /**
     * Throws an exception if the Context is using system resources,
     * which are non-runtime-overlay-themable and may show inconsistent UI.
     * @hide
     */
    public void assertRuntimeOverlayThemable() {
        // Resources.getSystem() is a singleton and the only Resources not managed by
        // ResourcesManager; therefore Resources.getSystem() is not themable.
        if (getResources() == Resources.getSystem()) {
            throw new IllegalArgumentException("Non-UI context used to display UI; "
                    + "get a UI context from ActivityThread#getSystemUiContext()");
        }
    }
}<|MERGE_RESOLUTION|>--- conflicted
+++ resolved
@@ -3008,14 +3008,11 @@
      * how the process will be managed in some cases based on those flags.  Currently only
      * works on isolated processes (will be ignored for non-isolated processes).
      *
-<<<<<<< HEAD
-=======
      * <p>Note that this call does not take immediate effect, but will be applied the next
      * time the impacted process is adjusted for some other reason.  Typically you would
      * call this before then calling a new {@link #bindIsolatedService} on the service
      * of interest, with that binding causing the process to be shuffled accordingly.</p>
      *
->>>>>>> de843449
      * @param conn The connection interface previously supplied to bindService().  This
      *             parameter must not be null.
      * @param group A group to put this connection's process in.  Upon calling here, this
@@ -3970,20 +3967,12 @@
     public static final String AUTOFILL_MANAGER_SERVICE = "autofill";
 
     /**
-<<<<<<< HEAD
-     * Official published name of the intelligence service.
-=======
      * Official published name of the content capture service.
->>>>>>> de843449
-     *
-     * @hide
-     * @see #getSystemService(String)
-     */
-<<<<<<< HEAD
-    public static final String INTELLIGENCE_MANAGER_SERVICE = "intelligence";
-=======
+     *
+     * @hide
+     * @see #getSystemService(String)
+     */
     public static final String CONTENT_CAPTURE_MANAGER_SERVICE = "content_capture";
->>>>>>> de843449
 
     /**
      * Use with {@link #getSystemService(String)} to access the
@@ -4002,8 +3991,6 @@
      */
     @SystemApi
     public static final String PERMISSION_SERVICE = "permission";
-<<<<<<< HEAD
-=======
 
     /**
      * Official published name of the (internal) permission controller service.
@@ -4012,7 +3999,6 @@
      * @hide
      */
     public static final String PERMISSION_CONTROLLER_SERVICE = "permission_controller";
->>>>>>> de843449
 
     /**
      * Use with {@link #getSystemService(String)} to retrieve an
@@ -4523,11 +4509,7 @@
 
     /**
      * Use with {@link #getSystemService(String)} to retrieve an
-<<<<<<< HEAD
-     * {@link android.telephony.rcs.RcsManager}.
-=======
      * {@link android.telephony.ims.RcsManager}.
->>>>>>> de843449
      * @hide
      */
     public static final String TELEPHONY_RCS_SERVICE = "ircs";
