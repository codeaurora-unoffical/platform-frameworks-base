/*
 * Copyright (C) 2015 The Android Open Source Project
 *
 * Licensed under the Apache License, Version 2.0 (the "License");
 * you may not use this file except in compliance with the License.
 * You may obtain a copy of the License at
 *
 *      http://www.apache.org/licenses/LICENSE-2.0
 *
 * Unless required by applicable law or agreed to in writing, software
 * distributed under the License is distributed on an "AS IS" BASIS,
 * WITHOUT WARRANTIES OR CONDITIONS OF ANY KIND, either express or implied.
 * See the License for the specific language governing permissions and
 * limitations under the License.
 */

package android.content.pm;

import android.annotation.IntDef;
import android.annotation.NonNull;
import android.annotation.Nullable;
import android.annotation.UserIdInt;
import android.content.ComponentName;
import android.content.Intent;
import android.content.IntentSender;
import android.content.pm.PackageManager.ApplicationInfoFlags;
import android.content.pm.PackageManager.ComponentInfoFlags;
import android.content.pm.PackageManager.PackageInfoFlags;
import android.content.pm.PackageManager.ResolveInfoFlags;
import android.os.Bundle;
import android.os.PersistableBundle;
import android.util.ArraySet;
import android.util.SparseArray;

import com.android.internal.util.function.TriFunction;

import java.io.IOException;
import java.lang.annotation.Retention;
import java.lang.annotation.RetentionPolicy;
import java.util.List;
import java.util.function.BiFunction;
import java.util.function.Consumer;

/**
 * Package manager local system service interface.
 *
 * @hide Only for use within the system server.
 */
public abstract class PackageManagerInternal {
    public static final int PACKAGE_SYSTEM = 0;
    public static final int PACKAGE_SETUP_WIZARD = 1;
    public static final int PACKAGE_INSTALLER = 2;
    public static final int PACKAGE_VERIFIER = 3;
    public static final int PACKAGE_BROWSER = 4;
    public static final int PACKAGE_SYSTEM_TEXT_CLASSIFIER = 5;
    public static final int PACKAGE_PERMISSION_CONTROLLER = 6;
    public static final int PACKAGE_WELLBEING = 7;
    public static final int PACKAGE_DOCUMENTER = 8;
    public static final int PACKAGE_CONFIGURATOR = 9;
    public static final int PACKAGE_INCIDENT_REPORT_APPROVER = 10;
    public static final int PACKAGE_APP_PREDICTOR = 11;
    @IntDef(value = {
        PACKAGE_SYSTEM,
        PACKAGE_SETUP_WIZARD,
        PACKAGE_INSTALLER,
        PACKAGE_VERIFIER,
        PACKAGE_BROWSER,
        PACKAGE_SYSTEM_TEXT_CLASSIFIER,
        PACKAGE_PERMISSION_CONTROLLER,
        PACKAGE_WELLBEING,
        PACKAGE_DOCUMENTER,
        PACKAGE_CONFIGURATOR,
        PACKAGE_INCIDENT_REPORT_APPROVER,
        PACKAGE_APP_PREDICTOR,
    })
    @Retention(RetentionPolicy.SOURCE)
    public @interface KnownPackage {}

    /** Observer called whenever the list of packages changes */
    public interface PackageListObserver {
        /** A package was added to the system. */
        void onPackageAdded(@NonNull String packageName, int uid);
        /** A package was removed from the system. */
        void onPackageRemoved(@NonNull String packageName, int uid);
    }

    /** Interface to override permission checks via composition */
    public interface CheckPermissionDelegate {
        /**
         * Allows overriding check permission behavior.
         *
         * @param permName The permission to check.
         * @param pkgName The package for which to check.
         * @param userId The user for which to check.
         * @param superImpl The super implementation.
         * @return The check permission result.
         */
        int checkPermission(String permName, String pkgName, int userId,
                TriFunction<String, String, Integer, Integer> superImpl);

        /**
         * Allows overriding check UID permission behavior.
         *
         * @param permName The permission to check.
         * @param uid The UID for which to check.
         * @param superImpl The super implementation.
         * @return The check permission result.
         */
        int checkUidPermission(String permName, int uid,
                BiFunction<String, Integer, Integer> superImpl);
    }

    /** Interface to override permission checks via composition */
    public interface CheckPermissionDelegate {
        /**
         * Allows overriding check permission behavior.
         *
         * @param permName The permission to check.
         * @param pkgName The package for which to check.
         * @param userId The user for which to check.
         * @param superImpl The super implementation.
         * @return The check permission result.
         */
        int checkPermission(String permName, String pkgName, int userId,
                TriFunction<String, String, Integer, Integer> superImpl);

        /**
         * Allows overriding check UID permission behavior.
         *
         * @param permName The permission to check.
         * @param uid The UID for which to check.
         * @param superImpl The super implementation.
         * @return The check permission result.
         */
        int checkUidPermission(String permName, int uid,
                BiFunction<String, Integer, Integer> superImpl);
    }

    /**
     * Provider for package names.
     */
    public interface PackagesProvider {

        /**
         * Gets the packages for a given user.
         * @param userId The user id.
         * @return The package names.
         */
        public String[] getPackages(int userId);
    }

    /**
     * Provider for package names.
     */
    public interface SyncAdapterPackagesProvider {

        /**
         * Gets the sync adapter packages for given authority and user.
         * @param authority The authority.
         * @param userId The user id.
         * @return The package names.
         */
        public String[] getPackages(String authority, int userId);
    }

    /**
     * Provider for default browser
     */
    public interface DefaultBrowserProvider {

        /**
         * Get the package name of the default browser.
         *
         * @param userId the user id
         *
         * @return the package name of the default browser, or {@code null} if none
         */
        @Nullable
        String getDefaultBrowser(@UserIdInt int userId);

        /**
         * Set the package name of the default browser.
         *
         * @param packageName package name of the default browser, or {@code null} to remove
         * @param userId the user id
         *
         * @return whether the default browser was successfully set.
         */
        boolean setDefaultBrowser(@Nullable String packageName, @UserIdInt int userId);

        /**
         * Set the package name of the default browser asynchronously.
         *
         * @param packageName package name of the default browser, or {@code null} to remove
         * @param userId the user id
         */
        void setDefaultBrowserAsync(@Nullable String packageName, @UserIdInt int userId);
    }

    /**
     * Provider for default home
     */
    public interface DefaultHomeProvider {

        /**
         * Get the package name of the default home.
         *
         * @param userId the user id
         *
         * @return the package name of the default home, or {@code null} if none
         */
        @Nullable
        String getDefaultHome(@UserIdInt int userId);

        /**
         * Set the package name of the default home.
         *
         * @param packageName package name of the default home, or {@code null} to remove
         * @param userId the user id
         */
        void setDefaultHomeAsync(@Nullable String packageName, @UserIdInt int userId);
    }

    /**
     * Sets the location provider packages provider.
     * @param provider The packages provider.
     */
    public abstract void setLocationPackagesProvider(PackagesProvider provider);

    /**
     * Set the location extra packages provider.
     * @param provider The packages provider.
     */
    public abstract  void setLocationExtraPackagesProvider(PackagesProvider provider);

    /**
     * Sets the voice interaction packages provider.
     * @param provider The packages provider.
     */
    public abstract void setVoiceInteractionPackagesProvider(PackagesProvider provider);

    /**
     * Sets the Use Open Wifi packages provider.
     * @param provider The packages provider.
     */
    public abstract void setUseOpenWifiAppPackagesProvider(PackagesProvider provider);

    /**
     * Sets the sync adapter packages provider.
     * @param provider The provider.
     */
    public abstract void setSyncAdapterPackagesprovider(SyncAdapterPackagesProvider provider);

    /**
     * Called when the package for the default dialer changed
     *
     * @param packageName the new dialer package
     * @param userId user for which the change was made
     */
    public void onDefaultDialerAppChanged(String packageName, int userId) {}

    /**
     * Called when the package for the default SMS handler changed
     *
     * @param packageName the new sms package
     * @param userId user for which the change was made
     */
    public void onDefaultSmsAppChanged(String packageName, int userId) {}

    /**
     * Called when the package for the default sim call manager changed
     *
     * @param packageName the new sms package
     * @param userId user for which the change was made
     */
    public void onDefaultSimCallManagerAppChanged(String packageName, int userId) {}

    /**
     * Requests granting of the default permissions to the current default Use Open Wifi app.
     * @param packageName The default use open wifi package name.
     * @param userId The user for which to grant the permissions.
     */
    public abstract void grantDefaultPermissionsToDefaultUseOpenWifiApp(String packageName,
            int userId);

    /**
     * Sets a list of apps to keep in PM's internal data structures and as APKs even if no user has
     * currently installed it. The apps are not preloaded.
     * @param packageList List of package names to keep cached.
     */
    public abstract void setKeepUninstalledPackages(List<String> packageList);

    /**
     * Gets whether some of the permissions used by this package require a user
     * review before any of the app components can run.
     * @param packageName The package name for which to check.
     * @param userId The user under which to check.
     * @return True a permissions review is required.
     */
    public abstract boolean isPermissionsReviewRequired(String packageName, int userId);

    /**
     * Retrieve all of the information we know about a particular package/application.
     * @param filterCallingUid The results will be filtered in the context of this UID instead
     * of the calling UID.
     * @see PackageManager#getPackageInfo(String, int)
     */
    public abstract PackageInfo getPackageInfo(String packageName,
            @PackageInfoFlags int flags, int filterCallingUid, int userId);

    /**
     * Return a List of all application packages that are installed on the
     * device, for a specific user. If flag GET_UNINSTALLED_PACKAGES has been
     * set, a list of all applications including those deleted with
     * {@code DONT_DELETE_DATA} (partially installed apps with data directory)
     * will be returned.
     *
     * @param flags Additional option flags to modify the data returned.
     * @param userId The user for whom the installed applications are to be
     *            listed
     * @param callingUid The uid of the original caller app
     * @return A List of ApplicationInfo objects, one for each installed
     *         application. In the unlikely case there are no installed
     *         packages, an empty list is returned. If flag
     *         {@code MATCH_UNINSTALLED_PACKAGES} is set, the application
     *         information is retrieved from the list of uninstalled
     *         applications (which includes installed applications as well as
     *         applications with data directory i.e. applications which had been
     *         deleted with {@code DONT_DELETE_DATA} flag set).
     */
    public abstract List<ApplicationInfo> getInstalledApplications(
            @ApplicationInfoFlags int flags, @UserIdInt int userId, int callingUid);

    /**
     * Retrieve launcher extras for a suspended package provided to the system in
     * {@link PackageManager#setPackagesSuspended(String[], boolean, PersistableBundle,
     * PersistableBundle, String)}.
     *
     * @param packageName The package for which to return launcher extras.
     * @param userId The user for which to check.
     * @return The launcher extras.
     *
     * @see PackageManager#setPackagesSuspended(String[], boolean, PersistableBundle,
     * PersistableBundle, String)
     * @see PackageManager#isPackageSuspended()
     */
    public abstract Bundle getSuspendedPackageLauncherExtras(String packageName,
            int userId);

    /**
     * Internal api to query the suspended state of a package.
     * @param packageName The package to check.
     * @param userId The user id to check for.
     * @return {@code true} if the package is suspended, {@code false} otherwise.
     * @see PackageManager#isPackageSuspended(String)
     */
    public abstract boolean isPackageSuspended(String packageName, int userId);

    /**
     * Get the name of the package that suspended the given package. Packages can be suspended by
     * device administrators or apps holding {@link android.Manifest.permission#MANAGE_USERS} or
     * {@link android.Manifest.permission#SUSPEND_APPS}.
     *
     * @param suspendedPackage The package that has been suspended.
     * @param userId The user for which to check.
     * @return Name of the package that suspended the given package. Returns {@code null} if the
     * given package is not currently suspended and the platform package name - i.e.
     * {@code "android"} - if the package was suspended by a device admin.
     */
    public abstract String getSuspendingPackage(String suspendedPackage, int userId);

    /**
     * Get the information describing the dialog to be shown to the user when they try to launch a
     * suspended application.
     *
     * @param suspendedPackage The package that has been suspended.
     * @param userId The user for which to check.
     * @return A {@link SuspendDialogInfo} object describing the dialog to be shown.
<<<<<<< HEAD
     */
    @Nullable
    public abstract SuspendDialogInfo getSuspendedDialogInfo(String suspendedPackage, int userId);

    /**
     * Gets any distraction flags set via
     * {@link PackageManager#setDistractingPackageRestrictions(String[], int)}
     *
     * @param packageName
     * @param userId
     * @return A bitwise OR of any of the {@link PackageManager.DistractionRestriction}
     */
=======
     */
    @Nullable
    public abstract SuspendDialogInfo getSuspendedDialogInfo(String suspendedPackage, int userId);

    /**
     * Gets any distraction flags set via
     * {@link PackageManager#setDistractingPackageRestrictions(String[], int)}
     *
     * @param packageName
     * @param userId
     * @return A bitwise OR of any of the {@link PackageManager.DistractionRestriction}
     */
>>>>>>> 825827da
    public abstract @PackageManager.DistractionRestriction int getDistractingPackageRestrictions(
            String packageName, int userId);

    /**
     * Do a straight uid lookup for the given package/application in the given user.
     * @see PackageManager#getPackageUidAsUser(String, int, int)
     * @return The app's uid, or < 0 if the package was not found in that user
     */
    public abstract int getPackageUid(String packageName,
            @PackageInfoFlags int flags, int userId);

    /**
     * Retrieve all of the information we know about a particular package/application.
     * @param filterCallingUid The results will be filtered in the context of this UID instead
     * of the calling UID.
     * @see PackageManager#getApplicationInfo(String, int)
     */
    public abstract ApplicationInfo getApplicationInfo(String packageName,
            @ApplicationInfoFlags int flags, int filterCallingUid, int userId);

    /**
     * Retrieve all of the information we know about a particular activity class.
     * @param filterCallingUid The results will be filtered in the context of this UID instead
     * of the calling UID.
     * @see PackageManager#getActivityInfo(ComponentName, int)
     */
    public abstract ActivityInfo getActivityInfo(ComponentName component,
            @ComponentInfoFlags int flags, int filterCallingUid, int userId);

    /**
     * Retrieve all activities that can be performed for the given intent.
     * @param filterCallingUid The results will be filtered in the context of this UID instead
     * of the calling UID.
     * @see PackageManager#queryIntentActivities(Intent, int)
     */
    public abstract List<ResolveInfo> queryIntentActivities(Intent intent,
            @ResolveInfoFlags int flags, int filterCallingUid, int userId);

    /**
     * Retrieve all services that can be performed for the given intent.
     * @see PackageManager#queryIntentServices(Intent, int)
     */
    public abstract List<ResolveInfo> queryIntentServices(
            Intent intent, int flags, int callingUid, int userId);

    /**
     * Interface to {@link com.android.server.pm.PackageManagerService#getHomeActivitiesAsUser}.
     */
    public abstract ComponentName getHomeActivitiesAsUser(List<ResolveInfo> allHomeCandidates,
            int userId);

    /**
     * @return The default home activity component name.
     */
    public abstract ComponentName getDefaultHomeActivity(int userId);

    /**
     * Called by DeviceOwnerManagerService to set the package names of device owner and profile
     * owners.
     */
    public abstract void setDeviceAndProfileOwnerPackages(
            int deviceOwnerUserId, String deviceOwner, SparseArray<String> profileOwners);

    /**
     * Returns {@code true} if a given package can't be wiped. Otherwise, returns {@code false}.
     */
    public abstract boolean isPackageDataProtected(int userId, String packageName);

    /**
     * Returns {@code true} if a given package's state is protected, e.g. it cannot be force
     * stopped, suspended, disabled or hidden. Otherwise, returns {@code false}.
     */
    public abstract boolean isPackageStateProtected(String packageName, int userId);

    /**
     * Returns {@code true} if a given package is installed as ephemeral. Otherwise, returns
     * {@code false}.
     */
    public abstract boolean isPackageEphemeral(int userId, String packageName);

    /**
     * Gets whether the package was ever launched.
     * @param packageName The package name.
     * @param userId The user for which to check.
     * @return Whether was launched.
     * @throws IllegalArgumentException if the package is not found
     */
    public abstract boolean wasPackageEverLaunched(String packageName, int userId);

    /**
     * Grants a runtime permission
     * @param packageName The package name.
     * @param name The name of the permission.
     * @param userId The userId for which to grant the permission.
     * @param overridePolicy If true, grant this permission even if it is fixed by policy.
     */
    public abstract void grantRuntimePermission(String packageName, String name, int userId,
            boolean overridePolicy);

    /**
     * Revokes a runtime permission
     * @param packageName The package name.
     * @param name The name of the permission.
     * @param userId The userId for which to revoke the permission.
     * @param overridePolicy If true, revoke this permission even if it is fixed by policy.
     */
    public abstract void revokeRuntimePermission(String packageName, String name, int userId,
            boolean overridePolicy);

    /**
     * Retrieve the official name associated with a uid. This name is
     * guaranteed to never change, though it is possible for the underlying
     * uid to be changed. That is, if you are storing information about
     * uids in persistent storage, you should use the string returned
     * by this function instead of the raw uid.
     *
     * @param uid The uid for which you would like to retrieve a name.
     * @return Returns a unique name for the given uid, or null if the
     * uid is not currently assigned.
     */
    public abstract String getNameForUid(int uid);

    /**
     * Request to perform the second phase of ephemeral resolution.
     * @param responseObj The response of the first phase of ephemeral resolution
     * @param origIntent The original intent that triggered ephemeral resolution
     * @param resolvedType The resolved type of the intent
     * @param callingPackage The name of the package requesting the ephemeral application
     * @param verificationBundle Optional bundle to pass to the installer for additional
     * verification
     * @param userId The ID of the user that triggered ephemeral resolution
     */
    public abstract void requestInstantAppResolutionPhaseTwo(AuxiliaryResolveInfo responseObj,
            Intent origIntent, String resolvedType, String callingPackage,
            Bundle verificationBundle, int userId);

    /**
     * Grants access to the package metadata for an ephemeral application.
     * <p>
     * When an ephemeral application explicitly tries to interact with a full
     * install application [via an activity, service or provider that has been
     * exposed using the {@code visibleToInstantApp} attribute], the normal
     * application must be able to see metadata about the connecting ephemeral
     * app. If the ephemeral application uses an implicit intent [ie action VIEW,
     * category BROWSABLE], it remains hidden from the launched activity.
     * <p>
     * If the {@code sourceUid} is not for an ephemeral app or {@code targetUid}
     * is not for a fully installed app, this method will be a no-op.
     *
     * @param userId the user
     * @param intent the intent that triggered the grant
     * @param targetAppId The app ID of the fully installed application
     * @param ephemeralAppId The app ID of the ephemeral application
     */
    public abstract void grantEphemeralAccess(int userId, Intent intent,
            int targetAppId, int ephemeralAppId);

    public abstract boolean isInstantAppInstallerComponent(ComponentName component);
    /**
     * Prunes instant apps and state associated with uninstalled
     * instant apps according to the current platform policy.
     */
    public abstract void pruneInstantApps();

    /**
     * @return The SetupWizard package name.
     */
    public abstract String getSetupWizardPackageName();

    public interface ExternalSourcesPolicy {

        int USER_TRUSTED = 0;   // User has trusted the package to install apps
        int USER_BLOCKED = 1;   // User has blocked the package to install apps
        int USER_DEFAULT = 2;   // Default code to use when user response is unavailable

        /**
         * Checks the user preference for whether a package is trusted to request installs through
         * package installer
         *
         * @param packageName The package to check for
         * @param uid the uid in which the package is running
         * @return {@link #USER_TRUSTED} if the user has trusted the package, {@link #USER_BLOCKED}
         * if user has blocked requests from the package, {@link #USER_DEFAULT} if the user response
         * is not yet available
         */
        int getPackageTrustedToInstallApps(String packageName, int uid);
    }

    public abstract void setExternalSourcesPolicy(ExternalSourcesPolicy policy);

    /**
     * Return true if the given package is a persistent app process.
     */
    public abstract boolean isPackagePersistent(String packageName);

    /**
     * Returns whether or not the given package represents a legacy system application released
     * prior to runtime permissions.
     */
    public abstract boolean isLegacySystemApp(PackageParser.Package pkg);

    /**
     * Get all overlay packages for a user.
     * @param userId The user for which to get the overlays.
     * @return A list of overlay packages. An empty list is returned if the
     *         user has no installed overlay packages.
     */
    public abstract List<PackageInfo> getOverlayPackages(int userId);

    /**
     * Get the names of all target packages for a user.
     * @param userId The user for which to get the package names.
     * @return A list of target package names. This list includes the "android" package.
     */
    public abstract List<String> getTargetPackageNames(int userId);

    /**
     * Set which overlay to use for a package.
     * @param userId The user for which to update the overlays.
     * @param targetPackageName The package name of the package for which to update the overlays.
     * @param overlayPackageNames The complete list of overlay packages that should be enabled for
     *                            the target. Previously enabled overlays not specified in the list
     *                            will be disabled. Pass in null or an empty list to disable
     *                            all overlays. The order of the items is significant if several
     *                            overlays modify the same resource.
     * @return true if all packages names were known by the package manager, false otherwise
     */
    public abstract boolean setEnabledOverlayPackages(int userId, String targetPackageName,
            List<String> overlayPackageNames);

    /**
     * Resolves an activity intent, allowing instant apps to be resolved.
     */
    public abstract ResolveInfo resolveIntent(Intent intent, String resolvedType,
            int flags, int userId, boolean resolveForStart, int filterCallingUid);

    /**
    * Resolves a service intent, allowing instant apps to be resolved.
    */
    public abstract ResolveInfo resolveService(Intent intent, String resolvedType,
           int flags, int userId, int callingUid);

   /**
    * Resolves a content provider intent.
    */
    public abstract ProviderInfo resolveContentProvider(String name, int flags, int userId);

    /**
     * Track the creator of a new isolated uid.
     * @param isolatedUid The newly created isolated uid.
     * @param ownerUid The uid of the app that created the isolated process.
     */
    public abstract void addIsolatedUid(int isolatedUid, int ownerUid);

    /**
     * Track removal of an isolated uid.
     * @param isolatedUid isolated uid that is no longer being used.
     */
    public abstract void removeIsolatedUid(int isolatedUid);

    /**
     * Return the taget SDK version for the app with the given UID.
     */
    public abstract int getUidTargetSdkVersion(int uid);

    /**
     * Return the taget SDK version for the app with the given package name.
     */
    public abstract int getPackageTargetSdkVersion(String packageName);

    /** Whether the binder caller can access instant apps. */
    public abstract boolean canAccessInstantApps(int callingUid, int userId);

    /** Whether the binder caller can access the given component. */
    public abstract boolean canAccessComponent(int callingUid, ComponentName component, int userId);

    /**
     * Returns {@code true} if a given package has instant application meta-data.
     * Otherwise, returns {@code false}. Meta-data is state (eg. cookie, app icon, etc)
     * associated with an instant app. It may be kept after the instant app has been uninstalled.
     */
    public abstract boolean hasInstantApplicationMetadata(String packageName, int userId);

    /**
     * Updates a package last used time.
     */
    public abstract void notifyPackageUse(String packageName, int reason);

    /**
     * Returns a package object for the given package name.
     */
    public abstract @Nullable PackageParser.Package getPackage(@NonNull String packageName);

    /**
     * Returns a list without a change observer.
     *
     * @see #getPackageList(PackageListObserver)
     */
    public @NonNull PackageList getPackageList() {
        return getPackageList(null);
    }

    /**
     * Returns the list of packages installed at the time of the method call.
     * <p>The given observer is notified when the list of installed packages
     * changes [eg. a package was installed or uninstalled]. It will not be
     * notified if a package is updated.
     * <p>The package list will not be updated automatically as packages are
     * installed / uninstalled. Any changes must be handled within the observer.
     */
    public abstract @NonNull PackageList getPackageList(@Nullable PackageListObserver observer);

    /**
     * Removes the observer.
     * <p>Generally not needed. {@link #getPackageList(PackageListObserver)} will automatically
     * remove the observer.
     * <p>Does nothing if the observer isn't currently registered.
     * <p>Observers are notified asynchronously and it's possible for an observer to be
     * invoked after its been removed.
     */
    public abstract void removePackageListObserver(@NonNull PackageListObserver observer);

    /**
     * Returns a package object for the disabled system package name.
     */
    public abstract @Nullable PackageParser.Package getDisabledSystemPackage(
            @NonNull String packageName);

    /**
     * Returns the package name for the disabled system package.
     *
     * This is equivalent to
     * {@link #getDisabledSystemPackage(String)}.{@link PackageParser.Package#packageName}
     */
    public abstract @Nullable String getDisabledSystemPackageName(@NonNull String packageName);

    /**
     * Returns whether or not the component is the resolver activity.
     */
    public abstract boolean isResolveActivityComponent(@NonNull ComponentInfo component);

    /**
     * Returns the package name for a known package.
     */
    public abstract @Nullable String getKnownPackageName(
            @KnownPackage int knownPackage, int userId);

    /**
     * Returns whether the package is an instant app.
     */
    public abstract boolean isInstantApp(String packageName, int userId);

    /**
     * Returns whether the package is an instant app.
     */
    public abstract @Nullable String getInstantAppPackageName(int uid);

    /**
     * Returns whether or not access to the application should be filtered.
     * <p>
     * Access may be limited based upon whether the calling or target applications
     * are instant applications.
     *
     * @see #canAccessInstantApps
     */
    public abstract boolean filterAppAccess(
            @Nullable PackageParser.Package pkg, int callingUid, int userId);

    /*
     * NOTE: The following methods are temporary until permissions are extracted from
     * the package manager into a component specifically for handling permissions.
     */
    /** Returns the flags for the given permission. */
    public abstract @Nullable int getPermissionFlagsTEMP(@NonNull String permName,
            @NonNull String packageName, int userId);
    /** Updates the flags for the given permission. */
    public abstract void updatePermissionFlagsTEMP(@NonNull String permName,
            @NonNull String packageName, int flagMask, int flagValues, int userId);

    /** Returns whether the given package was signed by the platform */
    public abstract boolean isPlatformSigned(String pkg);

    /**
     * Returns true if it's still safe to restore data backed up from this app's version
     * that was signed with restoringFromSigHash.
     */
    public abstract boolean isDataRestoreSafe(@NonNull byte[] restoringFromSigHash,
            @NonNull String packageName);

    /**
     * Returns true if it's still safe to restore data backed up from this app's version
     * that was signed with restoringFromSig.
     */
    public abstract boolean isDataRestoreSafe(@NonNull Signature restoringFromSig,
            @NonNull String packageName);

    /**
     * Returns {@code true} if the the signing information for {@code clientUid} is sufficient
     * to gain access gated by {@code capability}.  This can happen if the two UIDs have the
     * same signing information, if the signing information {@code clientUid} indicates that
     * it has the signing certificate for {@code serverUid} in its signing history (if it was
     * previously signed by it), or if the signing certificate for {@code clientUid} is in the
     * signing history for {@code serverUid} and with the {@code capability} specified.
     */
    public abstract boolean hasSignatureCapability(int serverUid, int clientUid,
            @PackageParser.SigningDetails.CertCapabilities int capability);

    /**
     * Get the delegate to influence permission checking.
     *
     * @return The delegate instance or null to clear.
     */
    public abstract @Nullable CheckPermissionDelegate getCheckPermissionDelegate();

    /**
     * Set a delegate to influence permission checking.
     *
     * @param delegate A delegate instance or null to clear.
     */
    public abstract void setCheckPermissionDelegate(@Nullable CheckPermissionDelegate delegate);

    /**
     * Get appIds of all available apps which specified android:sharedUserId in the manifest.
     *
     * @return a SparseArray mapping from appId to it's sharedUserId.
     */
    public abstract SparseArray<String> getAppsWithSharedUserIds();

    /**
     * Get the value of attribute android:sharedUserId for the given packageName if specified,
     * otherwise {@code null}.
     */
    public abstract String getSharedUserIdForPackage(@NonNull String packageName);

    /**
     * Get all packages which specified the given sharedUserId as android:sharedUserId attribute
     * or an empty array if no package specified it.
     */
    public abstract String[] getPackagesForSharedUserId(@NonNull String sharedUserId, int userId);

    /**
     * Return if device is currently in a "core" boot environment, typically
     * used to support full-disk encryption. Only apps marked with
     * {@code coreApp} attribute are available.
     */
    public abstract boolean isOnlyCoreApps();

    /**
     * Make a best-effort attempt to provide the requested free disk space by
     * deleting cached files.
     *
     * @throws IOException if the request was unable to be fulfilled.
     */
    public abstract void freeStorage(String volumeUuid, long bytes, int storageFlags)
            throws IOException;

    /** Returns {@code true} if the specified component is enabled and matches the given flags. */
    public abstract boolean isEnabledAndMatches(@NonNull ComponentInfo info, int flags, int userId);

    /** Returns {@code true} if the given user requires extra badging for icons. */
    public abstract boolean userNeedsBadging(int userId);

    /**
     * Perform the given action for each package.
     * Note that packages lock will be held while performin the actions.
     *
     * @param actionLocked action to be performed
     */
    public abstract void forEachPackage(Consumer<PackageParser.Package> actionLocked);

    /** Returns the list of enabled components */
    public abstract ArraySet<String> getEnabledComponents(String packageName, int userId);

    /** Returns the list of disabled components */
    public abstract ArraySet<String> getDisabledComponents(String packageName, int userId);

    /** Returns whether the given package is enabled for the given user */
    public abstract @PackageManager.EnabledState int getApplicationEnabledState(
            String packageName, int userId);

    /**
     * Extra field name for the token of a request to enable rollback for a
     * package.
     */
    public static final String EXTRA_ENABLE_ROLLBACK_TOKEN =
            "android.content.pm.extra.ENABLE_ROLLBACK_TOKEN";

    /**
     * Extra field name for the installFlags of a request to enable rollback
     * for a package.
     */
    public static final String EXTRA_ENABLE_ROLLBACK_INSTALL_FLAGS =
            "android.content.pm.extra.ENABLE_ROLLBACK_INSTALL_FLAGS";

    /**
     * Extra field name for the set of installed users for a given rollback package.
     */
    public static final String EXTRA_ENABLE_ROLLBACK_INSTALLED_USERS =
            "android.content.pm.extra.ENABLE_ROLLBACK_INSTALLED_USERS";

    /**
     * Used as the {@code enableRollbackCode} argument for
     * {@link PackageManagerInternal#setEnableRollbackCode} to indicate that
     * enabling rollback succeeded.
     */
    public static final int ENABLE_ROLLBACK_SUCCEEDED = 1;

    /**
     * Used as the {@code enableRollbackCode} argument for
     * {@link PackageManagerInternal#setEnableRollbackCode} to indicate that
     * enabling rollback failed.
     */
    public static final int ENABLE_ROLLBACK_FAILED = -1;

    /**
     * Allows the rollback manager listening to the
     * {@link Intent#ACTION_PACKAGE_ENABLE_ROLLBACK enable rollback broadcast}
     * to respond to the package manager. The response must include the
     * {@code enableRollbackCode} which is one of
     * {@link PackageManager#ENABLE_ROLLBACK_SUCCEEDED} or
     * {@link PackageManager#ENABLE_ROLLBACK_FAILED}.
     *
     * @param token pending package identifier as passed via the
     *            {@link PackageManager#EXTRA_ENABLE_ROLLBACK_TOKEN} Intent extra.
     * @param enableRollbackCode the status code result of enabling rollback
     * @throws SecurityException if the caller does not have the
     *            PACKAGE_ROLLBACK_AGENT permission.
     */
    public abstract void setEnableRollbackCode(int token, int enableRollbackCode);

    /**
     * Ask the package manager to compile layouts in the given package.
     */
    public abstract boolean compileLayouts(String packageName);

    /*
     * Inform the package manager that the pending package install identified by
     * {@code token} can be completed.
     */
    public abstract void finishPackageInstall(int token, boolean didLaunch);

    /**
     * Remove the default browser stored in the legacy package settings.
     *
     * @param userId the user id
     *
     * @return the package name of the default browser, or {@code null} if none
     */
    @Nullable
    public abstract String removeLegacyDefaultBrowserPackageName(int userId);

    /**
     * Sets the default browser provider.
     *
     * @param provider the provider
     */
    public abstract void setDefaultBrowserProvider(@NonNull DefaultBrowserProvider provider);

    /**
     * Sets the default home provider.
     *
     * @param provider the provider
     */
    public abstract void setDefaultHomeProvider(@NonNull DefaultHomeProvider provider);
<<<<<<< HEAD
=======

    /**
     * Returns {@code true} if given {@code packageName} is an apex package.
     */
    public abstract boolean isApexPackage(String packageName);

    /**
     * Uninstalls given {@code packageName}.
     *
     * @param packageName apex package to uninstall.
     * @param versionCode version of a package to uninstall.
     * @param userId user to uninstall apex package for. Must be
     *               {@link android.os.UserHandle#USER_ALL}, otherwise failure will be reported.
     * @param intentSender a {@link IntentSender} to send result of an uninstall to.
     */
    public abstract void uninstallApex(String packageName, long versionCode, int userId,
            IntentSender intentSender);
>>>>>>> 825827da
}<|MERGE_RESOLUTION|>--- conflicted
+++ resolved
@@ -110,32 +110,6 @@
                 BiFunction<String, Integer, Integer> superImpl);
     }
 
-    /** Interface to override permission checks via composition */
-    public interface CheckPermissionDelegate {
-        /**
-         * Allows overriding check permission behavior.
-         *
-         * @param permName The permission to check.
-         * @param pkgName The package for which to check.
-         * @param userId The user for which to check.
-         * @param superImpl The super implementation.
-         * @return The check permission result.
-         */
-        int checkPermission(String permName, String pkgName, int userId,
-                TriFunction<String, String, Integer, Integer> superImpl);
-
-        /**
-         * Allows overriding check UID permission behavior.
-         *
-         * @param permName The permission to check.
-         * @param uid The UID for which to check.
-         * @param superImpl The super implementation.
-         * @return The check permission result.
-         */
-        int checkUidPermission(String permName, int uid,
-                BiFunction<String, Integer, Integer> superImpl);
-    }
-
     /**
      * Provider for package names.
      */
@@ -376,7 +350,6 @@
      * @param suspendedPackage The package that has been suspended.
      * @param userId The user for which to check.
      * @return A {@link SuspendDialogInfo} object describing the dialog to be shown.
-<<<<<<< HEAD
      */
     @Nullable
     public abstract SuspendDialogInfo getSuspendedDialogInfo(String suspendedPackage, int userId);
@@ -389,20 +362,6 @@
      * @param userId
      * @return A bitwise OR of any of the {@link PackageManager.DistractionRestriction}
      */
-=======
-     */
-    @Nullable
-    public abstract SuspendDialogInfo getSuspendedDialogInfo(String suspendedPackage, int userId);
-
-    /**
-     * Gets any distraction flags set via
-     * {@link PackageManager#setDistractingPackageRestrictions(String[], int)}
-     *
-     * @param packageName
-     * @param userId
-     * @return A bitwise OR of any of the {@link PackageManager.DistractionRestriction}
-     */
->>>>>>> 825827da
     public abstract @PackageManager.DistractionRestriction int getDistractingPackageRestrictions(
             String packageName, int userId);
 
@@ -967,8 +926,6 @@
      * @param provider the provider
      */
     public abstract void setDefaultHomeProvider(@NonNull DefaultHomeProvider provider);
-<<<<<<< HEAD
-=======
 
     /**
      * Returns {@code true} if given {@code packageName} is an apex package.
@@ -986,5 +943,4 @@
      */
     public abstract void uninstallApex(String packageName, long versionCode, int userId,
             IntentSender intentSender);
->>>>>>> 825827da
 }