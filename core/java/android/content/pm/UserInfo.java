/*
 * Copyright (C) 2011 The Android Open Source Project
 *
 * Licensed under the Apache License, Version 2.0 (the "License");
 * you may not use this file except in compliance with the License.
 * You may obtain a copy of the License at
 *
 *      http://www.apache.org/licenses/LICENSE-2.0
 *
 * Unless required by applicable law or agreed to in writing, software
 * distributed under the License is distributed on an "AS IS" BASIS,
 * WITHOUT WARRANTIES OR CONDITIONS OF ANY KIND, either express or implied.
 * See the License for the specific language governing permissions and
 * limitations under the License.
 */

package android.content.pm;

<<<<<<< HEAD
import android.annotation.UnsupportedAppUsage;
=======
import android.annotation.IntDef;
import android.annotation.UnsupportedAppUsage;
import android.annotation.UserIdInt;
>>>>>>> dbf9e87c
import android.os.Parcel;
import android.os.Parcelable;
import android.os.UserHandle;
import android.os.UserManager;
import android.util.DebugUtils;

import java.lang.annotation.Retention;
import java.lang.annotation.RetentionPolicy;

/**
 * Per-user information.
 *
 * <p>There are 3 base properties of users: {@link #FLAG_SYSTEM}, {@link #FLAG_FULL}, and
 * {@link #FLAG_MANAGED_PROFILE}. Every user must have one of the following combination of these
 * flags:
 * <ul>
 *    <li>FLAG_SYSTEM (user {@link UserHandle#USER_SYSTEM} on a headless-user-0 device)</li>
 *    <li>FLAG_SYSTEM and FLAG_FULL (user {@link UserHandle#USER_SYSTEM} on a regular device)</li>
 *    <li>FLAG_FULL (non-profile secondary user)</li>
 *    <li>FLAG_MANAGED_PROFILE (profile users)</li>
 * </ul>
 * Users can have also have additional flags (such as FLAG_GUEST) as appropriate.
 *
 * @hide
 */
public class UserInfo implements Parcelable {

    /** 16 bits for user type */
    public static final int FLAG_MASK_USER_TYPE = 0x0000FFFF;

    /**
     * *************************** NOTE ***************************
     * These flag values CAN NOT CHANGE because they are written
     * directly to storage.
     */

    /**
     * Primary user. Only one user can have this flag set. It identifies the first human user
     * on a device.
     */
    @UnsupportedAppUsage
    public static final int FLAG_PRIMARY = 0x00000001;

    /**
     * User with administrative privileges. Such a user can create and
     * delete users.
     */
    public static final int FLAG_ADMIN   = 0x00000002;

    /**
     * Indicates a guest user that may be transient.
     */
    public static final int FLAG_GUEST   = 0x00000004;

    /**
     * Indicates the user has restrictions in privileges, in addition to those for normal users.
     * Exact meaning TBD. For instance, maybe they can't install apps or administer WiFi access pts.
     */
    public static final int FLAG_RESTRICTED = 0x00000008;

    /**
     * Indicates that this user has gone through its first-time initialization.
     */
    public static final int FLAG_INITIALIZED = 0x00000010;

    /**
     * Indicates that this user is a profile of another user, for example holding a users
     * corporate data.
     */
    public static final int FLAG_MANAGED_PROFILE = 0x00000020;

    /**
     * Indicates that this user is disabled.
     *
     * <p>Note: If an ephemeral user is disabled, it shouldn't be later re-enabled. Ephemeral users
     * are disabled as their removal is in progress to indicate that they shouldn't be re-entered.
     */
    public static final int FLAG_DISABLED = 0x00000040;

    public static final int FLAG_QUIET_MODE = 0x00000080;

    /**
     * Indicates that this user is ephemeral. I.e. the user will be removed after leaving
     * the foreground.
     */
    public static final int FLAG_EPHEMERAL = 0x00000100;

    /**
     * User is for demo purposes only and can be removed at any time.
     */
    public static final int FLAG_DEMO = 0x00000200;

    /**
     * Indicates that this user is a non-profile human user.
     *
     * <p>When creating a new (non-system) user, this flag will always be forced true unless the
     * user is a {@link #FLAG_MANAGED_PROFILE}. If user {@link UserHandle#USER_SYSTEM} is also a
     * human user, it must also be flagged as FULL.
     */
    public static final int FLAG_FULL = 0x00000400;

    /**
     * Indicates that this user is {@link UserHandle#USER_SYSTEM}. Not applicable to created users.
     */
    public static final int FLAG_SYSTEM = 0x00000800;

    /**
     * @hide
     */
    @IntDef(flag = true, prefix = "FLAG_", value = {
            FLAG_PRIMARY,
            FLAG_ADMIN,
            FLAG_GUEST,
            FLAG_RESTRICTED,
            FLAG_INITIALIZED,
            FLAG_MANAGED_PROFILE,
            FLAG_DISABLED,
            FLAG_QUIET_MODE,
            FLAG_EPHEMERAL,
            FLAG_DEMO,
            FLAG_FULL,
            FLAG_SYSTEM
    })
    @Retention(RetentionPolicy.SOURCE)
    public @interface UserInfoFlag {
    }

    public static final int NO_PROFILE_GROUP_ID = UserHandle.USER_NULL;

    @UnsupportedAppUsage
<<<<<<< HEAD
    public int id;
=======
    public @UserIdInt int id;
>>>>>>> dbf9e87c
    @UnsupportedAppUsage
    public int serialNumber;
    @UnsupportedAppUsage
    public String name;
    @UnsupportedAppUsage
    public String iconPath;
    @UnsupportedAppUsage
<<<<<<< HEAD
    public int flags;
=======
    public @UserInfoFlag int flags;
>>>>>>> dbf9e87c
    @UnsupportedAppUsage
    public long creationTime;
    @UnsupportedAppUsage
    public long lastLoggedInTime;
    public String lastLoggedInFingerprint;
    /**
     * If this user is a parent user, it would be its own user id.
     * If this user is a child user, it would be its parent user id.
     * Otherwise, it would be {@link #NO_PROFILE_GROUP_ID}.
     */
    @UnsupportedAppUsage
    public int profileGroupId;
    public int restrictedProfileParentId;
    /** Which profile badge color/label to use. */
    public int profileBadge;

    /** User is only partially created. */
    @UnsupportedAppUsage
    public boolean partial;
    @UnsupportedAppUsage
    public boolean guestToRemove;

    @UnsupportedAppUsage
    public UserInfo(int id, String name, int flags) {
        this(id, name, null, flags);
    }

    @UnsupportedAppUsage
    public UserInfo(int id, String name, String iconPath, int flags) {
        this.id = id;
        this.name = name;
        this.flags = flags;
        this.iconPath = iconPath;
        this.profileGroupId = NO_PROFILE_GROUP_ID;
        this.restrictedProfileParentId = NO_PROFILE_GROUP_ID;
    }

    @UnsupportedAppUsage
    public boolean isPrimary() {
        return (flags & FLAG_PRIMARY) == FLAG_PRIMARY;
    }

    @UnsupportedAppUsage
    public boolean isAdmin() {
        return (flags & FLAG_ADMIN) == FLAG_ADMIN;
    }

    @UnsupportedAppUsage
    public boolean isGuest() {
        return (flags & FLAG_GUEST) == FLAG_GUEST;
    }

    @UnsupportedAppUsage
    public boolean isRestricted() {
        return (flags & FLAG_RESTRICTED) == FLAG_RESTRICTED;
    }

    @UnsupportedAppUsage
    public boolean isManagedProfile() {
        return (flags & FLAG_MANAGED_PROFILE) == FLAG_MANAGED_PROFILE;
    }

    @UnsupportedAppUsage
    public boolean isEnabled() {
        return (flags & FLAG_DISABLED) != FLAG_DISABLED;
    }

    public boolean isQuietModeEnabled() {
        return (flags & FLAG_QUIET_MODE) == FLAG_QUIET_MODE;
    }

    public boolean isEphemeral() {
        return (flags & FLAG_EPHEMERAL) == FLAG_EPHEMERAL;
    }

    public boolean isInitialized() {
        return (flags & FLAG_INITIALIZED) == FLAG_INITIALIZED;
    }

    public boolean isDemo() {
        return (flags & FLAG_DEMO) == FLAG_DEMO;
    }

    public boolean isFull() {
        return (flags & FLAG_FULL) == FLAG_FULL;
    }

    /**
     * Returns true if the user is a split system user.
     * <p>If {@link UserManager#isSplitSystemUser split system user mode} is not enabled,
     * the method always returns false.
     */
    public boolean isSystemOnly() {
        return isSystemOnly(id);
    }

    /**
     * Returns true if the given user is a split system user.
     * <p>If {@link UserManager#isSplitSystemUser split system user mode} is not enabled,
     * the method always returns false.
     */
    public static boolean isSystemOnly(int userId) {
        return userId == UserHandle.USER_SYSTEM && UserManager.isSplitSystemUser();
    }

    /**
     * @return true if this user can be switched to.
     **/
    public boolean supportsSwitchTo() {
        if (isEphemeral() && !isEnabled()) {
            // Don't support switching to an ephemeral user with removal in progress.
            return false;
        }
        return !isManagedProfile();
    }

    /**
     * @return true if this user can be switched to by end user through UI.
     */
    public boolean supportsSwitchToByUser() {
        // Hide the system user when it does not represent a human user.
        boolean hideSystemUser = UserManager.isSplitSystemUser();
        return (!hideSystemUser || id != UserHandle.USER_SYSTEM) && supportsSwitchTo();
    }

    /* @hide */
    public boolean canHaveProfile() {
        if (isManagedProfile() || isGuest() || isRestricted()) {
            return false;
        }
        if (UserManager.isSplitSystemUser() || UserManager.isHeadlessSystemUserMode()) {
            return id != UserHandle.USER_SYSTEM;
        } else {
            return id == UserHandle.USER_SYSTEM;
        }
    }

    public UserInfo() {
    }

    public UserInfo(UserInfo orig) {
        name = orig.name;
        iconPath = orig.iconPath;
        id = orig.id;
        flags = orig.flags;
        serialNumber = orig.serialNumber;
        creationTime = orig.creationTime;
        lastLoggedInTime = orig.lastLoggedInTime;
        lastLoggedInFingerprint = orig.lastLoggedInFingerprint;
        partial = orig.partial;
        profileGroupId = orig.profileGroupId;
        restrictedProfileParentId = orig.restrictedProfileParentId;
        guestToRemove = orig.guestToRemove;
        profileBadge = orig.profileBadge;
    }

    @UnsupportedAppUsage
    public UserHandle getUserHandle() {
        return new UserHandle(id);
    }

    @Override
    public String toString() {
        // NOTE:  do not change this string, it's used by 'pm list users', which in turn is
        // used and parsed by TestDevice. In other words, if you change it, you'd have to change
        // TestDevice, TestDeviceTest, and possibly others....
        return "UserInfo{" + id + ":" + name + ":" + Integer.toHexString(flags) + "}";
    }

    /** @hide */
    public static String flagsToString(int flags) {
        return DebugUtils.flagsToString(UserInfo.class, "FLAG_", flags);
    }

    @Override
    public int describeContents() {
        return 0;
    }

    @Override
    public void writeToParcel(Parcel dest, int parcelableFlags) {
        dest.writeInt(id);
        dest.writeString(name);
        dest.writeString(iconPath);
        dest.writeInt(flags);
        dest.writeInt(serialNumber);
        dest.writeLong(creationTime);
        dest.writeLong(lastLoggedInTime);
        dest.writeString(lastLoggedInFingerprint);
        dest.writeInt(partial ? 1 : 0);
        dest.writeInt(profileGroupId);
        dest.writeInt(guestToRemove ? 1 : 0);
        dest.writeInt(restrictedProfileParentId);
        dest.writeInt(profileBadge);
    }

    @UnsupportedAppUsage
    public static final @android.annotation.NonNull Parcelable.Creator<UserInfo> CREATOR
            = new Parcelable.Creator<UserInfo>() {
        public UserInfo createFromParcel(Parcel source) {
            return new UserInfo(source);
        }
        public UserInfo[] newArray(int size) {
            return new UserInfo[size];
        }
    };

    private UserInfo(Parcel source) {
        id = source.readInt();
        name = source.readString();
        iconPath = source.readString();
        flags = source.readInt();
        serialNumber = source.readInt();
        creationTime = source.readLong();
        lastLoggedInTime = source.readLong();
        lastLoggedInFingerprint = source.readString();
        partial = source.readInt() != 0;
        profileGroupId = source.readInt();
        guestToRemove = source.readInt() != 0;
        restrictedProfileParentId = source.readInt();
        profileBadge = source.readInt();
    }
}<|MERGE_RESOLUTION|>--- conflicted
+++ resolved
@@ -16,13 +16,9 @@
 
 package android.content.pm;
 
-<<<<<<< HEAD
-import android.annotation.UnsupportedAppUsage;
-=======
 import android.annotation.IntDef;
 import android.annotation.UnsupportedAppUsage;
 import android.annotation.UserIdInt;
->>>>>>> dbf9e87c
 import android.os.Parcel;
 import android.os.Parcelable;
 import android.os.UserHandle;
@@ -153,11 +149,7 @@
     public static final int NO_PROFILE_GROUP_ID = UserHandle.USER_NULL;
 
     @UnsupportedAppUsage
-<<<<<<< HEAD
-    public int id;
-=======
     public @UserIdInt int id;
->>>>>>> dbf9e87c
     @UnsupportedAppUsage
     public int serialNumber;
     @UnsupportedAppUsage
@@ -165,11 +157,7 @@
     @UnsupportedAppUsage
     public String iconPath;
     @UnsupportedAppUsage
-<<<<<<< HEAD
-    public int flags;
-=======
     public @UserInfoFlag int flags;
->>>>>>> dbf9e87c
     @UnsupportedAppUsage
     public long creationTime;
     @UnsupportedAppUsage
