/*
 * Copyright (C) 2007 The Android Open Source Project
 * This code has been modified.  Portions copyright (C) 2010, T-Mobile USA, Inc.
 *
 * Licensed under the Apache License, Version 2.0 (the "License");
 * you may not use this file except in compliance with the License.
 * You may obtain a copy of the License at
 *
 *      http://www.apache.org/licenses/LICENSE-2.0
 *
 * Unless required by applicable law or agreed to in writing, software
 * distributed under the License is distributed on an "AS IS" BASIS,
 * WITHOUT WARRANTIES OR CONDITIONS OF ANY KIND, either express or implied.
 * See the License for the specific language governing permissions and
 * limitations under the License.
 */

package android.content.pm;

import android.content.pm.PackageManager.NameNotFoundException;
import android.content.res.Resources;
import android.graphics.drawable.Drawable;
import android.os.Parcel;
import android.os.Parcelable;
import android.util.Printer;

import java.text.Collator;
import java.util.Comparator;

/**
 * Information you can retrieve about a particular application.  This
 * corresponds to information collected from the AndroidManifest.xml's
 * &lt;application&gt; tag.
 */
public class ApplicationInfo extends PackageItemInfo implements Parcelable {
    
    /**
     * Default task affinity of all activities in this application. See 
     * {@link ActivityInfo#taskAffinity} for more information.  This comes 
     * from the "taskAffinity" attribute. 
     */
    public String taskAffinity;
    
    /**
     * Optional name of a permission required to be able to access this
     * application's components.  From the "permission" attribute.
     */
    public String permission;
    
    /**
     * The name of the process this application should run in.  From the
     * "process" attribute or, if not set, the same as
     * <var>packageName</var>.
     */
    public String processName;
    
    /**
     * Class implementing the Application object.  From the "class"
     * attribute.
     */
    public String className;
    
    /**
     * A style resource identifier (in the package's resources) of the
     * description of an application.  From the "description" attribute
     * or, if not set, 0.
     */
    public int descriptionRes;    
    
    /**
     * A style resource identifier (in the package's resources) of the
     * default visual theme of the application.  From the "theme" attribute
     * or, if not set, 0.
     */
    public int theme;
    
    /**
     * Class implementing the Application's manage space
     * functionality.  From the "manageSpaceActivity"
     * attribute. This is an optional attribute and will be null if
     * applications don't specify it in their manifest
     */
    public String manageSpaceActivityName;    
    
    /**
     * Class implementing the Application's backup functionality.  From
     * the "backupAgent" attribute.  This is an optional attribute and
     * will be null if the application does not specify it in its manifest.
     * 
     * <p>If android:allowBackup is set to false, this attribute is ignored.
     */
    public String backupAgentName;

    /**
     * The default extra UI options for activities in this application.
     * Set from the {@link android.R.attr#uiOptions} attribute in the
     * activity's manifest.
     */
    public int uiOptions = 0;

    /**
     * Value for {@link #flags}: if set, this application is installed in the
     * device's system image.
     */
    public static final int FLAG_SYSTEM = 1<<0;
    
    /**
     * Value for {@link #flags}: set to true if this application would like to
     * allow debugging of its
     * code, even when installed on a non-development system.  Comes
     * from {@link android.R.styleable#AndroidManifestApplication_debuggable
     * android:debuggable} of the &lt;application&gt; tag.
     */
    public static final int FLAG_DEBUGGABLE = 1<<1;
    
    /**
     * Value for {@link #flags}: set to true if this application has code
     * associated with it.  Comes
     * from {@link android.R.styleable#AndroidManifestApplication_hasCode
     * android:hasCode} of the &lt;application&gt; tag.
     */
    public static final int FLAG_HAS_CODE = 1<<2;
    
    /**
     * Value for {@link #flags}: set to true if this application is persistent.
     * Comes from {@link android.R.styleable#AndroidManifestApplication_persistent
     * android:persistent} of the &lt;application&gt; tag.
     */
    public static final int FLAG_PERSISTENT = 1<<3;

    /**
     * Value for {@link #flags}: set to true if this application holds the
     * {@link android.Manifest.permission#FACTORY_TEST} permission and the
     * device is running in factory test mode.
     */
    public static final int FLAG_FACTORY_TEST = 1<<4;

    /**
     * Value for {@link #flags}: default value for the corresponding ActivityInfo flag.
     * Comes from {@link android.R.styleable#AndroidManifestApplication_allowTaskReparenting
     * android:allowTaskReparenting} of the &lt;application&gt; tag.
     */
    public static final int FLAG_ALLOW_TASK_REPARENTING = 1<<5;
    
    /**
     * Value for {@link #flags}: default value for the corresponding ActivityInfo flag.
     * Comes from {@link android.R.styleable#AndroidManifestApplication_allowClearUserData
     * android:allowClearUserData} of the &lt;application&gt; tag.
     */
    public static final int FLAG_ALLOW_CLEAR_USER_DATA = 1<<6;
    
    /**
     * Value for {@link #flags}: this is set if this application has been
     * install as an update to a built-in system application.
     */
    public static final int FLAG_UPDATED_SYSTEM_APP = 1<<7;
    
    /**
     * Value for {@link #flags}: this is set of the application has specified
     * {@link android.R.styleable#AndroidManifestApplication_testOnly
     * android:testOnly} to be true.
     */
    public static final int FLAG_TEST_ONLY = 1<<8;

    /**
     * Value for {@link #flags}: true when the application's window can be
     * reduced in size for smaller screens.  Corresponds to
     * {@link android.R.styleable#AndroidManifestSupportsScreens_smallScreens
     * android:smallScreens}.
     */
    public static final int FLAG_SUPPORTS_SMALL_SCREENS = 1<<9;
    
    /**
     * Value for {@link #flags}: true when the application's window can be
     * displayed on normal screens.  Corresponds to
     * {@link android.R.styleable#AndroidManifestSupportsScreens_normalScreens
     * android:normalScreens}.
     */
    public static final int FLAG_SUPPORTS_NORMAL_SCREENS = 1<<10; 
    
    /**
     * Value for {@link #flags}: true when the application's window can be
     * increased in size for larger screens.  Corresponds to
     * {@link android.R.styleable#AndroidManifestSupportsScreens_largeScreens
     * android:largeScreens}.
     */
    public static final int FLAG_SUPPORTS_LARGE_SCREENS = 1<<11;
    
    /**
     * Value for {@link #flags}: true when the application knows how to adjust
     * its UI for different screen sizes.  Corresponds to
     * {@link android.R.styleable#AndroidManifestSupportsScreens_resizeable
     * android:resizeable}.
     */
    public static final int FLAG_RESIZEABLE_FOR_SCREENS = 1<<12;
    
    /**
     * Value for {@link #flags}: true when the application knows how to
     * accomodate different screen densities.  Corresponds to
     * {@link android.R.styleable#AndroidManifestSupportsScreens_anyDensity
     * android:anyDensity}.
     */
    public static final int FLAG_SUPPORTS_SCREEN_DENSITIES = 1<<13;
    
    /**
     * Value for {@link #flags}: set to true if this application would like to
     * request the VM to operate under the safe mode. Comes from
     * {@link android.R.styleable#AndroidManifestApplication_vmSafeMode
     * android:vmSafeMode} of the &lt;application&gt; tag.
     */
    public static final int FLAG_VM_SAFE_MODE = 1<<14;

    /**
     * Value for {@link #flags}: set to <code>false</code> if the application does not wish
     * to permit any OS-driven backups of its data; <code>true</code> otherwise.
     * 
     * <p>Comes from the
     * {@link android.R.styleable#AndroidManifestApplication_allowBackup android:allowBackup}
     * attribute of the &lt;application&gt; tag.
     */
    public static final int FLAG_ALLOW_BACKUP = 1<<15;

    /**
     * Value for {@link #flags}: set to <code>false</code> if the application must be kept
     * in memory following a full-system restore operation; <code>true</code> otherwise.
     * Ordinarily, during a full system restore operation each application is shut down
     * following execution of its agent's onRestore() method.  Setting this attribute to
     * <code>false</code> prevents this.  Most applications will not need to set this attribute.
     *
     * <p>If
     * {@link android.R.styleable#AndroidManifestApplication_allowBackup android:allowBackup}
     * is set to <code>false</code> or no
     * {@link android.R.styleable#AndroidManifestApplication_backupAgent android:backupAgent}
     * is specified, this flag will be ignored.
     *
     * <p>Comes from the
     * {@link android.R.styleable#AndroidManifestApplication_killAfterRestore android:killAfterRestore}
     * attribute of the &lt;application&gt; tag.
     */
    public static final int FLAG_KILL_AFTER_RESTORE = 1<<16;

    /**
     * Value for {@link #flags}: Set to <code>true</code> if the application's backup
     * agent claims to be able to handle restore data even "from the future,"
     * i.e. from versions of the application with a versionCode greater than
     * the one currently installed on the device.  <i>Use with caution!</i>  By default
     * this attribute is <code>false</code> and the Backup Manager will ensure that data
     * from "future" versions of the application are never supplied during a restore operation.
     *
     * <p>If
     * {@link android.R.styleable#AndroidManifestApplication_allowBackup android:allowBackup}
     * is set to <code>false</code> or no
     * {@link android.R.styleable#AndroidManifestApplication_backupAgent android:backupAgent}
     * is specified, this flag will be ignored.
     *
     * <p>Comes from the
     * {@link android.R.styleable#AndroidManifestApplication_restoreAnyVersion android:restoreAnyVersion}
     * attribute of the &lt;application&gt; tag.
     */
    public static final int FLAG_RESTORE_ANY_VERSION = 1<<17;

    /**
     * Value for {@link #flags}: Set to true if the application is
     * currently installed on external/removable/unprotected storage.  Such
     * applications may not be available if their storage is not currently
     * mounted.  When the storage it is on is not available, it will look like
     * the application has been uninstalled (its .apk is no longer available)
     * but its persistent data is not removed.
     */
    public static final int FLAG_EXTERNAL_STORAGE = 1<<18;

    /**
     * Value for {@link #flags}: true when the application's window can be
     * increased in size for extra large screens.  Corresponds to
     * {@link android.R.styleable#AndroidManifestSupportsScreens_xlargeScreens
     * android:xlargeScreens}.
     */
    public static final int FLAG_SUPPORTS_XLARGE_SCREENS = 1<<19;
    
    /**
     * Value for {@link #flags}: true when the application has requested a
     * large heap for its processes.  Corresponds to
     * {@link android.R.styleable#AndroidManifestApplication_largeHeap
     * android:largeHeap}.
     */
    public static final int FLAG_LARGE_HEAP = 1<<20;

    /**
     * Value for {@link #flags}: true if this application's package is in
     * the stopped state.
     */
    public static final int FLAG_STOPPED = 1<<21;

    /**
     * Value for {@link #flags}: true  when the application is willing to support
     * RTL (right to left). All activities will inherit this value.
     *
     * Set from the {@link android.R.attr#supportsRtl} attribute in the
     * activity's manifest.
     *
     * Default value is false (no support for RTL).
     * @hide
     */
    public static final int FLAG_SUPPORTS_RTL = 1<<22;

    /**
     * Value for {@link #flags}: Set to true if the application has been
     * installed using the forward lock option.
     *
     * NOTE: DO NOT CHANGE THIS VALUE!  It is saved in packages.xml.
     * 
     * {@hide}
     */
    public static final int FLAG_FORWARD_LOCK = 1<<29;

    /**
     * Value for {@link #flags}: set to <code>true</code> if the application
     * has reported that it is heavy-weight, and thus can not participate in
     * the normal application lifecycle.
     *
     * <p>Comes from the
     * {@link android.R.styleable#AndroidManifestApplication_cantSaveState android:cantSaveState}
     * attribute of the &lt;application&gt; tag.
     *
     * {@hide}
     */
    public static final int FLAG_CANT_SAVE_STATE = 1<<28;

    /**
     * Flags associated with the application.  Any combination of
     * {@link #FLAG_SYSTEM}, {@link #FLAG_DEBUGGABLE}, {@link #FLAG_HAS_CODE},
     * {@link #FLAG_PERSISTENT}, {@link #FLAG_FACTORY_TEST}, and
     * {@link #FLAG_ALLOW_TASK_REPARENTING}
     * {@link #FLAG_ALLOW_CLEAR_USER_DATA}, {@link #FLAG_UPDATED_SYSTEM_APP},
     * {@link #FLAG_TEST_ONLY}, {@link #FLAG_SUPPORTS_SMALL_SCREENS},
     * {@link #FLAG_SUPPORTS_NORMAL_SCREENS},
     * {@link #FLAG_SUPPORTS_LARGE_SCREENS}, {@link #FLAG_SUPPORTS_XLARGE_SCREENS},
     * {@link #FLAG_RESIZEABLE_FOR_SCREENS},
     * {@link #FLAG_SUPPORTS_SCREEN_DENSITIES}, {@link #FLAG_VM_SAFE_MODE}
     */
    public int flags = 0;
    
    /**
     * The required smallest screen width the application can run on.  If 0,
     * nothing has been specified.  Comes from
     * {@link android.R.styleable#AndroidManifestSupportsScreens_requiresSmallestWidthDp
     * android:requiresSmallestWidthDp} attribute of the &lt;supports-screens&gt; tag.
     */
    public int requiresSmallestWidthDp = 0;

    /**
     * The maximum smallest screen width the application is designed for.  If 0,
     * nothing has been specified.  Comes from
     * {@link android.R.styleable#AndroidManifestSupportsScreens_compatibleWidthLimitDp
     * android:compatibleWidthLimitDp} attribute of the &lt;supports-screens&gt; tag.
     */
    public int compatibleWidthLimitDp = 0;

    /**
     * The maximum smallest screen width the application will work on.  If 0,
     * nothing has been specified.  Comes from
     * {@link android.R.styleable#AndroidManifestSupportsScreens_largestWidthLimitDp
     * android:largestWidthLimitDp} attribute of the &lt;supports-screens&gt; tag.
     */
    public int largestWidthLimitDp = 0;

    /**
     * Full path to the location of this package.
     */
    public String sourceDir;

    /**
     * Full path to the location of the publicly available parts of this
     * package (i.e. the primary resource package and manifest).  For
     * non-forward-locked apps this will be the same as {@link #sourceDir).
     */
    public String publicSourceDir;
    
    /**
     * Full paths to the locations of extra resource packages this application
     * uses. This field is only used if there are extra resource packages,
     * otherwise it is null.
     * 
     * {@hide}
     */
    public String[] resourceDirs;

    /**
     * Paths to all shared libraries this application is linked against.  This
     * field is only set if the {@link PackageManager#GET_SHARED_LIBRARY_FILES
     * PackageManager.GET_SHARED_LIBRARY_FILES} flag was used when retrieving
     * the structure.
     */
    public String[] sharedLibraryFiles;
    
    /**
     * Full path to a directory assigned to the package for its persistent
     * data.
     */
    public String dataDir;

    /**
     * Full path to the directory where native JNI libraries are stored.
     */
    public String nativeLibraryDir;

    /**
     * The kernel user-ID that has been assigned to this application;
     * currently this is not a unique ID (multiple applications can have
     * the same uid).
     */
    public int uid;
    
    /**
     * The minimum SDK version this application targets.  It may run on earlier
     * versions, but it knows how to work with any new behavior added at this
     * version.  Will be {@link android.os.Build.VERSION_CODES#CUR_DEVELOPMENT}
     * if this is a development build and the app is targeting that.  You should
     * compare that this number is >= the SDK version number at which your
     * behavior was introduced.
     */
    public int targetSdkVersion;
    
    /**
     * When false, indicates that all components within this application are
     * considered disabled, regardless of their individually set enabled status.
     */
    public boolean enabled = true;

    /**
<<<<<<< HEAD
     * For convenient access to the current enabled setting of this app.
     * @hide
     */
    public int enabledSetting = PackageManager.COMPONENT_ENABLED_STATE_DEFAULT;
=======
     * Is given application theme agnostic, i.e. behaves properly when default theme is changed.
     * {@hide}
     */
    public boolean isThemeable = false;

    private static final String PLUTO_SCHEMA = "http://www.w3.org/2001/pluto.html";

    /**
     * @hide
     */
    public static final String PLUTO_ISTHEMEABLE_ATTRIBUTE_NAME = "isThemeable";

    /**
     * @hide
     */
    public static final String PLUTO_HANDLE_THEME_CONFIG_CHANGES_ATTRIBUTE_NAME = "handleThemeConfigChanges";

    /**
     * @hide
     */
    public static boolean isPlutoNamespace(String namespace) {
        return namespace != null && namespace.equalsIgnoreCase(PLUTO_SCHEMA);
    }
>>>>>>> 44ffc93b

    /**
     * For convenient access to package's install location.
     * @hide
     */
    public int installLocation = PackageInfo.INSTALL_LOCATION_UNSPECIFIED;
    
    public void dump(Printer pw, String prefix) {
        super.dumpFront(pw, prefix);
        if (className != null) {
            pw.println(prefix + "className=" + className);
        }
        if (permission != null) {
            pw.println(prefix + "permission=" + permission);
        }
        pw.println(prefix + "processName=" + processName);
        pw.println(prefix + "taskAffinity=" + taskAffinity);
        pw.println(prefix + "uid=" + uid + " flags=0x" + Integer.toHexString(flags)
                + " theme=0x" + Integer.toHexString(theme));
        pw.println(prefix + "requiresSmallestWidthDp=" + requiresSmallestWidthDp
                + " compatibleWidthLimitDp=" + compatibleWidthLimitDp
                + " largestWidthLimitDp=" + largestWidthLimitDp);
        pw.println(prefix + "sourceDir=" + sourceDir);
        if (sourceDir == null) {
            if (publicSourceDir != null) {
                pw.println(prefix + "publicSourceDir=" + publicSourceDir);
            }
        } else if (!sourceDir.equals(publicSourceDir)) {
            pw.println(prefix + "publicSourceDir=" + publicSourceDir);
        }
        if (resourceDirs != null) {
            pw.println(prefix + "resourceDirs=" + resourceDirs);
        }
        pw.println(prefix + "dataDir=" + dataDir);
        if (sharedLibraryFiles != null) {
            pw.println(prefix + "sharedLibraryFiles=" + sharedLibraryFiles);
        }
        pw.println(prefix + "enabled=" + enabled + " targetSdkVersion=" + targetSdkVersion);
        if (manageSpaceActivityName != null) {
            pw.println(prefix + "manageSpaceActivityName="+manageSpaceActivityName);
        }
        if (descriptionRes != 0) {
            pw.println(prefix + "description=0x"+Integer.toHexString(descriptionRes));
        }
        if (uiOptions != 0) {
            pw.println(prefix + "uiOptions=0x" + Integer.toHexString(uiOptions));
        }
        pw.println(prefix + "supportsRtl=" + (hasRtlSupport() ? "true" : "false"));
        super.dumpBack(pw, prefix);
    }

    /**
     * @return true if "supportsRtl" has been set to true in the AndroidManifest
     * @hide
     */
    public boolean hasRtlSupport() {
        return (flags & FLAG_SUPPORTS_RTL) == FLAG_SUPPORTS_RTL;
    }
    
    public static class DisplayNameComparator
            implements Comparator<ApplicationInfo> {
        public DisplayNameComparator(PackageManager pm) {
            mPM = pm;
        }

        public final int compare(ApplicationInfo aa, ApplicationInfo ab) {
            CharSequence  sa = mPM.getApplicationLabel(aa);
            if (sa == null) {
                sa = aa.packageName;
            }
            CharSequence  sb = mPM.getApplicationLabel(ab);
            if (sb == null) {
                sb = ab.packageName;
            }
            
            return sCollator.compare(sa.toString(), sb.toString());
        }

        private final Collator   sCollator = Collator.getInstance();
        private PackageManager   mPM;
    }

    public ApplicationInfo() {
    }
    
    public ApplicationInfo(ApplicationInfo orig) {
        super(orig);
        taskAffinity = orig.taskAffinity;
        permission = orig.permission;
        processName = orig.processName;
        className = orig.className;
        theme = orig.theme;
        flags = orig.flags;
        requiresSmallestWidthDp = orig.requiresSmallestWidthDp;
        compatibleWidthLimitDp = orig.compatibleWidthLimitDp;
        largestWidthLimitDp = orig.largestWidthLimitDp;
        sourceDir = orig.sourceDir;
        publicSourceDir = orig.publicSourceDir;
        nativeLibraryDir = orig.nativeLibraryDir;
        resourceDirs = orig.resourceDirs;
        sharedLibraryFiles = orig.sharedLibraryFiles;
        dataDir = orig.dataDir;
        uid = orig.uid;
        targetSdkVersion = orig.targetSdkVersion;
        enabled = orig.enabled;
        enabledSetting = orig.enabledSetting;
        installLocation = orig.installLocation;
        manageSpaceActivityName = orig.manageSpaceActivityName;
        descriptionRes = orig.descriptionRes;
<<<<<<< HEAD
        uiOptions = orig.uiOptions;
=======
        isThemeable = orig.isThemeable;
>>>>>>> 44ffc93b
    }


    public String toString() {
        return "ApplicationInfo{"
            + Integer.toHexString(System.identityHashCode(this))
            + " " + packageName + "}";
    }

    public int describeContents() {
        return 0;
    }

    public void writeToParcel(Parcel dest, int parcelableFlags) {
        super.writeToParcel(dest, parcelableFlags);
        dest.writeString(taskAffinity);
        dest.writeString(permission);
        dest.writeString(processName);
        dest.writeString(className);
        dest.writeInt(theme);
        dest.writeInt(flags);
        dest.writeInt(requiresSmallestWidthDp);
        dest.writeInt(compatibleWidthLimitDp);
        dest.writeInt(largestWidthLimitDp);
        dest.writeString(sourceDir);
        dest.writeString(publicSourceDir);
        dest.writeString(nativeLibraryDir);
        dest.writeStringArray(resourceDirs);
        dest.writeStringArray(sharedLibraryFiles);
        dest.writeString(dataDir);
        dest.writeInt(uid);
        dest.writeInt(targetSdkVersion);
        dest.writeInt(enabled ? 1 : 0);
        dest.writeInt(enabledSetting);
        dest.writeInt(installLocation);
        dest.writeString(manageSpaceActivityName);
        dest.writeString(backupAgentName);
        dest.writeInt(descriptionRes);
<<<<<<< HEAD
        dest.writeInt(uiOptions);
=======
        dest.writeInt(isThemeable? 1 : 0);
>>>>>>> 44ffc93b
    }

    public static final Parcelable.Creator<ApplicationInfo> CREATOR
            = new Parcelable.Creator<ApplicationInfo>() {
        public ApplicationInfo createFromParcel(Parcel source) {
            return new ApplicationInfo(source);
        }
        public ApplicationInfo[] newArray(int size) {
            return new ApplicationInfo[size];
        }
    };

    private ApplicationInfo(Parcel source) {
        super(source);
        taskAffinity = source.readString();
        permission = source.readString();
        processName = source.readString();
        className = source.readString();
        theme = source.readInt();
        flags = source.readInt();
        requiresSmallestWidthDp = source.readInt();
        compatibleWidthLimitDp = source.readInt();
        largestWidthLimitDp = source.readInt();
        sourceDir = source.readString();
        publicSourceDir = source.readString();
        nativeLibraryDir = source.readString();
        resourceDirs = source.readStringArray();
        sharedLibraryFiles = source.readStringArray();
        dataDir = source.readString();
        uid = source.readInt();
        targetSdkVersion = source.readInt();
        enabled = source.readInt() != 0;
        enabledSetting = source.readInt();
        installLocation = source.readInt();
        manageSpaceActivityName = source.readString();
        backupAgentName = source.readString();
        descriptionRes = source.readInt();
<<<<<<< HEAD
        uiOptions = source.readInt();
=======
        isThemeable = source.readInt() != 0;
>>>>>>> 44ffc93b
    }

    /**
     * Retrieve the textual description of the application.  This
     * will call back on the given PackageManager to load the description from
     * the application.
     *
     * @param pm A PackageManager from which the label can be loaded; usually
     * the PackageManager from which you originally retrieved this item.
     *
     * @return Returns a CharSequence containing the application's description.
     * If there is no description, null is returned.
     */
    public CharSequence loadDescription(PackageManager pm) {
        if (descriptionRes != 0) {
            CharSequence label = pm.getText(packageName, descriptionRes, this);
            if (label != null) {
                return label;
            }
        }
        return null;
    }

    /**
     * Disable compatibility mode
     * 
     * @hide
     */
    public void disableCompatibilityMode() {
        flags |= (FLAG_SUPPORTS_LARGE_SCREENS | FLAG_SUPPORTS_NORMAL_SCREENS |
                FLAG_SUPPORTS_SMALL_SCREENS | FLAG_RESIZEABLE_FOR_SCREENS |
                FLAG_SUPPORTS_SCREEN_DENSITIES | FLAG_SUPPORTS_XLARGE_SCREENS);
    }
    
    /**
     * @hide
     */
    @Override protected Drawable loadDefaultIcon(PackageManager pm) {
        if ((flags & FLAG_EXTERNAL_STORAGE) != 0
                && isPackageUnavailable(pm)) {
            return Resources.getSystem().getDrawable(
                    com.android.internal.R.drawable.sym_app_on_sd_unavailable_icon);
        }
        return pm.getDefaultActivityIcon();
    }
    
    private boolean isPackageUnavailable(PackageManager pm) {
        try {
            return pm.getPackageInfo(packageName, 0) == null;
        } catch (NameNotFoundException ex) {
            return true;
        }
    }
    
    /**
     * @hide
     */
    @Override protected ApplicationInfo getApplicationInfo() {
        return this;
    }
}<|MERGE_RESOLUTION|>--- conflicted
+++ resolved
@@ -428,12 +428,11 @@
     public boolean enabled = true;
 
     /**
-<<<<<<< HEAD
      * For convenient access to the current enabled setting of this app.
      * @hide
      */
     public int enabledSetting = PackageManager.COMPONENT_ENABLED_STATE_DEFAULT;
-=======
+    /**
      * Is given application theme agnostic, i.e. behaves properly when default theme is changed.
      * {@hide}
      */
@@ -457,7 +456,6 @@
     public static boolean isPlutoNamespace(String namespace) {
         return namespace != null && namespace.equalsIgnoreCase(PLUTO_SCHEMA);
     }
->>>>>>> 44ffc93b
 
     /**
      * For convenient access to package's install location.
@@ -567,11 +565,8 @@
         installLocation = orig.installLocation;
         manageSpaceActivityName = orig.manageSpaceActivityName;
         descriptionRes = orig.descriptionRes;
-<<<<<<< HEAD
         uiOptions = orig.uiOptions;
-=======
         isThemeable = orig.isThemeable;
->>>>>>> 44ffc93b
     }
 
 
@@ -610,11 +605,8 @@
         dest.writeString(manageSpaceActivityName);
         dest.writeString(backupAgentName);
         dest.writeInt(descriptionRes);
-<<<<<<< HEAD
         dest.writeInt(uiOptions);
-=======
         dest.writeInt(isThemeable? 1 : 0);
->>>>>>> 44ffc93b
     }
 
     public static final Parcelable.Creator<ApplicationInfo> CREATOR
@@ -652,11 +644,8 @@
         manageSpaceActivityName = source.readString();
         backupAgentName = source.readString();
         descriptionRes = source.readInt();
-<<<<<<< HEAD
         uiOptions = source.readInt();
-=======
         isThemeable = source.readInt() != 0;
->>>>>>> 44ffc93b
     }
 
     /**
