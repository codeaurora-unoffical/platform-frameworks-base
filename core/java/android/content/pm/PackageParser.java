/*
 * Copyright (C) 2007 The Android Open Source Project
 * This code has been modified.  Portions copyright (C) 2010, T-Mobile USA, Inc.
 *
 * Licensed under the Apache License, Version 2.0 (the "License");
 * you may not use this file except in compliance with the License.
 * You may obtain a copy of the License at
 *
 *      http://www.apache.org/licenses/LICENSE-2.0
 *
 * Unless required by applicable law or agreed to in writing, software
 * distributed under the License is distributed on an "AS IS" BASIS,
 * WITHOUT WARRANTIES OR CONDITIONS OF ANY KIND, either express or implied.
 * See the License for the specific language governing permissions and
 * limitations under the License.
 */

package android.content.pm;

import org.xmlpull.v1.XmlPullParser;
import org.xmlpull.v1.XmlPullParserException;

import android.content.ComponentName;
import android.content.Intent;
import android.content.IntentFilter;
import android.content.res.AssetManager;
import android.content.res.Configuration;
import android.content.res.Resources;
import android.content.res.TypedArray;
import android.content.res.XmlResourceParser;
import android.os.Build;
import android.os.Bundle;
import android.os.PatternMatcher;
import android.provider.Settings;
import android.util.AttributeSet;
import android.util.Config;
import android.util.DisplayMetrics;
import android.util.Log;
import android.util.TypedValue;

import com.android.internal.util.XmlUtils;

import java.io.BufferedInputStream;
import java.io.File;
import java.io.IOException;
import java.io.InputStream;
import java.lang.ref.WeakReference;
import java.security.cert.Certificate;
import java.security.cert.CertificateEncodingException;
import java.util.ArrayList;
import java.util.Enumeration;
import java.util.Iterator;
import java.util.List;
import java.util.jar.JarEntry;
import java.util.jar.JarFile;

/**
 * Package archive parsing
 *
 * {@hide}
 */
public class PackageParser {
    /** @hide */
    public static class NewPermissionInfo {
        public final String name;
        public final int sdkVersion;
        public final int fileVersion;
        
        public NewPermissionInfo(String name, int sdkVersion, int fileVersion) {
            this.name = name;
            this.sdkVersion = sdkVersion;
            this.fileVersion = fileVersion;
        }
    }
    
    /**
     * List of new permissions that have been added since 1.0.
     * NOTE: These must be declared in SDK version order, with permissions
     * added to older SDKs appearing before those added to newer SDKs.
     * @hide
     */
    public static final PackageParser.NewPermissionInfo NEW_PERMISSIONS[] =
        new PackageParser.NewPermissionInfo[] {
            new PackageParser.NewPermissionInfo(android.Manifest.permission.WRITE_EXTERNAL_STORAGE,
                    android.os.Build.VERSION_CODES.DONUT, 0),
            new PackageParser.NewPermissionInfo(android.Manifest.permission.READ_PHONE_STATE,
                    android.os.Build.VERSION_CODES.DONUT, 0)
    };

    private String mArchiveSourcePath;
    private String[] mSeparateProcesses;
    private static final int SDK_VERSION = Build.VERSION.SDK_INT;
    private static final String SDK_CODENAME = "REL".equals(Build.VERSION.CODENAME)
            ? null : Build.VERSION.CODENAME;

    private int mParseError = PackageManager.INSTALL_SUCCEEDED;

    private static final Object mSync = new Object();
    private static WeakReference<byte[]> mReadBuffer;

    private static boolean sCompatibilityModeEnabled = true;
    private static final int PARSE_DEFAULT_INSTALL_LOCATION = PackageInfo.INSTALL_LOCATION_UNSPECIFIED;

    static class ParsePackageItemArgs {
        final Package owner;
        final String[] outError;
        final int nameRes;
        final int labelRes;
        final int iconRes;
        final int logoRes;
        
        String tag;
        TypedArray sa;
        
        ParsePackageItemArgs(Package _owner, String[] _outError,
                int _nameRes, int _labelRes, int _iconRes, int _logoRes) {
            owner = _owner;
            outError = _outError;
            nameRes = _nameRes;
            labelRes = _labelRes;
            iconRes = _iconRes;
            logoRes = _logoRes;
        }
    }
    
    static class ParseComponentArgs extends ParsePackageItemArgs {
        final String[] sepProcesses;
        final int processRes;
        final int descriptionRes;
        final int enabledRes;
        int flags;
        
        ParseComponentArgs(Package _owner, String[] _outError,
                int _nameRes, int _labelRes, int _iconRes, int _logoRes,
                String[] _sepProcesses, int _processRes,
                int _descriptionRes, int _enabledRes) {
            super(_owner, _outError, _nameRes, _labelRes, _iconRes, _logoRes);
            sepProcesses = _sepProcesses;
            processRes = _processRes;
            descriptionRes = _descriptionRes;
            enabledRes = _enabledRes;
        }
    }

    /* Light weight package info.
     * @hide
     */
    public static class PackageLite {
        public String packageName;
        public int installLocation;
        public String mScanPath;
        public PackageLite(String packageName, int installLocation) {
            this.packageName = packageName;
            this.installLocation = installLocation;
        }
    }

    private ParsePackageItemArgs mParseInstrumentationArgs;
    private ParseComponentArgs mParseActivityArgs;
    private ParseComponentArgs mParseActivityAliasArgs;
    private ParseComponentArgs mParseServiceArgs;
    private ParseComponentArgs mParseProviderArgs;
    
    /** If set to true, we will only allow package files that exactly match
     *  the DTD.  Otherwise, we try to get as much from the package as we
     *  can without failing.  This should normally be set to false, to
     *  support extensions to the DTD in future versions. */
    private static final boolean RIGID_PARSER = false;

    private static final String TAG = "PackageParser";

    public PackageParser(String archiveSourcePath) {
        mArchiveSourcePath = archiveSourcePath;
    }

    public void setSeparateProcesses(String[] procs) {
        mSeparateProcesses = procs;
    }

    private static final boolean isPackageFilename(String name) {
        return name.endsWith(".apk");
    }

    public static String getLockedZipFilePath(String path) {
        if (path == null) {
            return null;
        }
        if (isPackageFilename(path)) {
            return path.substring(0, path.length() - 4) + ".locked.zip";
        } else {
            return path + ".locked.zip";
        }
    }

    /**
     * Generate and return the {@link PackageInfo} for a parsed package.
     *
     * @param p the parsed package.
     * @param flags indicating which optional information is included.
     */
    public static PackageInfo generatePackageInfo(PackageParser.Package p,
            int gids[], int flags, long firstInstallTime, long lastUpdateTime) {

        PackageInfo pi = new PackageInfo();
        pi.packageName = p.packageName;
        pi.versionCode = p.mVersionCode;
        pi.versionName = p.mVersionName;
        pi.sharedUserId = p.mSharedUserId;
        pi.sharedUserLabel = p.mSharedUserLabel;
        pi.isThemeApk = p.mIsThemeApk;
        pi.setDrmProtectedThemeApk(false);
        if (pi.isThemeApk) {
            int N = p.mThemeInfos.size();
            if (N > 0) {
                pi.themeInfos = new ThemeInfo[N];
                for (int i = 0; i < N; i++) {
                    pi.themeInfos[i] = p.mThemeInfos.get(i);
                    pi.setDrmProtectedThemeApk(pi.isDrmProtectedThemeApk() || pi.themeInfos[i].isDrmProtected);
                }
                if (pi.isDrmProtectedThemeApk()) {
                    pi.setLockedZipFilePath(PackageParser.getLockedZipFilePath(p.mPath));
                }
            }
        }
        pi.applicationInfo = p.applicationInfo;
        pi.installLocation = p.installLocation;
        pi.firstInstallTime = firstInstallTime;
        pi.lastUpdateTime = lastUpdateTime;
        if ((flags&PackageManager.GET_GIDS) != 0) {
            pi.gids = gids;
        }
        if ((flags&PackageManager.GET_CONFIGURATIONS) != 0) {
            int N = p.configPreferences.size();
            if (N > 0) {
                pi.configPreferences = new ConfigurationInfo[N];
                p.configPreferences.toArray(pi.configPreferences);
            }
            N = p.reqFeatures != null ? p.reqFeatures.size() : 0;
            if (N > 0) {
                pi.reqFeatures = new FeatureInfo[N];
                p.reqFeatures.toArray(pi.reqFeatures);
            }
        }
        if ((flags&PackageManager.GET_ACTIVITIES) != 0) {
            int N = p.activities.size();
            if (N > 0) {
                if ((flags&PackageManager.GET_DISABLED_COMPONENTS) != 0) {
                    pi.activities = new ActivityInfo[N];
                } else {
                    int num = 0;
                    for (int i=0; i<N; i++) {
                        if (p.activities.get(i).info.enabled) num++;
                    }
                    pi.activities = new ActivityInfo[num];
                }
                for (int i=0, j=0; i<N; i++) {
                    final Activity activity = p.activities.get(i);
                    if (activity.info.enabled
                        || (flags&PackageManager.GET_DISABLED_COMPONENTS) != 0) {
                        pi.activities[j++] = generateActivityInfo(p.activities.get(i), flags);
                    }
                }
            }
        }
        if ((flags&PackageManager.GET_RECEIVERS) != 0) {
            int N = p.receivers.size();
            if (N > 0) {
                if ((flags&PackageManager.GET_DISABLED_COMPONENTS) != 0) {
                    pi.receivers = new ActivityInfo[N];
                } else {
                    int num = 0;
                    for (int i=0; i<N; i++) {
                        if (p.receivers.get(i).info.enabled) num++;
                    }
                    pi.receivers = new ActivityInfo[num];
                }
                for (int i=0, j=0; i<N; i++) {
                    final Activity activity = p.receivers.get(i);
                    if (activity.info.enabled
                        || (flags&PackageManager.GET_DISABLED_COMPONENTS) != 0) {
                        pi.receivers[j++] = generateActivityInfo(p.receivers.get(i), flags);
                    }
                }
            }
        }
        if ((flags&PackageManager.GET_SERVICES) != 0) {
            int N = p.services.size();
            if (N > 0) {
                if ((flags&PackageManager.GET_DISABLED_COMPONENTS) != 0) {
                    pi.services = new ServiceInfo[N];
                } else {
                    int num = 0;
                    for (int i=0; i<N; i++) {
                        if (p.services.get(i).info.enabled) num++;
                    }
                    pi.services = new ServiceInfo[num];
                }
                for (int i=0, j=0; i<N; i++) {
                    final Service service = p.services.get(i);
                    if (service.info.enabled
                        || (flags&PackageManager.GET_DISABLED_COMPONENTS) != 0) {
                        pi.services[j++] = generateServiceInfo(p.services.get(i), flags);
                    }
                }
            }
        }
        if ((flags&PackageManager.GET_PROVIDERS) != 0) {
            int N = p.providers.size();
            if (N > 0) {
                if ((flags&PackageManager.GET_DISABLED_COMPONENTS) != 0) {
                    pi.providers = new ProviderInfo[N];
                } else {
                    int num = 0;
                    for (int i=0; i<N; i++) {
                        if (p.providers.get(i).info.enabled) num++;
                    }
                    pi.providers = new ProviderInfo[num];
                }
                for (int i=0, j=0; i<N; i++) {
                    final Provider provider = p.providers.get(i);
                    if (provider.info.enabled
                        || (flags&PackageManager.GET_DISABLED_COMPONENTS) != 0) {
                        pi.providers[j++] = generateProviderInfo(p.providers.get(i), flags);
                    }
                }
            }
        }
        if ((flags&PackageManager.GET_INSTRUMENTATION) != 0) {
            int N = p.instrumentation.size();
            if (N > 0) {
                pi.instrumentation = new InstrumentationInfo[N];
                for (int i=0; i<N; i++) {
                    pi.instrumentation[i] = generateInstrumentationInfo(
                            p.instrumentation.get(i), flags);
                }
            }
        }
        if ((flags&PackageManager.GET_PERMISSIONS) != 0) {
            int N = p.permissions.size();
            if (N > 0) {
                pi.permissions = new PermissionInfo[N];
                for (int i=0; i<N; i++) {
                    pi.permissions[i] = generatePermissionInfo(p.permissions.get(i), flags);
                }
            }
            N = p.requestedPermissions.size();
            if (N > 0) {
                pi.requestedPermissions = new String[N];
                for (int i=0; i<N; i++) {
                    pi.requestedPermissions[i] = p.requestedPermissions.get(i);
                }
            }
        }
        if ((flags&PackageManager.GET_SIGNATURES) != 0) {
           int N = (p.mSignatures != null) ? p.mSignatures.length : 0;
           if (N > 0) {
                pi.signatures = new Signature[N];
                System.arraycopy(p.mSignatures, 0, pi.signatures, 0, N);
            }
        }
        return pi;
    }

    private Certificate[] loadCertificates(JarFile jarFile, JarEntry je,
            byte[] readBuffer) {
        try {
            // We must read the stream for the JarEntry to retrieve
            // its certificates.
            InputStream is = new BufferedInputStream(jarFile.getInputStream(je));
            while (is.read(readBuffer, 0, readBuffer.length) != -1) {
                // not using
            }
            is.close();
            return je != null ? je.getCertificates() : null;
        } catch (IOException e) {
            Log.w(TAG, "Exception reading " + je.getName() + " in "
                    + jarFile.getName(), e);
        } catch (RuntimeException e) {
            Log.w(TAG, "Exception reading " + je.getName() + " in "
                    + jarFile.getName(), e);
        }
        return null;
    }

    public final static int PARSE_IS_SYSTEM = 1<<0;
    public final static int PARSE_CHATTY = 1<<1;
    public final static int PARSE_MUST_BE_APK = 1<<2;
    public final static int PARSE_IGNORE_PROCESSES = 1<<3;
    public final static int PARSE_FORWARD_LOCK = 1<<4;
    public final static int PARSE_ON_SDCARD = 1<<5;
    public final static int PARSE_IS_SYSTEM_DIR = 1<<6;

    public int getParseError() {
        return mParseError;
    }

    public Package parsePackage(File sourceFile, String destCodePath,
            DisplayMetrics metrics, int flags) {
        mParseError = PackageManager.INSTALL_SUCCEEDED;

        mArchiveSourcePath = sourceFile.getPath();
        if (!sourceFile.isFile()) {
            Log.w(TAG, "Skipping dir: " + mArchiveSourcePath);
            mParseError = PackageManager.INSTALL_PARSE_FAILED_NOT_APK;
            return null;
        }
        if (!isPackageFilename(sourceFile.getName())
                && (flags&PARSE_MUST_BE_APK) != 0) {
            if ((flags&PARSE_IS_SYSTEM) == 0) {
                // We expect to have non-.apk files in the system dir,
                // so don't warn about them.
                Log.w(TAG, "Skipping non-package file: " + mArchiveSourcePath);
            }
            mParseError = PackageManager.INSTALL_PARSE_FAILED_NOT_APK;
            return null;
        }

        if ((flags&PARSE_CHATTY) != 0 && Config.LOGD) Log.d(
            TAG, "Scanning package: " + mArchiveSourcePath);

        XmlResourceParser parser = null;
        AssetManager assmgr = null;
        boolean assetError = true;
        try {
            assmgr = new AssetManager();
            int cookie = assmgr.addAssetPath(mArchiveSourcePath);
            if(cookie != 0) {
                parser = assmgr.openXmlResourceParser(cookie, "AndroidManifest.xml");
                assetError = false;
            } else {
                Log.w(TAG, "Failed adding asset path:"+mArchiveSourcePath);
            }
        } catch (Exception e) {
            Log.w(TAG, "Unable to read AndroidManifest.xml of "
                    + mArchiveSourcePath, e);
        }
        if(assetError) {
            if (assmgr != null) assmgr.close();
            mParseError = PackageManager.INSTALL_PARSE_FAILED_BAD_MANIFEST;
            return null;
        }
        String[] errorText = new String[1];
        Package pkg = null;
        Exception errorException = null;
        try {
            // XXXX todo: need to figure out correct configuration.
            Resources res = new Resources(assmgr, metrics, null);
            pkg = parsePackage(res, parser, flags, errorText);
        } catch (Exception e) {
            errorException = e;
            mParseError = PackageManager.INSTALL_PARSE_FAILED_UNEXPECTED_EXCEPTION;
        }


        if (pkg == null) {
            if (errorException != null) {
                Log.w(TAG, mArchiveSourcePath, errorException);
            } else {
                Log.w(TAG, mArchiveSourcePath + " (at "
                        + parser.getPositionDescription()
                        + "): " + errorText[0]);
            }
            parser.close();
            assmgr.close();
            if (mParseError == PackageManager.INSTALL_SUCCEEDED) {
                mParseError = PackageManager.INSTALL_PARSE_FAILED_MANIFEST_MALFORMED;
            }
            return null;
        }

        parser.close();
        assmgr.close();

        // Set code and resource paths
        pkg.mPath = destCodePath;
        pkg.mScanPath = mArchiveSourcePath;
        //pkg.applicationInfo.sourceDir = destCodePath;
        //pkg.applicationInfo.publicSourceDir = destRes;
        pkg.mSignatures = null;

        return pkg;
    }

    public boolean collectCertificates(Package pkg, int flags) {
        pkg.mSignatures = null;

        WeakReference<byte[]> readBufferRef;
        byte[] readBuffer = null;
        synchronized (mSync) {
            readBufferRef = mReadBuffer;
            if (readBufferRef != null) {
                mReadBuffer = null;
                readBuffer = readBufferRef.get();
            }
            if (readBuffer == null) {
                readBuffer = new byte[8192];
                readBufferRef = new WeakReference<byte[]>(readBuffer);
            }
        }

        try {
            JarFile jarFile = new JarFile(mArchiveSourcePath);

            Certificate[] certs = null;

            if ((flags&PARSE_IS_SYSTEM) != 0) {
                // If this package comes from the system image, then we
                // can trust it...  we'll just use the AndroidManifest.xml
                // to retrieve its signatures, not validating all of the
                // files.
                JarEntry jarEntry = jarFile.getJarEntry("AndroidManifest.xml");
                certs = loadCertificates(jarFile, jarEntry, readBuffer);
                if (certs == null) {
                    Log.e(TAG, "Package " + pkg.packageName
                            + " has no certificates at entry "
                            + jarEntry.getName() + "; ignoring!");
                    jarFile.close();
                    mParseError = PackageManager.INSTALL_PARSE_FAILED_NO_CERTIFICATES;
                    return false;
                }
                if (false) {
                    Log.i(TAG, "File " + mArchiveSourcePath + ": entry=" + jarEntry
                            + " certs=" + (certs != null ? certs.length : 0));
                    if (certs != null) {
                        final int N = certs.length;
                        for (int i=0; i<N; i++) {
                            Log.i(TAG, "  Public key: "
                                    + certs[i].getPublicKey().getEncoded()
                                    + " " + certs[i].getPublicKey());
                        }
                    }
                }

            } else {
                Enumeration entries = jarFile.entries();
                while (entries.hasMoreElements()) {
                    JarEntry je = (JarEntry)entries.nextElement();
                    if (je.isDirectory()) continue;
                    if (je.getName().startsWith("META-INF/")) continue;
                    Certificate[] localCerts = loadCertificates(jarFile, je,
                            readBuffer);
                    if (false) {
                        Log.i(TAG, "File " + mArchiveSourcePath + " entry " + je.getName()
                                + ": certs=" + certs + " ("
                                + (certs != null ? certs.length : 0) + ")");
                    }
                    if (localCerts == null) {
                        Log.e(TAG, "Package " + pkg.packageName
                                + " has no certificates at entry "
                                + je.getName() + "; ignoring!");
                        jarFile.close();
                        mParseError = PackageManager.INSTALL_PARSE_FAILED_NO_CERTIFICATES;
                        return false;
                    } else if (certs == null) {
                        certs = localCerts;
                    } else {
                        // Ensure all certificates match.
                        for (int i=0; i<certs.length; i++) {
                            boolean found = false;
                            for (int j=0; j<localCerts.length; j++) {
                                if (certs[i] != null &&
                                        certs[i].equals(localCerts[j])) {
                                    found = true;
                                    break;
                                }
                            }
                            if (!found || certs.length != localCerts.length) {
                                Log.e(TAG, "Package " + pkg.packageName
                                        + " has mismatched certificates at entry "
                                        + je.getName() + "; ignoring!");
                                jarFile.close();
                                mParseError = PackageManager.INSTALL_PARSE_FAILED_INCONSISTENT_CERTIFICATES;
                                return false;
                            }
                        }
                    }
                }
            }
            jarFile.close();

            synchronized (mSync) {
                mReadBuffer = readBufferRef;
            }

            if (certs != null && certs.length > 0) {
                final int N = certs.length;
                pkg.mSignatures = new Signature[certs.length];
                for (int i=0; i<N; i++) {
                    pkg.mSignatures[i] = new Signature(
                            certs[i].getEncoded());
                }
            } else {
                Log.e(TAG, "Package " + pkg.packageName
                        + " has no certificates; ignoring!");
                mParseError = PackageManager.INSTALL_PARSE_FAILED_NO_CERTIFICATES;
                return false;
            }
        } catch (CertificateEncodingException e) {
            Log.w(TAG, "Exception reading " + mArchiveSourcePath, e);
            mParseError = PackageManager.INSTALL_PARSE_FAILED_CERTIFICATE_ENCODING;
            return false;
        } catch (IOException e) {
            Log.w(TAG, "Exception reading " + mArchiveSourcePath, e);
            mParseError = PackageManager.INSTALL_PARSE_FAILED_CERTIFICATE_ENCODING;
            return false;
        } catch (RuntimeException e) {
            Log.w(TAG, "Exception reading " + mArchiveSourcePath, e);
            mParseError = PackageManager.INSTALL_PARSE_FAILED_UNEXPECTED_EXCEPTION;
            return false;
        }

        return true;
    }

    /*
     * Utility method that retrieves just the package name and install
     * location from the apk location at the given file path.
     * @param packageFilePath file location of the apk
     * @param flags Special parse flags
     * @return PackageLite object with package information or null on failure.
     */
    public static PackageLite parsePackageLite(String packageFilePath, int flags) {
        XmlResourceParser parser = null;
        AssetManager assmgr = null;
        try {
            assmgr = new AssetManager();
            int cookie = assmgr.addAssetPath(packageFilePath);
            parser = assmgr.openXmlResourceParser(cookie, "AndroidManifest.xml");
        } catch (Exception e) {
            if (assmgr != null) assmgr.close();
            Log.w(TAG, "Unable to read AndroidManifest.xml of "
                    + packageFilePath, e);
            return null;
        }
        AttributeSet attrs = parser;
        String errors[] = new String[1];
        PackageLite packageLite = null;
        try {
            packageLite = parsePackageLite(parser, attrs, flags, errors);
        } catch (IOException e) {
            Log.w(TAG, packageFilePath, e);
        } catch (XmlPullParserException e) {
            Log.w(TAG, packageFilePath, e);
        } finally {
            if (parser != null) parser.close();
            if (assmgr != null) assmgr.close();
        }
        if (packageLite == null) {
            Log.e(TAG, "parsePackageLite error: " + errors[0]);
            return null;
        }
        return packageLite;
    }

    private static String validateName(String name, boolean requiresSeparator) {
        final int N = name.length();
        boolean hasSep = false;
        boolean front = true;
        for (int i=0; i<N; i++) {
            final char c = name.charAt(i);
            if ((c >= 'a' && c <= 'z') || (c >= 'A' && c <= 'Z')) {
                front = false;
                continue;
            }
            if (!front) {
                if ((c >= '0' && c <= '9') || c == '_') {
                    continue;
                }
            }
            if (c == '.') {
                hasSep = true;
                front = true;
                continue;
            }
            return "bad character '" + c + "'";
        }
        return hasSep || !requiresSeparator
                ? null : "must have at least one '.' separator";
    }

    private static String parsePackageName(XmlPullParser parser,
            AttributeSet attrs, int flags, String[] outError)
            throws IOException, XmlPullParserException {

        int type;
        while ((type=parser.next()) != parser.START_TAG
                   && type != parser.END_DOCUMENT) {
            ;
        }

        if (type != parser.START_TAG) {
            outError[0] = "No start tag found";
            return null;
        }
        if ((flags&PARSE_CHATTY) != 0 && Config.LOGV) Log.v(
            TAG, "Root element name: '" + parser.getName() + "'");
        if (!parser.getName().equals("manifest")) {
            outError[0] = "No <manifest> tag";
            return null;
        }
        String pkgName = attrs.getAttributeValue(null, "package");
        if (pkgName == null || pkgName.length() == 0) {
            outError[0] = "<manifest> does not specify package";
            return null;
        }
        String nameError = validateName(pkgName, true);
        if (nameError != null && !"android".equals(pkgName)) {
            outError[0] = "<manifest> specifies bad package name \""
                + pkgName + "\": " + nameError;
            return null;
        }

        return pkgName.intern();
    }

    private static PackageLite parsePackageLite(XmlPullParser parser,
            AttributeSet attrs, int flags, String[] outError)
            throws IOException, XmlPullParserException {

        int type;
        while ((type=parser.next()) != parser.START_TAG
                   && type != parser.END_DOCUMENT) {
            ;
        }

        if (type != parser.START_TAG) {
            outError[0] = "No start tag found";
            return null;
        }
        if ((flags&PARSE_CHATTY) != 0 && Config.LOGV) Log.v(
            TAG, "Root element name: '" + parser.getName() + "'");
        if (!parser.getName().equals("manifest")) {
            outError[0] = "No <manifest> tag";
            return null;
        }
        String pkgName = attrs.getAttributeValue(null, "package");
        if (pkgName == null || pkgName.length() == 0) {
            outError[0] = "<manifest> does not specify package";
            return null;
        }
        String nameError = validateName(pkgName, true);
        if (nameError != null && !"android".equals(pkgName)) {
            outError[0] = "<manifest> specifies bad package name \""
                + pkgName + "\": " + nameError;
            return null;
        }
        int installLocation = PARSE_DEFAULT_INSTALL_LOCATION;
        for (int i = 0; i < attrs.getAttributeCount(); i++) {
            String attr = attrs.getAttributeName(i);
            if (attr.equals("installLocation")) {
                installLocation = attrs.getAttributeIntValue(i,
                        PARSE_DEFAULT_INSTALL_LOCATION);
                break;
            }
        }
        return new PackageLite(pkgName.intern(), installLocation);
    }

    /**
     * Temporary.
     */
    static public Signature stringToSignature(String str) {
        final int N = str.length();
        byte[] sig = new byte[N];
        for (int i=0; i<N; i++) {
            sig[i] = (byte)str.charAt(i);
        }
        return new Signature(sig);
    }

    private Package parsePackage(
        Resources res, XmlResourceParser parser, int flags, String[] outError)
        throws XmlPullParserException, IOException {
        AttributeSet attrs = parser;

        mParseInstrumentationArgs = null;
        mParseActivityArgs = null;
        mParseServiceArgs = null;
        mParseProviderArgs = null;
        
        String pkgName = parsePackageName(parser, attrs, flags, outError);
        if (pkgName == null) {
            mParseError = PackageManager.INSTALL_PARSE_FAILED_BAD_PACKAGE_NAME;
            return null;
        }
        int type;

        final Package pkg = new Package(pkgName);
        boolean foundApp = false;
        
        TypedArray sa = res.obtainAttributes(attrs,
                com.android.internal.R.styleable.AndroidManifest);
        pkg.mVersionCode = sa.getInteger(
                com.android.internal.R.styleable.AndroidManifest_versionCode, 0);
        pkg.mVersionName = sa.getNonConfigurationString(
                com.android.internal.R.styleable.AndroidManifest_versionName, 0);
        if (pkg.mVersionName != null) {
            pkg.mVersionName = pkg.mVersionName.intern();
        }
        String str = sa.getNonConfigurationString(
                com.android.internal.R.styleable.AndroidManifest_sharedUserId, 0);
        if (str != null && str.length() > 0) {
            String nameError = validateName(str, true);
            if (nameError != null && !"android".equals(pkgName)) {
                outError[0] = "<manifest> specifies bad sharedUserId name \""
                    + str + "\": " + nameError;
                mParseError = PackageManager.INSTALL_PARSE_FAILED_BAD_SHARED_USER_ID;
                return null;
            }
            pkg.mSharedUserId = str.intern();
            pkg.mSharedUserLabel = sa.getResourceId(
                    com.android.internal.R.styleable.AndroidManifest_sharedUserLabel, 0);
        }
        sa.recycle();

        pkg.installLocation = sa.getInteger(
                com.android.internal.R.styleable.AndroidManifest_installLocation,
                PARSE_DEFAULT_INSTALL_LOCATION);
        pkg.applicationInfo.installLocation = pkg.installLocation;
        
        // Resource boolean are -1, so 1 means we don't know the value.
        int supportsSmallScreens = 1;
        int supportsNormalScreens = 1;
        int supportsLargeScreens = 1;
        int supportsXLargeScreens = 1;
        int resizeable = 1;
        int anyDensity = 1;
        
        int outerDepth = parser.getDepth();
        while ((type=parser.next()) != parser.END_DOCUMENT
               && (type != parser.END_TAG || parser.getDepth() > outerDepth)) {
            if (type == parser.END_TAG || type == parser.TEXT) {
                continue;
            }

            String tagName = parser.getName();
            if (tagName.equals("application")) {
                if (foundApp) {
                    if (RIGID_PARSER) {
                        outError[0] = "<manifest> has more than one <application>";
                        mParseError = PackageManager.INSTALL_PARSE_FAILED_MANIFEST_MALFORMED;
                        return null;
                    } else {
                        Log.w(TAG, "<manifest> has more than one <application>");
                        XmlUtils.skipCurrentTag(parser);
                        continue;
                    }
                }

                foundApp = true;
                if (!parseApplication(pkg, res, parser, attrs, flags, outError)) {
                    return null;
                }
            } else if (tagName.equals("permission-group")) {
                if (parsePermissionGroup(pkg, res, parser, attrs, outError) == null) {
                    return null;
                }
            } else if (tagName.equals("permission")) {
                if (parsePermission(pkg, res, parser, attrs, outError) == null) {
                    return null;
                }
            } else if (tagName.equals("permission-tree")) {
                if (parsePermissionTree(pkg, res, parser, attrs, outError) == null) {
                    return null;
                }
            } else if (tagName.equals("uses-permission")) {
                sa = res.obtainAttributes(attrs,
                        com.android.internal.R.styleable.AndroidManifestUsesPermission);

                // Note: don't allow this value to be a reference to a resource
                // that may change.
                String name = sa.getNonResourceString(
                        com.android.internal.R.styleable.AndroidManifestUsesPermission_name);

                sa.recycle();

                if (name != null && !pkg.requestedPermissions.contains(name)) {
                    pkg.requestedPermissions.add(name.intern());
                }

                XmlUtils.skipCurrentTag(parser);

            } else if (tagName.equals("uses-configuration")) {
                ConfigurationInfo cPref = new ConfigurationInfo();
                sa = res.obtainAttributes(attrs,
                        com.android.internal.R.styleable.AndroidManifestUsesConfiguration);
                cPref.reqTouchScreen = sa.getInt(
                        com.android.internal.R.styleable.AndroidManifestUsesConfiguration_reqTouchScreen,
                        Configuration.TOUCHSCREEN_UNDEFINED);
                cPref.reqKeyboardType = sa.getInt(
                        com.android.internal.R.styleable.AndroidManifestUsesConfiguration_reqKeyboardType,
                        Configuration.KEYBOARD_UNDEFINED);
                if (sa.getBoolean(
                        com.android.internal.R.styleable.AndroidManifestUsesConfiguration_reqHardKeyboard,
                        false)) {
                    cPref.reqInputFeatures |= ConfigurationInfo.INPUT_FEATURE_HARD_KEYBOARD;
                }
                cPref.reqNavigation = sa.getInt(
                        com.android.internal.R.styleable.AndroidManifestUsesConfiguration_reqNavigation,
                        Configuration.NAVIGATION_UNDEFINED);
                if (sa.getBoolean(
                        com.android.internal.R.styleable.AndroidManifestUsesConfiguration_reqFiveWayNav,
                        false)) {
                    cPref.reqInputFeatures |= ConfigurationInfo.INPUT_FEATURE_FIVE_WAY_NAV;
                }
                sa.recycle();
                pkg.configPreferences.add(cPref);

                XmlUtils.skipCurrentTag(parser);

            } else if (tagName.equals("uses-feature")) {
                FeatureInfo fi = new FeatureInfo();
                sa = res.obtainAttributes(attrs,
                        com.android.internal.R.styleable.AndroidManifestUsesFeature);
                // Note: don't allow this value to be a reference to a resource
                // that may change.
                fi.name = sa.getNonResourceString(
                        com.android.internal.R.styleable.AndroidManifestUsesFeature_name);
                if (fi.name == null) {
                    fi.reqGlEsVersion = sa.getInt(
                            com.android.internal.R.styleable.AndroidManifestUsesFeature_glEsVersion,
                            FeatureInfo.GL_ES_VERSION_UNDEFINED);
                }
                if (sa.getBoolean(
                        com.android.internal.R.styleable.AndroidManifestUsesFeature_required,
                        true)) {
                    fi.flags |= FeatureInfo.FLAG_REQUIRED;
                }
                sa.recycle();
                if (pkg.reqFeatures == null) {
                    pkg.reqFeatures = new ArrayList<FeatureInfo>();
                }
                pkg.reqFeatures.add(fi);
                
                if (fi.name == null) {
                    ConfigurationInfo cPref = new ConfigurationInfo();
                    cPref.reqGlEsVersion = fi.reqGlEsVersion;
                    pkg.configPreferences.add(cPref);
                }

                XmlUtils.skipCurrentTag(parser);

            } else if (tagName.equals("uses-sdk")) {
                if (SDK_VERSION > 0) {
                    sa = res.obtainAttributes(attrs,
                            com.android.internal.R.styleable.AndroidManifestUsesSdk);

                    int minVers = 0;
                    String minCode = null;
                    int targetVers = 0;
                    String targetCode = null;
                    
                    TypedValue val = sa.peekValue(
                            com.android.internal.R.styleable.AndroidManifestUsesSdk_minSdkVersion);
                    if (val != null) {
                        if (val.type == TypedValue.TYPE_STRING && val.string != null) {
                            targetCode = minCode = val.string.toString();
                        } else {
                            // If it's not a string, it's an integer.
                            targetVers = minVers = val.data;
                        }
                    }
                    
                    val = sa.peekValue(
                            com.android.internal.R.styleable.AndroidManifestUsesSdk_targetSdkVersion);
                    if (val != null) {
                        if (val.type == TypedValue.TYPE_STRING && val.string != null) {
                            targetCode = minCode = val.string.toString();
                        } else {
                            // If it's not a string, it's an integer.
                            targetVers = val.data;
                        }
                    }
                    
                    sa.recycle();

                    if (minCode != null) {
                        if (!minCode.equals(SDK_CODENAME)) {
                            if (SDK_CODENAME != null) {
                                outError[0] = "Requires development platform " + minCode
                                        + " (current platform is " + SDK_CODENAME + ")";
                            } else {
                                outError[0] = "Requires development platform " + minCode
                                        + " but this is a release platform.";
                            }
                            mParseError = PackageManager.INSTALL_FAILED_OLDER_SDK;
                            return null;
                        }
                    } else if (minVers > SDK_VERSION) {
                        outError[0] = "Requires newer sdk version #" + minVers
                                + " (current version is #" + SDK_VERSION + ")";
                        mParseError = PackageManager.INSTALL_FAILED_OLDER_SDK;
                        return null;
                    }
                    
                    if (targetCode != null) {
                        if (!targetCode.equals(SDK_CODENAME)) {
                            if (SDK_CODENAME != null) {
                                outError[0] = "Requires development platform " + targetCode
                                        + " (current platform is " + SDK_CODENAME + ")";
                            } else {
                                outError[0] = "Requires development platform " + targetCode
                                        + " but this is a release platform.";
                            }
                            mParseError = PackageManager.INSTALL_FAILED_OLDER_SDK;
                            return null;
                        }
                        // If the code matches, it definitely targets this SDK.
                        pkg.applicationInfo.targetSdkVersion
                                = android.os.Build.VERSION_CODES.CUR_DEVELOPMENT;
                    } else {
                        pkg.applicationInfo.targetSdkVersion = targetVers;
                    }
                }

                XmlUtils.skipCurrentTag(parser);

            } else if (tagName.equals("supports-screens")) {
                sa = res.obtainAttributes(attrs,
                        com.android.internal.R.styleable.AndroidManifestSupportsScreens);

                // This is a trick to get a boolean and still able to detect
                // if a value was actually set.
                supportsSmallScreens = sa.getInteger(
                        com.android.internal.R.styleable.AndroidManifestSupportsScreens_smallScreens,
                        supportsSmallScreens);
                supportsNormalScreens = sa.getInteger(
                        com.android.internal.R.styleable.AndroidManifestSupportsScreens_normalScreens,
                        supportsNormalScreens);
                supportsLargeScreens = sa.getInteger(
                        com.android.internal.R.styleable.AndroidManifestSupportsScreens_largeScreens,
                        supportsLargeScreens);
                supportsXLargeScreens = sa.getInteger(
                        com.android.internal.R.styleable.AndroidManifestSupportsScreens_xlargeScreens,
                        supportsXLargeScreens);
                resizeable = sa.getInteger(
                        com.android.internal.R.styleable.AndroidManifestSupportsScreens_resizeable,
                        resizeable);
                anyDensity = sa.getInteger(
                        com.android.internal.R.styleable.AndroidManifestSupportsScreens_anyDensity,
                        anyDensity);

                sa.recycle();
                
                XmlUtils.skipCurrentTag(parser);
                
            } else if (tagName.equals("protected-broadcast")) {
                sa = res.obtainAttributes(attrs,
                        com.android.internal.R.styleable.AndroidManifestProtectedBroadcast);

                // Note: don't allow this value to be a reference to a resource
                // that may change.
                String name = sa.getNonResourceString(
                        com.android.internal.R.styleable.AndroidManifestProtectedBroadcast_name);

                sa.recycle();

                if (name != null && (flags&PARSE_IS_SYSTEM) != 0) {
                    if (pkg.protectedBroadcasts == null) {
                        pkg.protectedBroadcasts = new ArrayList<String>();
                    }
                    if (!pkg.protectedBroadcasts.contains(name)) {
                        pkg.protectedBroadcasts.add(name.intern());
                    }
                }

                XmlUtils.skipCurrentTag(parser);
                
            } else if (tagName.equals("instrumentation")) {
                if (parseInstrumentation(pkg, res, parser, attrs, outError) == null) {
                    return null;
                }
                
            } else if (tagName.equals("original-package")) {
                sa = res.obtainAttributes(attrs,
                        com.android.internal.R.styleable.AndroidManifestOriginalPackage);

                String orig =sa.getNonConfigurationString(
                        com.android.internal.R.styleable.AndroidManifestOriginalPackage_name, 0);
                if (!pkg.packageName.equals(orig)) {
                    if (pkg.mOriginalPackages == null) {
                        pkg.mOriginalPackages = new ArrayList<String>();
                        pkg.mRealPackage = pkg.packageName;
                    }
                    pkg.mOriginalPackages.add(orig);
                }

                sa.recycle();

                XmlUtils.skipCurrentTag(parser);
                
            } else if (tagName.equals("adopt-permissions")) {
                sa = res.obtainAttributes(attrs,
                        com.android.internal.R.styleable.AndroidManifestOriginalPackage);

                String name = sa.getNonConfigurationString(
                        com.android.internal.R.styleable.AndroidManifestOriginalPackage_name, 0);

                sa.recycle();

                if (name != null) {
                    if (pkg.mAdoptPermissions == null) {
                        pkg.mAdoptPermissions = new ArrayList<String>();
                    }
                    pkg.mAdoptPermissions.add(name);
                }

                XmlUtils.skipCurrentTag(parser);
                
            } else if (tagName.equals("uses-gl-texture")) {
                // Just skip this tag
                XmlUtils.skipCurrentTag(parser);
                continue;
                
            } else if (tagName.equals("compatible-screens")) {
                // Just skip this tag
                XmlUtils.skipCurrentTag(parser);
                continue;
                
            } else if (tagName.equals("eat-comment")) {
                // Just skip this tag
                XmlUtils.skipCurrentTag(parser);
                continue;
            } else if (tagName.equals("theme")) {
                // this is a theme apk.
                pkg.mIsThemeApk = true;
                pkg.mThemeInfos.add(new ThemeInfo(parser, res, attrs));
            } else if (RIGID_PARSER) {
                outError[0] = "Bad element under <manifest>: "
                    + parser.getName();
                mParseError = PackageManager.INSTALL_PARSE_FAILED_MANIFEST_MALFORMED;
                return null;

            } else {
                Log.w(TAG, "Unknown element under <manifest>: " + parser.getName()
                        + " at " + mArchiveSourcePath + " "
                        + parser.getPositionDescription());
                XmlUtils.skipCurrentTag(parser);
                continue;
            }
        }

        if (!foundApp && pkg.instrumentation.size() == 0) {
            outError[0] = "<manifest> does not contain an <application> or <instrumentation>";
            mParseError = PackageManager.INSTALL_PARSE_FAILED_MANIFEST_EMPTY;
        }

        final int NP = PackageParser.NEW_PERMISSIONS.length;
        StringBuilder implicitPerms = null;
        for (int ip=0; ip<NP; ip++) {
            final PackageParser.NewPermissionInfo npi
                    = PackageParser.NEW_PERMISSIONS[ip];
            if (pkg.applicationInfo.targetSdkVersion >= npi.sdkVersion) {
                break;
            }
            if (!pkg.requestedPermissions.contains(npi.name)) {
                if (implicitPerms == null) {
                    implicitPerms = new StringBuilder(128);
                    implicitPerms.append(pkg.packageName);
                    implicitPerms.append(": compat added ");
                } else {
                    implicitPerms.append(' ');
                }
                implicitPerms.append(npi.name);
                pkg.requestedPermissions.add(npi.name);
            }
        }
        if (implicitPerms != null) {
            Log.i(TAG, implicitPerms.toString());
        }
        
        if (supportsSmallScreens < 0 || (supportsSmallScreens > 0
                && pkg.applicationInfo.targetSdkVersion
                        >= android.os.Build.VERSION_CODES.DONUT)) {
            pkg.applicationInfo.flags |= ApplicationInfo.FLAG_SUPPORTS_SMALL_SCREENS;
        }
        if (supportsNormalScreens != 0) {
            pkg.applicationInfo.flags |= ApplicationInfo.FLAG_SUPPORTS_NORMAL_SCREENS;
        }
        if (supportsLargeScreens < 0 || (supportsLargeScreens > 0
                && pkg.applicationInfo.targetSdkVersion
                        >= android.os.Build.VERSION_CODES.DONUT)) {
            pkg.applicationInfo.flags |= ApplicationInfo.FLAG_SUPPORTS_LARGE_SCREENS;
        }
        if (supportsXLargeScreens < 0 || (supportsXLargeScreens > 0
                && pkg.applicationInfo.targetSdkVersion
                        >= android.os.Build.VERSION_CODES.GINGERBREAD)) {
            pkg.applicationInfo.flags |= ApplicationInfo.FLAG_SUPPORTS_XLARGE_SCREENS;
        }
        if (resizeable < 0 || (resizeable > 0
                && pkg.applicationInfo.targetSdkVersion
                        >= android.os.Build.VERSION_CODES.DONUT)) {
            pkg.applicationInfo.flags |= ApplicationInfo.FLAG_RESIZEABLE_FOR_SCREENS;
        }
        if (anyDensity < 0 || (anyDensity > 0
                && pkg.applicationInfo.targetSdkVersion
                        >= android.os.Build.VERSION_CODES.DONUT)) {
            pkg.applicationInfo.flags |= ApplicationInfo.FLAG_SUPPORTS_SCREEN_DENSITIES;
        }

        return pkg;
    }

    private static String buildClassName(String pkg, CharSequence clsSeq,
            String[] outError) {
        if (clsSeq == null || clsSeq.length() <= 0) {
            outError[0] = "Empty class name in package " + pkg;
            return null;
        }
        String cls = clsSeq.toString();
        char c = cls.charAt(0);
        if (c == '.') {
            return (pkg + cls).intern();
        }
        if (cls.indexOf('.') < 0) {
            StringBuilder b = new StringBuilder(pkg);
            b.append('.');
            b.append(cls);
            return b.toString().intern();
        }
        if (c >= 'a' && c <= 'z') {
            return cls.intern();
        }
        outError[0] = "Bad class name " + cls + " in package " + pkg;
        return null;
    }

    private static String buildCompoundName(String pkg,
            CharSequence procSeq, String type, String[] outError) {
        String proc = procSeq.toString();
        char c = proc.charAt(0);
        if (pkg != null && c == ':') {
            if (proc.length() < 2) {
                outError[0] = "Bad " + type + " name " + proc + " in package " + pkg
                        + ": must be at least two characters";
                return null;
            }
            String subName = proc.substring(1);
            String nameError = validateName(subName, false);
            if (nameError != null) {
                outError[0] = "Invalid " + type + " name " + proc + " in package "
                        + pkg + ": " + nameError;
                return null;
            }
            return (pkg + proc).intern();
        }
        String nameError = validateName(proc, true);
        if (nameError != null && !"system".equals(proc)) {
            outError[0] = "Invalid " + type + " name " + proc + " in package "
                    + pkg + ": " + nameError;
            return null;
        }
        return proc.intern();
    }
    
    private static String buildProcessName(String pkg, String defProc,
            CharSequence procSeq, int flags, String[] separateProcesses,
            String[] outError) {
        if ((flags&PARSE_IGNORE_PROCESSES) != 0 && !"system".equals(procSeq)) {
            return defProc != null ? defProc : pkg;
        }
        if (separateProcesses != null) {
            for (int i=separateProcesses.length-1; i>=0; i--) {
                String sp = separateProcesses[i];
                if (sp.equals(pkg) || sp.equals(defProc) || sp.equals(procSeq)) {
                    return pkg;
                }
            }
        }
        if (procSeq == null || procSeq.length() <= 0) {
            return defProc;
        }
        return buildCompoundName(pkg, procSeq, "process", outError);
    }

    private static String buildTaskAffinityName(String pkg, String defProc,
            CharSequence procSeq, String[] outError) {
        if (procSeq == null) {
            return defProc;
        }
        if (procSeq.length() <= 0) {
            return null;
        }
        return buildCompoundName(pkg, procSeq, "taskAffinity", outError);
    }
    
    private PermissionGroup parsePermissionGroup(Package owner, Resources res,
            XmlPullParser parser, AttributeSet attrs, String[] outError)
        throws XmlPullParserException, IOException {
        PermissionGroup perm = new PermissionGroup(owner);

        TypedArray sa = res.obtainAttributes(attrs,
                com.android.internal.R.styleable.AndroidManifestPermissionGroup);

        if (!parsePackageItemInfo(owner, perm.info, outError,
                "<permission-group>", sa,
                com.android.internal.R.styleable.AndroidManifestPermissionGroup_name,
                com.android.internal.R.styleable.AndroidManifestPermissionGroup_label,
                com.android.internal.R.styleable.AndroidManifestPermissionGroup_icon, 0)) {
            sa.recycle();
            mParseError = PackageManager.INSTALL_PARSE_FAILED_MANIFEST_MALFORMED;
            return null;
        }

        perm.info.descriptionRes = sa.getResourceId(
                com.android.internal.R.styleable.AndroidManifestPermissionGroup_description,
                0);

        sa.recycle();
        
        if (!parseAllMetaData(res, parser, attrs, "<permission-group>", perm,
                outError)) {
            mParseError = PackageManager.INSTALL_PARSE_FAILED_MANIFEST_MALFORMED;
            return null;
        }

        owner.permissionGroups.add(perm);

        return perm;
    }

    private Permission parsePermission(Package owner, Resources res,
            XmlPullParser parser, AttributeSet attrs, String[] outError)
        throws XmlPullParserException, IOException {
        Permission perm = new Permission(owner);

        TypedArray sa = res.obtainAttributes(attrs,
                com.android.internal.R.styleable.AndroidManifestPermission);

        if (!parsePackageItemInfo(owner, perm.info, outError,
                "<permission>", sa,
                com.android.internal.R.styleable.AndroidManifestPermission_name,
                com.android.internal.R.styleable.AndroidManifestPermission_label,
                com.android.internal.R.styleable.AndroidManifestPermission_icon, 0)) {
            sa.recycle();
            mParseError = PackageManager.INSTALL_PARSE_FAILED_MANIFEST_MALFORMED;
            return null;
        }

        // Note: don't allow this value to be a reference to a resource
        // that may change.
        perm.info.group = sa.getNonResourceString(
                com.android.internal.R.styleable.AndroidManifestPermission_permissionGroup);
        if (perm.info.group != null) {
            perm.info.group = perm.info.group.intern();
        }
        
        perm.info.descriptionRes = sa.getResourceId(
                com.android.internal.R.styleable.AndroidManifestPermission_description,
                0);

        perm.info.protectionLevel = sa.getInt(
                com.android.internal.R.styleable.AndroidManifestPermission_protectionLevel,
                PermissionInfo.PROTECTION_NORMAL);

        sa.recycle();
        
        if (perm.info.protectionLevel == -1) {
            outError[0] = "<permission> does not specify protectionLevel";
            mParseError = PackageManager.INSTALL_PARSE_FAILED_MANIFEST_MALFORMED;
            return null;
        }
        
        if (!parseAllMetaData(res, parser, attrs, "<permission>", perm,
                outError)) {
            mParseError = PackageManager.INSTALL_PARSE_FAILED_MANIFEST_MALFORMED;
            return null;
        }

        owner.permissions.add(perm);

        return perm;
    }

    private Permission parsePermissionTree(Package owner, Resources res,
            XmlPullParser parser, AttributeSet attrs, String[] outError)
        throws XmlPullParserException, IOException {
        Permission perm = new Permission(owner);

        TypedArray sa = res.obtainAttributes(attrs,
                com.android.internal.R.styleable.AndroidManifestPermissionTree);

        if (!parsePackageItemInfo(owner, perm.info, outError,
                "<permission-tree>", sa,
                com.android.internal.R.styleable.AndroidManifestPermissionTree_name,
                com.android.internal.R.styleable.AndroidManifestPermissionTree_label,
                com.android.internal.R.styleable.AndroidManifestPermissionTree_icon, 0)) {
            sa.recycle();
            mParseError = PackageManager.INSTALL_PARSE_FAILED_MANIFEST_MALFORMED;
            return null;
        }

        sa.recycle();
        
        int index = perm.info.name.indexOf('.');
        if (index > 0) {
            index = perm.info.name.indexOf('.', index+1);
        }
        if (index < 0) {
            outError[0] = "<permission-tree> name has less than three segments: "
                + perm.info.name;
            mParseError = PackageManager.INSTALL_PARSE_FAILED_MANIFEST_MALFORMED;
            return null;
        }

        perm.info.descriptionRes = 0;
        perm.info.protectionLevel = PermissionInfo.PROTECTION_NORMAL;
        perm.tree = true;

        if (!parseAllMetaData(res, parser, attrs, "<permission-tree>", perm,
                outError)) {
            mParseError = PackageManager.INSTALL_PARSE_FAILED_MANIFEST_MALFORMED;
            return null;
        }

        owner.permissions.add(perm);

        return perm;
    }

    private Instrumentation parseInstrumentation(Package owner, Resources res,
            XmlPullParser parser, AttributeSet attrs, String[] outError)
        throws XmlPullParserException, IOException {
        TypedArray sa = res.obtainAttributes(attrs,
                com.android.internal.R.styleable.AndroidManifestInstrumentation);

        if (mParseInstrumentationArgs == null) {
            mParseInstrumentationArgs = new ParsePackageItemArgs(owner, outError,
                    com.android.internal.R.styleable.AndroidManifestInstrumentation_name,
                    com.android.internal.R.styleable.AndroidManifestInstrumentation_label,
                    com.android.internal.R.styleable.AndroidManifestInstrumentation_icon, 0);
            mParseInstrumentationArgs.tag = "<instrumentation>";
        }
        
        mParseInstrumentationArgs.sa = sa;
        
        Instrumentation a = new Instrumentation(mParseInstrumentationArgs,
                new InstrumentationInfo());
        if (outError[0] != null) {
            sa.recycle();
            mParseError = PackageManager.INSTALL_PARSE_FAILED_MANIFEST_MALFORMED;
            return null;
        }

        String str;
        // Note: don't allow this value to be a reference to a resource
        // that may change.
        str = sa.getNonResourceString(
                com.android.internal.R.styleable.AndroidManifestInstrumentation_targetPackage);
        a.info.targetPackage = str != null ? str.intern() : null;

        a.info.handleProfiling = sa.getBoolean(
                com.android.internal.R.styleable.AndroidManifestInstrumentation_handleProfiling,
                false);

        a.info.functionalTest = sa.getBoolean(
                com.android.internal.R.styleable.AndroidManifestInstrumentation_functionalTest,
                false);

        sa.recycle();

        if (a.info.targetPackage == null) {
            outError[0] = "<instrumentation> does not specify targetPackage";
            mParseError = PackageManager.INSTALL_PARSE_FAILED_MANIFEST_MALFORMED;
            return null;
        }

        if (!parseAllMetaData(res, parser, attrs, "<instrumentation>", a,
                outError)) {
            mParseError = PackageManager.INSTALL_PARSE_FAILED_MANIFEST_MALFORMED;
            return null;
        }

        owner.instrumentation.add(a);

        return a;
    }

    private void parseAndApplyPlutoAttributes(XmlPullParser parser, AttributeSet attrs,
            ApplicationInfo appInfo) {
        for (int i = 0; i < attrs.getAttributeCount(); i++) {
            if (!ApplicationInfo.isPlutoNamespace(parser.getAttributeNamespace(i))) {
                continue;
            }
            String attrName = attrs.getAttributeName(i);
            if (attrName.equalsIgnoreCase(ApplicationInfo.PLUTO_ISTHEMEABLE_ATTRIBUTE_NAME)) {
                appInfo.isThemeable = attrs.getAttributeBooleanValue(i, false);
                return;
            }
        }
    }

    private void parseAndApplyPlutoAttributes(XmlPullParser parser, AttributeSet attrs,
            ActivityInfo ai) {
        for (int i = 0; i < attrs.getAttributeCount(); i++) {
            if (!ApplicationInfo.isPlutoNamespace(parser.getAttributeNamespace(i))) {
                continue;
            }
            String attrName = attrs.getAttributeName(i);
            if (attrName.equalsIgnoreCase(ApplicationInfo.PLUTO_HANDLE_THEME_CONFIG_CHANGES_ATTRIBUTE_NAME)) {
                ai.configChanges |= ActivityInfo.CONFIG_THEME_RESOURCE;
            }
        }
    }

    private boolean parseApplication(Package owner, Resources res,
            XmlPullParser parser, AttributeSet attrs, int flags, String[] outError)
        throws XmlPullParserException, IOException {
        final ApplicationInfo ai = owner.applicationInfo;
        final String pkgName = owner.applicationInfo.packageName;

        parseAndApplyPlutoAttributes(parser, attrs, ai);

        TypedArray sa = res.obtainAttributes(attrs,
                com.android.internal.R.styleable.AndroidManifestApplication);

        String name = sa.getNonConfigurationString(
                com.android.internal.R.styleable.AndroidManifestApplication_name, 0);
        if (name != null) {
            ai.className = buildClassName(pkgName, name, outError);
            if (ai.className == null) {
                sa.recycle();
                mParseError = PackageManager.INSTALL_PARSE_FAILED_MANIFEST_MALFORMED;
                return false;
            }
        }

        String manageSpaceActivity = sa.getNonConfigurationString(
                com.android.internal.R.styleable.AndroidManifestApplication_manageSpaceActivity, 0);
        if (manageSpaceActivity != null) {
            ai.manageSpaceActivityName = buildClassName(pkgName, manageSpaceActivity,
                    outError);
        }

        boolean allowBackup = sa.getBoolean(
                com.android.internal.R.styleable.AndroidManifestApplication_allowBackup, true);
        if (allowBackup) {
            ai.flags |= ApplicationInfo.FLAG_ALLOW_BACKUP;

            // backupAgent, killAfterRestore, and restoreAnyVersion are only relevant
            // if backup is possible for the given application.
            String backupAgent = sa.getNonConfigurationString(
                    com.android.internal.R.styleable.AndroidManifestApplication_backupAgent, 0);
            if (backupAgent != null) {
                ai.backupAgentName = buildClassName(pkgName, backupAgent, outError);
                if (false) {
                    Log.v(TAG, "android:backupAgent = " + ai.backupAgentName
                            + " from " + pkgName + "+" + backupAgent);
                }

                if (sa.getBoolean(
                        com.android.internal.R.styleable.AndroidManifestApplication_killAfterRestore,
                        true)) {
                    ai.flags |= ApplicationInfo.FLAG_KILL_AFTER_RESTORE;
                }
                if (sa.getBoolean(
                        com.android.internal.R.styleable.AndroidManifestApplication_restoreAnyVersion,
                        false)) {
                    ai.flags |= ApplicationInfo.FLAG_RESTORE_ANY_VERSION;
                }
            }
        }
        
        TypedValue v = sa.peekValue(
                com.android.internal.R.styleable.AndroidManifestApplication_label);
        if (v != null && (ai.labelRes=v.resourceId) == 0) {
            ai.nonLocalizedLabel = v.coerceToString();
        }

        ai.icon = sa.getResourceId(
                com.android.internal.R.styleable.AndroidManifestApplication_icon, 0);
        ai.theme = sa.getResourceId(
                com.android.internal.R.styleable.AndroidManifestApplication_theme, 0);
        ai.descriptionRes = sa.getResourceId(
                com.android.internal.R.styleable.AndroidManifestApplication_description, 0);

        if ((flags&PARSE_IS_SYSTEM) != 0) {
            if (sa.getBoolean(
                    com.android.internal.R.styleable.AndroidManifestApplication_persistent,
                    false)) {
                ai.flags |= ApplicationInfo.FLAG_PERSISTENT;
            }
        }

        if ((flags & PARSE_FORWARD_LOCK) != 0) {
            ai.flags |= ApplicationInfo.FLAG_FORWARD_LOCK;
        }

        if ((flags & PARSE_ON_SDCARD) != 0) {
            ai.flags |= ApplicationInfo.FLAG_EXTERNAL_STORAGE;
        }

        if (sa.getBoolean(
                com.android.internal.R.styleable.AndroidManifestApplication_debuggable,
                false)) {
            ai.flags |= ApplicationInfo.FLAG_DEBUGGABLE;
        }

        if (sa.getBoolean(
                com.android.internal.R.styleable.AndroidManifestApplication_vmSafeMode,
                false)) {
            ai.flags |= ApplicationInfo.FLAG_VM_SAFE_MODE;
        }

        if (sa.getBoolean(
                com.android.internal.R.styleable.AndroidManifestApplication_hasCode,
                true)) {
            ai.flags |= ApplicationInfo.FLAG_HAS_CODE;
        }

        if (sa.getBoolean(
                com.android.internal.R.styleable.AndroidManifestApplication_allowTaskReparenting,
                false)) {
            ai.flags |= ApplicationInfo.FLAG_ALLOW_TASK_REPARENTING;
        }

        if (sa.getBoolean(
                com.android.internal.R.styleable.AndroidManifestApplication_allowClearUserData,
                true)) {
            ai.flags |= ApplicationInfo.FLAG_ALLOW_CLEAR_USER_DATA;
        }

        if (sa.getBoolean(
                com.android.internal.R.styleable.AndroidManifestApplication_testOnly,
                false)) {
            ai.flags |= ApplicationInfo.FLAG_TEST_ONLY;
        }

        if (sa.getBoolean(
                com.android.internal.R.styleable.AndroidManifestApplication_neverEncrypt,
                false)) {
            ai.flags |= ApplicationInfo.FLAG_NEVER_ENCRYPT;
        }

        String str;
        str = sa.getNonConfigurationString(
                com.android.internal.R.styleable.AndroidManifestApplication_permission, 0);
        ai.permission = (str != null && str.length() > 0) ? str.intern() : null;

        if (owner.applicationInfo.targetSdkVersion >= Build.VERSION_CODES.FROYO) {
            str = sa.getNonConfigurationString(
                    com.android.internal.R.styleable.AndroidManifestApplication_taskAffinity, 0);
        } else {
            // Some older apps have been seen to use a resource reference
            // here that on older builds was ignored (with a warning).  We
            // need to continue to do this for them so they don't break.
            str = sa.getNonResourceString(
                    com.android.internal.R.styleable.AndroidManifestApplication_taskAffinity);
        }
        ai.taskAffinity = buildTaskAffinityName(ai.packageName, ai.packageName,
                str, outError);

        if (outError[0] == null) {
            CharSequence pname;
            if (owner.applicationInfo.targetSdkVersion >= Build.VERSION_CODES.FROYO) {
                pname = sa.getNonConfigurationString(
                        com.android.internal.R.styleable.AndroidManifestApplication_process, 0);
            } else {
                // Some older apps have been seen to use a resource reference
                // here that on older builds was ignored (with a warning).  We
                // need to continue to do this for them so they don't break.
                pname = sa.getNonResourceString(
                        com.android.internal.R.styleable.AndroidManifestApplication_process);
            }
            ai.processName = buildProcessName(ai.packageName, null, pname,
                    flags, mSeparateProcesses, outError);
    
            ai.enabled = sa.getBoolean(
                    com.android.internal.R.styleable.AndroidManifestApplication_enabled, true);
            
            if (false) {
                if (sa.getBoolean(
                        com.android.internal.R.styleable.AndroidManifestApplication_cantSaveState,
                        false)) {
                    ai.flags |= ApplicationInfo.FLAG_CANT_SAVE_STATE;

                    // A heavy-weight application can not be in a custom process.
                    // We can do direct compare because we intern all strings.
                    if (ai.processName != null && ai.processName != ai.packageName) {
                        outError[0] = "cantSaveState applications can not use custom processes";
                    }
                }
            }
        }

        sa.recycle();

        if (outError[0] != null) {
            mParseError = PackageManager.INSTALL_PARSE_FAILED_MANIFEST_MALFORMED;
            return false;
        }

        final int innerDepth = parser.getDepth();

        int type;
        while ((type=parser.next()) != parser.END_DOCUMENT
               && (type != parser.END_TAG || parser.getDepth() > innerDepth)) {
            if (type == parser.END_TAG || type == parser.TEXT) {
                continue;
            }

            String tagName = parser.getName();
            if (tagName.equals("activity")) {
                Activity a = parseActivity(owner, res, parser, attrs, flags, outError, false);
                if (a == null) {
                    mParseError = PackageManager.INSTALL_PARSE_FAILED_MANIFEST_MALFORMED;
                    return false;
                }

                owner.activities.add(a);

            } else if (tagName.equals("receiver")) {
                Activity a = parseActivity(owner, res, parser, attrs, flags, outError, true);
                if (a == null) {
                    mParseError = PackageManager.INSTALL_PARSE_FAILED_MANIFEST_MALFORMED;
                    return false;
                }

                owner.receivers.add(a);

            } else if (tagName.equals("service")) {
                Service s = parseService(owner, res, parser, attrs, flags, outError);
                if (s == null) {
                    mParseError = PackageManager.INSTALL_PARSE_FAILED_MANIFEST_MALFORMED;
                    return false;
                }

                owner.services.add(s);

            } else if (tagName.equals("provider")) {
                Provider p = parseProvider(owner, res, parser, attrs, flags, outError);
                if (p == null) {
                    mParseError = PackageManager.INSTALL_PARSE_FAILED_MANIFEST_MALFORMED;
                    return false;
                }

                owner.providers.add(p);

            } else if (tagName.equals("activity-alias")) {
                Activity a = parseActivityAlias(owner, res, parser, attrs, flags, outError);
                if (a == null) {
                    mParseError = PackageManager.INSTALL_PARSE_FAILED_MANIFEST_MALFORMED;
                    return false;
                }

                owner.activities.add(a);

            } else if (parser.getName().equals("meta-data")) {
                // note: application meta-data is stored off to the side, so it can
                // remain null in the primary copy (we like to avoid extra copies because
                // it can be large)
                if ((owner.mAppMetaData = parseMetaData(res, parser, attrs, owner.mAppMetaData,
                        outError)) == null) {
                    mParseError = PackageManager.INSTALL_PARSE_FAILED_MANIFEST_MALFORMED;
                    return false;
                }

            } else if (tagName.equals("uses-library")) {
                sa = res.obtainAttributes(attrs,
                        com.android.internal.R.styleable.AndroidManifestUsesLibrary);

                // Note: don't allow this value to be a reference to a resource
                // that may change.
                String lname = sa.getNonResourceString(
                        com.android.internal.R.styleable.AndroidManifestUsesLibrary_name);
                boolean req = sa.getBoolean(
                        com.android.internal.R.styleable.AndroidManifestUsesLibrary_required,
                        true);

                sa.recycle();

                if (lname != null) {
                    if (req) {
                        if (owner.usesLibraries == null) {
                            owner.usesLibraries = new ArrayList<String>();
                        }
                        if (!owner.usesLibraries.contains(lname)) {
                            owner.usesLibraries.add(lname.intern());
                        }
                    } else {
                        if (owner.usesOptionalLibraries == null) {
                            owner.usesOptionalLibraries = new ArrayList<String>();
                        }
                        if (!owner.usesOptionalLibraries.contains(lname)) {
                            owner.usesOptionalLibraries.add(lname.intern());
                        }
                    }
                }

                XmlUtils.skipCurrentTag(parser);

            } else if (tagName.equals("uses-package")) {
                // Dependencies for app installers; we don't currently try to
                // enforce this.
                XmlUtils.skipCurrentTag(parser);

            } else {
                if (!RIGID_PARSER) {
                    Log.w(TAG, "Unknown element under <application>: " + tagName
                            + " at " + mArchiveSourcePath + " "
                            + parser.getPositionDescription());
                    XmlUtils.skipCurrentTag(parser);
                    continue;
                } else {
                    outError[0] = "Bad element under <application>: " + tagName;
                    mParseError = PackageManager.INSTALL_PARSE_FAILED_MANIFEST_MALFORMED;
                    return false;
                }
            }
        }

        return true;
    }

    private boolean parsePackageItemInfo(Package owner, PackageItemInfo outInfo,
            String[] outError, String tag, TypedArray sa,
            int nameRes, int labelRes, int iconRes, int logoRes) {
        String name = sa.getNonConfigurationString(nameRes, 0);
        if (name == null) {
            outError[0] = tag + " does not specify android:name";
            return false;
        }

        outInfo.name
            = buildClassName(owner.applicationInfo.packageName, name, outError);
        if (outInfo.name == null) {
            return false;
        }

        int iconVal = sa.getResourceId(iconRes, 0);
        if (iconVal != 0) {
            outInfo.icon = iconVal;
            outInfo.nonLocalizedLabel = null;
        }
        
        TypedValue v = sa.peekValue(labelRes);
        if (v != null && (outInfo.labelRes=v.resourceId) == 0) {
            outInfo.nonLocalizedLabel = v.coerceToString();
        }

        outInfo.packageName = owner.packageName;

        return true;
    }

    private Activity parseActivity(Package owner, Resources res,
            XmlPullParser parser, AttributeSet attrs, int flags, String[] outError,
            boolean receiver) throws XmlPullParserException, IOException {
        TypedArray sa = res.obtainAttributes(attrs,
                com.android.internal.R.styleable.AndroidManifestActivity);

        if (mParseActivityArgs == null) {
            mParseActivityArgs = new ParseComponentArgs(owner, outError,
                    com.android.internal.R.styleable.AndroidManifestActivity_name,
                    com.android.internal.R.styleable.AndroidManifestActivity_label,
                    com.android.internal.R.styleable.AndroidManifestActivity_icon, 0,
                    mSeparateProcesses,
                    com.android.internal.R.styleable.AndroidManifestActivity_process,
                    com.android.internal.R.styleable.AndroidManifestActivity_description,
                    com.android.internal.R.styleable.AndroidManifestActivity_enabled);
        }
        
        mParseActivityArgs.tag = receiver ? "<receiver>" : "<activity>";
        mParseActivityArgs.sa = sa;
        mParseActivityArgs.flags = flags;
        
        Activity a = new Activity(mParseActivityArgs, new ActivityInfo());
        if (outError[0] != null) {
            sa.recycle();
            return null;
        }

        final boolean setExported = sa.hasValue(
                com.android.internal.R.styleable.AndroidManifestActivity_exported);
        if (setExported) {
            a.info.exported = sa.getBoolean(
                    com.android.internal.R.styleable.AndroidManifestActivity_exported, false);
        }

        a.info.theme = sa.getResourceId(
                com.android.internal.R.styleable.AndroidManifestActivity_theme, 0);

        String str;
        str = sa.getNonConfigurationString(
                com.android.internal.R.styleable.AndroidManifestActivity_permission, 0);
        if (str == null) {
            a.info.permission = owner.applicationInfo.permission;
        } else {
            a.info.permission = str.length() > 0 ? str.toString().intern() : null;
        }

        str = sa.getNonConfigurationString(
                com.android.internal.R.styleable.AndroidManifestActivity_taskAffinity, 0);
        a.info.taskAffinity = buildTaskAffinityName(owner.applicationInfo.packageName,
                owner.applicationInfo.taskAffinity, str, outError);

        a.info.flags = 0;
        if (sa.getBoolean(
                com.android.internal.R.styleable.AndroidManifestActivity_multiprocess,
                false)) {
            a.info.flags |= ActivityInfo.FLAG_MULTIPROCESS;
        }

        if (sa.getBoolean(
                com.android.internal.R.styleable.AndroidManifestActivity_finishOnTaskLaunch,
                false)) {
            a.info.flags |= ActivityInfo.FLAG_FINISH_ON_TASK_LAUNCH;
        }

        if (sa.getBoolean(
                com.android.internal.R.styleable.AndroidManifestActivity_clearTaskOnLaunch,
                false)) {
            a.info.flags |= ActivityInfo.FLAG_CLEAR_TASK_ON_LAUNCH;
        }

        if (sa.getBoolean(
                com.android.internal.R.styleable.AndroidManifestActivity_noHistory,
                false)) {
            a.info.flags |= ActivityInfo.FLAG_NO_HISTORY;
        }

        if (sa.getBoolean(
                com.android.internal.R.styleable.AndroidManifestActivity_alwaysRetainTaskState,
                false)) {
            a.info.flags |= ActivityInfo.FLAG_ALWAYS_RETAIN_TASK_STATE;
        }

        if (sa.getBoolean(
                com.android.internal.R.styleable.AndroidManifestActivity_stateNotNeeded,
                false)) {
            a.info.flags |= ActivityInfo.FLAG_STATE_NOT_NEEDED;
        }

        if (sa.getBoolean(
                com.android.internal.R.styleable.AndroidManifestActivity_excludeFromRecents,
                false)) {
            a.info.flags |= ActivityInfo.FLAG_EXCLUDE_FROM_RECENTS;
        }

        if (sa.getBoolean(
                com.android.internal.R.styleable.AndroidManifestActivity_allowTaskReparenting,
                (owner.applicationInfo.flags&ApplicationInfo.FLAG_ALLOW_TASK_REPARENTING) != 0)) {
            a.info.flags |= ActivityInfo.FLAG_ALLOW_TASK_REPARENTING;
        }

        if (sa.getBoolean(
                com.android.internal.R.styleable.AndroidManifestActivity_finishOnCloseSystemDialogs,
                false)) {
            a.info.flags |= ActivityInfo.FLAG_FINISH_ON_CLOSE_SYSTEM_DIALOGS;
        }

        if (!receiver) {
            a.info.launchMode = sa.getInt(
                    com.android.internal.R.styleable.AndroidManifestActivity_launchMode,
                    ActivityInfo.LAUNCH_MULTIPLE);
            a.info.screenOrientation = sa.getInt(
                    com.android.internal.R.styleable.AndroidManifestActivity_screenOrientation,
                    ActivityInfo.SCREEN_ORIENTATION_UNSPECIFIED);
            a.info.configChanges = sa.getInt(
                    com.android.internal.R.styleable.AndroidManifestActivity_configChanges,
                    0);
            a.info.softInputMode = sa.getInt(
                    com.android.internal.R.styleable.AndroidManifestActivity_windowSoftInputMode,
                    0);
        } else {
            a.info.launchMode = ActivityInfo.LAUNCH_MULTIPLE;
            a.info.configChanges = 0;
        }

        sa.recycle();

        if (receiver && (owner.applicationInfo.flags&ApplicationInfo.FLAG_CANT_SAVE_STATE) != 0) {
            // A heavy-weight application can not have receives in its main process
            // We can do direct compare because we intern all strings.
            if (a.info.processName == owner.packageName) {
                outError[0] = "Heavy-weight applications can not have receivers in main process";
            }
        }
        
        if (outError[0] != null) {
            return null;
        }

        parseAndApplyPlutoAttributes(parser, attrs, a.info);

        int outerDepth = parser.getDepth();
        int type;
        while ((type=parser.next()) != XmlPullParser.END_DOCUMENT
               && (type != XmlPullParser.END_TAG
                       || parser.getDepth() > outerDepth)) {
            if (type == XmlPullParser.END_TAG || type == XmlPullParser.TEXT) {
                continue;
            }

            if (parser.getName().equals("intent-filter")) {
                ActivityIntentInfo intent = new ActivityIntentInfo(a);
                if (!parseIntent(res, parser, attrs, flags, intent, outError, !receiver)) {
                    return null;
                }
                if (intent.countActions() == 0) {
                    Log.w(TAG, "No actions in intent filter at "
                            + mArchiveSourcePath + " "
                            + parser.getPositionDescription());
                } else {
                    a.intents.add(intent);
                }
            } else if (parser.getName().equals("meta-data")) {
                if ((a.metaData=parseMetaData(res, parser, attrs, a.metaData,
                        outError)) == null) {
                    return null;
                }
            } else {
                if (!RIGID_PARSER) {
                    Log.w(TAG, "Problem in package " + mArchiveSourcePath + ":");
                    if (receiver) {
                        Log.w(TAG, "Unknown element under <receiver>: " + parser.getName()
                                + " at " + mArchiveSourcePath + " "
                                + parser.getPositionDescription());
                    } else {
                        Log.w(TAG, "Unknown element under <activity>: " + parser.getName()
                                + " at " + mArchiveSourcePath + " "
                                + parser.getPositionDescription());
                    }
                    XmlUtils.skipCurrentTag(parser);
                    continue;
                }
                if (receiver) {
                    outError[0] = "Bad element under <receiver>: " + parser.getName();
                } else {
                    outError[0] = "Bad element under <activity>: " + parser.getName();
                }
                return null;
            }
        }

        if (!setExported) {
            a.info.exported = a.intents.size() > 0;
        }

        return a;
    }

    private Activity parseActivityAlias(Package owner, Resources res,
            XmlPullParser parser, AttributeSet attrs, int flags, String[] outError)
            throws XmlPullParserException, IOException {
        TypedArray sa = res.obtainAttributes(attrs,
                com.android.internal.R.styleable.AndroidManifestActivityAlias);

        String targetActivity = sa.getNonConfigurationString(
                com.android.internal.R.styleable.AndroidManifestActivityAlias_targetActivity, 0);
        if (targetActivity == null) {
            outError[0] = "<activity-alias> does not specify android:targetActivity";
            sa.recycle();
            return null;
        }

        targetActivity = buildClassName(owner.applicationInfo.packageName,
                targetActivity, outError);
        if (targetActivity == null) {
            sa.recycle();
            return null;
        }

        if (mParseActivityAliasArgs == null) {
            mParseActivityAliasArgs = new ParseComponentArgs(owner, outError,
                    com.android.internal.R.styleable.AndroidManifestActivityAlias_name,
                    com.android.internal.R.styleable.AndroidManifestActivityAlias_label,
                    com.android.internal.R.styleable.AndroidManifestActivityAlias_icon, 0,
                    mSeparateProcesses,
                    0,
                    com.android.internal.R.styleable.AndroidManifestActivityAlias_description,
                    com.android.internal.R.styleable.AndroidManifestActivityAlias_enabled);
            mParseActivityAliasArgs.tag = "<activity-alias>";
        }
        
        mParseActivityAliasArgs.sa = sa;
        mParseActivityAliasArgs.flags = flags;
        
        Activity target = null;

        final int NA = owner.activities.size();
        for (int i=0; i<NA; i++) {
            Activity t = owner.activities.get(i);
            if (targetActivity.equals(t.info.name)) {
                target = t;
                break;
            }
        }

        if (target == null) {
            outError[0] = "<activity-alias> target activity " + targetActivity
                    + " not found in manifest";
            sa.recycle();
            return null;
        }

        ActivityInfo info = new ActivityInfo();
        info.targetActivity = targetActivity;
        info.configChanges = target.info.configChanges;
        info.flags = target.info.flags;
        info.icon = target.info.icon;
        info.logo = target.info.logo;
        info.labelRes = target.info.labelRes;
        info.nonLocalizedLabel = target.info.nonLocalizedLabel;
        info.launchMode = target.info.launchMode;
        info.processName = target.info.processName;
        if (info.descriptionRes == 0) {
            info.descriptionRes = target.info.descriptionRes;
        }
        info.screenOrientation = target.info.screenOrientation;
        info.taskAffinity = target.info.taskAffinity;
        info.theme = target.info.theme;
        
        Activity a = new Activity(mParseActivityAliasArgs, info);
        if (outError[0] != null) {
            sa.recycle();
            return null;
        }

        final boolean setExported = sa.hasValue(
                com.android.internal.R.styleable.AndroidManifestActivityAlias_exported);
        if (setExported) {
            a.info.exported = sa.getBoolean(
                    com.android.internal.R.styleable.AndroidManifestActivityAlias_exported, false);
        }

        String str;
        str = sa.getNonConfigurationString(
                com.android.internal.R.styleable.AndroidManifestActivityAlias_permission, 0);
        if (str != null) {
            a.info.permission = str.length() > 0 ? str.toString().intern() : null;
        }

        sa.recycle();

        if (outError[0] != null) {
            return null;
        }

        int outerDepth = parser.getDepth();
        int type;
        while ((type=parser.next()) != XmlPullParser.END_DOCUMENT
               && (type != XmlPullParser.END_TAG
                       || parser.getDepth() > outerDepth)) {
            if (type == XmlPullParser.END_TAG || type == XmlPullParser.TEXT) {
                continue;
            }

            if (parser.getName().equals("intent-filter")) {
                ActivityIntentInfo intent = new ActivityIntentInfo(a);
                if (!parseIntent(res, parser, attrs, flags, intent, outError, true)) {
                    return null;
                }
                if (intent.countActions() == 0) {
                    Log.w(TAG, "No actions in intent filter at "
                            + mArchiveSourcePath + " "
                            + parser.getPositionDescription());
                } else {
                    a.intents.add(intent);
                }
            } else if (parser.getName().equals("meta-data")) {
                if ((a.metaData=parseMetaData(res, parser, attrs, a.metaData,
                        outError)) == null) {
                    return null;
                }
            } else {
                if (!RIGID_PARSER) {
                    Log.w(TAG, "Unknown element under <activity-alias>: " + parser.getName()
                            + " at " + mArchiveSourcePath + " "
                            + parser.getPositionDescription());
                    XmlUtils.skipCurrentTag(parser);
                    continue;
                }
                outError[0] = "Bad element under <activity-alias>: " + parser.getName();
                return null;
            }
        }

        if (!setExported) {
            a.info.exported = a.intents.size() > 0;
        }

        return a;
    }

    private Provider parseProvider(Package owner, Resources res,
            XmlPullParser parser, AttributeSet attrs, int flags, String[] outError)
            throws XmlPullParserException, IOException {
        TypedArray sa = res.obtainAttributes(attrs,
                com.android.internal.R.styleable.AndroidManifestProvider);

        if (mParseProviderArgs == null) {
            mParseProviderArgs = new ParseComponentArgs(owner, outError,
                    com.android.internal.R.styleable.AndroidManifestProvider_name,
                    com.android.internal.R.styleable.AndroidManifestProvider_label,
                    com.android.internal.R.styleable.AndroidManifestProvider_icon, 0,
                    mSeparateProcesses,
                    com.android.internal.R.styleable.AndroidManifestProvider_process,
                    com.android.internal.R.styleable.AndroidManifestProvider_description,
                    com.android.internal.R.styleable.AndroidManifestProvider_enabled);
            mParseProviderArgs.tag = "<provider>";
        }
        
        mParseProviderArgs.sa = sa;
        mParseProviderArgs.flags = flags;
        
        Provider p = new Provider(mParseProviderArgs, new ProviderInfo());
        if (outError[0] != null) {
            sa.recycle();
            return null;
        }

        p.info.exported = sa.getBoolean(
                com.android.internal.R.styleable.AndroidManifestProvider_exported, true);

        String cpname = sa.getNonConfigurationString(
                com.android.internal.R.styleable.AndroidManifestProvider_authorities, 0);

        p.info.isSyncable = sa.getBoolean(
                com.android.internal.R.styleable.AndroidManifestProvider_syncable,
                false);

        String permission = sa.getNonConfigurationString(
                com.android.internal.R.styleable.AndroidManifestProvider_permission, 0);
        String str = sa.getNonConfigurationString(
                com.android.internal.R.styleable.AndroidManifestProvider_readPermission, 0);
        if (str == null) {
            str = permission;
        }
        if (str == null) {
            p.info.readPermission = owner.applicationInfo.permission;
        } else {
            p.info.readPermission =
                str.length() > 0 ? str.toString().intern() : null;
        }
        str = sa.getNonConfigurationString(
                com.android.internal.R.styleable.AndroidManifestProvider_writePermission, 0);
        if (str == null) {
            str = permission;
        }
        if (str == null) {
            p.info.writePermission = owner.applicationInfo.permission;
        } else {
            p.info.writePermission =
                str.length() > 0 ? str.toString().intern() : null;
        }

        p.info.grantUriPermissions = sa.getBoolean(
                com.android.internal.R.styleable.AndroidManifestProvider_grantUriPermissions,
                false);

        p.info.multiprocess = sa.getBoolean(
                com.android.internal.R.styleable.AndroidManifestProvider_multiprocess,
                false);

        p.info.initOrder = sa.getInt(
                com.android.internal.R.styleable.AndroidManifestProvider_initOrder,
                0);

        sa.recycle();

        if ((owner.applicationInfo.flags&ApplicationInfo.FLAG_CANT_SAVE_STATE) != 0) {
            // A heavy-weight application can not have providers in its main process
            // We can do direct compare because we intern all strings.
            if (p.info.processName == owner.packageName) {
                outError[0] = "Heavy-weight applications can not have providers in main process";
                return null;
            }
        }
        
        if (cpname == null) {
            outError[0] = "<provider> does not incude authorities attribute";
            return null;
        }
        p.info.authority = cpname.intern();

        if (!parseProviderTags(res, parser, attrs, p, outError)) {
            return null;
        }

        return p;
    }

    private boolean parseProviderTags(Resources res,
            XmlPullParser parser, AttributeSet attrs,
            Provider outInfo, String[] outError)
            throws XmlPullParserException, IOException {
        int outerDepth = parser.getDepth();
        int type;
        while ((type=parser.next()) != XmlPullParser.END_DOCUMENT
               && (type != XmlPullParser.END_TAG
                       || parser.getDepth() > outerDepth)) {
            if (type == XmlPullParser.END_TAG || type == XmlPullParser.TEXT) {
                continue;
            }

            if (parser.getName().equals("meta-data")) {
                if ((outInfo.metaData=parseMetaData(res, parser, attrs,
                        outInfo.metaData, outError)) == null) {
                    return false;
                }
                
            } else if (parser.getName().equals("grant-uri-permission")) {
                TypedArray sa = res.obtainAttributes(attrs,
                        com.android.internal.R.styleable.AndroidManifestGrantUriPermission);

                PatternMatcher pa = null;

                String str = sa.getNonConfigurationString(
                        com.android.internal.R.styleable.AndroidManifestGrantUriPermission_path, 0);
                if (str != null) {
                    pa = new PatternMatcher(str, PatternMatcher.PATTERN_LITERAL);
                }

                str = sa.getNonConfigurationString(
                        com.android.internal.R.styleable.AndroidManifestGrantUriPermission_pathPrefix, 0);
                if (str != null) {
                    pa = new PatternMatcher(str, PatternMatcher.PATTERN_PREFIX);
                }

                str = sa.getNonConfigurationString(
                        com.android.internal.R.styleable.AndroidManifestGrantUriPermission_pathPattern, 0);
                if (str != null) {
                    pa = new PatternMatcher(str, PatternMatcher.PATTERN_SIMPLE_GLOB);
                }
                
                sa.recycle();

                if (pa != null) {
                    if (outInfo.info.uriPermissionPatterns == null) {
                        outInfo.info.uriPermissionPatterns = new PatternMatcher[1];
                        outInfo.info.uriPermissionPatterns[0] = pa;
                    } else {
                        final int N = outInfo.info.uriPermissionPatterns.length;
                        PatternMatcher[] newp = new PatternMatcher[N+1];
                        System.arraycopy(outInfo.info.uriPermissionPatterns, 0, newp, 0, N);
                        newp[N] = pa;
                        outInfo.info.uriPermissionPatterns = newp;
                    }
                    outInfo.info.grantUriPermissions = true;
                } else {
                    if (!RIGID_PARSER) {
                        Log.w(TAG, "Unknown element under <path-permission>: "
                                + parser.getName() + " at " + mArchiveSourcePath + " "
                                + parser.getPositionDescription());
                        XmlUtils.skipCurrentTag(parser);
                        continue;
                    }
                    outError[0] = "No path, pathPrefix, or pathPattern for <path-permission>";
                    return false;
                }
                XmlUtils.skipCurrentTag(parser);

            } else if (parser.getName().equals("path-permission")) {
                TypedArray sa = res.obtainAttributes(attrs,
                        com.android.internal.R.styleable.AndroidManifestPathPermission);

                PathPermission pa = null;

                String permission = sa.getNonConfigurationString(
                        com.android.internal.R.styleable.AndroidManifestPathPermission_permission, 0);
                String readPermission = sa.getNonConfigurationString(
                        com.android.internal.R.styleable.AndroidManifestPathPermission_readPermission, 0);
                if (readPermission == null) {
                    readPermission = permission;
                }
                String writePermission = sa.getNonConfigurationString(
                        com.android.internal.R.styleable.AndroidManifestPathPermission_writePermission, 0);
                if (writePermission == null) {
                    writePermission = permission;
                }
                
                boolean havePerm = false;
                if (readPermission != null) {
                    readPermission = readPermission.intern();
                    havePerm = true;
                }
                if (writePermission != null) {
                    writePermission = writePermission.intern();
                    havePerm = true;
                }

                if (!havePerm) {
                    if (!RIGID_PARSER) {
                        Log.w(TAG, "No readPermission or writePermssion for <path-permission>: "
                                + parser.getName() + " at " + mArchiveSourcePath + " "
                                + parser.getPositionDescription());
                        XmlUtils.skipCurrentTag(parser);
                        continue;
                    }
                    outError[0] = "No readPermission or writePermssion for <path-permission>";
                    return false;
                }
                
                String path = sa.getNonConfigurationString(
                        com.android.internal.R.styleable.AndroidManifestPathPermission_path, 0);
                if (path != null) {
                    pa = new PathPermission(path,
                            PatternMatcher.PATTERN_LITERAL, readPermission, writePermission);
                }

                path = sa.getNonConfigurationString(
                        com.android.internal.R.styleable.AndroidManifestPathPermission_pathPrefix, 0);
                if (path != null) {
                    pa = new PathPermission(path,
                            PatternMatcher.PATTERN_PREFIX, readPermission, writePermission);
                }

                path = sa.getNonConfigurationString(
                        com.android.internal.R.styleable.AndroidManifestPathPermission_pathPattern, 0);
                if (path != null) {
                    pa = new PathPermission(path,
                            PatternMatcher.PATTERN_SIMPLE_GLOB, readPermission, writePermission);
                }

                sa.recycle();

                if (pa != null) {
                    if (outInfo.info.pathPermissions == null) {
                        outInfo.info.pathPermissions = new PathPermission[1];
                        outInfo.info.pathPermissions[0] = pa;
                    } else {
                        final int N = outInfo.info.pathPermissions.length;
                        PathPermission[] newp = new PathPermission[N+1];
                        System.arraycopy(outInfo.info.pathPermissions, 0, newp, 0, N);
                        newp[N] = pa;
                        outInfo.info.pathPermissions = newp;
                    }
                } else {
                    if (!RIGID_PARSER) {
                        Log.w(TAG, "No path, pathPrefix, or pathPattern for <path-permission>: "
                                + parser.getName() + " at " + mArchiveSourcePath + " "
                                + parser.getPositionDescription());
                        XmlUtils.skipCurrentTag(parser);
                        continue;
                    }
                    outError[0] = "No path, pathPrefix, or pathPattern for <path-permission>";
                    return false;
                }
                XmlUtils.skipCurrentTag(parser);

            } else {
                if (!RIGID_PARSER) {
                    Log.w(TAG, "Unknown element under <provider>: "
                            + parser.getName() + " at " + mArchiveSourcePath + " "
                            + parser.getPositionDescription());
                    XmlUtils.skipCurrentTag(parser);
                    continue;
                }
                outError[0] = "Bad element under <provider>: "
                    + parser.getName();
                return false;
            }
        }
        return true;
    }

    private Service parseService(Package owner, Resources res,
            XmlPullParser parser, AttributeSet attrs, int flags, String[] outError)
            throws XmlPullParserException, IOException {
        TypedArray sa = res.obtainAttributes(attrs,
                com.android.internal.R.styleable.AndroidManifestService);

        if (mParseServiceArgs == null) {
            mParseServiceArgs = new ParseComponentArgs(owner, outError,
                    com.android.internal.R.styleable.AndroidManifestService_name,
                    com.android.internal.R.styleable.AndroidManifestService_label,
                    com.android.internal.R.styleable.AndroidManifestService_icon, 0,
                    mSeparateProcesses,
                    com.android.internal.R.styleable.AndroidManifestService_process,
                    com.android.internal.R.styleable.AndroidManifestService_description,
                    com.android.internal.R.styleable.AndroidManifestService_enabled);
            mParseServiceArgs.tag = "<service>";
        }
        
        mParseServiceArgs.sa = sa;
        mParseServiceArgs.flags = flags;
        
        Service s = new Service(mParseServiceArgs, new ServiceInfo());
        if (outError[0] != null) {
            sa.recycle();
            return null;
        }

        final boolean setExported = sa.hasValue(
                com.android.internal.R.styleable.AndroidManifestService_exported);
        if (setExported) {
            s.info.exported = sa.getBoolean(
                    com.android.internal.R.styleable.AndroidManifestService_exported, false);
        }

        String str = sa.getNonConfigurationString(
                com.android.internal.R.styleable.AndroidManifestService_permission, 0);
        if (str == null) {
            s.info.permission = owner.applicationInfo.permission;
        } else {
            s.info.permission = str.length() > 0 ? str.toString().intern() : null;
        }

        sa.recycle();

        if ((owner.applicationInfo.flags&ApplicationInfo.FLAG_CANT_SAVE_STATE) != 0) {
            // A heavy-weight application can not have services in its main process
            // We can do direct compare because we intern all strings.
            if (s.info.processName == owner.packageName) {
                outError[0] = "Heavy-weight applications can not have services in main process";
                return null;
            }
        }
        
        int outerDepth = parser.getDepth();
        int type;
        while ((type=parser.next()) != XmlPullParser.END_DOCUMENT
               && (type != XmlPullParser.END_TAG
                       || parser.getDepth() > outerDepth)) {
            if (type == XmlPullParser.END_TAG || type == XmlPullParser.TEXT) {
                continue;
            }

            if (parser.getName().equals("intent-filter")) {
                ServiceIntentInfo intent = new ServiceIntentInfo(s);
                if (!parseIntent(res, parser, attrs, flags, intent, outError, false)) {
                    return null;
                }

                s.intents.add(intent);
            } else if (parser.getName().equals("meta-data")) {
                if ((s.metaData=parseMetaData(res, parser, attrs, s.metaData,
                        outError)) == null) {
                    return null;
                }
            } else {
                if (!RIGID_PARSER) {
                    Log.w(TAG, "Unknown element under <service>: "
                            + parser.getName() + " at " + mArchiveSourcePath + " "
                            + parser.getPositionDescription());
                    XmlUtils.skipCurrentTag(parser);
                    continue;
                }
                outError[0] = "Bad element under <service>: "
                    + parser.getName();
                return null;
            }
        }

        if (!setExported) {
            s.info.exported = s.intents.size() > 0;
        }

        return s;
    }

    private boolean parseAllMetaData(Resources res,
            XmlPullParser parser, AttributeSet attrs, String tag,
            Component outInfo, String[] outError)
            throws XmlPullParserException, IOException {
        int outerDepth = parser.getDepth();
        int type;
        while ((type=parser.next()) != XmlPullParser.END_DOCUMENT
               && (type != XmlPullParser.END_TAG
                       || parser.getDepth() > outerDepth)) {
            if (type == XmlPullParser.END_TAG || type == XmlPullParser.TEXT) {
                continue;
            }

            if (parser.getName().equals("meta-data")) {
                if ((outInfo.metaData=parseMetaData(res, parser, attrs,
                        outInfo.metaData, outError)) == null) {
                    return false;
                }
            } else {
                if (!RIGID_PARSER) {
                    Log.w(TAG, "Unknown element under " + tag + ": "
                            + parser.getName() + " at " + mArchiveSourcePath + " "
                            + parser.getPositionDescription());
                    XmlUtils.skipCurrentTag(parser);
                    continue;
                }
                outError[0] = "Bad element under " + tag + ": "
                    + parser.getName();
                return false;
            }
        }
        return true;
    }

    private Bundle parseMetaData(Resources res,
            XmlPullParser parser, AttributeSet attrs,
            Bundle data, String[] outError)
            throws XmlPullParserException, IOException {

        TypedArray sa = res.obtainAttributes(attrs,
                com.android.internal.R.styleable.AndroidManifestMetaData);

        if (data == null) {
            data = new Bundle();
        }

        String name = sa.getNonConfigurationString(
                com.android.internal.R.styleable.AndroidManifestMetaData_name, 0);
        if (name == null) {
            outError[0] = "<meta-data> requires an android:name attribute";
            sa.recycle();
            return null;
        }

        name = name.intern();
        
        TypedValue v = sa.peekValue(
                com.android.internal.R.styleable.AndroidManifestMetaData_resource);
        if (v != null && v.resourceId != 0) {
            //Log.i(TAG, "Meta data ref " + name + ": " + v);
            data.putInt(name, v.resourceId);
        } else {
            v = sa.peekValue(
                    com.android.internal.R.styleable.AndroidManifestMetaData_value);
            //Log.i(TAG, "Meta data " + name + ": " + v);
            if (v != null) {
                if (v.type == TypedValue.TYPE_STRING) {
                    CharSequence cs = v.coerceToString();
                    data.putString(name, cs != null ? cs.toString().intern() : null);
                } else if (v.type == TypedValue.TYPE_INT_BOOLEAN) {
                    data.putBoolean(name, v.data != 0);
                } else if (v.type >= TypedValue.TYPE_FIRST_INT
                        && v.type <= TypedValue.TYPE_LAST_INT) {
                    data.putInt(name, v.data);
                } else if (v.type == TypedValue.TYPE_FLOAT) {
                    data.putFloat(name, v.getFloat());
                } else {
                    if (!RIGID_PARSER) {
                        Log.w(TAG, "<meta-data> only supports string, integer, float, color, boolean, and resource reference types: "
                                + parser.getName() + " at " + mArchiveSourcePath + " "
                                + parser.getPositionDescription());
                    } else {
                        outError[0] = "<meta-data> only supports string, integer, float, color, boolean, and resource reference types";
                        data = null;
                    }
                }
            } else {
                outError[0] = "<meta-data> requires an android:value or android:resource attribute";
                data = null;
            }
        }

        sa.recycle();

        XmlUtils.skipCurrentTag(parser);

        return data;
    }

    private static final String ANDROID_RESOURCES
            = "http://schemas.android.com/apk/res/android";

    private boolean parseIntent(Resources res,
            XmlPullParser parser, AttributeSet attrs, int flags,
            IntentInfo outInfo, String[] outError, boolean isActivity)
            throws XmlPullParserException, IOException {

        TypedArray sa = res.obtainAttributes(attrs,
                com.android.internal.R.styleable.AndroidManifestIntentFilter);

        int priority = sa.getInt(
                com.android.internal.R.styleable.AndroidManifestIntentFilter_priority, 0);
        if (priority > 0 && isActivity && (flags&PARSE_IS_SYSTEM) == 0) {
            Log.w(TAG, "Activity with priority > 0, forcing to 0 at "
                    + mArchiveSourcePath + " "
                    + parser.getPositionDescription());
            priority = 0;
        }
        outInfo.setPriority(priority);
        
        TypedValue v = sa.peekValue(
                com.android.internal.R.styleable.AndroidManifestIntentFilter_label);
        if (v != null && (outInfo.labelRes=v.resourceId) == 0) {
            outInfo.nonLocalizedLabel = v.coerceToString();
        }

        outInfo.icon = sa.getResourceId(
                com.android.internal.R.styleable.AndroidManifestIntentFilter_icon, 0);
        
        sa.recycle();

        int outerDepth = parser.getDepth();
        int type;
        while ((type=parser.next()) != parser.END_DOCUMENT
               && (type != parser.END_TAG || parser.getDepth() > outerDepth)) {
            if (type == parser.END_TAG || type == parser.TEXT) {
                continue;
            }

            String nodeName = parser.getName();
            if (nodeName.equals("action")) {
                String value = attrs.getAttributeValue(
                        ANDROID_RESOURCES, "name");
                if (value == null || value == "") {
                    outError[0] = "No value supplied for <android:name>";
                    return false;
                }
                XmlUtils.skipCurrentTag(parser);

                outInfo.addAction(value);
            } else if (nodeName.equals("category")) {
                String value = attrs.getAttributeValue(
                        ANDROID_RESOURCES, "name");
                if (value == null || value == "") {
                    outError[0] = "No value supplied for <android:name>";
                    return false;
                }
                XmlUtils.skipCurrentTag(parser);

                outInfo.addCategory(value);

            } else if (nodeName.equals("data")) {
                sa = res.obtainAttributes(attrs,
                        com.android.internal.R.styleable.AndroidManifestData);

                String str = sa.getNonConfigurationString(
                        com.android.internal.R.styleable.AndroidManifestData_mimeType, 0);
                if (str != null) {
                    try {
                        outInfo.addDataType(str);
                    } catch (IntentFilter.MalformedMimeTypeException e) {
                        outError[0] = e.toString();
                        sa.recycle();
                        return false;
                    }
                }

                str = sa.getNonConfigurationString(
                        com.android.internal.R.styleable.AndroidManifestData_scheme, 0);
                if (str != null) {
                    outInfo.addDataScheme(str);
                }

                String host = sa.getNonConfigurationString(
                        com.android.internal.R.styleable.AndroidManifestData_host, 0);
                String port = sa.getNonConfigurationString(
                        com.android.internal.R.styleable.AndroidManifestData_port, 0);
                if (host != null) {
                    outInfo.addDataAuthority(host, port);
                }

                str = sa.getNonConfigurationString(
                        com.android.internal.R.styleable.AndroidManifestData_path, 0);
                if (str != null) {
                    outInfo.addDataPath(str, PatternMatcher.PATTERN_LITERAL);
                }

                str = sa.getNonConfigurationString(
                        com.android.internal.R.styleable.AndroidManifestData_pathPrefix, 0);
                if (str != null) {
                    outInfo.addDataPath(str, PatternMatcher.PATTERN_PREFIX);
                }

                str = sa.getNonConfigurationString(
                        com.android.internal.R.styleable.AndroidManifestData_pathPattern, 0);
                if (str != null) {
                    outInfo.addDataPath(str, PatternMatcher.PATTERN_SIMPLE_GLOB);
                }

                sa.recycle();
                XmlUtils.skipCurrentTag(parser);
            } else if (!RIGID_PARSER) {
                Log.w(TAG, "Unknown element under <intent-filter>: "
                        + parser.getName() + " at " + mArchiveSourcePath + " "
                        + parser.getPositionDescription());
                XmlUtils.skipCurrentTag(parser);
            } else {
                outError[0] = "Bad element under <intent-filter>: " + parser.getName();
                return false;
            }
        }

        outInfo.hasDefault = outInfo.hasCategory(Intent.CATEGORY_DEFAULT);
        if (false) {
            String cats = "";
            Iterator<String> it = outInfo.categoriesIterator();
            while (it != null && it.hasNext()) {
                cats += " " + it.next();
            }
            System.out.println("Intent d=" +
                    outInfo.hasDefault + ", cat=" + cats);
        }

        return true;
    }

    public final static class Package {
        public String packageName;

        // For now we only support one application per package.
        public final ApplicationInfo applicationInfo = new ApplicationInfo();

        public final ArrayList<Permission> permissions = new ArrayList<Permission>(0);
        public final ArrayList<PermissionGroup> permissionGroups = new ArrayList<PermissionGroup>(0);
        public final ArrayList<Activity> activities = new ArrayList<Activity>(0);
        public final ArrayList<Activity> receivers = new ArrayList<Activity>(0);
        public final ArrayList<Provider> providers = new ArrayList<Provider>(0);
        public final ArrayList<Service> services = new ArrayList<Service>(0);
        public final ArrayList<Instrumentation> instrumentation = new ArrayList<Instrumentation>(0);

        public final ArrayList<String> requestedPermissions = new ArrayList<String>();

        public ArrayList<String> protectedBroadcasts;
        
        public ArrayList<String> usesLibraries = null;
        public ArrayList<String> usesOptionalLibraries = null;
        public String[] usesLibraryFiles = null;

        public ArrayList<String> mOriginalPackages = null;
        public String mRealPackage = null;
        public ArrayList<String> mAdoptPermissions = null;
        
        // We store the application meta-data independently to avoid multiple unwanted references
        public Bundle mAppMetaData = null;

        // If this is a 3rd party app, this is the path of the zip file.
        public String mPath;

        // The version code declared for this package.
        public int mVersionCode;
        
        // The version name declared for this package.
        public String mVersionName;
        
        // The shared user id that this package wants to use.
        public String mSharedUserId;

        // The shared user label that this package wants to use.
        public int mSharedUserLabel;

        // Signatures that were read from the package.
        public Signature mSignatures[];

        // For use by package manager service for quick lookup of
        // preferred up order.
        public int mPreferredOrder = 0;

        // For use by the package manager to keep track of the path to the
        // file an app came from.
        public String mScanPath;
        
        // For use by package manager to keep track of where it has done dexopt.
        public boolean mDidDexOpt;
        
<<<<<<< HEAD
        // Is Theme Apk
        public boolean mIsThemeApk = false;

        // Theme info
        public final ArrayList<ThemeInfo> mThemeInfos = new ArrayList<ThemeInfo>(0);
=======
        // User set enabled state.
        public int mSetEnabled = PackageManager.COMPONENT_ENABLED_STATE_DEFAULT;
>>>>>>> 6bcc7a7e

        // Additional data supplied by callers.
        public Object mExtras;

        // Whether an operation is currently pending on this package
        public boolean mOperationPending;

        /*
         *  Applications hardware preferences
         */
        public final ArrayList<ConfigurationInfo> configPreferences =
                new ArrayList<ConfigurationInfo>();

        /*
         *  Applications requested features
         */
        public ArrayList<FeatureInfo> reqFeatures = null;

        public int installLocation;

        public Package(String _name) {
            packageName = _name;
            applicationInfo.packageName = _name;
            applicationInfo.uid = -1;
        }

        public void setPackageName(String newName) {
            packageName = newName;
            applicationInfo.packageName = newName;
            for (int i=permissions.size()-1; i>=0; i--) {
                permissions.get(i).setPackageName(newName);
            }
            for (int i=permissionGroups.size()-1; i>=0; i--) {
                permissionGroups.get(i).setPackageName(newName);
            }
            for (int i=activities.size()-1; i>=0; i--) {
                activities.get(i).setPackageName(newName);
            }
            for (int i=receivers.size()-1; i>=0; i--) {
                receivers.get(i).setPackageName(newName);
            }
            for (int i=providers.size()-1; i>=0; i--) {
                providers.get(i).setPackageName(newName);
            }
            for (int i=services.size()-1; i>=0; i--) {
                services.get(i).setPackageName(newName);
            }
            for (int i=instrumentation.size()-1; i>=0; i--) {
                instrumentation.get(i).setPackageName(newName);
            }
        }
        
        public String toString() {
            return "Package{"
                + Integer.toHexString(System.identityHashCode(this))
                + " " + packageName + "}";
        }
    }

    public static class Component<II extends IntentInfo> {
        public final Package owner;
        public final ArrayList<II> intents;
        public final String className;
        public Bundle metaData;

        ComponentName componentName;
        String componentShortName;
        
        public Component(Package _owner) {
            owner = _owner;
            intents = null;
            className = null;
        }

        public Component(final ParsePackageItemArgs args, final PackageItemInfo outInfo) {
            owner = args.owner;
            intents = new ArrayList<II>(0);
            String name = args.sa.getNonConfigurationString(args.nameRes, 0);
            if (name == null) {
                className = null;
                args.outError[0] = args.tag + " does not specify android:name";
                return;
            }

            outInfo.name
                = buildClassName(owner.applicationInfo.packageName, name, args.outError);
            if (outInfo.name == null) {
                className = null;
                args.outError[0] = args.tag + " does not have valid android:name";
                return;
            }

            className = outInfo.name;

            int iconVal = args.sa.getResourceId(args.iconRes, 0);
            if (iconVal != 0) {
                outInfo.icon = iconVal;
                outInfo.nonLocalizedLabel = null;
            }
            
            TypedValue v = args.sa.peekValue(args.labelRes);
            if (v != null && (outInfo.labelRes=v.resourceId) == 0) {
                outInfo.nonLocalizedLabel = v.coerceToString();
            }

            outInfo.packageName = owner.packageName;
        }

        public Component(final ParseComponentArgs args, final ComponentInfo outInfo) {
            this(args, (PackageItemInfo)outInfo);
            if (args.outError[0] != null) {
                return;
            }

            if (args.processRes != 0) {
                CharSequence pname;
                if (owner.applicationInfo.targetSdkVersion >= Build.VERSION_CODES.FROYO) {
                    pname = args.sa.getNonConfigurationString(args.processRes, 0);
                } else {
                    // Some older apps have been seen to use a resource reference
                    // here that on older builds was ignored (with a warning).  We
                    // need to continue to do this for them so they don't break.
                    pname = args.sa.getNonResourceString(args.processRes);
                }
                outInfo.processName = buildProcessName(owner.applicationInfo.packageName,
                        owner.applicationInfo.processName, pname,
                        args.flags, args.sepProcesses, args.outError);
            }
            
            if (args.descriptionRes != 0) {
                outInfo.descriptionRes = args.sa.getResourceId(args.descriptionRes, 0);
            }
            
            outInfo.enabled = args.sa.getBoolean(args.enabledRes, true);
        }

        public Component(Component<II> clone) {
            owner = clone.owner;
            intents = clone.intents;
            className = clone.className;
            componentName = clone.componentName;
            componentShortName = clone.componentShortName;
        }
        
        public ComponentName getComponentName() {
            if (componentName != null) {
                return componentName;
            }
            if (className != null) {
                componentName = new ComponentName(owner.applicationInfo.packageName,
                        className);
            }
            return componentName;
        }
        
        public String getComponentShortName() {
            if (componentShortName != null) {
                return componentShortName;
            }
            ComponentName component = getComponentName();
            if (component != null) {
                componentShortName = component.flattenToShortString();
            }
            return componentShortName;
        }
        
        public void setPackageName(String packageName) {
            componentName = null;
            componentShortName = null;
        }
    }
    
    public final static class Permission extends Component<IntentInfo> {
        public final PermissionInfo info;
        public boolean tree;
        public PermissionGroup group;

        public Permission(Package _owner) {
            super(_owner);
            info = new PermissionInfo();
        }

        public Permission(Package _owner, PermissionInfo _info) {
            super(_owner);
            info = _info;
        }
        
        public void setPackageName(String packageName) {
            super.setPackageName(packageName);
            info.packageName = packageName;
        }

        public String toString() {
            return "Permission{"
                + Integer.toHexString(System.identityHashCode(this))
                + " " + info.name + "}";
        }
    }

    public final static class PermissionGroup extends Component<IntentInfo> {
        public final PermissionGroupInfo info;

        public PermissionGroup(Package _owner) {
            super(_owner);
            info = new PermissionGroupInfo();
        }

        public PermissionGroup(Package _owner, PermissionGroupInfo _info) {
            super(_owner);
            info = _info;
        }

        public void setPackageName(String packageName) {
            super.setPackageName(packageName);
            info.packageName = packageName;
        }

        public String toString() {
            return "PermissionGroup{"
                + Integer.toHexString(System.identityHashCode(this))
                + " " + info.name + "}";
        }
    }

    private static boolean copyNeeded(int flags, Package p, Bundle metaData) {
        if (p.mSetEnabled != PackageManager.COMPONENT_ENABLED_STATE_DEFAULT) {
            boolean enabled = p.mSetEnabled == PackageManager.COMPONENT_ENABLED_STATE_ENABLED;
            if (p.applicationInfo.enabled != enabled) {
                return true;
            }
        }
        if ((flags & PackageManager.GET_META_DATA) != 0
                && (metaData != null || p.mAppMetaData != null)) {
            return true;
        }
        if ((flags & PackageManager.GET_SHARED_LIBRARY_FILES) != 0
                && p.usesLibraryFiles != null) {
            return true;
        }
        return false;
    }

    public static ApplicationInfo generateApplicationInfo(Package p, int flags) {
        if (p == null) return null;
        if (!copyNeeded(flags, p, null)) {
            // CompatibilityMode is global state. It's safe to modify the instance
            // of the package.
            if (!sCompatibilityModeEnabled) {
                p.applicationInfo.disableCompatibilityMode();
            }
            return p.applicationInfo;
        }

        // Make shallow copy so we can store the metadata/libraries safely
        ApplicationInfo ai = new ApplicationInfo(p.applicationInfo);
        if ((flags & PackageManager.GET_META_DATA) != 0) {
            ai.metaData = p.mAppMetaData;
        }
        if ((flags & PackageManager.GET_SHARED_LIBRARY_FILES) != 0) {
            ai.sharedLibraryFiles = p.usesLibraryFiles;
        }
        if (!sCompatibilityModeEnabled) {
            ai.disableCompatibilityMode();
        }
        ai.enabled = p.mSetEnabled == PackageManager.COMPONENT_ENABLED_STATE_ENABLED;
        return ai;
    }

    public static final PermissionInfo generatePermissionInfo(
            Permission p, int flags) {
        if (p == null) return null;
        if ((flags&PackageManager.GET_META_DATA) == 0) {
            return p.info;
        }
        PermissionInfo pi = new PermissionInfo(p.info);
        pi.metaData = p.metaData;
        return pi;
    }

    public static final PermissionGroupInfo generatePermissionGroupInfo(
            PermissionGroup pg, int flags) {
        if (pg == null) return null;
        if ((flags&PackageManager.GET_META_DATA) == 0) {
            return pg.info;
        }
        PermissionGroupInfo pgi = new PermissionGroupInfo(pg.info);
        pgi.metaData = pg.metaData;
        return pgi;
    }

    public final static class Activity extends Component<ActivityIntentInfo> {
        public final ActivityInfo info;

        public Activity(final ParseComponentArgs args, final ActivityInfo _info) {
            super(args, _info);
            info = _info;
            info.applicationInfo = args.owner.applicationInfo;
        }
        
        public void setPackageName(String packageName) {
            super.setPackageName(packageName);
            info.packageName = packageName;
        }

        public String toString() {
            return "Activity{"
                + Integer.toHexString(System.identityHashCode(this))
                + " " + getComponentShortName() + "}";
        }
    }

    public static final ActivityInfo generateActivityInfo(Activity a,
            int flags) {
        if (a == null) return null;
        if (!copyNeeded(flags, a.owner, a.metaData)) {
            return a.info;
        }
        // Make shallow copies so we can store the metadata safely
        ActivityInfo ai = new ActivityInfo(a.info);
        ai.metaData = a.metaData;
        ai.applicationInfo = generateApplicationInfo(a.owner, flags);
        return ai;
    }

    public final static class Service extends Component<ServiceIntentInfo> {
        public final ServiceInfo info;

        public Service(final ParseComponentArgs args, final ServiceInfo _info) {
            super(args, _info);
            info = _info;
            info.applicationInfo = args.owner.applicationInfo;
        }
        
        public void setPackageName(String packageName) {
            super.setPackageName(packageName);
            info.packageName = packageName;
        }

        public String toString() {
            return "Service{"
                + Integer.toHexString(System.identityHashCode(this))
                + " " + getComponentShortName() + "}";
        }
    }

    public static final ServiceInfo generateServiceInfo(Service s, int flags) {
        if (s == null) return null;
        if (!copyNeeded(flags, s.owner, s.metaData)) {
            return s.info;
        }
        // Make shallow copies so we can store the metadata safely
        ServiceInfo si = new ServiceInfo(s.info);
        si.metaData = s.metaData;
        si.applicationInfo = generateApplicationInfo(s.owner, flags);
        return si;
    }

    public final static class Provider extends Component {
        public final ProviderInfo info;
        public boolean syncable;

        public Provider(final ParseComponentArgs args, final ProviderInfo _info) {
            super(args, _info);
            info = _info;
            info.applicationInfo = args.owner.applicationInfo;
            syncable = false;
        }
        
        public Provider(Provider existingProvider) {
            super(existingProvider);
            this.info = existingProvider.info;
            this.syncable = existingProvider.syncable;
        }

        public void setPackageName(String packageName) {
            super.setPackageName(packageName);
            info.packageName = packageName;
        }

        public String toString() {
            return "Provider{"
                + Integer.toHexString(System.identityHashCode(this))
                + " " + info.name + "}";
        }
    }

    public static final ProviderInfo generateProviderInfo(Provider p,
            int flags) {
        if (p == null) return null;
        if (!copyNeeded(flags, p.owner, p.metaData)
                && ((flags & PackageManager.GET_URI_PERMISSION_PATTERNS) != 0
                        || p.info.uriPermissionPatterns == null)) {
            return p.info;
        }
        // Make shallow copies so we can store the metadata safely
        ProviderInfo pi = new ProviderInfo(p.info);
        pi.metaData = p.metaData;
        if ((flags & PackageManager.GET_URI_PERMISSION_PATTERNS) == 0) {
            pi.uriPermissionPatterns = null;
        }
        pi.applicationInfo = generateApplicationInfo(p.owner, flags);
        return pi;
    }

    public final static class Instrumentation extends Component {
        public final InstrumentationInfo info;

        public Instrumentation(final ParsePackageItemArgs args, final InstrumentationInfo _info) {
            super(args, _info);
            info = _info;
        }
        
        public void setPackageName(String packageName) {
            super.setPackageName(packageName);
            info.packageName = packageName;
        }

        public String toString() {
            return "Instrumentation{"
                + Integer.toHexString(System.identityHashCode(this))
                + " " + getComponentShortName() + "}";
        }
    }

    public static final InstrumentationInfo generateInstrumentationInfo(
            Instrumentation i, int flags) {
        if (i == null) return null;
        if ((flags&PackageManager.GET_META_DATA) == 0) {
            return i.info;
        }
        InstrumentationInfo ii = new InstrumentationInfo(i.info);
        ii.metaData = i.metaData;
        return ii;
    }

    public static class IntentInfo extends IntentFilter {
        public boolean hasDefault;
        public int labelRes;
        public CharSequence nonLocalizedLabel;
        public int icon;
        public int logo;
    }

    public final static class ActivityIntentInfo extends IntentInfo {
        public final Activity activity;

        public ActivityIntentInfo(Activity _activity) {
            activity = _activity;
        }

        public String toString() {
            return "ActivityIntentInfo{"
                + Integer.toHexString(System.identityHashCode(this))
                + " " + activity.info.name + "}";
        }
    }

    public final static class ServiceIntentInfo extends IntentInfo {
        public final Service service;

        public ServiceIntentInfo(Service _service) {
            service = _service;
        }

        public String toString() {
            return "ServiceIntentInfo{"
                + Integer.toHexString(System.identityHashCode(this))
                + " " + service.info.name + "}";
        }
    }

    /**
     * @hide
     */
    public static void setCompatibilityModeEnabled(boolean compatibilityModeEnabled) {
        sCompatibilityModeEnabled = compatibilityModeEnabled;
    }
}<|MERGE_RESOLUTION|>--- conflicted
+++ resolved
@@ -2844,16 +2844,14 @@
         // For use by package manager to keep track of where it has done dexopt.
         public boolean mDidDexOpt;
         
-<<<<<<< HEAD
         // Is Theme Apk
         public boolean mIsThemeApk = false;
 
         // Theme info
         public final ArrayList<ThemeInfo> mThemeInfos = new ArrayList<ThemeInfo>(0);
-=======
+
         // User set enabled state.
         public int mSetEnabled = PackageManager.COMPONENT_ENABLED_STATE_DEFAULT;
->>>>>>> 6bcc7a7e
 
         // Additional data supplied by callers.
         public Object mExtras;
