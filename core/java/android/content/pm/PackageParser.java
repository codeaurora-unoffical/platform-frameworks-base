/*
 * Copyright (C) 2007 The Android Open Source Project
 *
 * Licensed under the Apache License, Version 2.0 (the "License");
 * you may not use this file except in compliance with the License.
 * You may obtain a copy of the License at
 *
 *      http://www.apache.org/licenses/LICENSE-2.0
 *
 * Unless required by applicable law or agreed to in writing, software
 * distributed under the License is distributed on an "AS IS" BASIS,
 * WITHOUT WARRANTIES OR CONDITIONS OF ANY KIND, either express or implied.
 * See the License for the specific language governing permissions and
 * limitations under the License.
 */

package android.content.pm;

import static android.content.pm.ActivityInfo.FLAG_ALWAYS_FOCUSABLE;
import static android.content.pm.ActivityInfo.FLAG_SUPPORTS_PICTURE_IN_PICTURE;
import static android.content.pm.ActivityInfo.RESIZE_MODE_FORCE_RESIZABLE_LANDSCAPE_ONLY;
import static android.content.pm.ActivityInfo.RESIZE_MODE_FORCE_RESIZABLE_PORTRAIT_ONLY;
import static android.content.pm.ActivityInfo.RESIZE_MODE_FORCE_RESIZABLE_PRESERVE_ORIENTATION;
import static android.content.pm.ActivityInfo.RESIZE_MODE_FORCE_RESIZEABLE;
import static android.content.pm.ActivityInfo.RESIZE_MODE_RESIZEABLE;
import static android.content.pm.ActivityInfo.RESIZE_MODE_RESIZEABLE_VIA_SDK_VERSION;
import static android.content.pm.ActivityInfo.RESIZE_MODE_UNRESIZEABLE;
import static android.content.pm.ActivityInfo.SCREEN_ORIENTATION_UNSPECIFIED;
import static android.content.pm.ApplicationInfo.FLAG_SUSPENDED;
import static android.content.pm.ApplicationInfo.PRIVATE_FLAG_ACTIVITIES_RESIZE_MODE_RESIZEABLE;
import static android.content.pm.ApplicationInfo.PRIVATE_FLAG_ACTIVITIES_RESIZE_MODE_RESIZEABLE_VIA_SDK_VERSION;
import static android.content.pm.ApplicationInfo.PRIVATE_FLAG_ACTIVITIES_RESIZE_MODE_UNRESIZEABLE;
import static android.content.pm.PackageManager.FEATURE_WATCH;
import static android.content.pm.PackageManager.INSTALL_PARSE_FAILED_BAD_MANIFEST;
import static android.content.pm.PackageManager.INSTALL_PARSE_FAILED_BAD_PACKAGE_NAME;
import static android.content.pm.PackageManager.INSTALL_PARSE_FAILED_INCONSISTENT_CERTIFICATES;
import static android.content.pm.PackageManager.INSTALL_PARSE_FAILED_MANIFEST_MALFORMED;
import static android.content.pm.PackageManager.INSTALL_PARSE_FAILED_NOT_APK;
import static android.content.pm.PackageManager.INSTALL_PARSE_FAILED_UNEXPECTED_EXCEPTION;
import static android.os.Build.VERSION_CODES.O;
import static android.os.Trace.TRACE_TAG_PACKAGE_MANAGER;
import static android.view.WindowManager.LayoutParams.ROTATION_ANIMATION_UNSPECIFIED;

import android.annotation.IntDef;
import android.annotation.IntRange;
import android.annotation.NonNull;
import android.annotation.Nullable;
import android.annotation.StringRes;
import android.annotation.TestApi;
import android.annotation.UnsupportedAppUsage;
import android.apex.ApexInfo;
import android.app.ActivityTaskManager;
import android.app.ActivityThread;
import android.app.ResourcesManager;
import android.content.ComponentName;
import android.content.Intent;
import android.content.IntentFilter;
import android.content.pm.PackageParserCacheHelper.ReadHelper;
import android.content.pm.PackageParserCacheHelper.WriteHelper;
import android.content.pm.split.DefaultSplitAssetLoader;
import android.content.pm.split.SplitAssetDependencyLoader;
import android.content.pm.split.SplitAssetLoader;
import android.content.res.ApkAssets;
import android.content.res.AssetManager;
import android.content.res.Configuration;
import android.content.res.Resources;
import android.content.res.TypedArray;
import android.content.res.XmlResourceParser;
import android.net.Uri;
import android.os.Build;
import android.os.Bundle;
import android.os.FileUtils;
import android.os.Parcel;
import android.os.Parcelable;
import android.os.PatternMatcher;
import android.os.RemoteException;
import android.os.SystemClock;
import android.os.SystemProperties;
import android.os.Trace;
import android.os.UserHandle;
import android.os.storage.StorageManager;
import android.permission.PermissionManager;
import android.system.ErrnoException;
import android.system.OsConstants;
import android.system.StructStat;
import android.text.TextUtils;
import android.util.ArrayMap;
import android.util.ArraySet;
import android.util.AttributeSet;
import android.util.Base64;
import android.util.DisplayMetrics;
import android.util.Log;
import android.util.PackageUtils;
import android.util.Pair;
import android.util.Slog;
import android.util.SparseArray;
import android.util.TypedValue;
import android.util.apk.ApkSignatureVerifier;
import android.view.Display;
import android.view.Gravity;

import com.android.internal.R;
import com.android.internal.annotations.VisibleForTesting;
import com.android.internal.os.ClassLoaderFactory;
import com.android.internal.util.ArrayUtils;
import com.android.internal.util.XmlUtils;

import libcore.io.IoUtils;
import libcore.util.EmptyArray;
import libcore.util.HexEncoding;

import org.xmlpull.v1.XmlPullParser;
import org.xmlpull.v1.XmlPullParserException;

import java.io.File;
import java.io.FileDescriptor;
import java.io.FileOutputStream;
import java.io.IOException;
import java.io.PrintWriter;
import java.lang.annotation.Retention;
import java.lang.annotation.RetentionPolicy;
import java.lang.reflect.Constructor;
import java.security.KeyFactory;
import java.security.NoSuchAlgorithmException;
import java.security.PublicKey;
import java.security.cert.CertificateException;
import java.security.spec.EncodedKeySpec;
import java.security.spec.InvalidKeySpecException;
import java.security.spec.X509EncodedKeySpec;
import java.util.ArrayList;
import java.util.Arrays;
import java.util.Collections;
import java.util.Comparator;
import java.util.Iterator;
import java.util.List;
import java.util.Set;
import java.util.UUID;
import java.util.concurrent.atomic.AtomicInteger;

/**
 * Parser for package files (APKs) on disk. This supports apps packaged either
 * as a single "monolithic" APK, or apps packaged as a "cluster" of multiple
 * APKs in a single directory.
 * <p>
 * Apps packaged as multiple APKs always consist of a single "base" APK (with a
 * {@code null} split name) and zero or more "split" APKs (with unique split
 * names). Any subset of those split APKs are a valid install, as long as the
 * following constraints are met:
 * <ul>
 * <li>All APKs must have the exact same package name, version code, and signing
 * certificates.
 * <li>All APKs must have unique split names.
 * <li>All installations must contain a single base APK.
 * </ul>
 *
 * @hide
 */
public class PackageParser {
    private static final boolean DEBUG_JAR = false;
    private static final boolean DEBUG_PARSER = false;
    private static final boolean DEBUG_BACKUP = false;
    private static final boolean LOG_PARSE_TIMINGS = Build.IS_DEBUGGABLE;
    private static final int LOG_PARSE_TIMINGS_THRESHOLD_MS = 100;

    private static final String PROPERTY_CHILD_PACKAGES_ENABLED =
            "persist.sys.child_packages_enabled";

    private static final boolean MULTI_PACKAGE_APK_ENABLED = Build.IS_DEBUGGABLE &&
            SystemProperties.getBoolean(PROPERTY_CHILD_PACKAGES_ENABLED, false);

    private static final float DEFAULT_PRE_O_MAX_ASPECT_RATIO = 1.86f;
    private static final float DEFAULT_PRE_Q_MIN_ASPECT_RATIO = 1.333f;
    private static final float DEFAULT_PRE_Q_MIN_ASPECT_RATIO_WATCH = 1f;

    private static final int DEFAULT_MIN_SDK_VERSION = 1;
    private static final int DEFAULT_TARGET_SDK_VERSION = 0;

    // TODO: switch outError users to PackageParserException
    // TODO: refactor "codePath" to "apkPath"

    /** File name in an APK for the Android manifest. */
    public static final String ANDROID_MANIFEST_FILENAME = "AndroidManifest.xml";

    /** Path prefix for apps on expanded storage */
    private static final String MNT_EXPAND = "/mnt/expand/";

    private static final String TAG_MANIFEST = "manifest";
    private static final String TAG_APPLICATION = "application";
    private static final String TAG_PACKAGE_VERIFIER = "package-verifier";
    private static final String TAG_OVERLAY = "overlay";
    private static final String TAG_KEY_SETS = "key-sets";
    private static final String TAG_PERMISSION_GROUP = "permission-group";
    private static final String TAG_PERMISSION = "permission";
    private static final String TAG_PERMISSION_TREE = "permission-tree";
    private static final String TAG_USES_PERMISSION = "uses-permission";
    private static final String TAG_USES_PERMISSION_SDK_M = "uses-permission-sdk-m";
    private static final String TAG_USES_PERMISSION_SDK_23 = "uses-permission-sdk-23";
    private static final String TAG_USES_CONFIGURATION = "uses-configuration";
    private static final String TAG_USES_FEATURE = "uses-feature";
    private static final String TAG_FEATURE_GROUP = "feature-group";
    private static final String TAG_USES_SDK = "uses-sdk";
    private static final String TAG_SUPPORT_SCREENS = "supports-screens";
    private static final String TAG_PROTECTED_BROADCAST = "protected-broadcast";
    private static final String TAG_INSTRUMENTATION = "instrumentation";
    private static final String TAG_ORIGINAL_PACKAGE = "original-package";
    private static final String TAG_ADOPT_PERMISSIONS = "adopt-permissions";
    private static final String TAG_USES_GL_TEXTURE = "uses-gl-texture";
    private static final String TAG_COMPATIBLE_SCREENS = "compatible-screens";
    private static final String TAG_SUPPORTS_INPUT = "supports-input";
    private static final String TAG_EAT_COMMENT = "eat-comment";
    private static final String TAG_PACKAGE = "package";
    private static final String TAG_RESTRICT_UPDATE = "restrict-update";
    private static final String TAG_USES_SPLIT = "uses-split";

    private static final String METADATA_MAX_ASPECT_RATIO = "android.max_aspect";

    /**
     * Bit mask of all the valid bits that can be set in recreateOnConfigChanges.
     * @hide
     */
    private static final int RECREATE_ON_CONFIG_CHANGES_MASK =
            ActivityInfo.CONFIG_MCC | ActivityInfo.CONFIG_MNC;

    // These are the tags supported by child packages
    private static final Set<String> CHILD_PACKAGE_TAGS = new ArraySet<>();
    static {
        CHILD_PACKAGE_TAGS.add(TAG_APPLICATION);
        CHILD_PACKAGE_TAGS.add(TAG_USES_PERMISSION);
        CHILD_PACKAGE_TAGS.add(TAG_USES_PERMISSION_SDK_M);
        CHILD_PACKAGE_TAGS.add(TAG_USES_PERMISSION_SDK_23);
        CHILD_PACKAGE_TAGS.add(TAG_USES_CONFIGURATION);
        CHILD_PACKAGE_TAGS.add(TAG_USES_FEATURE);
        CHILD_PACKAGE_TAGS.add(TAG_FEATURE_GROUP);
        CHILD_PACKAGE_TAGS.add(TAG_USES_SDK);
        CHILD_PACKAGE_TAGS.add(TAG_SUPPORT_SCREENS);
        CHILD_PACKAGE_TAGS.add(TAG_INSTRUMENTATION);
        CHILD_PACKAGE_TAGS.add(TAG_USES_GL_TEXTURE);
        CHILD_PACKAGE_TAGS.add(TAG_COMPATIBLE_SCREENS);
        CHILD_PACKAGE_TAGS.add(TAG_SUPPORTS_INPUT);
        CHILD_PACKAGE_TAGS.add(TAG_EAT_COMMENT);
    }

    private static final boolean LOG_UNSAFE_BROADCASTS = false;

    /**
     * Total number of packages that were read from the cache.  We use it only for logging.
     */
    public static final AtomicInteger sCachedPackageReadCount = new AtomicInteger();

    // Set of broadcast actions that are safe for manifest receivers
    private static final Set<String> SAFE_BROADCASTS = new ArraySet<>();
    static {
        SAFE_BROADCASTS.add(Intent.ACTION_BOOT_COMPLETED);
    }

    /** @hide */
    public static final String APK_FILE_EXTENSION = ".apk";
    /** @hide */
    public static final String APEX_FILE_EXTENSION = ".apex";

    /** @hide */
    public static class NewPermissionInfo {
        @UnsupportedAppUsage
        public final String name;
        @UnsupportedAppUsage
        public final int sdkVersion;
        public final int fileVersion;

        public NewPermissionInfo(String name, int sdkVersion, int fileVersion) {
            this.name = name;
            this.sdkVersion = sdkVersion;
            this.fileVersion = fileVersion;
        }
    }

    /**
     * List of new permissions that have been added since 1.0.
     * NOTE: These must be declared in SDK version order, with permissions
     * added to older SDKs appearing before those added to newer SDKs.
     * If sdkVersion is 0, then this is not a permission that we want to
     * automatically add to older apps, but we do want to allow it to be
     * granted during a platform update.
     * @hide
     */
    @UnsupportedAppUsage
    public static final PackageParser.NewPermissionInfo NEW_PERMISSIONS[] =
        new PackageParser.NewPermissionInfo[] {
            new PackageParser.NewPermissionInfo(android.Manifest.permission.WRITE_EXTERNAL_STORAGE,
                    android.os.Build.VERSION_CODES.DONUT, 0),
            new PackageParser.NewPermissionInfo(android.Manifest.permission.READ_PHONE_STATE,
                    android.os.Build.VERSION_CODES.DONUT, 0)
    };

    /**
     * @deprecated callers should move to explicitly passing around source path.
     */
    @Deprecated
    private String mArchiveSourcePath;

    private String[] mSeparateProcesses;
    private boolean mOnlyCoreApps;
    private DisplayMetrics mMetrics;
    @UnsupportedAppUsage
    private Callback mCallback;
    private File mCacheDir;

    private static final int SDK_VERSION = Build.VERSION.SDK_INT;
    private static final String[] SDK_CODENAMES = Build.VERSION.ACTIVE_CODENAMES;

    private int mParseError = PackageManager.INSTALL_SUCCEEDED;

    private static boolean sCompatibilityModeEnabled = true;
    private static boolean sUseRoundIcon = false;

    private static final int PARSE_DEFAULT_INSTALL_LOCATION =
            PackageInfo.INSTALL_LOCATION_UNSPECIFIED;
    private static final int PARSE_DEFAULT_TARGET_SANDBOX = 1;

    static class ParsePackageItemArgs {
        final Package owner;
        final String[] outError;
        final int nameRes;
        final int labelRes;
        final int iconRes;
        final int roundIconRes;
        final int logoRes;
        final int bannerRes;

        String tag;
        TypedArray sa;

        ParsePackageItemArgs(Package _owner, String[] _outError,
                int _nameRes, int _labelRes, int _iconRes, int _roundIconRes, int _logoRes,
                int _bannerRes) {
            owner = _owner;
            outError = _outError;
            nameRes = _nameRes;
            labelRes = _labelRes;
            iconRes = _iconRes;
            logoRes = _logoRes;
            bannerRes = _bannerRes;
            roundIconRes = _roundIconRes;
        }
    }

    /** @hide */
    @VisibleForTesting
    public static class ParseComponentArgs extends ParsePackageItemArgs {
        final String[] sepProcesses;
        final int processRes;
        final int descriptionRes;
        final int enabledRes;
        int flags;

        public ParseComponentArgs(Package _owner, String[] _outError,
                int _nameRes, int _labelRes, int _iconRes, int _roundIconRes, int _logoRes,
                int _bannerRes,
                String[] _sepProcesses, int _processRes,
                int _descriptionRes, int _enabledRes) {
            super(_owner, _outError, _nameRes, _labelRes, _iconRes, _roundIconRes, _logoRes,
                    _bannerRes);
            sepProcesses = _sepProcesses;
            processRes = _processRes;
            descriptionRes = _descriptionRes;
            enabledRes = _enabledRes;
        }
    }

    /**
     * Lightweight parsed details about a single package.
     */
    public static class PackageLite {
        @UnsupportedAppUsage
        public final String packageName;
        public final int versionCode;
        public final int versionCodeMajor;
        @UnsupportedAppUsage
        public final int installLocation;
        public final VerifierInfo[] verifiers;

        /** Names of any split APKs, ordered by parsed splitName */
        public final String[] splitNames;

        /** Names of any split APKs that are features. Ordered by splitName */
        public final boolean[] isFeatureSplits;

        /** Dependencies of any split APKs, ordered by parsed splitName */
        public final String[] usesSplitNames;
        public final String[] configForSplit;

        /**
         * Path where this package was found on disk. For monolithic packages
         * this is path to single base APK file; for cluster packages this is
         * path to the cluster directory.
         */
        public final String codePath;

        /** Path of base APK */
        public final String baseCodePath;
        /** Paths of any split APKs, ordered by parsed splitName */
        public final String[] splitCodePaths;

        /** Revision code of base APK */
        public final int baseRevisionCode;
        /** Revision codes of any split APKs, ordered by parsed splitName */
        public final int[] splitRevisionCodes;

        public final boolean coreApp;
        public final boolean debuggable;
        public final boolean multiArch;
        public final boolean use32bitAbi;
        public final boolean extractNativeLibs;
        public final boolean isolatedSplits;

        public PackageLite(String codePath, ApkLite baseApk, String[] splitNames,
                boolean[] isFeatureSplits, String[] usesSplitNames, String[] configForSplit,
                String[] splitCodePaths, int[] splitRevisionCodes) {
            this.packageName = baseApk.packageName;
            this.versionCode = baseApk.versionCode;
            this.versionCodeMajor = baseApk.versionCodeMajor;
            this.installLocation = baseApk.installLocation;
            this.verifiers = baseApk.verifiers;
            this.splitNames = splitNames;
            this.isFeatureSplits = isFeatureSplits;
            this.usesSplitNames = usesSplitNames;
            this.configForSplit = configForSplit;
            this.codePath = codePath;
            this.baseCodePath = baseApk.codePath;
            this.splitCodePaths = splitCodePaths;
            this.baseRevisionCode = baseApk.revisionCode;
            this.splitRevisionCodes = splitRevisionCodes;
            this.coreApp = baseApk.coreApp;
            this.debuggable = baseApk.debuggable;
            this.multiArch = baseApk.multiArch;
            this.use32bitAbi = baseApk.use32bitAbi;
            this.extractNativeLibs = baseApk.extractNativeLibs;
            this.isolatedSplits = baseApk.isolatedSplits;
        }

        public List<String> getAllCodePaths() {
            ArrayList<String> paths = new ArrayList<>();
            paths.add(baseCodePath);
            if (!ArrayUtils.isEmpty(splitCodePaths)) {
                Collections.addAll(paths, splitCodePaths);
            }
            return paths;
        }
    }

    /**
     * Lightweight parsed details about a single APK file.
     */
    public static class ApkLite {
        public final String codePath;
        public final String packageName;
        public final String splitName;
        public boolean isFeatureSplit;
        public final String configForSplit;
        public final String usesSplitName;
        public final int versionCode;
        public final int versionCodeMajor;
        public final int revisionCode;
        public final int installLocation;
        public final int minSdkVersion;
        public final int targetSdkVersion;
        public final VerifierInfo[] verifiers;
        public final SigningDetails signingDetails;
        public final boolean coreApp;
        public final boolean debuggable;
        public final boolean multiArch;
        public final boolean use32bitAbi;
        public final boolean extractNativeLibs;
        public final boolean isolatedSplits;
        public final boolean isSplitRequired;
        public final boolean useEmbeddedDex;

        public ApkLite(String codePath, String packageName, String splitName,
                boolean isFeatureSplit,
                String configForSplit, String usesSplitName, boolean isSplitRequired,
                int versionCode, int versionCodeMajor,
                int revisionCode, int installLocation, List<VerifierInfo> verifiers,
                SigningDetails signingDetails, boolean coreApp,
                boolean debuggable, boolean multiArch, boolean use32bitAbi,
                boolean useEmbeddedDex, boolean extractNativeLibs, boolean isolatedSplits,
                int minSdkVersion, int targetSdkVersion) {
            this.codePath = codePath;
            this.packageName = packageName;
            this.splitName = splitName;
            this.isFeatureSplit = isFeatureSplit;
            this.configForSplit = configForSplit;
            this.usesSplitName = usesSplitName;
            this.versionCode = versionCode;
            this.versionCodeMajor = versionCodeMajor;
            this.revisionCode = revisionCode;
            this.installLocation = installLocation;
            this.signingDetails = signingDetails;
            this.verifiers = verifiers.toArray(new VerifierInfo[verifiers.size()]);
            this.coreApp = coreApp;
            this.debuggable = debuggable;
            this.multiArch = multiArch;
            this.use32bitAbi = use32bitAbi;
            this.useEmbeddedDex = useEmbeddedDex;
            this.extractNativeLibs = extractNativeLibs;
            this.isolatedSplits = isolatedSplits;
            this.isSplitRequired = isSplitRequired;
            this.minSdkVersion = minSdkVersion;
            this.targetSdkVersion = targetSdkVersion;
        }

        public long getLongVersionCode() {
            return PackageInfo.composeLongVersionCode(versionCodeMajor, versionCode);
        }
    }

    /**
     * Cached parse state for new components.
     *
     * Allows reuse of the same parse argument records to avoid GC pressure.  Lifetime is carefully
     * scoped to the parsing of a single application element.
     */
    private static class CachedComponentArgs {
        ParseComponentArgs mActivityArgs;
        ParseComponentArgs mActivityAliasArgs;
        ParseComponentArgs mServiceArgs;
        ParseComponentArgs mProviderArgs;
    }

    /**
     * Cached state for parsing instrumentation to avoid GC pressure.
     *
     * Must be manually reset to null for each new manifest.
     */
    private ParsePackageItemArgs mParseInstrumentationArgs;

    /** If set to true, we will only allow package files that exactly match
     *  the DTD.  Otherwise, we try to get as much from the package as we
     *  can without failing.  This should normally be set to false, to
     *  support extensions to the DTD in future versions. */
    private static final boolean RIGID_PARSER = false;

    private static final String TAG = "PackageParser";

    @UnsupportedAppUsage
    public PackageParser() {
        mMetrics = new DisplayMetrics();
        mMetrics.setToDefaults();
    }

    @UnsupportedAppUsage
    public void setSeparateProcesses(String[] procs) {
        mSeparateProcesses = procs;
    }

    /**
     * Flag indicating this parser should only consider apps with
     * {@code coreApp} manifest attribute to be valid apps. This is useful when
     * creating a minimalist boot environment.
     */
    public void setOnlyCoreApps(boolean onlyCoreApps) {
        mOnlyCoreApps = onlyCoreApps;
    }

    public void setDisplayMetrics(DisplayMetrics metrics) {
        mMetrics = metrics;
    }

    /**
     * Sets the cache directory for this package parser.
     */
    public void setCacheDir(File cacheDir) {
        mCacheDir = cacheDir;
    }

    /**
     * Callback interface for retrieving information that may be needed while parsing
     * a package.
     */
    public interface Callback {
        boolean hasFeature(String feature);
        String[] getOverlayPaths(String targetPackageName, String targetPath);
        String[] getOverlayApks(String targetPackageName);
    }

    /**
     * Standard implementation of {@link Callback} on top of the public {@link PackageManager}
     * class.
     */
    public static final class CallbackImpl implements Callback {
        private final PackageManager mPm;

        public CallbackImpl(PackageManager pm) {
            mPm = pm;
        }

        @Override public boolean hasFeature(String feature) {
            return mPm.hasSystemFeature(feature);
        }

        @Override public String[] getOverlayPaths(String targetPackageName, String targetPath) {
            return null;
        }

        @Override public String[] getOverlayApks(String targetPackageName) {
            return null;
        }
    }

    /**
     * Set the {@link Callback} that can be used while parsing.
     */
    public void setCallback(Callback cb) {
        mCallback = cb;
    }

    public static final boolean isApkFile(File file) {
        return isApkPath(file.getName());
    }

    public static boolean isApkPath(String path) {
        return path.endsWith(APK_FILE_EXTENSION);
    }

    /**
<<<<<<< HEAD
     * Generate and return the {@link PackageInfo} for a parsed package.
     *
     * @param p the parsed package.
     * @param flags indicating which optional information is included.
     */
    @UnsupportedAppUsage
    public static PackageInfo generatePackageInfo(PackageParser.Package p,
            int gids[], int flags, long firstInstallTime, long lastUpdateTime,
            Set<String> grantedPermissions, PackageUserState state) {

        return generatePackageInfo(p, gids, flags, firstInstallTime, lastUpdateTime,
                grantedPermissions, state, UserHandle.getCallingUserId());
    }

    /**
=======
>>>>>>> dbf9e87c
     * Returns true if the package is installed and not hidden, or if the caller
     * explicitly wanted all uninstalled and hidden packages as well.
     * @param appInfo The applicationInfo of the app being checked.
     */
    private static boolean checkUseInstalledOrHidden(int flags, PackageUserState state,
            ApplicationInfo appInfo) {
        // Returns false if the package is hidden system app until installed.
        if ((flags & PackageManager.MATCH_HIDDEN_UNTIL_INSTALLED_COMPONENTS) == 0
                && !state.installed
                && appInfo != null && appInfo.hiddenUntilInstalled) {
            return false;
        }

        // If available for the target user, or trying to match uninstalled packages and it's
        // a system app.
        return state.isAvailable(flags)
                || (appInfo != null && appInfo.isSystemApp()
                        && ((flags & PackageManager.MATCH_KNOWN_PACKAGES) != 0
                        || (flags & PackageManager.MATCH_HIDDEN_UNTIL_INSTALLED_COMPONENTS) != 0));
    }

    public static boolean isAvailable(PackageUserState state) {
        return checkUseInstalledOrHidden(0, state, null);
    }

<<<<<<< HEAD
=======
    /**
     * Generate and return the {@link PackageInfo} for a parsed package.
     *
     * @param p the parsed package.
     * @param flags indicating which optional information is included.
     */
    @UnsupportedAppUsage
    public static PackageInfo generatePackageInfo(PackageParser.Package p,
            int[] gids, int flags, long firstInstallTime, long lastUpdateTime,
            Set<String> grantedPermissions, PackageUserState state) {

        return generatePackageInfo(p, gids, flags, firstInstallTime, lastUpdateTime,
                grantedPermissions, state, UserHandle.getCallingUserId());
    }

>>>>>>> dbf9e87c
    @UnsupportedAppUsage
    public static PackageInfo generatePackageInfo(PackageParser.Package p,
            int[] gids, int flags, long firstInstallTime, long lastUpdateTime,
            Set<String> grantedPermissions, PackageUserState state, int userId) {

        return generatePackageInfo(p, null, gids, flags, firstInstallTime, lastUpdateTime,
                grantedPermissions, state, userId);
    }

    /**
     * PackageInfo generator specifically for apex files.
     *
     * @param pkg Package to generate info from. Should be derived from an apex.
     * @param apexInfo Apex info relating to the package.
     * @return PackageInfo
     * @throws PackageParserException
     */
    public static PackageInfo generatePackageInfo(
            PackageParser.Package pkg, ApexInfo apexInfo, int flags) {
        return generatePackageInfo(pkg, apexInfo, EmptyArray.INT, flags, 0, 0,
                Collections.emptySet(), new PackageUserState(), UserHandle.getCallingUserId());
    }

    private static PackageInfo generatePackageInfo(PackageParser.Package p, ApexInfo apexInfo,
            int gids[], int flags, long firstInstallTime, long lastUpdateTime,
            Set<String> grantedPermissions, PackageUserState state, int userId) {
        if (!checkUseInstalledOrHidden(flags, state, p.applicationInfo) || !p.isMatch(flags)) {
            return null;
        }
        PackageInfo pi = new PackageInfo();
        pi.packageName = p.packageName;
        pi.splitNames = p.splitNames;
        pi.versionCode = p.mVersionCode;
        pi.versionCodeMajor = p.mVersionCodeMajor;
        pi.baseRevisionCode = p.baseRevisionCode;
        pi.splitRevisionCodes = p.splitRevisionCodes;
        pi.versionName = p.mVersionName;
        pi.sharedUserId = p.mSharedUserId;
        pi.sharedUserLabel = p.mSharedUserLabel;
        pi.applicationInfo = generateApplicationInfo(p, flags, state, userId);
        pi.installLocation = p.installLocation;
        pi.isStub = p.isStub;
        pi.coreApp = p.coreApp;
        if ((pi.applicationInfo.flags&ApplicationInfo.FLAG_SYSTEM) != 0
                || (pi.applicationInfo.flags&ApplicationInfo.FLAG_UPDATED_SYSTEM_APP) != 0) {
            pi.requiredForAllUsers = p.mRequiredForAllUsers;
        }
        pi.restrictedAccountType = p.mRestrictedAccountType;
        pi.requiredAccountType = p.mRequiredAccountType;
        pi.overlayTarget = p.mOverlayTarget;
        pi.targetOverlayableName = p.mOverlayTargetName;
        pi.overlayCategory = p.mOverlayCategory;
        pi.overlayPriority = p.mOverlayPriority;
        pi.mOverlayIsStatic = p.mOverlayIsStatic;
        pi.compileSdkVersion = p.mCompileSdkVersion;
        pi.compileSdkVersionCodename = p.mCompileSdkVersionCodename;
        pi.firstInstallTime = firstInstallTime;
        pi.lastUpdateTime = lastUpdateTime;
        if ((flags&PackageManager.GET_GIDS) != 0) {
            pi.gids = gids;
        }
        if ((flags&PackageManager.GET_CONFIGURATIONS) != 0) {
            int N = p.configPreferences != null ? p.configPreferences.size() : 0;
            if (N > 0) {
                pi.configPreferences = new ConfigurationInfo[N];
                p.configPreferences.toArray(pi.configPreferences);
            }
            N = p.reqFeatures != null ? p.reqFeatures.size() : 0;
            if (N > 0) {
                pi.reqFeatures = new FeatureInfo[N];
                p.reqFeatures.toArray(pi.reqFeatures);
            }
            N = p.featureGroups != null ? p.featureGroups.size() : 0;
            if (N > 0) {
                pi.featureGroups = new FeatureGroupInfo[N];
                p.featureGroups.toArray(pi.featureGroups);
            }
        }
        if ((flags & PackageManager.GET_ACTIVITIES) != 0) {
            final int N = p.activities.size();
            if (N > 0) {
                int num = 0;
                final ActivityInfo[] res = new ActivityInfo[N];
                for (int i = 0; i < N; i++) {
                    final Activity a = p.activities.get(i);
                    if (state.isMatch(a.info, flags)) {
                        if (PackageManager.APP_DETAILS_ACTIVITY_CLASS_NAME.equals(a.className)) {
                            continue;
                        }
                        res[num++] = generateActivityInfo(a, flags, state, userId);
                    }
                }
                pi.activities = ArrayUtils.trimToSize(res, num);
            }
        }
        if ((flags & PackageManager.GET_RECEIVERS) != 0) {
            final int N = p.receivers.size();
            if (N > 0) {
                int num = 0;
                final ActivityInfo[] res = new ActivityInfo[N];
                for (int i = 0; i < N; i++) {
                    final Activity a = p.receivers.get(i);
                    if (state.isMatch(a.info, flags)) {
                        res[num++] = generateActivityInfo(a, flags, state, userId);
                    }
                }
                pi.receivers = ArrayUtils.trimToSize(res, num);
            }
        }
        if ((flags & PackageManager.GET_SERVICES) != 0) {
            final int N = p.services.size();
            if (N > 0) {
                int num = 0;
                final ServiceInfo[] res = new ServiceInfo[N];
                for (int i = 0; i < N; i++) {
                    final Service s = p.services.get(i);
                    if (state.isMatch(s.info, flags)) {
                        res[num++] = generateServiceInfo(s, flags, state, userId);
                    }
                }
                pi.services = ArrayUtils.trimToSize(res, num);
            }
        }
        if ((flags & PackageManager.GET_PROVIDERS) != 0) {
            final int N = p.providers.size();
            if (N > 0) {
                int num = 0;
                final ProviderInfo[] res = new ProviderInfo[N];
                for (int i = 0; i < N; i++) {
                    final Provider pr = p.providers.get(i);
                    if (state.isMatch(pr.info, flags)) {
                        res[num++] = generateProviderInfo(pr, flags, state, userId);
                    }
                }
                pi.providers = ArrayUtils.trimToSize(res, num);
            }
        }
        if ((flags&PackageManager.GET_INSTRUMENTATION) != 0) {
            int N = p.instrumentation.size();
            if (N > 0) {
                pi.instrumentation = new InstrumentationInfo[N];
                for (int i=0; i<N; i++) {
                    pi.instrumentation[i] = generateInstrumentationInfo(
                            p.instrumentation.get(i), flags);
                }
            }
        }
        if ((flags&PackageManager.GET_PERMISSIONS) != 0) {
            int N = p.permissions.size();
            if (N > 0) {
                pi.permissions = new PermissionInfo[N];
                for (int i=0; i<N; i++) {
                    pi.permissions[i] = generatePermissionInfo(p.permissions.get(i), flags);
                }
            }
            N = p.requestedPermissions.size();
            if (N > 0) {
                pi.requestedPermissions = new String[N];
                pi.requestedPermissionsFlags = new int[N];
                for (int i=0; i<N; i++) {
                    final String perm = p.requestedPermissions.get(i);
                    pi.requestedPermissions[i] = perm;
                    // The notion of required permissions is deprecated but for compatibility.
                    pi.requestedPermissionsFlags[i] |= PackageInfo.REQUESTED_PERMISSION_REQUIRED;
                    if (grantedPermissions != null && grantedPermissions.contains(perm)) {
                        pi.requestedPermissionsFlags[i] |= PackageInfo.REQUESTED_PERMISSION_GRANTED;
                    }
                }
            }
        }

        if (apexInfo != null) {
            File apexFile = new File(apexInfo.modulePath);

            pi.applicationInfo.sourceDir = apexFile.getPath();
            pi.applicationInfo.publicSourceDir = apexFile.getPath();
            if (apexInfo.isFactory) {
                pi.applicationInfo.flags |= ApplicationInfo.FLAG_SYSTEM;
            } else {
                pi.applicationInfo.flags &= ~ApplicationInfo.FLAG_SYSTEM;
            }
            if (apexInfo.isActive) {
                pi.applicationInfo.flags |= ApplicationInfo.FLAG_INSTALLED;
            } else {
                pi.applicationInfo.flags &= ~ApplicationInfo.FLAG_INSTALLED;
            }
            pi.isApex = true;
        }

        // deprecated method of getting signing certificates
        if ((flags & PackageManager.GET_SIGNATURES) != 0) {
            if (p.mSigningDetails.hasPastSigningCertificates()) {
                // Package has included signing certificate rotation information.  Return the oldest
                // cert so that programmatic checks keep working even if unaware of key rotation.
                pi.signatures = new Signature[1];
                pi.signatures[0] = p.mSigningDetails.pastSigningCertificates[0];
            } else if (p.mSigningDetails.hasSignatures()) {
                // otherwise keep old behavior
                int numberOfSigs = p.mSigningDetails.signatures.length;
                pi.signatures = new Signature[numberOfSigs];
                System.arraycopy(p.mSigningDetails.signatures, 0, pi.signatures, 0, numberOfSigs);
            }
        }

        // replacement for GET_SIGNATURES
        if ((flags & PackageManager.GET_SIGNING_CERTIFICATES) != 0) {
            if (p.mSigningDetails != SigningDetails.UNKNOWN) {
                // only return a valid SigningInfo if there is signing information to report
                pi.signingInfo = new SigningInfo(p.mSigningDetails);
            } else {
                pi.signingInfo = null;
            }
        }
        return pi;
    }

    public static final int PARSE_MUST_BE_APK = 1 << 0;
    public static final int PARSE_IGNORE_PROCESSES = 1 << 1;
    public static final int PARSE_EXTERNAL_STORAGE = 1 << 3;
    public static final int PARSE_IS_SYSTEM_DIR = 1 << 4;
    public static final int PARSE_COLLECT_CERTIFICATES = 1 << 5;
    public static final int PARSE_ENFORCE_CODE = 1 << 6;
    public static final int PARSE_CHATTY = 1 << 31;

    @IntDef(flag = true, prefix = { "PARSE_" }, value = {
            PARSE_CHATTY,
            PARSE_COLLECT_CERTIFICATES,
            PARSE_ENFORCE_CODE,
            PARSE_EXTERNAL_STORAGE,
            PARSE_IGNORE_PROCESSES,
            PARSE_IS_SYSTEM_DIR,
            PARSE_MUST_BE_APK,
    })
    @Retention(RetentionPolicy.SOURCE)
    public @interface ParseFlags {}

    private static final Comparator<String> sSplitNameComparator = new SplitNameComparator();

    /**
     * Used to sort a set of APKs based on their split names, always placing the
     * base APK (with {@code null} split name) first.
     */
    private static class SplitNameComparator implements Comparator<String> {
        @Override
        public int compare(String lhs, String rhs) {
            if (lhs == null) {
                return -1;
            } else if (rhs == null) {
                return 1;
            } else {
                return lhs.compareTo(rhs);
            }
        }
    }

    /**
     * Parse only lightweight details about the package at the given location.
     * Automatically detects if the package is a monolithic style (single APK
     * file) or cluster style (directory of APKs).
     * <p>
     * This performs sanity checking on cluster style packages, such as
     * requiring identical package name and version codes, a single base APK,
     * and unique split names.
     *
     * @see PackageParser#parsePackage(File, int)
     */
    @UnsupportedAppUsage
    public static PackageLite parsePackageLite(File packageFile, int flags)
            throws PackageParserException {
        if (packageFile.isDirectory()) {
            return parseClusterPackageLite(packageFile, flags);
        } else {
            return parseMonolithicPackageLite(packageFile, flags);
        }
    }

    private static PackageLite parseMonolithicPackageLite(File packageFile, int flags)
            throws PackageParserException {
        Trace.traceBegin(TRACE_TAG_PACKAGE_MANAGER, "parseApkLite");
        final ApkLite baseApk = parseApkLite(packageFile, flags);
        final String packagePath = packageFile.getAbsolutePath();
        Trace.traceEnd(TRACE_TAG_PACKAGE_MANAGER);
        return new PackageLite(packagePath, baseApk, null, null, null, null, null, null);
    }

    static PackageLite parseClusterPackageLite(File packageDir, int flags)
            throws PackageParserException {
        final File[] files = packageDir.listFiles();
        if (ArrayUtils.isEmpty(files)) {
            throw new PackageParserException(INSTALL_PARSE_FAILED_NOT_APK,
                    "No packages found in split");
        }

        String packageName = null;
        int versionCode = 0;

        Trace.traceBegin(TRACE_TAG_PACKAGE_MANAGER, "parseApkLite");
        final ArrayMap<String, ApkLite> apks = new ArrayMap<>();
        for (File file : files) {
            if (isApkFile(file)) {
                final ApkLite lite = parseApkLite(file, flags);

                // Assert that all package names and version codes are
                // consistent with the first one we encounter.
                if (packageName == null) {
                    packageName = lite.packageName;
                    versionCode = lite.versionCode;
                } else {
                    if (!packageName.equals(lite.packageName)) {
                        throw new PackageParserException(INSTALL_PARSE_FAILED_BAD_MANIFEST,
                                "Inconsistent package " + lite.packageName + " in " + file
                                + "; expected " + packageName);
                    }
                    if (versionCode != lite.versionCode) {
                        throw new PackageParserException(INSTALL_PARSE_FAILED_BAD_MANIFEST,
                                "Inconsistent version " + lite.versionCode + " in " + file
                                + "; expected " + versionCode);
                    }
                }

                // Assert that each split is defined only once
                if (apks.put(lite.splitName, lite) != null) {
                    throw new PackageParserException(INSTALL_PARSE_FAILED_BAD_MANIFEST,
                            "Split name " + lite.splitName
                            + " defined more than once; most recent was " + file);
                }
            }
        }
        Trace.traceEnd(TRACE_TAG_PACKAGE_MANAGER);

        final ApkLite baseApk = apks.remove(null);
        if (baseApk == null) {
            throw new PackageParserException(INSTALL_PARSE_FAILED_BAD_MANIFEST,
                    "Missing base APK in " + packageDir);
        }

        // Always apply deterministic ordering based on splitName
        final int size = apks.size();

        String[] splitNames = null;
        boolean[] isFeatureSplits = null;
        String[] usesSplitNames = null;
        String[] configForSplits = null;
        String[] splitCodePaths = null;
        int[] splitRevisionCodes = null;
        String[] splitClassLoaderNames = null;
        if (size > 0) {
            splitNames = new String[size];
            isFeatureSplits = new boolean[size];
            usesSplitNames = new String[size];
            configForSplits = new String[size];
            splitCodePaths = new String[size];
            splitRevisionCodes = new int[size];

            splitNames = apks.keySet().toArray(splitNames);
            Arrays.sort(splitNames, sSplitNameComparator);

            for (int i = 0; i < size; i++) {
                final ApkLite apk = apks.get(splitNames[i]);
                usesSplitNames[i] = apk.usesSplitName;
                isFeatureSplits[i] = apk.isFeatureSplit;
                configForSplits[i] = apk.configForSplit;
                splitCodePaths[i] = apk.codePath;
                splitRevisionCodes[i] = apk.revisionCode;
            }
        }

        final String codePath = packageDir.getAbsolutePath();
        return new PackageLite(codePath, baseApk, splitNames, isFeatureSplits, usesSplitNames,
                configForSplits, splitCodePaths, splitRevisionCodes);
    }

    /**
     * Parse the package at the given location. Automatically detects if the
     * package is a monolithic style (single APK file) or cluster style
     * (directory of APKs).
     * <p>
     * This performs sanity checking on cluster style packages, such as
     * requiring identical package name and version codes, a single base APK,
     * and unique split names.
     * <p>
     * Note that this <em>does not</em> perform signature verification; that
     * must be done separately in {@link #collectCertificates(Package, int)}.
     *
     * If {@code useCaches} is true, the package parser might return a cached
     * result from a previous parse of the same {@code packageFile} with the same
     * {@code flags}. Note that this method does not check whether {@code packageFile}
     * has changed since the last parse, it's up to callers to do so.
     *
     * @see #parsePackageLite(File, int)
     */
    @UnsupportedAppUsage
    public Package parsePackage(File packageFile, int flags, boolean useCaches)
            throws PackageParserException {
        Package parsed = useCaches ? getCachedResult(packageFile, flags) : null;
        if (parsed != null) {
            return parsed;
        }

        long parseTime = LOG_PARSE_TIMINGS ? SystemClock.uptimeMillis() : 0;
        if (packageFile.isDirectory()) {
            parsed = parseClusterPackage(packageFile, flags);
        } else {
            parsed = parseMonolithicPackage(packageFile, flags);
        }

        long cacheTime = LOG_PARSE_TIMINGS ? SystemClock.uptimeMillis() : 0;
        cacheResult(packageFile, flags, parsed);
        if (LOG_PARSE_TIMINGS) {
            parseTime = cacheTime - parseTime;
            cacheTime = SystemClock.uptimeMillis() - cacheTime;
            if (parseTime + cacheTime > LOG_PARSE_TIMINGS_THRESHOLD_MS) {
                Slog.i(TAG, "Parse times for '" + packageFile + "': parse=" + parseTime
                        + "ms, update_cache=" + cacheTime + " ms");
            }
        }
        return parsed;
    }

    /**
     * Equivalent to {@link #parsePackage(File, int, boolean)} with {@code useCaches == false}.
     */
    @UnsupportedAppUsage
    public Package parsePackage(File packageFile, int flags) throws PackageParserException {
        return parsePackage(packageFile, flags, false /* useCaches */);
    }

    /**
     * Returns the cache key for a specificied {@code packageFile} and {@code flags}.
     */
    private String getCacheKey(File packageFile, int flags) {
        StringBuilder sb = new StringBuilder(packageFile.getName());
        sb.append('-');
        sb.append(flags);

        return sb.toString();
    }

    @VisibleForTesting
    protected Package fromCacheEntry(byte[] bytes) {
        return fromCacheEntryStatic(bytes);
    }

    /** static version of {@link #fromCacheEntry} for unit tests. */
    @VisibleForTesting
    public static Package fromCacheEntryStatic(byte[] bytes) {
        final Parcel p = Parcel.obtain();
        p.unmarshall(bytes, 0, bytes.length);
        p.setDataPosition(0);

        final ReadHelper helper = new ReadHelper(p);
        helper.startAndInstall();

        PackageParser.Package pkg = new PackageParser.Package(p);

        p.recycle();

        sCachedPackageReadCount.incrementAndGet();

        return pkg;
    }

    @VisibleForTesting
    protected byte[] toCacheEntry(Package pkg) {
        return toCacheEntryStatic(pkg);

    }

    /** static version of {@link #toCacheEntry} for unit tests. */
    @VisibleForTesting
    public static byte[] toCacheEntryStatic(Package pkg) {
        final Parcel p = Parcel.obtain();
        final WriteHelper helper = new WriteHelper(p);

        pkg.writeToParcel(p, 0 /* flags */);

        helper.finishAndUninstall();

        byte[] serialized = p.marshall();
        p.recycle();

        return serialized;
    }

    /**
     * Given a {@code packageFile} and a {@code cacheFile} returns whether the
     * cache file is up to date based on the mod-time of both files.
     */
    private static boolean isCacheUpToDate(File packageFile, File cacheFile) {
        try {
            // NOTE: We don't use the File.lastModified API because it has the very
            // non-ideal failure mode of returning 0 with no excepions thrown.
            // The nio2 Files API is a little better but is considerably more expensive.
            final StructStat pkg = android.system.Os.stat(packageFile.getAbsolutePath());
            final StructStat cache = android.system.Os.stat(cacheFile.getAbsolutePath());
            return pkg.st_mtime < cache.st_mtime;
        } catch (ErrnoException ee) {
            // The most common reason why stat fails is that a given cache file doesn't
            // exist. We ignore that here. It's easy to reason that it's safe to say the
            // cache isn't up to date if we see any sort of exception here.
            //
            // (1) Exception while stating the package file : This should never happen,
            // and if it does, we do a full package parse (which is likely to throw the
            // same exception).
            // (2) Exception while stating the cache file : If the file doesn't exist, the
            // cache is obviously out of date. If the file *does* exist, we can't read it.
            // We will attempt to delete and recreate it after parsing the package.
            if (ee.errno != OsConstants.ENOENT) {
                Slog.w("Error while stating package cache : ", ee);
            }

            return false;
        }
    }

    /**
     * Returns the cached parse result for {@code packageFile} for parse flags {@code flags},
     * or {@code null} if no cached result exists.
     */
    private Package getCachedResult(File packageFile, int flags) {
        if (mCacheDir == null) {
            return null;
        }

        final String cacheKey = getCacheKey(packageFile, flags);
        final File cacheFile = new File(mCacheDir, cacheKey);

        try {
            // If the cache is not up to date, return null.
            if (!isCacheUpToDate(packageFile, cacheFile)) {
                return null;
            }

            final byte[] bytes = IoUtils.readFileAsByteArray(cacheFile.getAbsolutePath());
            Package p = fromCacheEntry(bytes);
            if (mCallback != null) {
                String[] overlayApks = mCallback.getOverlayApks(p.packageName);
                if (overlayApks != null && overlayApks.length > 0) {
                    for (String overlayApk : overlayApks) {
                        // If a static RRO is updated, return null.
                        if (!isCacheUpToDate(new File(overlayApk), cacheFile)) {
                            return null;
                        }
                    }
                }
            }
            return p;
        } catch (Throwable e) {
            Slog.w(TAG, "Error reading package cache: ", e);

            // If something went wrong while reading the cache entry, delete the cache file
            // so that we regenerate it the next time.
            cacheFile.delete();
            return null;
        }
    }

    /**
     * Caches the parse result for {@code packageFile} with flags {@code flags}.
     */
    private void cacheResult(File packageFile, int flags, Package parsed) {
        if (mCacheDir == null) {
            return;
        }

        try {
            final String cacheKey = getCacheKey(packageFile, flags);
            final File cacheFile = new File(mCacheDir, cacheKey);

            if (cacheFile.exists()) {
                if (!cacheFile.delete()) {
                    Slog.e(TAG, "Unable to delete cache file: " + cacheFile);
                }
            }

            final byte[] cacheEntry = toCacheEntry(parsed);

            if (cacheEntry == null) {
                return;
            }

            try (FileOutputStream fos = new FileOutputStream(cacheFile)) {
                fos.write(cacheEntry);
            } catch (IOException ioe) {
                Slog.w(TAG, "Error writing cache entry.", ioe);
                cacheFile.delete();
            }
        } catch (Throwable e) {
            Slog.w(TAG, "Error saving package cache.", e);
        }
    }

    /**
     * Parse all APKs contained in the given directory, treating them as a
     * single package. This also performs sanity checking, such as requiring
     * identical package name and version codes, a single base APK, and unique
     * split names.
     * <p>
     * Note that this <em>does not</em> perform signature verification; that
     * must be done separately in {@link #collectCertificates(Package, int)}.
     */
    private Package parseClusterPackage(File packageDir, int flags) throws PackageParserException {
        final PackageLite lite = parseClusterPackageLite(packageDir, 0);
        if (mOnlyCoreApps && !lite.coreApp) {
            throw new PackageParserException(INSTALL_PARSE_FAILED_MANIFEST_MALFORMED,
                    "Not a coreApp: " + packageDir);
        }

        // Build the split dependency tree.
        SparseArray<int[]> splitDependencies = null;
        final SplitAssetLoader assetLoader;
        if (lite.isolatedSplits && !ArrayUtils.isEmpty(lite.splitNames)) {
            try {
                splitDependencies = SplitAssetDependencyLoader.createDependenciesFromPackage(lite);
                assetLoader = new SplitAssetDependencyLoader(lite, splitDependencies, flags);
            } catch (SplitAssetDependencyLoader.IllegalDependencyException e) {
                throw new PackageParserException(INSTALL_PARSE_FAILED_BAD_MANIFEST, e.getMessage());
            }
        } else {
            assetLoader = new DefaultSplitAssetLoader(lite, flags);
        }

        try {
            final AssetManager assets = assetLoader.getBaseAssetManager();
            final File baseApk = new File(lite.baseCodePath);
            final Package pkg = parseBaseApk(baseApk, assets, flags);
            if (pkg == null) {
                throw new PackageParserException(INSTALL_PARSE_FAILED_NOT_APK,
                        "Failed to parse base APK: " + baseApk);
            }

            if (!ArrayUtils.isEmpty(lite.splitNames)) {
                final int num = lite.splitNames.length;
                pkg.splitNames = lite.splitNames;
                pkg.splitCodePaths = lite.splitCodePaths;
                pkg.splitRevisionCodes = lite.splitRevisionCodes;
                pkg.splitFlags = new int[num];
                pkg.splitPrivateFlags = new int[num];
                pkg.applicationInfo.splitNames = pkg.splitNames;
                pkg.applicationInfo.splitDependencies = splitDependencies;
                pkg.applicationInfo.splitClassLoaderNames = new String[num];

                for (int i = 0; i < num; i++) {
                    final AssetManager splitAssets = assetLoader.getSplitAssetManager(i);
                    parseSplitApk(pkg, i, splitAssets, flags);
                }
            }

            pkg.setCodePath(packageDir.getCanonicalPath());
            pkg.setUse32bitAbi(lite.use32bitAbi);
            return pkg;
        } catch (IOException e) {
            throw new PackageParserException(INSTALL_PARSE_FAILED_UNEXPECTED_EXCEPTION,
                    "Failed to get path: " + lite.baseCodePath, e);
        } finally {
            IoUtils.closeQuietly(assetLoader);
        }
    }

    /**
     * Parse the given APK file, treating it as as a single monolithic package.
     * <p>
     * Note that this <em>does not</em> perform signature verification; that
     * must be done separately in {@link #collectCertificates(Package, int)}.
     *
     * @deprecated external callers should move to
     *             {@link #parsePackage(File, int)}. Eventually this method will
     *             be marked private.
     */
    @Deprecated
    @UnsupportedAppUsage
    public Package parseMonolithicPackage(File apkFile, int flags) throws PackageParserException {
        final PackageLite lite = parseMonolithicPackageLite(apkFile, flags);
        if (mOnlyCoreApps) {
            if (!lite.coreApp) {
                throw new PackageParserException(INSTALL_PARSE_FAILED_MANIFEST_MALFORMED,
                        "Not a coreApp: " + apkFile);
            }
        }

        final SplitAssetLoader assetLoader = new DefaultSplitAssetLoader(lite, flags);
        try {
            final Package pkg = parseBaseApk(apkFile, assetLoader.getBaseAssetManager(), flags);
            pkg.setCodePath(apkFile.getCanonicalPath());
            pkg.setUse32bitAbi(lite.use32bitAbi);
            return pkg;
        } catch (IOException e) {
            throw new PackageParserException(INSTALL_PARSE_FAILED_UNEXPECTED_EXCEPTION,
                    "Failed to get path: " + apkFile, e);
        } finally {
            IoUtils.closeQuietly(assetLoader);
        }
    }

    private Package parseBaseApk(File apkFile, AssetManager assets, int flags)
            throws PackageParserException {
        final String apkPath = apkFile.getAbsolutePath();

        String volumeUuid = null;
        if (apkPath.startsWith(MNT_EXPAND)) {
            final int end = apkPath.indexOf('/', MNT_EXPAND.length());
            volumeUuid = apkPath.substring(MNT_EXPAND.length(), end);
        }

        mParseError = PackageManager.INSTALL_SUCCEEDED;
        mArchiveSourcePath = apkFile.getAbsolutePath();

        if (DEBUG_JAR) Slog.d(TAG, "Scanning base APK: " + apkPath);

        XmlResourceParser parser = null;
        try {
            final int cookie = assets.findCookieForPath(apkPath);
            if (cookie == 0) {
                throw new PackageParserException(INSTALL_PARSE_FAILED_BAD_MANIFEST,
                        "Failed adding asset path: " + apkPath);
            }
            parser = assets.openXmlResourceParser(cookie, ANDROID_MANIFEST_FILENAME);
            final Resources res = new Resources(assets, mMetrics, null);

            final String[] outError = new String[1];
            final Package pkg = parseBaseApk(apkPath, res, parser, flags, outError);
            if (pkg == null) {
                throw new PackageParserException(mParseError,
                        apkPath + " (at " + parser.getPositionDescription() + "): " + outError[0]);
            }

            pkg.setVolumeUuid(volumeUuid);
            pkg.setApplicationVolumeUuid(volumeUuid);
            pkg.setBaseCodePath(apkPath);
            pkg.setSigningDetails(SigningDetails.UNKNOWN);

            return pkg;

        } catch (PackageParserException e) {
            throw e;
        } catch (Exception e) {
            throw new PackageParserException(INSTALL_PARSE_FAILED_UNEXPECTED_EXCEPTION,
                    "Failed to read manifest from " + apkPath, e);
        } finally {
            IoUtils.closeQuietly(parser);
        }
    }

    private void parseSplitApk(Package pkg, int splitIndex, AssetManager assets, int flags)
            throws PackageParserException {
        final String apkPath = pkg.splitCodePaths[splitIndex];

        mParseError = PackageManager.INSTALL_SUCCEEDED;
        mArchiveSourcePath = apkPath;

        if (DEBUG_JAR) Slog.d(TAG, "Scanning split APK: " + apkPath);

        final Resources res;
        XmlResourceParser parser = null;
        try {
            // This must always succeed, as the path has been added to the AssetManager before.
            final int cookie = assets.findCookieForPath(apkPath);
            if (cookie == 0) {
                throw new PackageParserException(INSTALL_PARSE_FAILED_BAD_MANIFEST,
                        "Failed adding asset path: " + apkPath);
            }

            parser = assets.openXmlResourceParser(cookie, ANDROID_MANIFEST_FILENAME);
            res = new Resources(assets, mMetrics, null);

            final String[] outError = new String[1];
            pkg = parseSplitApk(pkg, res, parser, flags, splitIndex, outError);
            if (pkg == null) {
                throw new PackageParserException(mParseError,
                        apkPath + " (at " + parser.getPositionDescription() + "): " + outError[0]);
            }

        } catch (PackageParserException e) {
            throw e;
        } catch (Exception e) {
            throw new PackageParserException(INSTALL_PARSE_FAILED_UNEXPECTED_EXCEPTION,
                    "Failed to read manifest from " + apkPath, e);
        } finally {
            IoUtils.closeQuietly(parser);
        }
    }

    /**
     * Parse the manifest of a <em>split APK</em>.
     * <p>
     * Note that split APKs have many more restrictions on what they're capable
     * of doing, so many valid features of a base APK have been carefully
     * omitted here.
     */
    private Package parseSplitApk(Package pkg, Resources res, XmlResourceParser parser, int flags,
            int splitIndex, String[] outError) throws XmlPullParserException, IOException,
            PackageParserException {
        AttributeSet attrs = parser;

        // We parsed manifest tag earlier; just skip past it
        parsePackageSplitNames(parser, attrs);

        mParseInstrumentationArgs = null;

        int type;

        boolean foundApp = false;

        int outerDepth = parser.getDepth();
        while ((type = parser.next()) != XmlPullParser.END_DOCUMENT
                && (type != XmlPullParser.END_TAG || parser.getDepth() > outerDepth)) {
            if (type == XmlPullParser.END_TAG || type == XmlPullParser.TEXT) {
                continue;
            }

            String tagName = parser.getName();
            if (tagName.equals(TAG_APPLICATION)) {
                if (foundApp) {
                    if (RIGID_PARSER) {
                        outError[0] = "<manifest> has more than one <application>";
                        mParseError = PackageManager.INSTALL_PARSE_FAILED_MANIFEST_MALFORMED;
                        return null;
                    } else {
                        Slog.w(TAG, "<manifest> has more than one <application>");
                        XmlUtils.skipCurrentTag(parser);
                        continue;
                    }
                }

                foundApp = true;
                if (!parseSplitApplication(pkg, res, parser, flags, splitIndex, outError)) {
                    return null;
                }

            } else if (RIGID_PARSER) {
                outError[0] = "Bad element under <manifest>: "
                    + parser.getName();
                mParseError = PackageManager.INSTALL_PARSE_FAILED_MANIFEST_MALFORMED;
                return null;

            } else {
                Slog.w(TAG, "Unknown element under <manifest>: " + parser.getName()
                        + " at " + mArchiveSourcePath + " "
                        + parser.getPositionDescription());
                XmlUtils.skipCurrentTag(parser);
                continue;
            }
        }

        if (!foundApp) {
            outError[0] = "<manifest> does not contain an <application>";
            mParseError = PackageManager.INSTALL_PARSE_FAILED_MANIFEST_EMPTY;
        }

        return pkg;
    }

    /** Parses the public keys from the set of signatures. */
    public static ArraySet<PublicKey> toSigningKeys(Signature[] signatures)
            throws CertificateException {
        ArraySet<PublicKey> keys = new ArraySet<>(signatures.length);
        for (int i = 0; i < signatures.length; i++) {
            keys.add(signatures[i].getPublicKey());
        }
        return keys;
    }

    /**
     * Collect certificates from all the APKs described in the given package,
     * populating {@link Package#mSigningDetails}. Also asserts that all APK
     * contents are signed correctly and consistently.
     */
    @UnsupportedAppUsage
    public static void collectCertificates(Package pkg, boolean skipVerify)
            throws PackageParserException {
        collectCertificatesInternal(pkg, skipVerify);
        final int childCount = (pkg.childPackages != null) ? pkg.childPackages.size() : 0;
        for (int i = 0; i < childCount; i++) {
            Package childPkg = pkg.childPackages.get(i);
            childPkg.mSigningDetails = pkg.mSigningDetails;
        }
    }

    private static void collectCertificatesInternal(Package pkg, boolean skipVerify)
            throws PackageParserException {
        pkg.mSigningDetails = SigningDetails.UNKNOWN;

        Trace.traceBegin(TRACE_TAG_PACKAGE_MANAGER, "collectCertificates");
        try {
            collectCertificates(pkg, new File(pkg.baseCodePath), skipVerify);

            if (!ArrayUtils.isEmpty(pkg.splitCodePaths)) {
                for (int i = 0; i < pkg.splitCodePaths.length; i++) {
                    collectCertificates(pkg, new File(pkg.splitCodePaths[i]), skipVerify);
                }
            }
        } finally {
            Trace.traceEnd(TRACE_TAG_PACKAGE_MANAGER);
        }
    }

    @UnsupportedAppUsage
    private static void collectCertificates(Package pkg, File apkFile, boolean skipVerify)
            throws PackageParserException {
        final String apkPath = apkFile.getAbsolutePath();

        int minSignatureScheme = SigningDetails.SignatureSchemeVersion.JAR;
        if (pkg.applicationInfo.isStaticSharedLibrary()) {
            // must use v2 signing scheme
            minSignatureScheme = SigningDetails.SignatureSchemeVersion.SIGNING_BLOCK_V2;
        }
        SigningDetails verified;
        if (skipVerify) {
            // systemDir APKs are already trusted, save time by not verifying
            verified = ApkSignatureVerifier.unsafeGetCertsWithoutVerification(
                        apkPath, minSignatureScheme);
        } else {
            verified = ApkSignatureVerifier.verify(apkPath, minSignatureScheme);
        }

        // Verify that entries are signed consistently with the first pkg
        // we encountered. Note that for splits, certificates may have
        // already been populated during an earlier parse of a base APK.
        if (pkg.mSigningDetails == SigningDetails.UNKNOWN) {
            pkg.mSigningDetails = verified;
        } else {
            if (!Signature.areExactMatch(pkg.mSigningDetails.signatures, verified.signatures)) {
                throw new PackageParserException(
                        INSTALL_PARSE_FAILED_INCONSISTENT_CERTIFICATES,
                        apkPath + " has mismatched certificates");
            }
        }
    }

    private static AssetManager newConfiguredAssetManager() {
        AssetManager assetManager = new AssetManager();
        assetManager.setConfiguration(0, 0, null, 0, 0, 0, 0, 0, 0, 0, 0, 0, 0, 0, 0, 0, 0,
                Build.VERSION.RESOURCES_SDK_INT);
        return assetManager;
    }

    /**
     * Utility method that retrieves lightweight details about a single APK
     * file, including package name, split name, and install location.
     *
     * @param apkFile path to a single APK
     * @param flags optional parse flags, such as
     *            {@link #PARSE_COLLECT_CERTIFICATES}
     */
    public static ApkLite parseApkLite(File apkFile, int flags)
            throws PackageParserException {
        return parseApkLiteInner(apkFile, null, null, flags);
    }

    /**
     * Utility method that retrieves lightweight details about a single APK
     * file, including package name, split name, and install location.
     *
     * @param fd already open file descriptor of an apk file
     * @param debugPathName arbitrary text name for this file, for debug output
     * @param flags optional parse flags, such as
     *            {@link #PARSE_COLLECT_CERTIFICATES}
     */
    public static ApkLite parseApkLite(FileDescriptor fd, String debugPathName, int flags)
            throws PackageParserException {
        return parseApkLiteInner(null, fd, debugPathName, flags);
    }

    private static ApkLite parseApkLiteInner(File apkFile, FileDescriptor fd, String debugPathName,
            int flags) throws PackageParserException {
        final String apkPath = fd != null ? debugPathName : apkFile.getAbsolutePath();

        XmlResourceParser parser = null;
        ApkAssets apkAssets = null;
        try {
            try {
                apkAssets = fd != null
                        ? ApkAssets.loadFromFd(fd, debugPathName, false, false)
                        : ApkAssets.loadFromPath(apkPath);
            } catch (IOException e) {
                throw new PackageParserException(INSTALL_PARSE_FAILED_NOT_APK,
                        "Failed to parse " + apkPath);
            }

            parser = apkAssets.openXml(ANDROID_MANIFEST_FILENAME);

            final SigningDetails signingDetails;
            if ((flags & PARSE_COLLECT_CERTIFICATES) != 0) {
                // TODO: factor signature related items out of Package object
                final Package tempPkg = new Package((String) null);
                final boolean skipVerify = (flags & PARSE_IS_SYSTEM_DIR) != 0;
                Trace.traceBegin(TRACE_TAG_PACKAGE_MANAGER, "collectCertificates");
                try {
                    collectCertificates(tempPkg, apkFile, skipVerify);
                } finally {
                    Trace.traceEnd(TRACE_TAG_PACKAGE_MANAGER);
                }
                signingDetails = tempPkg.mSigningDetails;
            } else {
                signingDetails = SigningDetails.UNKNOWN;
            }

            final AttributeSet attrs = parser;
            return parseApkLite(apkPath, parser, attrs, signingDetails);

        } catch (XmlPullParserException | IOException | RuntimeException e) {
            Slog.w(TAG, "Failed to parse " + apkPath, e);
            throw new PackageParserException(INSTALL_PARSE_FAILED_UNEXPECTED_EXCEPTION,
                    "Failed to parse " + apkPath, e);
        } finally {
            IoUtils.closeQuietly(parser);
            if (apkAssets != null) {
                try {
                    apkAssets.close();
                } catch (Throwable ignored) {
                }
            }
            // TODO(b/72056911): Implement AutoCloseable on ApkAssets.
        }
    }

    private static String validateName(String name, boolean requireSeparator,
            boolean requireFilename) {
        final int N = name.length();
        boolean hasSep = false;
        boolean front = true;
        for (int i=0; i<N; i++) {
            final char c = name.charAt(i);
            if ((c >= 'a' && c <= 'z') || (c >= 'A' && c <= 'Z')) {
                front = false;
                continue;
            }
            if (!front) {
                if ((c >= '0' && c <= '9') || c == '_') {
                    continue;
                }
            }
            if (c == '.') {
                hasSep = true;
                front = true;
                continue;
            }
            return "bad character '" + c + "'";
        }
        if (requireFilename && !FileUtils.isValidExtFilename(name)) {
            return "Invalid filename";
        }
        return hasSep || !requireSeparator
                ? null : "must have at least one '.' separator";
    }

    private static Pair<String, String> parsePackageSplitNames(XmlPullParser parser,
            AttributeSet attrs) throws IOException, XmlPullParserException,
            PackageParserException {

        int type;
        while ((type = parser.next()) != XmlPullParser.START_TAG
                && type != XmlPullParser.END_DOCUMENT) {
        }

        if (type != XmlPullParser.START_TAG) {
            throw new PackageParserException(INSTALL_PARSE_FAILED_MANIFEST_MALFORMED,
                    "No start tag found");
        }
        if (!parser.getName().equals(TAG_MANIFEST)) {
            throw new PackageParserException(INSTALL_PARSE_FAILED_MANIFEST_MALFORMED,
                    "No <manifest> tag");
        }

        final String packageName = attrs.getAttributeValue(null, "package");
        if (!"android".equals(packageName)) {
            final String error = validateName(packageName, true, true);
            if (error != null) {
                throw new PackageParserException(INSTALL_PARSE_FAILED_BAD_PACKAGE_NAME,
                        "Invalid manifest package: " + error);
            }
        }

        String splitName = attrs.getAttributeValue(null, "split");
        if (splitName != null) {
            if (splitName.length() == 0) {
                splitName = null;
            } else {
                final String error = validateName(splitName, false, false);
                if (error != null) {
                    throw new PackageParserException(INSTALL_PARSE_FAILED_BAD_PACKAGE_NAME,
                            "Invalid manifest split: " + error);
                }
            }
        }

        return Pair.create(packageName.intern(),
                (splitName != null) ? splitName.intern() : splitName);
    }

    private static ApkLite parseApkLite(String codePath, XmlPullParser parser, AttributeSet attrs,
            SigningDetails signingDetails)
            throws IOException, XmlPullParserException, PackageParserException {
        final Pair<String, String> packageSplit = parsePackageSplitNames(parser, attrs);

        int installLocation = PARSE_DEFAULT_INSTALL_LOCATION;
        int versionCode = 0;
        int versionCodeMajor = 0;
        int targetSdkVersion = DEFAULT_TARGET_SDK_VERSION;
        int minSdkVersion = DEFAULT_MIN_SDK_VERSION;
        int revisionCode = 0;
        boolean coreApp = false;
        boolean debuggable = false;
        boolean multiArch = false;
        boolean use32bitAbi = false;
        boolean extractNativeLibs = true;
        boolean isolatedSplits = false;
        boolean isFeatureSplit = false;
        boolean isSplitRequired = false;
        boolean useEmbeddedDex = false;
        String configForSplit = null;
        String usesSplitName = null;

        for (int i = 0; i < attrs.getAttributeCount(); i++) {
            final String attr = attrs.getAttributeName(i);
            if (attr.equals("installLocation")) {
                installLocation = attrs.getAttributeIntValue(i,
                        PARSE_DEFAULT_INSTALL_LOCATION);
            } else if (attr.equals("versionCode")) {
                versionCode = attrs.getAttributeIntValue(i, 0);
            } else if (attr.equals("versionCodeMajor")) {
                versionCodeMajor = attrs.getAttributeIntValue(i, 0);
            } else if (attr.equals("revisionCode")) {
                revisionCode = attrs.getAttributeIntValue(i, 0);
            } else if (attr.equals("coreApp")) {
                coreApp = attrs.getAttributeBooleanValue(i, false);
            } else if (attr.equals("isolatedSplits")) {
                isolatedSplits = attrs.getAttributeBooleanValue(i, false);
            } else if (attr.equals("configForSplit")) {
                configForSplit = attrs.getAttributeValue(i);
            } else if (attr.equals("isFeatureSplit")) {
                isFeatureSplit = attrs.getAttributeBooleanValue(i, false);
            } else if (attr.equals("isSplitRequired")) {
                isSplitRequired = attrs.getAttributeBooleanValue(i, false);
            }
        }

        // Only search the tree when the tag is the direct child of <manifest> tag
        int type;
        final int searchDepth = parser.getDepth() + 1;

        final List<VerifierInfo> verifiers = new ArrayList<VerifierInfo>();
        while ((type = parser.next()) != XmlPullParser.END_DOCUMENT
                && (type != XmlPullParser.END_TAG || parser.getDepth() >= searchDepth)) {
            if (type == XmlPullParser.END_TAG || type == XmlPullParser.TEXT) {
                continue;
            }

            if (parser.getDepth() != searchDepth) {
                continue;
            }

            if (TAG_PACKAGE_VERIFIER.equals(parser.getName())) {
                final VerifierInfo verifier = parseVerifier(attrs);
                if (verifier != null) {
                    verifiers.add(verifier);
                }
            } else if (TAG_APPLICATION.equals(parser.getName())) {
                for (int i = 0; i < attrs.getAttributeCount(); ++i) {
                    final String attr = attrs.getAttributeName(i);
                    if ("debuggable".equals(attr)) {
                        debuggable = attrs.getAttributeBooleanValue(i, false);
                    }
                    if ("multiArch".equals(attr)) {
                        multiArch = attrs.getAttributeBooleanValue(i, false);
                    }
                    if ("use32bitAbi".equals(attr)) {
                        use32bitAbi = attrs.getAttributeBooleanValue(i, false);
                    }
                    if ("extractNativeLibs".equals(attr)) {
                        extractNativeLibs = attrs.getAttributeBooleanValue(i, true);
                    }
                    if ("useEmbeddedDex".equals(attr)) {
                        useEmbeddedDex = attrs.getAttributeBooleanValue(i, false);
                    }
                }
            } else if (TAG_USES_SPLIT.equals(parser.getName())) {
                if (usesSplitName != null) {
                    Slog.w(TAG, "Only one <uses-split> permitted. Ignoring others.");
                    continue;
                }

                usesSplitName = attrs.getAttributeValue(ANDROID_RESOURCES, "name");
                if (usesSplitName == null) {
                    throw new PackageParserException(
                            PackageManager.INSTALL_PARSE_FAILED_MANIFEST_MALFORMED,
                            "<uses-split> tag requires 'android:name' attribute");
                }
            } else if (TAG_USES_SDK.equals(parser.getName())) {
                for (int i = 0; i < attrs.getAttributeCount(); ++i) {
                    final String attr = attrs.getAttributeName(i);
                    if ("targetSdkVersion".equals(attr)) {
                        targetSdkVersion = attrs.getAttributeIntValue(i,
                                DEFAULT_TARGET_SDK_VERSION);
                    }
                    if ("minSdkVersion".equals(attr)) {
                        minSdkVersion = attrs.getAttributeIntValue(i, DEFAULT_MIN_SDK_VERSION);
                    }
                }
            }
        }

        return new ApkLite(codePath, packageSplit.first, packageSplit.second, isFeatureSplit,
                configForSplit, usesSplitName, isSplitRequired, versionCode, versionCodeMajor,
                revisionCode, installLocation, verifiers, signingDetails, coreApp, debuggable,
                multiArch, use32bitAbi, useEmbeddedDex, extractNativeLibs, isolatedSplits,
                minSdkVersion, targetSdkVersion);
    }

    /**
     * Parses a child package and adds it to the parent if successful. If you add
     * new tags that need to be supported by child packages make sure to add them
     * to {@link #CHILD_PACKAGE_TAGS}.
     *
     * @param parentPkg The parent that contains the child
     * @param res Resources against which to resolve values
     * @param parser Parser of the manifest
     * @param flags Flags about how to parse
     * @param outError Human readable error if parsing fails
     * @return True of parsing succeeded.
     *
     * @throws XmlPullParserException
     * @throws IOException
     */
    private boolean parseBaseApkChild(Package parentPkg, Resources res, XmlResourceParser parser,
            int flags, String[] outError) throws XmlPullParserException, IOException {
        // Make sure we have a valid child package name
        String childPackageName = parser.getAttributeValue(null, "package");
        if (validateName(childPackageName, true, false) != null) {
            mParseError = PackageManager.INSTALL_PARSE_FAILED_BAD_PACKAGE_NAME;
            return false;
        }

        // Child packages must be unique
        if (childPackageName.equals(parentPkg.packageName)) {
            String message = "Child package name cannot be equal to parent package name: "
                    + parentPkg.packageName;
            Slog.w(TAG, message);
            outError[0] = message;
            mParseError = PackageManager.INSTALL_PARSE_FAILED_MANIFEST_MALFORMED;
            return false;
        }

        // Child packages must be unique
        if (parentPkg.hasChildPackage(childPackageName)) {
            String message = "Duplicate child package:" + childPackageName;
            Slog.w(TAG, message);
            outError[0] = message;
            mParseError = PackageManager.INSTALL_PARSE_FAILED_MANIFEST_MALFORMED;
            return false;
        }

        // Go ahead and parse the child
        Package childPkg = new Package(childPackageName);

        // Child package inherits parent version code/name/target SDK
        childPkg.mVersionCode = parentPkg.mVersionCode;
        childPkg.baseRevisionCode = parentPkg.baseRevisionCode;
        childPkg.mVersionName = parentPkg.mVersionName;
        childPkg.applicationInfo.targetSdkVersion = parentPkg.applicationInfo.targetSdkVersion;
        childPkg.applicationInfo.minSdkVersion = parentPkg.applicationInfo.minSdkVersion;

        childPkg = parseBaseApkCommon(childPkg, CHILD_PACKAGE_TAGS, res, parser, flags, outError);
        if (childPkg == null) {
            // If we got null then error was set during child parsing
            return false;
        }

        // Set the parent-child relation
        if (parentPkg.childPackages == null) {
            parentPkg.childPackages = new ArrayList<>();
        }
        parentPkg.childPackages.add(childPkg);
        childPkg.parentPackage = parentPkg;

        return true;
    }

    /**
     * Parse the manifest of a <em>base APK</em>. When adding new features you
     * need to consider whether they should be supported by split APKs and child
     * packages.
     *
     * @param apkPath The package apk file path
     * @param res The resources from which to resolve values
     * @param parser The manifest parser
     * @param flags Flags how to parse
     * @param outError Human readable error message
     * @return Parsed package or null on error.
     *
     * @throws XmlPullParserException
     * @throws IOException
     */
    @UnsupportedAppUsage(maxTargetSdk = Build.VERSION_CODES.P, trackingBug = 115609023)
    private Package parseBaseApk(String apkPath, Resources res, XmlResourceParser parser, int flags,
            String[] outError) throws XmlPullParserException, IOException {
        final String splitName;
        final String pkgName;

        try {
            Pair<String, String> packageSplit = parsePackageSplitNames(parser, parser);
            pkgName = packageSplit.first;
            splitName = packageSplit.second;

            if (!TextUtils.isEmpty(splitName)) {
                outError[0] = "Expected base APK, but found split " + splitName;
                mParseError = PackageManager.INSTALL_PARSE_FAILED_BAD_PACKAGE_NAME;
                return null;
            }
        } catch (PackageParserException e) {
            mParseError = PackageManager.INSTALL_PARSE_FAILED_BAD_PACKAGE_NAME;
            return null;
        }

        if (mCallback != null) {
            String[] overlayPaths = mCallback.getOverlayPaths(pkgName, apkPath);
            if (overlayPaths != null && overlayPaths.length > 0) {
                for (String overlayPath : overlayPaths) {
                    res.getAssets().addOverlayPath(overlayPath);
                }
            }
        }

        final Package pkg = new Package(pkgName);

        TypedArray sa = res.obtainAttributes(parser,
                com.android.internal.R.styleable.AndroidManifest);

        pkg.mVersionCode = sa.getInteger(
                com.android.internal.R.styleable.AndroidManifest_versionCode, 0);
        pkg.mVersionCodeMajor = sa.getInteger(
                com.android.internal.R.styleable.AndroidManifest_versionCodeMajor, 0);
        pkg.applicationInfo.setVersionCode(pkg.getLongVersionCode());
        pkg.baseRevisionCode = sa.getInteger(
                com.android.internal.R.styleable.AndroidManifest_revisionCode, 0);
        pkg.mVersionName = sa.getNonConfigurationString(
                com.android.internal.R.styleable.AndroidManifest_versionName, 0);
        if (pkg.mVersionName != null) {
            pkg.mVersionName = pkg.mVersionName.intern();
        }

        pkg.coreApp = parser.getAttributeBooleanValue(null, "coreApp", false);

        pkg.mCompileSdkVersion = sa.getInteger(
                com.android.internal.R.styleable.AndroidManifest_compileSdkVersion, 0);
        pkg.applicationInfo.compileSdkVersion = pkg.mCompileSdkVersion;
        pkg.mCompileSdkVersionCodename = sa.getNonConfigurationString(
                com.android.internal.R.styleable.AndroidManifest_compileSdkVersionCodename, 0);
        if (pkg.mCompileSdkVersionCodename != null) {
            pkg.mCompileSdkVersionCodename = pkg.mCompileSdkVersionCodename.intern();
        }
        pkg.applicationInfo.compileSdkVersionCodename = pkg.mCompileSdkVersionCodename;

        sa.recycle();

        return parseBaseApkCommon(pkg, null, res, parser, flags, outError);
    }

    /**
     * This is the common parsing routing for handling parent and child
     * packages in a base APK. The difference between parent and child
     * parsing is that some tags are not supported by child packages as
     * well as some manifest attributes are ignored. The implementation
     * assumes the calling code has already handled the manifest tag if needed
     * (this applies to the parent only).
     *
     * @param pkg The package which to populate
     * @param acceptedTags Which tags to handle, null to handle all
     * @param res Resources against which to resolve values
     * @param parser Parser of the manifest
     * @param flags Flags about how to parse
     * @param outError Human readable error if parsing fails
     * @return The package if parsing succeeded or null.
     *
     * @throws XmlPullParserException
     * @throws IOException
     */
    private Package parseBaseApkCommon(Package pkg, Set<String> acceptedTags, Resources res,
            XmlResourceParser parser, int flags, String[] outError) throws XmlPullParserException,
            IOException {
        mParseInstrumentationArgs = null;

        int type;
        boolean foundApp = false;

        TypedArray sa = res.obtainAttributes(parser,
                com.android.internal.R.styleable.AndroidManifest);

        String str = sa.getNonConfigurationString(
                com.android.internal.R.styleable.AndroidManifest_sharedUserId, 0);
        if (str != null && str.length() > 0) {
            String nameError = validateName(str, true, true);
            if (nameError != null && !"android".equals(pkg.packageName)) {
                outError[0] = "<manifest> specifies bad sharedUserId name \""
                    + str + "\": " + nameError;
                mParseError = PackageManager.INSTALL_PARSE_FAILED_BAD_SHARED_USER_ID;
                return null;
            }
            pkg.mSharedUserId = str.intern();
            pkg.mSharedUserLabel = sa.getResourceId(
                    com.android.internal.R.styleable.AndroidManifest_sharedUserLabel, 0);
        }

        pkg.installLocation = sa.getInteger(
                com.android.internal.R.styleable.AndroidManifest_installLocation,
                PARSE_DEFAULT_INSTALL_LOCATION);
        pkg.applicationInfo.installLocation = pkg.installLocation;

        final int targetSandboxVersion = sa.getInteger(
                com.android.internal.R.styleable.AndroidManifest_targetSandboxVersion,
                PARSE_DEFAULT_TARGET_SANDBOX);
        pkg.applicationInfo.targetSandboxVersion = targetSandboxVersion;

        /* Set the global "on SD card" flag */
        if ((flags & PARSE_EXTERNAL_STORAGE) != 0) {
            pkg.applicationInfo.flags |= ApplicationInfo.FLAG_EXTERNAL_STORAGE;
        }

        if (sa.getBoolean(com.android.internal.R.styleable.AndroidManifest_isolatedSplits, false)) {
            pkg.applicationInfo.privateFlags |= ApplicationInfo.PRIVATE_FLAG_ISOLATED_SPLIT_LOADING;
        }

        // Resource boolean are -1, so 1 means we don't know the value.
        int supportsSmallScreens = 1;
        int supportsNormalScreens = 1;
        int supportsLargeScreens = 1;
        int supportsXLargeScreens = 1;
        int resizeable = 1;
        int anyDensity = 1;

        int outerDepth = parser.getDepth();
        while ((type = parser.next()) != XmlPullParser.END_DOCUMENT
                && (type != XmlPullParser.END_TAG || parser.getDepth() > outerDepth)) {
            if (type == XmlPullParser.END_TAG || type == XmlPullParser.TEXT) {
                continue;
            }

            String tagName = parser.getName();

            if (acceptedTags != null && !acceptedTags.contains(tagName)) {
                Slog.w(TAG, "Skipping unsupported element under <manifest>: "
                        + tagName + " at " + mArchiveSourcePath + " "
                        + parser.getPositionDescription());
                XmlUtils.skipCurrentTag(parser);
                continue;
            }

            if (tagName.equals(TAG_APPLICATION)) {
                if (foundApp) {
                    if (RIGID_PARSER) {
                        outError[0] = "<manifest> has more than one <application>";
                        mParseError = PackageManager.INSTALL_PARSE_FAILED_MANIFEST_MALFORMED;
                        return null;
                    } else {
                        Slog.w(TAG, "<manifest> has more than one <application>");
                        XmlUtils.skipCurrentTag(parser);
                        continue;
                    }
                }

                foundApp = true;
                if (!parseBaseApplication(pkg, res, parser, flags, outError)) {
                    return null;
                }
            } else if (tagName.equals(TAG_OVERLAY)) {
                sa = res.obtainAttributes(parser,
                        com.android.internal.R.styleable.AndroidManifestResourceOverlay);
                pkg.mOverlayTarget = sa.getString(
                        com.android.internal.R.styleable.AndroidManifestResourceOverlay_targetPackage);
                pkg.mOverlayTargetName = sa.getString(
                        com.android.internal.R.styleable.AndroidManifestResourceOverlay_targetName);
                pkg.mOverlayCategory = sa.getString(
                        com.android.internal.R.styleable.AndroidManifestResourceOverlay_category);
                pkg.mOverlayPriority = sa.getInt(
                        com.android.internal.R.styleable.AndroidManifestResourceOverlay_priority,
                        0);
                pkg.mOverlayIsStatic = sa.getBoolean(
                        com.android.internal.R.styleable.AndroidManifestResourceOverlay_isStatic,
                        false);
                final String propName = sa.getString(
                        com.android.internal.R.styleable
                        .AndroidManifestResourceOverlay_requiredSystemPropertyName);
                final String propValue = sa.getString(
                        com.android.internal.R.styleable
                        .AndroidManifestResourceOverlay_requiredSystemPropertyValue);
                sa.recycle();

                if (pkg.mOverlayTarget == null) {
                    outError[0] = "<overlay> does not specify a target package";
                    mParseError = PackageManager.INSTALL_PARSE_FAILED_MANIFEST_MALFORMED;
                    return null;
                }

                if (pkg.mOverlayPriority < 0 || pkg.mOverlayPriority > 9999) {
                    outError[0] = "<overlay> priority must be between 0 and 9999";
                    mParseError =
                        PackageManager.INSTALL_PARSE_FAILED_MANIFEST_MALFORMED;
                    return null;
                }

                // check to see if overlay should be excluded based on system property condition
                if (!checkOverlayRequiredSystemProperty(propName, propValue)) {
                    Slog.i(TAG, "Skipping target and overlay pair " + pkg.mOverlayTarget + " and "
                        + pkg.baseCodePath+ ": overlay ignored due to required system property: "
                        + propName + " with value: " + propValue);
                    return null;
                }

                pkg.applicationInfo.privateFlags |=
                    ApplicationInfo.PRIVATE_FLAG_IS_RESOURCE_OVERLAY;

                XmlUtils.skipCurrentTag(parser);

            } else if (tagName.equals(TAG_KEY_SETS)) {
                if (!parseKeySets(pkg, res, parser, outError)) {
                    return null;
                }
            } else if (tagName.equals(TAG_PERMISSION_GROUP)) {
                if (!parsePermissionGroup(pkg, flags, res, parser, outError)) {
                    return null;
                }
            } else if (tagName.equals(TAG_PERMISSION)) {
                if (!parsePermission(pkg, res, parser, outError)) {
                    return null;
                }
            } else if (tagName.equals(TAG_PERMISSION_TREE)) {
                if (!parsePermissionTree(pkg, res, parser, outError)) {
                    return null;
                }
            } else if (tagName.equals(TAG_USES_PERMISSION)) {
                if (!parseUsesPermission(pkg, res, parser)) {
                    return null;
                }
            } else if (tagName.equals(TAG_USES_PERMISSION_SDK_M)
                    || tagName.equals(TAG_USES_PERMISSION_SDK_23)) {
                if (!parseUsesPermission(pkg, res, parser)) {
                    return null;
                }
            } else if (tagName.equals(TAG_USES_CONFIGURATION)) {
                ConfigurationInfo cPref = new ConfigurationInfo();
                sa = res.obtainAttributes(parser,
                        com.android.internal.R.styleable.AndroidManifestUsesConfiguration);
                cPref.reqTouchScreen = sa.getInt(
                        com.android.internal.R.styleable.AndroidManifestUsesConfiguration_reqTouchScreen,
                        Configuration.TOUCHSCREEN_UNDEFINED);
                cPref.reqKeyboardType = sa.getInt(
                        com.android.internal.R.styleable.AndroidManifestUsesConfiguration_reqKeyboardType,
                        Configuration.KEYBOARD_UNDEFINED);
                if (sa.getBoolean(
                        com.android.internal.R.styleable.AndroidManifestUsesConfiguration_reqHardKeyboard,
                        false)) {
                    cPref.reqInputFeatures |= ConfigurationInfo.INPUT_FEATURE_HARD_KEYBOARD;
                }
                cPref.reqNavigation = sa.getInt(
                        com.android.internal.R.styleable.AndroidManifestUsesConfiguration_reqNavigation,
                        Configuration.NAVIGATION_UNDEFINED);
                if (sa.getBoolean(
                        com.android.internal.R.styleable.AndroidManifestUsesConfiguration_reqFiveWayNav,
                        false)) {
                    cPref.reqInputFeatures |= ConfigurationInfo.INPUT_FEATURE_FIVE_WAY_NAV;
                }
                sa.recycle();
                pkg.configPreferences = ArrayUtils.add(pkg.configPreferences, cPref);

                XmlUtils.skipCurrentTag(parser);

            } else if (tagName.equals(TAG_USES_FEATURE)) {
                FeatureInfo fi = parseUsesFeature(res, parser);
                pkg.reqFeatures = ArrayUtils.add(pkg.reqFeatures, fi);

                if (fi.name == null) {
                    ConfigurationInfo cPref = new ConfigurationInfo();
                    cPref.reqGlEsVersion = fi.reqGlEsVersion;
                    pkg.configPreferences = ArrayUtils.add(pkg.configPreferences, cPref);
                }

                XmlUtils.skipCurrentTag(parser);

            } else if (tagName.equals(TAG_FEATURE_GROUP)) {
                FeatureGroupInfo group = new FeatureGroupInfo();
                ArrayList<FeatureInfo> features = null;
                final int innerDepth = parser.getDepth();
                while ((type = parser.next()) != XmlPullParser.END_DOCUMENT
                        && (type != XmlPullParser.END_TAG || parser.getDepth() > innerDepth)) {
                    if (type == XmlPullParser.END_TAG || type == XmlPullParser.TEXT) {
                        continue;
                    }

                    final String innerTagName = parser.getName();
                    if (innerTagName.equals("uses-feature")) {
                        FeatureInfo featureInfo = parseUsesFeature(res, parser);
                        // FeatureGroups are stricter and mandate that
                        // any <uses-feature> declared are mandatory.
                        featureInfo.flags |= FeatureInfo.FLAG_REQUIRED;
                        features = ArrayUtils.add(features, featureInfo);
                    } else {
                        Slog.w(TAG, "Unknown element under <feature-group>: " + innerTagName +
                                " at " + mArchiveSourcePath + " " +
                                parser.getPositionDescription());
                    }
                    XmlUtils.skipCurrentTag(parser);
                }

                if (features != null) {
                    group.features = new FeatureInfo[features.size()];
                    group.features = features.toArray(group.features);
                }
                pkg.featureGroups = ArrayUtils.add(pkg.featureGroups, group);

            } else if (tagName.equals(TAG_USES_SDK)) {
                if (SDK_VERSION > 0) {
                    sa = res.obtainAttributes(parser,
                            com.android.internal.R.styleable.AndroidManifestUsesSdk);

                    int minVers = 1;
                    String minCode = null;
                    int targetVers = 0;
                    String targetCode = null;

                    TypedValue val = sa.peekValue(
                            com.android.internal.R.styleable.AndroidManifestUsesSdk_minSdkVersion);
                    if (val != null) {
                        if (val.type == TypedValue.TYPE_STRING && val.string != null) {
                            minCode = val.string.toString();
                        } else {
                            // If it's not a string, it's an integer.
                            minVers = val.data;
                        }
                    }

                    val = sa.peekValue(
                            com.android.internal.R.styleable.AndroidManifestUsesSdk_targetSdkVersion);
                    if (val != null) {
                        if (val.type == TypedValue.TYPE_STRING && val.string != null) {
                            targetCode = val.string.toString();
                            if (minCode == null) {
                                minCode = targetCode;
                            }
                        } else {
                            // If it's not a string, it's an integer.
                            targetVers = val.data;
                        }
                    } else {
                        targetVers = minVers;
                        targetCode = minCode;
                    }

                    sa.recycle();

                    final int minSdkVersion = PackageParser.computeMinSdkVersion(minVers, minCode,
                            SDK_VERSION, SDK_CODENAMES, outError);
                    if (minSdkVersion < 0) {
                        mParseError = PackageManager.INSTALL_FAILED_OLDER_SDK;
                        return null;
                    }

                    final int targetSdkVersion = PackageParser.computeTargetSdkVersion(targetVers,
                            targetCode, SDK_CODENAMES, outError);
                    if (targetSdkVersion < 0) {
                        mParseError = PackageManager.INSTALL_FAILED_OLDER_SDK;
                        return null;
                    }

                    pkg.applicationInfo.minSdkVersion = minSdkVersion;
                    pkg.applicationInfo.targetSdkVersion = targetSdkVersion;
                }

                XmlUtils.skipCurrentTag(parser);

            } else if (tagName.equals(TAG_SUPPORT_SCREENS)) {
                sa = res.obtainAttributes(parser,
                        com.android.internal.R.styleable.AndroidManifestSupportsScreens);

                pkg.applicationInfo.requiresSmallestWidthDp = sa.getInteger(
                        com.android.internal.R.styleable.AndroidManifestSupportsScreens_requiresSmallestWidthDp,
                        0);
                pkg.applicationInfo.compatibleWidthLimitDp = sa.getInteger(
                        com.android.internal.R.styleable.AndroidManifestSupportsScreens_compatibleWidthLimitDp,
                        0);
                pkg.applicationInfo.largestWidthLimitDp = sa.getInteger(
                        com.android.internal.R.styleable.AndroidManifestSupportsScreens_largestWidthLimitDp,
                        0);

                // This is a trick to get a boolean and still able to detect
                // if a value was actually set.
                supportsSmallScreens = sa.getInteger(
                        com.android.internal.R.styleable.AndroidManifestSupportsScreens_smallScreens,
                        supportsSmallScreens);
                supportsNormalScreens = sa.getInteger(
                        com.android.internal.R.styleable.AndroidManifestSupportsScreens_normalScreens,
                        supportsNormalScreens);
                supportsLargeScreens = sa.getInteger(
                        com.android.internal.R.styleable.AndroidManifestSupportsScreens_largeScreens,
                        supportsLargeScreens);
                supportsXLargeScreens = sa.getInteger(
                        com.android.internal.R.styleable.AndroidManifestSupportsScreens_xlargeScreens,
                        supportsXLargeScreens);
                resizeable = sa.getInteger(
                        com.android.internal.R.styleable.AndroidManifestSupportsScreens_resizeable,
                        resizeable);
                anyDensity = sa.getInteger(
                        com.android.internal.R.styleable.AndroidManifestSupportsScreens_anyDensity,
                        anyDensity);

                sa.recycle();

                XmlUtils.skipCurrentTag(parser);

            } else if (tagName.equals(TAG_PROTECTED_BROADCAST)) {
                sa = res.obtainAttributes(parser,
                        com.android.internal.R.styleable.AndroidManifestProtectedBroadcast);

                // Note: don't allow this value to be a reference to a resource
                // that may change.
                String name = sa.getNonResourceString(
                        com.android.internal.R.styleable.AndroidManifestProtectedBroadcast_name);

                sa.recycle();

                if (name != null) {
                    if (pkg.protectedBroadcasts == null) {
                        pkg.protectedBroadcasts = new ArrayList<String>();
                    }
                    if (!pkg.protectedBroadcasts.contains(name)) {
                        pkg.protectedBroadcasts.add(name.intern());
                    }
                }

                XmlUtils.skipCurrentTag(parser);

            } else if (tagName.equals(TAG_INSTRUMENTATION)) {
                if (parseInstrumentation(pkg, res, parser, outError) == null) {
                    return null;
                }
            } else if (tagName.equals(TAG_ORIGINAL_PACKAGE)) {
                sa = res.obtainAttributes(parser,
                        com.android.internal.R.styleable.AndroidManifestOriginalPackage);

                String orig =sa.getNonConfigurationString(
                        com.android.internal.R.styleable.AndroidManifestOriginalPackage_name, 0);
                if (!pkg.packageName.equals(orig)) {
                    if (pkg.mOriginalPackages == null) {
                        pkg.mOriginalPackages = new ArrayList<String>();
                        pkg.mRealPackage = pkg.packageName;
                    }
                    pkg.mOriginalPackages.add(orig);
                }

                sa.recycle();

                XmlUtils.skipCurrentTag(parser);

            } else if (tagName.equals(TAG_ADOPT_PERMISSIONS)) {
                sa = res.obtainAttributes(parser,
                        com.android.internal.R.styleable.AndroidManifestOriginalPackage);

                String name = sa.getNonConfigurationString(
                        com.android.internal.R.styleable.AndroidManifestOriginalPackage_name, 0);

                sa.recycle();

                if (name != null) {
                    if (pkg.mAdoptPermissions == null) {
                        pkg.mAdoptPermissions = new ArrayList<String>();
                    }
                    pkg.mAdoptPermissions.add(name);
                }

                XmlUtils.skipCurrentTag(parser);

            } else if (tagName.equals(TAG_USES_GL_TEXTURE)) {
                // Just skip this tag
                XmlUtils.skipCurrentTag(parser);
                continue;

            } else if (tagName.equals(TAG_COMPATIBLE_SCREENS)) {
                // Just skip this tag
                XmlUtils.skipCurrentTag(parser);
                continue;
            } else if (tagName.equals(TAG_SUPPORTS_INPUT)) {//
                XmlUtils.skipCurrentTag(parser);
                continue;

            } else if (tagName.equals(TAG_EAT_COMMENT)) {
                // Just skip this tag
                XmlUtils.skipCurrentTag(parser);
                continue;

            } else if (tagName.equals(TAG_PACKAGE)) {
                if (!MULTI_PACKAGE_APK_ENABLED) {
                    XmlUtils.skipCurrentTag(parser);
                    continue;
                }
                if (!parseBaseApkChild(pkg, res, parser, flags, outError)) {
                    // If parsing a child failed the error is already set
                    return null;
                }

            } else if (tagName.equals(TAG_RESTRICT_UPDATE)) {
                if ((flags & PARSE_IS_SYSTEM_DIR) != 0) {
                    sa = res.obtainAttributes(parser,
                            com.android.internal.R.styleable.AndroidManifestRestrictUpdate);
                    final String hash = sa.getNonConfigurationString(
                            com.android.internal.R.styleable.AndroidManifestRestrictUpdate_hash, 0);
                    sa.recycle();

                    pkg.restrictUpdateHash = null;
                    if (hash != null) {
                        final int hashLength = hash.length();
                        final byte[] hashBytes = new byte[hashLength / 2];
                        for (int i = 0; i < hashLength; i += 2){
                            hashBytes[i/2] = (byte) ((Character.digit(hash.charAt(i), 16) << 4)
                                    + Character.digit(hash.charAt(i + 1), 16));
                        }
                        pkg.restrictUpdateHash = hashBytes;
                    }
                }

                XmlUtils.skipCurrentTag(parser);

            } else if (RIGID_PARSER) {
                outError[0] = "Bad element under <manifest>: "
                    + parser.getName();
                mParseError = PackageManager.INSTALL_PARSE_FAILED_MANIFEST_MALFORMED;
                return null;

            } else if (tagName.equals("queries")) {
                parseQueries(pkg, res, parser, flags, outError);
            } else {
                Slog.w(TAG, "Unknown element under <manifest>: " + parser.getName()
                        + " at " + mArchiveSourcePath + " "
                        + parser.getPositionDescription());
                XmlUtils.skipCurrentTag(parser);
                continue;
            }
        }

        if (!foundApp && pkg.instrumentation.size() == 0) {
            outError[0] = "<manifest> does not contain an <application> or <instrumentation>";
            mParseError = PackageManager.INSTALL_PARSE_FAILED_MANIFEST_EMPTY;
        }

        final int NP = PackageParser.NEW_PERMISSIONS.length;
        StringBuilder newPermsMsg = null;
        for (int ip=0; ip<NP; ip++) {
            final PackageParser.NewPermissionInfo npi
                    = PackageParser.NEW_PERMISSIONS[ip];
            if (pkg.applicationInfo.targetSdkVersion >= npi.sdkVersion) {
                break;
            }
            if (!pkg.requestedPermissions.contains(npi.name)) {
                if (newPermsMsg == null) {
                    newPermsMsg = new StringBuilder(128);
                    newPermsMsg.append(pkg.packageName);
                    newPermsMsg.append(": compat added ");
                } else {
                    newPermsMsg.append(' ');
                }
                newPermsMsg.append(npi.name);
                pkg.requestedPermissions.add(npi.name);
                pkg.implicitPermissions.add(npi.name);
            }
        }
        if (newPermsMsg != null) {
            Slog.i(TAG, newPermsMsg.toString());
        }


        final int NS = PermissionManager.SPLIT_PERMISSIONS.size();
        for (int is=0; is<NS; is++) {
            final PermissionManager.SplitPermissionInfo spi =
                    PermissionManager.SPLIT_PERMISSIONS.get(is);
            if (pkg.applicationInfo.targetSdkVersion >= spi.getTargetSdk()
                    || !pkg.requestedPermissions.contains(spi.getSplitPermission())) {
                continue;
            }
            final List<String> newPerms = spi.getNewPermissions();
            for (int in = 0; in < newPerms.size(); in++) {
                final String perm = newPerms.get(in);
                if (!pkg.requestedPermissions.contains(perm)) {
                    pkg.requestedPermissions.add(perm);
                    pkg.implicitPermissions.add(perm);
                }
            }
        }

        if (supportsSmallScreens < 0 || (supportsSmallScreens > 0
                && pkg.applicationInfo.targetSdkVersion
                        >= android.os.Build.VERSION_CODES.DONUT)) {
            pkg.applicationInfo.flags |= ApplicationInfo.FLAG_SUPPORTS_SMALL_SCREENS;
        }
        if (supportsNormalScreens != 0) {
            pkg.applicationInfo.flags |= ApplicationInfo.FLAG_SUPPORTS_NORMAL_SCREENS;
        }
        if (supportsLargeScreens < 0 || (supportsLargeScreens > 0
                && pkg.applicationInfo.targetSdkVersion
                        >= android.os.Build.VERSION_CODES.DONUT)) {
            pkg.applicationInfo.flags |= ApplicationInfo.FLAG_SUPPORTS_LARGE_SCREENS;
        }
        if (supportsXLargeScreens < 0 || (supportsXLargeScreens > 0
                && pkg.applicationInfo.targetSdkVersion
                        >= android.os.Build.VERSION_CODES.GINGERBREAD)) {
            pkg.applicationInfo.flags |= ApplicationInfo.FLAG_SUPPORTS_XLARGE_SCREENS;
        }
        if (resizeable < 0 || (resizeable > 0
                && pkg.applicationInfo.targetSdkVersion
                        >= android.os.Build.VERSION_CODES.DONUT)) {
            pkg.applicationInfo.flags |= ApplicationInfo.FLAG_RESIZEABLE_FOR_SCREENS;
        }
        if (anyDensity < 0 || (anyDensity > 0
                && pkg.applicationInfo.targetSdkVersion
                        >= android.os.Build.VERSION_CODES.DONUT)) {
            pkg.applicationInfo.flags |= ApplicationInfo.FLAG_SUPPORTS_SCREEN_DENSITIES;
        }

        // At this point we can check if an application is not supporting densities and hence
        // cannot be windowed / resized. Note that an SDK version of 0 is common for
        // pre-Doughnut applications.
        if (pkg.applicationInfo.usesCompatibilityMode()) {
            adjustPackageToBeUnresizeableAndUnpipable(pkg);
        }

        return pkg;
    }

    private boolean checkOverlayRequiredSystemProperty(String propName, String propValue) {

        if (TextUtils.isEmpty(propName) || TextUtils.isEmpty(propValue)) {
            if (!TextUtils.isEmpty(propName) || !TextUtils.isEmpty(propValue)) {
                // malformed condition - incomplete
                Slog.w(TAG, "Disabling overlay - incomplete property :'" + propName
                    + "=" + propValue + "' - require both requiredSystemPropertyName"
                    + " AND requiredSystemPropertyValue to be specified.");
                return false;
            }
            // no valid condition set - so no exclusion criteria, overlay will be included.
            return true;
        }

        // check property value - make sure it is both set and equal to expected value
        final String currValue = SystemProperties.get(propName);
        return (currValue != null && currValue.equals(propValue));
    }

    /**
     * This is a pre-density application which will get scaled - instead of being pixel perfect.
     * This type of application is not resizable.
     *
     * @param pkg The package which needs to be marked as unresizable.
     */
    private void adjustPackageToBeUnresizeableAndUnpipable(Package pkg) {
        for (Activity a : pkg.activities) {
            a.info.resizeMode = RESIZE_MODE_UNRESIZEABLE;
            a.info.flags &= ~FLAG_SUPPORTS_PICTURE_IN_PICTURE;
        }
    }

    /**

    /**
     * Matches a given {@code targetCode} against a set of release codeNames. Target codes can
     * either be of the form {@code [codename]}" (e.g {@code "Q"}) or of the form
     * {@code [codename].[fingerprint]} (e.g {@code "Q.cafebc561"}).
     */
    private static boolean matchTargetCode(@NonNull String[] codeNames,
            @NonNull String targetCode) {
        final String targetCodeName;
        final int targetCodeIdx = targetCode.indexOf('.');
        if (targetCodeIdx == -1) {
            targetCodeName = targetCode;
        } else {
            targetCodeName = targetCode.substring(0, targetCodeIdx);
        }
        return ArrayUtils.contains(codeNames, targetCodeName);
    }

    /**
     * Computes the targetSdkVersion to use at runtime. If the package is not
     * compatible with this platform, populates {@code outError[0]} with an
     * error message.
     * <p>
     * If {@code targetCode} is not specified, e.g. the value is {@code null},
     * then the {@code targetVers} will be returned unmodified.
     * <p>
     * Otherwise, the behavior varies based on whether the current platform
     * is a pre-release version, e.g. the {@code platformSdkCodenames} array
     * has length > 0:
     * <ul>
     * <li>If this is a pre-release platform and the value specified by
     * {@code targetCode} is contained within the array of allowed pre-release
     * codenames, this method will return {@link Build.VERSION_CODES#CUR_DEVELOPMENT}.
     * <li>If this is a released platform, this method will return -1 to
     * indicate that the package is not compatible with this platform.
     * </ul>
     *
     * @param targetVers targetSdkVersion number, if specified in the
     *                   application manifest, or 0 otherwise
     * @param targetCode targetSdkVersion code, if specified in the application
     *                   manifest, or {@code null} otherwise
     * @param platformSdkCodenames array of allowed pre-release SDK codenames
     *                             for this platform
     * @param outError output array to populate with error, if applicable
     * @return the targetSdkVersion to use at runtime, or -1 if the package is
     *         not compatible with this platform
     * @hide Exposed for unit testing only.
     */
    @TestApi
    public static int computeTargetSdkVersion(@IntRange(from = 0) int targetVers,
            @Nullable String targetCode, @NonNull String[] platformSdkCodenames,
            @NonNull String[] outError) {
        // If it's a release SDK, return the version number unmodified.
        if (targetCode == null) {
            return targetVers;
        }

        // If it's a pre-release SDK and the codename matches this platform, it
        // definitely targets this SDK.
        if (matchTargetCode(platformSdkCodenames, targetCode)) {
            return Build.VERSION_CODES.CUR_DEVELOPMENT;
        }

        // Otherwise, we're looking at an incompatible pre-release SDK.
        if (platformSdkCodenames.length > 0) {
            outError[0] = "Requires development platform " + targetCode
                    + " (current platform is any of "
                    + Arrays.toString(platformSdkCodenames) + ")";
        } else {
            outError[0] = "Requires development platform " + targetCode
                    + " but this is a release platform.";
        }
        return -1;
    }

    /**
     * Computes the minSdkVersion to use at runtime. If the package is not
     * compatible with this platform, populates {@code outError[0]} with an
     * error message.
     * <p>
     * If {@code minCode} is not specified, e.g. the value is {@code null},
     * then behavior varies based on the {@code platformSdkVersion}:
     * <ul>
     * <li>If the platform SDK version is greater than or equal to the
     * {@code minVers}, returns the {@code mniVers} unmodified.
     * <li>Otherwise, returns -1 to indicate that the package is not
     * compatible with this platform.
     * </ul>
     * <p>
     * Otherwise, the behavior varies based on whether the current platform
     * is a pre-release version, e.g. the {@code platformSdkCodenames} array
     * has length > 0:
     * <ul>
     * <li>If this is a pre-release platform and the value specified by
     * {@code targetCode} is contained within the array of allowed pre-release
     * codenames, this method will return {@link Build.VERSION_CODES#CUR_DEVELOPMENT}.
     * <li>If this is a released platform, this method will return -1 to
     * indicate that the package is not compatible with this platform.
     * </ul>
     *
     * @param minVers minSdkVersion number, if specified in the application
     *                manifest, or 1 otherwise
     * @param minCode minSdkVersion code, if specified in the application
     *                manifest, or {@code null} otherwise
     * @param platformSdkVersion platform SDK version number, typically
     *                           Build.VERSION.SDK_INT
     * @param platformSdkCodenames array of allowed prerelease SDK codenames
     *                             for this platform
     * @param outError output array to populate with error, if applicable
     * @return the minSdkVersion to use at runtime, or -1 if the package is not
     *         compatible with this platform
     * @hide Exposed for unit testing only.
     */
    @TestApi
    public static int computeMinSdkVersion(@IntRange(from = 1) int minVers,
            @Nullable String minCode, @IntRange(from = 1) int platformSdkVersion,
            @NonNull String[] platformSdkCodenames, @NonNull String[] outError) {
        // If it's a release SDK, make sure we meet the minimum SDK requirement.
        if (minCode == null) {
            if (minVers <= platformSdkVersion) {
                return minVers;
            }

            // We don't meet the minimum SDK requirement.
            outError[0] = "Requires newer sdk version #" + minVers
                    + " (current version is #" + platformSdkVersion + ")";
            return -1;
        }

        // If it's a pre-release SDK and the codename matches this platform, we
        // definitely meet the minimum SDK requirement.
        if (matchTargetCode(platformSdkCodenames, minCode)) {
            return Build.VERSION_CODES.CUR_DEVELOPMENT;
        }

        // Otherwise, we're looking at an incompatible pre-release SDK.
        if (platformSdkCodenames.length > 0) {
            outError[0] = "Requires development platform " + minCode
                    + " (current platform is any of "
                    + Arrays.toString(platformSdkCodenames) + ")";
        } else {
            outError[0] = "Requires development platform " + minCode
                    + " but this is a release platform.";
        }
        return -1;
    }

    private FeatureInfo parseUsesFeature(Resources res, AttributeSet attrs) {
        FeatureInfo fi = new FeatureInfo();
        TypedArray sa = res.obtainAttributes(attrs,
                com.android.internal.R.styleable.AndroidManifestUsesFeature);
        // Note: don't allow this value to be a reference to a resource
        // that may change.
        fi.name = sa.getNonResourceString(
                com.android.internal.R.styleable.AndroidManifestUsesFeature_name);
        fi.version = sa.getInt(
                com.android.internal.R.styleable.AndroidManifestUsesFeature_version, 0);
        if (fi.name == null) {
            fi.reqGlEsVersion = sa.getInt(
                        com.android.internal.R.styleable.AndroidManifestUsesFeature_glEsVersion,
                        FeatureInfo.GL_ES_VERSION_UNDEFINED);
        }
        if (sa.getBoolean(
                com.android.internal.R.styleable.AndroidManifestUsesFeature_required, true)) {
            fi.flags |= FeatureInfo.FLAG_REQUIRED;
        }
        sa.recycle();
        return fi;
    }

    private boolean parseUsesStaticLibrary(Package pkg, Resources res, XmlResourceParser parser,
            String[] outError) throws XmlPullParserException, IOException {
        TypedArray sa = res.obtainAttributes(parser,
                com.android.internal.R.styleable.AndroidManifestUsesStaticLibrary);

        // Note: don't allow this value to be a reference to a resource that may change.
        String lname = sa.getNonResourceString(
                com.android.internal.R.styleable.AndroidManifestUsesLibrary_name);
        final int version = sa.getInt(
                com.android.internal.R.styleable.AndroidManifestUsesStaticLibrary_version, -1);
        String certSha256Digest = sa.getNonResourceString(com.android.internal.R.styleable
                .AndroidManifestUsesStaticLibrary_certDigest);
        sa.recycle();

        // Since an APK providing a static shared lib can only provide the lib - fail if malformed
        if (lname == null || version < 0 || certSha256Digest == null) {
            outError[0] = "Bad uses-static-library declaration name: " + lname + " version: "
                    + version + " certDigest" + certSha256Digest;
            mParseError = PackageManager.INSTALL_PARSE_FAILED_MANIFEST_MALFORMED;
            XmlUtils.skipCurrentTag(parser);
            return false;
        }

        // Can depend only on one version of the same library
        if (pkg.usesStaticLibraries != null && pkg.usesStaticLibraries.contains(lname)) {
            outError[0] = "Depending on multiple versions of static library " + lname;
            mParseError = PackageManager.INSTALL_PARSE_FAILED_MANIFEST_MALFORMED;
            XmlUtils.skipCurrentTag(parser);
            return false;
        }

        lname = lname.intern();
        // We allow ":" delimiters in the SHA declaration as this is the format
        // emitted by the certtool making it easy for developers to copy/paste.
        certSha256Digest = certSha256Digest.replace(":", "").toLowerCase();

        // Fot apps targeting O-MR1 we require explicit enumeration of all certs.
        String[] additionalCertSha256Digests = EmptyArray.STRING;
        if (pkg.applicationInfo.targetSdkVersion >= Build.VERSION_CODES.O_MR1) {
            additionalCertSha256Digests = parseAdditionalCertificates(res, parser, outError);
            if (additionalCertSha256Digests == null) {
                return false;
            }
        } else {
            XmlUtils.skipCurrentTag(parser);
        }

        final String[] certSha256Digests = new String[additionalCertSha256Digests.length + 1];
        certSha256Digests[0] = certSha256Digest;
        System.arraycopy(additionalCertSha256Digests, 0, certSha256Digests,
                1, additionalCertSha256Digests.length);

        pkg.usesStaticLibraries = ArrayUtils.add(pkg.usesStaticLibraries, lname);
        pkg.usesStaticLibrariesVersions = ArrayUtils.appendLong(
                pkg.usesStaticLibrariesVersions, version, true);
        pkg.usesStaticLibrariesCertDigests = ArrayUtils.appendElement(String[].class,
                pkg.usesStaticLibrariesCertDigests, certSha256Digests, true);

        return true;
    }

    private String[] parseAdditionalCertificates(Resources resources, XmlResourceParser parser,
            String[] outError) throws XmlPullParserException, IOException {
        String[] certSha256Digests = EmptyArray.STRING;

        int outerDepth = parser.getDepth();
        int type;
        while ((type = parser.next()) != XmlPullParser.END_DOCUMENT
                && (type != XmlPullParser.END_TAG || parser.getDepth() > outerDepth)) {
            if (type == XmlPullParser.END_TAG || type == XmlPullParser.TEXT) {
                continue;
            }

            final String nodeName = parser.getName();
            if (nodeName.equals("additional-certificate")) {
                final TypedArray sa = resources.obtainAttributes(parser, com.android.internal.
                        R.styleable.AndroidManifestAdditionalCertificate);
                String certSha256Digest = sa.getNonResourceString(com.android.internal.
                        R.styleable.AndroidManifestAdditionalCertificate_certDigest);
                sa.recycle();

                if (TextUtils.isEmpty(certSha256Digest)) {
                    outError[0] = "Bad additional-certificate declaration with empty"
                            + " certDigest:" + certSha256Digest;
                    mParseError = PackageManager.INSTALL_PARSE_FAILED_MANIFEST_MALFORMED;
                    XmlUtils.skipCurrentTag(parser);
                    sa.recycle();
                    return null;
                }

                // We allow ":" delimiters in the SHA declaration as this is the format
                // emitted by the certtool making it easy for developers to copy/paste.
                certSha256Digest = certSha256Digest.replace(":", "").toLowerCase();
                certSha256Digests = ArrayUtils.appendElement(String.class,
                        certSha256Digests, certSha256Digest);
            } else {
                XmlUtils.skipCurrentTag(parser);
            }
        }

        return certSha256Digests;
    }

    private boolean parseUsesPermission(Package pkg, Resources res, XmlResourceParser parser)
            throws XmlPullParserException, IOException {
        TypedArray sa = res.obtainAttributes(parser,
                com.android.internal.R.styleable.AndroidManifestUsesPermission);

        // Note: don't allow this value to be a reference to a resource
        // that may change.
        String name = sa.getNonResourceString(
                com.android.internal.R.styleable.AndroidManifestUsesPermission_name);

        int maxSdkVersion = 0;
        TypedValue val = sa.peekValue(
                com.android.internal.R.styleable.AndroidManifestUsesPermission_maxSdkVersion);
        if (val != null) {
            if (val.type >= TypedValue.TYPE_FIRST_INT && val.type <= TypedValue.TYPE_LAST_INT) {
                maxSdkVersion = val.data;
            }
        }

        final String requiredFeature = sa.getNonConfigurationString(
                com.android.internal.R.styleable.AndroidManifestUsesPermission_requiredFeature, 0);

        final String requiredNotfeature = sa.getNonConfigurationString(
                com.android.internal.R.styleable.AndroidManifestUsesPermission_requiredNotFeature, 0);

        sa.recycle();

        XmlUtils.skipCurrentTag(parser);

        if (name == null) {
            return true;
        }

        if ((maxSdkVersion != 0) && (maxSdkVersion < Build.VERSION.RESOURCES_SDK_INT)) {
            return true;
        }

        // Only allow requesting this permission if the platform supports the given feature.
        if (requiredFeature != null && mCallback != null && !mCallback.hasFeature(requiredFeature)) {
            return true;
        }

        // Only allow requesting this permission if the platform doesn't support the given feature.
        if (requiredNotfeature != null && mCallback != null
                && mCallback.hasFeature(requiredNotfeature)) {
            return true;
        }

        int index = pkg.requestedPermissions.indexOf(name);
        if (index == -1) {
            pkg.requestedPermissions.add(name.intern());
        } else {
            Slog.w(TAG, "Ignoring duplicate uses-permissions/uses-permissions-sdk-m: "
                    + name + " in package: " + pkg.packageName + " at: "
                    + parser.getPositionDescription());
        }

        return true;
    }

    private static String buildClassName(String pkg, CharSequence clsSeq,
            String[] outError) {
        if (clsSeq == null || clsSeq.length() <= 0) {
            outError[0] = "Empty class name in package " + pkg;
            return null;
        }
        String cls = clsSeq.toString();
        char c = cls.charAt(0);
        if (c == '.') {
            return pkg + cls;
        }
        if (cls.indexOf('.') < 0) {
            StringBuilder b = new StringBuilder(pkg);
            b.append('.');
            b.append(cls);
            return b.toString();
        }
        return cls;
    }

    private static String buildCompoundName(String pkg,
            CharSequence procSeq, String type, String[] outError) {
        String proc = procSeq.toString();
        char c = proc.charAt(0);
        if (pkg != null && c == ':') {
            if (proc.length() < 2) {
                outError[0] = "Bad " + type + " name " + proc + " in package " + pkg
                        + ": must be at least two characters";
                return null;
            }
            String subName = proc.substring(1);
            String nameError = validateName(subName, false, false);
            if (nameError != null) {
                outError[0] = "Invalid " + type + " name " + proc + " in package "
                        + pkg + ": " + nameError;
                return null;
            }
            return pkg + proc;
        }
        String nameError = validateName(proc, true, false);
        if (nameError != null && !"system".equals(proc)) {
            outError[0] = "Invalid " + type + " name " + proc + " in package "
                    + pkg + ": " + nameError;
            return null;
        }
        return proc;
    }

    private static String buildProcessName(String pkg, String defProc,
            CharSequence procSeq, int flags, String[] separateProcesses,
            String[] outError) {
        if ((flags&PARSE_IGNORE_PROCESSES) != 0 && !"system".equals(procSeq)) {
            return defProc != null ? defProc : pkg;
        }
        if (separateProcesses != null) {
            for (int i=separateProcesses.length-1; i>=0; i--) {
                String sp = separateProcesses[i];
                if (sp.equals(pkg) || sp.equals(defProc) || sp.equals(procSeq)) {
                    return pkg;
                }
            }
        }
        if (procSeq == null || procSeq.length() <= 0) {
            return defProc;
        }
        return TextUtils.safeIntern(buildCompoundName(pkg, procSeq, "process", outError));
    }

    private static String buildTaskAffinityName(String pkg, String defProc,
            CharSequence procSeq, String[] outError) {
        if (procSeq == null) {
            return defProc;
        }
        if (procSeq.length() <= 0) {
            return null;
        }
        return buildCompoundName(pkg, procSeq, "taskAffinity", outError);
    }

    private boolean parseKeySets(Package owner, Resources res,
            XmlResourceParser parser, String[] outError)
            throws XmlPullParserException, IOException {
        // we've encountered the 'key-sets' tag
        // all the keys and keysets that we want must be defined here
        // so we're going to iterate over the parser and pull out the things we want
        int outerDepth = parser.getDepth();
        int currentKeySetDepth = -1;
        int type;
        String currentKeySet = null;
        ArrayMap<String, PublicKey> publicKeys = new ArrayMap<String, PublicKey>();
        ArraySet<String> upgradeKeySets = new ArraySet<String>();
        ArrayMap<String, ArraySet<String>> definedKeySets = new ArrayMap<String, ArraySet<String>>();
        ArraySet<String> improperKeySets = new ArraySet<String>();
        while ((type = parser.next()) != XmlPullParser.END_DOCUMENT
                && (type != XmlPullParser.END_TAG || parser.getDepth() > outerDepth)) {
            if (type == XmlPullParser.END_TAG) {
                if (parser.getDepth() == currentKeySetDepth) {
                    currentKeySet = null;
                    currentKeySetDepth = -1;
                }
                continue;
            }
            String tagName = parser.getName();
            if (tagName.equals("key-set")) {
                if (currentKeySet != null) {
                    outError[0] = "Improperly nested 'key-set' tag at "
                            + parser.getPositionDescription();
                    mParseError = PackageManager.INSTALL_PARSE_FAILED_MANIFEST_MALFORMED;
                    return false;
                }
                final TypedArray sa = res.obtainAttributes(parser,
                        com.android.internal.R.styleable.AndroidManifestKeySet);
                final String keysetName = sa.getNonResourceString(
                    com.android.internal.R.styleable.AndroidManifestKeySet_name);
                definedKeySets.put(keysetName, new ArraySet<String>());
                currentKeySet = keysetName;
                currentKeySetDepth = parser.getDepth();
                sa.recycle();
            } else if (tagName.equals("public-key")) {
                if (currentKeySet == null) {
                    outError[0] = "Improperly nested 'key-set' tag at "
                            + parser.getPositionDescription();
                    mParseError = PackageManager.INSTALL_PARSE_FAILED_MANIFEST_MALFORMED;
                    return false;
                }
                final TypedArray sa = res.obtainAttributes(parser,
                        com.android.internal.R.styleable.AndroidManifestPublicKey);
                final String publicKeyName = sa.getNonResourceString(
                        com.android.internal.R.styleable.AndroidManifestPublicKey_name);
                final String encodedKey = sa.getNonResourceString(
                            com.android.internal.R.styleable.AndroidManifestPublicKey_value);
                if (encodedKey == null && publicKeys.get(publicKeyName) == null) {
                    outError[0] = "'public-key' " + publicKeyName + " must define a public-key value"
                            + " on first use at " + parser.getPositionDescription();
                    mParseError = PackageManager.INSTALL_PARSE_FAILED_MANIFEST_MALFORMED;
                    sa.recycle();
                    return false;
                } else if (encodedKey != null) {
                    PublicKey currentKey = parsePublicKey(encodedKey);
                    if (currentKey == null) {
                        Slog.w(TAG, "No recognized valid key in 'public-key' tag at "
                                + parser.getPositionDescription() + " key-set " + currentKeySet
                                + " will not be added to the package's defined key-sets.");
                        sa.recycle();
                        improperKeySets.add(currentKeySet);
                        XmlUtils.skipCurrentTag(parser);
                        continue;
                    }
                    if (publicKeys.get(publicKeyName) == null
                            || publicKeys.get(publicKeyName).equals(currentKey)) {

                        /* public-key first definition, or matches old definition */
                        publicKeys.put(publicKeyName, currentKey);
                    } else {
                        outError[0] = "Value of 'public-key' " + publicKeyName
                               + " conflicts with previously defined value at "
                               + parser.getPositionDescription();
                        mParseError = PackageManager.INSTALL_PARSE_FAILED_MANIFEST_MALFORMED;
                        sa.recycle();
                        return false;
                    }
                }
                definedKeySets.get(currentKeySet).add(publicKeyName);
                sa.recycle();
                XmlUtils.skipCurrentTag(parser);
            } else if (tagName.equals("upgrade-key-set")) {
                final TypedArray sa = res.obtainAttributes(parser,
                        com.android.internal.R.styleable.AndroidManifestUpgradeKeySet);
                String name = sa.getNonResourceString(
                        com.android.internal.R.styleable.AndroidManifestUpgradeKeySet_name);
                upgradeKeySets.add(name);
                sa.recycle();
                XmlUtils.skipCurrentTag(parser);
            } else if (RIGID_PARSER) {
                outError[0] = "Bad element under <key-sets>: " + parser.getName()
                        + " at " + mArchiveSourcePath + " "
                        + parser.getPositionDescription();
                mParseError = PackageManager.INSTALL_PARSE_FAILED_MANIFEST_MALFORMED;
                return false;
            } else {
                Slog.w(TAG, "Unknown element under <key-sets>: " + parser.getName()
                        + " at " + mArchiveSourcePath + " "
                        + parser.getPositionDescription());
                XmlUtils.skipCurrentTag(parser);
                continue;
            }
        }
        Set<String> publicKeyNames = publicKeys.keySet();
        if (publicKeyNames.removeAll(definedKeySets.keySet())) {
            outError[0] = "Package" + owner.packageName + " AndroidManifext.xml "
                    + "'key-set' and 'public-key' names must be distinct.";
            mParseError = PackageManager.INSTALL_PARSE_FAILED_MANIFEST_MALFORMED;
            return false;
        }
        owner.mKeySetMapping = new ArrayMap<String, ArraySet<PublicKey>>();
        for (ArrayMap.Entry<String, ArraySet<String>> e: definedKeySets.entrySet()) {
            final String keySetName = e.getKey();
            if (e.getValue().size() == 0) {
                Slog.w(TAG, "Package" + owner.packageName + " AndroidManifext.xml "
                        + "'key-set' " + keySetName + " has no valid associated 'public-key'."
                        + " Not including in package's defined key-sets.");
                continue;
            } else if (improperKeySets.contains(keySetName)) {
                Slog.w(TAG, "Package" + owner.packageName + " AndroidManifext.xml "
                        + "'key-set' " + keySetName + " contained improper 'public-key'"
                        + " tags. Not including in package's defined key-sets.");
                continue;
            }
            owner.mKeySetMapping.put(keySetName, new ArraySet<PublicKey>());
            for (String s : e.getValue()) {
                owner.mKeySetMapping.get(keySetName).add(publicKeys.get(s));
            }
        }
        if (owner.mKeySetMapping.keySet().containsAll(upgradeKeySets)) {
            owner.mUpgradeKeySets = upgradeKeySets;
        } else {
            outError[0] ="Package" + owner.packageName + " AndroidManifext.xml "
                   + "does not define all 'upgrade-key-set's .";
            mParseError = PackageManager.INSTALL_PARSE_FAILED_MANIFEST_MALFORMED;
            return false;
        }
        return true;
    }

    private boolean parsePermissionGroup(Package owner, int flags, Resources res,
            XmlResourceParser parser, String[] outError)
            throws XmlPullParserException, IOException {
        TypedArray sa = res.obtainAttributes(parser,
                com.android.internal.R.styleable.AndroidManifestPermissionGroup);

        int requestDetailResourceId = sa.getResourceId(
                com.android.internal.R.styleable.AndroidManifestPermissionGroup_requestDetail, 0);
        int backgroundRequestResourceId = sa.getResourceId(
                com.android.internal.R.styleable.AndroidManifestPermissionGroup_backgroundRequest,
                0);
        int backgroundRequestDetailResourceId = sa.getResourceId(
                com.android.internal.R.styleable
                        .AndroidManifestPermissionGroup_backgroundRequestDetail, 0);

        PermissionGroup perm = new PermissionGroup(owner, requestDetailResourceId,
                backgroundRequestResourceId, backgroundRequestDetailResourceId);

        if (!parsePackageItemInfo(owner, perm.info, outError,
                "<permission-group>", sa, true /*nameRequired*/,
                com.android.internal.R.styleable.AndroidManifestPermissionGroup_name,
                com.android.internal.R.styleable.AndroidManifestPermissionGroup_label,
                com.android.internal.R.styleable.AndroidManifestPermissionGroup_icon,
                com.android.internal.R.styleable.AndroidManifestPermissionGroup_roundIcon,
                com.android.internal.R.styleable.AndroidManifestPermissionGroup_logo,
                com.android.internal.R.styleable.AndroidManifestPermissionGroup_banner)) {
            sa.recycle();
            mParseError = PackageManager.INSTALL_PARSE_FAILED_MANIFEST_MALFORMED;
            return false;
        }

        perm.info.descriptionRes = sa.getResourceId(
                com.android.internal.R.styleable.AndroidManifestPermissionGroup_description,
                0);
        perm.info.requestRes = sa.getResourceId(
                com.android.internal.R.styleable.AndroidManifestPermissionGroup_request, 0);
        perm.info.flags = sa.getInt(
                com.android.internal.R.styleable.AndroidManifestPermissionGroup_permissionGroupFlags, 0);
        perm.info.priority = sa.getInt(
                com.android.internal.R.styleable.AndroidManifestPermissionGroup_priority, 0);

        sa.recycle();

        if (!parseAllMetaData(res, parser, "<permission-group>", perm,
                outError)) {
            mParseError = PackageManager.INSTALL_PARSE_FAILED_MANIFEST_MALFORMED;
            return false;
        }

        owner.permissionGroups.add(perm);

        return true;
    }

    private boolean parsePermission(Package owner, Resources res,
            XmlResourceParser parser, String[] outError)
        throws XmlPullParserException, IOException {

        TypedArray sa = res.obtainAttributes(parser,
                com.android.internal.R.styleable.AndroidManifestPermission);

        String backgroundPermission = null;
        if (sa.hasValue(
                com.android.internal.R.styleable.AndroidManifestPermission_backgroundPermission)) {
            if ("android".equals(owner.packageName)) {
                backgroundPermission = sa.getNonResourceString(
                        com.android.internal.R.styleable
                                .AndroidManifestPermission_backgroundPermission);
            } else {
                Slog.w(TAG, owner.packageName + " defines a background permission. Only the "
                        + "'android' package can do that.");
            }
        }

        Permission perm = new Permission(owner, backgroundPermission);
        if (!parsePackageItemInfo(owner, perm.info, outError,
                "<permission>", sa, true /*nameRequired*/,
                com.android.internal.R.styleable.AndroidManifestPermission_name,
                com.android.internal.R.styleable.AndroidManifestPermission_label,
                com.android.internal.R.styleable.AndroidManifestPermission_icon,
                com.android.internal.R.styleable.AndroidManifestPermission_roundIcon,
                com.android.internal.R.styleable.AndroidManifestPermission_logo,
                com.android.internal.R.styleable.AndroidManifestPermission_banner)) {
            sa.recycle();
            mParseError = PackageManager.INSTALL_PARSE_FAILED_MANIFEST_MALFORMED;
            return false;
        }

        // Note: don't allow this value to be a reference to a resource
        // that may change.
        perm.info.group = sa.getNonResourceString(
                com.android.internal.R.styleable.AndroidManifestPermission_permissionGroup);
        if (perm.info.group != null) {
            perm.info.group = perm.info.group.intern();
        }

        perm.info.descriptionRes = sa.getResourceId(
                com.android.internal.R.styleable.AndroidManifestPermission_description,
                0);

        perm.info.requestRes = sa.getResourceId(
                com.android.internal.R.styleable.AndroidManifestPermission_request, 0);

        perm.info.protectionLevel = sa.getInt(
                com.android.internal.R.styleable.AndroidManifestPermission_protectionLevel,
                PermissionInfo.PROTECTION_NORMAL);

        perm.info.flags = sa.getInt(
                com.android.internal.R.styleable.AndroidManifestPermission_permissionFlags, 0);

        // For now only platform runtime permissions can be restricted
        if (!perm.info.isRuntime() || !"android".equals(perm.info.packageName)) {
            perm.info.flags &= ~PermissionInfo.FLAG_HARD_RESTRICTED;
            perm.info.flags &= ~PermissionInfo.FLAG_SOFT_RESTRICTED;
        } else {
            // The platform does not get to specify conflicting permissions
            if ((perm.info.flags & PermissionInfo.FLAG_HARD_RESTRICTED) != 0
                    && (perm.info.flags & PermissionInfo.FLAG_SOFT_RESTRICTED) != 0) {
                throw new IllegalStateException("Permission cannot be both soft and hard"
                        + " restricted: " + perm.info.name);
            }
        }

        sa.recycle();

        if (perm.info.protectionLevel == -1) {
            outError[0] = "<permission> does not specify protectionLevel";
            mParseError = PackageManager.INSTALL_PARSE_FAILED_MANIFEST_MALFORMED;
            return false;
        }

        perm.info.protectionLevel = PermissionInfo.fixProtectionLevel(perm.info.protectionLevel);

        if (perm.info.getProtectionFlags() != 0) {
            if ( (perm.info.protectionLevel&PermissionInfo.PROTECTION_FLAG_INSTANT) == 0
                    && (perm.info.protectionLevel&PermissionInfo.PROTECTION_FLAG_RUNTIME_ONLY) == 0
                    && (perm.info.protectionLevel&PermissionInfo.PROTECTION_MASK_BASE) !=
                    PermissionInfo.PROTECTION_SIGNATURE) {
                outError[0] = "<permission>  protectionLevel specifies a non-instant flag but is "
                        + "not based on signature type";
                mParseError = PackageManager.INSTALL_PARSE_FAILED_MANIFEST_MALFORMED;
                return false;
            }
        }

        if (!parseAllMetaData(res, parser, "<permission>", perm, outError)) {
            mParseError = PackageManager.INSTALL_PARSE_FAILED_MANIFEST_MALFORMED;
            return false;
        }

        owner.permissions.add(perm);

        return true;
    }

    private boolean parsePermissionTree(Package owner, Resources res,
            XmlResourceParser parser, String[] outError)
        throws XmlPullParserException, IOException {
        Permission perm = new Permission(owner, (String) null);

        TypedArray sa = res.obtainAttributes(parser,
                com.android.internal.R.styleable.AndroidManifestPermissionTree);

        if (!parsePackageItemInfo(owner, perm.info, outError,
                "<permission-tree>", sa, true /*nameRequired*/,
                com.android.internal.R.styleable.AndroidManifestPermissionTree_name,
                com.android.internal.R.styleable.AndroidManifestPermissionTree_label,
                com.android.internal.R.styleable.AndroidManifestPermissionTree_icon,
                com.android.internal.R.styleable.AndroidManifestPermissionTree_roundIcon,
                com.android.internal.R.styleable.AndroidManifestPermissionTree_logo,
                com.android.internal.R.styleable.AndroidManifestPermissionTree_banner)) {
            sa.recycle();
            mParseError = PackageManager.INSTALL_PARSE_FAILED_MANIFEST_MALFORMED;
            return false;
        }

        sa.recycle();

        int index = perm.info.name.indexOf('.');
        if (index > 0) {
            index = perm.info.name.indexOf('.', index+1);
        }
        if (index < 0) {
            outError[0] = "<permission-tree> name has less than three segments: "
                + perm.info.name;
            mParseError = PackageManager.INSTALL_PARSE_FAILED_MANIFEST_MALFORMED;
            return false;
        }

        perm.info.descriptionRes = 0;
        perm.info.requestRes = 0;
        perm.info.protectionLevel = PermissionInfo.PROTECTION_NORMAL;
        perm.tree = true;

        if (!parseAllMetaData(res, parser, "<permission-tree>", perm,
                outError)) {
            mParseError = PackageManager.INSTALL_PARSE_FAILED_MANIFEST_MALFORMED;
            return false;
        }

        owner.permissions.add(perm);

        return true;
    }

    private Instrumentation parseInstrumentation(Package owner, Resources res,
            XmlResourceParser parser, String[] outError)
            throws XmlPullParserException, IOException {
        TypedArray sa = res.obtainAttributes(parser,
                com.android.internal.R.styleable.AndroidManifestInstrumentation);

        if (mParseInstrumentationArgs == null) {
            mParseInstrumentationArgs = new ParsePackageItemArgs(owner, outError,
                    com.android.internal.R.styleable.AndroidManifestInstrumentation_name,
                    com.android.internal.R.styleable.AndroidManifestInstrumentation_label,
                    com.android.internal.R.styleable.AndroidManifestInstrumentation_icon,
                    com.android.internal.R.styleable.AndroidManifestInstrumentation_roundIcon,
                    com.android.internal.R.styleable.AndroidManifestInstrumentation_logo,
                    com.android.internal.R.styleable.AndroidManifestInstrumentation_banner);
            mParseInstrumentationArgs.tag = "<instrumentation>";
        }

        mParseInstrumentationArgs.sa = sa;

        Instrumentation a = new Instrumentation(mParseInstrumentationArgs,
                new InstrumentationInfo());
        if (outError[0] != null) {
            sa.recycle();
            mParseError = PackageManager.INSTALL_PARSE_FAILED_MANIFEST_MALFORMED;
            return null;
        }

        String str;
        // Note: don't allow this value to be a reference to a resource
        // that may change.
        str = sa.getNonResourceString(
                com.android.internal.R.styleable.AndroidManifestInstrumentation_targetPackage);
        a.info.targetPackage = str != null ? str.intern() : null;

        str = sa.getNonResourceString(
                com.android.internal.R.styleable.AndroidManifestInstrumentation_targetProcesses);
        a.info.targetProcesses = str != null ? str.intern() : null;

        a.info.handleProfiling = sa.getBoolean(
                com.android.internal.R.styleable.AndroidManifestInstrumentation_handleProfiling,
                false);

        a.info.functionalTest = sa.getBoolean(
                com.android.internal.R.styleable.AndroidManifestInstrumentation_functionalTest,
                false);

        sa.recycle();

        if (a.info.targetPackage == null) {
            outError[0] = "<instrumentation> does not specify targetPackage";
            mParseError = PackageManager.INSTALL_PARSE_FAILED_MANIFEST_MALFORMED;
            return null;
        }

        if (!parseAllMetaData(res, parser, "<instrumentation>", a,
                outError)) {
            mParseError = PackageManager.INSTALL_PARSE_FAILED_MANIFEST_MALFORMED;
            return null;
        }

        owner.instrumentation.add(a);

        return a;
    }

    /**
     * Parse the {@code application} XML tree at the current parse location in a
     * <em>base APK</em> manifest.
     * <p>
     * When adding new features, carefully consider if they should also be
     * supported by split APKs.
     */
    @UnsupportedAppUsage
    private boolean parseBaseApplication(Package owner, Resources res,
            XmlResourceParser parser, int flags, String[] outError)
        throws XmlPullParserException, IOException {
        final ApplicationInfo ai = owner.applicationInfo;
        final String pkgName = owner.applicationInfo.packageName;

        TypedArray sa = res.obtainAttributes(parser,
                com.android.internal.R.styleable.AndroidManifestApplication);

        ai.iconRes = sa.getResourceId(
            com.android.internal.R.styleable.AndroidManifestApplication_icon, 0);
        ai.roundIconRes = sa.getResourceId(
            com.android.internal.R.styleable.AndroidManifestApplication_roundIcon, 0);

        if (!parsePackageItemInfo(owner, ai, outError,
                "<application>", sa, false /*nameRequired*/,
                com.android.internal.R.styleable.AndroidManifestApplication_name,
                com.android.internal.R.styleable.AndroidManifestApplication_label,
                com.android.internal.R.styleable.AndroidManifestApplication_icon,
                com.android.internal.R.styleable.AndroidManifestApplication_roundIcon,
                com.android.internal.R.styleable.AndroidManifestApplication_logo,
                com.android.internal.R.styleable.AndroidManifestApplication_banner)) {
            sa.recycle();
            mParseError = PackageManager.INSTALL_PARSE_FAILED_MANIFEST_MALFORMED;
            return false;
        }

        if (ai.name != null) {
            ai.className = ai.name;
        }

        String manageSpaceActivity = sa.getNonConfigurationString(
                com.android.internal.R.styleable.AndroidManifestApplication_manageSpaceActivity,
                Configuration.NATIVE_CONFIG_VERSION);
        if (manageSpaceActivity != null) {
            ai.manageSpaceActivityName = buildClassName(pkgName, manageSpaceActivity,
                    outError);
        }

        boolean allowBackup = sa.getBoolean(
                com.android.internal.R.styleable.AndroidManifestApplication_allowBackup, true);
        if (allowBackup) {
            ai.flags |= ApplicationInfo.FLAG_ALLOW_BACKUP;

            // backupAgent, killAfterRestore, fullBackupContent, backupInForeground,
            // and restoreAnyVersion are only relevant if backup is possible for the
            // given application.
            String backupAgent = sa.getNonConfigurationString(
                    com.android.internal.R.styleable.AndroidManifestApplication_backupAgent,
                    Configuration.NATIVE_CONFIG_VERSION);
            if (backupAgent != null) {
                ai.backupAgentName = buildClassName(pkgName, backupAgent, outError);
                if (DEBUG_BACKUP) {
                    Slog.v(TAG, "android:backupAgent = " + ai.backupAgentName
                            + " from " + pkgName + "+" + backupAgent);
                }

                if (sa.getBoolean(
                        com.android.internal.R.styleable.AndroidManifestApplication_killAfterRestore,
                        true)) {
                    ai.flags |= ApplicationInfo.FLAG_KILL_AFTER_RESTORE;
                }
                if (sa.getBoolean(
                        com.android.internal.R.styleable.AndroidManifestApplication_restoreAnyVersion,
                        false)) {
                    ai.flags |= ApplicationInfo.FLAG_RESTORE_ANY_VERSION;
                }
                if (sa.getBoolean(
                        com.android.internal.R.styleable.AndroidManifestApplication_fullBackupOnly,
                        false)) {
                    ai.flags |= ApplicationInfo.FLAG_FULL_BACKUP_ONLY;
                }
                if (sa.getBoolean(
                        com.android.internal.R.styleable.AndroidManifestApplication_backupInForeground,
                        false)) {
                    ai.privateFlags |= ApplicationInfo.PRIVATE_FLAG_BACKUP_IN_FOREGROUND;
                }
            }

            TypedValue v = sa.peekValue(
                    com.android.internal.R.styleable.AndroidManifestApplication_fullBackupContent);
            if (v != null && (ai.fullBackupContent = v.resourceId) == 0) {
                if (DEBUG_BACKUP) {
                    Slog.v(TAG, "fullBackupContent specified as boolean=" +
                            (v.data == 0 ? "false" : "true"));
                }
                // "false" => -1, "true" => 0
                ai.fullBackupContent = (v.data == 0 ? -1 : 0);
            }
            if (DEBUG_BACKUP) {
                Slog.v(TAG, "fullBackupContent=" + ai.fullBackupContent + " for " + pkgName);
            }
        }

        ai.theme = sa.getResourceId(
                com.android.internal.R.styleable.AndroidManifestApplication_theme, 0);
        ai.descriptionRes = sa.getResourceId(
                com.android.internal.R.styleable.AndroidManifestApplication_description, 0);

        if (sa.getBoolean(
                com.android.internal.R.styleable.AndroidManifestApplication_persistent,
                false)) {
            // Check if persistence is based on a feature being present
            final String requiredFeature = sa.getNonResourceString(com.android.internal.R.styleable
                    .AndroidManifestApplication_persistentWhenFeatureAvailable);
            if (requiredFeature == null || mCallback.hasFeature(requiredFeature)) {
                ai.flags |= ApplicationInfo.FLAG_PERSISTENT;
            }
        }

        if (sa.getBoolean(
                com.android.internal.R.styleable.AndroidManifestApplication_requiredForAllUsers,
                false)) {
            owner.mRequiredForAllUsers = true;
        }

        String restrictedAccountType = sa.getString(com.android.internal.R.styleable
                .AndroidManifestApplication_restrictedAccountType);
        if (restrictedAccountType != null && restrictedAccountType.length() > 0) {
            owner.mRestrictedAccountType = restrictedAccountType;
        }

        String requiredAccountType = sa.getString(com.android.internal.R.styleable
                .AndroidManifestApplication_requiredAccountType);
        if (requiredAccountType != null && requiredAccountType.length() > 0) {
            owner.mRequiredAccountType = requiredAccountType;
        }

        owner.mForceQueryable =
                sa.getBoolean(R.styleable.AndroidManifestApplication_forceQueryable, false);

        if (sa.getBoolean(
                com.android.internal.R.styleable.AndroidManifestApplication_debuggable,
                false)) {
            ai.flags |= ApplicationInfo.FLAG_DEBUGGABLE;
            // Debuggable implies profileable
            ai.privateFlags |= ApplicationInfo.PRIVATE_FLAG_PROFILEABLE_BY_SHELL;
        }

        if (sa.getBoolean(
                com.android.internal.R.styleable.AndroidManifestApplication_vmSafeMode,
                false)) {
            ai.flags |= ApplicationInfo.FLAG_VM_SAFE_MODE;
        }

        owner.baseHardwareAccelerated = sa.getBoolean(
                com.android.internal.R.styleable.AndroidManifestApplication_hardwareAccelerated,
                owner.applicationInfo.targetSdkVersion >= Build.VERSION_CODES.ICE_CREAM_SANDWICH);
        if (owner.baseHardwareAccelerated) {
            ai.flags |= ApplicationInfo.FLAG_HARDWARE_ACCELERATED;
        }

        if (sa.getBoolean(
                com.android.internal.R.styleable.AndroidManifestApplication_hasCode,
                true)) {
            ai.flags |= ApplicationInfo.FLAG_HAS_CODE;
        }

        if (sa.getBoolean(
                com.android.internal.R.styleable.AndroidManifestApplication_allowTaskReparenting,
                false)) {
            ai.flags |= ApplicationInfo.FLAG_ALLOW_TASK_REPARENTING;
        }

        if (sa.getBoolean(
                com.android.internal.R.styleable.AndroidManifestApplication_allowClearUserData,
                true)) {
            ai.flags |= ApplicationInfo.FLAG_ALLOW_CLEAR_USER_DATA;
        }

        // The parent package controls installation, hence specify test only installs.
        if (owner.parentPackage == null) {
            if (sa.getBoolean(
                    com.android.internal.R.styleable.AndroidManifestApplication_testOnly,
                    false)) {
                ai.flags |= ApplicationInfo.FLAG_TEST_ONLY;
            }
        }

        if (sa.getBoolean(
                com.android.internal.R.styleable.AndroidManifestApplication_largeHeap,
                false)) {
            ai.flags |= ApplicationInfo.FLAG_LARGE_HEAP;
        }

        if (sa.getBoolean(
                com.android.internal.R.styleable.AndroidManifestApplication_usesCleartextTraffic,
                owner.applicationInfo.targetSdkVersion < Build.VERSION_CODES.P)) {
            ai.flags |= ApplicationInfo.FLAG_USES_CLEARTEXT_TRAFFIC;
        }

        if (sa.getBoolean(
                com.android.internal.R.styleable.AndroidManifestApplication_supportsRtl,
                false /* default is no RTL support*/)) {
            ai.flags |= ApplicationInfo.FLAG_SUPPORTS_RTL;
        }

        if (sa.getBoolean(
                com.android.internal.R.styleable.AndroidManifestApplication_multiArch,
                false)) {
            ai.flags |= ApplicationInfo.FLAG_MULTIARCH;
        }

        if (sa.getBoolean(
                com.android.internal.R.styleable.AndroidManifestApplication_extractNativeLibs,
                true)) {
            ai.flags |= ApplicationInfo.FLAG_EXTRACT_NATIVE_LIBS;
        }

        if (sa.getBoolean(
                R.styleable.AndroidManifestApplication_useEmbeddedDex,
                false)) {
            ai.privateFlags |= ApplicationInfo.PRIVATE_FLAG_USE_EMBEDDED_DEX;
        }

        if (sa.getBoolean(
                R.styleable.AndroidManifestApplication_defaultToDeviceProtectedStorage,
                false)) {
            ai.privateFlags |= ApplicationInfo.PRIVATE_FLAG_DEFAULT_TO_DEVICE_PROTECTED_STORAGE;
        }
        if (sa.getBoolean(
                R.styleable.AndroidManifestApplication_directBootAware,
                false)) {
            ai.privateFlags |= ApplicationInfo.PRIVATE_FLAG_DIRECT_BOOT_AWARE;
        }

        if (sa.hasValueOrEmpty(R.styleable.AndroidManifestApplication_resizeableActivity)) {
            if (sa.getBoolean(R.styleable.AndroidManifestApplication_resizeableActivity, true)) {
                ai.privateFlags |= PRIVATE_FLAG_ACTIVITIES_RESIZE_MODE_RESIZEABLE;
            } else {
                ai.privateFlags |= PRIVATE_FLAG_ACTIVITIES_RESIZE_MODE_UNRESIZEABLE;
            }
        } else if (owner.applicationInfo.targetSdkVersion >= Build.VERSION_CODES.N) {
            ai.privateFlags |= PRIVATE_FLAG_ACTIVITIES_RESIZE_MODE_RESIZEABLE_VIA_SDK_VERSION;
        }

        if (sa.getBoolean(
                com.android.internal.R.styleable
                        .AndroidManifestApplication_allowClearUserDataOnFailedRestore,
                true)) {
            ai.privateFlags |= ApplicationInfo.PRIVATE_FLAG_ALLOW_CLEAR_USER_DATA_ON_FAILED_RESTORE;
        }

        if (sa.getBoolean(
                R.styleable.AndroidManifestApplication_allowAudioPlaybackCapture,
                owner.applicationInfo.targetSdkVersion >= Build.VERSION_CODES.Q)) {
            ai.privateFlags |= ApplicationInfo.PRIVATE_FLAG_ALLOW_AUDIO_PLAYBACK_CAPTURE;
        }

        if (sa.getBoolean(
                R.styleable.AndroidManifestApplication_requestLegacyExternalStorage,
                owner.applicationInfo.targetSdkVersion < Build.VERSION_CODES.Q)) {
            ai.privateFlags |= ApplicationInfo.PRIVATE_FLAG_REQUEST_LEGACY_EXTERNAL_STORAGE;
        }

        ai.maxAspectRatio = sa.getFloat(R.styleable.AndroidManifestApplication_maxAspectRatio, 0);
        ai.minAspectRatio = sa.getFloat(R.styleable.AndroidManifestApplication_minAspectRatio, 0);

        ai.networkSecurityConfigRes = sa.getResourceId(
                com.android.internal.R.styleable.AndroidManifestApplication_networkSecurityConfig,
                0);
        ai.category = sa.getInt(
                com.android.internal.R.styleable.AndroidManifestApplication_appCategory,
                ApplicationInfo.CATEGORY_UNDEFINED);

        String str;
        str = sa.getNonConfigurationString(
                com.android.internal.R.styleable.AndroidManifestApplication_permission, 0);
        ai.permission = (str != null && str.length() > 0) ? str.intern() : null;

        if (owner.applicationInfo.targetSdkVersion >= Build.VERSION_CODES.FROYO) {
            str = sa.getNonConfigurationString(
                    com.android.internal.R.styleable.AndroidManifestApplication_taskAffinity,
                    Configuration.NATIVE_CONFIG_VERSION);
        } else {
            // Some older apps have been seen to use a resource reference
            // here that on older builds was ignored (with a warning).  We
            // need to continue to do this for them so they don't break.
            str = sa.getNonResourceString(
                    com.android.internal.R.styleable.AndroidManifestApplication_taskAffinity);
        }
        ai.taskAffinity = buildTaskAffinityName(ai.packageName, ai.packageName,
                str, outError);
        String factory = sa.getNonResourceString(
                com.android.internal.R.styleable.AndroidManifestApplication_appComponentFactory);
        if (factory != null) {
            ai.appComponentFactory = buildClassName(ai.packageName, factory, outError);
        }

        if (sa.getBoolean(
                com.android.internal.R.styleable.AndroidManifestApplication_usesNonSdkApi, false)) {
            ai.privateFlags |= ApplicationInfo.PRIVATE_FLAG_USES_NON_SDK_API;
        }

        if (sa.getBoolean(
                com.android.internal.R.styleable.AndroidManifestApplication_hasFragileUserData,
                false)) {
            ai.privateFlags |= ApplicationInfo.PRIVATE_FLAG_HAS_FRAGILE_USER_DATA;
        }

        if (outError[0] == null) {
            CharSequence pname;
            if (owner.applicationInfo.targetSdkVersion >= Build.VERSION_CODES.FROYO) {
                pname = sa.getNonConfigurationString(
                        com.android.internal.R.styleable.AndroidManifestApplication_process,
                        Configuration.NATIVE_CONFIG_VERSION);
            } else {
                // Some older apps have been seen to use a resource reference
                // here that on older builds was ignored (with a warning).  We
                // need to continue to do this for them so they don't break.
                pname = sa.getNonResourceString(
                        com.android.internal.R.styleable.AndroidManifestApplication_process);
            }
            ai.processName = buildProcessName(ai.packageName, null, pname,
                    flags, mSeparateProcesses, outError);

            ai.enabled = sa.getBoolean(
                    com.android.internal.R.styleable.AndroidManifestApplication_enabled, true);

            if (sa.getBoolean(
                    com.android.internal.R.styleable.AndroidManifestApplication_isGame, false)) {
                ai.flags |= ApplicationInfo.FLAG_IS_GAME;
            }

            if (sa.getBoolean(
                    com.android.internal.R.styleable.AndroidManifestApplication_cantSaveState,
                    false)) {
                ai.privateFlags |= ApplicationInfo.PRIVATE_FLAG_CANT_SAVE_STATE;

                // A heavy-weight application can not be in a custom process.
                // We can do direct compare because we intern all strings.
                if (ai.processName != null && !ai.processName.equals(ai.packageName)) {
                    outError[0] = "cantSaveState applications can not use custom processes";
                }
            }
        }

        ai.uiOptions = sa.getInt(
                com.android.internal.R.styleable.AndroidManifestApplication_uiOptions, 0);

        ai.classLoaderName = sa.getString(
            com.android.internal.R.styleable.AndroidManifestApplication_classLoader);
        if (ai.classLoaderName != null
                && !ClassLoaderFactory.isValidClassLoaderName(ai.classLoaderName)) {
            outError[0] = "Invalid class loader name: " + ai.classLoaderName;
        }

        ai.zygotePreloadName = sa.getString(
                com.android.internal.R.styleable.AndroidManifestApplication_zygotePreloadName);

        sa.recycle();

        if (outError[0] != null) {
            mParseError = PackageManager.INSTALL_PARSE_FAILED_MANIFEST_MALFORMED;
            return false;
        }

        final int innerDepth = parser.getDepth();
        // IMPORTANT: These must only be cached for a single <application> to avoid components
        // getting added to the wrong package.
        final CachedComponentArgs cachedArgs = new CachedComponentArgs();
        int type;
        boolean hasActivityOrder = false;
        boolean hasReceiverOrder = false;
        boolean hasServiceOrder = false;
        while ((type = parser.next()) != XmlPullParser.END_DOCUMENT
                && (type != XmlPullParser.END_TAG || parser.getDepth() > innerDepth)) {
            if (type == XmlPullParser.END_TAG || type == XmlPullParser.TEXT) {
                continue;
            }

            String tagName = parser.getName();
            if (tagName.equals("activity")) {
                Activity a = parseActivity(owner, res, parser, flags, outError, cachedArgs, false,
                        owner.baseHardwareAccelerated);
                if (a == null) {
                    mParseError = PackageManager.INSTALL_PARSE_FAILED_MANIFEST_MALFORMED;
                    return false;
                }

                hasActivityOrder |= (a.order != 0);
                owner.activities.add(a);

            } else if (tagName.equals("receiver")) {
                Activity a = parseActivity(owner, res, parser, flags, outError, cachedArgs,
                        true, false);
                if (a == null) {
                    mParseError = PackageManager.INSTALL_PARSE_FAILED_MANIFEST_MALFORMED;
                    return false;
                }

                hasReceiverOrder |= (a.order != 0);
                owner.receivers.add(a);

            } else if (tagName.equals("service")) {
                Service s = parseService(owner, res, parser, flags, outError, cachedArgs);
                if (s == null) {
                    mParseError = PackageManager.INSTALL_PARSE_FAILED_MANIFEST_MALFORMED;
                    return false;
                }

                hasServiceOrder |= (s.order != 0);
                owner.services.add(s);

            } else if (tagName.equals("provider")) {
                Provider p = parseProvider(owner, res, parser, flags, outError, cachedArgs);
                if (p == null) {
                    mParseError = PackageManager.INSTALL_PARSE_FAILED_MANIFEST_MALFORMED;
                    return false;
                }

                owner.providers.add(p);

            } else if (tagName.equals("activity-alias")) {
                Activity a = parseActivityAlias(owner, res, parser, flags, outError, cachedArgs);
                if (a == null) {
                    mParseError = PackageManager.INSTALL_PARSE_FAILED_MANIFEST_MALFORMED;
                    return false;
                }

                hasActivityOrder |= (a.order != 0);
                owner.activities.add(a);

            } else if (parser.getName().equals("meta-data")) {
                // note: application meta-data is stored off to the side, so it can
                // remain null in the primary copy (we like to avoid extra copies because
                // it can be large)
                if ((owner.mAppMetaData = parseMetaData(res, parser, owner.mAppMetaData,
                        outError)) == null) {
                    mParseError = PackageManager.INSTALL_PARSE_FAILED_MANIFEST_MALFORMED;
                    return false;
                }
            } else if (tagName.equals("static-library")) {
                sa = res.obtainAttributes(parser,
                        com.android.internal.R.styleable.AndroidManifestStaticLibrary);

                // Note: don't allow this value to be a reference to a resource
                // that may change.
                final String lname = sa.getNonResourceString(
                        com.android.internal.R.styleable.AndroidManifestStaticLibrary_name);
                final int version = sa.getInt(
                        com.android.internal.R.styleable.AndroidManifestStaticLibrary_version, -1);
                final int versionMajor = sa.getInt(
                        com.android.internal.R.styleable.AndroidManifestStaticLibrary_versionMajor,
                        0);

                sa.recycle();

                // Since the app canot run without a static lib - fail if malformed
                if (lname == null || version < 0) {
                    outError[0] = "Bad static-library declaration name: " + lname
                            + " version: " + version;
                    mParseError = PackageManager.INSTALL_PARSE_FAILED_MANIFEST_MALFORMED;
                    XmlUtils.skipCurrentTag(parser);
                    return false;
                }

                if (owner.mSharedUserId != null) {
                    outError[0] = "sharedUserId not allowed in static shared library";
                    mParseError = PackageManager.INSTALL_PARSE_FAILED_BAD_SHARED_USER_ID;
                    XmlUtils.skipCurrentTag(parser);
                    return false;
                }

                if (owner.staticSharedLibName != null) {
                    outError[0] = "Multiple static-shared libs for package " + pkgName;
                    mParseError = PackageManager.INSTALL_PARSE_FAILED_MANIFEST_MALFORMED;
                    XmlUtils.skipCurrentTag(parser);
                    return false;
                }

                owner.staticSharedLibName = lname.intern();
                if (version >= 0) {
                    owner.staticSharedLibVersion =
                            PackageInfo.composeLongVersionCode(versionMajor, version);
                } else {
                    owner.staticSharedLibVersion = version;
                }
                ai.privateFlags |= ApplicationInfo.PRIVATE_FLAG_STATIC_SHARED_LIBRARY;

                XmlUtils.skipCurrentTag(parser);

            } else if (tagName.equals("library")) {
                sa = res.obtainAttributes(parser,
                        com.android.internal.R.styleable.AndroidManifestLibrary);

                // Note: don't allow this value to be a reference to a resource
                // that may change.
                String lname = sa.getNonResourceString(
                        com.android.internal.R.styleable.AndroidManifestLibrary_name);

                sa.recycle();

                if (lname != null) {
                    lname = lname.intern();
                    if (!ArrayUtils.contains(owner.libraryNames, lname)) {
                        owner.libraryNames = ArrayUtils.add(
                                owner.libraryNames, lname);
                    }
                }

                XmlUtils.skipCurrentTag(parser);

            } else if (tagName.equals("uses-static-library")) {
                if (!parseUsesStaticLibrary(owner, res, parser, outError)) {
                    return false;
                }

            } else if (tagName.equals("uses-library")) {
                sa = res.obtainAttributes(parser,
                        com.android.internal.R.styleable.AndroidManifestUsesLibrary);

                // Note: don't allow this value to be a reference to a resource
                // that may change.
                String lname = sa.getNonResourceString(
                        com.android.internal.R.styleable.AndroidManifestUsesLibrary_name);
                boolean req = sa.getBoolean(
                        com.android.internal.R.styleable.AndroidManifestUsesLibrary_required,
                        true);

                sa.recycle();

                if (lname != null) {
                    lname = lname.intern();
                    if (req) {
                        owner.usesLibraries = ArrayUtils.add(owner.usesLibraries, lname);
                    } else {
                        owner.usesOptionalLibraries = ArrayUtils.add(
                                owner.usesOptionalLibraries, lname);
                    }
                }

                XmlUtils.skipCurrentTag(parser);

            } else if (tagName.equals("uses-package")) {
                // Dependencies for app installers; we don't currently try to
                // enforce this.
                XmlUtils.skipCurrentTag(parser);
            } else if (tagName.equals("profileable")) {
                sa = res.obtainAttributes(parser,
                        com.android.internal.R.styleable.AndroidManifestProfileable);
                if (sa.getBoolean(
                        com.android.internal.R.styleable.AndroidManifestProfileable_shell, false)) {
                    ai.privateFlags |= ApplicationInfo.PRIVATE_FLAG_PROFILEABLE_BY_SHELL;
                }
                XmlUtils.skipCurrentTag(parser);
<<<<<<< HEAD

=======
>>>>>>> dbf9e87c
            } else {
                if (!RIGID_PARSER) {
                    Slog.w(TAG, "Unknown element under <application>: " + tagName
                            + " at " + mArchiveSourcePath + " "
                            + parser.getPositionDescription());
                    XmlUtils.skipCurrentTag(parser);
                    continue;
                } else {
                    outError[0] = "Bad element under <application>: " + tagName;
                    mParseError = PackageManager.INSTALL_PARSE_FAILED_MANIFEST_MALFORMED;
                    return false;
                }
            }
        }

        if (TextUtils.isEmpty(owner.staticSharedLibName)) {
            // Add a hidden app detail activity to normal apps which forwards user to App Details
            // page.
            Activity a = generateAppDetailsHiddenActivity(owner, flags, outError,
                    owner.baseHardwareAccelerated);
            owner.activities.add(a);
        }

        if (hasActivityOrder) {
            Collections.sort(owner.activities, (a1, a2) -> Integer.compare(a2.order, a1.order));
        }
        if (hasReceiverOrder) {
            Collections.sort(owner.receivers,  (r1, r2) -> Integer.compare(r2.order, r1.order));
        }
        if (hasServiceOrder) {
            Collections.sort(owner.services,  (s1, s2) -> Integer.compare(s2.order, s1.order));
        }
        // Must be ran after the entire {@link ApplicationInfo} has been fully processed and after
        // every activity info has had a chance to set it from its attributes.
        setMaxAspectRatio(owner);
        setMinAspectRatio(owner);

        if (hasDomainURLs(owner)) {
            owner.applicationInfo.privateFlags |= ApplicationInfo.PRIVATE_FLAG_HAS_DOMAIN_URLS;
        } else {
            owner.applicationInfo.privateFlags &= ~ApplicationInfo.PRIVATE_FLAG_HAS_DOMAIN_URLS;
        }

        return true;
    }

    private boolean parseQueries(Package owner, Resources res, XmlResourceParser parser, int flags,
            String[] outError)
            throws IOException, XmlPullParserException {

        final int outerDepth = parser.getDepth();
        int type;
        while ((type = parser.next()) != XmlPullParser.END_DOCUMENT
                && (type != XmlPullParser.END_TAG
                || parser.getDepth() > outerDepth)) {
            if (type == XmlPullParser.END_TAG || type == XmlPullParser.TEXT) {
                continue;
            }
            if (parser.getName().equals("intent")) {
                QueriesIntentInfo intentInfo = new QueriesIntentInfo();
                if (!parseIntent(res, parser, true /*allowGlobs*/, true /*allowAutoVerify*/,
                        intentInfo, outError)) {
                    return false;
                }
                Intent intent = new Intent();
                if (intentInfo.countActions() != 1) {
                    outError[0] = "intent tags must contain exactly one action.";
                    return false;
                }
                intent.setAction(intentInfo.getAction(0));
                for (int i = 0, max = intentInfo.countCategories(); i < max; i++) {
                    intent.addCategory(intentInfo.getCategory(i));
                }
                Uri data = null;
                String dataType = null;
                if (intentInfo.countDataTypes() > 1) {
                    outError[0] = "intent tag may have at most one data type.";
                    return false;
                }
                if (intentInfo.countDataSchemes() > 1) {
                    outError[0] = "intent tag may have at most one data scheme.";
                    return false;
                }
                if (intentInfo.countDataTypes() == 1) {
                    data = Uri.fromParts(intentInfo.getDataType(0), "", null);
                }
                if (intentInfo.countDataSchemes() == 1) {
                    dataType = intentInfo.getDataScheme(0);
                }
                intent.setDataAndType(data, dataType);
                owner.mQueriesIntents = ArrayUtils.add(owner.mQueriesIntents, intent);
            } else if (parser.getName().equals("package")) {
                final TypedArray sa = res.obtainAttributes(parser,
                        com.android.internal.R.styleable.AndroidManifestQueriesPackage);
                final String packageName =
                        sa.getString(R.styleable.AndroidManifestQueriesPackage_name);
                if (TextUtils.isEmpty(packageName)) {
                    outError[0] = "Package name is missing from package tag.";
                    return false;
                }
                owner.mQueriesPackages =
                        ArrayUtils.add(owner.mQueriesPackages, packageName.intern());
            }
        }
        return true;
    }

    /**
     * Check if one of the IntentFilter as both actions DEFAULT / VIEW and a HTTP/HTTPS data URI
     */
    private static boolean hasDomainURLs(Package pkg) {
        if (pkg == null || pkg.activities == null) return false;
        final ArrayList<Activity> activities = pkg.activities;
        final int countActivities = activities.size();
        for (int n=0; n<countActivities; n++) {
            Activity activity = activities.get(n);
            ArrayList<ActivityIntentInfo> filters = activity.intents;
            if (filters == null) continue;
            final int countFilters = filters.size();
            for (int m=0; m<countFilters; m++) {
                ActivityIntentInfo aii = filters.get(m);
                if (!aii.hasAction(Intent.ACTION_VIEW)) continue;
                if (!aii.hasAction(Intent.ACTION_DEFAULT)) continue;
                if (aii.hasDataScheme(IntentFilter.SCHEME_HTTP) ||
                        aii.hasDataScheme(IntentFilter.SCHEME_HTTPS)) {
                    return true;
                }
            }
        }
        return false;
    }

    /**
     * Parse the {@code application} XML tree at the current parse location in a
     * <em>split APK</em> manifest.
     * <p>
     * Note that split APKs have many more restrictions on what they're capable
     * of doing, so many valid features of a base APK have been carefully
     * omitted here.
     */
    private boolean parseSplitApplication(Package owner, Resources res, XmlResourceParser parser,
            int flags, int splitIndex, String[] outError)
            throws XmlPullParserException, IOException {
        TypedArray sa = res.obtainAttributes(parser,
                com.android.internal.R.styleable.AndroidManifestApplication);

        if (sa.getBoolean(
                com.android.internal.R.styleable.AndroidManifestApplication_hasCode, true)) {
            owner.splitFlags[splitIndex] |= ApplicationInfo.FLAG_HAS_CODE;
        }

        final String classLoaderName = sa.getString(
                com.android.internal.R.styleable.AndroidManifestApplication_classLoader);
        if (classLoaderName == null || ClassLoaderFactory.isValidClassLoaderName(classLoaderName)) {
            owner.applicationInfo.splitClassLoaderNames[splitIndex] = classLoaderName;
        } else {
            outError[0] = "Invalid class loader name: " + classLoaderName;
            mParseError = PackageManager.INSTALL_PARSE_FAILED_MANIFEST_MALFORMED;
            return false;
        }

        final int innerDepth = parser.getDepth();
        int type;
        while ((type = parser.next()) != XmlPullParser.END_DOCUMENT
                && (type != XmlPullParser.END_TAG || parser.getDepth() > innerDepth)) {
            if (type == XmlPullParser.END_TAG || type == XmlPullParser.TEXT) {
                continue;
            }

            ComponentInfo parsedComponent = null;

            // IMPORTANT: These must only be cached for a single <application> to avoid components
            // getting added to the wrong package.
            final CachedComponentArgs cachedArgs = new CachedComponentArgs();
            String tagName = parser.getName();
            if (tagName.equals("activity")) {
                Activity a = parseActivity(owner, res, parser, flags, outError, cachedArgs, false,
                        owner.baseHardwareAccelerated);
                if (a == null) {
                    mParseError = PackageManager.INSTALL_PARSE_FAILED_MANIFEST_MALFORMED;
                    return false;
                }

                owner.activities.add(a);
                parsedComponent = a.info;

            } else if (tagName.equals("receiver")) {
                Activity a = parseActivity(owner, res, parser, flags, outError, cachedArgs,
                        true, false);
                if (a == null) {
                    mParseError = PackageManager.INSTALL_PARSE_FAILED_MANIFEST_MALFORMED;
                    return false;
                }

                owner.receivers.add(a);
                parsedComponent = a.info;

            } else if (tagName.equals("service")) {
                Service s = parseService(owner, res, parser, flags, outError, cachedArgs);
                if (s == null) {
                    mParseError = PackageManager.INSTALL_PARSE_FAILED_MANIFEST_MALFORMED;
                    return false;
                }

                owner.services.add(s);
                parsedComponent = s.info;

            } else if (tagName.equals("provider")) {
                Provider p = parseProvider(owner, res, parser, flags, outError, cachedArgs);
                if (p == null) {
                    mParseError = PackageManager.INSTALL_PARSE_FAILED_MANIFEST_MALFORMED;
                    return false;
                }

                owner.providers.add(p);
                parsedComponent = p.info;

            } else if (tagName.equals("activity-alias")) {
                Activity a = parseActivityAlias(owner, res, parser, flags, outError, cachedArgs);
                if (a == null) {
                    mParseError = PackageManager.INSTALL_PARSE_FAILED_MANIFEST_MALFORMED;
                    return false;
                }

                owner.activities.add(a);
                parsedComponent = a.info;

            } else if (parser.getName().equals("meta-data")) {
                // note: application meta-data is stored off to the side, so it can
                // remain null in the primary copy (we like to avoid extra copies because
                // it can be large)
                if ((owner.mAppMetaData = parseMetaData(res, parser, owner.mAppMetaData,
                        outError)) == null) {
                    mParseError = PackageManager.INSTALL_PARSE_FAILED_MANIFEST_MALFORMED;
                    return false;
                }

            } else if (tagName.equals("uses-static-library")) {
                if (!parseUsesStaticLibrary(owner, res, parser, outError)) {
                    return false;
                }

            } else if (tagName.equals("uses-library")) {
                sa = res.obtainAttributes(parser,
                        com.android.internal.R.styleable.AndroidManifestUsesLibrary);

                // Note: don't allow this value to be a reference to a resource
                // that may change.
                String lname = sa.getNonResourceString(
                        com.android.internal.R.styleable.AndroidManifestUsesLibrary_name);
                boolean req = sa.getBoolean(
                        com.android.internal.R.styleable.AndroidManifestUsesLibrary_required,
                        true);

                sa.recycle();

                if (lname != null) {
                    lname = lname.intern();
                    if (req) {
                        // Upgrade to treat as stronger constraint
                        owner.usesLibraries = ArrayUtils.add(owner.usesLibraries, lname);
                        owner.usesOptionalLibraries = ArrayUtils.remove(
                                owner.usesOptionalLibraries, lname);
                    } else {
                        // Ignore if someone already defined as required
                        if (!ArrayUtils.contains(owner.usesLibraries, lname)) {
                            owner.usesOptionalLibraries = ArrayUtils.add(
                                    owner.usesOptionalLibraries, lname);
                        }
                    }
                }

                XmlUtils.skipCurrentTag(parser);

            } else if (tagName.equals("uses-package")) {
                // Dependencies for app installers; we don't currently try to
                // enforce this.
                XmlUtils.skipCurrentTag(parser);

            } else {
                if (!RIGID_PARSER) {
                    Slog.w(TAG, "Unknown element under <application>: " + tagName
                            + " at " + mArchiveSourcePath + " "
                            + parser.getPositionDescription());
                    XmlUtils.skipCurrentTag(parser);
                    continue;
                } else {
                    outError[0] = "Bad element under <application>: " + tagName;
                    mParseError = PackageManager.INSTALL_PARSE_FAILED_MANIFEST_MALFORMED;
                    return false;
                }
            }

            if (parsedComponent != null && parsedComponent.splitName == null) {
                // If the loaded component did not specify a split, inherit the split name
                // based on the split it is defined in.
                // This is used to later load the correct split when starting this
                // component.
                parsedComponent.splitName = owner.splitNames[splitIndex];
            }
        }

        return true;
    }

    private static boolean parsePackageItemInfo(Package owner, PackageItemInfo outInfo,
            String[] outError, String tag, TypedArray sa, boolean nameRequired,
            int nameRes, int labelRes, int iconRes, int roundIconRes, int logoRes, int bannerRes) {
        // This case can only happen in unit tests where we sometimes need to create fakes
        // of various package parser data structures.
        if (sa == null) {
            outError[0] = tag + " does not contain any attributes";
            return false;
        }

        String name = sa.getNonConfigurationString(nameRes, 0);
        if (name == null) {
            if (nameRequired) {
                outError[0] = tag + " does not specify android:name";
                return false;
            }
        } else {
            String outInfoName
                = buildClassName(owner.applicationInfo.packageName, name, outError);
            if (PackageManager.APP_DETAILS_ACTIVITY_CLASS_NAME.equals(outInfoName)) {
                outError[0] = tag + " invalid android:name";
                return false;
            }
            outInfo.name = outInfoName;
            if (outInfoName == null) {
                return false;
            }
        }

        int roundIconVal = sUseRoundIcon ? sa.getResourceId(roundIconRes, 0) : 0;
        if (roundIconVal != 0) {
            outInfo.icon = roundIconVal;
            outInfo.nonLocalizedLabel = null;
        } else {
            int iconVal = sa.getResourceId(iconRes, 0);
            if (iconVal != 0) {
                outInfo.icon = iconVal;
                outInfo.nonLocalizedLabel = null;
            }
        }

        int logoVal = sa.getResourceId(logoRes, 0);
        if (logoVal != 0) {
            outInfo.logo = logoVal;
        }

        int bannerVal = sa.getResourceId(bannerRes, 0);
        if (bannerVal != 0) {
            outInfo.banner = bannerVal;
        }

        TypedValue v = sa.peekValue(labelRes);
        if (v != null && (outInfo.labelRes=v.resourceId) == 0) {
            outInfo.nonLocalizedLabel = v.coerceToString();
        }

        outInfo.packageName = owner.packageName;

        return true;
    }

    /**
     * Generate activity object that forwards user to App Details page automatically.
     * This activity should be invisible to user and user should not know or see it.
     */
    private @NonNull PackageParser.Activity generateAppDetailsHiddenActivity(
            PackageParser.Package owner, int flags, String[] outError,
            boolean hardwareAccelerated) {

        // Build custom App Details activity info instead of parsing it from xml
        Activity a = new Activity(owner, PackageManager.APP_DETAILS_ACTIVITY_CLASS_NAME,
                new ActivityInfo());
        a.owner = owner;
        a.setPackageName(owner.packageName);

        a.info.theme = android.R.style.Theme_NoDisplay;
        a.info.exported = true;
        a.info.name = PackageManager.APP_DETAILS_ACTIVITY_CLASS_NAME;
        a.info.processName = owner.applicationInfo.processName;
        a.info.uiOptions = a.info.applicationInfo.uiOptions;
        a.info.taskAffinity = buildTaskAffinityName(owner.packageName, owner.packageName,
                ":app_details", outError);
        a.info.enabled = true;
        a.info.launchMode = ActivityInfo.LAUNCH_MULTIPLE;
        a.info.documentLaunchMode = ActivityInfo.DOCUMENT_LAUNCH_NONE;
        a.info.maxRecents = ActivityTaskManager.getDefaultAppRecentsLimitStatic();
        a.info.configChanges = getActivityConfigChanges(0, 0);
        a.info.softInputMode = 0;
        a.info.persistableMode = ActivityInfo.PERSIST_NEVER;
        a.info.screenOrientation = SCREEN_ORIENTATION_UNSPECIFIED;
        a.info.resizeMode = RESIZE_MODE_FORCE_RESIZEABLE;
        a.info.lockTaskLaunchMode = 0;
<<<<<<< HEAD
        a.info.encryptionAware = a.info.directBootAware = false;
=======
        a.info.directBootAware = false;
>>>>>>> dbf9e87c
        a.info.rotationAnimation = ROTATION_ANIMATION_UNSPECIFIED;
        a.info.colorMode = ActivityInfo.COLOR_MODE_DEFAULT;
        if (hardwareAccelerated) {
            a.info.flags |= ActivityInfo.FLAG_HARDWARE_ACCELERATED;
        }
        return a;
    }

    private Activity parseActivity(Package owner, Resources res,
            XmlResourceParser parser, int flags, String[] outError, CachedComponentArgs cachedArgs,
            boolean receiver, boolean hardwareAccelerated)
            throws XmlPullParserException, IOException {
        TypedArray sa = res.obtainAttributes(parser, R.styleable.AndroidManifestActivity);

        if (cachedArgs.mActivityArgs == null) {
            cachedArgs.mActivityArgs = new ParseComponentArgs(owner, outError,
                    R.styleable.AndroidManifestActivity_name,
                    R.styleable.AndroidManifestActivity_label,
                    R.styleable.AndroidManifestActivity_icon,
                    R.styleable.AndroidManifestActivity_roundIcon,
                    R.styleable.AndroidManifestActivity_logo,
                    R.styleable.AndroidManifestActivity_banner,
                    mSeparateProcesses,
                    R.styleable.AndroidManifestActivity_process,
                    R.styleable.AndroidManifestActivity_description,
                    R.styleable.AndroidManifestActivity_enabled);
        }

        cachedArgs.mActivityArgs.tag = receiver ? "<receiver>" : "<activity>";
        cachedArgs.mActivityArgs.sa = sa;
        cachedArgs.mActivityArgs.flags = flags;

        Activity a = new Activity(cachedArgs.mActivityArgs, new ActivityInfo());
        if (outError[0] != null) {
            sa.recycle();
            return null;
        }

        boolean setExported = sa.hasValue(R.styleable.AndroidManifestActivity_exported);
        if (setExported) {
            a.info.exported = sa.getBoolean(R.styleable.AndroidManifestActivity_exported, false);
        }

        a.info.theme = sa.getResourceId(R.styleable.AndroidManifestActivity_theme, 0);

        a.info.uiOptions = sa.getInt(R.styleable.AndroidManifestActivity_uiOptions,
                a.info.applicationInfo.uiOptions);

        String parentName = sa.getNonConfigurationString(
                R.styleable.AndroidManifestActivity_parentActivityName,
                Configuration.NATIVE_CONFIG_VERSION);
        if (parentName != null) {
            String parentClassName = buildClassName(a.info.packageName, parentName, outError);
            if (outError[0] == null) {
                a.info.parentActivityName = parentClassName;
            } else {
                Log.e(TAG, "Activity " + a.info.name + " specified invalid parentActivityName " +
                        parentName);
                outError[0] = null;
            }
        }

        String str;
        str = sa.getNonConfigurationString(R.styleable.AndroidManifestActivity_permission, 0);
        if (str == null) {
            a.info.permission = owner.applicationInfo.permission;
        } else {
            a.info.permission = str.length() > 0 ? str.toString().intern() : null;
        }

        str = sa.getNonConfigurationString(
                R.styleable.AndroidManifestActivity_taskAffinity,
                Configuration.NATIVE_CONFIG_VERSION);
        a.info.taskAffinity = buildTaskAffinityName(owner.applicationInfo.packageName,
                owner.applicationInfo.taskAffinity, str, outError);

        a.info.splitName =
                sa.getNonConfigurationString(R.styleable.AndroidManifestActivity_splitName, 0);

        a.info.flags = 0;
        if (sa.getBoolean(
                R.styleable.AndroidManifestActivity_multiprocess, false)) {
            a.info.flags |= ActivityInfo.FLAG_MULTIPROCESS;
        }

        if (sa.getBoolean(R.styleable.AndroidManifestActivity_finishOnTaskLaunch, false)) {
            a.info.flags |= ActivityInfo.FLAG_FINISH_ON_TASK_LAUNCH;
        }

        if (sa.getBoolean(R.styleable.AndroidManifestActivity_clearTaskOnLaunch, false)) {
            a.info.flags |= ActivityInfo.FLAG_CLEAR_TASK_ON_LAUNCH;
        }

        if (sa.getBoolean(R.styleable.AndroidManifestActivity_noHistory, false)) {
            a.info.flags |= ActivityInfo.FLAG_NO_HISTORY;
        }

        if (sa.getBoolean(R.styleable.AndroidManifestActivity_alwaysRetainTaskState, false)) {
            a.info.flags |= ActivityInfo.FLAG_ALWAYS_RETAIN_TASK_STATE;
        }

        if (sa.getBoolean(R.styleable.AndroidManifestActivity_stateNotNeeded, false)) {
            a.info.flags |= ActivityInfo.FLAG_STATE_NOT_NEEDED;
        }

        if (sa.getBoolean(R.styleable.AndroidManifestActivity_excludeFromRecents, false)) {
            a.info.flags |= ActivityInfo.FLAG_EXCLUDE_FROM_RECENTS;
        }

        if (sa.getBoolean(R.styleable.AndroidManifestActivity_allowTaskReparenting,
                (owner.applicationInfo.flags&ApplicationInfo.FLAG_ALLOW_TASK_REPARENTING) != 0)) {
            a.info.flags |= ActivityInfo.FLAG_ALLOW_TASK_REPARENTING;
        }

        if (sa.getBoolean(R.styleable.AndroidManifestActivity_finishOnCloseSystemDialogs, false)) {
            a.info.flags |= ActivityInfo.FLAG_FINISH_ON_CLOSE_SYSTEM_DIALOGS;
        }

        if (sa.getBoolean(R.styleable.AndroidManifestActivity_showOnLockScreen, false)
                || sa.getBoolean(R.styleable.AndroidManifestActivity_showForAllUsers, false)) {
            a.info.flags |= ActivityInfo.FLAG_SHOW_FOR_ALL_USERS;
        }

        if (sa.getBoolean(R.styleable.AndroidManifestActivity_immersive, false)) {
            a.info.flags |= ActivityInfo.FLAG_IMMERSIVE;
        }

        if (sa.getBoolean(R.styleable.AndroidManifestActivity_systemUserOnly, false)) {
            a.info.flags |= ActivityInfo.FLAG_SYSTEM_USER_ONLY;
        }

        if (!receiver) {
            if (sa.getBoolean(R.styleable.AndroidManifestActivity_hardwareAccelerated,
                    hardwareAccelerated)) {
                a.info.flags |= ActivityInfo.FLAG_HARDWARE_ACCELERATED;
            }

            a.info.launchMode = sa.getInt(
                    R.styleable.AndroidManifestActivity_launchMode, ActivityInfo.LAUNCH_MULTIPLE);
            a.info.documentLaunchMode = sa.getInt(
                    R.styleable.AndroidManifestActivity_documentLaunchMode,
                    ActivityInfo.DOCUMENT_LAUNCH_NONE);
            a.info.maxRecents = sa.getInt(
                    R.styleable.AndroidManifestActivity_maxRecents,
                    ActivityTaskManager.getDefaultAppRecentsLimitStatic());
            a.info.configChanges = getActivityConfigChanges(
                    sa.getInt(R.styleable.AndroidManifestActivity_configChanges, 0),
                    sa.getInt(R.styleable.AndroidManifestActivity_recreateOnConfigChanges, 0));
            a.info.softInputMode = sa.getInt(
                    R.styleable.AndroidManifestActivity_windowSoftInputMode, 0);

            a.info.persistableMode = sa.getInteger(
                    R.styleable.AndroidManifestActivity_persistableMode,
                    ActivityInfo.PERSIST_ROOT_ONLY);

            if (sa.getBoolean(R.styleable.AndroidManifestActivity_allowEmbedded, false)) {
                a.info.flags |= ActivityInfo.FLAG_ALLOW_EMBEDDED;
            }

            if (sa.getBoolean(R.styleable.AndroidManifestActivity_autoRemoveFromRecents, false)) {
                a.info.flags |= ActivityInfo.FLAG_AUTO_REMOVE_FROM_RECENTS;
            }

            if (sa.getBoolean(R.styleable.AndroidManifestActivity_relinquishTaskIdentity, false)) {
                a.info.flags |= ActivityInfo.FLAG_RELINQUISH_TASK_IDENTITY;
            }

            if (sa.getBoolean(R.styleable.AndroidManifestActivity_resumeWhilePausing, false)) {
                a.info.flags |= ActivityInfo.FLAG_RESUME_WHILE_PAUSING;
            }

            a.info.screenOrientation = sa.getInt(
                    R.styleable.AndroidManifestActivity_screenOrientation,
                    SCREEN_ORIENTATION_UNSPECIFIED);

            setActivityResizeMode(a.info, sa, owner);

            if (sa.getBoolean(R.styleable.AndroidManifestActivity_supportsPictureInPicture,
                    false)) {
                a.info.flags |= FLAG_SUPPORTS_PICTURE_IN_PICTURE;
            }

            if (sa.getBoolean(R.styleable.AndroidManifestActivity_alwaysFocusable, false)) {
                a.info.flags |= FLAG_ALWAYS_FOCUSABLE;
            }

            if (sa.hasValue(R.styleable.AndroidManifestActivity_maxAspectRatio)
                    && sa.getType(R.styleable.AndroidManifestActivity_maxAspectRatio)
                    == TypedValue.TYPE_FLOAT) {
                a.setMaxAspectRatio(sa.getFloat(R.styleable.AndroidManifestActivity_maxAspectRatio,
                        0 /*default*/));
            }

            if (sa.hasValue(R.styleable.AndroidManifestActivity_minAspectRatio)
                    && sa.getType(R.styleable.AndroidManifestActivity_minAspectRatio)
                    == TypedValue.TYPE_FLOAT) {
                a.setMinAspectRatio(sa.getFloat(R.styleable.AndroidManifestActivity_minAspectRatio,
                        0 /*default*/));
            }

            a.info.lockTaskLaunchMode =
                    sa.getInt(R.styleable.AndroidManifestActivity_lockTaskMode, 0);

            a.info.directBootAware = sa.getBoolean(
                    R.styleable.AndroidManifestActivity_directBootAware,
                    false);

            a.info.requestedVrComponent =
                sa.getString(R.styleable.AndroidManifestActivity_enableVrMode);

            a.info.rotationAnimation =
                sa.getInt(R.styleable.AndroidManifestActivity_rotationAnimation, ROTATION_ANIMATION_UNSPECIFIED);

            a.info.colorMode = sa.getInt(R.styleable.AndroidManifestActivity_colorMode,
                    ActivityInfo.COLOR_MODE_DEFAULT);

            if (sa.getBoolean(R.styleable.AndroidManifestActivity_showWhenLocked, false)) {
                a.info.flags |= ActivityInfo.FLAG_SHOW_WHEN_LOCKED;
            }

            if (sa.getBoolean(R.styleable.AndroidManifestActivity_turnScreenOn, false)) {
                a.info.flags |= ActivityInfo.FLAG_TURN_SCREEN_ON;
            }

            if (sa.getBoolean(R.styleable.AndroidManifestActivity_inheritShowWhenLocked, false)) {
                a.info.privateFlags |= ActivityInfo.FLAG_INHERIT_SHOW_WHEN_LOCKED;
            }
        } else {
            a.info.launchMode = ActivityInfo.LAUNCH_MULTIPLE;
            a.info.configChanges = 0;

            if (sa.getBoolean(R.styleable.AndroidManifestActivity_singleUser, false)) {
                a.info.flags |= ActivityInfo.FLAG_SINGLE_USER;
            }

            a.info.directBootAware = sa.getBoolean(
                    R.styleable.AndroidManifestActivity_directBootAware,
                    false);
        }

        if (a.info.directBootAware) {
            owner.applicationInfo.privateFlags |=
                    ApplicationInfo.PRIVATE_FLAG_PARTIALLY_DIRECT_BOOT_AWARE;
        }

        // can't make this final; we may set it later via meta-data
        boolean visibleToEphemeral =
                sa.getBoolean(R.styleable.AndroidManifestActivity_visibleToInstantApps, false);
        if (visibleToEphemeral) {
            a.info.flags |= ActivityInfo.FLAG_VISIBLE_TO_INSTANT_APP;
            owner.visibleToInstantApps = true;
        }

        sa.recycle();

        if (receiver && (owner.applicationInfo.privateFlags
                &ApplicationInfo.PRIVATE_FLAG_CANT_SAVE_STATE) != 0) {
            // A heavy-weight application can not have receives in its main process
            // We can do direct compare because we intern all strings.
            if (a.info.processName == owner.packageName) {
                outError[0] = "Heavy-weight applications can not have receivers in main process";
            }
        }

        if (outError[0] != null) {
            return null;
        }

        int outerDepth = parser.getDepth();
        int type;
        while ((type=parser.next()) != XmlPullParser.END_DOCUMENT
               && (type != XmlPullParser.END_TAG
                       || parser.getDepth() > outerDepth)) {
            if (type == XmlPullParser.END_TAG || type == XmlPullParser.TEXT) {
                continue;
            }

            if (parser.getName().equals("intent-filter")) {
                ActivityIntentInfo intent = new ActivityIntentInfo(a);
                if (!parseIntent(res, parser, true /*allowGlobs*/, true /*allowAutoVerify*/,
                        intent, outError)) {
                    return null;
                }
                if (intent.countActions() == 0) {
                    Slog.w(TAG, "No actions in intent filter at "
                            + mArchiveSourcePath + " "
                            + parser.getPositionDescription());
                } else {
                    a.order = Math.max(intent.getOrder(), a.order);
                    a.intents.add(intent);
                }
                // adjust activity flags when we implicitly expose it via a browsable filter
                final int visibility = visibleToEphemeral
                        ? IntentFilter.VISIBILITY_EXPLICIT
                        : !receiver && isImplicitlyExposedIntent(intent)
                                ? IntentFilter.VISIBILITY_IMPLICIT
                                : IntentFilter.VISIBILITY_NONE;
                intent.setVisibilityToInstantApp(visibility);
                if (intent.isVisibleToInstantApp()) {
                    a.info.flags |= ActivityInfo.FLAG_VISIBLE_TO_INSTANT_APP;
                }
                if (intent.isImplicitlyVisibleToInstantApp()) {
                    a.info.flags |= ActivityInfo.FLAG_IMPLICITLY_VISIBLE_TO_INSTANT_APP;
                }
                if (LOG_UNSAFE_BROADCASTS && receiver
                        && (owner.applicationInfo.targetSdkVersion >= Build.VERSION_CODES.O)) {
                    for (int i = 0; i < intent.countActions(); i++) {
                        final String action = intent.getAction(i);
                        if (action == null || !action.startsWith("android.")) continue;
                        if (!SAFE_BROADCASTS.contains(action)) {
                            Slog.w(TAG, "Broadcast " + action + " may never be delivered to "
                                    + owner.packageName + " as requested at: "
                                    + parser.getPositionDescription());
                        }
                    }
                }
            } else if (!receiver && parser.getName().equals("preferred")) {
                ActivityIntentInfo intent = new ActivityIntentInfo(a);
                if (!parseIntent(res, parser, false /*allowGlobs*/, false /*allowAutoVerify*/,
                        intent, outError)) {
                    return null;
                }
                if (intent.countActions() == 0) {
                    Slog.w(TAG, "No actions in preferred at "
                            + mArchiveSourcePath + " "
                            + parser.getPositionDescription());
                } else {
                    if (owner.preferredActivityFilters == null) {
                        owner.preferredActivityFilters = new ArrayList<ActivityIntentInfo>();
                    }
                    owner.preferredActivityFilters.add(intent);
                }
                // adjust activity flags when we implicitly expose it via a browsable filter
                final int visibility = visibleToEphemeral
                        ? IntentFilter.VISIBILITY_EXPLICIT
                        : !receiver && isImplicitlyExposedIntent(intent)
                                ? IntentFilter.VISIBILITY_IMPLICIT
                                : IntentFilter.VISIBILITY_NONE;
                intent.setVisibilityToInstantApp(visibility);
                if (intent.isVisibleToInstantApp()) {
                    a.info.flags |= ActivityInfo.FLAG_VISIBLE_TO_INSTANT_APP;
                }
                if (intent.isImplicitlyVisibleToInstantApp()) {
                    a.info.flags |= ActivityInfo.FLAG_IMPLICITLY_VISIBLE_TO_INSTANT_APP;
                }
            } else if (parser.getName().equals("meta-data")) {
                if ((a.metaData = parseMetaData(res, parser, a.metaData,
                        outError)) == null) {
                    return null;
                }
            } else if (!receiver && parser.getName().equals("layout")) {
                parseLayout(res, parser, a);
            } else {
                if (!RIGID_PARSER) {
                    Slog.w(TAG, "Problem in package " + mArchiveSourcePath + ":");
                    if (receiver) {
                        Slog.w(TAG, "Unknown element under <receiver>: " + parser.getName()
                                + " at " + mArchiveSourcePath + " "
                                + parser.getPositionDescription());
                    } else {
                        Slog.w(TAG, "Unknown element under <activity>: " + parser.getName()
                                + " at " + mArchiveSourcePath + " "
                                + parser.getPositionDescription());
                    }
                    XmlUtils.skipCurrentTag(parser);
                    continue;
                } else {
                    if (receiver) {
                        outError[0] = "Bad element under <receiver>: " + parser.getName();
                    } else {
                        outError[0] = "Bad element under <activity>: " + parser.getName();
                    }
                    return null;
                }
            }
        }

        if (!setExported) {
            a.info.exported = a.intents.size() > 0;
        }

        return a;
    }

    private void setActivityResizeMode(ActivityInfo aInfo, TypedArray sa, Package owner) {
        final boolean appExplicitDefault = (owner.applicationInfo.privateFlags
                & (PRIVATE_FLAG_ACTIVITIES_RESIZE_MODE_RESIZEABLE
                | PRIVATE_FLAG_ACTIVITIES_RESIZE_MODE_UNRESIZEABLE)) != 0;

        if (sa.hasValue(R.styleable.AndroidManifestActivity_resizeableActivity)
                || appExplicitDefault) {
            // Activity or app explicitly set if it is resizeable or not;
            final boolean appResizeable = (owner.applicationInfo.privateFlags
                    & PRIVATE_FLAG_ACTIVITIES_RESIZE_MODE_RESIZEABLE) != 0;
            if (sa.getBoolean(R.styleable.AndroidManifestActivity_resizeableActivity,
                    appResizeable)) {
                aInfo.resizeMode = RESIZE_MODE_RESIZEABLE;
            } else {
                aInfo.resizeMode = RESIZE_MODE_UNRESIZEABLE;
            }
            return;
        }

        if ((owner.applicationInfo.privateFlags
                & PRIVATE_FLAG_ACTIVITIES_RESIZE_MODE_RESIZEABLE_VIA_SDK_VERSION) != 0) {
            // The activity or app didn't explicitly set the resizing option, however we want to
            // make it resize due to the sdk version it is targeting.
            aInfo.resizeMode = RESIZE_MODE_RESIZEABLE_VIA_SDK_VERSION;
            return;
        }

        // resize preference isn't set and target sdk version doesn't support resizing apps by
        // default. For the app to be resizeable if it isn't fixed orientation or immersive.
        if (aInfo.isFixedOrientationPortrait()) {
            aInfo.resizeMode = RESIZE_MODE_FORCE_RESIZABLE_PORTRAIT_ONLY;
        } else if (aInfo.isFixedOrientationLandscape()) {
            aInfo.resizeMode = RESIZE_MODE_FORCE_RESIZABLE_LANDSCAPE_ONLY;
        } else if (aInfo.isFixedOrientation()) {
            aInfo.resizeMode = RESIZE_MODE_FORCE_RESIZABLE_PRESERVE_ORIENTATION;
        } else {
            aInfo.resizeMode = RESIZE_MODE_FORCE_RESIZEABLE;
        }
    }

    /**
     * Sets every the max aspect ratio of every child activity that doesn't already have an aspect
     * ratio set.
     */
    private void setMaxAspectRatio(Package owner) {
        // Default to (1.86) 16.7:9 aspect ratio for pre-O apps and unset for O and greater.
        // NOTE: 16.7:9 was the max aspect ratio Android devices can support pre-O per the CDD.
        float maxAspectRatio = owner.applicationInfo.targetSdkVersion < O
                ? DEFAULT_PRE_O_MAX_ASPECT_RATIO : 0;

        if (owner.applicationInfo.maxAspectRatio != 0) {
            // Use the application max aspect ration as default if set.
            maxAspectRatio = owner.applicationInfo.maxAspectRatio;
        } else if (owner.mAppMetaData != null
                && owner.mAppMetaData.containsKey(METADATA_MAX_ASPECT_RATIO)) {
            maxAspectRatio = owner.mAppMetaData.getFloat(METADATA_MAX_ASPECT_RATIO, maxAspectRatio);
        }

        for (Activity activity : owner.activities) {
            // If the max aspect ratio for the activity has already been set, skip.
            if (activity.hasMaxAspectRatio()) {
                continue;
            }

            // By default we prefer to use a values defined on the activity directly than values
            // defined on the application. We do not check the styled attributes on the activity
            // as it would have already been set when we processed the activity. We wait to process
            // the meta data here since this method is called at the end of processing the
            // application and all meta data is guaranteed.
            final float activityAspectRatio = activity.metaData != null
                    ? activity.metaData.getFloat(METADATA_MAX_ASPECT_RATIO, maxAspectRatio)
                    : maxAspectRatio;

            activity.setMaxAspectRatio(activityAspectRatio);
        }
    }

    /**
     * Sets every the min aspect ratio of every child activity that doesn't already have an aspect
     * ratio set.
     */
    private void setMinAspectRatio(Package owner) {
        final float minAspectRatio;
        if (owner.applicationInfo.minAspectRatio != 0) {
            // Use the application max aspect ration as default if set.
            minAspectRatio = owner.applicationInfo.minAspectRatio;
        } else {
            // Default to (1.33) 4:3 aspect ratio for pre-Q apps and unset for Q and greater.
            // NOTE: 4:3 was the min aspect ratio Android devices can support pre-Q per the CDD,
            // except for watches which always supported 1:1.
            minAspectRatio = owner.applicationInfo.targetSdkVersion >= Build.VERSION_CODES.Q
                    ? 0
                    : (mCallback != null && mCallback.hasFeature(FEATURE_WATCH))
                            ? DEFAULT_PRE_Q_MIN_ASPECT_RATIO_WATCH
                            : DEFAULT_PRE_Q_MIN_ASPECT_RATIO;
        }

        for (Activity activity : owner.activities) {
            if (activity.hasMinAspectRatio()) {
                continue;
            }
            activity.setMinAspectRatio(minAspectRatio);
        }
    }

    /**
     * @param configChanges The bit mask of configChanges fetched from AndroidManifest.xml.
     * @param recreateOnConfigChanges The bit mask recreateOnConfigChanges fetched from
     *                                AndroidManifest.xml.
     * @hide Exposed for unit testing only.
     */
    @TestApi
    public static int getActivityConfigChanges(int configChanges, int recreateOnConfigChanges) {
        return configChanges | ((~recreateOnConfigChanges) & RECREATE_ON_CONFIG_CHANGES_MASK);
    }

    private void parseLayout(Resources res, AttributeSet attrs, Activity a) {
        TypedArray sw = res.obtainAttributes(attrs,
                com.android.internal.R.styleable.AndroidManifestLayout);
        int width = -1;
        float widthFraction = -1f;
        int height = -1;
        float heightFraction = -1f;
        final int widthType = sw.getType(
                com.android.internal.R.styleable.AndroidManifestLayout_defaultWidth);
        if (widthType == TypedValue.TYPE_FRACTION) {
            widthFraction = sw.getFraction(
                    com.android.internal.R.styleable.AndroidManifestLayout_defaultWidth,
                    1, 1, -1);
        } else if (widthType == TypedValue.TYPE_DIMENSION) {
            width = sw.getDimensionPixelSize(
                    com.android.internal.R.styleable.AndroidManifestLayout_defaultWidth,
                    -1);
        }
        final int heightType = sw.getType(
                com.android.internal.R.styleable.AndroidManifestLayout_defaultHeight);
        if (heightType == TypedValue.TYPE_FRACTION) {
            heightFraction = sw.getFraction(
                    com.android.internal.R.styleable.AndroidManifestLayout_defaultHeight,
                    1, 1, -1);
        } else if (heightType == TypedValue.TYPE_DIMENSION) {
            height = sw.getDimensionPixelSize(
                    com.android.internal.R.styleable.AndroidManifestLayout_defaultHeight,
                    -1);
        }
        int gravity = sw.getInt(
                com.android.internal.R.styleable.AndroidManifestLayout_gravity,
                Gravity.CENTER);
        int minWidth = sw.getDimensionPixelSize(
                com.android.internal.R.styleable.AndroidManifestLayout_minWidth,
                -1);
        int minHeight = sw.getDimensionPixelSize(
                com.android.internal.R.styleable.AndroidManifestLayout_minHeight,
                -1);
        sw.recycle();
        a.info.windowLayout = new ActivityInfo.WindowLayout(width, widthFraction,
                height, heightFraction, gravity, minWidth, minHeight);
    }

    private Activity parseActivityAlias(Package owner, Resources res,
            XmlResourceParser parser, int flags, String[] outError,
            CachedComponentArgs cachedArgs)
            throws XmlPullParserException, IOException {
        TypedArray sa = res.obtainAttributes(parser,
                com.android.internal.R.styleable.AndroidManifestActivityAlias);

        String targetActivity = sa.getNonConfigurationString(
                com.android.internal.R.styleable.AndroidManifestActivityAlias_targetActivity,
                Configuration.NATIVE_CONFIG_VERSION);
        if (targetActivity == null) {
            outError[0] = "<activity-alias> does not specify android:targetActivity";
            sa.recycle();
            return null;
        }

        targetActivity = buildClassName(owner.applicationInfo.packageName,
                targetActivity, outError);
        if (targetActivity == null) {
            sa.recycle();
            return null;
        }

        if (cachedArgs.mActivityAliasArgs == null) {
            cachedArgs.mActivityAliasArgs = new ParseComponentArgs(owner, outError,
                    com.android.internal.R.styleable.AndroidManifestActivityAlias_name,
                    com.android.internal.R.styleable.AndroidManifestActivityAlias_label,
                    com.android.internal.R.styleable.AndroidManifestActivityAlias_icon,
                    com.android.internal.R.styleable.AndroidManifestActivityAlias_roundIcon,
                    com.android.internal.R.styleable.AndroidManifestActivityAlias_logo,
                    com.android.internal.R.styleable.AndroidManifestActivityAlias_banner,
                    mSeparateProcesses,
                    0,
                    com.android.internal.R.styleable.AndroidManifestActivityAlias_description,
                    com.android.internal.R.styleable.AndroidManifestActivityAlias_enabled);
            cachedArgs.mActivityAliasArgs.tag = "<activity-alias>";
        }

        cachedArgs.mActivityAliasArgs.sa = sa;
        cachedArgs.mActivityAliasArgs.flags = flags;

        Activity target = null;

        final int NA = owner.activities.size();
        for (int i=0; i<NA; i++) {
            Activity t = owner.activities.get(i);
            if (targetActivity.equals(t.info.name)) {
                target = t;
                break;
            }
        }

        if (target == null) {
            outError[0] = "<activity-alias> target activity " + targetActivity
                    + " not found in manifest";
            sa.recycle();
            return null;
        }

        ActivityInfo info = new ActivityInfo();
        info.targetActivity = targetActivity;
        info.configChanges = target.info.configChanges;
        info.flags = target.info.flags;
        info.privateFlags = target.info.privateFlags;
        info.icon = target.info.icon;
        info.logo = target.info.logo;
        info.banner = target.info.banner;
        info.labelRes = target.info.labelRes;
        info.nonLocalizedLabel = target.info.nonLocalizedLabel;
        info.launchMode = target.info.launchMode;
        info.lockTaskLaunchMode = target.info.lockTaskLaunchMode;
        info.processName = target.info.processName;
        if (info.descriptionRes == 0) {
            info.descriptionRes = target.info.descriptionRes;
        }
        info.screenOrientation = target.info.screenOrientation;
        info.taskAffinity = target.info.taskAffinity;
        info.theme = target.info.theme;
        info.softInputMode = target.info.softInputMode;
        info.uiOptions = target.info.uiOptions;
        info.parentActivityName = target.info.parentActivityName;
        info.maxRecents = target.info.maxRecents;
        info.windowLayout = target.info.windowLayout;
        info.resizeMode = target.info.resizeMode;
        info.maxAspectRatio = target.info.maxAspectRatio;
        info.minAspectRatio = target.info.minAspectRatio;
        info.requestedVrComponent = target.info.requestedVrComponent;

        info.directBootAware = target.info.directBootAware;

        Activity a = new Activity(cachedArgs.mActivityAliasArgs, info);
        if (outError[0] != null) {
            sa.recycle();
            return null;
        }

        final boolean setExported = sa.hasValue(
                com.android.internal.R.styleable.AndroidManifestActivityAlias_exported);
        if (setExported) {
            a.info.exported = sa.getBoolean(
                    com.android.internal.R.styleable.AndroidManifestActivityAlias_exported, false);
        }

        String str;
        str = sa.getNonConfigurationString(
                com.android.internal.R.styleable.AndroidManifestActivityAlias_permission, 0);
        if (str != null) {
            a.info.permission = str.length() > 0 ? str.toString().intern() : null;
        }

        String parentName = sa.getNonConfigurationString(
                com.android.internal.R.styleable.AndroidManifestActivityAlias_parentActivityName,
                Configuration.NATIVE_CONFIG_VERSION);
        if (parentName != null) {
            String parentClassName = buildClassName(a.info.packageName, parentName, outError);
            if (outError[0] == null) {
                a.info.parentActivityName = parentClassName;
            } else {
                Log.e(TAG, "Activity alias " + a.info.name +
                        " specified invalid parentActivityName " + parentName);
                outError[0] = null;
            }
        }

        // TODO add visibleToInstantApps attribute to activity alias
        final boolean visibleToEphemeral =
                ((a.info.flags & ActivityInfo.FLAG_VISIBLE_TO_INSTANT_APP) != 0);

        sa.recycle();

        if (outError[0] != null) {
            return null;
        }

        int outerDepth = parser.getDepth();
        int type;
        while ((type=parser.next()) != XmlPullParser.END_DOCUMENT
               && (type != XmlPullParser.END_TAG
                       || parser.getDepth() > outerDepth)) {
            if (type == XmlPullParser.END_TAG || type == XmlPullParser.TEXT) {
                continue;
            }

            if (parser.getName().equals("intent-filter")) {
                ActivityIntentInfo intent = new ActivityIntentInfo(a);
                if (!parseIntent(res, parser, true /*allowGlobs*/, true /*allowAutoVerify*/,
                        intent, outError)) {
                    return null;
                }
                if (intent.countActions() == 0) {
                    Slog.w(TAG, "No actions in intent filter at "
                            + mArchiveSourcePath + " "
                            + parser.getPositionDescription());
                } else {
                    a.order = Math.max(intent.getOrder(), a.order);
                    a.intents.add(intent);
                }
                // adjust activity flags when we implicitly expose it via a browsable filter
                final int visibility = visibleToEphemeral
                        ? IntentFilter.VISIBILITY_EXPLICIT
                        : isImplicitlyExposedIntent(intent)
                                ? IntentFilter.VISIBILITY_IMPLICIT
                                : IntentFilter.VISIBILITY_NONE;
                intent.setVisibilityToInstantApp(visibility);
                if (intent.isVisibleToInstantApp()) {
                    a.info.flags |= ActivityInfo.FLAG_VISIBLE_TO_INSTANT_APP;
                }
                if (intent.isImplicitlyVisibleToInstantApp()) {
                    a.info.flags |= ActivityInfo.FLAG_IMPLICITLY_VISIBLE_TO_INSTANT_APP;
                }
            } else if (parser.getName().equals("meta-data")) {
                if ((a.metaData=parseMetaData(res, parser, a.metaData,
                        outError)) == null) {
                    return null;
                }
            } else {
                if (!RIGID_PARSER) {
                    Slog.w(TAG, "Unknown element under <activity-alias>: " + parser.getName()
                            + " at " + mArchiveSourcePath + " "
                            + parser.getPositionDescription());
                    XmlUtils.skipCurrentTag(parser);
                    continue;
                } else {
                    outError[0] = "Bad element under <activity-alias>: " + parser.getName();
                    return null;
                }
            }
        }

        if (!setExported) {
            a.info.exported = a.intents.size() > 0;
        }

        return a;
    }

    private Provider parseProvider(Package owner, Resources res,
            XmlResourceParser parser, int flags, String[] outError,
            CachedComponentArgs cachedArgs)
            throws XmlPullParserException, IOException {
        TypedArray sa = res.obtainAttributes(parser,
                com.android.internal.R.styleable.AndroidManifestProvider);

        if (cachedArgs.mProviderArgs == null) {
            cachedArgs.mProviderArgs = new ParseComponentArgs(owner, outError,
                    com.android.internal.R.styleable.AndroidManifestProvider_name,
                    com.android.internal.R.styleable.AndroidManifestProvider_label,
                    com.android.internal.R.styleable.AndroidManifestProvider_icon,
                    com.android.internal.R.styleable.AndroidManifestProvider_roundIcon,
                    com.android.internal.R.styleable.AndroidManifestProvider_logo,
                    com.android.internal.R.styleable.AndroidManifestProvider_banner,
                    mSeparateProcesses,
                    com.android.internal.R.styleable.AndroidManifestProvider_process,
                    com.android.internal.R.styleable.AndroidManifestProvider_description,
                    com.android.internal.R.styleable.AndroidManifestProvider_enabled);
            cachedArgs.mProviderArgs.tag = "<provider>";
        }

        cachedArgs.mProviderArgs.sa = sa;
        cachedArgs.mProviderArgs.flags = flags;

        Provider p = new Provider(cachedArgs.mProviderArgs, new ProviderInfo());
        if (outError[0] != null) {
            sa.recycle();
            return null;
        }

        boolean providerExportedDefault = false;

        if (owner.applicationInfo.targetSdkVersion < Build.VERSION_CODES.JELLY_BEAN_MR1) {
            // For compatibility, applications targeting API level 16 or lower
            // should have their content providers exported by default, unless they
            // specify otherwise.
            providerExportedDefault = true;
        }

        p.info.exported = sa.getBoolean(
                com.android.internal.R.styleable.AndroidManifestProvider_exported,
                providerExportedDefault);

        String cpname = sa.getNonConfigurationString(
                com.android.internal.R.styleable.AndroidManifestProvider_authorities, 0);

        p.info.isSyncable = sa.getBoolean(
                com.android.internal.R.styleable.AndroidManifestProvider_syncable,
                false);

        String permission = sa.getNonConfigurationString(
                com.android.internal.R.styleable.AndroidManifestProvider_permission, 0);
        String str = sa.getNonConfigurationString(
                com.android.internal.R.styleable.AndroidManifestProvider_readPermission, 0);
        if (str == null) {
            str = permission;
        }
        if (str == null) {
            p.info.readPermission = owner.applicationInfo.permission;
        } else {
            p.info.readPermission =
                str.length() > 0 ? str.toString().intern() : null;
        }
        str = sa.getNonConfigurationString(
                com.android.internal.R.styleable.AndroidManifestProvider_writePermission, 0);
        if (str == null) {
            str = permission;
        }
        if (str == null) {
            p.info.writePermission = owner.applicationInfo.permission;
        } else {
            p.info.writePermission =
                str.length() > 0 ? str.toString().intern() : null;
        }

        p.info.grantUriPermissions = sa.getBoolean(
                com.android.internal.R.styleable.AndroidManifestProvider_grantUriPermissions,
                false);

        p.info.forceUriPermissions = sa.getBoolean(
                com.android.internal.R.styleable.AndroidManifestProvider_forceUriPermissions,
                false);

        p.info.multiprocess = sa.getBoolean(
                com.android.internal.R.styleable.AndroidManifestProvider_multiprocess,
                false);

        p.info.initOrder = sa.getInt(
                com.android.internal.R.styleable.AndroidManifestProvider_initOrder,
                0);

        p.info.splitName =
                sa.getNonConfigurationString(R.styleable.AndroidManifestProvider_splitName, 0);

        p.info.flags = 0;

        if (sa.getBoolean(
                com.android.internal.R.styleable.AndroidManifestProvider_singleUser,
                false)) {
            p.info.flags |= ProviderInfo.FLAG_SINGLE_USER;
        }

        p.info.directBootAware = sa.getBoolean(
                R.styleable.AndroidManifestProvider_directBootAware,
                false);
        if (p.info.directBootAware) {
            owner.applicationInfo.privateFlags |=
                    ApplicationInfo.PRIVATE_FLAG_PARTIALLY_DIRECT_BOOT_AWARE;
        }

        final boolean visibleToEphemeral =
                sa.getBoolean(R.styleable.AndroidManifestProvider_visibleToInstantApps, false);
        if (visibleToEphemeral) {
            p.info.flags |= ProviderInfo.FLAG_VISIBLE_TO_INSTANT_APP;
            owner.visibleToInstantApps = true;
        }

        sa.recycle();

        if ((owner.applicationInfo.privateFlags&ApplicationInfo.PRIVATE_FLAG_CANT_SAVE_STATE)
                != 0) {
            // A heavy-weight application can not have providers in its main process
            // We can do direct compare because we intern all strings.
            if (p.info.processName == owner.packageName) {
                outError[0] = "Heavy-weight applications can not have providers in main process";
                return null;
            }
        }

        if (cpname == null) {
            outError[0] = "<provider> does not include authorities attribute";
            return null;
        }
        if (cpname.length() <= 0) {
            outError[0] = "<provider> has empty authorities attribute";
            return null;
        }
        p.info.authority = cpname.intern();

        if (!parseProviderTags(
                res, parser, visibleToEphemeral, p, outError)) {
            return null;
        }

        return p;
    }

    private boolean parseProviderTags(Resources res, XmlResourceParser parser,
            boolean visibleToEphemeral, Provider outInfo, String[] outError)
                    throws XmlPullParserException, IOException {
        int outerDepth = parser.getDepth();
        int type;
        while ((type=parser.next()) != XmlPullParser.END_DOCUMENT
               && (type != XmlPullParser.END_TAG
                       || parser.getDepth() > outerDepth)) {
            if (type == XmlPullParser.END_TAG || type == XmlPullParser.TEXT) {
                continue;
            }

            if (parser.getName().equals("intent-filter")) {
                ProviderIntentInfo intent = new ProviderIntentInfo(outInfo);
                if (!parseIntent(res, parser, true /*allowGlobs*/, false /*allowAutoVerify*/,
                        intent, outError)) {
                    return false;
                }
                if (visibleToEphemeral) {
                    intent.setVisibilityToInstantApp(IntentFilter.VISIBILITY_EXPLICIT);
                    outInfo.info.flags |= ProviderInfo.FLAG_VISIBLE_TO_INSTANT_APP;
                }
                outInfo.order = Math.max(intent.getOrder(), outInfo.order);
                outInfo.intents.add(intent);

            } else if (parser.getName().equals("meta-data")) {
                if ((outInfo.metaData=parseMetaData(res, parser,
                        outInfo.metaData, outError)) == null) {
                    return false;
                }

            } else if (parser.getName().equals("grant-uri-permission")) {
                TypedArray sa = res.obtainAttributes(parser,
                        com.android.internal.R.styleable.AndroidManifestGrantUriPermission);

                PatternMatcher pa = null;

                String str = sa.getNonConfigurationString(
                        com.android.internal.R.styleable.AndroidManifestGrantUriPermission_path, 0);
                if (str != null) {
                    pa = new PatternMatcher(str, PatternMatcher.PATTERN_LITERAL);
                }

                str = sa.getNonConfigurationString(
                        com.android.internal.R.styleable.AndroidManifestGrantUriPermission_pathPrefix, 0);
                if (str != null) {
                    pa = new PatternMatcher(str, PatternMatcher.PATTERN_PREFIX);
                }

                str = sa.getNonConfigurationString(
                        com.android.internal.R.styleable.AndroidManifestGrantUriPermission_pathPattern, 0);
                if (str != null) {
                    pa = new PatternMatcher(str, PatternMatcher.PATTERN_SIMPLE_GLOB);
                }

                sa.recycle();

                if (pa != null) {
                    if (outInfo.info.uriPermissionPatterns == null) {
                        outInfo.info.uriPermissionPatterns = new PatternMatcher[1];
                        outInfo.info.uriPermissionPatterns[0] = pa;
                    } else {
                        final int N = outInfo.info.uriPermissionPatterns.length;
                        PatternMatcher[] newp = new PatternMatcher[N+1];
                        System.arraycopy(outInfo.info.uriPermissionPatterns, 0, newp, 0, N);
                        newp[N] = pa;
                        outInfo.info.uriPermissionPatterns = newp;
                    }
                    outInfo.info.grantUriPermissions = true;
                } else {
                    if (!RIGID_PARSER) {
                        Slog.w(TAG, "Unknown element under <path-permission>: "
                                + parser.getName() + " at " + mArchiveSourcePath + " "
                                + parser.getPositionDescription());
                        XmlUtils.skipCurrentTag(parser);
                        continue;
                    } else {
                        outError[0] = "No path, pathPrefix, or pathPattern for <path-permission>";
                        return false;
                    }
                }
                XmlUtils.skipCurrentTag(parser);

            } else if (parser.getName().equals("path-permission")) {
                TypedArray sa = res.obtainAttributes(parser,
                        com.android.internal.R.styleable.AndroidManifestPathPermission);

                PathPermission pa = null;

                String permission = sa.getNonConfigurationString(
                        com.android.internal.R.styleable.AndroidManifestPathPermission_permission, 0);
                String readPermission = sa.getNonConfigurationString(
                        com.android.internal.R.styleable.AndroidManifestPathPermission_readPermission, 0);
                if (readPermission == null) {
                    readPermission = permission;
                }
                String writePermission = sa.getNonConfigurationString(
                        com.android.internal.R.styleable.AndroidManifestPathPermission_writePermission, 0);
                if (writePermission == null) {
                    writePermission = permission;
                }

                boolean havePerm = false;
                if (readPermission != null) {
                    readPermission = readPermission.intern();
                    havePerm = true;
                }
                if (writePermission != null) {
                    writePermission = writePermission.intern();
                    havePerm = true;
                }

                if (!havePerm) {
                    if (!RIGID_PARSER) {
                        Slog.w(TAG, "No readPermission or writePermssion for <path-permission>: "
                                + parser.getName() + " at " + mArchiveSourcePath + " "
                                + parser.getPositionDescription());
                        XmlUtils.skipCurrentTag(parser);
                        continue;
                    } else {
                        outError[0] = "No readPermission or writePermssion for <path-permission>";
                        return false;
                    }
                }

                String path = sa.getNonConfigurationString(
                        com.android.internal.R.styleable.AndroidManifestPathPermission_path, 0);
                if (path != null) {
                    pa = new PathPermission(path,
                            PatternMatcher.PATTERN_LITERAL, readPermission, writePermission);
                }

                path = sa.getNonConfigurationString(
                        com.android.internal.R.styleable.AndroidManifestPathPermission_pathPrefix, 0);
                if (path != null) {
                    pa = new PathPermission(path,
                            PatternMatcher.PATTERN_PREFIX, readPermission, writePermission);
                }

                path = sa.getNonConfigurationString(
                        com.android.internal.R.styleable.AndroidManifestPathPermission_pathPattern, 0);
                if (path != null) {
                    pa = new PathPermission(path,
                            PatternMatcher.PATTERN_SIMPLE_GLOB, readPermission, writePermission);
                }

                path = sa.getNonConfigurationString(
                        com.android.internal.R.styleable.AndroidManifestPathPermission_pathAdvancedPattern, 0);
                if (path != null) {
                    pa = new PathPermission(path,
                            PatternMatcher.PATTERN_ADVANCED_GLOB, readPermission, writePermission);
                }

                sa.recycle();

                if (pa != null) {
                    if (outInfo.info.pathPermissions == null) {
                        outInfo.info.pathPermissions = new PathPermission[1];
                        outInfo.info.pathPermissions[0] = pa;
                    } else {
                        final int N = outInfo.info.pathPermissions.length;
                        PathPermission[] newp = new PathPermission[N+1];
                        System.arraycopy(outInfo.info.pathPermissions, 0, newp, 0, N);
                        newp[N] = pa;
                        outInfo.info.pathPermissions = newp;
                    }
                } else {
                    if (!RIGID_PARSER) {
                        Slog.w(TAG, "No path, pathPrefix, or pathPattern for <path-permission>: "
                                + parser.getName() + " at " + mArchiveSourcePath + " "
                                + parser.getPositionDescription());
                        XmlUtils.skipCurrentTag(parser);
                        continue;
                    }
                    outError[0] = "No path, pathPrefix, or pathPattern for <path-permission>";
                    return false;
                }
                XmlUtils.skipCurrentTag(parser);

            } else {
                if (!RIGID_PARSER) {
                    Slog.w(TAG, "Unknown element under <provider>: "
                            + parser.getName() + " at " + mArchiveSourcePath + " "
                            + parser.getPositionDescription());
                    XmlUtils.skipCurrentTag(parser);
                    continue;
                } else {
                    outError[0] = "Bad element under <provider>: " + parser.getName();
                    return false;
                }
            }
        }
        return true;
    }

    private Service parseService(Package owner, Resources res,
            XmlResourceParser parser, int flags, String[] outError,
            CachedComponentArgs cachedArgs)
            throws XmlPullParserException, IOException {
        TypedArray sa = res.obtainAttributes(parser,
                com.android.internal.R.styleable.AndroidManifestService);

        if (cachedArgs.mServiceArgs == null) {
            cachedArgs.mServiceArgs = new ParseComponentArgs(owner, outError,
                    com.android.internal.R.styleable.AndroidManifestService_name,
                    com.android.internal.R.styleable.AndroidManifestService_label,
                    com.android.internal.R.styleable.AndroidManifestService_icon,
                    com.android.internal.R.styleable.AndroidManifestService_roundIcon,
                    com.android.internal.R.styleable.AndroidManifestService_logo,
                    com.android.internal.R.styleable.AndroidManifestService_banner,
                    mSeparateProcesses,
                    com.android.internal.R.styleable.AndroidManifestService_process,
                    com.android.internal.R.styleable.AndroidManifestService_description,
                    com.android.internal.R.styleable.AndroidManifestService_enabled);
            cachedArgs.mServiceArgs.tag = "<service>";
        }

        cachedArgs.mServiceArgs.sa = sa;
        cachedArgs.mServiceArgs.flags = flags;

        Service s = new Service(cachedArgs.mServiceArgs, new ServiceInfo());
        if (outError[0] != null) {
            sa.recycle();
            return null;
        }

        boolean setExported = sa.hasValue(
                com.android.internal.R.styleable.AndroidManifestService_exported);
        if (setExported) {
            s.info.exported = sa.getBoolean(
                    com.android.internal.R.styleable.AndroidManifestService_exported, false);
        }

        String str = sa.getNonConfigurationString(
                com.android.internal.R.styleable.AndroidManifestService_permission, 0);
        if (str == null) {
            s.info.permission = owner.applicationInfo.permission;
        } else {
            s.info.permission = str.length() > 0 ? str.toString().intern() : null;
        }

        s.info.splitName =
                sa.getNonConfigurationString(R.styleable.AndroidManifestService_splitName, 0);

        s.info.mForegroundServiceType = sa.getInt(
                com.android.internal.R.styleable.AndroidManifestService_foregroundServiceType,
                ServiceInfo.FOREGROUND_SERVICE_TYPE_NONE);

        s.info.flags = 0;
        if (sa.getBoolean(
                com.android.internal.R.styleable.AndroidManifestService_stopWithTask,
                false)) {
            s.info.flags |= ServiceInfo.FLAG_STOP_WITH_TASK;
        }
        if (sa.getBoolean(
                com.android.internal.R.styleable.AndroidManifestService_isolatedProcess,
                false)) {
            s.info.flags |= ServiceInfo.FLAG_ISOLATED_PROCESS;
        }
        if (sa.getBoolean(
                com.android.internal.R.styleable.AndroidManifestService_externalService,
                false)) {
            s.info.flags |= ServiceInfo.FLAG_EXTERNAL_SERVICE;
        }
        if (sa.getBoolean(
                com.android.internal.R.styleable.AndroidManifestService_useAppZygote,
                false)) {
            s.info.flags |= ServiceInfo.FLAG_USE_APP_ZYGOTE;
        }
        if (sa.getBoolean(
                com.android.internal.R.styleable.AndroidManifestService_singleUser,
                false)) {
            s.info.flags |= ServiceInfo.FLAG_SINGLE_USER;
        }

        s.info.directBootAware = sa.getBoolean(
                R.styleable.AndroidManifestService_directBootAware,
                false);
        if (s.info.directBootAware) {
            owner.applicationInfo.privateFlags |=
                    ApplicationInfo.PRIVATE_FLAG_PARTIALLY_DIRECT_BOOT_AWARE;
        }

        boolean visibleToEphemeral =
                sa.getBoolean(R.styleable.AndroidManifestService_visibleToInstantApps, false);
        if (visibleToEphemeral) {
            s.info.flags |= ServiceInfo.FLAG_VISIBLE_TO_INSTANT_APP;
            owner.visibleToInstantApps = true;
        }

        sa.recycle();

        if ((owner.applicationInfo.privateFlags&ApplicationInfo.PRIVATE_FLAG_CANT_SAVE_STATE)
                != 0) {
            // A heavy-weight application can not have services in its main process
            // We can do direct compare because we intern all strings.
            if (s.info.processName == owner.packageName) {
                outError[0] = "Heavy-weight applications can not have services in main process";
                return null;
            }
        }

        int outerDepth = parser.getDepth();
        int type;
        while ((type=parser.next()) != XmlPullParser.END_DOCUMENT
               && (type != XmlPullParser.END_TAG
                       || parser.getDepth() > outerDepth)) {
            if (type == XmlPullParser.END_TAG || type == XmlPullParser.TEXT) {
                continue;
            }

            if (parser.getName().equals("intent-filter")) {
                ServiceIntentInfo intent = new ServiceIntentInfo(s);
                if (!parseIntent(res, parser, true /*allowGlobs*/, false /*allowAutoVerify*/,
                        intent, outError)) {
                    return null;
                }
                if (visibleToEphemeral) {
                    intent.setVisibilityToInstantApp(IntentFilter.VISIBILITY_EXPLICIT);
                    s.info.flags |= ServiceInfo.FLAG_VISIBLE_TO_INSTANT_APP;
                }
                s.order = Math.max(intent.getOrder(), s.order);
                s.intents.add(intent);
            } else if (parser.getName().equals("meta-data")) {
                if ((s.metaData=parseMetaData(res, parser, s.metaData,
                        outError)) == null) {
                    return null;
                }
            } else {
                if (!RIGID_PARSER) {
                    Slog.w(TAG, "Unknown element under <service>: "
                            + parser.getName() + " at " + mArchiveSourcePath + " "
                            + parser.getPositionDescription());
                    XmlUtils.skipCurrentTag(parser);
                    continue;
                } else {
                    outError[0] = "Bad element under <service>: " + parser.getName();
                    return null;
                }
            }
        }

        if (!setExported) {
            s.info.exported = s.intents.size() > 0;
        }

        return s;
    }

    private boolean isImplicitlyExposedIntent(IntentInfo intent) {
        return intent.hasCategory(Intent.CATEGORY_BROWSABLE)
                || intent.hasAction(Intent.ACTION_SEND)
                || intent.hasAction(Intent.ACTION_SENDTO)
                || intent.hasAction(Intent.ACTION_SEND_MULTIPLE);
    }

    private boolean parseAllMetaData(Resources res, XmlResourceParser parser, String tag,
            Component<?> outInfo, String[] outError) throws XmlPullParserException, IOException {
        int outerDepth = parser.getDepth();
        int type;
        while ((type=parser.next()) != XmlPullParser.END_DOCUMENT
               && (type != XmlPullParser.END_TAG
                       || parser.getDepth() > outerDepth)) {
            if (type == XmlPullParser.END_TAG || type == XmlPullParser.TEXT) {
                continue;
            }

            if (parser.getName().equals("meta-data")) {
                if ((outInfo.metaData=parseMetaData(res, parser,
                        outInfo.metaData, outError)) == null) {
                    return false;
                }
            } else {
                if (!RIGID_PARSER) {
                    Slog.w(TAG, "Unknown element under " + tag + ": "
                            + parser.getName() + " at " + mArchiveSourcePath + " "
                            + parser.getPositionDescription());
                    XmlUtils.skipCurrentTag(parser);
                    continue;
                } else {
                    outError[0] = "Bad element under " + tag + ": " + parser.getName();
                    return false;
                }
            }
        }
        return true;
    }

    private Bundle parseMetaData(Resources res,
            XmlResourceParser parser, Bundle data, String[] outError)
            throws XmlPullParserException, IOException {

        TypedArray sa = res.obtainAttributes(parser,
                com.android.internal.R.styleable.AndroidManifestMetaData);

        if (data == null) {
            data = new Bundle();
        }

        String name = sa.getNonConfigurationString(
                com.android.internal.R.styleable.AndroidManifestMetaData_name, 0);
        if (name == null) {
            outError[0] = "<meta-data> requires an android:name attribute";
            sa.recycle();
            return null;
        }

        name = name.intern();

        TypedValue v = sa.peekValue(
                com.android.internal.R.styleable.AndroidManifestMetaData_resource);
        if (v != null && v.resourceId != 0) {
            //Slog.i(TAG, "Meta data ref " + name + ": " + v);
            data.putInt(name, v.resourceId);
        } else {
            v = sa.peekValue(
                    com.android.internal.R.styleable.AndroidManifestMetaData_value);
            //Slog.i(TAG, "Meta data " + name + ": " + v);
            if (v != null) {
                if (v.type == TypedValue.TYPE_STRING) {
                    CharSequence cs = v.coerceToString();
                    data.putString(name, cs != null ? cs.toString() : null);
                } else if (v.type == TypedValue.TYPE_INT_BOOLEAN) {
                    data.putBoolean(name, v.data != 0);
                } else if (v.type >= TypedValue.TYPE_FIRST_INT
                        && v.type <= TypedValue.TYPE_LAST_INT) {
                    data.putInt(name, v.data);
                } else if (v.type == TypedValue.TYPE_FLOAT) {
                    data.putFloat(name, v.getFloat());
                } else {
                    if (!RIGID_PARSER) {
                        Slog.w(TAG, "<meta-data> only supports string, integer, float, color, boolean, and resource reference types: "
                                + parser.getName() + " at " + mArchiveSourcePath + " "
                                + parser.getPositionDescription());
                    } else {
                        outError[0] = "<meta-data> only supports string, integer, float, color, boolean, and resource reference types";
                        data = null;
                    }
                }
            } else {
                outError[0] = "<meta-data> requires an android:value or android:resource attribute";
                data = null;
            }
        }

        sa.recycle();

        XmlUtils.skipCurrentTag(parser);

        return data;
    }

    private static VerifierInfo parseVerifier(AttributeSet attrs) {
        String packageName = null;
        String encodedPublicKey = null;

        final int attrCount = attrs.getAttributeCount();
        for (int i = 0; i < attrCount; i++) {
            final int attrResId = attrs.getAttributeNameResource(i);
            switch (attrResId) {
                case com.android.internal.R.attr.name:
                    packageName = attrs.getAttributeValue(i);
                    break;

                case com.android.internal.R.attr.publicKey:
                    encodedPublicKey = attrs.getAttributeValue(i);
                    break;
            }
        }

        if (packageName == null || packageName.length() == 0) {
            Slog.i(TAG, "verifier package name was null; skipping");
            return null;
        }

        final PublicKey publicKey = parsePublicKey(encodedPublicKey);
        if (publicKey == null) {
            Slog.i(TAG, "Unable to parse verifier public key for " + packageName);
            return null;
        }

        return new VerifierInfo(packageName, publicKey);
    }

    public static final PublicKey parsePublicKey(final String encodedPublicKey) {
        if (encodedPublicKey == null) {
            Slog.w(TAG, "Could not parse null public key");
            return null;
        }

        EncodedKeySpec keySpec;
        try {
            final byte[] encoded = Base64.decode(encodedPublicKey, Base64.DEFAULT);
            keySpec = new X509EncodedKeySpec(encoded);
        } catch (IllegalArgumentException e) {
            Slog.w(TAG, "Could not parse verifier public key; invalid Base64");
            return null;
        }

        /* First try the key as an RSA key. */
        try {
            final KeyFactory keyFactory = KeyFactory.getInstance("RSA");
            return keyFactory.generatePublic(keySpec);
        } catch (NoSuchAlgorithmException e) {
            Slog.wtf(TAG, "Could not parse public key: RSA KeyFactory not included in build");
        } catch (InvalidKeySpecException e) {
            // Not a RSA public key.
        }

        /* Now try it as a ECDSA key. */
        try {
            final KeyFactory keyFactory = KeyFactory.getInstance("EC");
            return keyFactory.generatePublic(keySpec);
        } catch (NoSuchAlgorithmException e) {
            Slog.wtf(TAG, "Could not parse public key: EC KeyFactory not included in build");
        } catch (InvalidKeySpecException e) {
            // Not a ECDSA public key.
        }

        /* Now try it as a DSA key. */
        try {
            final KeyFactory keyFactory = KeyFactory.getInstance("DSA");
            return keyFactory.generatePublic(keySpec);
        } catch (NoSuchAlgorithmException e) {
            Slog.wtf(TAG, "Could not parse public key: DSA KeyFactory not included in build");
        } catch (InvalidKeySpecException e) {
            // Not a DSA public key.
        }

        /* Not a supported key type */
        return null;
    }

    private static final String ANDROID_RESOURCES
            = "http://schemas.android.com/apk/res/android";

    private boolean parseIntent(Resources res, XmlResourceParser parser, boolean allowGlobs,
            boolean allowAutoVerify, IntentInfo outInfo, String[] outError)
                    throws XmlPullParserException, IOException {

        TypedArray sa = res.obtainAttributes(parser,
                com.android.internal.R.styleable.AndroidManifestIntentFilter);

        int priority = sa.getInt(
                com.android.internal.R.styleable.AndroidManifestIntentFilter_priority, 0);
        outInfo.setPriority(priority);

        int order = sa.getInt(
                com.android.internal.R.styleable.AndroidManifestIntentFilter_order, 0);
        outInfo.setOrder(order);

        TypedValue v = sa.peekValue(
                com.android.internal.R.styleable.AndroidManifestIntentFilter_label);
        if (v != null && (outInfo.labelRes=v.resourceId) == 0) {
            outInfo.nonLocalizedLabel = v.coerceToString();
        }

        int roundIconVal = sUseRoundIcon ? sa.getResourceId(
                com.android.internal.R.styleable.AndroidManifestIntentFilter_roundIcon, 0) : 0;
        if (roundIconVal != 0) {
            outInfo.icon = roundIconVal;
        } else {
            outInfo.icon = sa.getResourceId(
                    com.android.internal.R.styleable.AndroidManifestIntentFilter_icon, 0);
        }

        outInfo.logo = sa.getResourceId(
                com.android.internal.R.styleable.AndroidManifestIntentFilter_logo, 0);

        outInfo.banner = sa.getResourceId(
                com.android.internal.R.styleable.AndroidManifestIntentFilter_banner, 0);

        if (allowAutoVerify) {
            outInfo.setAutoVerify(sa.getBoolean(
                    com.android.internal.R.styleable.AndroidManifestIntentFilter_autoVerify,
                    false));
        }

        sa.recycle();

        int outerDepth = parser.getDepth();
        int type;
        while ((type = parser.next()) != XmlPullParser.END_DOCUMENT
                && (type != XmlPullParser.END_TAG || parser.getDepth() > outerDepth)) {
            if (type == XmlPullParser.END_TAG || type == XmlPullParser.TEXT) {
                continue;
            }

            String nodeName = parser.getName();
            if (nodeName.equals("action")) {
                String value = parser.getAttributeValue(
                        ANDROID_RESOURCES, "name");
                if (value == null || value == "") {
                    outError[0] = "No value supplied for <android:name>";
                    return false;
                }
                XmlUtils.skipCurrentTag(parser);

                outInfo.addAction(value);
            } else if (nodeName.equals("category")) {
                String value = parser.getAttributeValue(
                        ANDROID_RESOURCES, "name");
                if (value == null || value == "") {
                    outError[0] = "No value supplied for <android:name>";
                    return false;
                }
                XmlUtils.skipCurrentTag(parser);

                outInfo.addCategory(value);

            } else if (nodeName.equals("data")) {
                sa = res.obtainAttributes(parser,
                        com.android.internal.R.styleable.AndroidManifestData);

                String str = sa.getNonConfigurationString(
                        com.android.internal.R.styleable.AndroidManifestData_mimeType, 0);
                if (str != null) {
                    try {
                        outInfo.addDataType(str);
                    } catch (IntentFilter.MalformedMimeTypeException e) {
                        outError[0] = e.toString();
                        sa.recycle();
                        return false;
                    }
                }

                str = sa.getNonConfigurationString(
                        com.android.internal.R.styleable.AndroidManifestData_scheme, 0);
                if (str != null) {
                    outInfo.addDataScheme(str);
                }

                str = sa.getNonConfigurationString(
                        com.android.internal.R.styleable.AndroidManifestData_ssp, 0);
                if (str != null) {
                    outInfo.addDataSchemeSpecificPart(str, PatternMatcher.PATTERN_LITERAL);
                }

                str = sa.getNonConfigurationString(
                        com.android.internal.R.styleable.AndroidManifestData_sspPrefix, 0);
                if (str != null) {
                    outInfo.addDataSchemeSpecificPart(str, PatternMatcher.PATTERN_PREFIX);
                }

                str = sa.getNonConfigurationString(
                        com.android.internal.R.styleable.AndroidManifestData_sspPattern, 0);
                if (str != null) {
                    if (!allowGlobs) {
                        outError[0] = "sspPattern not allowed here; ssp must be literal";
                        return false;
                    }
                    outInfo.addDataSchemeSpecificPart(str, PatternMatcher.PATTERN_SIMPLE_GLOB);
                }

                String host = sa.getNonConfigurationString(
                        com.android.internal.R.styleable.AndroidManifestData_host, 0);
                String port = sa.getNonConfigurationString(
                        com.android.internal.R.styleable.AndroidManifestData_port, 0);
                if (host != null) {
                    outInfo.addDataAuthority(host, port);
                }

                str = sa.getNonConfigurationString(
                        com.android.internal.R.styleable.AndroidManifestData_path, 0);
                if (str != null) {
                    outInfo.addDataPath(str, PatternMatcher.PATTERN_LITERAL);
                }

                str = sa.getNonConfigurationString(
                        com.android.internal.R.styleable.AndroidManifestData_pathPrefix, 0);
                if (str != null) {
                    outInfo.addDataPath(str, PatternMatcher.PATTERN_PREFIX);
                }

                str = sa.getNonConfigurationString(
                        com.android.internal.R.styleable.AndroidManifestData_pathPattern, 0);
                if (str != null) {
                    if (!allowGlobs) {
                        outError[0] = "pathPattern not allowed here; path must be literal";
                        return false;
                    }
                    outInfo.addDataPath(str, PatternMatcher.PATTERN_SIMPLE_GLOB);
                }

                str = sa.getNonConfigurationString(
                        com.android.internal.R.styleable.AndroidManifestData_pathAdvancedPattern, 0);
                if (str != null) {
                    if (!allowGlobs) {
                        outError[0] = "pathAdvancedPattern not allowed here; path must be literal";
                        return false;
                    }
                    outInfo.addDataPath(str, PatternMatcher.PATTERN_ADVANCED_GLOB);
                }

                sa.recycle();
                XmlUtils.skipCurrentTag(parser);
            } else if (!RIGID_PARSER) {
                Slog.w(TAG, "Unknown element under <intent-filter>: "
                        + parser.getName() + " at " + mArchiveSourcePath + " "
                        + parser.getPositionDescription());
                XmlUtils.skipCurrentTag(parser);
            } else {
                outError[0] = "Bad element under <intent-filter>: " + parser.getName();
                return false;
            }
        }

        outInfo.hasDefault = outInfo.hasCategory(Intent.CATEGORY_DEFAULT);

        if (DEBUG_PARSER) {
            final StringBuilder cats = new StringBuilder("Intent d=");
            cats.append(outInfo.hasDefault);
            cats.append(", cat=");

            final Iterator<String> it = outInfo.categoriesIterator();
            if (it != null) {
                while (it.hasNext()) {
                    cats.append(' ');
                    cats.append(it.next());
                }
            }
            Slog.d(TAG, cats.toString());
        }

        return true;
    }

    /**
     *  A container for signing-related data of an application package.
     * @hide
     */
    public static final class SigningDetails implements Parcelable {

        @IntDef({SigningDetails.SignatureSchemeVersion.UNKNOWN,
                SigningDetails.SignatureSchemeVersion.JAR,
                SigningDetails.SignatureSchemeVersion.SIGNING_BLOCK_V2,
                SigningDetails.SignatureSchemeVersion.SIGNING_BLOCK_V3})
        public @interface SignatureSchemeVersion {
            int UNKNOWN = 0;
            int JAR = 1;
            int SIGNING_BLOCK_V2 = 2;
            int SIGNING_BLOCK_V3 = 3;
        }

        @Nullable
        @UnsupportedAppUsage
        public final Signature[] signatures;
        @SignatureSchemeVersion
        public final int signatureSchemeVersion;
        @Nullable
        public final ArraySet<PublicKey> publicKeys;

        /**
         * APK Signature Scheme v3 includes support for adding a proof-of-rotation record that
         * contains two pieces of information:
         *   1) the past signing certificates
         *   2) the flags that APK wants to assign to each of the past signing certificates.
         *
         * This collection of {@code Signature} objects, each of which is formed from a former
         * signing certificate of this APK before it was changed by signing certificate rotation,
         * represents the first piece of information.  It is the APK saying to the rest of the
         * world: "hey if you trust the old cert, you can trust me!"  This is useful, if for
         * instance, the platform would like to determine whether or not to allow this APK to do
         * something it would've allowed it to do under the old cert (like upgrade).
         */
        @Nullable
        public final Signature[] pastSigningCertificates;

        /** special value used to see if cert is in package - not exposed to callers */
        private static final int PAST_CERT_EXISTS = 0;

        @IntDef(
                flag = true,
                value = {CertCapabilities.INSTALLED_DATA,
                        CertCapabilities.SHARED_USER_ID,
                        CertCapabilities.PERMISSION,
                        CertCapabilities.ROLLBACK})
        public @interface CertCapabilities {

            /** accept data from already installed pkg with this cert */
            int INSTALLED_DATA = 1;

            /** accept sharedUserId with pkg with this cert */
            int SHARED_USER_ID = 2;

            /** grant SIGNATURE permissions to pkgs with this cert */
            int PERMISSION = 4;

            /** allow pkg to update to one signed by this certificate */
            int ROLLBACK = 8;

            /** allow pkg to continue to have auth access gated by this cert */
            int AUTH = 16;
        }

        /** A representation of unknown signing details. Use instead of null. */
        public static final SigningDetails UNKNOWN =
                new SigningDetails(null, SignatureSchemeVersion.UNKNOWN, null, null);

        @VisibleForTesting
        public SigningDetails(Signature[] signatures,
                @SignatureSchemeVersion int signatureSchemeVersion,
                ArraySet<PublicKey> keys, Signature[] pastSigningCertificates) {
            this.signatures = signatures;
            this.signatureSchemeVersion = signatureSchemeVersion;
            this.publicKeys = keys;
            this.pastSigningCertificates = pastSigningCertificates;
        }

        public SigningDetails(Signature[] signatures,
                @SignatureSchemeVersion int signatureSchemeVersion,
                Signature[] pastSigningCertificates)
                throws CertificateException {
            this(signatures, signatureSchemeVersion, toSigningKeys(signatures),
                    pastSigningCertificates);
        }

        public SigningDetails(Signature[] signatures,
                @SignatureSchemeVersion int signatureSchemeVersion)
                throws CertificateException {
            this(signatures, signatureSchemeVersion, null);
        }

        public SigningDetails(SigningDetails orig) {
            if (orig != null) {
                if (orig.signatures != null) {
                    this.signatures = orig.signatures.clone();
                } else {
                    this.signatures = null;
                }
                this.signatureSchemeVersion = orig.signatureSchemeVersion;
                this.publicKeys = new ArraySet<>(orig.publicKeys);
                if (orig.pastSigningCertificates != null) {
                    this.pastSigningCertificates = orig.pastSigningCertificates.clone();
                } else {
                    this.pastSigningCertificates = null;
                }
            } else {
                this.signatures = null;
                this.signatureSchemeVersion = SignatureSchemeVersion.UNKNOWN;
                this.publicKeys = null;
                this.pastSigningCertificates = null;
            }
        }

        /** Returns true if the signing details have one or more signatures. */
        public boolean hasSignatures() {
            return signatures != null && signatures.length > 0;
        }

        /** Returns true if the signing details have past signing certificates. */
        public boolean hasPastSigningCertificates() {
            return pastSigningCertificates != null && pastSigningCertificates.length > 0;
        }

        /**
         * Determines if the provided {@code oldDetails} is an ancestor of or the same as this one.
         * If the {@code oldDetails} signing certificate appears in our pastSigningCertificates,
         * then that means it has authorized a signing certificate rotation, which eventually leads
         * to our certificate, and thus can be trusted. If this method evaluates to true, this
         * SigningDetails object should be trusted if the previous one is.
         */
        public boolean hasAncestorOrSelf(SigningDetails oldDetails) {
            if (this == UNKNOWN || oldDetails == UNKNOWN) {
                return false;
            }
            if (oldDetails.signatures.length > 1) {

                // multiple-signer packages cannot rotate signing certs, so we just compare current
                // signers for an exact match
                return signaturesMatchExactly(oldDetails);
            } else {

                // we may have signing certificate rotation history, check to see if the oldDetails
                // was one of our old signing certificates
                return hasCertificate(oldDetails.signatures[0]);
            }
        }

        /**
         * Similar to {@code hasAncestorOrSelf}.  Returns true only if this {@code SigningDetails}
         * is a descendant of {@code oldDetails}, not if they're the same.  This is used to
         * determine if this object is newer than the provided one.
         */
        public boolean hasAncestor(SigningDetails oldDetails) {
            if (this == UNKNOWN || oldDetails == UNKNOWN) {
                return false;
            }
            if (this.hasPastSigningCertificates() && oldDetails.signatures.length == 1) {

                // the last entry in pastSigningCertificates is the current signer, ignore it
                for (int i = 0; i < pastSigningCertificates.length - 1; i++) {
                    if (pastSigningCertificates[i].equals(oldDetails.signatures[i])) {
                        return true;
                    }
                }
            }
            return false;
        }

        /**
         * Determines if the provided {@code oldDetails} is an ancestor of this one, and whether or
         * not this one grants it the provided capability, represented by the {@code flags}
         * parameter.  In the event of signing certificate rotation, a package may still interact
         * with entities signed by its old signing certificate and not want to break previously
         * functioning behavior.  The {@code flags} value determines which capabilities the app
         * signed by the newer signing certificate would like to continue to give to its previous
         * signing certificate(s).
         */
        public boolean checkCapability(SigningDetails oldDetails, @CertCapabilities int flags) {
            if (this == UNKNOWN || oldDetails == UNKNOWN) {
                return false;
            }
            if (oldDetails.signatures.length > 1) {

                // multiple-signer packages cannot rotate signing certs, so we must have an exact
                // match, which also means all capabilities are granted
                return signaturesMatchExactly(oldDetails);
            } else {

                // we may have signing certificate rotation history, check to see if the oldDetails
                // was one of our old signing certificates, and if we grant it the capability it's
                // requesting
                return hasCertificate(oldDetails.signatures[0], flags);
            }
        }

        /**
         * A special case of {@code checkCapability} which re-encodes both sets of signing
         * certificates to counteract a previous re-encoding.
         */
        public boolean checkCapabilityRecover(SigningDetails oldDetails,
                @CertCapabilities int flags) throws CertificateException {
            if (oldDetails == UNKNOWN || this == UNKNOWN) {
                return false;
            }
            if (hasPastSigningCertificates() && oldDetails.signatures.length == 1) {

                // signing certificates may have rotated, check entire history for effective match
                for (int i = 0; i < pastSigningCertificates.length; i++) {
                    if (Signature.areEffectiveMatch(
                            oldDetails.signatures[0],
                            pastSigningCertificates[i])
                            && pastSigningCertificates[i].getFlags() == flags) {
                        return true;
                    }
                }
            } else {
                return Signature.areEffectiveMatch(oldDetails.signatures, signatures);
            }
            return false;
        }

        /**
         * Determine if {@code signature} is in this SigningDetails' signing certificate history,
         * including the current signer.  Automatically returns false if this object has multiple
         * signing certificates, since rotation is only supported for single-signers; this is
         * enforced by {@code hasCertificateInternal}.
         */
        public boolean hasCertificate(Signature signature) {
            return hasCertificateInternal(signature, PAST_CERT_EXISTS);
        }

        /**
         * Determine if {@code signature} is in this SigningDetails' signing certificate history,
         * including the current signer, and whether or not it has the given permission.
         * Certificates which match our current signer automatically get all capabilities.
         * Automatically returns false if this object has multiple signing certificates, since
         * rotation is only supported for single-signers.
         */
        public boolean hasCertificate(Signature signature, @CertCapabilities int flags) {
            return hasCertificateInternal(signature, flags);
        }

        /** Convenient wrapper for calling {@code hasCertificate} with certificate's raw bytes. */
        public boolean hasCertificate(byte[] certificate) {
            Signature signature = new Signature(certificate);
            return hasCertificate(signature);
        }

        private boolean hasCertificateInternal(Signature signature, int flags) {
            if (this == UNKNOWN) {
                return false;
            }

            // only single-signed apps can have pastSigningCertificates
            if (hasPastSigningCertificates()) {

                // check all past certs, except for the current one, which automatically gets all
                // capabilities, since it is the same as the current signature
                for (int i = 0; i < pastSigningCertificates.length - 1; i++) {
                    if (pastSigningCertificates[i].equals(signature)) {
                        if (flags == PAST_CERT_EXISTS
                                || (flags & pastSigningCertificates[i].getFlags()) == flags) {
                            return true;
                        }
                    }
                }
            }

            // not in previous certs signing history, just check the current signer and make sure
            // we are singly-signed
            return signatures.length == 1 && signatures[0].equals(signature);
        }

        /**
         * Determines if the provided {@code sha256String} is an ancestor of this one, and whether
         * or not this one grants it the provided capability, represented by the {@code flags}
         * parameter.  In the event of signing certificate rotation, a package may still interact
         * with entities signed by its old signing certificate and not want to break previously
         * functioning behavior.  The {@code flags} value determines which capabilities the app
         * signed by the newer signing certificate would like to continue to give to its previous
         * signing certificate(s).
         *
         * @param sha256String A hex-encoded representation of a sha256 digest.  In the case of an
         *                     app with multiple signers, this represents the hex-encoded sha256
         *                     digest of the combined hex-encoded sha256 digests of each individual
         *                     signing certificate according to {@link
         *                     PackageUtils#computeSignaturesSha256Digest(Signature[])}
         */
        public boolean checkCapability(String sha256String, @CertCapabilities int flags) {
            if (this == UNKNOWN) {
                return false;
            }

            // first see if the hash represents a single-signer in our signing history
            byte[] sha256Bytes = sha256String == null
                    ? null : HexEncoding.decode(sha256String, false /* allowSingleChar */);
            if (hasSha256Certificate(sha256Bytes, flags)) {
                return true;
            }

            // Not in signing history, either represents multiple signatures or not a match.
            // Multiple signers can't rotate, so no need to check flags, just see if the SHAs match.
            // We already check the single-signer case above as part of hasSha256Certificate, so no
            // need to verify we have multiple signers, just run the old check
            // just consider current signing certs
            final String[] mSignaturesSha256Digests =
                    PackageUtils.computeSignaturesSha256Digests(signatures);
            final String mSignaturesSha256Digest =
                    PackageUtils.computeSignaturesSha256Digest(mSignaturesSha256Digests);
            return mSignaturesSha256Digest.equals(sha256String);
        }

        /**
         * Determine if the {@code sha256Certificate} is in this SigningDetails' signing certificate
         * history, including the current signer.  Automatically returns false if this object has
         * multiple signing certificates, since rotation is only supported for single-signers.
         */
        public boolean hasSha256Certificate(byte[] sha256Certificate) {
            return hasSha256CertificateInternal(sha256Certificate, PAST_CERT_EXISTS);
        }

        /**
         * Determine if the {@code sha256Certificate} certificate hash corresponds to a signing
         * certificate in this SigningDetails' signing certificate history, including the current
         * signer, and whether or not it has the given permission.  Certificates which match our
         * current signer automatically get all capabilities. Automatically returns false if this
         * object has multiple signing certificates, since rotation is only supported for
         * single-signers.
         */
        public boolean hasSha256Certificate(byte[] sha256Certificate, @CertCapabilities int flags) {
            return hasSha256CertificateInternal(sha256Certificate, flags);
        }

        private boolean hasSha256CertificateInternal(byte[] sha256Certificate, int flags) {
            if (this == UNKNOWN) {
                return false;
            }
            if (hasPastSigningCertificates()) {

                // check all past certs, except for the last one, which automatically gets all
                // capabilities, since it is the same as the current signature, and is checked below
                for (int i = 0; i < pastSigningCertificates.length - 1; i++) {
                    byte[] digest = PackageUtils.computeSha256DigestBytes(
                            pastSigningCertificates[i].toByteArray());
                    if (Arrays.equals(sha256Certificate, digest)) {
                        if (flags == PAST_CERT_EXISTS
                                || (flags & pastSigningCertificates[i].getFlags()) == flags) {
                            return true;
                        }
                    }
                }
            }

            // not in previous certs signing history, just check the current signer
            if (signatures.length == 1) {
                byte[] digest =
                        PackageUtils.computeSha256DigestBytes(signatures[0].toByteArray());
                return Arrays.equals(sha256Certificate, digest);
            }
            return false;
        }

        /** Returns true if the signatures in this and other match exactly. */
        public boolean signaturesMatchExactly(SigningDetails other) {
            return Signature.areExactMatch(this.signatures, other.signatures);
        }

        @Override
        public int describeContents() {
            return 0;
        }

        @Override
        public void writeToParcel(Parcel dest, int flags) {
            boolean isUnknown = UNKNOWN == this;
            dest.writeBoolean(isUnknown);
            if (isUnknown) {
                return;
            }
            dest.writeTypedArray(this.signatures, flags);
            dest.writeInt(this.signatureSchemeVersion);
            dest.writeArraySet(this.publicKeys);
            dest.writeTypedArray(this.pastSigningCertificates, flags);
        }

        protected SigningDetails(Parcel in) {
            final ClassLoader boot = Object.class.getClassLoader();
            this.signatures = in.createTypedArray(Signature.CREATOR);
            this.signatureSchemeVersion = in.readInt();
            this.publicKeys = (ArraySet<PublicKey>) in.readArraySet(boot);
            this.pastSigningCertificates = in.createTypedArray(Signature.CREATOR);
        }

        public static final @android.annotation.NonNull Creator<SigningDetails> CREATOR = new Creator<SigningDetails>() {
            @Override
            public SigningDetails createFromParcel(Parcel source) {
                if (source.readBoolean()) {
                    return UNKNOWN;
                }
                return new SigningDetails(source);
            }

            @Override
            public SigningDetails[] newArray(int size) {
                return new SigningDetails[size];
            }
        };

        @Override
        public boolean equals(Object o) {
            if (this == o) return true;
            if (!(o instanceof SigningDetails)) return false;

            SigningDetails that = (SigningDetails) o;

            if (signatureSchemeVersion != that.signatureSchemeVersion) return false;
            if (!Signature.areExactMatch(signatures, that.signatures)) return false;
            if (publicKeys != null) {
                if (!publicKeys.equals((that.publicKeys))) {
                    return false;
                }
            } else if (that.publicKeys != null) {
                return false;
            }

            // can't use Signature.areExactMatch() because order matters with the past signing certs
            if (!Arrays.equals(pastSigningCertificates, that.pastSigningCertificates)) {
                return false;
            }

            return true;
        }

        @Override
        public int hashCode() {
            int result = +Arrays.hashCode(signatures);
            result = 31 * result + signatureSchemeVersion;
            result = 31 * result + (publicKeys != null ? publicKeys.hashCode() : 0);
            result = 31 * result + Arrays.hashCode(pastSigningCertificates);
            return result;
        }

        /**
         * Builder of {@code SigningDetails} instances.
         */
        public static class Builder {
            private Signature[] mSignatures;
            private int mSignatureSchemeVersion = SignatureSchemeVersion.UNKNOWN;
            private Signature[] mPastSigningCertificates;

            @UnsupportedAppUsage
            public Builder() {
            }

            /** get signing certificates used to sign the current APK */
            @UnsupportedAppUsage
            public Builder setSignatures(Signature[] signatures) {
                mSignatures = signatures;
                return this;
            }

            /** set the signature scheme version used to sign the APK */
            @UnsupportedAppUsage
            public Builder setSignatureSchemeVersion(int signatureSchemeVersion) {
                mSignatureSchemeVersion = signatureSchemeVersion;
                return this;
            }

            /** set the signing certificates by which the APK proved it can be authenticated */
            @UnsupportedAppUsage
            public Builder setPastSigningCertificates(Signature[] pastSigningCertificates) {
                mPastSigningCertificates = pastSigningCertificates;
                return this;
            }

            private void checkInvariants() {
                // must have signatures and scheme version set
                if (mSignatures == null) {
                    throw new IllegalStateException("SigningDetails requires the current signing"
                            + " certificates.");
                }
            }
            /** build a {@code SigningDetails} object */
            @UnsupportedAppUsage
            public SigningDetails build()
                    throws CertificateException {
                checkInvariants();
                return new SigningDetails(mSignatures, mSignatureSchemeVersion,
                        mPastSigningCertificates);
            }
        }
    }

    /**
     * Representation of a full package parsed from APK files on disk. A package
     * consists of a single base APK, and zero or more split APKs.
     */
    public final static class Package implements Parcelable {

        @UnsupportedAppUsage
        public String packageName;

        // The package name declared in the manifest as the package can be
        // renamed, for example static shared libs use synthetic package names.
        public String manifestPackageName;

        /** Names of any split APKs, ordered by parsed splitName */
        public String[] splitNames;

        // TODO: work towards making these paths invariant

        public String volumeUuid;

        /**
         * Path where this package was found on disk. For monolithic packages
         * this is path to single base APK file; for cluster packages this is
         * path to the cluster directory.
         */
        public String codePath;

        /** Path of base APK */
        public String baseCodePath;
        /** Paths of any split APKs, ordered by parsed splitName */
        public String[] splitCodePaths;

        /** Revision code of base APK */
        public int baseRevisionCode;
        /** Revision codes of any split APKs, ordered by parsed splitName */
        public int[] splitRevisionCodes;

        /** Flags of any split APKs; ordered by parsed splitName */
        public int[] splitFlags;

        /**
         * Private flags of any split APKs; ordered by parsed splitName.
         *
         * {@hide}
         */
        public int[] splitPrivateFlags;

        public boolean baseHardwareAccelerated;

        // For now we only support one application per package.
        @UnsupportedAppUsage
        public ApplicationInfo applicationInfo = new ApplicationInfo();

        @UnsupportedAppUsage
        public final ArrayList<Permission> permissions = new ArrayList<Permission>(0);
        @UnsupportedAppUsage
        public final ArrayList<PermissionGroup> permissionGroups = new ArrayList<PermissionGroup>(0);
        @UnsupportedAppUsage
        public final ArrayList<Activity> activities = new ArrayList<Activity>(0);
        @UnsupportedAppUsage
        public final ArrayList<Activity> receivers = new ArrayList<Activity>(0);
        @UnsupportedAppUsage
        public final ArrayList<Provider> providers = new ArrayList<Provider>(0);
        @UnsupportedAppUsage
        public final ArrayList<Service> services = new ArrayList<Service>(0);
        @UnsupportedAppUsage
        public final ArrayList<Instrumentation> instrumentation = new ArrayList<Instrumentation>(0);

        @UnsupportedAppUsage
        public final ArrayList<String> requestedPermissions = new ArrayList<String>();

        /** Permissions requested but not in the manifest. */
        public final ArrayList<String> implicitPermissions = new ArrayList<>();

        @UnsupportedAppUsage
        public ArrayList<String> protectedBroadcasts;

        public Package parentPackage;
        public ArrayList<Package> childPackages;

        public String staticSharedLibName = null;
        public long staticSharedLibVersion = 0;
        public ArrayList<String> libraryNames = null;
        @UnsupportedAppUsage
        public ArrayList<String> usesLibraries = null;
        public ArrayList<String> usesStaticLibraries = null;
        public long[] usesStaticLibrariesVersions = null;
        public String[][] usesStaticLibrariesCertDigests = null;
        @UnsupportedAppUsage
        public ArrayList<String> usesOptionalLibraries = null;
        @UnsupportedAppUsage
        public String[] usesLibraryFiles = null;
        public ArrayList<SharedLibraryInfo> usesLibraryInfos = null;

        public ArrayList<ActivityIntentInfo> preferredActivityFilters = null;

        public ArrayList<String> mOriginalPackages = null;
        public String mRealPackage = null;
        public ArrayList<String> mAdoptPermissions = null;

        // We store the application meta-data independently to avoid multiple unwanted references
        @UnsupportedAppUsage
        public Bundle mAppMetaData = null;

        // The version code declared for this package.
        @UnsupportedAppUsage
        public int mVersionCode;

        // The major version code declared for this package.
        public int mVersionCodeMajor;

        // Whether the package declares that it should be queryable by all normal apps on device.
        public boolean mForceQueryable;

        // Return long containing mVersionCode and mVersionCodeMajor.
        public long getLongVersionCode() {
            return PackageInfo.composeLongVersionCode(mVersionCodeMajor, mVersionCode);
        }

        // The version name declared for this package.
        @UnsupportedAppUsage
        public String mVersionName;

        // The shared user id that this package wants to use.
        @UnsupportedAppUsage
        public String mSharedUserId;

        // The shared user label that this package wants to use.
        @UnsupportedAppUsage
        public int mSharedUserLabel;

        // Signatures that were read from the package.
        @UnsupportedAppUsage
        @NonNull public SigningDetails mSigningDetails = SigningDetails.UNKNOWN;

        // For use by package manager service for quick lookup of
        // preferred up order.
        @UnsupportedAppUsage
        public int mPreferredOrder = 0;

        // For use by package manager to keep track of when a package was last used.
        public long[] mLastPackageUsageTimeInMills =
                new long[PackageManager.NOTIFY_PACKAGE_USE_REASONS_COUNT];

        // // User set enabled state.
        // public int mSetEnabled = PackageManager.COMPONENT_ENABLED_STATE_DEFAULT;
        //
        // // Whether the package has been stopped.
        // public boolean mSetStopped = false;

        // Additional data supplied by callers.
        @UnsupportedAppUsage
        public Object mExtras;

        // Applications hardware preferences
        @UnsupportedAppUsage
        public ArrayList<ConfigurationInfo> configPreferences = null;

        // Applications requested features
        @UnsupportedAppUsage
        public ArrayList<FeatureInfo> reqFeatures = null;

        // Applications requested feature groups
        public ArrayList<FeatureGroupInfo> featureGroups = null;

        @UnsupportedAppUsage
        public int installLocation;

        public boolean coreApp;

        /* An app that's required for all users and cannot be uninstalled for a user */
        public boolean mRequiredForAllUsers;

        /* The restricted account authenticator type that is used by this application */
        public String mRestrictedAccountType;

        /* The required account type without which this application will not function */
        public String mRequiredAccountType;

        public String mOverlayTarget;
        public String mOverlayTargetName;
        public String mOverlayCategory;
        public int mOverlayPriority;
        public boolean mOverlayIsStatic;

        public int mCompileSdkVersion;
        public String mCompileSdkVersionCodename;

        /**
         * Data used to feed the KeySetManagerService
         */
        @UnsupportedAppUsage
        public ArraySet<String> mUpgradeKeySets;
        @UnsupportedAppUsage
        public ArrayMap<String, ArraySet<PublicKey>> mKeySetMapping;

        /**
         * The install time abi override for this package, if any.
         *
         * TODO: This seems like a horrible place to put the abiOverride because
         * this isn't something the packageParser parsers. However, this fits in with
         * the rest of the PackageManager where package scanning randomly pushes
         * and prods fields out of {@code this.applicationInfo}.
         */
        public String cpuAbiOverride;
        /**
         * The install time abi override to choose 32bit abi's when multiple abi's
         * are present. This is only meaningfull for multiarch applications.
         * The use32bitAbi attribute is ignored if cpuAbiOverride is also set.
         */
        public boolean use32bitAbi;

        public byte[] restrictUpdateHash;

        /** Set if the app or any of its components are visible to instant applications. */
        public boolean visibleToInstantApps;
        /** Whether or not the package is a stub and must be replaced by the full version. */
        public boolean isStub;

<<<<<<< HEAD
=======
        public ArrayList<String> mQueriesPackages;
        public ArrayList<Intent> mQueriesIntents;

>>>>>>> dbf9e87c
        @UnsupportedAppUsage
        public Package(String packageName) {
            this.packageName = packageName;
            this.manifestPackageName = packageName;
            applicationInfo.packageName = packageName;
            applicationInfo.uid = -1;
        }

        public void setApplicationVolumeUuid(String volumeUuid) {
            final UUID storageUuid = StorageManager.convert(volumeUuid);
            this.applicationInfo.volumeUuid = volumeUuid;
            this.applicationInfo.storageUuid = storageUuid;
            if (childPackages != null) {
                final int packageCount = childPackages.size();
                for (int i = 0; i < packageCount; i++) {
                    childPackages.get(i).applicationInfo.volumeUuid = volumeUuid;
                    childPackages.get(i).applicationInfo.storageUuid = storageUuid;
                }
            }
        }

        public void setApplicationInfoCodePath(String codePath) {
            this.applicationInfo.setCodePath(codePath);
            if (childPackages != null) {
                final int packageCount = childPackages.size();
                for (int i = 0; i < packageCount; i++) {
                    childPackages.get(i).applicationInfo.setCodePath(codePath);
                }
            }
        }

        /** @deprecated Forward locked apps no longer supported. Resource path not needed. */
        @Deprecated
        public void setApplicationInfoResourcePath(String resourcePath) {
            this.applicationInfo.setResourcePath(resourcePath);
            if (childPackages != null) {
                final int packageCount = childPackages.size();
                for (int i = 0; i < packageCount; i++) {
                    childPackages.get(i).applicationInfo.setResourcePath(resourcePath);
                }
            }
        }

        /** @deprecated Forward locked apps no longer supported. Resource path not needed. */
        @Deprecated
        public void setApplicationInfoBaseResourcePath(String resourcePath) {
            this.applicationInfo.setBaseResourcePath(resourcePath);
            if (childPackages != null) {
                final int packageCount = childPackages.size();
                for (int i = 0; i < packageCount; i++) {
                    childPackages.get(i).applicationInfo.setBaseResourcePath(resourcePath);
                }
            }
        }

        public void setApplicationInfoBaseCodePath(String baseCodePath) {
            this.applicationInfo.setBaseCodePath(baseCodePath);
            if (childPackages != null) {
                final int packageCount = childPackages.size();
                for (int i = 0; i < packageCount; i++) {
                    childPackages.get(i).applicationInfo.setBaseCodePath(baseCodePath);
                }
            }
        }

        public List<String> getChildPackageNames() {
            if (childPackages == null) {
                return null;
            }
            final int childCount = childPackages.size();
            final List<String> childPackageNames = new ArrayList<>(childCount);
            for (int i = 0; i < childCount; i++) {
                String childPackageName = childPackages.get(i).packageName;
                childPackageNames.add(childPackageName);
            }
            return childPackageNames;
        }

        public boolean hasChildPackage(String packageName) {
            final int childCount = (childPackages != null) ? childPackages.size() : 0;
            for (int i = 0; i < childCount; i++) {
                if (childPackages.get(i).packageName.equals(packageName)) {
                    return true;
                }
            }
            return false;
        }

        public void setApplicationInfoSplitCodePaths(String[] splitCodePaths) {
            this.applicationInfo.setSplitCodePaths(splitCodePaths);
            // Children have no splits
        }

        /** @deprecated Forward locked apps no longer supported. Resource path not needed. */
        @Deprecated
        public void setApplicationInfoSplitResourcePaths(String[] resroucePaths) {
            this.applicationInfo.setSplitResourcePaths(resroucePaths);
            // Children have no splits
        }

        public void setSplitCodePaths(String[] codePaths) {
            this.splitCodePaths = codePaths;
        }

        public void setCodePath(String codePath) {
            this.codePath = codePath;
            if (childPackages != null) {
                final int packageCount = childPackages.size();
                for (int i = 0; i < packageCount; i++) {
                    childPackages.get(i).codePath = codePath;
                }
            }
        }

        public void setBaseCodePath(String baseCodePath) {
            this.baseCodePath = baseCodePath;
            if (childPackages != null) {
                final int packageCount = childPackages.size();
                for (int i = 0; i < packageCount; i++) {
                    childPackages.get(i).baseCodePath = baseCodePath;
                }
            }
        }

        /** Sets signing details on the package and any of its children. */
        public void setSigningDetails(@NonNull SigningDetails signingDetails) {
            mSigningDetails = signingDetails;
            if (childPackages != null) {
                final int packageCount = childPackages.size();
                for (int i = 0; i < packageCount; i++) {
                    childPackages.get(i).mSigningDetails = signingDetails;
                }
            }
        }

        public void setVolumeUuid(String volumeUuid) {
            this.volumeUuid = volumeUuid;
            if (childPackages != null) {
                final int packageCount = childPackages.size();
                for (int i = 0; i < packageCount; i++) {
                    childPackages.get(i).volumeUuid = volumeUuid;
                }
            }
        }

        public void setApplicationInfoFlags(int mask, int flags) {
            applicationInfo.flags = (applicationInfo.flags & ~mask) | (mask & flags);
            if (childPackages != null) {
                final int packageCount = childPackages.size();
                for (int i = 0; i < packageCount; i++) {
                    childPackages.get(i).applicationInfo.flags =
                            (applicationInfo.flags & ~mask) | (mask & flags);
                }
            }
        }

        public void setUse32bitAbi(boolean use32bitAbi) {
            this.use32bitAbi = use32bitAbi;
            if (childPackages != null) {
                final int packageCount = childPackages.size();
                for (int i = 0; i < packageCount; i++) {
                    childPackages.get(i).use32bitAbi = use32bitAbi;
                }
            }
        }

        public boolean isLibrary() {
            return staticSharedLibName != null || !ArrayUtils.isEmpty(libraryNames);
        }

        public List<String> getAllCodePaths() {
            ArrayList<String> paths = new ArrayList<>();
            paths.add(baseCodePath);
            if (!ArrayUtils.isEmpty(splitCodePaths)) {
                Collections.addAll(paths, splitCodePaths);
            }
            return paths;
        }

        /**
         * Filtered set of {@link #getAllCodePaths()} that excludes
         * resource-only APKs.
         */
        public List<String> getAllCodePathsExcludingResourceOnly() {
            ArrayList<String> paths = new ArrayList<>();
            if ((applicationInfo.flags & ApplicationInfo.FLAG_HAS_CODE) != 0) {
                paths.add(baseCodePath);
            }
            if (!ArrayUtils.isEmpty(splitCodePaths)) {
                for (int i = 0; i < splitCodePaths.length; i++) {
                    if ((splitFlags[i] & ApplicationInfo.FLAG_HAS_CODE) != 0) {
                        paths.add(splitCodePaths[i]);
                    }
                }
            }
            return paths;
        }

        @UnsupportedAppUsage
        public void setPackageName(String newName) {
            packageName = newName;
            applicationInfo.packageName = newName;
            for (int i=permissions.size()-1; i>=0; i--) {
                permissions.get(i).setPackageName(newName);
            }
            for (int i=permissionGroups.size()-1; i>=0; i--) {
                permissionGroups.get(i).setPackageName(newName);
            }
            for (int i=activities.size()-1; i>=0; i--) {
                activities.get(i).setPackageName(newName);
            }
            for (int i=receivers.size()-1; i>=0; i--) {
                receivers.get(i).setPackageName(newName);
            }
            for (int i=providers.size()-1; i>=0; i--) {
                providers.get(i).setPackageName(newName);
            }
            for (int i=services.size()-1; i>=0; i--) {
                services.get(i).setPackageName(newName);
            }
            for (int i=instrumentation.size()-1; i>=0; i--) {
                instrumentation.get(i).setPackageName(newName);
            }
        }

        public boolean hasComponentClassName(String name) {
            for (int i=activities.size()-1; i>=0; i--) {
                if (name.equals(activities.get(i).className)) {
                    return true;
                }
            }
            for (int i=receivers.size()-1; i>=0; i--) {
                if (name.equals(receivers.get(i).className)) {
                    return true;
                }
            }
            for (int i=providers.size()-1; i>=0; i--) {
                if (name.equals(providers.get(i).className)) {
                    return true;
                }
            }
            for (int i=services.size()-1; i>=0; i--) {
                if (name.equals(services.get(i).className)) {
                    return true;
                }
            }
            for (int i=instrumentation.size()-1; i>=0; i--) {
                if (name.equals(instrumentation.get(i).className)) {
                    return true;
                }
            }
            return false;
        }

        /** @hide */
        public boolean isExternal() {
            return applicationInfo.isExternal();
        }

        /** @hide */
        public boolean isForwardLocked() {
            return false;
        }

        /** @hide */
        public boolean isOem() {
            return applicationInfo.isOem();
        }

        /** @hide */
        public boolean isVendor() {
            return applicationInfo.isVendor();
        }

        /** @hide */
        public boolean isProduct() {
            return applicationInfo.isProduct();
        }

        /** @hide */
<<<<<<< HEAD
        public boolean isProductServices() {
            return applicationInfo.isProductServices();
=======
        public boolean isSystemExt() {
            return applicationInfo.isSystemExt();
>>>>>>> dbf9e87c
        }

        /** @hide */
        public boolean isOdm() {
            return applicationInfo.isOdm();
        }

        /** @hide */
        public boolean isPrivileged() {
            return applicationInfo.isPrivilegedApp();
        }

        /** @hide */
        public boolean isSystem() {
            return applicationInfo.isSystemApp();
        }

        /** @hide */
        public boolean isUpdatedSystemApp() {
            return applicationInfo.isUpdatedSystemApp();
        }

        /** @hide */
        public boolean canHaveOatDir() {
            // The following app types CANNOT have oat directory
            // - non-updated system apps
            return !isSystem() || isUpdatedSystemApp();
        }

        public boolean isMatch(int flags) {
            if ((flags & PackageManager.MATCH_SYSTEM_ONLY) != 0) {
                return isSystem();
            }
            return true;
        }

        public long getLatestPackageUseTimeInMills() {
            long latestUse = 0L;
            for (long use : mLastPackageUsageTimeInMills) {
                latestUse = Math.max(latestUse, use);
            }
            return latestUse;
        }

        public long getLatestForegroundPackageUseTimeInMills() {
            int[] foregroundReasons = {
                PackageManager.NOTIFY_PACKAGE_USE_ACTIVITY,
                PackageManager.NOTIFY_PACKAGE_USE_FOREGROUND_SERVICE
            };

            long latestUse = 0L;
            for (int reason : foregroundReasons) {
                latestUse = Math.max(latestUse, mLastPackageUsageTimeInMills[reason]);
            }
            return latestUse;
        }

        public String toString() {
            return "Package{"
                + Integer.toHexString(System.identityHashCode(this))
                + " " + packageName + "}";
        }

        @Override
        public int describeContents() {
            return 0;
        }

        public Package(Parcel dest) {
            // We use the boot classloader for all classes that we load.
            final ClassLoader boot = Object.class.getClassLoader();

            packageName = dest.readString().intern();
            manifestPackageName = dest.readString();
            splitNames = dest.readStringArray();
            volumeUuid = dest.readString();
            codePath = dest.readString();
            baseCodePath = dest.readString();
            splitCodePaths = dest.readStringArray();
            baseRevisionCode = dest.readInt();
            splitRevisionCodes = dest.createIntArray();
            splitFlags = dest.createIntArray();
            splitPrivateFlags = dest.createIntArray();
            baseHardwareAccelerated = (dest.readInt() == 1);
            applicationInfo = dest.readParcelable(boot);
            if (applicationInfo.permission != null) {
                applicationInfo.permission = applicationInfo.permission.intern();
            }

            // We don't serialize the "owner" package and the application info object for each of
            // these components, in order to save space and to avoid circular dependencies while
            // serialization. We need to fix them all up here.
            dest.readParcelableList(permissions, boot);
            fixupOwner(permissions);
            dest.readParcelableList(permissionGroups, boot);
            fixupOwner(permissionGroups);
            dest.readParcelableList(activities, boot);
            fixupOwner(activities);
            dest.readParcelableList(receivers, boot);
            fixupOwner(receivers);
            dest.readParcelableList(providers, boot);
            fixupOwner(providers);
            dest.readParcelableList(services, boot);
            fixupOwner(services);
            dest.readParcelableList(instrumentation, boot);
            fixupOwner(instrumentation);

            dest.readStringList(requestedPermissions);
            internStringArrayList(requestedPermissions);
            dest.readStringList(implicitPermissions);
            internStringArrayList(implicitPermissions);
            protectedBroadcasts = dest.createStringArrayList();
            internStringArrayList(protectedBroadcasts);

            parentPackage = dest.readParcelable(boot);

            childPackages = new ArrayList<>();
            dest.readParcelableList(childPackages, boot);
            if (childPackages.size() == 0) {
                childPackages = null;
            }

            staticSharedLibName = dest.readString();
            if (staticSharedLibName != null) {
                staticSharedLibName = staticSharedLibName.intern();
            }
            staticSharedLibVersion = dest.readLong();
            libraryNames = dest.createStringArrayList();
            internStringArrayList(libraryNames);
            usesLibraries = dest.createStringArrayList();
            internStringArrayList(usesLibraries);
            usesOptionalLibraries = dest.createStringArrayList();
            internStringArrayList(usesOptionalLibraries);
            usesLibraryFiles = dest.readStringArray();

            usesLibraryInfos = dest.createTypedArrayList(SharedLibraryInfo.CREATOR);

            final int libCount = dest.readInt();
            if (libCount > 0) {
                usesStaticLibraries = new ArrayList<>(libCount);
                dest.readStringList(usesStaticLibraries);
                internStringArrayList(usesStaticLibraries);
                usesStaticLibrariesVersions = new long[libCount];
                dest.readLongArray(usesStaticLibrariesVersions);
                usesStaticLibrariesCertDigests = new String[libCount][];
                for (int i = 0; i < libCount; i++) {
                    usesStaticLibrariesCertDigests[i] = dest.createStringArray();
                }
            }

            preferredActivityFilters = new ArrayList<>();
            dest.readParcelableList(preferredActivityFilters, boot);
            if (preferredActivityFilters.size() == 0) {
                preferredActivityFilters = null;
            }

            mOriginalPackages = dest.createStringArrayList();
            mRealPackage = dest.readString();
            mAdoptPermissions = dest.createStringArrayList();
            mAppMetaData = dest.readBundle();
            mVersionCode = dest.readInt();
            mVersionCodeMajor = dest.readInt();
            mVersionName = dest.readString();
            if (mVersionName != null) {
                mVersionName = mVersionName.intern();
            }
            mSharedUserId = dest.readString();
            if (mSharedUserId != null) {
                mSharedUserId = mSharedUserId.intern();
            }
            mSharedUserLabel = dest.readInt();

            mSigningDetails = dest.readParcelable(boot);

            mPreferredOrder = dest.readInt();

            // long[] packageUsageTimeMillis is not persisted because it isn't information that
            // is parsed from the APK.

            // Object mExtras is not persisted because it is not information that is read from
            // the APK, rather, it is supplied by callers.


            configPreferences = new ArrayList<>();
            dest.readParcelableList(configPreferences, boot);
            if (configPreferences.size() == 0) {
                configPreferences = null;
            }

            reqFeatures = new ArrayList<>();
            dest.readParcelableList(reqFeatures, boot);
            if (reqFeatures.size() == 0) {
                reqFeatures = null;
            }

            featureGroups = new ArrayList<>();
            dest.readParcelableList(featureGroups, boot);
            if (featureGroups.size() == 0) {
                featureGroups = null;
            }

            installLocation = dest.readInt();
            coreApp = (dest.readInt() == 1);
            mRequiredForAllUsers = (dest.readInt() == 1);
            mRestrictedAccountType = dest.readString();
            mRequiredAccountType = dest.readString();
            mOverlayTarget = dest.readString();
            mOverlayTargetName = dest.readString();
            mOverlayCategory = dest.readString();
            mOverlayPriority = dest.readInt();
            mOverlayIsStatic = (dest.readInt() == 1);
            mCompileSdkVersion = dest.readInt();
            mCompileSdkVersionCodename = dest.readString();
            mUpgradeKeySets = (ArraySet<String>) dest.readArraySet(boot);

            mKeySetMapping = readKeySetMapping(dest);

            cpuAbiOverride = dest.readString();
            use32bitAbi = (dest.readInt() == 1);
            restrictUpdateHash = dest.createByteArray();
            visibleToInstantApps = dest.readInt() == 1;
            mForceQueryable = dest.readBoolean();
            mQueriesIntents = dest.createTypedArrayList(Intent.CREATOR);
            mQueriesPackages = dest.createStringArrayList();
        }

        private static void internStringArrayList(List<String> list) {
            if (list != null) {
                final int N = list.size();
                for (int i = 0; i < N; ++i) {
                    list.set(i, list.get(i).intern());
                }
            }
        }

        /**
         * Sets the package owner and the the {@code applicationInfo} for every component
         * owner by this package.
         */
        private void fixupOwner(List<? extends Component<?>> list) {
            if (list != null) {
                for (Component<?> c : list) {
                    c.owner = this;
                    if (c instanceof Activity) {
                        ((Activity) c).info.applicationInfo = this.applicationInfo;
                    } else if (c instanceof Service) {
                        ((Service) c).info.applicationInfo = this.applicationInfo;
                    } else if (c instanceof Provider) {
                        ((Provider) c).info.applicationInfo = this.applicationInfo;
                    }
                }
            }
        }

        @Override
        public void writeToParcel(Parcel dest, int flags) {
            dest.writeString(packageName);
            dest.writeString(manifestPackageName);
            dest.writeStringArray(splitNames);
            dest.writeString(volumeUuid);
            dest.writeString(codePath);
            dest.writeString(baseCodePath);
            dest.writeStringArray(splitCodePaths);
            dest.writeInt(baseRevisionCode);
            dest.writeIntArray(splitRevisionCodes);
            dest.writeIntArray(splitFlags);
            dest.writeIntArray(splitPrivateFlags);
            dest.writeInt(baseHardwareAccelerated ? 1 : 0);
            dest.writeParcelable(applicationInfo, flags);

            dest.writeParcelableList(permissions, flags);
            dest.writeParcelableList(permissionGroups, flags);
            dest.writeParcelableList(activities, flags);
            dest.writeParcelableList(receivers, flags);
            dest.writeParcelableList(providers, flags);
            dest.writeParcelableList(services, flags);
            dest.writeParcelableList(instrumentation, flags);

            dest.writeStringList(requestedPermissions);
            dest.writeStringList(implicitPermissions);
            dest.writeStringList(protectedBroadcasts);

            // TODO: This doesn't work: b/64295061
            dest.writeParcelable(parentPackage, flags);
            dest.writeParcelableList(childPackages, flags);

            dest.writeString(staticSharedLibName);
            dest.writeLong(staticSharedLibVersion);
            dest.writeStringList(libraryNames);
            dest.writeStringList(usesLibraries);
            dest.writeStringList(usesOptionalLibraries);
            dest.writeStringArray(usesLibraryFiles);
            dest.writeTypedList(usesLibraryInfos);

            if (ArrayUtils.isEmpty(usesStaticLibraries)) {
                dest.writeInt(-1);
            } else {
                dest.writeInt(usesStaticLibraries.size());
                dest.writeStringList(usesStaticLibraries);
                dest.writeLongArray(usesStaticLibrariesVersions);
                for (String[] usesStaticLibrariesCertDigest : usesStaticLibrariesCertDigests) {
                    dest.writeStringArray(usesStaticLibrariesCertDigest);
                }
            }

            dest.writeParcelableList(preferredActivityFilters, flags);

            dest.writeStringList(mOriginalPackages);
            dest.writeString(mRealPackage);
            dest.writeStringList(mAdoptPermissions);
            dest.writeBundle(mAppMetaData);
            dest.writeInt(mVersionCode);
            dest.writeInt(mVersionCodeMajor);
            dest.writeString(mVersionName);
            dest.writeString(mSharedUserId);
            dest.writeInt(mSharedUserLabel);

            dest.writeParcelable(mSigningDetails, flags);

            dest.writeInt(mPreferredOrder);

            // long[] packageUsageTimeMillis is not persisted because it isn't information that
            // is parsed from the APK.

            // Object mExtras is not persisted because it is not information that is read from
            // the APK, rather, it is supplied by callers.

            dest.writeParcelableList(configPreferences, flags);
            dest.writeParcelableList(reqFeatures, flags);
            dest.writeParcelableList(featureGroups, flags);

            dest.writeInt(installLocation);
            dest.writeInt(coreApp ? 1 : 0);
            dest.writeInt(mRequiredForAllUsers ? 1 : 0);
            dest.writeString(mRestrictedAccountType);
            dest.writeString(mRequiredAccountType);
            dest.writeString(mOverlayTarget);
            dest.writeString(mOverlayTargetName);
            dest.writeString(mOverlayCategory);
            dest.writeInt(mOverlayPriority);
            dest.writeInt(mOverlayIsStatic ? 1 : 0);
            dest.writeInt(mCompileSdkVersion);
            dest.writeString(mCompileSdkVersionCodename);
            dest.writeArraySet(mUpgradeKeySets);
            writeKeySetMapping(dest, mKeySetMapping);
            dest.writeString(cpuAbiOverride);
            dest.writeInt(use32bitAbi ? 1 : 0);
            dest.writeByteArray(restrictUpdateHash);
            dest.writeInt(visibleToInstantApps ? 1 : 0);
            dest.writeBoolean(mForceQueryable);
            dest.writeTypedList(mQueriesIntents);
            dest.writeList(mQueriesPackages);
        }


        /**
         * Writes the keyset mapping to the provided package. {@code null} mappings are permitted.
         */
        private static void writeKeySetMapping(
                Parcel dest, ArrayMap<String, ArraySet<PublicKey>> keySetMapping) {
            if (keySetMapping == null) {
                dest.writeInt(-1);
                return;
            }

            final int N = keySetMapping.size();
            dest.writeInt(N);

            for (int i = 0; i < N; i++) {
                dest.writeString(keySetMapping.keyAt(i));
                ArraySet<PublicKey> keys = keySetMapping.valueAt(i);
                if (keys == null) {
                    dest.writeInt(-1);
                    continue;
                }

                final int M = keys.size();
                dest.writeInt(M);
                for (int j = 0; j < M; j++) {
                    dest.writeSerializable(keys.valueAt(j));
                }
            }
        }

        /**
         * Reads a keyset mapping from the given parcel at the given data position. May return
         * {@code null} if the serialized mapping was {@code null}.
         */
        private static ArrayMap<String, ArraySet<PublicKey>> readKeySetMapping(Parcel in) {
            final int N = in.readInt();
            if (N == -1) {
                return null;
            }

            ArrayMap<String, ArraySet<PublicKey>> keySetMapping = new ArrayMap<>();
            for (int i = 0; i < N; ++i) {
                String key = in.readString();
                final int M = in.readInt();
                if (M == -1) {
                    keySetMapping.put(key, null);
                    continue;
                }

                ArraySet<PublicKey> keys = new ArraySet<>(M);
                for (int j = 0; j < M; ++j) {
                    PublicKey pk = (PublicKey) in.readSerializable();
                    keys.add(pk);
                }

                keySetMapping.put(key, keys);
            }

            return keySetMapping;
        }

        public static final Parcelable.Creator CREATOR = new Parcelable.Creator<Package>() {
            public Package createFromParcel(Parcel in) {
                return new Package(in);
            }

            public Package[] newArray(int size) {
                return new Package[size];
            }
        };
    }

    public static abstract class Component<II extends IntentInfo> {
        @UnsupportedAppUsage
        public final ArrayList<II> intents;
        @UnsupportedAppUsage
        public final String className;

        @UnsupportedAppUsage
        public Bundle metaData;
        @UnsupportedAppUsage
        public Package owner;
        /** The order of this component in relation to its peers */
        public int order;

        ComponentName componentName;
        String componentShortName;

        public Component(Package owner, ArrayList<II> intents, String className) {
            this.owner = owner;
            this.intents = intents;
            this.className = className;
        }

        public Component(Package owner) {
            this.owner = owner;
            this.intents = null;
            this.className = null;
        }

        public Component(final ParsePackageItemArgs args, final PackageItemInfo outInfo) {
            owner = args.owner;
            intents = new ArrayList<II>(0);
            if (parsePackageItemInfo(args.owner, outInfo, args.outError, args.tag, args.sa,
                    true /*nameRequired*/, args.nameRes, args.labelRes, args.iconRes,
                    args.roundIconRes, args.logoRes, args.bannerRes)) {
                className = outInfo.name;
            } else {
                className = null;
            }
        }

        public Component(final ParseComponentArgs args, final ComponentInfo outInfo) {
            this(args, (PackageItemInfo)outInfo);
            if (args.outError[0] != null) {
                return;
            }

            if (args.processRes != 0) {
                CharSequence pname;
                if (owner.applicationInfo.targetSdkVersion >= Build.VERSION_CODES.FROYO) {
                    pname = args.sa.getNonConfigurationString(args.processRes,
                            Configuration.NATIVE_CONFIG_VERSION);
                } else {
                    // Some older apps have been seen to use a resource reference
                    // here that on older builds was ignored (with a warning).  We
                    // need to continue to do this for them so they don't break.
                    pname = args.sa.getNonResourceString(args.processRes);
                }
                outInfo.processName = buildProcessName(owner.applicationInfo.packageName,
                        owner.applicationInfo.processName, pname,
                        args.flags, args.sepProcesses, args.outError);
            }

            if (args.descriptionRes != 0) {
                outInfo.descriptionRes = args.sa.getResourceId(args.descriptionRes, 0);
            }

            outInfo.enabled = args.sa.getBoolean(args.enabledRes, true);
        }

        public Component(Component<II> clone) {
            owner = clone.owner;
            intents = clone.intents;
            className = clone.className;
            componentName = clone.componentName;
            componentShortName = clone.componentShortName;
        }

        @UnsupportedAppUsage
        public ComponentName getComponentName() {
            if (componentName != null) {
                return componentName;
            }
            if (className != null) {
                componentName = new ComponentName(owner.applicationInfo.packageName,
                        className);
            }
            return componentName;
        }

        protected Component(Parcel in) {
            className = in.readString();
            metaData = in.readBundle();
            intents = createIntentsList(in);

            owner = null;
        }

        protected void writeToParcel(Parcel dest, int flags) {
            dest.writeString(className);
            dest.writeBundle(metaData);

            writeIntentsList(intents, dest, flags);
        }

        /**
         * <p>
         * Implementation note: The serialized form for the intent list also contains the name
         * of the concrete class that's stored in the list, and assumes that every element of the
         * list is of the same type. This is very similar to the original parcelable mechanism.
         * We cannot use that directly because IntentInfo extends IntentFilter, which is parcelable
         * and is public API. It also declares Parcelable related methods as final which means
         * we can't extend them. The approach of using composition instead of inheritance leads to
         * a large set of cascading changes in the PackageManagerService, which seem undesirable.
         *
         * <p>
         * <b>WARNING: </b> The list of objects returned by this function might need to be fixed up
         * to make sure their owner fields are consistent. See {@code fixupOwner}.
         */
        private static void writeIntentsList(ArrayList<? extends IntentInfo> list, Parcel out,
                                             int flags) {
            if (list == null) {
                out.writeInt(-1);
                return;
            }

            final int N = list.size();
            out.writeInt(N);

            // Don't bother writing the component name if the list is empty.
            if (N > 0) {
                IntentInfo info = list.get(0);
                out.writeString(info.getClass().getName());

                for (int i = 0; i < N;i++) {
                    list.get(i).writeIntentInfoToParcel(out, flags);
                }
            }
        }

        private static <T extends IntentInfo> ArrayList<T> createIntentsList(Parcel in) {
            int N = in.readInt();
            if (N == -1) {
                return null;
            }

            if (N == 0) {
                return new ArrayList<>(0);
            }

            String componentName = in.readString();
            final ArrayList<T> intentsList;
            try {
                final Class<T> cls = (Class<T>) Class.forName(componentName);
                final Constructor<T> cons = cls.getConstructor(Parcel.class);

                intentsList = new ArrayList<>(N);
                for (int i = 0; i < N; ++i) {
                    intentsList.add(cons.newInstance(in));
                }
            } catch (ReflectiveOperationException ree) {
                throw new AssertionError("Unable to construct intent list for: " + componentName);
            }

            return intentsList;
        }

        public void appendComponentShortName(StringBuilder sb) {
            ComponentName.appendShortString(sb, owner.applicationInfo.packageName, className);
        }

        public void printComponentShortName(PrintWriter pw) {
            ComponentName.printShortString(pw, owner.applicationInfo.packageName, className);
        }

        public void setPackageName(String packageName) {
            componentName = null;
            componentShortName = null;
        }
    }

    public final static class Permission extends Component<IntentInfo> implements Parcelable {
        @UnsupportedAppUsage
        public final PermissionInfo info;
        @UnsupportedAppUsage
        public boolean tree;
        @UnsupportedAppUsage
        public PermissionGroup group;

        /**
         * @hide
         */
        public Permission(Package owner, @Nullable String backgroundPermission) {
            super(owner);
            info = new PermissionInfo(backgroundPermission);
        }

        @UnsupportedAppUsage
        public Permission(Package _owner, PermissionInfo _info) {
            super(_owner);
            info = _info;
        }

        public void setPackageName(String packageName) {
            super.setPackageName(packageName);
            info.packageName = packageName;
        }

        public String toString() {
            return "Permission{"
                + Integer.toHexString(System.identityHashCode(this))
                + " " + info.name + "}";
        }

        @Override
        public int describeContents() {
            return 0;
        }

        @Override
        public void writeToParcel(Parcel dest, int flags) {
            super.writeToParcel(dest, flags);
            dest.writeParcelable(info, flags);
            dest.writeInt(tree ? 1 : 0);
            dest.writeParcelable(group, flags);
        }

        /** @hide */
        public boolean isAppOp() {
            return info.isAppOp();
        }

        private Permission(Parcel in) {
            super(in);
            final ClassLoader boot = Object.class.getClassLoader();
            info = in.readParcelable(boot);
            if (info.group != null) {
                info.group = info.group.intern();
            }

            tree = (in.readInt() == 1);
            group = in.readParcelable(boot);
        }

        public static final Parcelable.Creator CREATOR = new Parcelable.Creator<Permission>() {
            public Permission createFromParcel(Parcel in) {
                return new Permission(in);
            }

            public Permission[] newArray(int size) {
                return new Permission[size];
            }
        };
    }

    public final static class PermissionGroup extends Component<IntentInfo> implements Parcelable {
        @UnsupportedAppUsage
        public final PermissionGroupInfo info;

        public PermissionGroup(Package owner, @StringRes int requestDetailResourceId,
                @StringRes int backgroundRequestResourceId,
                @StringRes int backgroundRequestDetailResourceId) {
            super(owner);
            info = new PermissionGroupInfo(requestDetailResourceId, backgroundRequestResourceId,
                    backgroundRequestDetailResourceId);
        }

        public PermissionGroup(Package _owner, PermissionGroupInfo _info) {
            super(_owner);
            info = _info;
        }

        public void setPackageName(String packageName) {
            super.setPackageName(packageName);
            info.packageName = packageName;
        }

        public String toString() {
            return "PermissionGroup{"
                + Integer.toHexString(System.identityHashCode(this))
                + " " + info.name + "}";
        }

        @Override
        public int describeContents() {
            return 0;
        }

        @Override
        public void writeToParcel(Parcel dest, int flags) {
            super.writeToParcel(dest, flags);
            dest.writeParcelable(info, flags);
        }

        private PermissionGroup(Parcel in) {
            super(in);
            info = in.readParcelable(Object.class.getClassLoader());
        }

        public static final Parcelable.Creator CREATOR = new Parcelable.Creator<PermissionGroup>() {
            public PermissionGroup createFromParcel(Parcel in) {
                return new PermissionGroup(in);
            }

            public PermissionGroup[] newArray(int size) {
                return new PermissionGroup[size];
            }
        };
    }

    private static boolean copyNeeded(int flags, Package p,
            PackageUserState state, Bundle metaData, int userId) {
        if (userId != UserHandle.USER_SYSTEM) {
            // We always need to copy for other users, since we need
            // to fix up the uid.
            return true;
        }
        if (state.enabled != PackageManager.COMPONENT_ENABLED_STATE_DEFAULT) {
            boolean enabled = state.enabled == PackageManager.COMPONENT_ENABLED_STATE_ENABLED;
            if (p.applicationInfo.enabled != enabled) {
                return true;
            }
        }
        boolean suspended = (p.applicationInfo.flags & FLAG_SUSPENDED) != 0;
        if (state.suspended != suspended) {
            return true;
        }
        if (!state.installed || state.hidden) {
            return true;
        }
        if (state.stopped) {
            return true;
        }
        if (state.instantApp != p.applicationInfo.isInstantApp()) {
            return true;
        }
        if ((flags & PackageManager.GET_META_DATA) != 0
                && (metaData != null || p.mAppMetaData != null)) {
            return true;
        }
        if ((flags & PackageManager.GET_SHARED_LIBRARY_FILES) != 0
                && p.usesLibraryFiles != null) {
            return true;
        }
        if ((flags & PackageManager.GET_SHARED_LIBRARY_FILES) != 0
                && p.usesLibraryInfos != null) {
            return true;
        }
        if (p.staticSharedLibName != null) {
            return true;
        }
        return false;
    }

    @UnsupportedAppUsage
    public static ApplicationInfo generateApplicationInfo(Package p, int flags,
            PackageUserState state) {
        return generateApplicationInfo(p, flags, state, UserHandle.getCallingUserId());
    }

    private static void updateApplicationInfo(ApplicationInfo ai, int flags,
            PackageUserState state) {
        // CompatibilityMode is global state.
        if (!sCompatibilityModeEnabled) {
            ai.disableCompatibilityMode();
        }
        if (state.installed) {
            ai.flags |= ApplicationInfo.FLAG_INSTALLED;
        } else {
            ai.flags &= ~ApplicationInfo.FLAG_INSTALLED;
        }
        if (state.suspended) {
            ai.flags |= ApplicationInfo.FLAG_SUSPENDED;
        } else {
            ai.flags &= ~ApplicationInfo.FLAG_SUSPENDED;
        }
        if (state.instantApp) {
            ai.privateFlags |= ApplicationInfo.PRIVATE_FLAG_INSTANT;
        } else {
            ai.privateFlags &= ~ApplicationInfo.PRIVATE_FLAG_INSTANT;
        }
        if (state.virtualPreload) {
            ai.privateFlags |= ApplicationInfo.PRIVATE_FLAG_VIRTUAL_PRELOAD;
        } else {
            ai.privateFlags &= ~ApplicationInfo.PRIVATE_FLAG_VIRTUAL_PRELOAD;
        }
        if (state.hidden) {
            ai.privateFlags |= ApplicationInfo.PRIVATE_FLAG_HIDDEN;
        } else {
            ai.privateFlags &= ~ApplicationInfo.PRIVATE_FLAG_HIDDEN;
        }
        if (state.enabled == PackageManager.COMPONENT_ENABLED_STATE_ENABLED) {
            ai.enabled = true;
        } else if (state.enabled == PackageManager.COMPONENT_ENABLED_STATE_DISABLED_UNTIL_USED) {
            ai.enabled = (flags&PackageManager.GET_DISABLED_UNTIL_USED_COMPONENTS) != 0;
        } else if (state.enabled == PackageManager.COMPONENT_ENABLED_STATE_DISABLED
                || state.enabled == PackageManager.COMPONENT_ENABLED_STATE_DISABLED_USER) {
            ai.enabled = false;
        }
        ai.enabledSetting = state.enabled;
        if (ai.category == ApplicationInfo.CATEGORY_UNDEFINED) {
            ai.category = state.categoryHint;
        }
        if (ai.category == ApplicationInfo.CATEGORY_UNDEFINED) {
            ai.category = FallbackCategoryProvider.getFallbackCategory(ai.packageName);
        }
        ai.seInfoUser = SELinuxUtil.assignSeinfoUser(state);
        ai.resourceDirs = state.overlayPaths;
        ai.icon = (sUseRoundIcon && ai.roundIconRes != 0) ? ai.roundIconRes : ai.iconRes;
    }

    @UnsupportedAppUsage
    public static ApplicationInfo generateApplicationInfo(Package p, int flags,
            PackageUserState state, int userId) {
        if (p == null) return null;
        if (!checkUseInstalledOrHidden(flags, state, p.applicationInfo) || !p.isMatch(flags)) {
            return null;
        }
        if (!copyNeeded(flags, p, state, null, userId)
                && ((flags&PackageManager.GET_DISABLED_UNTIL_USED_COMPONENTS) == 0
                        || state.enabled != PackageManager.COMPONENT_ENABLED_STATE_DISABLED_UNTIL_USED)) {
            // In this case it is safe to directly modify the internal ApplicationInfo state:
            // - CompatibilityMode is global state, so will be the same for every call.
            // - We only come in to here if the app should reported as installed; this is the
            // default state, and we will do a copy otherwise.
            // - The enable state will always be reported the same for the application across
            // calls; the only exception is for the UNTIL_USED mode, and in that case we will
            // be doing a copy.
            updateApplicationInfo(p.applicationInfo, flags, state);
            return p.applicationInfo;
        }

        // Make shallow copy so we can store the metadata/libraries safely
        ApplicationInfo ai = new ApplicationInfo(p.applicationInfo);
        ai.initForUser(userId);
        if ((flags & PackageManager.GET_META_DATA) != 0) {
            ai.metaData = p.mAppMetaData;
        }
        if ((flags & PackageManager.GET_SHARED_LIBRARY_FILES) != 0) {
            ai.sharedLibraryFiles = p.usesLibraryFiles;
            ai.sharedLibraryInfos = p.usesLibraryInfos;
        }
        if (state.stopped) {
            ai.flags |= ApplicationInfo.FLAG_STOPPED;
        } else {
            ai.flags &= ~ApplicationInfo.FLAG_STOPPED;
        }
        updateApplicationInfo(ai, flags, state);
        return ai;
    }

    public static ApplicationInfo generateApplicationInfo(ApplicationInfo ai, int flags,
            PackageUserState state, int userId) {
        if (ai == null) return null;
        if (!checkUseInstalledOrHidden(flags, state, ai)) {
            return null;
        }
        // This is only used to return the ResolverActivity; we will just always
        // make a copy.
        ai = new ApplicationInfo(ai);
        ai.initForUser(userId);
        if (state.stopped) {
            ai.flags |= ApplicationInfo.FLAG_STOPPED;
        } else {
            ai.flags &= ~ApplicationInfo.FLAG_STOPPED;
        }
        updateApplicationInfo(ai, flags, state);
        return ai;
    }

    @UnsupportedAppUsage
    public static final PermissionInfo generatePermissionInfo(
            Permission p, int flags) {
        if (p == null) return null;
        if ((flags&PackageManager.GET_META_DATA) == 0) {
            return p.info;
        }
        PermissionInfo pi = new PermissionInfo(p.info);
        pi.metaData = p.metaData;
        return pi;
    }

    @UnsupportedAppUsage
    public static final PermissionGroupInfo generatePermissionGroupInfo(
            PermissionGroup pg, int flags) {
        if (pg == null) return null;
        if ((flags&PackageManager.GET_META_DATA) == 0) {
            return pg.info;
        }
        PermissionGroupInfo pgi = new PermissionGroupInfo(pg.info);
        pgi.metaData = pg.metaData;
        return pgi;
    }

    public final static class Activity extends Component<ActivityIntentInfo> implements Parcelable {
        @UnsupportedAppUsage
        public final ActivityInfo info;
        private boolean mHasMaxAspectRatio;
        private boolean mHasMinAspectRatio;

        private boolean hasMaxAspectRatio() {
            return mHasMaxAspectRatio;
        }

        private boolean hasMinAspectRatio() {
            return mHasMinAspectRatio;
        }

        // To construct custom activity which does not exist in manifest
        Activity(final Package owner, final String className, final ActivityInfo info) {
            super(owner, new ArrayList<>(0), className);
            this.info = info;
            this.info.applicationInfo = owner.applicationInfo;
        }

        public Activity(final ParseComponentArgs args, final ActivityInfo _info) {
            super(args, _info);
            info = _info;
            info.applicationInfo = args.owner.applicationInfo;
        }

        public void setPackageName(String packageName) {
            super.setPackageName(packageName);
            info.packageName = packageName;
        }


        private void setMaxAspectRatio(float maxAspectRatio) {
            if (info.resizeMode == RESIZE_MODE_RESIZEABLE
                    || info.resizeMode == RESIZE_MODE_RESIZEABLE_VIA_SDK_VERSION) {
                // Resizeable activities can be put in any aspect ratio.
                return;
            }

            if (maxAspectRatio < 1.0f && maxAspectRatio != 0) {
                // Ignore any value lesser than 1.0.
                return;
            }

            info.maxAspectRatio = maxAspectRatio;
            mHasMaxAspectRatio = true;
        }

        private void setMinAspectRatio(float minAspectRatio) {
            if (info.resizeMode == RESIZE_MODE_RESIZEABLE
                    || info.resizeMode == RESIZE_MODE_RESIZEABLE_VIA_SDK_VERSION) {
                // Resizeable activities can be put in any aspect ratio.
                return;
            }

            if (minAspectRatio < 1.0f && minAspectRatio != 0) {
                // Ignore any value lesser than 1.0.
                return;
            }

            info.minAspectRatio = minAspectRatio;
            mHasMinAspectRatio = true;
        }

        public String toString() {
            StringBuilder sb = new StringBuilder(128);
            sb.append("Activity{");
            sb.append(Integer.toHexString(System.identityHashCode(this)));
            sb.append(' ');
            appendComponentShortName(sb);
            sb.append('}');
            return sb.toString();
        }

        @Override
        public int describeContents() {
            return 0;
        }

        @Override
        public void writeToParcel(Parcel dest, int flags) {
            super.writeToParcel(dest, flags);
            dest.writeParcelable(info, flags | Parcelable.PARCELABLE_ELIDE_DUPLICATES);
            dest.writeBoolean(mHasMaxAspectRatio);
            dest.writeBoolean(mHasMinAspectRatio);
        }

        private Activity(Parcel in) {
            super(in);
            info = in.readParcelable(Object.class.getClassLoader());
            mHasMaxAspectRatio = in.readBoolean();
            mHasMinAspectRatio = in.readBoolean();

            for (ActivityIntentInfo aii : intents) {
                aii.activity = this;
                order = Math.max(aii.getOrder(), order);
            }

            if (info.permission != null) {
                info.permission = info.permission.intern();
            }
        }

        public static final Parcelable.Creator CREATOR = new Parcelable.Creator<Activity>() {
            public Activity createFromParcel(Parcel in) {
                return new Activity(in);
            }

            public Activity[] newArray(int size) {
                return new Activity[size];
            }
        };
    }

    @UnsupportedAppUsage
    public static final ActivityInfo generateActivityInfo(Activity a, int flags,
            PackageUserState state, int userId) {
        if (a == null) return null;
        if (!checkUseInstalledOrHidden(flags, state, a.owner.applicationInfo)) {
            return null;
        }
        if (!copyNeeded(flags, a.owner, state, a.metaData, userId)) {
            updateApplicationInfo(a.info.applicationInfo, flags, state);
            return a.info;
        }
        // Make shallow copies so we can store the metadata safely
        ActivityInfo ai = new ActivityInfo(a.info);
        ai.metaData = a.metaData;
        ai.applicationInfo = generateApplicationInfo(a.owner, flags, state, userId);
        return ai;
    }

    public static final ActivityInfo generateActivityInfo(ActivityInfo ai, int flags,
            PackageUserState state, int userId) {
        if (ai == null) return null;
        if (!checkUseInstalledOrHidden(flags, state, ai.applicationInfo)) {
            return null;
        }
        // This is only used to return the ResolverActivity; we will just always
        // make a copy.
        ai = new ActivityInfo(ai);
        ai.applicationInfo = generateApplicationInfo(ai.applicationInfo, flags, state, userId);
        return ai;
    }

    public final static class Service extends Component<ServiceIntentInfo> implements Parcelable {
        @UnsupportedAppUsage
        public final ServiceInfo info;

        public Service(final ParseComponentArgs args, final ServiceInfo _info) {
            super(args, _info);
            info = _info;
            info.applicationInfo = args.owner.applicationInfo;
        }

        public void setPackageName(String packageName) {
            super.setPackageName(packageName);
            info.packageName = packageName;
        }

        public String toString() {
            StringBuilder sb = new StringBuilder(128);
            sb.append("Service{");
            sb.append(Integer.toHexString(System.identityHashCode(this)));
            sb.append(' ');
            appendComponentShortName(sb);
            sb.append('}');
            return sb.toString();
        }

        @Override
        public int describeContents() {
            return 0;
        }

        @Override
        public void writeToParcel(Parcel dest, int flags) {
            super.writeToParcel(dest, flags);
            dest.writeParcelable(info, flags | Parcelable.PARCELABLE_ELIDE_DUPLICATES);
        }

        private Service(Parcel in) {
            super(in);
            info = in.readParcelable(Object.class.getClassLoader());

            for (ServiceIntentInfo aii : intents) {
                aii.service = this;
                order = Math.max(aii.getOrder(), order);
            }

            if (info.permission != null) {
                info.permission = info.permission.intern();
            }
        }

        public static final Parcelable.Creator CREATOR = new Parcelable.Creator<Service>() {
            public Service createFromParcel(Parcel in) {
                return new Service(in);
            }

            public Service[] newArray(int size) {
                return new Service[size];
            }
        };
    }

    @UnsupportedAppUsage
    public static final ServiceInfo generateServiceInfo(Service s, int flags,
            PackageUserState state, int userId) {
        if (s == null) return null;
        if (!checkUseInstalledOrHidden(flags, state, s.owner.applicationInfo)) {
            return null;
        }
        if (!copyNeeded(flags, s.owner, state, s.metaData, userId)) {
            updateApplicationInfo(s.info.applicationInfo, flags, state);
            return s.info;
        }
        // Make shallow copies so we can store the metadata safely
        ServiceInfo si = new ServiceInfo(s.info);
        si.metaData = s.metaData;
        si.applicationInfo = generateApplicationInfo(s.owner, flags, state, userId);
        return si;
    }

    public final static class Provider extends Component<ProviderIntentInfo> implements Parcelable {
        @UnsupportedAppUsage
        public final ProviderInfo info;
        @UnsupportedAppUsage
        public boolean syncable;

        public Provider(final ParseComponentArgs args, final ProviderInfo _info) {
            super(args, _info);
            info = _info;
            info.applicationInfo = args.owner.applicationInfo;
            syncable = false;
        }

        @UnsupportedAppUsage
        public Provider(Provider existingProvider) {
            super(existingProvider);
            this.info = existingProvider.info;
            this.syncable = existingProvider.syncable;
        }

        public void setPackageName(String packageName) {
            super.setPackageName(packageName);
            info.packageName = packageName;
        }

        public String toString() {
            StringBuilder sb = new StringBuilder(128);
            sb.append("Provider{");
            sb.append(Integer.toHexString(System.identityHashCode(this)));
            sb.append(' ');
            appendComponentShortName(sb);
            sb.append('}');
            return sb.toString();
        }

        @Override
        public int describeContents() {
            return 0;
        }

        @Override
        public void writeToParcel(Parcel dest, int flags) {
            super.writeToParcel(dest, flags);
            dest.writeParcelable(info, flags | Parcelable.PARCELABLE_ELIDE_DUPLICATES);
            dest.writeInt((syncable) ? 1 : 0);
        }

        private Provider(Parcel in) {
            super(in);
            info = in.readParcelable(Object.class.getClassLoader());
            syncable = (in.readInt() == 1);

            for (ProviderIntentInfo aii : intents) {
                aii.provider = this;
            }

            if (info.readPermission != null) {
                info.readPermission = info.readPermission.intern();
            }

            if (info.writePermission != null) {
                info.writePermission = info.writePermission.intern();
            }

            if (info.authority != null) {
                info.authority = info.authority.intern();
            }
        }

        public static final Parcelable.Creator CREATOR = new Parcelable.Creator<Provider>() {
            public Provider createFromParcel(Parcel in) {
                return new Provider(in);
            }

            public Provider[] newArray(int size) {
                return new Provider[size];
            }
        };
    }

    @UnsupportedAppUsage
    public static final ProviderInfo generateProviderInfo(Provider p, int flags,
            PackageUserState state, int userId) {
        if (p == null) return null;
        if (!checkUseInstalledOrHidden(flags, state, p.owner.applicationInfo)) {
            return null;
        }
        if (!copyNeeded(flags, p.owner, state, p.metaData, userId)
                && ((flags & PackageManager.GET_URI_PERMISSION_PATTERNS) != 0
                        || p.info.uriPermissionPatterns == null)) {
            updateApplicationInfo(p.info.applicationInfo, flags, state);
            return p.info;
        }
        // Make shallow copies so we can store the metadata safely
        ProviderInfo pi = new ProviderInfo(p.info);
        pi.metaData = p.metaData;
        if ((flags & PackageManager.GET_URI_PERMISSION_PATTERNS) == 0) {
            pi.uriPermissionPatterns = null;
        }
        pi.applicationInfo = generateApplicationInfo(p.owner, flags, state, userId);
        return pi;
    }

    public final static class Instrumentation extends Component<IntentInfo> implements
            Parcelable {
        @UnsupportedAppUsage
        public final InstrumentationInfo info;

        public Instrumentation(final ParsePackageItemArgs args, final InstrumentationInfo _info) {
            super(args, _info);
            info = _info;
        }

        public void setPackageName(String packageName) {
            super.setPackageName(packageName);
            info.packageName = packageName;
        }

        public String toString() {
            StringBuilder sb = new StringBuilder(128);
            sb.append("Instrumentation{");
            sb.append(Integer.toHexString(System.identityHashCode(this)));
            sb.append(' ');
            appendComponentShortName(sb);
            sb.append('}');
            return sb.toString();
        }

        @Override
        public int describeContents() {
            return 0;
        }

        @Override
        public void writeToParcel(Parcel dest, int flags) {
            super.writeToParcel(dest, flags);
            dest.writeParcelable(info, flags);
        }

        private Instrumentation(Parcel in) {
            super(in);
            info = in.readParcelable(Object.class.getClassLoader());

            if (info.targetPackage != null) {
                info.targetPackage = info.targetPackage.intern();
            }

            if (info.targetProcesses != null) {
                info.targetProcesses = info.targetProcesses.intern();
            }
        }

        public static final Parcelable.Creator CREATOR = new Parcelable.Creator<Instrumentation>() {
            public Instrumentation createFromParcel(Parcel in) {
                return new Instrumentation(in);
            }

            public Instrumentation[] newArray(int size) {
                return new Instrumentation[size];
            }
        };
    }

    @UnsupportedAppUsage
    public static final InstrumentationInfo generateInstrumentationInfo(
            Instrumentation i, int flags) {
        if (i == null) return null;
        if ((flags&PackageManager.GET_META_DATA) == 0) {
            return i.info;
        }
        InstrumentationInfo ii = new InstrumentationInfo(i.info);
        ii.metaData = i.metaData;
        return ii;
    }

    public static abstract class IntentInfo extends IntentFilter {
        @UnsupportedAppUsage
        public boolean hasDefault;
        @UnsupportedAppUsage
        public int labelRes;
        @UnsupportedAppUsage
        public CharSequence nonLocalizedLabel;
        @UnsupportedAppUsage
        public int icon;
        @UnsupportedAppUsage
        public int logo;
        @UnsupportedAppUsage
        public int banner;
        public int preferred;

        @UnsupportedAppUsage
        protected IntentInfo() {
        }

        protected IntentInfo(Parcel dest) {
            super(dest);
            hasDefault = (dest.readInt() == 1);
            labelRes = dest.readInt();
            nonLocalizedLabel = dest.readCharSequence();
            icon = dest.readInt();
            logo = dest.readInt();
            banner = dest.readInt();
            preferred = dest.readInt();
        }


        public void writeIntentInfoToParcel(Parcel dest, int flags) {
            super.writeToParcel(dest, flags);
            dest.writeInt(hasDefault ? 1 : 0);
            dest.writeInt(labelRes);
            dest.writeCharSequence(nonLocalizedLabel);
            dest.writeInt(icon);
            dest.writeInt(logo);
            dest.writeInt(banner);
            dest.writeInt(preferred);
        }
    }

    public static final class QueriesIntentInfo extends IntentInfo {}

    public final static class ActivityIntentInfo extends IntentInfo {
        @UnsupportedAppUsage
        public Activity activity;

        public ActivityIntentInfo(Activity _activity) {
            activity = _activity;
        }

        public String toString() {
            StringBuilder sb = new StringBuilder(128);
            sb.append("ActivityIntentInfo{");
            sb.append(Integer.toHexString(System.identityHashCode(this)));
            sb.append(' ');
            activity.appendComponentShortName(sb);
            sb.append('}');
            return sb.toString();
        }

        public ActivityIntentInfo(Parcel in) {
            super(in);
        }
    }

    public final static class ServiceIntentInfo extends IntentInfo {
        @UnsupportedAppUsage
        public Service service;

        public ServiceIntentInfo(Service _service) {
            service = _service;
        }

        public String toString() {
            StringBuilder sb = new StringBuilder(128);
            sb.append("ServiceIntentInfo{");
            sb.append(Integer.toHexString(System.identityHashCode(this)));
            sb.append(' ');
            service.appendComponentShortName(sb);
            sb.append('}');
            return sb.toString();
        }

        public ServiceIntentInfo(Parcel in) {
            super(in);
        }
    }

    public static final class ProviderIntentInfo extends IntentInfo {
        @UnsupportedAppUsage
        public Provider provider;

        public ProviderIntentInfo(Provider provider) {
            this.provider = provider;
        }

        public String toString() {
            StringBuilder sb = new StringBuilder(128);
            sb.append("ProviderIntentInfo{");
            sb.append(Integer.toHexString(System.identityHashCode(this)));
            sb.append(' ');
            provider.appendComponentShortName(sb);
            sb.append('}');
            return sb.toString();
        }

        public ProviderIntentInfo(Parcel in) {
            super(in);
        }
    }

    /**
     * @hide
     */
    @UnsupportedAppUsage
    public static void setCompatibilityModeEnabled(boolean compatibilityModeEnabled) {
        sCompatibilityModeEnabled = compatibilityModeEnabled;
    }

    /**
     * @hide
     */
    public static void readConfigUseRoundIcon(Resources r) {
        if (r != null) {
            sUseRoundIcon = r.getBoolean(com.android.internal.R.bool.config_useRoundIcon);
            return;
        }

        ApplicationInfo androidAppInfo;
        try {
            androidAppInfo = ActivityThread.getPackageManager().getApplicationInfo(
                    "android", 0 /* flags */,
                UserHandle.myUserId());
        } catch (RemoteException e) {
            throw e.rethrowFromSystemServer();
        }
        Resources systemResources = Resources.getSystem();

        // Create in-flight as this overlayable resource is only used when config changes
        Resources overlayableRes = ResourcesManager.getInstance().getResources(null,
                null,
                null,
                androidAppInfo.resourceDirs,
                androidAppInfo.sharedLibraryFiles,
                Display.DEFAULT_DISPLAY,
                null,
                systemResources.getCompatibilityInfo(),
                systemResources.getClassLoader());

        sUseRoundIcon = overlayableRes.getBoolean(com.android.internal.R.bool.config_useRoundIcon);
    }

    public static class PackageParserException extends Exception {
        public final int error;

        public PackageParserException(int error, String detailMessage) {
            super(detailMessage);
            this.error = error;
        }

        public PackageParserException(int error, String detailMessage, Throwable throwable) {
            super(detailMessage, throwable);
            this.error = error;
        }
    }

<<<<<<< HEAD
    // TODO(b/129261524): Clean up API
    /**
     * PackageInfo parser specifically for apex files.
     * NOTE: It will collect certificates
     *
     * @param apexInfo
     * @return PackageInfo
     * @throws PackageParserException
     */
    public static PackageInfo generatePackageInfoFromApex(ApexInfo apexInfo, int flags)
            throws PackageParserException {
        PackageParser pp = new PackageParser();
        File apexFile = new File(apexInfo.packagePath);
        final Package p = pp.parsePackage(apexFile, flags, false);
        PackageUserState state = new PackageUserState();
        PackageInfo pi = generatePackageInfo(p, EmptyArray.INT, flags, 0, 0,
                Collections.emptySet(), state);
        pi.applicationInfo.sourceDir = apexFile.getPath();
        pi.applicationInfo.publicSourceDir = apexFile.getPath();
        if (apexInfo.isFactory) {
            pi.applicationInfo.flags |= ApplicationInfo.FLAG_SYSTEM;
        } else {
            pi.applicationInfo.flags &= ~ApplicationInfo.FLAG_SYSTEM;
        }
        if (apexInfo.isActive) {
            pi.applicationInfo.flags |= ApplicationInfo.FLAG_INSTALLED;
        } else {
            pi.applicationInfo.flags &= ~ApplicationInfo.FLAG_INSTALLED;
        }
        pi.isApex = true;

        // Collect certificates
        if ((flags & PackageManager.GET_SIGNING_CERTIFICATES) != 0) {
            collectCertificates(p, apexFile, false);
            // Keep legacy mechanism for handling signatures. While this is deprecated, it's
            // still part of the public API and needs to be maintained
            if (p.mSigningDetails.hasPastSigningCertificates()) {
                // Package has included signing certificate rotation information.  Return
                // the oldest cert so that programmatic checks keep working even if unaware
                // of key rotation.
                pi.signatures = new Signature[1];
                pi.signatures[0] = p.mSigningDetails.pastSigningCertificates[0];
            } else if (p.mSigningDetails.hasSignatures()) {
                // otherwise keep old behavior
                int numberOfSigs = p.mSigningDetails.signatures.length;
                pi.signatures = new Signature[numberOfSigs];
                System.arraycopy(p.mSigningDetails.signatures, 0, pi.signatures, 0, numberOfSigs);
            }
            if (p.mSigningDetails != SigningDetails.UNKNOWN) {
                // only return a valid SigningInfo if there is signing information to report
                pi.signingInfo = new SigningInfo(p.mSigningDetails);
            } else {
                pi.signingInfo = null;
            }
        }
        return pi;
    }
=======
>>>>>>> dbf9e87c
}<|MERGE_RESOLUTION|>--- conflicted
+++ resolved
@@ -621,24 +621,6 @@
     }
 
     /**
-<<<<<<< HEAD
-     * Generate and return the {@link PackageInfo} for a parsed package.
-     *
-     * @param p the parsed package.
-     * @param flags indicating which optional information is included.
-     */
-    @UnsupportedAppUsage
-    public static PackageInfo generatePackageInfo(PackageParser.Package p,
-            int gids[], int flags, long firstInstallTime, long lastUpdateTime,
-            Set<String> grantedPermissions, PackageUserState state) {
-
-        return generatePackageInfo(p, gids, flags, firstInstallTime, lastUpdateTime,
-                grantedPermissions, state, UserHandle.getCallingUserId());
-    }
-
-    /**
-=======
->>>>>>> dbf9e87c
      * Returns true if the package is installed and not hidden, or if the caller
      * explicitly wanted all uninstalled and hidden packages as well.
      * @param appInfo The applicationInfo of the app being checked.
@@ -664,8 +646,6 @@
         return checkUseInstalledOrHidden(0, state, null);
     }
 
-<<<<<<< HEAD
-=======
     /**
      * Generate and return the {@link PackageInfo} for a parsed package.
      *
@@ -681,7 +661,6 @@
                 grantedPermissions, state, UserHandle.getCallingUserId());
     }
 
->>>>>>> dbf9e87c
     @UnsupportedAppUsage
     public static PackageInfo generatePackageInfo(PackageParser.Package p,
             int[] gids, int flags, long firstInstallTime, long lastUpdateTime,
@@ -4021,10 +4000,6 @@
                     ai.privateFlags |= ApplicationInfo.PRIVATE_FLAG_PROFILEABLE_BY_SHELL;
                 }
                 XmlUtils.skipCurrentTag(parser);
-<<<<<<< HEAD
-
-=======
->>>>>>> dbf9e87c
             } else {
                 if (!RIGID_PARSER) {
                     Slog.w(TAG, "Unknown element under <application>: " + tagName
@@ -4422,11 +4397,7 @@
         a.info.screenOrientation = SCREEN_ORIENTATION_UNSPECIFIED;
         a.info.resizeMode = RESIZE_MODE_FORCE_RESIZEABLE;
         a.info.lockTaskLaunchMode = 0;
-<<<<<<< HEAD
-        a.info.encryptionAware = a.info.directBootAware = false;
-=======
         a.info.directBootAware = false;
->>>>>>> dbf9e87c
         a.info.rotationAnimation = ROTATION_ANIMATION_UNSPECIFIED;
         a.info.colorMode = ActivityInfo.COLOR_MODE_DEFAULT;
         if (hardwareAccelerated) {
@@ -6758,12 +6729,9 @@
         /** Whether or not the package is a stub and must be replaced by the full version. */
         public boolean isStub;
 
-<<<<<<< HEAD
-=======
         public ArrayList<String> mQueriesPackages;
         public ArrayList<Intent> mQueriesIntents;
 
->>>>>>> dbf9e87c
         @UnsupportedAppUsage
         public Package(String packageName) {
             this.packageName = packageName;
@@ -7044,13 +7012,8 @@
         }
 
         /** @hide */
-<<<<<<< HEAD
-        public boolean isProductServices() {
-            return applicationInfo.isProductServices();
-=======
         public boolean isSystemExt() {
             return applicationInfo.isSystemExt();
->>>>>>> dbf9e87c
         }
 
         /** @hide */
@@ -8539,64 +8502,4 @@
         }
     }
 
-<<<<<<< HEAD
-    // TODO(b/129261524): Clean up API
-    /**
-     * PackageInfo parser specifically for apex files.
-     * NOTE: It will collect certificates
-     *
-     * @param apexInfo
-     * @return PackageInfo
-     * @throws PackageParserException
-     */
-    public static PackageInfo generatePackageInfoFromApex(ApexInfo apexInfo, int flags)
-            throws PackageParserException {
-        PackageParser pp = new PackageParser();
-        File apexFile = new File(apexInfo.packagePath);
-        final Package p = pp.parsePackage(apexFile, flags, false);
-        PackageUserState state = new PackageUserState();
-        PackageInfo pi = generatePackageInfo(p, EmptyArray.INT, flags, 0, 0,
-                Collections.emptySet(), state);
-        pi.applicationInfo.sourceDir = apexFile.getPath();
-        pi.applicationInfo.publicSourceDir = apexFile.getPath();
-        if (apexInfo.isFactory) {
-            pi.applicationInfo.flags |= ApplicationInfo.FLAG_SYSTEM;
-        } else {
-            pi.applicationInfo.flags &= ~ApplicationInfo.FLAG_SYSTEM;
-        }
-        if (apexInfo.isActive) {
-            pi.applicationInfo.flags |= ApplicationInfo.FLAG_INSTALLED;
-        } else {
-            pi.applicationInfo.flags &= ~ApplicationInfo.FLAG_INSTALLED;
-        }
-        pi.isApex = true;
-
-        // Collect certificates
-        if ((flags & PackageManager.GET_SIGNING_CERTIFICATES) != 0) {
-            collectCertificates(p, apexFile, false);
-            // Keep legacy mechanism for handling signatures. While this is deprecated, it's
-            // still part of the public API and needs to be maintained
-            if (p.mSigningDetails.hasPastSigningCertificates()) {
-                // Package has included signing certificate rotation information.  Return
-                // the oldest cert so that programmatic checks keep working even if unaware
-                // of key rotation.
-                pi.signatures = new Signature[1];
-                pi.signatures[0] = p.mSigningDetails.pastSigningCertificates[0];
-            } else if (p.mSigningDetails.hasSignatures()) {
-                // otherwise keep old behavior
-                int numberOfSigs = p.mSigningDetails.signatures.length;
-                pi.signatures = new Signature[numberOfSigs];
-                System.arraycopy(p.mSigningDetails.signatures, 0, pi.signatures, 0, numberOfSigs);
-            }
-            if (p.mSigningDetails != SigningDetails.UNKNOWN) {
-                // only return a valid SigningInfo if there is signing information to report
-                pi.signingInfo = new SigningInfo(p.mSigningDetails);
-            } else {
-                pi.signingInfo = null;
-            }
-        }
-        return pi;
-    }
-=======
->>>>>>> dbf9e87c
 }