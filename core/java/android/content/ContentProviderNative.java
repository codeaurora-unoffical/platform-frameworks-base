/*
 * Copyright (C) 2006 The Android Open Source Project
 *
 * Licensed under the Apache License, Version 2.0 (the "License");
 * you may not use this file except in compliance with the License.
 * You may obtain a copy of the License at
 *
 *      http://www.apache.org/licenses/LICENSE-2.0
 *
 * Unless required by applicable law or agreed to in writing, software
 * distributed under the License is distributed on an "AS IS" BASIS,
 * WITHOUT WARRANTIES OR CONDITIONS OF ANY KIND, either express or implied.
 * See the License for the specific language governing permissions and
 * limitations under the License.
 */

package android.content;

import android.annotation.Nullable;
import android.annotation.UnsupportedAppUsage;
import android.content.res.AssetFileDescriptor;
import android.database.BulkCursorDescriptor;
import android.database.BulkCursorToCursorAdaptor;
import android.database.Cursor;
import android.database.CursorToBulkCursorAdaptor;
import android.database.DatabaseUtils;
import android.database.IContentObserver;
import android.net.Uri;
import android.os.Binder;
import android.os.Bundle;
import android.os.IBinder;
import android.os.ICancellationSignal;
import android.os.Parcel;
import android.os.ParcelFileDescriptor;
import android.os.Parcelable;
import android.os.RemoteException;

import java.io.FileNotFoundException;
import java.util.ArrayList;

/**
 * {@hide}
 */
abstract public class ContentProviderNative extends Binder implements IContentProvider {
    public ContentProviderNative()
    {
        attachInterface(this, descriptor);
    }

    /**
     * Cast a Binder object into a content resolver interface, generating
     * a proxy if needed.
     */
    @UnsupportedAppUsage
    static public IContentProvider asInterface(IBinder obj)
    {
        if (obj == null) {
            return null;
        }
        IContentProvider in =
            (IContentProvider)obj.queryLocalInterface(descriptor);
        if (in != null) {
            return in;
        }

        return new ContentProviderProxy(obj);
    }

    /**
     * Gets the name of the content provider.
     * Should probably be part of the {@link IContentProvider} interface.
     * @return The content provider name.
     */
    public abstract String getProviderName();

    @Override
    public boolean onTransact(int code, Parcel data, Parcel reply, int flags)
            throws RemoteException {
        try {
            switch (code) {
                case QUERY_TRANSACTION:
                {
                    data.enforceInterface(IContentProvider.descriptor);

                    String callingPkg = data.readString();
                    Uri url = Uri.CREATOR.createFromParcel(data);

                    // String[] projection
                    int num = data.readInt();
                    String[] projection = null;
                    if (num > 0) {
                        projection = new String[num];
                        for (int i = 0; i < num; i++) {
                            projection[i] = data.readString();
                        }
                    }

                    Bundle queryArgs = data.readBundle();
                    IContentObserver observer = IContentObserver.Stub.asInterface(
                            data.readStrongBinder());
                    ICancellationSignal cancellationSignal = ICancellationSignal.Stub.asInterface(
                            data.readStrongBinder());

                    Cursor cursor = query(callingPkg, url, projection, queryArgs, cancellationSignal);
                    if (cursor != null) {
                        CursorToBulkCursorAdaptor adaptor = null;

                        try {
                            adaptor = new CursorToBulkCursorAdaptor(cursor, observer,
                                    getProviderName());
                            cursor = null;

                            BulkCursorDescriptor d = adaptor.getBulkCursorDescriptor();
                            adaptor = null;

                            reply.writeNoException();
                            reply.writeInt(1);
                            d.writeToParcel(reply, Parcelable.PARCELABLE_WRITE_RETURN_VALUE);
                        } finally {
                            // Close cursor if an exception was thrown while constructing the adaptor.
                            if (adaptor != null) {
                                adaptor.close();
                            }
                            if (cursor != null) {
                                cursor.close();
                            }
                        }
                    } else {
                        reply.writeNoException();
                        reply.writeInt(0);
                    }

                    return true;
                }

                case GET_TYPE_TRANSACTION:
                {
                    data.enforceInterface(IContentProvider.descriptor);
                    Uri url = Uri.CREATOR.createFromParcel(data);
                    String type = getType(url);
                    reply.writeNoException();
                    reply.writeString(type);

                    return true;
                }

                case INSERT_TRANSACTION:
                {
                    data.enforceInterface(IContentProvider.descriptor);
                    String callingPkg = data.readString();
                    Uri url = Uri.CREATOR.createFromParcel(data);
                    ContentValues values = ContentValues.CREATOR.createFromParcel(data);

                    Uri out = insert(callingPkg, url, values);
                    reply.writeNoException();
                    Uri.writeToParcel(reply, out);
                    return true;
                }

                case BULK_INSERT_TRANSACTION:
                {
                    data.enforceInterface(IContentProvider.descriptor);
                    String callingPkg = data.readString();
                    Uri url = Uri.CREATOR.createFromParcel(data);
                    ContentValues[] values = data.createTypedArray(ContentValues.CREATOR);

                    int count = bulkInsert(callingPkg, url, values);
                    reply.writeNoException();
                    reply.writeInt(count);
                    return true;
                }

                case APPLY_BATCH_TRANSACTION:
                {
                    data.enforceInterface(IContentProvider.descriptor);
                    String callingPkg = data.readString();
                    String authority = data.readString();
                    final int numOperations = data.readInt();
                    final ArrayList<ContentProviderOperation> operations =
                            new ArrayList<>(numOperations);
                    for (int i = 0; i < numOperations; i++) {
                        operations.add(i, ContentProviderOperation.CREATOR.createFromParcel(data));
                    }
                    final ContentProviderResult[] results = applyBatch(callingPkg, authority,
                            operations);
                    reply.writeNoException();
                    reply.writeTypedArray(results, 0);
                    return true;
                }

                case DELETE_TRANSACTION:
                {
                    data.enforceInterface(IContentProvider.descriptor);
                    String callingPkg = data.readString();
                    Uri url = Uri.CREATOR.createFromParcel(data);
                    String selection = data.readString();
                    String[] selectionArgs = data.readStringArray();

                    int count = delete(callingPkg, url, selection, selectionArgs);

                    reply.writeNoException();
                    reply.writeInt(count);
                    return true;
                }

                case UPDATE_TRANSACTION:
                {
                    data.enforceInterface(IContentProvider.descriptor);
                    String callingPkg = data.readString();
                    Uri url = Uri.CREATOR.createFromParcel(data);
                    ContentValues values = ContentValues.CREATOR.createFromParcel(data);
                    String selection = data.readString();
                    String[] selectionArgs = data.readStringArray();

                    int count = update(callingPkg, url, values, selection, selectionArgs);

                    reply.writeNoException();
                    reply.writeInt(count);
                    return true;
                }

                case OPEN_FILE_TRANSACTION:
                {
                    data.enforceInterface(IContentProvider.descriptor);
                    String callingPkg = data.readString();
                    Uri url = Uri.CREATOR.createFromParcel(data);
                    String mode = data.readString();
                    ICancellationSignal signal = ICancellationSignal.Stub.asInterface(
                            data.readStrongBinder());
                    IBinder callerToken = data.readStrongBinder();

                    ParcelFileDescriptor fd;
                    fd = openFile(callingPkg, url, mode, signal, callerToken);
                    reply.writeNoException();
                    if (fd != null) {
                        reply.writeInt(1);
                        fd.writeToParcel(reply,
                                Parcelable.PARCELABLE_WRITE_RETURN_VALUE);
                    } else {
                        reply.writeInt(0);
                    }
                    return true;
                }

                case OPEN_ASSET_FILE_TRANSACTION:
                {
                    data.enforceInterface(IContentProvider.descriptor);
                    String callingPkg = data.readString();
                    Uri url = Uri.CREATOR.createFromParcel(data);
                    String mode = data.readString();
                    ICancellationSignal signal = ICancellationSignal.Stub.asInterface(
                            data.readStrongBinder());

                    AssetFileDescriptor fd;
                    fd = openAssetFile(callingPkg, url, mode, signal);
                    reply.writeNoException();
                    if (fd != null) {
                        reply.writeInt(1);
                        fd.writeToParcel(reply,
                                Parcelable.PARCELABLE_WRITE_RETURN_VALUE);
                    } else {
                        reply.writeInt(0);
                    }
                    return true;
                }

                case CALL_TRANSACTION:
                {
                    data.enforceInterface(IContentProvider.descriptor);

                    String callingPkg = data.readString();
                    String authority = data.readString();
                    String method = data.readString();
                    String stringArg = data.readString();
                    Bundle args = data.readBundle();

                    Bundle responseBundle = call(callingPkg, authority, method, stringArg, args);

                    reply.writeNoException();
                    reply.writeBundle(responseBundle);
                    return true;
                }

                case GET_STREAM_TYPES_TRANSACTION:
                {
                    data.enforceInterface(IContentProvider.descriptor);
                    Uri url = Uri.CREATOR.createFromParcel(data);
                    String mimeTypeFilter = data.readString();
                    String[] types = getStreamTypes(url, mimeTypeFilter);
                    reply.writeNoException();
                    reply.writeStringArray(types);

                    return true;
                }

                case OPEN_TYPED_ASSET_FILE_TRANSACTION:
                {
                    data.enforceInterface(IContentProvider.descriptor);
                    String callingPkg = data.readString();
                    Uri url = Uri.CREATOR.createFromParcel(data);
                    String mimeType = data.readString();
                    Bundle opts = data.readBundle();
                    ICancellationSignal signal = ICancellationSignal.Stub.asInterface(
                            data.readStrongBinder());

                    AssetFileDescriptor fd;
                    fd = openTypedAssetFile(callingPkg, url, mimeType, opts, signal);
                    reply.writeNoException();
                    if (fd != null) {
                        reply.writeInt(1);
                        fd.writeToParcel(reply,
                                Parcelable.PARCELABLE_WRITE_RETURN_VALUE);
                    } else {
                        reply.writeInt(0);
                    }
                    return true;
                }

                case CREATE_CANCELATION_SIGNAL_TRANSACTION:
                {
                    data.enforceInterface(IContentProvider.descriptor);

                    ICancellationSignal cancellationSignal = createCancellationSignal();
                    reply.writeNoException();
                    reply.writeStrongBinder(cancellationSignal.asBinder());
                    return true;
                }

                case CANONICALIZE_TRANSACTION:
                {
                    data.enforceInterface(IContentProvider.descriptor);
                    String callingPkg = data.readString();
                    Uri url = Uri.CREATOR.createFromParcel(data);

                    Uri out = canonicalize(callingPkg, url);
                    reply.writeNoException();
                    Uri.writeToParcel(reply, out);
                    return true;
                }

                case UNCANONICALIZE_TRANSACTION:
                {
                    data.enforceInterface(IContentProvider.descriptor);
                    String callingPkg = data.readString();
                    Uri url = Uri.CREATOR.createFromParcel(data);

                    Uri out = uncanonicalize(callingPkg, url);
                    reply.writeNoException();
                    Uri.writeToParcel(reply, out);
                    return true;
                }

                case REFRESH_TRANSACTION: {
                    data.enforceInterface(IContentProvider.descriptor);
                    String callingPkg = data.readString();
                    Uri url = Uri.CREATOR.createFromParcel(data);
                    Bundle args = data.readBundle();
                    ICancellationSignal signal = ICancellationSignal.Stub.asInterface(
                            data.readStrongBinder());

                    boolean out = refresh(callingPkg, url, args, signal);
                    reply.writeNoException();
                    reply.writeInt(out ? 0 : -1);
                    return true;
                }

                case CHECK_URI_PERMISSION_TRANSACTION: {
                    data.enforceInterface(IContentProvider.descriptor);
                    String callingPkg = data.readString();
                    Uri uri = Uri.CREATOR.createFromParcel(data);
                    int uid = data.readInt();
                    int modeFlags = data.readInt();

                    int out = checkUriPermission(callingPkg, uri, uid, modeFlags);
                    reply.writeNoException();
                    reply.writeInt(out);
                    return true;
                }
            }
        } catch (Exception e) {
            DatabaseUtils.writeExceptionToParcel(reply, e);
            return true;
        }

        return super.onTransact(code, data, reply, flags);
    }

    @Override
    public IBinder asBinder()
    {
        return this;
    }
}


final class ContentProviderProxy implements IContentProvider
{
    public ContentProviderProxy(IBinder remote)
    {
        mRemote = remote;
    }

    @Override
    public IBinder asBinder()
    {
        return mRemote;
    }

    @Override
    public Cursor query(String callingPkg, Uri url, @Nullable String[] projection,
            @Nullable Bundle queryArgs, @Nullable ICancellationSignal cancellationSignal)
            throws RemoteException {
        BulkCursorToCursorAdaptor adaptor = new BulkCursorToCursorAdaptor();
        Parcel data = Parcel.obtain();
        Parcel reply = Parcel.obtain();
        try {
            data.writeInterfaceToken(IContentProvider.descriptor);

            data.writeString(callingPkg);
            url.writeToParcel(data, 0);
            int length = 0;
            if (projection != null) {
                length = projection.length;
            }
            data.writeInt(length);
            for (int i = 0; i < length; i++) {
                data.writeString(projection[i]);
            }
            data.writeBundle(queryArgs);
            data.writeStrongBinder(adaptor.getObserver().asBinder());
            data.writeStrongBinder(
                    cancellationSignal != null ? cancellationSignal.asBinder() : null);

            mRemote.transact(IContentProvider.QUERY_TRANSACTION, data, reply, 0);

            DatabaseUtils.readExceptionFromParcel(reply);

            if (reply.readInt() != 0) {
                BulkCursorDescriptor d = BulkCursorDescriptor.CREATOR.createFromParcel(reply);
                Binder.copyAllowBlocking(mRemote, (d.cursor != null) ? d.cursor.asBinder() : null);
                adaptor.initialize(d);
            } else {
                adaptor.close();
                adaptor = null;
            }
            return adaptor;
        } catch (RemoteException ex) {
            adaptor.close();
            throw ex;
        } catch (RuntimeException ex) {
            adaptor.close();
            throw ex;
        } finally {
            data.recycle();
            reply.recycle();
        }
    }

    @Override
    public String getType(Uri url) throws RemoteException
    {
        Parcel data = Parcel.obtain();
        Parcel reply = Parcel.obtain();
        try {
            data.writeInterfaceToken(IContentProvider.descriptor);

            url.writeToParcel(data, 0);

            mRemote.transact(IContentProvider.GET_TYPE_TRANSACTION, data, reply, 0);

            DatabaseUtils.readExceptionFromParcel(reply);
            String out = reply.readString();
            return out;
        } finally {
            data.recycle();
            reply.recycle();
        }
    }

    @Override
    public Uri insert(String callingPkg, Uri url, ContentValues values) throws RemoteException
    {
        Parcel data = Parcel.obtain();
        Parcel reply = Parcel.obtain();
        try {
            data.writeInterfaceToken(IContentProvider.descriptor);

            data.writeString(callingPkg);
            url.writeToParcel(data, 0);
            values.writeToParcel(data, 0);

            mRemote.transact(IContentProvider.INSERT_TRANSACTION, data, reply, 0);

            DatabaseUtils.readExceptionFromParcel(reply);
            Uri out = Uri.CREATOR.createFromParcel(reply);
            return out;
        } finally {
            data.recycle();
            reply.recycle();
        }
    }

    @Override
    public int bulkInsert(String callingPkg, Uri url, ContentValues[] values) throws RemoteException {
        Parcel data = Parcel.obtain();
        Parcel reply = Parcel.obtain();
        try {
            data.writeInterfaceToken(IContentProvider.descriptor);

            data.writeString(callingPkg);
            url.writeToParcel(data, 0);
            data.writeTypedArray(values, 0);

            mRemote.transact(IContentProvider.BULK_INSERT_TRANSACTION, data, reply, 0);

            DatabaseUtils.readExceptionFromParcel(reply);
            int count = reply.readInt();
            return count;
        } finally {
            data.recycle();
            reply.recycle();
        }
    }

    @Override
    public ContentProviderResult[] applyBatch(String callingPkg, String authority,
            ArrayList<ContentProviderOperation> operations)
                    throws RemoteException, OperationApplicationException {
        Parcel data = Parcel.obtain();
        Parcel reply = Parcel.obtain();
        try {
            data.writeInterfaceToken(IContentProvider.descriptor);
            data.writeString(callingPkg);
            data.writeString(authority);
            data.writeInt(operations.size());
            for (ContentProviderOperation operation : operations) {
                operation.writeToParcel(data, 0);
            }
            mRemote.transact(IContentProvider.APPLY_BATCH_TRANSACTION, data, reply, 0);

            DatabaseUtils.readExceptionWithOperationApplicationExceptionFromParcel(reply);
            final ContentProviderResult[] results =
                    reply.createTypedArray(ContentProviderResult.CREATOR);
            return results;
        } finally {
            data.recycle();
            reply.recycle();
        }
    }

    @Override
    public int delete(String callingPkg, Uri url, String selection, String[] selectionArgs)
            throws RemoteException {
        Parcel data = Parcel.obtain();
        Parcel reply = Parcel.obtain();
        try {
            data.writeInterfaceToken(IContentProvider.descriptor);

            data.writeString(callingPkg);
            url.writeToParcel(data, 0);
            data.writeString(selection);
            data.writeStringArray(selectionArgs);

            mRemote.transact(IContentProvider.DELETE_TRANSACTION, data, reply, 0);

            DatabaseUtils.readExceptionFromParcel(reply);
            int count = reply.readInt();
            return count;
        } finally {
            data.recycle();
            reply.recycle();
        }
    }

    @Override
    public int update(String callingPkg, Uri url, ContentValues values, String selection,
            String[] selectionArgs) throws RemoteException {
        Parcel data = Parcel.obtain();
        Parcel reply = Parcel.obtain();
        try {
            data.writeInterfaceToken(IContentProvider.descriptor);

            data.writeString(callingPkg);
            url.writeToParcel(data, 0);
            values.writeToParcel(data, 0);
            data.writeString(selection);
            data.writeStringArray(selectionArgs);

            mRemote.transact(IContentProvider.UPDATE_TRANSACTION, data, reply, 0);

            DatabaseUtils.readExceptionFromParcel(reply);
            int count = reply.readInt();
            return count;
        } finally {
            data.recycle();
            reply.recycle();
        }
    }

    @Override
    public ParcelFileDescriptor openFile(
            String callingPkg, Uri url, String mode, ICancellationSignal signal, IBinder token)
            throws RemoteException, FileNotFoundException {
        Parcel data = Parcel.obtain();
        Parcel reply = Parcel.obtain();
        try {
            data.writeInterfaceToken(IContentProvider.descriptor);

            data.writeString(callingPkg);
            url.writeToParcel(data, 0);
            data.writeString(mode);
            data.writeStrongBinder(signal != null ? signal.asBinder() : null);
            data.writeStrongBinder(token);

            mRemote.transact(IContentProvider.OPEN_FILE_TRANSACTION, data, reply, 0);

            DatabaseUtils.readExceptionWithFileNotFoundExceptionFromParcel(reply);
            int has = reply.readInt();
            ParcelFileDescriptor fd = has != 0 ? ParcelFileDescriptor.CREATOR
                    .createFromParcel(reply) : null;
            return fd;
        } finally {
            data.recycle();
            reply.recycle();
        }
    }

    @Override
    public AssetFileDescriptor openAssetFile(
            String callingPkg, Uri url, String mode, ICancellationSignal signal)
            throws RemoteException, FileNotFoundException {
        Parcel data = Parcel.obtain();
        Parcel reply = Parcel.obtain();
        try {
            data.writeInterfaceToken(IContentProvider.descriptor);

            data.writeString(callingPkg);
            url.writeToParcel(data, 0);
            data.writeString(mode);
            data.writeStrongBinder(signal != null ? signal.asBinder() : null);

            mRemote.transact(IContentProvider.OPEN_ASSET_FILE_TRANSACTION, data, reply, 0);

            DatabaseUtils.readExceptionWithFileNotFoundExceptionFromParcel(reply);
            int has = reply.readInt();
            AssetFileDescriptor fd = has != 0
                    ? AssetFileDescriptor.CREATOR.createFromParcel(reply) : null;
            return fd;
        } finally {
            data.recycle();
            reply.recycle();
        }
    }

    @Override
    public Bundle call(String callingPkg, String authority, String method, String request,
            Bundle args) throws RemoteException {
        Parcel data = Parcel.obtain();
        Parcel reply = Parcel.obtain();
        try {
            data.writeInterfaceToken(IContentProvider.descriptor);

            data.writeString(callingPkg);
            data.writeString(authority);
            data.writeString(method);
            data.writeString(request);
            data.writeBundle(args);

            mRemote.transact(IContentProvider.CALL_TRANSACTION, data, reply, 0);

            DatabaseUtils.readExceptionFromParcel(reply);
            Bundle bundle = reply.readBundle();
            return bundle;
        } finally {
            data.recycle();
            reply.recycle();
        }
    }

    @Override
    public String[] getStreamTypes(Uri url, String mimeTypeFilter) throws RemoteException
    {
        Parcel data = Parcel.obtain();
        Parcel reply = Parcel.obtain();
        try {
            data.writeInterfaceToken(IContentProvider.descriptor);

            url.writeToParcel(data, 0);
            data.writeString(mimeTypeFilter);

            mRemote.transact(IContentProvider.GET_STREAM_TYPES_TRANSACTION, data, reply, 0);

            DatabaseUtils.readExceptionFromParcel(reply);
            String[] out = reply.createStringArray();
            return out;
        } finally {
            data.recycle();
            reply.recycle();
        }
    }

    @Override
    public AssetFileDescriptor openTypedAssetFile(String callingPkg, Uri url, String mimeType,
            Bundle opts, ICancellationSignal signal) throws RemoteException, FileNotFoundException {
        Parcel data = Parcel.obtain();
        Parcel reply = Parcel.obtain();
        try {
            data.writeInterfaceToken(IContentProvider.descriptor);

            data.writeString(callingPkg);
            url.writeToParcel(data, 0);
            data.writeString(mimeType);
            data.writeBundle(opts);
            data.writeStrongBinder(signal != null ? signal.asBinder() : null);

            mRemote.transact(IContentProvider.OPEN_TYPED_ASSET_FILE_TRANSACTION, data, reply, 0);

            DatabaseUtils.readExceptionWithFileNotFoundExceptionFromParcel(reply);
            int has = reply.readInt();
            AssetFileDescriptor fd = has != 0
                    ? AssetFileDescriptor.CREATOR.createFromParcel(reply) : null;
            return fd;
        } finally {
            data.recycle();
            reply.recycle();
        }
    }

    @Override
    public ICancellationSignal createCancellationSignal() throws RemoteException {
        Parcel data = Parcel.obtain();
        Parcel reply = Parcel.obtain();
        try {
            data.writeInterfaceToken(IContentProvider.descriptor);

            mRemote.transact(IContentProvider.CREATE_CANCELATION_SIGNAL_TRANSACTION,
                    data, reply, 0);

            DatabaseUtils.readExceptionFromParcel(reply);
            ICancellationSignal cancellationSignal = ICancellationSignal.Stub.asInterface(
                    reply.readStrongBinder());
            return cancellationSignal;
        } finally {
            data.recycle();
            reply.recycle();
        }
    }

    @Override
    public Uri canonicalize(String callingPkg, Uri url) throws RemoteException
    {
        Parcel data = Parcel.obtain();
        Parcel reply = Parcel.obtain();
        try {
            data.writeInterfaceToken(IContentProvider.descriptor);

            data.writeString(callingPkg);
            url.writeToParcel(data, 0);

            mRemote.transact(IContentProvider.CANONICALIZE_TRANSACTION, data, reply, 0);

            DatabaseUtils.readExceptionFromParcel(reply);
            Uri out = Uri.CREATOR.createFromParcel(reply);
            return out;
        } finally {
            data.recycle();
            reply.recycle();
        }
    }

    @Override
    public Uri uncanonicalize(String callingPkg, Uri url) throws RemoteException {
        Parcel data = Parcel.obtain();
        Parcel reply = Parcel.obtain();
        try {
            data.writeInterfaceToken(IContentProvider.descriptor);

            data.writeString(callingPkg);
            url.writeToParcel(data, 0);

            mRemote.transact(IContentProvider.UNCANONICALIZE_TRANSACTION, data, reply, 0);

            DatabaseUtils.readExceptionFromParcel(reply);
            Uri out = Uri.CREATOR.createFromParcel(reply);
            return out;
        } finally {
            data.recycle();
            reply.recycle();
        }
    }

    @Override
    public boolean refresh(String callingPkg, Uri url, Bundle args, ICancellationSignal signal)
            throws RemoteException {
        Parcel data = Parcel.obtain();
        Parcel reply = Parcel.obtain();
        try {
            data.writeInterfaceToken(IContentProvider.descriptor);

            data.writeString(callingPkg);
            url.writeToParcel(data, 0);
            data.writeBundle(args);
            data.writeStrongBinder(signal != null ? signal.asBinder() : null);

            mRemote.transact(IContentProvider.REFRESH_TRANSACTION, data, reply, 0);

            DatabaseUtils.readExceptionFromParcel(reply);
            int success = reply.readInt();
            return (success == 0);
        } finally {
            data.recycle();
            reply.recycle();
        }
    }

<<<<<<< HEAD
=======
    @Override
    public int checkUriPermission(String callingPkg, Uri url, int uid, int modeFlags)
            throws RemoteException {
        Parcel data = Parcel.obtain();
        Parcel reply = Parcel.obtain();
        try {
            data.writeInterfaceToken(IContentProvider.descriptor);

            data.writeString(callingPkg);
            url.writeToParcel(data, 0);
            data.writeInt(uid);
            data.writeInt(modeFlags);

            mRemote.transact(IContentProvider.CHECK_URI_PERMISSION_TRANSACTION, data, reply, 0);

            DatabaseUtils.readExceptionFromParcel(reply);
            return reply.readInt();
        } finally {
            data.recycle();
            reply.recycle();
        }
    }

>>>>>>> dbf9e87c
    @UnsupportedAppUsage
    private IBinder mRemote;
}<|MERGE_RESOLUTION|>--- conflicted
+++ resolved
@@ -813,8 +813,6 @@
         }
     }
 
-<<<<<<< HEAD
-=======
     @Override
     public int checkUriPermission(String callingPkg, Uri url, int uid, int modeFlags)
             throws RemoteException {
@@ -838,7 +836,6 @@
         }
     }
 
->>>>>>> dbf9e87c
     @UnsupportedAppUsage
     private IBinder mRemote;
 }