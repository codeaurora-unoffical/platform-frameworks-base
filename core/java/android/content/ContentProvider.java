--- conflicted
+++ resolved
@@ -279,7 +279,6 @@
                         throw new OperationApplicationException("App op not allowed", 0);
                     }
                 }
-<<<<<<< HEAD
 
                 if (operation.isDeleteOperation()) {
                     if (enforceDeletePermission(callingPkg, uri)
@@ -288,10 +287,6 @@
                     }
                 } else if (operation.isWriteOperation()) {
                     if (enforceWritePermission(callingPkg, uri)
-=======
-                if (operation.isWriteOperation()) {
-                    if (enforceWritePermission(callingPkg, uri, null)
->>>>>>> d0f748a7
                             != AppOpsManager.MODE_ALLOWED) {
                         throw new OperationApplicationException("App op not allowed", 0);
                     }
@@ -318,11 +313,7 @@
         public int delete(String callingPkg, Uri uri, String selection, String[] selectionArgs) {
             validateIncomingUri(uri);
             uri = getUriWithoutUserId(uri);
-<<<<<<< HEAD
             if (enforceDeletePermission(callingPkg, uri) != AppOpsManager.MODE_ALLOWED) {
-=======
-            if (enforceWritePermission(callingPkg, uri, null) != AppOpsManager.MODE_ALLOWED) {
->>>>>>> d0f748a7
                 return 0;
             }
             final String original = setCallingPackage(callingPkg);
