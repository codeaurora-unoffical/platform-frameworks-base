--- conflicted
+++ resolved
@@ -581,8 +581,6 @@
             } finally {
                 setCallingPackage(original);
                 Trace.traceEnd(TRACE_TAG_DATABASE);
-<<<<<<< HEAD
-=======
             }
         }
 
@@ -599,7 +597,6 @@
             } finally {
                 setCallingPackage(original);
                 Trace.traceEnd(TRACE_TAG_DATABASE);
->>>>>>> dbf9e87c
             }
         }
 
@@ -1036,19 +1033,12 @@
 
     /** @hide */
     public final void setTransportLoggingEnabled(boolean enabled) {
-<<<<<<< HEAD
-        if (enabled) {
-            mTransport.mInterface = new LoggingContentInterface(getClass().getSimpleName(), this);
-        } else {
-            mTransport.mInterface = this;
-=======
         if (mTransport != null) {
             if (enabled) {
                 mTransport.mInterface = new LoggingContentInterface(getClass().getSimpleName(), this);
             } else {
                 mTransport.mInterface = this;
             }
->>>>>>> dbf9e87c
         }
     }
 
