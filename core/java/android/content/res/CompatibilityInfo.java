--- conflicted
+++ resolved
@@ -92,10 +92,15 @@
      */
     public final float applicationInvertedScale;
 
-<<<<<<< HEAD
+    /**
+     * Whether the application supports third-party theming.
+     */
+    public final boolean isThemeable;
+
     public CompatibilityInfo(ApplicationInfo appInfo, int screenLayout, int sw,
             boolean forceCompat) {
         int compatFlags = 0;
+        isThemeable = appInfo.isThemeable;
 
         if (appInfo.requiresSmallestWidthDp != 0 || appInfo.compatibleWidthLimitDp != 0
                 || appInfo.largestWidthLimitDp != 0) {
@@ -137,33 +142,6 @@
             }
 
             // Modern apps always support densities.
-=======
-    /**
-     * The flags from ApplicationInfo.
-     */
-    public final int appFlags;
-    
-    /**
-     * Whether the application supports third-party theming.
-     */
-    public final boolean isThemeable;
-
-    public CompatibilityInfo(ApplicationInfo appInfo) {
-        isThemeable = appInfo.isThemeable;
-        appFlags = appInfo.flags;
-        
-        if ((appInfo.flags & ApplicationInfo.FLAG_SUPPORTS_LARGE_SCREENS) != 0) {
-            mCompatibilityFlags |= LARGE_SCREENS | CONFIGURED_LARGE_SCREENS;
-        }
-        if ((appInfo.flags & ApplicationInfo.FLAG_SUPPORTS_XLARGE_SCREENS) != 0) {
-            mCompatibilityFlags |= XLARGE_SCREENS | CONFIGURED_XLARGE_SCREENS;
-        }
-        if ((appInfo.flags & ApplicationInfo.FLAG_RESIZEABLE_FOR_SCREENS) != 0) {
-            mCompatibilityFlags |= EXPANDABLE | CONFIGURED_EXPANDABLE;
-        }
-        
-        if ((appInfo.flags & ApplicationInfo.FLAG_SUPPORTS_SCREEN_DENSITIES) != 0) {
->>>>>>> 44ffc93b
             applicationDensity = DisplayMetrics.DENSITY_DEVICE;
             applicationScale = 1.0f;
             applicationInvertedScale = 1.0f;
@@ -269,14 +247,8 @@
         mCompatibilityFlags = compatFlags;
     }
 
-<<<<<<< HEAD
     private CompatibilityInfo(int compFlags,
-            int dens, float scale, float invertedScale) {
-=======
-    private CompatibilityInfo(int appFlags, int compFlags,
             int dens, float scale, float invertedScale, boolean isThemeable) {
-        this.appFlags = appFlags;
->>>>>>> 44ffc93b
         mCompatibilityFlags = compFlags;
         applicationDensity = dens;
         applicationScale = scale;
@@ -292,72 +264,6 @@
     }
 
     /**
-<<<<<<< HEAD
-=======
-     * Returns the copy of this instance.
-     */
-    public CompatibilityInfo copy() {
-        CompatibilityInfo info = new CompatibilityInfo(appFlags, mCompatibilityFlags,
-                applicationDensity, applicationScale, applicationInvertedScale, isThemeable);
-        return info;
-    }
- 
-    /**
-     * Sets expandable bit in the compatibility flag.
-     */
-    public void setExpandable(boolean expandable) {
-        if (expandable) {
-            mCompatibilityFlags |= CompatibilityInfo.EXPANDABLE;
-        } else {
-            mCompatibilityFlags &= ~CompatibilityInfo.EXPANDABLE;
-        }
-    }
-
-    /**
-     * Sets large screen bit in the compatibility flag.
-     */
-    public void setLargeScreens(boolean expandable) {
-        if (expandable) {
-            mCompatibilityFlags |= CompatibilityInfo.LARGE_SCREENS;
-        } else {
-            mCompatibilityFlags &= ~CompatibilityInfo.LARGE_SCREENS;
-        }
-    }
-
-    /**
-     * Sets large screen bit in the compatibility flag.
-     */
-    public void setXLargeScreens(boolean expandable) {
-        if (expandable) {
-            mCompatibilityFlags |= CompatibilityInfo.XLARGE_SCREENS;
-        } else {
-            mCompatibilityFlags &= ~CompatibilityInfo.XLARGE_SCREENS;
-        }
-    }
-
-    /**
-     * @return true if the application is configured to be expandable.
-     */
-    public boolean isConfiguredExpandable() {
-        return (mCompatibilityFlags & CompatibilityInfo.CONFIGURED_EXPANDABLE) != 0;
-    }
-
-    /**
-     * @return true if the application is configured to be expandable.
-     */
-    public boolean isConfiguredLargeScreens() {
-        return (mCompatibilityFlags & CompatibilityInfo.CONFIGURED_LARGE_SCREENS) != 0;
-    }
-
-    /**
-     * @return true if the application is configured to be expandable.
-     */
-    public boolean isConfiguredXLargeScreens() {
-        return (mCompatibilityFlags & CompatibilityInfo.CONFIGURED_XLARGE_SCREENS) != 0;
-    }
-
-    /**
->>>>>>> 44ffc93b
      * @return true if the scaling is required
      */
     public boolean isScalingRequired() {
@@ -621,6 +527,7 @@
             if (applicationDensity != oc.applicationDensity) return false;
             if (applicationScale != oc.applicationScale) return false;
             if (applicationInvertedScale != oc.applicationInvertedScale) return false;
+            if (isThemeable != oc.isThemeable) return false;
             return true;
         } catch (ClassCastException e) {
             return false;
@@ -658,6 +565,7 @@
         result = 31 * result + applicationDensity;
         result = 31 * result + Float.floatToIntBits(applicationScale);
         result = 31 * result + Float.floatToIntBits(applicationInvertedScale);
+        result = 31 * result + (isThemeable ? 1 : 0);
         return result;
     }
 
@@ -672,6 +580,7 @@
         dest.writeInt(applicationDensity);
         dest.writeFloat(applicationScale);
         dest.writeFloat(applicationInvertedScale);
+        dest.writeInt(isThemeable ? 1 : 0);
     }
 
     public static final Parcelable.Creator<CompatibilityInfo> CREATOR
@@ -690,5 +599,6 @@
         applicationDensity = source.readInt();
         applicationScale = source.readFloat();
         applicationInvertedScale = source.readFloat();
+        isThemeable = source.readInt() == 1 ? true : false;
     }
 }