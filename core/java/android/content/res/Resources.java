/*
 * Copyright (C) 2006 The Android Open Source Project
 * This code has been modified.  Portions copyright (C) 2010, T-Mobile USA, Inc.
 *
 * Licensed under the Apache License, Version 2.0 (the "License");
 * you may not use this file except in compliance with the License.
 * You may obtain a copy of the License at
 *
 *      http://www.apache.org/licenses/LICENSE-2.0
 *
 * Unless required by applicable law or agreed to in writing, software
 * distributed under the License is distributed on an "AS IS" BASIS,
 * WITHOUT WARRANTIES OR CONDITIONS OF ANY KIND, either express or implied.
 * See the License for the specific language governing permissions and
 * limitations under the License.
 */

package android.content.res;

import com.android.internal.util.XmlUtils;

import org.xmlpull.v1.XmlPullParser;
import org.xmlpull.v1.XmlPullParserException;

import android.content.pm.ActivityInfo;
import android.graphics.Movie;
import android.graphics.drawable.Drawable;
import android.graphics.drawable.ColorDrawable;
import android.graphics.drawable.Drawable.ConstantState;
<<<<<<< HEAD
import android.graphics.PorterDuff.Mode;
=======
>>>>>>> 44ffc93b
import android.os.Build;
import android.os.Bundle;
import android.util.AttributeSet;
import android.util.DisplayMetrics;
import android.util.Log;
import android.util.Slog;
import android.util.SparseArray;
import android.util.TypedValue;
import android.util.LongSparseArray;

import java.io.IOException;
import java.io.InputStream;
import java.lang.ref.WeakReference;
import java.util.Locale;

import libcore.icu.NativePluralRules;

/**
 * Class for accessing an application's resources.  This sits on top of the
 * asset manager of the application (accessible through {@link #getAssets}) and
 * provides a high-level API for getting typed data from the assets.
 *
 * <p>The Android resource system keeps track of all non-code assets associated with an
 * application. You can use this class to access your application's resources. You can generally
 * acquire the {@link android.content.res.Resources} instance associated with your application
 * with {@link android.content.Context#getResources getResources()}.</p>
 *
 * <p>The Android SDK tools compile your application's resources into the application binary
 * at build time.  To use a resource, you must install it correctly in the source tree (inside
 * your project's {@code res/} directory) and build your application.  As part of the build
 * process, the SDK tools generate symbols for each resource, which you can use in your application
 * code to access the resources.</p>
 *
 * <p>Using application resources makes it easy to update various characteristics of your
 * application without modifying code, and&mdash;by providing sets of alternative
 * resources&mdash;enables you to optimize your application for a variety of device configurations
 * (such as for different languages and screen sizes). This is an important aspect of developing
 * Android applications that are compatible on different types of devices.</p>
 *
 * <p>For more information about using resources, see the documentation about <a
 * href="{@docRoot}guide/topics/resources/index.html">Application Resources</a>.</p>
 */
public class Resources {
    static final String TAG = "Resources";
    private static final boolean DEBUG_LOAD = false;
    private static final boolean DEBUG_CONFIG = false;
    private static final boolean DEBUG_ATTRIBUTES_CACHE = false;
    private static final boolean TRACE_FOR_PRELOAD = false;
    private static final boolean TRACE_FOR_MISS_PRELOAD = false;

    private static final int ID_OTHER = 0x01000004;

    private static final Object mSync = new Object();
    /*package*/ static Resources mSystem = null;
    
    // Information about preloaded resources.  Note that they are not
    // protected by a lock, because while preloading in zygote we are all
    // single-threaded, and after that these are immutable.
    private static final LongSparseArray<Drawable.ConstantState> sPreloadedDrawables
            = new LongSparseArray<Drawable.ConstantState>();
    private static final SparseArray<ColorStateList> mPreloadedColorStateLists
            = new SparseArray<ColorStateList>();
    private static final LongSparseArray<Drawable.ConstantState> sPreloadedColorDrawables
            = new LongSparseArray<Drawable.ConstantState>();
    private static boolean mPreloaded;

    /*package*/ final TypedValue mTmpValue = new TypedValue();
    /*package*/ final Configuration mTmpConfig = new Configuration();

    // These are protected by the mTmpValue lock.
    private final LongSparseArray<WeakReference<Drawable.ConstantState> > mDrawableCache
            = new LongSparseArray<WeakReference<Drawable.ConstantState> >();
    private final SparseArray<WeakReference<ColorStateList> > mColorStateListCache
            = new SparseArray<WeakReference<ColorStateList> >();
    private final LongSparseArray<WeakReference<Drawable.ConstantState> > mColorDrawableCache
            = new LongSparseArray<WeakReference<Drawable.ConstantState> >();
    private boolean mPreloading;

    /*package*/ TypedArray mCachedStyledAttributes = null;
    RuntimeException mLastRetrievedAttrs = null;

    private int mLastCachedXmlBlockIndex = -1;
    private final int[] mCachedXmlBlockIds = { 0, 0, 0, 0 };
    private final XmlBlock[] mCachedXmlBlocks = new XmlBlock[4];

    /*package*/ final AssetManager mAssets;
    private final Configuration mConfiguration = new Configuration();
    /*package*/ final DisplayMetrics mMetrics = new DisplayMetrics();
    private NativePluralRules mPluralRule;
    
    private CompatibilityInfo mCompatibilityInfo;

    private static final LongSparseArray<Object> EMPTY_ARRAY = new LongSparseArray<Object>(0) {
        @Override
        public void put(long k, Object o) {
            throw new UnsupportedOperationException();
        }
        @Override
        public void append(long k, Object o) {
            throw new UnsupportedOperationException();
        }
    };

    @SuppressWarnings("unchecked")
    private static <T> LongSparseArray<T> emptySparseArray() {
        return (LongSparseArray<T>) EMPTY_ARRAY;
    }

    /** @hide */
    public static int selectDefaultTheme(int curTheme, int targetSdkVersion) {
        return selectSystemTheme(curTheme, targetSdkVersion,
                com.android.internal.R.style.Theme,
                com.android.internal.R.style.Theme_Holo,
                com.android.internal.R.style.Theme_DeviceDefault);
    }
    
    /** @hide */
    public static int selectSystemTheme(int curTheme, int targetSdkVersion,
            int orig, int holo, int deviceDefault) {
        if (curTheme != 0) {
            return curTheme;
        }
        if (targetSdkVersion < Build.VERSION_CODES.HONEYCOMB) {
            return orig;
        }
        if (targetSdkVersion < Build.VERSION_CODES.ICE_CREAM_SANDWICH) {
            return holo;
        }
        return deviceDefault;
    }
    
    /**
     * This exception is thrown by the resource APIs when a requested resource
     * can not be found.
     */
    public static class NotFoundException extends RuntimeException {
        public NotFoundException() {
        }

        public NotFoundException(String name) {
            super(name);
        }
    }

    /**
     * Create a new Resources object on top of an existing set of assets in an
     * AssetManager.
     * 
     * @param assets Previously created AssetManager. 
     * @param metrics Current display metrics to consider when 
     *                selecting/computing resource values.
     * @param config Desired device configuration to consider when 
     *               selecting/computing resource values (optional).
     */
    public Resources(AssetManager assets, DisplayMetrics metrics,
            Configuration config) {
        this(assets, metrics, config, (CompatibilityInfo) null);
    }

    /**
     * Creates a new Resources object with CompatibilityInfo.
     * 
     * @param assets Previously created AssetManager. 
     * @param metrics Current display metrics to consider when 
     *                selecting/computing resource values.
     * @param config Desired device configuration to consider when 
     *               selecting/computing resource values (optional).
     * @param compInfo this resource's compatibility info. It will use the default compatibility
     *  info when it's null.
     * @hide
     */
    public Resources(AssetManager assets, DisplayMetrics metrics,
            Configuration config, CompatibilityInfo compInfo) {
        mAssets = assets;
        mMetrics.setToDefaults();
        mCompatibilityInfo = compInfo;
        updateConfiguration(config, metrics);
        assets.ensureStringBlocks();
    }

    /**
     * Return a global shared Resources object that provides access to only
     * system resources (no application resources), and is not configured for 
     * the current screen (can not use dimension units, does not change based 
     * on orientation, etc). 
     */
    public static Resources getSystem() {
        synchronized (mSync) {
            Resources ret = mSystem;
            if (ret == null) {
                ret = new Resources();
                mSystem = ret;
            }

            return ret;
        }
    }

    /**
     * Return the string value associated with a particular resource ID.  The
     * returned object will be a String if this is a plain string; it will be
     * some other type of CharSequence if it is styled.
     * {@more}
     *
     * @param id The desired resource identifier, as generated by the aapt
     *           tool. This integer encodes the package, type, and resource
     *           entry. The value 0 is an invalid identifier.
     *
     * @throws NotFoundException Throws NotFoundException if the given ID does not exist.
     *
     * @return CharSequence The string data associated with the resource, plus
     *         possibly styled text information.
     */
    public CharSequence getText(int id) throws NotFoundException {
        CharSequence res = mAssets.getResourceText(id);
        if (res != null) {
            return res;
        }
        throw new NotFoundException("String resource ID #0x"
                                    + Integer.toHexString(id));
    }

    /**
     * Return the character sequence associated with a particular resource ID for a particular
     * numerical quantity.
     *
     * <p>See <a href="{@docRoot}guide/topics/resources/string-resource.html#Plurals">String
     * Resources</a> for more on quantity strings.
     *
     * @param id The desired resource identifier, as generated by the aapt
     *           tool. This integer encodes the package, type, and resource
     *           entry. The value 0 is an invalid identifier.
     * @param quantity The number used to get the correct string for the current language's
     *           plural rules.
     *
     * @throws NotFoundException Throws NotFoundException if the given ID does not exist.
     *
     * @return CharSequence The string data associated with the resource, plus
     *         possibly styled text information.
     */
    public CharSequence getQuantityText(int id, int quantity) throws NotFoundException {
        NativePluralRules rule = getPluralRule();
        CharSequence res = mAssets.getResourceBagText(id,
                attrForQuantityCode(rule.quantityForInt(quantity)));
        if (res != null) {
            return res;
        }
        res = mAssets.getResourceBagText(id, ID_OTHER);
        if (res != null) {
            return res;
        }
        throw new NotFoundException("Plural resource ID #0x" + Integer.toHexString(id)
                + " quantity=" + quantity
                + " item=" + stringForQuantityCode(rule.quantityForInt(quantity)));
    }

    private NativePluralRules getPluralRule() {
        synchronized (mSync) {
            if (mPluralRule == null) {
                mPluralRule = NativePluralRules.forLocale(mConfiguration.locale);
            }
            return mPluralRule;
        }
    }

    private static int attrForQuantityCode(int quantityCode) {
        switch (quantityCode) {
            case NativePluralRules.ZERO: return 0x01000005;
            case NativePluralRules.ONE:  return 0x01000006;
            case NativePluralRules.TWO:  return 0x01000007;
            case NativePluralRules.FEW:  return 0x01000008;
            case NativePluralRules.MANY: return 0x01000009;
            default:                     return ID_OTHER;
        }
    }

    private static String stringForQuantityCode(int quantityCode) {
        switch (quantityCode) {
            case NativePluralRules.ZERO: return "zero";
            case NativePluralRules.ONE:  return "one";
            case NativePluralRules.TWO:  return "two";
            case NativePluralRules.FEW:  return "few";
            case NativePluralRules.MANY: return "many";
            default:                     return "other";
        }
    }

    /**
     * Return the string value associated with a particular resource ID.  It
     * will be stripped of any styled text information.
     * {@more}
     *
     * @param id The desired resource identifier, as generated by the aapt
     *           tool. This integer encodes the package, type, and resource
     *           entry. The value 0 is an invalid identifier.
     *
     * @throws NotFoundException Throws NotFoundException if the given ID does not exist.
     *
     * @return String The string data associated with the resource,
     * stripped of styled text information.
     */
    public String getString(int id) throws NotFoundException {
        CharSequence res = getText(id);
        if (res != null) {
            return res.toString();
        }
        throw new NotFoundException("String resource ID #0x"
                                    + Integer.toHexString(id));
    }


    /**
     * Return the string value associated with a particular resource ID,
     * substituting the format arguments as defined in {@link java.util.Formatter}
     * and {@link java.lang.String#format}. It will be stripped of any styled text
     * information.
     * {@more}
     *
     * @param id The desired resource identifier, as generated by the aapt
     *           tool. This integer encodes the package, type, and resource
     *           entry. The value 0 is an invalid identifier.
     *           
     * @param formatArgs The format arguments that will be used for substitution.
     *
     * @throws NotFoundException Throws NotFoundException if the given ID does not exist.
     *
     * @return String The string data associated with the resource,
     * stripped of styled text information.
     */
    public String getString(int id, Object... formatArgs) throws NotFoundException {
        String raw = getString(id);
        return String.format(mConfiguration.locale, raw, formatArgs);
    }

    /**
     * Return the string value associated with a particular resource ID for a particular
     * numerical quantity, substituting the format arguments as defined in
     * {@link java.util.Formatter} and {@link java.lang.String#format}. It will be
     * stripped of any styled text information.
     * {@more}
     *
     * <p>See <a href="{@docRoot}guide/topics/resources/string-resource.html#Plurals">String
     * Resources</a> for more on quantity strings.
     *
     * @param id The desired resource identifier, as generated by the aapt
     *           tool. This integer encodes the package, type, and resource
     *           entry. The value 0 is an invalid identifier.
     * @param quantity The number used to get the correct string for the current language's
     *           plural rules.
     * @param formatArgs The format arguments that will be used for substitution.
     *
     * @throws NotFoundException Throws NotFoundException if the given ID does not exist.
     *
     * @return String The string data associated with the resource,
     * stripped of styled text information.
     */
    public String getQuantityString(int id, int quantity, Object... formatArgs)
            throws NotFoundException {
        String raw = getQuantityText(id, quantity).toString();
        return String.format(mConfiguration.locale, raw, formatArgs);
    }

    /**
     * Return the string value associated with a particular resource ID for a particular
     * numerical quantity.
     *
     * <p>See <a href="{@docRoot}guide/topics/resources/string-resource.html#Plurals">String
     * Resources</a> for more on quantity strings.
     *
     * @param id The desired resource identifier, as generated by the aapt
     *           tool. This integer encodes the package, type, and resource
     *           entry. The value 0 is an invalid identifier.
     * @param quantity The number used to get the correct string for the current language's
     *           plural rules.
     *
     * @throws NotFoundException Throws NotFoundException if the given ID does not exist.
     *
     * @return String The string data associated with the resource,
     * stripped of styled text information.
     */
    public String getQuantityString(int id, int quantity) throws NotFoundException {
        return getQuantityText(id, quantity).toString();
    }

    /**
     * Return the string value associated with a particular resource ID.  The
     * returned object will be a String if this is a plain string; it will be
     * some other type of CharSequence if it is styled.
     * 
     * @param id The desired resource identifier, as generated by the aapt
     *           tool. This integer encodes the package, type, and resource
     *           entry. The value 0 is an invalid identifier.
     * 
     * @param def The default CharSequence to return.
     *
     * @return CharSequence The string data associated with the resource, plus
     *         possibly styled text information, or def if id is 0 or not found.
     */
    public CharSequence getText(int id, CharSequence def) {
        CharSequence res = id != 0 ? mAssets.getResourceText(id) : null;
        return res != null ? res : def;
    }

    /**
     * Return the styled text array associated with a particular resource ID.
     *
     * @param id The desired resource identifier, as generated by the aapt
     *           tool. This integer encodes the package, type, and resource
     *           entry. The value 0 is an invalid identifier.
     *
     * @throws NotFoundException Throws NotFoundException if the given ID does not exist.
     *
     * @return The styled text array associated with the resource.
     */
    public CharSequence[] getTextArray(int id) throws NotFoundException {
        CharSequence[] res = mAssets.getResourceTextArray(id);
        if (res != null) {
            return res;
        }
        throw new NotFoundException("Text array resource ID #0x"
                                    + Integer.toHexString(id));
    }

    /**
     * Return the string array associated with a particular resource ID.
     *
     * @param id The desired resource identifier, as generated by the aapt
     *           tool. This integer encodes the package, type, and resource
     *           entry. The value 0 is an invalid identifier.
     *
     * @throws NotFoundException Throws NotFoundException if the given ID does not exist.
     *
     * @return The string array associated with the resource.
     */
    public String[] getStringArray(int id) throws NotFoundException {
        String[] res = mAssets.getResourceStringArray(id);
        if (res != null) {
            return res;
        }
        throw new NotFoundException("String array resource ID #0x"
                                    + Integer.toHexString(id));
    }

    /**
     * Return the int array associated with a particular resource ID.
     *
     * @param id The desired resource identifier, as generated by the aapt
     *           tool. This integer encodes the package, type, and resource
     *           entry. The value 0 is an invalid identifier.
     *
     * @throws NotFoundException Throws NotFoundException if the given ID does not exist.
     *
     * @return The int array associated with the resource.
     */
    public int[] getIntArray(int id) throws NotFoundException {
        int[] res = mAssets.getArrayIntResource(id);
        if (res != null) {
            return res;
        }
        throw new NotFoundException("Int array resource ID #0x"
                                    + Integer.toHexString(id));
    }

    /**
     * Return an array of heterogeneous values.
     *
     * @param id The desired resource identifier, as generated by the aapt
     *           tool. This integer encodes the package, type, and resource
     *           entry. The value 0 is an invalid identifier.
     *
     * @throws NotFoundException Throws NotFoundException if the given ID does not exist.
     *
     * @return Returns a TypedArray holding an array of the array values.
     * Be sure to call {@link TypedArray#recycle() TypedArray.recycle()}
     * when done with it.
     */
    public TypedArray obtainTypedArray(int id) throws NotFoundException {
        int len = mAssets.getArraySize(id);
        if (len < 0) {
            throw new NotFoundException("Array resource ID #0x"
                                        + Integer.toHexString(id));
        }
        
        TypedArray array = getCachedStyledAttributes(len);
        array.mLength = mAssets.retrieveArray(id, array.mData);
        array.mIndices[0] = 0;
        
        return array;
    }

    /**
     * Retrieve a dimensional for a particular resource ID.  Unit 
     * conversions are based on the current {@link DisplayMetrics} associated
     * with the resources.
     * 
     * @param id The desired resource identifier, as generated by the aapt
     *           tool. This integer encodes the package, type, and resource
     *           entry. The value 0 is an invalid identifier.
     * 
     * @return Resource dimension value multiplied by the appropriate 
     * metric.
     * 
     * @throws NotFoundException Throws NotFoundException if the given ID does not exist.
     *
     * @see #getDimensionPixelOffset
     * @see #getDimensionPixelSize
     */
    public float getDimension(int id) throws NotFoundException {
        synchronized (mTmpValue) {
            TypedValue value = mTmpValue;
            getValue(id, value, true);
            if (value.type == TypedValue.TYPE_DIMENSION) {
                return TypedValue.complexToDimension(value.data, mMetrics);
            }
            throw new NotFoundException(
                    "Resource ID #0x" + Integer.toHexString(id) + " type #0x"
                    + Integer.toHexString(value.type) + " is not valid");
        }
    }

    /**
     * Retrieve a dimensional for a particular resource ID for use
     * as an offset in raw pixels.  This is the same as
     * {@link #getDimension}, except the returned value is converted to
     * integer pixels for you.  An offset conversion involves simply
     * truncating the base value to an integer.
     * 
     * @param id The desired resource identifier, as generated by the aapt
     *           tool. This integer encodes the package, type, and resource
     *           entry. The value 0 is an invalid identifier.
     * 
     * @return Resource dimension value multiplied by the appropriate 
     * metric and truncated to integer pixels.
     * 
     * @throws NotFoundException Throws NotFoundException if the given ID does not exist.
     *
     * @see #getDimension
     * @see #getDimensionPixelSize
     */
    public int getDimensionPixelOffset(int id) throws NotFoundException {
        synchronized (mTmpValue) {
            TypedValue value = mTmpValue;
            getValue(id, value, true);
            if (value.type == TypedValue.TYPE_DIMENSION) {
                return TypedValue.complexToDimensionPixelOffset(
                        value.data, mMetrics);
            }
            throw new NotFoundException(
                    "Resource ID #0x" + Integer.toHexString(id) + " type #0x"
                    + Integer.toHexString(value.type) + " is not valid");
        }
    }

    /**
     * Retrieve a dimensional for a particular resource ID for use
     * as a size in raw pixels.  This is the same as
     * {@link #getDimension}, except the returned value is converted to
     * integer pixels for use as a size.  A size conversion involves
     * rounding the base value, and ensuring that a non-zero base value
     * is at least one pixel in size.
     * 
     * @param id The desired resource identifier, as generated by the aapt
     *           tool. This integer encodes the package, type, and resource
     *           entry. The value 0 is an invalid identifier.
     * 
     * @return Resource dimension value multiplied by the appropriate 
     * metric and truncated to integer pixels.
     *  
     * @throws NotFoundException Throws NotFoundException if the given ID does not exist.
     *
     * @see #getDimension
     * @see #getDimensionPixelOffset
     */
    public int getDimensionPixelSize(int id) throws NotFoundException {
        synchronized (mTmpValue) {
            TypedValue value = mTmpValue;
            getValue(id, value, true);
            if (value.type == TypedValue.TYPE_DIMENSION) {
                return TypedValue.complexToDimensionPixelSize(
                        value.data, mMetrics);
            }
            throw new NotFoundException(
                    "Resource ID #0x" + Integer.toHexString(id) + " type #0x"
                    + Integer.toHexString(value.type) + " is not valid");
        }
    }

    /**
     * Retrieve a fractional unit for a particular resource ID.
     * 
     * @param id The desired resource identifier, as generated by the aapt
     *           tool. This integer encodes the package, type, and resource
     *           entry. The value 0 is an invalid identifier.
     * @param base The base value of this fraction.  In other words, a 
     *             standard fraction is multiplied by this value.
     * @param pbase The parent base value of this fraction.  In other 
     *             words, a parent fraction (nn%p) is multiplied by this
     *             value.
     * 
     * @return Attribute fractional value multiplied by the appropriate 
     * base value.
     *  
     * @throws NotFoundException Throws NotFoundException if the given ID does not exist.
     */
    public float getFraction(int id, int base, int pbase) {
        synchronized (mTmpValue) {
            TypedValue value = mTmpValue;
            getValue(id, value, true);
            if (value.type == TypedValue.TYPE_FRACTION) {
                return TypedValue.complexToFraction(value.data, base, pbase);
            }
            throw new NotFoundException(
                    "Resource ID #0x" + Integer.toHexString(id) + " type #0x"
                    + Integer.toHexString(value.type) + " is not valid");
        }
    }
    
    /**
     * Return a drawable object associated with a particular resource ID.
     * Various types of objects will be returned depending on the underlying
     * resource -- for example, a solid color, PNG image, scalable image, etc.
     * The Drawable API hides these implementation details.
     * 
     * @param id The desired resource identifier, as generated by the aapt
     *           tool. This integer encodes the package, type, and resource
     *           entry. The value 0 is an invalid identifier.
     *
     * @throws NotFoundException Throws NotFoundException if the given ID does not exist.
     * 
     * @return Drawable An object that can be used to draw this resource.
     */
    public Drawable getDrawable(int id) throws NotFoundException {
        synchronized (mTmpValue) {
            TypedValue value = mTmpValue;
            getValue(id, value, true);
            return loadDrawable(value, id);
        }
    }

    /**
     * Return a drawable object associated with a particular resource ID for the
     * given screen density in DPI. This will set the drawable's density to be
     * the device's density multiplied by the ratio of actual drawable density
     * to requested density. This allows the drawable to be scaled up to the
     * correct size if needed. Various types of objects will be returned
     * depending on the underlying resource -- for example, a solid color, PNG
     * image, scalable image, etc. The Drawable API hides these implementation
     * details.
     * 
     * @param id The desired resource identifier, as generated by the aapt tool.
     *            This integer encodes the package, type, and resource entry.
     *            The value 0 is an invalid identifier.
     * @param density the desired screen density indicated by the resource as
     *            found in {@link DisplayMetrics}.
     * @throws NotFoundException Throws NotFoundException if the given ID does
     *             not exist.
     * @return Drawable An object that can be used to draw this resource.
     */
    public Drawable getDrawableForDensity(int id, int density) throws NotFoundException {
        synchronized (mTmpValue) {
            TypedValue value = mTmpValue;
            getValueForDensity(id, density, value, true);

            /*
             * Pretend the requested density is actually the display density. If
             * the drawable returned is not the requested density, then force it
             * to be scaled later by dividing its density by the ratio of
             * requested density to actual device density. Drawables that have
             * undefined density or no density don't need to be handled here.
             */
            if (value.density > 0 && value.density != TypedValue.DENSITY_NONE) {
                if (value.density == density) {
                    value.density = DisplayMetrics.DENSITY_DEVICE;
                } else {
                    value.density = (value.density * DisplayMetrics.DENSITY_DEVICE) / density;
                }
            }

            return loadDrawable(value, id);
        }
    }

     /**
     * Return a drawable object associated with a particular resource ID.
     * Various types of objects will be returned depending on the underlying
     * resource -- for example, a solid color, PNG image, scalable image, etc.
     * The Drawable API hides these implementation details.
     *
     * mtwebster: This version also applies a Porter Duff color mask onto the object before
     * returning the object. Put in Resources to give reusability, I plan on
     * applying this to other parts of the gui
     *
     * @param id The desired resource identifier, as generated by the aapt tool.
     *            This integer encodes the package, type, and resource entry.
     *            The value 0 is an invalid identifier.
     * @param mask The color mask to use (alpha-r-g-b)
     * @param masktype The Porter Duff filter mode
     * @throws NotFoundException Throws NotFoundException if the given ID does
     *             not exist.
     * @return Drawable An object that can be used to draw this resource.
     * @hide
     */
    public Drawable getDrawable(int id, int mask, Mode maskType) throws NotFoundException {
        synchronized (mTmpValue) {
            TypedValue value = mTmpValue;
            getValue(id, value, true);
            Drawable tmpDrawable = loadDrawable(value, id);
            tmpDrawable.setColorFilter(mask, maskType);
            return tmpDrawable;
        }
    }

    /**
     * Return a movie object associated with the particular resource ID.
     * @param id The desired resource identifier, as generated by the aapt
     *           tool. This integer encodes the package, type, and resource
     *           entry. The value 0 is an invalid identifier.
     * @throws NotFoundException Throws NotFoundException if the given ID does not exist.
     * 
     */
    public Movie getMovie(int id) throws NotFoundException {
        InputStream is = openRawResource(id);
        Movie movie = Movie.decodeStream(is);
        try {
            is.close();
        }
        catch (java.io.IOException e) {
            // don't care, since the return value is valid
        }
        return movie;
    }

    /**
     * Return a color integer associated with a particular resource ID.
     * If the resource holds a complex
     * {@link android.content.res.ColorStateList}, then the default color from
     * the set is returned.
     *
     * @param id The desired resource identifier, as generated by the aapt
     *           tool. This integer encodes the package, type, and resource
     *           entry. The value 0 is an invalid identifier.
     *
     * @throws NotFoundException Throws NotFoundException if the given ID does not exist.
     *
     * @return Returns a single color value in the form 0xAARRGGBB.
     */
    public int getColor(int id) throws NotFoundException {
        synchronized (mTmpValue) {
            TypedValue value = mTmpValue;
            getValue(id, value, true);
            if (value.type >= TypedValue.TYPE_FIRST_INT
                && value.type <= TypedValue.TYPE_LAST_INT) {
                return value.data;
            } else if (value.type == TypedValue.TYPE_STRING) {
                ColorStateList csl = loadColorStateList(mTmpValue, id);
                return csl.getDefaultColor();
            }
            throw new NotFoundException(
                "Resource ID #0x" + Integer.toHexString(id) + " type #0x"
                + Integer.toHexString(value.type) + " is not valid");
        }
    }

    /**
     * Return a color state list associated with a particular resource ID.  The
     * resource may contain either a single raw color value, or a complex
     * {@link android.content.res.ColorStateList} holding multiple possible colors.
     *
     * @param id The desired resource identifier of a {@link ColorStateList},
     *        as generated by the aapt tool. This integer encodes the package, type, and resource
     *        entry. The value 0 is an invalid identifier.
     *
     * @throws NotFoundException Throws NotFoundException if the given ID does not exist.
     *
     * @return Returns a ColorStateList object containing either a single
     * solid color or multiple colors that can be selected based on a state.
     */
    public ColorStateList getColorStateList(int id) throws NotFoundException {
        synchronized (mTmpValue) {
            TypedValue value = mTmpValue;
            getValue(id, value, true);
            return loadColorStateList(value, id);
        }
    }

    /**
     * Return a boolean associated with a particular resource ID.  This can be
     * used with any integral resource value, and will return true if it is
     * non-zero.
     *
     * @param id The desired resource identifier, as generated by the aapt
     *           tool. This integer encodes the package, type, and resource
     *           entry. The value 0 is an invalid identifier.
     *
     * @throws NotFoundException Throws NotFoundException if the given ID does not exist.
     *
     * @return Returns the boolean value contained in the resource.
     */
    public boolean getBoolean(int id) throws NotFoundException {
        synchronized (mTmpValue) {
            TypedValue value = mTmpValue;
            getValue(id, value, true);
            if (value.type >= TypedValue.TYPE_FIRST_INT
                && value.type <= TypedValue.TYPE_LAST_INT) {
                return value.data != 0;
            }
            throw new NotFoundException(
                "Resource ID #0x" + Integer.toHexString(id) + " type #0x"
                + Integer.toHexString(value.type) + " is not valid");
        }
    }

    /**
     * Return an integer associated with a particular resource ID.
     *
     * @param id The desired resource identifier, as generated by the aapt
     *           tool. This integer encodes the package, type, and resource
     *           entry. The value 0 is an invalid identifier.
     *
     * @throws NotFoundException Throws NotFoundException if the given ID does not exist.
     *
     * @return Returns the integer value contained in the resource.
     */
    public int getInteger(int id) throws NotFoundException {
        synchronized (mTmpValue) {
            TypedValue value = mTmpValue;
            getValue(id, value, true);
            if (value.type >= TypedValue.TYPE_FIRST_INT
                && value.type <= TypedValue.TYPE_LAST_INT) {
                return value.data;
            }
            throw new NotFoundException(
                "Resource ID #0x" + Integer.toHexString(id) + " type #0x"
                + Integer.toHexString(value.type) + " is not valid");
        }
    }

    /**
     * Return an XmlResourceParser through which you can read a view layout
     * description for the given resource ID.  This parser has limited
     * functionality -- in particular, you can't change its input, and only
     * the high-level events are available.
     * 
     * <p>This function is really a simple wrapper for calling
     * {@link #getXml} with a layout resource.
     * 
     * @param id The desired resource identifier, as generated by the aapt
     *           tool. This integer encodes the package, type, and resource
     *           entry. The value 0 is an invalid identifier.
     *
     * @throws NotFoundException Throws NotFoundException if the given ID does not exist.
     * 
     * @return A new parser object through which you can read
     *         the XML data.
     *         
     * @see #getXml
     */
    public XmlResourceParser getLayout(int id) throws NotFoundException {
        return loadXmlResourceParser(id, "layout");
    }

    /**
     * Return an XmlResourceParser through which you can read an animation
     * description for the given resource ID.  This parser has limited
     * functionality -- in particular, you can't change its input, and only
     * the high-level events are available.
     * 
     * <p>This function is really a simple wrapper for calling
     * {@link #getXml} with an animation resource.
     * 
     * @param id The desired resource identifier, as generated by the aapt
     *           tool. This integer encodes the package, type, and resource
     *           entry. The value 0 is an invalid identifier.
     *
     * @throws NotFoundException Throws NotFoundException if the given ID does not exist.
     * 
     * @return A new parser object through which you can read
     *         the XML data.
     *         
     * @see #getXml
     */
    public XmlResourceParser getAnimation(int id) throws NotFoundException {
        return loadXmlResourceParser(id, "anim");
    }

    /**
     * Return an XmlResourceParser through which you can read a generic XML
     * resource for the given resource ID.
     * 
     * <p>The XmlPullParser implementation returned here has some limited
     * functionality.  In particular, you can't change its input, and only
     * high-level parsing events are available (since the document was
     * pre-parsed for you at build time, which involved merging text and
     * stripping comments).
     * 
     * @param id The desired resource identifier, as generated by the aapt
     *           tool. This integer encodes the package, type, and resource
     *           entry. The value 0 is an invalid identifier.
     *
     * @throws NotFoundException Throws NotFoundException if the given ID does not exist.
     * 
     * @return A new parser object through which you can read
     *         the XML data.
     *         
     * @see android.util.AttributeSet
     */
    public XmlResourceParser getXml(int id) throws NotFoundException {
        return loadXmlResourceParser(id, "xml");
    }

    /**
     * Open a data stream for reading a raw resource.  This can only be used
     * with resources whose value is the name of an asset files -- that is, it can be
     * used to open drawable, sound, and raw resources; it will fail on string
     * and color resources.
     * 
     * @param id The resource identifier to open, as generated by the appt
     *           tool.
     * 
     * @return InputStream Access to the resource data.
     *
     * @throws NotFoundException Throws NotFoundException if the given ID does not exist.
     * 
     */
    public InputStream openRawResource(int id) throws NotFoundException {
        synchronized (mTmpValue) {
            return openRawResource(id, mTmpValue);
        }
    }

    /**
     * Open a data stream for reading a raw resource.  This can only be used
     * with resources whose value is the name of an asset file -- that is, it can be
     * used to open drawable, sound, and raw resources; it will fail on string
     * and color resources.
     *
     * @param id The resource identifier to open, as generated by the appt tool.
     * @param value The TypedValue object to hold the resource information.
     *
     * @return InputStream Access to the resource data.
     *
     * @throws NotFoundException Throws NotFoundException if the given ID does not exist.
     */
    public InputStream openRawResource(int id, TypedValue value) throws NotFoundException {
        getValue(id, value, true);

        try {
            return mAssets.openNonAsset(value.assetCookie, value.string.toString(),
                    AssetManager.ACCESS_STREAMING);
        } catch (Exception e) {
            NotFoundException rnf = new NotFoundException("File " + value.string.toString() +
                    " from drawable resource ID #0x" + Integer.toHexString(id));
            rnf.initCause(e);
            throw rnf;
        }
    }

    /**
     * Open a file descriptor for reading a raw resource.  This can only be used
     * with resources whose value is the name of an asset files -- that is, it can be
     * used to open drawable, sound, and raw resources; it will fail on string
     * and color resources.
     * 
     * <p>This function only works for resources that are stored in the package
     * as uncompressed data, which typically includes things like mp3 files
     * and png images.
     * 
     * @param id The resource identifier to open, as generated by the appt
     *           tool.
     * 
     * @return AssetFileDescriptor A new file descriptor you can use to read
     * the resource.  This includes the file descriptor itself, as well as the
     * offset and length of data where the resource appears in the file.  A
     * null is returned if the file exists but is compressed.
     *
     * @throws NotFoundException Throws NotFoundException if the given ID does not exist.
     * 
     */
    public AssetFileDescriptor openRawResourceFd(int id) throws NotFoundException {
        synchronized (mTmpValue) {
            TypedValue value = mTmpValue;
            getValue(id, value, true);

            try {
                return mAssets.openNonAssetFd(
                    value.assetCookie, value.string.toString());
            } catch (Exception e) {
                NotFoundException rnf = new NotFoundException(
                    "File " + value.string.toString()
                    + " from drawable resource ID #0x"
                    + Integer.toHexString(id));
                rnf.initCause(e);
                throw rnf;
            }

        }
    }

    /**
     * Return the raw data associated with a particular resource ID.
     * 
     * @param id The desired resource identifier, as generated by the aapt
     *           tool. This integer encodes the package, type, and resource
     *           entry. The value 0 is an invalid identifier.
     * @param outValue Object in which to place the resource data.
     * @param resolveRefs If true, a resource that is a reference to another
     *                    resource will be followed so that you receive the
     *                    actual final resource data.  If false, the TypedValue
     *                    will be filled in with the reference itself.
     *
     * @throws NotFoundException Throws NotFoundException if the given ID does not exist.
     *
     */
    public void getValue(int id, TypedValue outValue, boolean resolveRefs)
            throws NotFoundException {
        boolean found = mAssets.getResourceValue(id, 0, outValue, resolveRefs);
        if (found) {
            return;
        }
        throw new NotFoundException("Resource ID #0x"
                                    + Integer.toHexString(id));
    }

    /**
     * Get the raw value associated with a resource with associated density.
     * 
     * @param id resource identifier
     * @param density density in DPI
     * @param resolveRefs If true, a resource that is a reference to another
     *            resource will be followed so that you receive the actual final
     *            resource data. If false, the TypedValue will be filled in with
     *            the reference itself.
     * @throws NotFoundException Throws NotFoundException if the given ID does
     *             not exist.
     * @see #getValue(String, TypedValue, boolean)
     */
    public void getValueForDensity(int id, int density, TypedValue outValue, boolean resolveRefs)
            throws NotFoundException {
        boolean found = mAssets.getResourceValue(id, density, outValue, resolveRefs);
        if (found) {
            return;
        }
        throw new NotFoundException("Resource ID #0x" + Integer.toHexString(id));
    }

    /**
     * Return the raw data associated with a particular resource ID.
     * See getIdentifier() for information on how names are mapped to resource
     * IDs, and getString(int) for information on how string resources are
     * retrieved.
     * 
     * <p>Note: use of this function is discouraged.  It is much more
     * efficient to retrieve resources by identifier than by name.
     * 
     * @param name The name of the desired resource.  This is passed to
     *             getIdentifier() with a default type of "string".
     * @param outValue Object in which to place the resource data.
     * @param resolveRefs If true, a resource that is a reference to another
     *                    resource will be followed so that you receive the
     *                    actual final resource data.  If false, the TypedValue
     *                    will be filled in with the reference itself.
     *
     * @throws NotFoundException Throws NotFoundException if the given ID does not exist.
     *
     */
    public void getValue(String name, TypedValue outValue, boolean resolveRefs)
            throws NotFoundException {
        int id = getIdentifier(name, "string", null);
        if (id != 0) {
            getValue(id, outValue, resolveRefs);
            return;
        }
        throw new NotFoundException("String resource name " + name);
    }

    /**
     * This class holds the current attribute values for a particular theme.
     * In other words, a Theme is a set of values for resource attributes;
     * these are used in conjunction with {@link TypedArray}
     * to resolve the final value for an attribute.
     * 
     * <p>The Theme's attributes come into play in two ways: (1) a styled
     * attribute can explicit reference a value in the theme through the
     * "?themeAttribute" syntax; (2) if no value has been defined for a
     * particular styled attribute, as a last resort we will try to find that
     * attribute's value in the Theme.
     * 
     * <p>You will normally use the {@link #obtainStyledAttributes} APIs to
     * retrieve XML attributes with style and theme information applied.
     */
    public final class Theme {
        /**
         * Place new attribute values into the theme.  The style resource
         * specified by <var>resid</var> will be retrieved from this Theme's
         * resources, its values placed into the Theme object.
         * 
         * <p>The semantics of this function depends on the <var>force</var>
         * argument:  If false, only values that are not already defined in
         * the theme will be copied from the system resource; otherwise, if
         * any of the style's attributes are already defined in the theme, the
         * current values in the theme will be overwritten.
         * 
         * @param resid The resource ID of a style resource from which to
         *              obtain attribute values.
         * @param force If true, values in the style resource will always be
         *              used in the theme; otherwise, they will only be used
         *              if not already defined in the theme.
         */
        public void applyStyle(int resid, boolean force) {
            AssetManager.applyThemeStyle(mTheme, resid, force);
        }

        /**
         * Set this theme to hold the same contents as the theme
         * <var>other</var>.  If both of these themes are from the same
         * Resources object, they will be identical after this function
         * returns.  If they are from different Resources, only the resources
         * they have in common will be set in this theme.
         * 
         * @param other The existing Theme to copy from.
         */
        public void setTo(Theme other) {
            AssetManager.copyTheme(mTheme, other.mTheme);
        }

        /**
         * Return a StyledAttributes holding the values defined by
         * <var>Theme</var> which are listed in <var>attrs</var>.
         * 
         * <p>Be sure to call StyledAttributes.recycle() when you are done with
         * the array.
         * 
         * @param attrs The desired attributes.
         *
         * @throws NotFoundException Throws NotFoundException if the given ID does not exist.
         * 
         * @return Returns a TypedArray holding an array of the attribute values.
         * Be sure to call {@link TypedArray#recycle() TypedArray.recycle()}
         * when done with it.
         * 
         * @see Resources#obtainAttributes
         * @see #obtainStyledAttributes(int, int[])
         * @see #obtainStyledAttributes(AttributeSet, int[], int, int)
         */
        public TypedArray obtainStyledAttributes(int[] attrs) {
            int len = attrs.length;
            TypedArray array = getCachedStyledAttributes(len);
            array.mRsrcs = attrs;
            AssetManager.applyStyle(mTheme, 0, 0, 0, attrs,
                    array.mData, array.mIndices);
            return array;
        }

        /**
         * Return a StyledAttributes holding the values defined by the style
         * resource <var>resid</var> which are listed in <var>attrs</var>.
         * 
         * <p>Be sure to call StyledAttributes.recycle() when you are done with
         * the array.
         * 
         * @param resid The desired style resource.
         * @param attrs The desired attributes in the style.
         * 
         * @throws NotFoundException Throws NotFoundException if the given ID does not exist.
         * 
         * @return Returns a TypedArray holding an array of the attribute values.
         * Be sure to call {@link TypedArray#recycle() TypedArray.recycle()}
         * when done with it.
         * 
         * @see Resources#obtainAttributes
         * @see #obtainStyledAttributes(int[])
         * @see #obtainStyledAttributes(AttributeSet, int[], int, int)
         */
        public TypedArray obtainStyledAttributes(int resid, int[] attrs)
                throws NotFoundException {
            int len = attrs.length;
            TypedArray array = getCachedStyledAttributes(len);
            array.mRsrcs = attrs;

            AssetManager.applyStyle(mTheme, 0, resid, 0, attrs,
                    array.mData, array.mIndices);
            if (false) {
                int[] data = array.mData;
                
                System.out.println("**********************************************************");
                System.out.println("**********************************************************");
                System.out.println("**********************************************************");
                System.out.println("Attributes:");
                String s = "  Attrs:";
                int i;
                for (i=0; i<attrs.length; i++) {
                    s = s + " 0x" + Integer.toHexString(attrs[i]);
                }
                System.out.println(s);
                s = "  Found:";
                TypedValue value = new TypedValue();
                for (i=0; i<attrs.length; i++) {
                    int d = i*AssetManager.STYLE_NUM_ENTRIES;
                    value.type = data[d+AssetManager.STYLE_TYPE];
                    value.data = data[d+AssetManager.STYLE_DATA];
                    value.assetCookie = data[d+AssetManager.STYLE_ASSET_COOKIE];
                    value.resourceId = data[d+AssetManager.STYLE_RESOURCE_ID];
                    s = s + " 0x" + Integer.toHexString(attrs[i])
                        + "=" + value;
                }
                System.out.println(s);
            }
            return array;
        }

        /**
         * Return a StyledAttributes holding the attribute values in
         * <var>set</var>
         * that are listed in <var>attrs</var>.  In addition, if the given
         * AttributeSet specifies a style class (through the "style" attribute),
         * that style will be applied on top of the base attributes it defines.
         * 
         * <p>Be sure to call StyledAttributes.recycle() when you are done with
         * the array.
         * 
         * <p>When determining the final value of a particular attribute, there
         * are four inputs that come into play:</p>
         * 
         * <ol>
         *     <li> Any attribute values in the given AttributeSet.
         *     <li> The style resource specified in the AttributeSet (named
         *     "style").
         *     <li> The default style specified by <var>defStyleAttr</var> and
         *     <var>defStyleRes</var>
         *     <li> The base values in this theme.
         * </ol>
         * 
         * <p>Each of these inputs is considered in-order, with the first listed
         * taking precedence over the following ones.  In other words, if in the
         * AttributeSet you have supplied <code>&lt;Button
         * textColor="#ff000000"&gt;</code>, then the button's text will
         * <em>always</em> be black, regardless of what is specified in any of
         * the styles.
         * 
         * @param set The base set of attribute values.  May be null.
         * @param attrs The desired attributes to be retrieved.
         * @param defStyleAttr An attribute in the current theme that contains a
         *                     reference to a style resource that supplies
         *                     defaults values for the StyledAttributes.  Can be
         *                     0 to not look for defaults.
         * @param defStyleRes A resource identifier of a style resource that
         *                    supplies default values for the StyledAttributes,
         *                    used only if defStyleAttr is 0 or can not be found
         *                    in the theme.  Can be 0 to not look for defaults.
         * 
         * @return Returns a TypedArray holding an array of the attribute values.
         * Be sure to call {@link TypedArray#recycle() TypedArray.recycle()}
         * when done with it.
         * 
         * @see Resources#obtainAttributes
         * @see #obtainStyledAttributes(int[])
         * @see #obtainStyledAttributes(int, int[])
         */
        public TypedArray obtainStyledAttributes(AttributeSet set,
                int[] attrs, int defStyleAttr, int defStyleRes) {
            int len = attrs.length;
            TypedArray array = getCachedStyledAttributes(len);

            // XXX note that for now we only work with compiled XML files.
            // To support generic XML files we will need to manually parse
            // out the attributes from the XML file (applying type information
            // contained in the resources and such).
            XmlBlock.Parser parser = (XmlBlock.Parser)set;
            AssetManager.applyStyle(
                mTheme, defStyleAttr, defStyleRes,
                parser != null ? parser.mParseState : 0, attrs,
                        array.mData, array.mIndices);

            array.mRsrcs = attrs;
            array.mXml = parser;

            if (false) {
                int[] data = array.mData;
                
                System.out.println("Attributes:");
                String s = "  Attrs:";
                int i;
                for (i=0; i<set.getAttributeCount(); i++) {
                    s = s + " " + set.getAttributeName(i);
                    int id = set.getAttributeNameResource(i);
                    if (id != 0) {
                        s = s + "(0x" + Integer.toHexString(id) + ")";
                    }
                    s = s + "=" + set.getAttributeValue(i);
                }
                System.out.println(s);
                s = "  Found:";
                TypedValue value = new TypedValue();
                for (i=0; i<attrs.length; i++) {
                    int d = i*AssetManager.STYLE_NUM_ENTRIES;
                    value.type = data[d+AssetManager.STYLE_TYPE];
                    value.data = data[d+AssetManager.STYLE_DATA];
                    value.assetCookie = data[d+AssetManager.STYLE_ASSET_COOKIE];
                    value.resourceId = data[d+AssetManager.STYLE_RESOURCE_ID];
                    s = s + " 0x" + Integer.toHexString(attrs[i])
                        + "=" + value;
                }
                System.out.println(s);
            }

            return array;
        }

        /**
         * Retrieve the value of an attribute in the Theme.  The contents of
         * <var>outValue</var> are ultimately filled in by
         * {@link Resources#getValue}.
         * 
         * @param resid The resource identifier of the desired theme
         *              attribute.
         * @param outValue Filled in with the ultimate resource value supplied
         *                 by the attribute.
         * @param resolveRefs If true, resource references will be walked; if
         *                    false, <var>outValue</var> may be a
         *                    TYPE_REFERENCE.  In either case, it will never
         *                    be a TYPE_ATTRIBUTE.
         * 
         * @return boolean Returns true if the attribute was found and
         *         <var>outValue</var> is valid, else false.
         */
        public boolean resolveAttribute(int resid, TypedValue outValue,
                boolean resolveRefs) {
            boolean got = mAssets.getThemeValue(mTheme, resid, outValue, resolveRefs);
            if (false) {
                System.out.println(
                    "resolveAttribute #" + Integer.toHexString(resid)
                    + " got=" + got + ", type=0x" + Integer.toHexString(outValue.type)
                    + ", data=0x" + Integer.toHexString(outValue.data));
            }
            return got;
        }

        /**
         * Print contents of this theme out to the log.  For debugging only.
         * 
         * @param priority The log priority to use.
         * @param tag The log tag to use.
         * @param prefix Text to prefix each line printed.
         */
        public void dump(int priority, String tag, String prefix) {
            AssetManager.dumpTheme(mTheme, priority, tag, prefix);
        }
        
        protected void finalize() throws Throwable {
            super.finalize();
            mAssets.releaseTheme(mTheme);
        }

        /*package*/ Theme() {
            mAssets = Resources.this.mAssets;
            mTheme = mAssets.createTheme();
        }

        private final AssetManager mAssets;
        private final int mTheme;
    }

    /**
     * Generate a new Theme object for this set of Resources.  It initially
     * starts out empty.
     * 
     * @return Theme The newly created Theme container.
     */
    public final Theme newTheme() {
        return new Theme();
    }

    /**
     * Retrieve a set of basic attribute values from an AttributeSet, not
     * performing styling of them using a theme and/or style resources.
     * 
     * @param set The current attribute values to retrieve.
     * @param attrs The specific attributes to be retrieved.
     * @return Returns a TypedArray holding an array of the attribute values.
     * Be sure to call {@link TypedArray#recycle() TypedArray.recycle()}
     * when done with it.
     * 
     * @see Theme#obtainStyledAttributes(AttributeSet, int[], int, int)
     */
    public TypedArray obtainAttributes(AttributeSet set, int[] attrs) {
        int len = attrs.length;
        TypedArray array = getCachedStyledAttributes(len);

        // XXX note that for now we only work with compiled XML files.
        // To support generic XML files we will need to manually parse
        // out the attributes from the XML file (applying type information
        // contained in the resources and such).
        XmlBlock.Parser parser = (XmlBlock.Parser)set;
        mAssets.retrieveAttributes(parser.mParseState, attrs,
                array.mData, array.mIndices);

        array.mRsrcs = attrs;
        array.mXml = parser;

        return array;
    }

    /**
     * Store the newly updated configuration.
     */
    public void updateConfiguration(Configuration config,
            DisplayMetrics metrics) {
        updateConfiguration(config, metrics, null);
    }

    /**
     * @hide
     */
    public void updateConfiguration(Configuration config,
            DisplayMetrics metrics, CompatibilityInfo compat) {
        synchronized (mTmpValue) {
            if (false) {
                Slog.i(TAG, "**** Updating config of " + this + ": old config is "
                        + mConfiguration + " old compat is " + mCompatibilityInfo);
                Slog.i(TAG, "**** Updating config of " + this + ": new config is "
                        + config + " new compat is " + compat);
            }
            if (compat != null) {
                mCompatibilityInfo = compat;
            }
            if (metrics != null) {
                mMetrics.setTo(metrics);
            }
            // NOTE: We should re-arrange this code to create a Display
            // with the CompatibilityInfo that is used everywhere we deal
            // with the display in relation to this app, rather than
            // doing the conversion here.  This impl should be okay because
            // we make sure to return a compatible display in the places
            // where there are public APIs to retrieve the display...  but
            // it would be cleaner and more maintainble to just be
            // consistently dealing with a compatible display everywhere in
            // the framework.
            if (mCompatibilityInfo != null) {
                mCompatibilityInfo.applyToDisplayMetrics(mMetrics);
            }
            int configChanges = 0xfffffff;
            if (config != null) {
                mTmpConfig.setTo(config);
                if (mCompatibilityInfo != null) {
                    mCompatibilityInfo.applyToConfiguration(mTmpConfig);
                }
                if (mTmpConfig.locale == null) {
                    mTmpConfig.locale = Locale.getDefault();
                }
                configChanges = mConfiguration.updateFrom(mTmpConfig);
                configChanges = ActivityInfo.activityInfoConfigToNative(configChanges);
            }
            if (mConfiguration.locale == null) {
                mConfiguration.locale = Locale.getDefault();
            }
            mMetrics.scaledDensity = mMetrics.density * mConfiguration.fontScale;

            String locale = null;
            if (mConfiguration.locale != null) {
                locale = mConfiguration.locale.getLanguage();
                if (mConfiguration.locale.getCountry() != null) {
                    locale += "-" + mConfiguration.locale.getCountry();
                }
            }
            int width, height;
            if (mMetrics.widthPixels >= mMetrics.heightPixels) {
                width = mMetrics.widthPixels;
                height = mMetrics.heightPixels;
            } else {
                //noinspection SuspiciousNameCombination
                width = mMetrics.heightPixels;
                //noinspection SuspiciousNameCombination
                height = mMetrics.widthPixels;
            }
            int keyboardHidden = mConfiguration.keyboardHidden;
            if (keyboardHidden == Configuration.KEYBOARDHIDDEN_NO
                    && mConfiguration.hardKeyboardHidden
                            == Configuration.HARDKEYBOARDHIDDEN_YES) {
                keyboardHidden = Configuration.KEYBOARDHIDDEN_SOFT;
            }
            mAssets.setConfiguration(mConfiguration.mcc, mConfiguration.mnc,
                    locale, mConfiguration.orientation,
                    mConfiguration.touchscreen,
                    (int)(mMetrics.density*160), mConfiguration.keyboard,
                    keyboardHidden, mConfiguration.navigation, width, height,
<<<<<<< HEAD
                    mConfiguration.smallestScreenWidthDp,
                    mConfiguration.screenWidthDp, mConfiguration.screenHeightDp,
                    mConfiguration.screenLayout, mConfiguration.uiMode,
                    Build.VERSION.RESOURCES_SDK_INT);

            if (DEBUG_CONFIG) {
                Slog.i(TAG, "**** Updating config of " + this + ": final config is " + mConfiguration
                        + " final compat is " + mCompatibilityInfo);
            }

            clearDrawableCache(mDrawableCache, configChanges);
            clearDrawableCache(mColorDrawableCache, configChanges);

            mColorStateListCache.clear();

            flushLayoutCache();
        }
        synchronized (mSync) {
            if (mPluralRule != null) {
                mPluralRule = NativePluralRules.forLocale(config.locale);
            }
        }
    }

    private void clearDrawableCache(
            LongSparseArray<WeakReference<ConstantState>> cache,
            int configChanges) {
        int N = cache.size();
        if (DEBUG_CONFIG) {
            Log.d(TAG, "Cleaning up drawables config changes: 0x"
                    + Integer.toHexString(configChanges));
        }
        for (int i=0; i<N; i++) {
            WeakReference<Drawable.ConstantState> ref = cache.valueAt(i);
            if (ref != null) {
                Drawable.ConstantState cs = ref.get();
                if (cs != null) {
                    if (Configuration.needNewResources(
                            configChanges, cs.getChangingConfigurations())) {
                        if (DEBUG_CONFIG) {
                            Log.d(TAG, "FLUSHING #0x"
                                    + Long.toHexString(mDrawableCache.keyAt(i))
                                    + " / " + cs + " with changes: 0x"
                                    + Integer.toHexString(cs.getChangingConfigurations()));
                        }
                        cache.setValueAt(i, null);
                    } else if (DEBUG_CONFIG) {
                        Log.d(TAG, "(Keeping #0x"
                                + Long.toHexString(cache.keyAt(i))
                                + " / " + cs + " with changes: 0x"
                                + Integer.toHexString(cs.getChangingConfigurations())
                                + ")");
                    }
                }
            }
=======
                    mConfiguration.screenLayout, mConfiguration.uiMode, sSdkVersion);

            drawableCacheClear(mDrawableCache, configChanges);
            drawableCacheClear(mColorDrawableCache, configChanges);

            mColorStateListCache.clear();


            flushLayoutCache();
        }
        synchronized (mSync) {
            if (mPluralRule != null) {
                mPluralRule = PluralRules.ruleForLocale(config.locale);
            }
        }
    }

    private void drawableCacheClear(
            LongSparseArray<WeakReference<ConstantState>> cache,
            int configChanges) {
        /*
         * Quick test to find out if the config change that occurred should
         * trigger a full cache wipe.
         */
        if (Configuration.needNewResources(configChanges, 0)) {
            if (DEBUG_CONFIG) {
                Log.d(TAG, "Clear drawable cache from config changes: 0x"
                        + Integer.toHexString(configChanges));
            }
            cache.clear();
            return;
        }
        int N = cache.size();
        if (DEBUG_CONFIG) {
            Log.d(TAG, "Cleaning up drawables config changes: 0x"
                    + Integer.toHexString(configChanges));
        }
        for (int i=0; i<N; i++) {
            WeakReference<Drawable.ConstantState> ref = cache.valueAt(i);
            if (ref != null) {
                Drawable.ConstantState cs = ref.get();
                if (cs != null) {
                    if (Configuration.needNewResources(
                            configChanges, cs.getChangingConfigurations())) {
                        if (DEBUG_CONFIG) {
                            Log.d(TAG, "FLUSHING #0x"
                                    + Long.toHexString(mDrawableCache.keyAt(i))
                                    + " / " + cs + " with changes: 0x"
                                    + Integer.toHexString(cs.getChangingConfigurations()));
                        }
                        cache.setValueAt(i, null);
                    } else if (DEBUG_CONFIG) {
                        Log.d(TAG, "(Keeping #0x"
                                + Long.toHexString(cache.keyAt(i))
                                + " / " + cs + " with changes: 0x"
                                + Integer.toHexString(cs.getChangingConfigurations())
                                + ")");
                    }
                }
            }
>>>>>>> 44ffc93b
        }
    }

    /**
     * Update the system resources configuration if they have previously
     * been initialized.
     *
     * @hide
     */
    public static void updateSystemConfiguration(Configuration config, DisplayMetrics metrics,
            CompatibilityInfo compat) {
        if (mSystem != null) {
            mSystem.updateConfiguration(config, metrics, compat);
            //Log.i(TAG, "Updated system resources " + mSystem
            //        + ": " + mSystem.getConfiguration());
        }
    }

    /**
     * @hide
     */
    public static void updateSystemConfiguration(Configuration config, DisplayMetrics metrics) {
        updateSystemConfiguration(config, metrics, null);
    }
    
    /**
     * Return the current display metrics that are in effect for this resource 
     * object.  The returned object should be treated as read-only.
     * 
     * @return The resource's current display metrics. 
     */
    public DisplayMetrics getDisplayMetrics() {
        if (DEBUG_CONFIG) Slog.v(TAG, "Returning DisplayMetrics: " + mMetrics.widthPixels
                + "x" + mMetrics.heightPixels + " " + mMetrics.density);
        return mMetrics;
    }

    /**
     * Return the current configuration that is in effect for this resource 
     * object.  The returned object should be treated as read-only.
     * 
     * @return The resource's current configuration. 
     */
    public Configuration getConfiguration() {
        return mConfiguration;
    }
    
    /**
     * Return the compatibility mode information for the application.
     * The returned object should be treated as read-only.
     * 
     * @return compatibility info.
     * @hide
     */
    public CompatibilityInfo getCompatibilityInfo() {
        return mCompatibilityInfo != null ? mCompatibilityInfo
                : CompatibilityInfo.DEFAULT_COMPATIBILITY_INFO;
    }

    /**
     * This is just for testing.
     * @hide
     */
    public void setCompatibilityInfo(CompatibilityInfo ci) {
        mCompatibilityInfo = ci;
        updateConfiguration(mConfiguration, mMetrics);
    }
    
    /**
     * Return a resource identifier for the given resource name.  A fully
     * qualified resource name is of the form "package:type/entry".  The first
     * two components (package and type) are optional if defType and
     * defPackage, respectively, are specified here.
     * 
     * <p>Note: use of this function is discouraged.  It is much more
     * efficient to retrieve resources by identifier than by name.
     * 
     * @param name The name of the desired resource.
     * @param defType Optional default resource type to find, if "type/" is
     *                not included in the name.  Can be null to require an
     *                explicit type.
     * @param defPackage Optional default package to find, if "package:" is
     *                   not included in the name.  Can be null to require an
     *                   explicit package.
     * 
     * @return int The associated resource identifier.  Returns 0 if no such
     *         resource was found.  (0 is not a valid resource ID.)
     */
    public int getIdentifier(String name, String defType, String defPackage) {
        try {
            return Integer.parseInt(name);
        } catch (Exception e) {
            // Ignore
        }
        return mAssets.getResourceIdentifier(name, defType, defPackage);
    }

    /**
     * Return the full name for a given resource identifier.  This name is
     * a single string of the form "package:type/entry".
     * 
     * @param resid The resource identifier whose name is to be retrieved.
     * 
     * @return A string holding the name of the resource.
     * 
     * @throws NotFoundException Throws NotFoundException if the given ID does not exist.
     * 
     * @see #getResourcePackageName
     * @see #getResourceTypeName
     * @see #getResourceEntryName
     */
    public String getResourceName(int resid) throws NotFoundException {
        String str = mAssets.getResourceName(resid);
        if (str != null) return str;
        throw new NotFoundException("Unable to find resource ID #0x"
                + Integer.toHexString(resid));
    }
    
    /**
     * Return the package name for a given resource identifier.
     * 
     * @param resid The resource identifier whose package name is to be
     * retrieved.
     * 
     * @return A string holding the package name of the resource.
     * 
     * @throws NotFoundException Throws NotFoundException if the given ID does not exist.
     * 
     * @see #getResourceName
     */
    public String getResourcePackageName(int resid) throws NotFoundException {
        String str = mAssets.getResourcePackageName(resid);
        if (str != null) return str;
        throw new NotFoundException("Unable to find resource ID #0x"
                + Integer.toHexString(resid));
    }
    
    /**
     * Return the type name for a given resource identifier.
     * 
     * @param resid The resource identifier whose type name is to be
     * retrieved.
     * 
     * @return A string holding the type name of the resource.
     * 
     * @throws NotFoundException Throws NotFoundException if the given ID does not exist.
     * 
     * @see #getResourceName
     */
    public String getResourceTypeName(int resid) throws NotFoundException {
        String str = mAssets.getResourceTypeName(resid);
        if (str != null) return str;
        throw new NotFoundException("Unable to find resource ID #0x"
                + Integer.toHexString(resid));
    }
    
    /**
     * Return the entry name for a given resource identifier.
     * 
     * @param resid The resource identifier whose entry name is to be
     * retrieved.
     * 
     * @return A string holding the entry name of the resource.
     * 
     * @throws NotFoundException Throws NotFoundException if the given ID does not exist.
     * 
     * @see #getResourceName
     */
    public String getResourceEntryName(int resid) throws NotFoundException {
        String str = mAssets.getResourceEntryName(resid);
        if (str != null) return str;
        throw new NotFoundException("Unable to find resource ID #0x"
                + Integer.toHexString(resid));
    }
    
    /**
     * Parse a series of {@link android.R.styleable#Extra &lt;extra&gt;} tags from
     * an XML file.  You call this when you are at the parent tag of the
     * extra tags, and it will return once all of the child tags have been parsed.
     * This will call {@link #parseBundleExtra} for each extra tag encountered.
     * 
     * @param parser The parser from which to retrieve the extras.
     * @param outBundle A Bundle in which to place all parsed extras.
     * @throws XmlPullParserException
     * @throws IOException
     */
    public void parseBundleExtras(XmlResourceParser parser, Bundle outBundle)
            throws XmlPullParserException, IOException {
        int outerDepth = parser.getDepth();
        int type;
        while ((type=parser.next()) != XmlPullParser.END_DOCUMENT
               && (type != XmlPullParser.END_TAG || parser.getDepth() > outerDepth)) {
            if (type == XmlPullParser.END_TAG || type == XmlPullParser.TEXT) {
                continue;
            }
            
            String nodeName = parser.getName();
            if (nodeName.equals("extra")) {
                parseBundleExtra("extra", parser, outBundle);
                XmlUtils.skipCurrentTag(parser);

            } else {
                XmlUtils.skipCurrentTag(parser);
            }
        }        
    }
    
    /**
     * Parse a name/value pair out of an XML tag holding that data.  The
     * AttributeSet must be holding the data defined by
     * {@link android.R.styleable#Extra}.  The following value types are supported:
     * <ul>
     * <li> {@link TypedValue#TYPE_STRING}:
     * {@link Bundle#putCharSequence Bundle.putCharSequence()}
     * <li> {@link TypedValue#TYPE_INT_BOOLEAN}:
     * {@link Bundle#putCharSequence Bundle.putBoolean()}
     * <li> {@link TypedValue#TYPE_FIRST_INT}-{@link TypedValue#TYPE_LAST_INT}:
     * {@link Bundle#putCharSequence Bundle.putBoolean()}
     * <li> {@link TypedValue#TYPE_FLOAT}:
     * {@link Bundle#putCharSequence Bundle.putFloat()}
     * </ul>
     * 
     * @param tagName The name of the tag these attributes come from; this is
     * only used for reporting error messages.
     * @param attrs The attributes from which to retrieve the name/value pair.
     * @param outBundle The Bundle in which to place the parsed value.
     * @throws XmlPullParserException If the attributes are not valid.
     */
    public void parseBundleExtra(String tagName, AttributeSet attrs,
            Bundle outBundle) throws XmlPullParserException {
        TypedArray sa = obtainAttributes(attrs,
                com.android.internal.R.styleable.Extra);

        String name = sa.getString(
                com.android.internal.R.styleable.Extra_name);
        if (name == null) {
            sa.recycle();
            throw new XmlPullParserException("<" + tagName
                    + "> requires an android:name attribute at "
                    + attrs.getPositionDescription());
        }

        TypedValue v = sa.peekValue(
                com.android.internal.R.styleable.Extra_value);
        if (v != null) {
            if (v.type == TypedValue.TYPE_STRING) {
                CharSequence cs = v.coerceToString();
                outBundle.putCharSequence(name, cs);
            } else if (v.type == TypedValue.TYPE_INT_BOOLEAN) {
                outBundle.putBoolean(name, v.data != 0);
            } else if (v.type >= TypedValue.TYPE_FIRST_INT
                    && v.type <= TypedValue.TYPE_LAST_INT) {
                outBundle.putInt(name, v.data);
            } else if (v.type == TypedValue.TYPE_FLOAT) {
                outBundle.putFloat(name, v.getFloat());
            } else {
                sa.recycle();
                throw new XmlPullParserException("<" + tagName
                        + "> only supports string, integer, float, color, and boolean at "
                        + attrs.getPositionDescription());
            }
        } else {
            sa.recycle();
            throw new XmlPullParserException("<" + tagName
                    + "> requires an android:value or android:resource attribute at "
                    + attrs.getPositionDescription());
        }

        sa.recycle();
    }
    
    /**
     * Retrieve underlying AssetManager storage for these resources.
     */
    public final AssetManager getAssets() {
        return mAssets;
    }

    /**
     * Call this to remove all cached loaded layout resources from the
     * Resources object.  Only intended for use with performance testing
     * tools.
     */
    public final void flushLayoutCache() {
        synchronized (mCachedXmlBlockIds) {
            // First see if this block is in our cache.
            final int num = mCachedXmlBlockIds.length;
            for (int i=0; i<num; i++) {
                mCachedXmlBlockIds[i] = -0;
                XmlBlock oldBlock = mCachedXmlBlocks[i];
                if (oldBlock != null) {
                    oldBlock.close();
                }
                mCachedXmlBlocks[i] = null;
            }
        }
    }

    /**
     * Start preloading of resource data using this Resources object.  Only
     * for use by the zygote process for loading common system resources.
     * {@hide}
     */
    public final void startPreloading() {
        synchronized (mSync) {
            if (mPreloaded) {
                throw new IllegalStateException("Resources already preloaded");
            }
            mPreloaded = true;
            mPreloading = true;
        }
    }
    
    /**
     * Called by zygote when it is done preloading resources, to change back
     * to normal Resources operation.
     */
    public final void finishPreloading() {
        if (mPreloading) {
            mPreloading = false;
            flushLayoutCache();
        }
    }

    /**
     * {@hide}
     */
    public final void updateStringCache() {
        synchronized (mTmpValue) {
            mAssets.recreateStringBlocks();
        }
    }

    /*package*/ Drawable loadDrawable(TypedValue value, int id)
            throws NotFoundException {

        if (TRACE_FOR_PRELOAD) {
            // Log only framework resources
            if ((id >>> 24) == 0x1) {
                final String name = getResourceName(id);
                if (name != null) android.util.Log.d("PreloadDrawable", name);
            }
        }

        final long key = (((long) value.assetCookie) << 32) | value.data;
        boolean isColorDrawable = false;
        if (value.type >= TypedValue.TYPE_FIRST_COLOR_INT &&
                value.type <= TypedValue.TYPE_LAST_COLOR_INT) {
            isColorDrawable = true;
        }
        Drawable dr = getCachedDrawable(isColorDrawable ? mColorDrawableCache : mDrawableCache, key);

        if (dr != null) {
            return dr;
        }

        Drawable.ConstantState cs = isColorDrawable ? sPreloadedColorDrawables.get(key) : sPreloadedDrawables.get(key);
        if (cs != null) {
            dr = cs.newDrawable(this);
        } else {
            if (value.type >= TypedValue.TYPE_FIRST_COLOR_INT &&
                    value.type <= TypedValue.TYPE_LAST_COLOR_INT) {
                dr = new ColorDrawable(value.data);
            }

            if (dr == null) {
                if (value.string == null) {
                    throw new NotFoundException(
                            "Resource is not a Drawable (color or path): " + value);
                }

                String file = value.string.toString();

                if (TRACE_FOR_MISS_PRELOAD) {
                    // Log only framework resources
                    if ((id >>> 24) == 0x1) {
                        final String name = getResourceName(id);
                        if (name != null) android.util.Log.d(TAG, "Loading framework drawable #"
                                + Integer.toHexString(id) + ": " + name
                                + " at " + file);
                    }
                }

                if (DEBUG_LOAD) Log.v(TAG, "Loading drawable for cookie "
                        + value.assetCookie + ": " + file);

                if (file.endsWith(".xml")) {
                    try {
                        XmlResourceParser rp = loadXmlResourceParser(
                                file, id, value.assetCookie, "drawable");
                        dr = Drawable.createFromXml(this, rp);
                        rp.close();
                    } catch (Exception e) {
                        NotFoundException rnf = new NotFoundException(
                            "File " + file + " from drawable resource ID #0x"
                            + Integer.toHexString(id));
                        rnf.initCause(e);
                        throw rnf;
                    }

                } else {
                    try {
                        InputStream is = mAssets.openNonAsset(
                                value.assetCookie, file, AssetManager.ACCESS_STREAMING);
        //                System.out.println("Opened file " + file + ": " + is);
                        dr = Drawable.createFromResourceStream(this, value, is,
                                file, null);
                        is.close();
        //                System.out.println("Created stream: " + dr);
                    } catch (Exception e) {
                        NotFoundException rnf = new NotFoundException(
                            "File " + file + " from drawable resource ID #0x"
                            + Integer.toHexString(id));
                        rnf.initCause(e);
                        throw rnf;
                    }
                }
            }
        }

        if (dr != null) {
            dr.setChangingConfigurations(value.changingConfigurations);
            cs = dr.getConstantState();
            if (cs != null) {
                if (mPreloading) {
                    if (isColorDrawable) {
                        sPreloadedColorDrawables.put(key, cs);
                    } else {
                        sPreloadedDrawables.put(key, cs);
                    }
                } else {
                    synchronized (mTmpValue) {
                        //Log.i(TAG, "Saving cached drawable @ #" +
                        //        Integer.toHexString(key.intValue())
                        //        + " in " + this + ": " + cs);
                        if (isColorDrawable) {
                            mColorDrawableCache.put(key, new WeakReference<Drawable.ConstantState>(cs));
                        } else {
                            mDrawableCache.put(key, new WeakReference<Drawable.ConstantState>(cs));
                        }
                    }
                }
            }
        }

        return dr;
    }

    private Drawable getCachedDrawable(
            LongSparseArray<WeakReference<ConstantState>> drawableCache,
            long key) {
        synchronized (mTmpValue) {
            WeakReference<Drawable.ConstantState> wr = drawableCache.get(key);
            if (wr != null) {   // we have the key
                Drawable.ConstantState entry = wr.get();
                if (entry != null) {
                    //Log.i(TAG, "Returning cached drawable @ #" +
                    //        Integer.toHexString(((Integer)key).intValue())
                    //        + " in " + this + ": " + entry);
                    return entry.newDrawable();
                }
                else {  // our entry has been purged
                    drawableCache.delete(key);
                }
            }
        }
        return null;
    }

    /*package*/ ColorStateList loadColorStateList(TypedValue value, int id)
            throws NotFoundException {
        if (TRACE_FOR_PRELOAD) {
            // Log only framework resources
            if ((id >>> 24) == 0x1) {
                final String name = getResourceName(id);
                if (name != null) android.util.Log.d("PreloadColorStateList", name);
            }
        }

        final int key = (value.assetCookie << 24) | value.data;

        ColorStateList csl;

        if (value.type >= TypedValue.TYPE_FIRST_COLOR_INT &&
                value.type <= TypedValue.TYPE_LAST_COLOR_INT) {

            csl = mPreloadedColorStateLists.get(key);
            if (csl != null) {
                return csl;
            }

            csl = ColorStateList.valueOf(value.data);
            if (mPreloading) {
                mPreloadedColorStateLists.put(key, csl);
            }

            return csl;
        }

        csl = getCachedColorStateList(key);
        if (csl != null) {
            return csl;
        }

        csl = mPreloadedColorStateLists.get(key);
        if (csl != null) {
            return csl;
        }

        if (value.string == null) {
            throw new NotFoundException(
                    "Resource is not a ColorStateList (color or path): " + value);
        }
        
        String file = value.string.toString();

        if (file.endsWith(".xml")) {
            try {
                XmlResourceParser rp = loadXmlResourceParser(
                        file, id, value.assetCookie, "colorstatelist"); 
                csl = ColorStateList.createFromXml(this, rp);
                rp.close();
            } catch (Exception e) {
                NotFoundException rnf = new NotFoundException(
                    "File " + file + " from color state list resource ID #0x"
                    + Integer.toHexString(id));
                rnf.initCause(e);
                throw rnf;
            }
        } else {
            throw new NotFoundException(
                    "File " + file + " from drawable resource ID #0x"
                    + Integer.toHexString(id) + ": .xml extension required");
        }

        if (csl != null) {
            if (mPreloading) {
                mPreloadedColorStateLists.put(key, csl);
            } else {
                synchronized (mTmpValue) {
                    //Log.i(TAG, "Saving cached color state list @ #" +
                    //        Integer.toHexString(key.intValue())
                    //        + " in " + this + ": " + csl);
                    mColorStateListCache.put(
                        key, new WeakReference<ColorStateList>(csl));
                }
            }
        }

        return csl;
    }

    private ColorStateList getCachedColorStateList(int key) {
        synchronized (mTmpValue) {
            WeakReference<ColorStateList> wr = mColorStateListCache.get(key);
            if (wr != null) {   // we have the key
                ColorStateList entry = wr.get();
                if (entry != null) {
                    //Log.i(TAG, "Returning cached color state list @ #" +
                    //        Integer.toHexString(((Integer)key).intValue())
                    //        + " in " + this + ": " + entry);
                    return entry;
                }
                else {  // our entry has been purged
                    mColorStateListCache.delete(key);
                }
            }
        }
        return null;
    }

    /*package*/ XmlResourceParser loadXmlResourceParser(int id, String type)
            throws NotFoundException {
        synchronized (mTmpValue) {
            TypedValue value = mTmpValue;
            getValue(id, value, true);
            if (value.type == TypedValue.TYPE_STRING) {
                return loadXmlResourceParser(value.string.toString(), id,
                        value.assetCookie, type);
            }
            throw new NotFoundException(
                    "Resource ID #0x" + Integer.toHexString(id) + " type #0x"
                    + Integer.toHexString(value.type) + " is not valid");
        }
    }
    
    /*package*/ XmlResourceParser loadXmlResourceParser(String file, int id,
            int assetCookie, String type) throws NotFoundException {
        if (id != 0) {
            try {
                // These may be compiled...
                synchronized (mCachedXmlBlockIds) {
                    // First see if this block is in our cache.
                    final int num = mCachedXmlBlockIds.length;
                    for (int i=0; i<num; i++) {
                        if (mCachedXmlBlockIds[i] == id) {
                            //System.out.println("**** REUSING XML BLOCK!  id="
                            //                   + id + ", index=" + i);
                            return mCachedXmlBlocks[i].newParser();
                        }
                    }

                    // Not in the cache, create a new block and put it at
                    // the next slot in the cache.
                    XmlBlock block = mAssets.openXmlBlockAsset(
                            assetCookie, file);
                    if (block != null) {
                        int pos = mLastCachedXmlBlockIndex+1;
                        if (pos >= num) pos = 0;
                        mLastCachedXmlBlockIndex = pos;
                        XmlBlock oldBlock = mCachedXmlBlocks[pos];
                        if (oldBlock != null) {
                            oldBlock.close();
                        }
                        mCachedXmlBlockIds[pos] = id;
                        mCachedXmlBlocks[pos] = block;
                        //System.out.println("**** CACHING NEW XML BLOCK!  id="
                        //                   + id + ", index=" + pos);
                        return block.newParser();
                    }
                }
            } catch (Exception e) {
                NotFoundException rnf = new NotFoundException(
                        "File " + file + " from xml type " + type + " resource ID #0x"
                        + Integer.toHexString(id));
                rnf.initCause(e);
                throw rnf;
            }
        }

        throw new NotFoundException(
                "File " + file + " from xml type " + type + " resource ID #0x"
                + Integer.toHexString(id));
    }

    private TypedArray getCachedStyledAttributes(int len) {
        synchronized (mTmpValue) {
            TypedArray attrs = mCachedStyledAttributes;
            if (attrs != null) {
                mCachedStyledAttributes = null;
                if (DEBUG_ATTRIBUTES_CACHE) {
                    mLastRetrievedAttrs = new RuntimeException("here");
                    mLastRetrievedAttrs.fillInStackTrace();
                }

                attrs.mLength = len;
                int fullLen = len * AssetManager.STYLE_NUM_ENTRIES;
                if (attrs.mData.length >= fullLen) {
                    return attrs;
                }
                attrs.mData = new int[fullLen];
                attrs.mIndices = new int[1+len];
                return attrs;
            }
            if (DEBUG_ATTRIBUTES_CACHE) {
                RuntimeException here = new RuntimeException("here");
                here.fillInStackTrace();
                if (mLastRetrievedAttrs != null) {
                    Log.i(TAG, "Allocated new TypedArray of " + len + " in " + this, here);
                    Log.i(TAG, "Last retrieved attributes here", mLastRetrievedAttrs);
                }
                mLastRetrievedAttrs = here;
            }
            return new TypedArray(this,
                    new int[len*AssetManager.STYLE_NUM_ENTRIES],
                    new int[1+len], len);
        }
    }

    private Resources() {
        mAssets = AssetManager.getSystem();
        // NOTE: Intentionally leaving this uninitialized (all values set
        // to zero), so that anyone who tries to do something that requires
        // metrics will get a very wrong value.
        mConfiguration.setToDefaults();
        mMetrics.setToDefaults();
        updateConfiguration(null, null);
        mAssets.ensureStringBlocks();
        mCompatibilityInfo = CompatibilityInfo.DEFAULT_COMPATIBILITY_INFO;
    }
}<|MERGE_RESOLUTION|>--- conflicted
+++ resolved
@@ -1,6 +1,5 @@
 /*
  * Copyright (C) 2006 The Android Open Source Project
- * This code has been modified.  Portions copyright (C) 2010, T-Mobile USA, Inc.
  *
  * Licensed under the Apache License, Version 2.0 (the "License");
  * you may not use this file except in compliance with the License.
@@ -27,10 +26,7 @@
 import android.graphics.drawable.Drawable;
 import android.graphics.drawable.ColorDrawable;
 import android.graphics.drawable.Drawable.ConstantState;
-<<<<<<< HEAD
 import android.graphics.PorterDuff.Mode;
-=======
->>>>>>> 44ffc93b
 import android.os.Build;
 import android.os.Bundle;
 import android.util.AttributeSet;
@@ -1481,7 +1477,15 @@
                     mTmpConfig.locale = Locale.getDefault();
                 }
                 configChanges = mConfiguration.updateFrom(mTmpConfig);
-                configChanges = ActivityInfo.activityInfoConfigToNative(configChanges);
+
+                /* This is ugly, but modifying the activityInfoConfigToNative
+                 * adapter would be messier */
+                if ((configChanges & ActivityInfo.CONFIG_THEME_RESOURCE) != 0) {
+                    configChanges = ActivityInfo.activityInfoConfigToNative(configChanges);
+                    configChanges |= ActivityInfo.CONFIG_THEME_RESOURCE;
+                } else {
+                    configChanges = ActivityInfo.activityInfoConfigToNative(configChanges);
+                }
             }
             if (mConfiguration.locale == null) {
                 mConfiguration.locale = Locale.getDefault();
@@ -1516,7 +1520,6 @@
                     mConfiguration.touchscreen,
                     (int)(mMetrics.density*160), mConfiguration.keyboard,
                     keyboardHidden, mConfiguration.navigation, width, height,
-<<<<<<< HEAD
                     mConfiguration.smallestScreenWidthDp,
                     mConfiguration.screenWidthDp, mConfiguration.screenHeightDp,
                     mConfiguration.screenLayout, mConfiguration.uiMode,
@@ -1544,6 +1547,18 @@
     private void clearDrawableCache(
             LongSparseArray<WeakReference<ConstantState>> cache,
             int configChanges) {
+        /*
+         * Quick test to find out if the config change that occurred should
+         * trigger a full cache wipe.
+         */
+        if (Configuration.needNewResources(configChanges, 0)) {
+            if (DEBUG_CONFIG) {
+                Log.d(TAG, "Clear drawable cache from config changes: 0x"
+                        + Integer.toHexString(configChanges));
+            }
+            cache.clear();
+            return;
+        }
         int N = cache.size();
         if (DEBUG_CONFIG) {
             Log.d(TAG, "Cleaning up drawables config changes: 0x"
@@ -1572,68 +1587,6 @@
                     }
                 }
             }
-=======
-                    mConfiguration.screenLayout, mConfiguration.uiMode, sSdkVersion);
-
-            drawableCacheClear(mDrawableCache, configChanges);
-            drawableCacheClear(mColorDrawableCache, configChanges);
-
-            mColorStateListCache.clear();
-
-
-            flushLayoutCache();
-        }
-        synchronized (mSync) {
-            if (mPluralRule != null) {
-                mPluralRule = PluralRules.ruleForLocale(config.locale);
-            }
-        }
-    }
-
-    private void drawableCacheClear(
-            LongSparseArray<WeakReference<ConstantState>> cache,
-            int configChanges) {
-        /*
-         * Quick test to find out if the config change that occurred should
-         * trigger a full cache wipe.
-         */
-        if (Configuration.needNewResources(configChanges, 0)) {
-            if (DEBUG_CONFIG) {
-                Log.d(TAG, "Clear drawable cache from config changes: 0x"
-                        + Integer.toHexString(configChanges));
-            }
-            cache.clear();
-            return;
-        }
-        int N = cache.size();
-        if (DEBUG_CONFIG) {
-            Log.d(TAG, "Cleaning up drawables config changes: 0x"
-                    + Integer.toHexString(configChanges));
-        }
-        for (int i=0; i<N; i++) {
-            WeakReference<Drawable.ConstantState> ref = cache.valueAt(i);
-            if (ref != null) {
-                Drawable.ConstantState cs = ref.get();
-                if (cs != null) {
-                    if (Configuration.needNewResources(
-                            configChanges, cs.getChangingConfigurations())) {
-                        if (DEBUG_CONFIG) {
-                            Log.d(TAG, "FLUSHING #0x"
-                                    + Long.toHexString(mDrawableCache.keyAt(i))
-                                    + " / " + cs + " with changes: 0x"
-                                    + Integer.toHexString(cs.getChangingConfigurations()));
-                        }
-                        cache.setValueAt(i, null);
-                    } else if (DEBUG_CONFIG) {
-                        Log.d(TAG, "(Keeping #0x"
-                                + Long.toHexString(cache.keyAt(i))
-                                + " / " + cs + " with changes: 0x"
-                                + Integer.toHexString(cs.getChangingConfigurations())
-                                + ")");
-                    }
-                }
-            }
->>>>>>> 44ffc93b
         }
     }
 
@@ -1958,15 +1911,12 @@
         }
     }
 
-    /**
-     * {@hide}
-     */
     public final void updateStringCache() {
         synchronized (mTmpValue) {
             mAssets.recreateStringBlocks();
         }
     }
-
+ 
     /*package*/ Drawable loadDrawable(TypedValue value, int id)
             throws NotFoundException {
 
@@ -2093,7 +2043,7 @@
                     //Log.i(TAG, "Returning cached drawable @ #" +
                     //        Integer.toHexString(((Integer)key).intValue())
                     //        + " in " + this + ": " + entry);
-                    return entry.newDrawable();
+                    return entry.newDrawable(this);
                 }
                 else {  // our entry has been purged
                     drawableCache.delete(key);
