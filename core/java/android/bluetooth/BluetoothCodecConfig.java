--- conflicted
+++ resolved
@@ -46,7 +46,9 @@
             SOURCE_CODEC_TYPE_AAC,
             SOURCE_CODEC_TYPE_APTX,
             SOURCE_CODEC_TYPE_APTX_HD,
+            SOURCE_CODEC_TYPE_APTX_ADAPTIVE,
             SOURCE_CODEC_TYPE_LDAC,
+            SOURCE_CODEC_TYPE_APTX_TWSP,
             SOURCE_CODEC_TYPE_MAX,
             SOURCE_CODEC_TYPE_INVALID
     })
@@ -60,26 +62,19 @@
     public static final int SOURCE_CODEC_TYPE_APTX = 2;
 
     public static final int SOURCE_CODEC_TYPE_APTX_HD = 3;
-<<<<<<< HEAD
-    @UnsupportedAppUsage
+
     public static final int SOURCE_CODEC_TYPE_APTX_ADAPTIVE = 4;
-    @UnsupportedAppUsage
+
     public static final int SOURCE_CODEC_TYPE_LDAC = 5;
-    @UnsupportedAppUsage
+
     public static final int SOURCE_CODEC_TYPE_APTX_TWSP = 6;
-    @UnsupportedAppUsage
+
     public static final int SOURCE_CODEC_TYPE_MAX = 7;
+
     /* CELT is not an A2DP Codec and only used to fetch encoder
     ** format for BA usecase, moving out of a2dp codec value list
     */
-    @UnsupportedAppUsage
     public static final int SOURCE_CODEC_TYPE_CELT = 8;
-=======
-
-    public static final int SOURCE_CODEC_TYPE_LDAC = 4;
-
-    public static final int SOURCE_CODEC_TYPE_MAX = 5;
->>>>>>> e2e62e70
 
 
     public static final int SOURCE_CODEC_TYPE_INVALID = 1000 * 1000;
