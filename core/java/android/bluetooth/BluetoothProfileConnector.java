--- conflicted
+++ resolved
@@ -103,7 +103,6 @@
 
     private void doUnbind() {
         synchronized (mConnection) {
-<<<<<<< HEAD
             try {
                 if (mService != null) {
                     logDebug("Unbinding service...");
@@ -118,16 +117,6 @@
             } finally {
                 if (mServiceListener != null) {
                     mServiceListener.onServiceDisconnected(mProfileId);
-=======
-            if (mService != null) {
-                logDebug("Unbinding service...");
-                try {
-                    mContext.unbindService(mConnection);
-                } catch (IllegalArgumentException ie) {
-                    logError("Unable to unbind service: " + ie);
-                } finally {
-                    mService = null;
->>>>>>> 7936df08
                 }
             }
         }
