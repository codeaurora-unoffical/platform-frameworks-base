/*
 * Copyright (C) 2009 The Android Open Source Project
 *
 * Licensed under the Apache License, Version 2.0 (the "License");
 * you may not use this file except in compliance with the License.
 * You may obtain a copy of the License at
 *
 *      http://www.apache.org/licenses/LICENSE-2.0
 *
 * Unless required by applicable law or agreed to in writing, software
 * distributed under the License is distributed on an "AS IS" BASIS,
 * WITHOUT WARRANTIES OR CONDITIONS OF ANY KIND, either express or implied.
 * See the License for the specific language governing permissions and
 * limitations under the License.
 */

package android.bluetooth;

import android.annotation.UnsupportedAppUsage;
<<<<<<< HEAD
=======
import android.os.Build;
>>>>>>> de843449
import android.os.ParcelUuid;

import java.nio.ByteBuffer;
import java.nio.ByteOrder;
import java.util.Arrays;
import java.util.HashSet;
import java.util.UUID;

/**
 * Static helper methods and constants to decode the ParcelUuid of remote devices.
 *
 * @hide
 */
public final class BluetoothUuid {

    /* See Bluetooth Assigned Numbers document - SDP section, to get the values of UUIDs
     * for the various services.
     *
     * The following 128 bit values are calculated as:
     *  uuid * 2^96 + BASE_UUID
     */
<<<<<<< HEAD
    @UnsupportedAppUsage
=======
    @UnsupportedAppUsage(maxTargetSdk = Build.VERSION_CODES.P, trackingBug = 115609023)
>>>>>>> de843449
    public static final ParcelUuid AudioSink =
            ParcelUuid.fromString("0000110B-0000-1000-8000-00805F9B34FB");
    public static final ParcelUuid AudioSource =
            ParcelUuid.fromString("0000110A-0000-1000-8000-00805F9B34FB");
<<<<<<< HEAD
    @UnsupportedAppUsage
    public static final ParcelUuid AdvAudioDist =
            ParcelUuid.fromString("0000110D-0000-1000-8000-00805F9B34FB");
    @UnsupportedAppUsage
=======
    @UnsupportedAppUsage(maxTargetSdk = Build.VERSION_CODES.P, trackingBug = 115609023)
    public static final ParcelUuid AdvAudioDist =
            ParcelUuid.fromString("0000110D-0000-1000-8000-00805F9B34FB");
    @UnsupportedAppUsage(maxTargetSdk = Build.VERSION_CODES.P, trackingBug = 115609023)
>>>>>>> de843449
    public static final ParcelUuid HSP =
            ParcelUuid.fromString("00001108-0000-1000-8000-00805F9B34FB");
    public static final ParcelUuid HSP_AG =
            ParcelUuid.fromString("00001112-0000-1000-8000-00805F9B34FB");
<<<<<<< HEAD
    @UnsupportedAppUsage
=======
    @UnsupportedAppUsage(maxTargetSdk = Build.VERSION_CODES.P, trackingBug = 115609023)
>>>>>>> de843449
    public static final ParcelUuid Handsfree =
            ParcelUuid.fromString("0000111E-0000-1000-8000-00805F9B34FB");
    public static final ParcelUuid Handsfree_AG =
            ParcelUuid.fromString("0000111F-0000-1000-8000-00805F9B34FB");
    public static final ParcelUuid AvrcpController =
            ParcelUuid.fromString("0000110E-0000-1000-8000-00805F9B34FB");
    public static final ParcelUuid AvrcpTarget =
            ParcelUuid.fromString("0000110C-0000-1000-8000-00805F9B34FB");
    @UnsupportedAppUsage
    public static final ParcelUuid ObexObjectPush =
            ParcelUuid.fromString("00001105-0000-1000-8000-00805f9b34fb");
    public static final ParcelUuid Hid =
            ParcelUuid.fromString("00001124-0000-1000-8000-00805f9b34fb");
    @UnsupportedAppUsage
    public static final ParcelUuid Hogp =
            ParcelUuid.fromString("00001812-0000-1000-8000-00805f9b34fb");
    public static final ParcelUuid PANU =
            ParcelUuid.fromString("00001115-0000-1000-8000-00805F9B34FB");
    @UnsupportedAppUsage
    public static final ParcelUuid NAP =
            ParcelUuid.fromString("00001116-0000-1000-8000-00805F9B34FB");
    public static final ParcelUuid BNEP =
            ParcelUuid.fromString("0000000f-0000-1000-8000-00805F9B34FB");
    public static final ParcelUuid PBAP_PCE =
            ParcelUuid.fromString("0000112e-0000-1000-8000-00805F9B34FB");
    @UnsupportedAppUsage
    public static final ParcelUuid PBAP_PSE =
            ParcelUuid.fromString("0000112f-0000-1000-8000-00805F9B34FB");
    public static final ParcelUuid MAP =
            ParcelUuid.fromString("00001134-0000-1000-8000-00805F9B34FB");
    public static final ParcelUuid MNS =
            ParcelUuid.fromString("00001133-0000-1000-8000-00805F9B34FB");
    public static final ParcelUuid MAS =
            ParcelUuid.fromString("00001132-0000-1000-8000-00805F9B34FB");
    public static final ParcelUuid SAP =
            ParcelUuid.fromString("0000112D-0000-1000-8000-00805F9B34FB");
    public static final ParcelUuid HearingAid =
            ParcelUuid.fromString("0000FDF0-0000-1000-8000-00805f9b34fb");

    public static final ParcelUuid BASE_UUID =
            ParcelUuid.fromString("00000000-0000-1000-8000-00805F9B34FB");

    /** Length of bytes for 16 bit UUID */
    public static final int UUID_BYTES_16_BIT = 2;
    /** Length of bytes for 32 bit UUID */
    public static final int UUID_BYTES_32_BIT = 4;
    /** Length of bytes for 128 bit UUID */
    public static final int UUID_BYTES_128_BIT = 16;

    @UnsupportedAppUsage
    public static final ParcelUuid[] RESERVED_UUIDS = {
            AudioSink, AudioSource, AdvAudioDist, HSP, Handsfree, AvrcpController, AvrcpTarget,
            ObexObjectPush, PANU, NAP, MAP, MNS, MAS, SAP};

    @UnsupportedAppUsage
    public static boolean isAudioSource(ParcelUuid uuid) {
        return uuid.equals(AudioSource);
    }

    public static boolean isAudioSink(ParcelUuid uuid) {
        return uuid.equals(AudioSink);
    }

    @UnsupportedAppUsage
    public static boolean isAdvAudioDist(ParcelUuid uuid) {
        return uuid.equals(AdvAudioDist);
    }

    public static boolean isHandsfree(ParcelUuid uuid) {
        return uuid.equals(Handsfree);
    }

    public static boolean isHeadset(ParcelUuid uuid) {
        return uuid.equals(HSP);
    }

    public static boolean isAvrcpController(ParcelUuid uuid) {
        return uuid.equals(AvrcpController);
    }

    @UnsupportedAppUsage
    public static boolean isAvrcpTarget(ParcelUuid uuid) {
        return uuid.equals(AvrcpTarget);
    }

    public static boolean isInputDevice(ParcelUuid uuid) {
        return uuid.equals(Hid);
    }

    public static boolean isPanu(ParcelUuid uuid) {
        return uuid.equals(PANU);
    }

    public static boolean isNap(ParcelUuid uuid) {
        return uuid.equals(NAP);
    }

    public static boolean isBnep(ParcelUuid uuid) {
        return uuid.equals(BNEP);
    }

    public static boolean isMap(ParcelUuid uuid) {
        return uuid.equals(MAP);
    }

    public static boolean isMns(ParcelUuid uuid) {
        return uuid.equals(MNS);
    }

    public static boolean isMas(ParcelUuid uuid) {
        return uuid.equals(MAS);
    }

    public static boolean isSap(ParcelUuid uuid) {
        return uuid.equals(SAP);
    }

    /**
     * Returns true if ParcelUuid is present in uuidArray
     *
     * @param uuidArray - Array of ParcelUuids
     * @param uuid
     */
    @UnsupportedAppUsage
    public static boolean isUuidPresent(ParcelUuid[] uuidArray, ParcelUuid uuid) {
        if ((uuidArray == null || uuidArray.length == 0) && uuid == null) {
            return true;
        }

        if (uuidArray == null) {
            return false;
        }

        for (ParcelUuid element : uuidArray) {
            if (element.equals(uuid)) return true;
        }
        return false;
    }

    /**
     * Returns true if there any common ParcelUuids in uuidA and uuidB.
     *
     * @param uuidA - List of ParcelUuids
     * @param uuidB - List of ParcelUuids
     */
    @UnsupportedAppUsage
    public static boolean containsAnyUuid(ParcelUuid[] uuidA, ParcelUuid[] uuidB) {
        if (uuidA == null && uuidB == null) return true;

        if (uuidA == null) {
            return uuidB.length == 0;
        }

        if (uuidB == null) {
            return uuidA.length == 0;
        }

        HashSet<ParcelUuid> uuidSet = new HashSet<ParcelUuid>(Arrays.asList(uuidA));
        for (ParcelUuid uuid : uuidB) {
            if (uuidSet.contains(uuid)) return true;
        }
        return false;
    }

    /**
     * Returns true if all the ParcelUuids in ParcelUuidB are present in
     * ParcelUuidA
     *
     * @param uuidA - Array of ParcelUuidsA
     * @param uuidB - Array of ParcelUuidsB
     */
    public static boolean containsAllUuids(ParcelUuid[] uuidA, ParcelUuid[] uuidB) {
        if (uuidA == null && uuidB == null) return true;

        if (uuidA == null) {
            return uuidB.length == 0;
        }

        if (uuidB == null) return true;

        HashSet<ParcelUuid> uuidSet = new HashSet<ParcelUuid>(Arrays.asList(uuidA));
        for (ParcelUuid uuid : uuidB) {
            if (!uuidSet.contains(uuid)) return false;
        }
        return true;
    }

    /**
     * Extract the Service Identifier or the actual uuid from the Parcel Uuid.
     * For example, if 0000110B-0000-1000-8000-00805F9B34FB is the parcel Uuid,
     * this function will return 110B
     *
     * @param parcelUuid
     * @return the service identifier.
     */
    public static int getServiceIdentifierFromParcelUuid(ParcelUuid parcelUuid) {
        UUID uuid = parcelUuid.getUuid();
        long value = (uuid.getMostSignificantBits() & 0xFFFFFFFF00000000L) >>> 32;
        return (int) value;
    }

    /**
     * Parse UUID from bytes. The {@code uuidBytes} can represent a 16-bit, 32-bit or 128-bit UUID,
     * but the returned UUID is always in 128-bit format.
     * Note UUID is little endian in Bluetooth.
     *
     * @param uuidBytes Byte representation of uuid.
     * @return {@link ParcelUuid} parsed from bytes.
     * @throws IllegalArgumentException If the {@code uuidBytes} cannot be parsed.
     */
    public static ParcelUuid parseUuidFrom(byte[] uuidBytes) {
        if (uuidBytes == null) {
            throw new IllegalArgumentException("uuidBytes cannot be null");
        }
        int length = uuidBytes.length;
        if (length != UUID_BYTES_16_BIT && length != UUID_BYTES_32_BIT
                && length != UUID_BYTES_128_BIT) {
            throw new IllegalArgumentException("uuidBytes length invalid - " + length);
        }

        // Construct a 128 bit UUID.
        if (length == UUID_BYTES_128_BIT) {
            ByteBuffer buf = ByteBuffer.wrap(uuidBytes).order(ByteOrder.LITTLE_ENDIAN);
            long msb = buf.getLong(8);
            long lsb = buf.getLong(0);
            return new ParcelUuid(new UUID(msb, lsb));
        }

        // For 16 bit and 32 bit UUID we need to convert them to 128 bit value.
        // 128_bit_value = uuid * 2^96 + BASE_UUID
        long shortUuid;
        if (length == UUID_BYTES_16_BIT) {
            shortUuid = uuidBytes[0] & 0xFF;
            shortUuid += (uuidBytes[1] & 0xFF) << 8;
        } else {
            shortUuid = uuidBytes[0] & 0xFF;
            shortUuid += (uuidBytes[1] & 0xFF) << 8;
            shortUuid += (uuidBytes[2] & 0xFF) << 16;
            shortUuid += (uuidBytes[3] & 0xFF) << 24;
        }
        long msb = BASE_UUID.getUuid().getMostSignificantBits() + (shortUuid << 32);
        long lsb = BASE_UUID.getUuid().getLeastSignificantBits();
        return new ParcelUuid(new UUID(msb, lsb));
    }

    /**
     * Parse UUID to bytes. The returned value is shortest representation, a 16-bit, 32-bit or
     * 128-bit UUID, Note returned value is little endian (Bluetooth).
     *
     * @param uuid uuid to parse.
     * @return shortest representation of {@code uuid} as bytes.
     * @throws IllegalArgumentException If the {@code uuid} is null.
     */
    public static byte[] uuidToBytes(ParcelUuid uuid) {
        if (uuid == null) {
            throw new IllegalArgumentException("uuid cannot be null");
        }

        if (is16BitUuid(uuid)) {
            byte[] uuidBytes = new byte[UUID_BYTES_16_BIT];
            int uuidVal = getServiceIdentifierFromParcelUuid(uuid);
            uuidBytes[0] = (byte) (uuidVal & 0xFF);
            uuidBytes[1] = (byte) ((uuidVal & 0xFF00) >> 8);
            return uuidBytes;
        }

        if (is32BitUuid(uuid)) {
            byte[] uuidBytes = new byte[UUID_BYTES_32_BIT];
            int uuidVal = getServiceIdentifierFromParcelUuid(uuid);
            uuidBytes[0] = (byte) (uuidVal & 0xFF);
            uuidBytes[1] = (byte) ((uuidVal & 0xFF00) >> 8);
            uuidBytes[2] = (byte) ((uuidVal & 0xFF0000) >> 16);
            uuidBytes[3] = (byte) ((uuidVal & 0xFF000000) >> 24);
            return uuidBytes;
        }

        // Construct a 128 bit UUID.
        long msb = uuid.getUuid().getMostSignificantBits();
        long lsb = uuid.getUuid().getLeastSignificantBits();

        byte[] uuidBytes = new byte[UUID_BYTES_128_BIT];
        ByteBuffer buf = ByteBuffer.wrap(uuidBytes).order(ByteOrder.LITTLE_ENDIAN);
        buf.putLong(8, msb);
        buf.putLong(0, lsb);
        return uuidBytes;
    }

    /**
     * Check whether the given parcelUuid can be converted to 16 bit bluetooth uuid.
     *
     * @param parcelUuid
     * @return true if the parcelUuid can be converted to 16 bit uuid, false otherwise.
     */
    @UnsupportedAppUsage
    public static boolean is16BitUuid(ParcelUuid parcelUuid) {
        UUID uuid = parcelUuid.getUuid();
        if (uuid.getLeastSignificantBits() != BASE_UUID.getUuid().getLeastSignificantBits()) {
            return false;
        }
        return ((uuid.getMostSignificantBits() & 0xFFFF0000FFFFFFFFL) == 0x1000L);
    }


    /**
     * Check whether the given parcelUuid can be converted to 32 bit bluetooth uuid.
     *
     * @param parcelUuid
     * @return true if the parcelUuid can be converted to 32 bit uuid, false otherwise.
     */
    @UnsupportedAppUsage
    public static boolean is32BitUuid(ParcelUuid parcelUuid) {
        UUID uuid = parcelUuid.getUuid();
        if (uuid.getLeastSignificantBits() != BASE_UUID.getUuid().getLeastSignificantBits()) {
            return false;
        }
        if (is16BitUuid(parcelUuid)) {
            return false;
        }
        return ((uuid.getMostSignificantBits() & 0xFFFFFFFFL) == 0x1000L);
    }
}<|MERGE_RESOLUTION|>--- conflicted
+++ resolved
@@ -17,10 +17,7 @@
 package android.bluetooth;
 
 import android.annotation.UnsupportedAppUsage;
-<<<<<<< HEAD
-=======
 import android.os.Build;
->>>>>>> de843449
 import android.os.ParcelUuid;
 
 import java.nio.ByteBuffer;
@@ -42,35 +39,20 @@
      * The following 128 bit values are calculated as:
      *  uuid * 2^96 + BASE_UUID
      */
-<<<<<<< HEAD
-    @UnsupportedAppUsage
-=======
     @UnsupportedAppUsage(maxTargetSdk = Build.VERSION_CODES.P, trackingBug = 115609023)
->>>>>>> de843449
     public static final ParcelUuid AudioSink =
             ParcelUuid.fromString("0000110B-0000-1000-8000-00805F9B34FB");
     public static final ParcelUuid AudioSource =
             ParcelUuid.fromString("0000110A-0000-1000-8000-00805F9B34FB");
-<<<<<<< HEAD
-    @UnsupportedAppUsage
-    public static final ParcelUuid AdvAudioDist =
-            ParcelUuid.fromString("0000110D-0000-1000-8000-00805F9B34FB");
-    @UnsupportedAppUsage
-=======
     @UnsupportedAppUsage(maxTargetSdk = Build.VERSION_CODES.P, trackingBug = 115609023)
     public static final ParcelUuid AdvAudioDist =
             ParcelUuid.fromString("0000110D-0000-1000-8000-00805F9B34FB");
     @UnsupportedAppUsage(maxTargetSdk = Build.VERSION_CODES.P, trackingBug = 115609023)
->>>>>>> de843449
     public static final ParcelUuid HSP =
             ParcelUuid.fromString("00001108-0000-1000-8000-00805F9B34FB");
     public static final ParcelUuid HSP_AG =
             ParcelUuid.fromString("00001112-0000-1000-8000-00805F9B34FB");
-<<<<<<< HEAD
-    @UnsupportedAppUsage
-=======
     @UnsupportedAppUsage(maxTargetSdk = Build.VERSION_CODES.P, trackingBug = 115609023)
->>>>>>> de843449
     public static final ParcelUuid Handsfree =
             ParcelUuid.fromString("0000111E-0000-1000-8000-00805F9B34FB");
     public static final ParcelUuid Handsfree_AG =
