--- conflicted
+++ resolved
@@ -21,10 +21,7 @@
 import android.bluetooth.IQBluetooth;
 import android.bluetooth.IBluetoothManagerCallback;
 import android.bluetooth.IQBluetoothManagerCallback;
-<<<<<<< HEAD
-=======
 import android.bluetooth.IBluetoothProfileServiceConnection;
->>>>>>> 073b8a01
 import android.bluetooth.IBluetoothStateChangeCallback;
 
 /**
@@ -46,12 +43,9 @@
     boolean disable(boolean persist);
     IBluetoothGatt getBluetoothGatt();
     IQBluetooth getQBluetooth();
-<<<<<<< HEAD
-=======
 
     boolean bindBluetoothProfileService(int profile, IBluetoothProfileServiceConnection proxy);
     void unbindBluetoothProfileService(int profile, IBluetoothProfileServiceConnection proxy);
->>>>>>> 073b8a01
 
     String getAddress();
     String getName();
