--- conflicted
+++ resolved
@@ -441,11 +441,9 @@
                 case TRANSITION_TO_STABLE:
                     // ignore.
                     break;
-<<<<<<< HEAD
                 case UNPAIR_COMPLETE:
                     processCommand(UNPAIR_COMPLETE);
                     break;
-=======
                 case SM_QUIT_CMD:
                     mContext.unregisterReceiver(mBroadcastReceiver);
                     mBroadcastReceiver = null;
@@ -466,7 +464,6 @@
                     // where things are not cleaned up properly, when quit message
                     // is handled so return NOT_HANDLED as a workaround.
                     return NOT_HANDLED;
->>>>>>> 94180377
                 default:
                     return NOT_HANDLED;
             }
