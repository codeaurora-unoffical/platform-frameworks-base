/*
 * Copyright (C) 2014 The Android Open Source Project
 *
 * Licensed under the Apache License, Version 2.0 (the "License");
 * you may not use this file except in compliance with the License.
 * You may obtain a copy of the License at
 *
 *      http://www.apache.org/licenses/LICENSE-2.0
 *
 * Unless required by applicable law or agreed to in writing, software
 * distributed under the License is distributed on an "AS IS" BASIS,
 * WITHOUT WARRANTIES OR CONDITIONS OF ANY KIND, either express or implied.
 * See the License for the specific language governing permissions and
 * limitations under the License.
 */

package android.bluetooth.le;

import android.annotation.Nullable;
import android.bluetooth.BluetoothAdapter;
import android.bluetooth.BluetoothDevice;
import android.os.Parcel;
import android.os.ParcelUuid;
import android.os.Parcelable;

import com.android.internal.util.BitUtils;

import java.util.Arrays;
import java.util.List;
import java.util.Objects;
import java.util.UUID;

/**
 * Criteria for filtering result from Bluetooth LE scans. A {@link ScanFilter} allows clients to
 * restrict scan results to only those that are of interest to them.
 * <p>
 * Current filtering on the following fields are supported:
 * <li>Service UUIDs which identify the bluetooth gatt services running on the device.
 * <li>Name of remote Bluetooth LE device.
 * <li>Mac address of the remote device.
 * <li>Service data which is the data associated with a service.
 * <li>Manufacturer specific data which is the data associated with a particular manufacturer.
 *
 * @see ScanResult
 * @see BluetoothLeScanner
 */
public final class ScanFilter implements Parcelable {

    @Nullable
    private final String mDeviceName;

    @Nullable
    private final String mDeviceAddress;

    @Nullable
    private final ParcelUuid mServiceUuid;
    @Nullable
    private final ParcelUuid mServiceUuidMask;

    @Nullable
    private final ParcelUuid mServiceSolicitationUuid;
    @Nullable
    private final ParcelUuid mServiceSolicitationUuidMask;

    @Nullable
    private final ParcelUuid mServiceDataUuid;
    @Nullable
    private final byte[] mServiceData;
    @Nullable
    private final byte[] mServiceDataMask;

    private final int mManufacturerId;
    @Nullable
    private final byte[] mManufacturerData;
    @Nullable
    private final byte[] mManufacturerDataMask;

    /** @hide */
    public static final ScanFilter EMPTY = new ScanFilter.Builder().build();


    private ScanFilter(String name, String deviceAddress, ParcelUuid uuid,
            ParcelUuid uuidMask, ParcelUuid solicitationUuid,
            ParcelUuid solicitationUuidMask, ParcelUuid serviceDataUuid,
            byte[] serviceData, byte[] serviceDataMask,
            int manufacturerId, byte[] manufacturerData, byte[] manufacturerDataMask) {
        mDeviceName = name;
        mServiceUuid = uuid;
        mServiceUuidMask = uuidMask;
        mServiceSolicitationUuid = solicitationUuid;
        mServiceSolicitationUuidMask = solicitationUuidMask;
        mDeviceAddress = deviceAddress;
        mServiceDataUuid = serviceDataUuid;
        mServiceData = serviceData;
        mServiceDataMask = serviceDataMask;
        mManufacturerId = manufacturerId;
        mManufacturerData = manufacturerData;
        mManufacturerDataMask = manufacturerDataMask;
    }

    @Override
    public int describeContents() {
        return 0;
    }

    @Override
    public void writeToParcel(Parcel dest, int flags) {
        dest.writeInt(mDeviceName == null ? 0 : 1);
        if (mDeviceName != null) {
            dest.writeString(mDeviceName);
        }
        dest.writeInt(mDeviceAddress == null ? 0 : 1);
        if (mDeviceAddress != null) {
            dest.writeString(mDeviceAddress);
        }
        dest.writeInt(mServiceUuid == null ? 0 : 1);
        if (mServiceUuid != null) {
            dest.writeParcelable(mServiceUuid, flags);
            dest.writeInt(mServiceUuidMask == null ? 0 : 1);
            if (mServiceUuidMask != null) {
                dest.writeParcelable(mServiceUuidMask, flags);
            }
        }
        dest.writeInt(mServiceSolicitationUuid == null ? 0 : 1);
        if (mServiceSolicitationUuid != null) {
            dest.writeParcelable(mServiceSolicitationUuid, flags);
            dest.writeInt(mServiceSolicitationUuidMask == null ? 0 : 1);
            if (mServiceSolicitationUuidMask != null) {
                dest.writeParcelable(mServiceSolicitationUuidMask, flags);
            }
        }
        dest.writeInt(mServiceDataUuid == null ? 0 : 1);
        if (mServiceDataUuid != null) {
            dest.writeParcelable(mServiceDataUuid, flags);
            dest.writeInt(mServiceData == null ? 0 : 1);
            if (mServiceData != null) {
                dest.writeInt(mServiceData.length);
                dest.writeByteArray(mServiceData);

                dest.writeInt(mServiceDataMask == null ? 0 : 1);
                if (mServiceDataMask != null) {
                    dest.writeInt(mServiceDataMask.length);
                    dest.writeByteArray(mServiceDataMask);
                }
            }
        }
        dest.writeInt(mManufacturerId);
        dest.writeInt(mManufacturerData == null ? 0 : 1);
        if (mManufacturerData != null) {
            dest.writeInt(mManufacturerData.length);
            dest.writeByteArray(mManufacturerData);

            dest.writeInt(mManufacturerDataMask == null ? 0 : 1);
            if (mManufacturerDataMask != null) {
                dest.writeInt(mManufacturerDataMask.length);
                dest.writeByteArray(mManufacturerDataMask);
            }
        }
    }

    /**
     * A {@link android.os.Parcelable.Creator} to create {@link ScanFilter} from parcel.
     */
    public static final Creator<ScanFilter> CREATOR =
            new Creator<ScanFilter>() {

        @Override
        public ScanFilter[] newArray(int size) {
            return new ScanFilter[size];
        }

        @Override
        public ScanFilter createFromParcel(Parcel in) {
            Builder builder = new Builder();
            if (in.readInt() == 1) {
                builder.setDeviceName(in.readString());
            }
            if (in.readInt() == 1) {
                builder.setDeviceAddress(in.readString());
            }
            if (in.readInt() == 1) {
                ParcelUuid uuid = in.readParcelable(ParcelUuid.class.getClassLoader());
                builder.setServiceUuid(uuid);
                if (in.readInt() == 1) {
                    ParcelUuid uuidMask = in.readParcelable(
                            ParcelUuid.class.getClassLoader());
                    builder.setServiceUuid(uuid, uuidMask);
                }
            }
            if (in.readInt() == 1) {
                ParcelUuid solicitationUuid = in.readParcelable(
                        ParcelUuid.class.getClassLoader());
                builder.setServiceSolicitationUuid(solicitationUuid);
                if (in.readInt() == 1) {
                    ParcelUuid solicitationUuidMask = in.readParcelable(
                            ParcelUuid.class.getClassLoader());
                    builder.setServiceSolicitationUuid(solicitationUuid,
                            solicitationUuidMask);
                }
            }
            if (in.readInt() == 1) {
                ParcelUuid servcieDataUuid =
                        in.readParcelable(ParcelUuid.class.getClassLoader());
                if (in.readInt() == 1) {
                    int serviceDataLength = in.readInt();
                    byte[] serviceData = new byte[serviceDataLength];
                    in.readByteArray(serviceData);
                    if (in.readInt() == 0) {
                        builder.setServiceData(servcieDataUuid, serviceData);
                    } else {
                        int serviceDataMaskLength = in.readInt();
                        byte[] serviceDataMask = new byte[serviceDataMaskLength];
                        in.readByteArray(serviceDataMask);
                        builder.setServiceData(
                                servcieDataUuid, serviceData, serviceDataMask);
                    }
                }
            }

            int manufacturerId = in.readInt();
            if (in.readInt() == 1) {
                int manufacturerDataLength = in.readInt();
                byte[] manufacturerData = new byte[manufacturerDataLength];
                in.readByteArray(manufacturerData);
                if (in.readInt() == 0) {
                    builder.setManufacturerData(manufacturerId, manufacturerData);
                } else {
                    int manufacturerDataMaskLength = in.readInt();
                    byte[] manufacturerDataMask = new byte[manufacturerDataMaskLength];
                    in.readByteArray(manufacturerDataMask);
                    builder.setManufacturerData(manufacturerId, manufacturerData,
                            manufacturerDataMask);
                }
            }

            return builder.build();
        }
    };

    /**
     * Returns the filter set the device name field of Bluetooth advertisement data.
     */
    @Nullable
    public String getDeviceName() {
        return mDeviceName;
    }

    /**
     * Returns the filter set on the service uuid.
     */
    @Nullable
    public ParcelUuid getServiceUuid() {
        return mServiceUuid;
    }

    @Nullable
    public ParcelUuid getServiceUuidMask() {
        return mServiceUuidMask;
    }

    /**
     * Returns the filter set on the service Solicitation uuid.
<<<<<<< HEAD
     * @hide
=======
>>>>>>> cbdf1ce3
     */
    @Nullable
    public ParcelUuid getServiceSolicitationUuid() {
        return mServiceSolicitationUuid;
    }

    /**
     * Returns the filter set on the service Solicitation uuid mask.
<<<<<<< HEAD
     * @hide
=======
>>>>>>> cbdf1ce3
     */
    @Nullable
    public ParcelUuid getServiceSolicitationUuidMask() {
        return mServiceSolicitationUuidMask;
    }

    @Nullable
    public String getDeviceAddress() {
        return mDeviceAddress;
    }

    @Nullable
    public byte[] getServiceData() {
        return mServiceData;
    }

    @Nullable
    public byte[] getServiceDataMask() {
        return mServiceDataMask;
    }

    @Nullable
    public ParcelUuid getServiceDataUuid() {
        return mServiceDataUuid;
    }

    /**
     * Returns the manufacturer id. -1 if the manufacturer filter is not set.
     */
    public int getManufacturerId() {
        return mManufacturerId;
    }

    @Nullable
    public byte[] getManufacturerData() {
        return mManufacturerData;
    }

    @Nullable
    public byte[] getManufacturerDataMask() {
        return mManufacturerDataMask;
    }

    /**
     * Check if the scan filter matches a {@code scanResult}. A scan result is considered as a match
     * if it matches all the field filters.
     */
    public boolean matches(ScanResult scanResult) {
        if (scanResult == null) {
            return false;
        }
        BluetoothDevice device = scanResult.getDevice();
        // Device match.
        if (mDeviceAddress != null
                && (device == null || !mDeviceAddress.equals(device.getAddress()))) {
            return false;
        }

        ScanRecord scanRecord = scanResult.getScanRecord();

        // Scan record is null but there exist filters on it.
        if (scanRecord == null
                && (mDeviceName != null || mServiceUuid != null || mManufacturerData != null
                || mServiceData != null || mServiceSolicitationUuid != null)) {
            return false;
        }

        // Local name match.
        if (mDeviceName != null && !mDeviceName.equals(scanRecord.getDeviceName())) {
            return false;
        }

        // UUID match.
        if (mServiceUuid != null && !matchesServiceUuids(mServiceUuid, mServiceUuidMask,
                scanRecord.getServiceUuids())) {
            return false;
        }

        // solicitation UUID match.
        if (mServiceSolicitationUuid != null && !matchesServiceSolicitationUuids(
                mServiceSolicitationUuid, mServiceSolicitationUuidMask,
                scanRecord.getServiceSolicitationUuids())) {
            return false;
        }

        // Service data match
        if (mServiceDataUuid != null) {
            if (!matchesPartialData(mServiceData, mServiceDataMask,
                    scanRecord.getServiceData(mServiceDataUuid))) {
                return false;
            }
        }

        // Manufacturer data match.
        if (mManufacturerId >= 0) {
            if (!matchesPartialData(mManufacturerData, mManufacturerDataMask,
                    scanRecord.getManufacturerSpecificData(mManufacturerId))) {
                return false;
            }
        }
        // All filters match.
        return true;
    }

    /**
     * Check if the uuid pattern is contained in a list of parcel uuids.
     *
     * @hide
     */
    public static boolean matchesServiceUuids(ParcelUuid uuid, ParcelUuid parcelUuidMask,
            List<ParcelUuid> uuids) {
        if (uuid == null) {
            return true;
        }
        if (uuids == null) {
            return false;
        }

        for (ParcelUuid parcelUuid : uuids) {
            UUID uuidMask = parcelUuidMask == null ? null : parcelUuidMask.getUuid();
            if (matchesServiceUuid(uuid.getUuid(), uuidMask, parcelUuid.getUuid())) {
                return true;
            }
        }
        return false;
    }

    // Check if the uuid pattern matches the particular service uuid.
    private static boolean matchesServiceUuid(UUID uuid, UUID mask, UUID data) {
        return BitUtils.maskedEquals(data, uuid, mask);
    }

    /**
     * Check if the solicitation uuid pattern is contained in a list of parcel uuids.
     *
<<<<<<< HEAD
     * @hide
     */
    public static boolean matchesServiceSolicitationUuids(ParcelUuid solicitationUuid,
=======
     */
    private static boolean matchesServiceSolicitationUuids(ParcelUuid solicitationUuid,
>>>>>>> cbdf1ce3
            ParcelUuid parcelSolicitationUuidMask, List<ParcelUuid> solicitationUuids) {
        if (solicitationUuid == null) {
            return true;
        }
        if (solicitationUuids == null) {
            return false;
        }

        for (ParcelUuid parcelSolicitationUuid : solicitationUuids) {
            UUID solicitationUuidMask = parcelSolicitationUuidMask == null
                    ? null : parcelSolicitationUuidMask.getUuid();
            if (matchesServiceUuid(solicitationUuid.getUuid(), solicitationUuidMask,
                    parcelSolicitationUuid.getUuid())) {
                return true;
            }
        }
        return false;
    }

    // Check if the solicitation uuid pattern matches the particular service solicitation uuid.
    private static boolean matchesServiceSolicitationUuid(UUID solicitationUuid,
            UUID solicitationUuidMask, UUID data) {
        return BitUtils.maskedEquals(data, solicitationUuid, solicitationUuidMask);
    }

    // Check whether the data pattern matches the parsed data.
    private boolean matchesPartialData(byte[] data, byte[] dataMask, byte[] parsedData) {
        if (parsedData == null || parsedData.length < data.length) {
            return false;
        }
        if (dataMask == null) {
            for (int i = 0; i < data.length; ++i) {
                if (parsedData[i] != data[i]) {
                    return false;
                }
            }
            return true;
        }
        for (int i = 0; i < data.length; ++i) {
            if ((dataMask[i] & parsedData[i]) != (dataMask[i] & data[i])) {
                return false;
            }
        }
        return true;
    }

    @Override
    public String toString() {
        return "BluetoothLeScanFilter [mDeviceName=" + mDeviceName + ", mDeviceAddress="
                + mDeviceAddress
                + ", mUuid=" + mServiceUuid + ", mUuidMask=" + mServiceUuidMask
                + ", mServiceSolicitationUuid=" + mServiceSolicitationUuid
                + ", mServiceSolicitationUuidMask=" + mServiceSolicitationUuidMask
                + ", mServiceDataUuid=" + Objects.toString(mServiceDataUuid) + ", mServiceData="
                + Arrays.toString(mServiceData) + ", mServiceDataMask="
                + Arrays.toString(mServiceDataMask) + ", mManufacturerId=" + mManufacturerId
                + ", mManufacturerData=" + Arrays.toString(mManufacturerData)
                + ", mManufacturerDataMask=" + Arrays.toString(mManufacturerDataMask) + "]";
    }

    @Override
    public int hashCode() {
        return Objects.hash(mDeviceName, mDeviceAddress, mManufacturerId,
                Arrays.hashCode(mManufacturerData),
                Arrays.hashCode(mManufacturerDataMask),
                mServiceDataUuid,
                Arrays.hashCode(mServiceData),
                Arrays.hashCode(mServiceDataMask),
                mServiceUuid, mServiceUuidMask,
                mServiceSolicitationUuid, mServiceSolicitationUuidMask);
    }

    @Override
    public boolean equals(Object obj) {
        if (this == obj) {
            return true;
        }
        if (obj == null || getClass() != obj.getClass()) {
            return false;
        }
        ScanFilter other = (ScanFilter) obj;
        return Objects.equals(mDeviceName, other.mDeviceName)
                && Objects.equals(mDeviceAddress, other.mDeviceAddress)
                && mManufacturerId == other.mManufacturerId
                && Objects.deepEquals(mManufacturerData, other.mManufacturerData)
                && Objects.deepEquals(mManufacturerDataMask, other.mManufacturerDataMask)
                && Objects.equals(mServiceDataUuid, other.mServiceDataUuid)
                && Objects.deepEquals(mServiceData, other.mServiceData)
                && Objects.deepEquals(mServiceDataMask, other.mServiceDataMask)
                && Objects.equals(mServiceUuid, other.mServiceUuid)
                && Objects.equals(mServiceUuidMask, other.mServiceUuidMask)
                && Objects.equals(mServiceSolicitationUuid, other.mServiceSolicitationUuid)
                && Objects.equals(mServiceSolicitationUuidMask,
                        other.mServiceSolicitationUuidMask);
    }

    /**
     * Checks if the scanfilter is empty
     *
     * @hide
     */
    public boolean isAllFieldsEmpty() {
        return EMPTY.equals(this);
    }

    /**
     * Builder class for {@link ScanFilter}.
     */
    public static final class Builder {

        private String mDeviceName;
        private String mDeviceAddress;

        private ParcelUuid mServiceUuid;
        private ParcelUuid mUuidMask;

        private ParcelUuid mServiceSolicitationUuid;
        private ParcelUuid mServiceSolicitationUuidMask;

        private ParcelUuid mServiceDataUuid;
        private byte[] mServiceData;
        private byte[] mServiceDataMask;

        private int mManufacturerId = -1;
        private byte[] mManufacturerData;
        private byte[] mManufacturerDataMask;

        /**
         * Set filter on device name.
         */
        public Builder setDeviceName(String deviceName) {
            mDeviceName = deviceName;
            return this;
        }

        /**
         * Set filter on device address.
         *
         * @param deviceAddress The device Bluetooth address for the filter. It needs to be in the
         * format of "01:02:03:AB:CD:EF". The device address can be validated using {@link
         * BluetoothAdapter#checkBluetoothAddress}.
         * @throws IllegalArgumentException If the {@code deviceAddress} is invalid.
         */
        public Builder setDeviceAddress(String deviceAddress) {
            if (deviceAddress != null && !BluetoothAdapter.checkBluetoothAddress(deviceAddress)) {
                throw new IllegalArgumentException("invalid device address " + deviceAddress);
            }
            mDeviceAddress = deviceAddress;
            return this;
        }

        /**
         * Set filter on service uuid.
         */
        public Builder setServiceUuid(ParcelUuid serviceUuid) {
            mServiceUuid = serviceUuid;
            mUuidMask = null; // clear uuid mask
            return this;
        }

        /**
         * Set filter on partial service uuid. The {@code uuidMask} is the bit mask for the
         * {@code serviceUuid}. Set any bit in the mask to 1 to indicate a match is needed for the
         * bit in {@code serviceUuid}, and 0 to ignore that bit.
         *
         * @throws IllegalArgumentException If {@code serviceUuid} is {@code null} but {@code
         * uuidMask} is not {@code null}.
         */
        public Builder setServiceUuid(ParcelUuid serviceUuid, ParcelUuid uuidMask) {
            if (mUuidMask != null && mServiceUuid == null) {
                throw new IllegalArgumentException("uuid is null while uuidMask is not null!");
            }
            mServiceUuid = serviceUuid;
            mUuidMask = uuidMask;
            return this;
        }


        /**
         * Set filter on service solicitation uuid.
<<<<<<< HEAD
         * @hide
=======
>>>>>>> cbdf1ce3
         */
        public Builder setServiceSolicitationUuid(ParcelUuid serviceSolicitationUuid) {
            mServiceSolicitationUuid = serviceSolicitationUuid;
            return this;
        }


        /**
         * Set filter on partial service Solicitation uuid. The {@code SolicitationUuidMask} is the
         * bit mask for the {@code serviceSolicitationUuid}. Set any bit in the mask to 1 to
         * indicate a match is needed for the bit in {@code serviceSolicitationUuid}, and 0 to
         * ignore that bit.
         *
         * @throws IllegalArgumentException If {@code serviceSolicitationUuid} is {@code null} but
         *             {@code serviceSolicitationUuidMask} is not {@code null}.
<<<<<<< HEAD
         * @hide
=======
>>>>>>> cbdf1ce3
         */
        public Builder setServiceSolicitationUuid(ParcelUuid serviceSolicitationUuid,
                ParcelUuid solicitationUuidMask) {
            if (mServiceSolicitationUuidMask != null && mServiceSolicitationUuid == null) {
                throw new IllegalArgumentException(
                        "SolicitationUuid is null while SolicitationUuidMask is not null!");
            }
            mServiceSolicitationUuid = serviceSolicitationUuid;
            mServiceSolicitationUuidMask = solicitationUuidMask;
            return this;
        }

        /**
         * Set filtering on service data.
         *
         * @throws IllegalArgumentException If {@code serviceDataUuid} is null.
         */
        public Builder setServiceData(ParcelUuid serviceDataUuid, byte[] serviceData) {
            if (serviceDataUuid == null) {
                throw new IllegalArgumentException("serviceDataUuid is null");
            }
            mServiceDataUuid = serviceDataUuid;
            mServiceData = serviceData;
            mServiceDataMask = null; // clear service data mask
            return this;
        }

        /**
         * Set partial filter on service data. For any bit in the mask, set it to 1 if it needs to
         * match the one in service data, otherwise set it to 0 to ignore that bit.
         * <p>
         * The {@code serviceDataMask} must have the same length of the {@code serviceData}.
         *
         * @throws IllegalArgumentException If {@code serviceDataUuid} is null or {@code
         * serviceDataMask} is {@code null} while {@code serviceData} is not or {@code
         * serviceDataMask} and {@code serviceData} has different length.
         */
        public Builder setServiceData(ParcelUuid serviceDataUuid,
                byte[] serviceData, byte[] serviceDataMask) {
            if (serviceDataUuid == null) {
                throw new IllegalArgumentException("serviceDataUuid is null");
            }
            if (mServiceDataMask != null) {
                if (mServiceData == null) {
                    throw new IllegalArgumentException(
                            "serviceData is null while serviceDataMask is not null");
                }
                // Since the mServiceDataMask is a bit mask for mServiceData, the lengths of the two
                // byte array need to be the same.
                if (mServiceData.length != mServiceDataMask.length) {
                    throw new IllegalArgumentException(
                            "size mismatch for service data and service data mask");
                }
            }
            mServiceDataUuid = serviceDataUuid;
            mServiceData = serviceData;
            mServiceDataMask = serviceDataMask;
            return this;
        }

        /**
         * Set filter on on manufacturerData. A negative manufacturerId is considered as invalid id.
         * <p>
         * Note the first two bytes of the {@code manufacturerData} is the manufacturerId.
         *
         * @throws IllegalArgumentException If the {@code manufacturerId} is invalid.
         */
        public Builder setManufacturerData(int manufacturerId, byte[] manufacturerData) {
            if (manufacturerData != null && manufacturerId < 0) {
                throw new IllegalArgumentException("invalid manufacture id");
            }
            mManufacturerId = manufacturerId;
            mManufacturerData = manufacturerData;
            mManufacturerDataMask = null; // clear manufacturer data mask
            return this;
        }

        /**
         * Set filter on partial manufacture data. For any bit in the mask, set it the 1 if it needs
         * to match the one in manufacturer data, otherwise set it to 0.
         * <p>
         * The {@code manufacturerDataMask} must have the same length of {@code manufacturerData}.
         *
         * @throws IllegalArgumentException If the {@code manufacturerId} is invalid, or {@code
         * manufacturerData} is null while {@code manufacturerDataMask} is not, or {@code
         * manufacturerData} and {@code manufacturerDataMask} have different length.
         */
        public Builder setManufacturerData(int manufacturerId, byte[] manufacturerData,
                byte[] manufacturerDataMask) {
            if (manufacturerData != null && manufacturerId < 0) {
                throw new IllegalArgumentException("invalid manufacture id");
            }
            if (mManufacturerDataMask != null) {
                if (mManufacturerData == null) {
                    throw new IllegalArgumentException(
                            "manufacturerData is null while manufacturerDataMask is not null");
                }
                // Since the mManufacturerDataMask is a bit mask for mManufacturerData, the lengths
                // of the two byte array need to be the same.
                if (mManufacturerData.length != mManufacturerDataMask.length) {
                    throw new IllegalArgumentException(
                            "size mismatch for manufacturerData and manufacturerDataMask");
                }
            }
            mManufacturerId = manufacturerId;
            mManufacturerData = manufacturerData;
            mManufacturerDataMask = manufacturerDataMask;
            return this;
        }

        /**
         * Build {@link ScanFilter}.
         *
         * @throws IllegalArgumentException If the filter cannot be built.
         */
        public ScanFilter build() {
            return new ScanFilter(mDeviceName, mDeviceAddress,
                    mServiceUuid, mUuidMask, mServiceSolicitationUuid,
                    mServiceSolicitationUuidMask,
                    mServiceDataUuid, mServiceData, mServiceDataMask,
                    mManufacturerId, mManufacturerData, mManufacturerDataMask);
        }
    }
}<|MERGE_RESOLUTION|>--- conflicted
+++ resolved
@@ -260,10 +260,6 @@
 
     /**
      * Returns the filter set on the service Solicitation uuid.
-<<<<<<< HEAD
-     * @hide
-=======
->>>>>>> cbdf1ce3
      */
     @Nullable
     public ParcelUuid getServiceSolicitationUuid() {
@@ -272,10 +268,6 @@
 
     /**
      * Returns the filter set on the service Solicitation uuid mask.
-<<<<<<< HEAD
-     * @hide
-=======
->>>>>>> cbdf1ce3
      */
     @Nullable
     public ParcelUuid getServiceSolicitationUuidMask() {
@@ -411,14 +403,8 @@
     /**
      * Check if the solicitation uuid pattern is contained in a list of parcel uuids.
      *
-<<<<<<< HEAD
-     * @hide
-     */
-    public static boolean matchesServiceSolicitationUuids(ParcelUuid solicitationUuid,
-=======
      */
     private static boolean matchesServiceSolicitationUuids(ParcelUuid solicitationUuid,
->>>>>>> cbdf1ce3
             ParcelUuid parcelSolicitationUuidMask, List<ParcelUuid> solicitationUuids) {
         if (solicitationUuid == null) {
             return true;
@@ -599,10 +585,6 @@
 
         /**
          * Set filter on service solicitation uuid.
-<<<<<<< HEAD
-         * @hide
-=======
->>>>>>> cbdf1ce3
          */
         public Builder setServiceSolicitationUuid(ParcelUuid serviceSolicitationUuid) {
             mServiceSolicitationUuid = serviceSolicitationUuid;
@@ -618,10 +600,6 @@
          *
          * @throws IllegalArgumentException If {@code serviceSolicitationUuid} is {@code null} but
          *             {@code serviceSolicitationUuidMask} is not {@code null}.
-<<<<<<< HEAD
-         * @hide
-=======
->>>>>>> cbdf1ce3
          */
         public Builder setServiceSolicitationUuid(ParcelUuid serviceSolicitationUuid,
                 ParcelUuid solicitationUuidMask) {
