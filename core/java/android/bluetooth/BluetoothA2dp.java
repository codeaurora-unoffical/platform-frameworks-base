--- conflicted
+++ resolved
@@ -878,11 +878,7 @@
      *
      * @hide
      */
-<<<<<<< HEAD
-    @UnsupportedAppUsage
-=======
     @UnsupportedAppUsage(maxTargetSdk = Build.VERSION_CODES.P, trackingBug = 115609023)
->>>>>>> de843449
     public static String stateToString(int state) {
         switch (state) {
             case STATE_DISCONNECTED:
