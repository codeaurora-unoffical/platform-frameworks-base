--- conflicted
+++ resolved
@@ -1041,23 +1041,8 @@
     @RequiresPermission(Manifest.permission.BLUETOOTH)
     @AdapterState
     public int getState() {
-<<<<<<< HEAD
         android.util.SeempLog.record(63);
-        int state = BluetoothAdapter.STATE_OFF;
-
-        try {
-            mServiceLock.readLock().lock();
-            if (mService != null) {
-                state = mService.getState();
-            }
-        } catch (RemoteException e) {
-            Log.e(TAG, "", e);
-        } finally {
-            mServiceLock.readLock().unlock();
-        }
-=======
         int state = mBluetoothGetStateCache.query(null);
->>>>>>> b084b0c7
 
         // Consider all internal states as OFF
         if (state == BluetoothAdapter.STATE_BLE_ON || state == BluetoothAdapter.STATE_BLE_TURNING_ON
