/*
 * Copyright 2009-2016 The Android Open Source Project
 * Copyright 2015 Samsung LSI
 *
 * Licensed under the Apache License, Version 2.0 (the "License");
 * you may not use this file except in compliance with the License.
 * You may obtain a copy of the License at
 *
 *      http://www.apache.org/licenses/LICENSE-2.0
 *
 * Unless required by applicable law or agreed to in writing, software
 * distributed under the License is distributed on an "AS IS" BASIS,
 * WITHOUT WARRANTIES OR CONDITIONS OF ANY KIND, either express or implied.
 * See the License for the specific language governing permissions and
 * limitations under the License.
 */

package android.bluetooth;

import android.Manifest;
import android.annotation.IntDef;
import android.annotation.NonNull;
import android.annotation.Nullable;
import android.annotation.RequiresPermission;
import android.annotation.SdkConstant;
import android.annotation.SdkConstant.SdkConstantType;
import android.annotation.SystemApi;
import android.app.ActivityThread;
import android.app.PropertyInvalidatedCache;
import android.bluetooth.BluetoothProfile.ConnectionPolicy;
import android.bluetooth.le.BluetoothLeAdvertiser;
import android.bluetooth.le.BluetoothLeScanner;
import android.bluetooth.le.PeriodicAdvertisingManager;
import android.bluetooth.le.ScanCallback;
import android.bluetooth.le.ScanFilter;
import android.bluetooth.le.ScanRecord;
import android.bluetooth.le.ScanResult;
import android.bluetooth.le.ScanSettings;
import android.compat.annotation.UnsupportedAppUsage;
import android.content.Context;
import android.os.BatteryStats;
import android.os.Binder;
import android.os.IBinder;
import android.os.ParcelUuid;
import android.os.RemoteException;
import android.os.ResultReceiver;
import android.os.ServiceManager;
import android.os.SynchronousResultReceiver;
import android.os.SystemProperties;
import android.util.Log;
import android.util.Pair;

import java.io.IOException;
import java.lang.annotation.Retention;
import java.lang.annotation.RetentionPolicy;
import java.util.ArrayList;
import java.util.Arrays;
import java.util.Collections;
import java.util.HashMap;
import java.util.HashSet;
import java.util.List;
import java.util.Locale;
import java.util.Map;
import java.util.Set;
import java.util.UUID;
import java.util.concurrent.Executor;
import java.util.concurrent.TimeoutException;
import java.util.concurrent.locks.ReentrantReadWriteLock;

/**
 * Represents the local device Bluetooth adapter. The {@link BluetoothAdapter}
 * lets you perform fundamental Bluetooth tasks, such as initiate
 * device discovery, query a list of bonded (paired) devices,
 * instantiate a {@link BluetoothDevice} using a known MAC address, and create
 * a {@link BluetoothServerSocket} to listen for connection requests from other
 * devices, and start a scan for Bluetooth LE devices.
 *
 * <p>To get a {@link BluetoothAdapter} representing the local Bluetooth
 * adapter, call the {@link BluetoothManager#getAdapter} function on {@link BluetoothManager}.
 * On JELLY_BEAN_MR1 and below you will need to use the static {@link #getDefaultAdapter}
 * method instead.
 * </p><p>
 * Fundamentally, this is your starting point for all
 * Bluetooth actions. Once you have the local adapter, you can get a set of
 * {@link BluetoothDevice} objects representing all paired devices with
 * {@link #getBondedDevices()}; start device discovery with
 * {@link #startDiscovery()}; or create a {@link BluetoothServerSocket} to
 * listen for incoming RFComm connection requests with {@link
 * #listenUsingRfcommWithServiceRecord(String, UUID)}; listen for incoming L2CAP Connection-oriented
 * Channels (CoC) connection requests with {@link #listenUsingL2capChannel()}; or start a scan for
 * Bluetooth LE devices with {@link #startLeScan(LeScanCallback callback)}.
 * </p>
 * <p>This class is thread safe.</p>
 * <p class="note"><strong>Note:</strong>
 * Most methods require the {@link android.Manifest.permission#BLUETOOTH}
 * permission and some also require the
 * {@link android.Manifest.permission#BLUETOOTH_ADMIN} permission.
 * </p>
 * <div class="special reference">
 * <h3>Developer Guides</h3>
 * <p>
 * For more information about using Bluetooth, read the <a href=
 * "{@docRoot}guide/topics/connectivity/bluetooth.html">Bluetooth</a> developer
 * guide.
 * </p>
 * </div>
 *
 * {@see BluetoothDevice}
 * {@see BluetoothServerSocket}
 */
public final class BluetoothAdapter {
    private static final String TAG = "BluetoothAdapter";
    private static final boolean DBG = true;
    private static final boolean VDBG = false;

    /**
     * Default MAC address reported to a client that does not have the
     * android.permission.LOCAL_MAC_ADDRESS permission.
     *
     * @hide
     */
    public static final String DEFAULT_MAC_ADDRESS = "02:00:00:00:00:00";

    /**
     * Sentinel error value for this class. Guaranteed to not equal any other
     * integer constant in this class. Provided as a convenience for functions
     * that require a sentinel error value, for example:
     * <p><code>Intent.getIntExtra(BluetoothAdapter.EXTRA_STATE,
     * BluetoothAdapter.ERROR)</code>
     */
    public static final int ERROR = Integer.MIN_VALUE;

    /**
     * Broadcast Action: The state of the local Bluetooth adapter has been
     * changed.
     * <p>For example, Bluetooth has been turned on or off.
     * <p>Always contains the extra fields {@link #EXTRA_STATE} and {@link
     * #EXTRA_PREVIOUS_STATE} containing the new and old states
     * respectively.
     * <p>Requires {@link android.Manifest.permission#BLUETOOTH} to receive.
     */
    @SdkConstant(SdkConstantType.BROADCAST_INTENT_ACTION) public static final String
            ACTION_STATE_CHANGED = "android.bluetooth.adapter.action.STATE_CHANGED";

    /**
     * Used as an int extra field in {@link #ACTION_STATE_CHANGED}
     * intents to request the current power state. Possible values are:
     * {@link #STATE_OFF},
     * {@link #STATE_TURNING_ON},
     * {@link #STATE_ON},
     * {@link #STATE_TURNING_OFF},
     */
    public static final String EXTRA_STATE = "android.bluetooth.adapter.extra.STATE";
    /**
     * Used as an int extra field in {@link #ACTION_STATE_CHANGED}
     * intents to request the previous power state. Possible values are:
     * {@link #STATE_OFF},
     * {@link #STATE_TURNING_ON},
     * {@link #STATE_ON},
     * {@link #STATE_TURNING_OFF}
     */
    public static final String EXTRA_PREVIOUS_STATE =
            "android.bluetooth.adapter.extra.PREVIOUS_STATE";

    /** @hide */
    @IntDef(prefix = { "STATE_" }, value = {
            STATE_OFF,
            STATE_TURNING_ON,
            STATE_ON,
            STATE_TURNING_OFF,
            STATE_BLE_TURNING_ON,
            STATE_BLE_ON,
            STATE_BLE_TURNING_OFF
    })
    @Retention(RetentionPolicy.SOURCE)
    public @interface AdapterState {}

    /**
     * Indicates the local Bluetooth adapter is off.
     */
    public static final int STATE_OFF = 10;
    /**
     * Indicates the local Bluetooth adapter is turning on. However local
     * clients should wait for {@link #STATE_ON} before attempting to
     * use the adapter.
     */
    public static final int STATE_TURNING_ON = 11;
    /**
     * Indicates the local Bluetooth adapter is on, and ready for use.
     */
    public static final int STATE_ON = 12;
    /**
     * Indicates the local Bluetooth adapter is turning off. Local clients
     * should immediately attempt graceful disconnection of any remote links.
     */
    public static final int STATE_TURNING_OFF = 13;

    /**
     * Indicates the local Bluetooth adapter is turning Bluetooth LE mode on.
     *
     * @hide
     */
    public static final int STATE_BLE_TURNING_ON = 14;

    /**
     * Indicates the local Bluetooth adapter is in LE only mode.
     *
     * @hide
     */
    public static final int STATE_BLE_ON = 15;

    /**
     * Indicates the local Bluetooth adapter is turning off LE only mode.
     *
     * @hide
     */
    public static final int STATE_BLE_TURNING_OFF = 16;

    /**
     * UUID of the GATT Read Characteristics for LE_PSM value.
     *
     * @hide
     */
    public static final UUID LE_PSM_CHARACTERISTIC_UUID =
            UUID.fromString("2d410339-82b6-42aa-b34e-e2e01df8cc1a");

    /**
     * Human-readable string helper for AdapterState
     *
     * @hide
     */
    public static String nameForState(@AdapterState int state) {
        switch (state) {
            case STATE_OFF:
                return "OFF";
            case STATE_TURNING_ON:
                return "TURNING_ON";
            case STATE_ON:
                return "ON";
            case STATE_TURNING_OFF:
                return "TURNING_OFF";
            case STATE_BLE_TURNING_ON:
                return "BLE_TURNING_ON";
            case STATE_BLE_ON:
                return "BLE_ON";
            case STATE_BLE_TURNING_OFF:
                return "BLE_TURNING_OFF";
            default:
                return "?!?!? (" + state + ")";
        }
    }

    /**
     * Activity Action: Show a system activity that requests discoverable mode.
     * This activity will also request the user to turn on Bluetooth if it
     * is not currently enabled.
     * <p>Discoverable mode is equivalent to {@link
     * #SCAN_MODE_CONNECTABLE_DISCOVERABLE}. It allows remote devices to see
     * this Bluetooth adapter when they perform a discovery.
     * <p>For privacy, Android is not discoverable by default.
     * <p>The sender of this Intent can optionally use extra field {@link
     * #EXTRA_DISCOVERABLE_DURATION} to request the duration of
     * discoverability. Currently the default duration is 120 seconds, and
     * maximum duration is capped at 300 seconds for each request.
     * <p>Notification of the result of this activity is posted using the
     * {@link android.app.Activity#onActivityResult} callback. The
     * <code>resultCode</code>
     * will be the duration (in seconds) of discoverability or
     * {@link android.app.Activity#RESULT_CANCELED} if the user rejected
     * discoverability or an error has occurred.
     * <p>Applications can also listen for {@link #ACTION_SCAN_MODE_CHANGED}
     * for global notification whenever the scan mode changes. For example, an
     * application can be notified when the device has ended discoverability.
     * <p>Requires {@link android.Manifest.permission#BLUETOOTH}
     */
    @SdkConstant(SdkConstantType.ACTIVITY_INTENT_ACTION) public static final String
            ACTION_REQUEST_DISCOVERABLE = "android.bluetooth.adapter.action.REQUEST_DISCOVERABLE";

    /**
     * Used as an optional int extra field in {@link
     * #ACTION_REQUEST_DISCOVERABLE} intents to request a specific duration
     * for discoverability in seconds. The current default is 120 seconds, and
     * requests over 300 seconds will be capped. These values could change.
     */
    public static final String EXTRA_DISCOVERABLE_DURATION =
            "android.bluetooth.adapter.extra.DISCOVERABLE_DURATION";

    /**
     * Activity Action: Show a system activity that allows the user to turn on
     * Bluetooth.
     * <p>This system activity will return once Bluetooth has completed turning
     * on, or the user has decided not to turn Bluetooth on.
     * <p>Notification of the result of this activity is posted using the
     * {@link android.app.Activity#onActivityResult} callback. The
     * <code>resultCode</code>
     * will be {@link android.app.Activity#RESULT_OK} if Bluetooth has been
     * turned on or {@link android.app.Activity#RESULT_CANCELED} if the user
     * has rejected the request or an error has occurred.
     * <p>Applications can also listen for {@link #ACTION_STATE_CHANGED}
     * for global notification whenever Bluetooth is turned on or off.
     * <p>Requires {@link android.Manifest.permission#BLUETOOTH}
     */
    @SdkConstant(SdkConstantType.ACTIVITY_INTENT_ACTION) public static final String
            ACTION_REQUEST_ENABLE = "android.bluetooth.adapter.action.REQUEST_ENABLE";

    /**
     * Activity Action: Show a system activity that allows the user to turn off
     * Bluetooth. This is used only if permission review is enabled which is for
     * apps targeting API less than 23 require a permission review before any of
     * the app's components can run.
     * <p>This system activity will return once Bluetooth has completed turning
     * off, or the user has decided not to turn Bluetooth off.
     * <p>Notification of the result of this activity is posted using the
     * {@link android.app.Activity#onActivityResult} callback. The
     * <code>resultCode</code>
     * will be {@link android.app.Activity#RESULT_OK} if Bluetooth has been
     * turned off or {@link android.app.Activity#RESULT_CANCELED} if the user
     * has rejected the request or an error has occurred.
     * <p>Applications can also listen for {@link #ACTION_STATE_CHANGED}
     * for global notification whenever Bluetooth is turned on or off.
     * <p>Requires {@link android.Manifest.permission#BLUETOOTH}
     *
     * @hide
     */
    @SdkConstant(SdkConstantType.ACTIVITY_INTENT_ACTION) public static final String
            ACTION_REQUEST_DISABLE = "android.bluetooth.adapter.action.REQUEST_DISABLE";

    /**
     * Activity Action: Show a system activity that allows user to enable BLE scans even when
     * Bluetooth is turned off.<p>
     *
     * Notification of result of this activity is posted using
     * {@link android.app.Activity#onActivityResult}. The <code>resultCode</code> will be
     * {@link android.app.Activity#RESULT_OK} if BLE scan always available setting is turned on or
     * {@link android.app.Activity#RESULT_CANCELED} if the user has rejected the request or an
     * error occurred.
     *
     * @hide
     */
    @SystemApi
    @SdkConstant(SdkConstantType.ACTIVITY_INTENT_ACTION)
    public static final String ACTION_REQUEST_BLE_SCAN_ALWAYS_AVAILABLE =
            "android.bluetooth.adapter.action.REQUEST_BLE_SCAN_ALWAYS_AVAILABLE";

    /**
     * Broadcast Action: Indicates the Bluetooth scan mode of the local Adapter
     * has changed.
     * <p>Always contains the extra fields {@link #EXTRA_SCAN_MODE} and {@link
     * #EXTRA_PREVIOUS_SCAN_MODE} containing the new and old scan modes
     * respectively.
     * <p>Requires {@link android.Manifest.permission#BLUETOOTH}
     */
    @SdkConstant(SdkConstantType.BROADCAST_INTENT_ACTION) public static final String
            ACTION_SCAN_MODE_CHANGED = "android.bluetooth.adapter.action.SCAN_MODE_CHANGED";

    /**
     * Used as an int extra field in {@link #ACTION_SCAN_MODE_CHANGED}
     * intents to request the current scan mode. Possible values are:
     * {@link #SCAN_MODE_NONE},
     * {@link #SCAN_MODE_CONNECTABLE},
     * {@link #SCAN_MODE_CONNECTABLE_DISCOVERABLE},
     */
    public static final String EXTRA_SCAN_MODE = "android.bluetooth.adapter.extra.SCAN_MODE";
    /**
     * Used as an int extra field in {@link #ACTION_SCAN_MODE_CHANGED}
     * intents to request the previous scan mode. Possible values are:
     * {@link #SCAN_MODE_NONE},
     * {@link #SCAN_MODE_CONNECTABLE},
     * {@link #SCAN_MODE_CONNECTABLE_DISCOVERABLE},
     */
    public static final String EXTRA_PREVIOUS_SCAN_MODE =
            "android.bluetooth.adapter.extra.PREVIOUS_SCAN_MODE";

    /** @hide */
    @IntDef(prefix = { "SCAN_" }, value = {
            SCAN_MODE_NONE,
            SCAN_MODE_CONNECTABLE,
            SCAN_MODE_CONNECTABLE_DISCOVERABLE
    })
    @Retention(RetentionPolicy.SOURCE)
    public @interface ScanMode {}

    /**
     * Indicates that both inquiry scan and page scan are disabled on the local
     * Bluetooth adapter. Therefore this device is neither discoverable
     * nor connectable from remote Bluetooth devices.
     */
    public static final int SCAN_MODE_NONE = 20;
    /**
     * Indicates that inquiry scan is disabled, but page scan is enabled on the
     * local Bluetooth adapter. Therefore this device is not discoverable from
     * remote Bluetooth devices, but is connectable from remote devices that
     * have previously discovered this device.
     */
    public static final int SCAN_MODE_CONNECTABLE = 21;
    /**
     * Indicates that both inquiry scan and page scan are enabled on the local
     * Bluetooth adapter. Therefore this device is both discoverable and
     * connectable from remote Bluetooth devices.
     */
    public static final int SCAN_MODE_CONNECTABLE_DISCOVERABLE = 23;

    /**
     * Device only has a display.
     *
     * @hide
     */
    public static final int IO_CAPABILITY_OUT = 0;

    /**
     * Device has a display and the ability to input Yes/No.
     *
     * @hide
     */
    public static final int IO_CAPABILITY_IO = 1;

    /**
     * Device only has a keyboard for entry but no display.
     *
     * @hide
     */
    public static final int IO_CAPABILITY_IN = 2;

    /**
     * Device has no Input or Output capability.
     *
     * @hide
     */
    public static final int IO_CAPABILITY_NONE = 3;

    /**
     * Device has a display and a full keyboard.
     *
     * @hide
     */
    public static final int IO_CAPABILITY_KBDISP = 4;

    /**
     * Maximum range value for Input/Output capabilities.
     *
     * <p>This should be updated when adding a new Input/Output capability. Other code
     * like validation depends on this being accurate.
     *
     * @hide
     */
    public static final int IO_CAPABILITY_MAX = 5;

    /**
     * The Input/Output capability of the device is unknown.
     *
     * @hide
     */
    public static final int IO_CAPABILITY_UNKNOWN = 255;

    /** @hide */
    @IntDef({IO_CAPABILITY_OUT, IO_CAPABILITY_IO, IO_CAPABILITY_IN, IO_CAPABILITY_NONE,
            IO_CAPABILITY_KBDISP})
    @Retention(RetentionPolicy.SOURCE)
    public @interface IoCapability {}

    /** @hide */
    @IntDef(prefix = "ACTIVE_DEVICE_", value = {ACTIVE_DEVICE_AUDIO,
            ACTIVE_DEVICE_PHONE_CALL, ACTIVE_DEVICE_ALL})
    @Retention(RetentionPolicy.SOURCE)
    public @interface ActiveDeviceUse {}

    /**
     * Use the specified device for audio (a2dp and hearing aid profile)
     *
     * @hide
     */
    @SystemApi
    public static final int ACTIVE_DEVICE_AUDIO = 0;

    /**
     * Use the specified device for phone calls (headset profile and hearing
     * aid profile)
     *
     * @hide
     */
    @SystemApi
    public static final int ACTIVE_DEVICE_PHONE_CALL = 1;

    /**
     * Use the specified device for a2dp, hearing aid profile, and headset profile
     *
     * @hide
     */
    @SystemApi
    public static final int ACTIVE_DEVICE_ALL = 2;

    /**
     * Broadcast Action: The local Bluetooth adapter has started the remote
     * device discovery process.
     * <p>This usually involves an inquiry scan of about 12 seconds, followed
     * by a page scan of each new device to retrieve its Bluetooth name.
     * <p>Register for {@link BluetoothDevice#ACTION_FOUND} to be notified as
     * remote Bluetooth devices are found.
     * <p>Device discovery is a heavyweight procedure. New connections to
     * remote Bluetooth devices should not be attempted while discovery is in
     * progress, and existing connections will experience limited bandwidth
     * and high latency. Use {@link #cancelDiscovery()} to cancel an ongoing
     * discovery.
     * <p>Requires {@link android.Manifest.permission#BLUETOOTH} to receive.
     */
    @SdkConstant(SdkConstantType.BROADCAST_INTENT_ACTION) public static final String
            ACTION_DISCOVERY_STARTED = "android.bluetooth.adapter.action.DISCOVERY_STARTED";
    /**
     * Broadcast Action: The local Bluetooth adapter has finished the device
     * discovery process.
     * <p>Requires {@link android.Manifest.permission#BLUETOOTH} to receive.
     */
    @SdkConstant(SdkConstantType.BROADCAST_INTENT_ACTION) public static final String
            ACTION_DISCOVERY_FINISHED = "android.bluetooth.adapter.action.DISCOVERY_FINISHED";

    /**
     * Broadcast Action: The local Bluetooth adapter has changed its friendly
     * Bluetooth name.
     * <p>This name is visible to remote Bluetooth devices.
     * <p>Always contains the extra field {@link #EXTRA_LOCAL_NAME} containing
     * the name.
     * <p>Requires {@link android.Manifest.permission#BLUETOOTH} to receive.
     */
    @SdkConstant(SdkConstantType.BROADCAST_INTENT_ACTION) public static final String
            ACTION_LOCAL_NAME_CHANGED = "android.bluetooth.adapter.action.LOCAL_NAME_CHANGED";
    /**
     * Used as a String extra field in {@link #ACTION_LOCAL_NAME_CHANGED}
     * intents to request the local Bluetooth name.
     */
    public static final String EXTRA_LOCAL_NAME = "android.bluetooth.adapter.extra.LOCAL_NAME";

    /**
     * Intent used to broadcast the change in connection state of the local
     * Bluetooth adapter to a profile of the remote device. When the adapter is
     * not connected to any profiles of any remote devices and it attempts a
     * connection to a profile this intent will be sent. Once connected, this intent
     * will not be sent for any more connection attempts to any profiles of any
     * remote device. When the adapter disconnects from the last profile its
     * connected to of any remote device, this intent will be sent.
     *
     * <p> This intent is useful for applications that are only concerned about
     * whether the local adapter is connected to any profile of any device and
     * are not really concerned about which profile. For example, an application
     * which displays an icon to display whether Bluetooth is connected or not
     * can use this intent.
     *
     * <p>This intent will have 3 extras:
     * {@link #EXTRA_CONNECTION_STATE} - The current connection state.
     * {@link #EXTRA_PREVIOUS_CONNECTION_STATE}- The previous connection state.
     * {@link BluetoothDevice#EXTRA_DEVICE} - The remote device.
     *
     * {@link #EXTRA_CONNECTION_STATE} or {@link #EXTRA_PREVIOUS_CONNECTION_STATE}
     * can be any of {@link #STATE_DISCONNECTED}, {@link #STATE_CONNECTING},
     * {@link #STATE_CONNECTED}, {@link #STATE_DISCONNECTING}.
     *
     * <p>Requires {@link android.Manifest.permission#BLUETOOTH} to receive.
     */
    @SdkConstant(SdkConstantType.BROADCAST_INTENT_ACTION) public static final String
            ACTION_CONNECTION_STATE_CHANGED =
            "android.bluetooth.adapter.action.CONNECTION_STATE_CHANGED";

    /**
     * Extra used by {@link #ACTION_CONNECTION_STATE_CHANGED}
     *
     * This extra represents the current connection state.
     */
    public static final String EXTRA_CONNECTION_STATE =
            "android.bluetooth.adapter.extra.CONNECTION_STATE";

    /**
     * Extra used by {@link #ACTION_CONNECTION_STATE_CHANGED}
     *
     * This extra represents the previous connection state.
     */
    public static final String EXTRA_PREVIOUS_CONNECTION_STATE =
            "android.bluetooth.adapter.extra.PREVIOUS_CONNECTION_STATE";

    /**
     * Broadcast Action: The Bluetooth adapter state has changed in LE only mode.
     *
     * @hide
     */
    @SystemApi public static final String ACTION_BLE_STATE_CHANGED =
            "android.bluetooth.adapter.action.BLE_STATE_CHANGED";

    /**
     * Intent used to broadcast the change in the Bluetooth address
     * of the local Bluetooth adapter.
     * <p>Always contains the extra field {@link
     * #EXTRA_BLUETOOTH_ADDRESS} containing the Bluetooth address.
     *
     * Note: only system level processes are allowed to send this
     * defined broadcast.
     *
     * @hide
     */
    public static final String ACTION_BLUETOOTH_ADDRESS_CHANGED =
            "android.bluetooth.adapter.action.BLUETOOTH_ADDRESS_CHANGED";

    /**
     * Used as a String extra field in {@link
     * #ACTION_BLUETOOTH_ADDRESS_CHANGED} intent to store the local
     * Bluetooth address.
     *
     * @hide
     */
    public static final String EXTRA_BLUETOOTH_ADDRESS =
            "android.bluetooth.adapter.extra.BLUETOOTH_ADDRESS";

    /**
     * Broadcast Action: The notifys Bluetooth ACL connected event. This will be
     * by BLE Always on enabled application to know the ACL_CONNECTED event
     * when Bluetooth state in STATE_BLE_ON. This denotes GATT connection
     * as Bluetooth LE is the only feature available in STATE_BLE_ON
     *
     * This is counterpart of {@link BluetoothDevice#ACTION_ACL_CONNECTED} which
     * works in Bluetooth state STATE_ON
     *
     * @hide
     */
    public static final String ACTION_BLE_ACL_CONNECTED =
            "android.bluetooth.adapter.action.BLE_ACL_CONNECTED";

    /**
     * Broadcast Action: The notifys Bluetooth ACL connected event. This will be
     * by BLE Always on enabled application to know the ACL_DISCONNECTED event
     * when Bluetooth state in STATE_BLE_ON. This denotes GATT disconnection as Bluetooth
     * LE is the only feature available in STATE_BLE_ON
     *
     * This is counterpart of {@link BluetoothDevice#ACTION_ACL_DISCONNECTED} which
     * works in Bluetooth state STATE_ON
     *
     * @hide
     */
    public static final String ACTION_BLE_ACL_DISCONNECTED =
            "android.bluetooth.adapter.action.BLE_ACL_DISCONNECTED";

    /** The profile is in disconnected state */
    public static final int STATE_DISCONNECTED = BluetoothProtoEnums.CONNECTION_STATE_DISCONNECTED;
    /** The profile is in connecting state */
    public static final int STATE_CONNECTING = BluetoothProtoEnums.CONNECTION_STATE_CONNECTING;
    /** The profile is in connected state */
    public static final int STATE_CONNECTED = BluetoothProtoEnums.CONNECTION_STATE_CONNECTED;
    /** The profile is in disconnecting state */
    public static final int STATE_DISCONNECTING =
            BluetoothProtoEnums.CONNECTION_STATE_DISCONNECTING;

    /** @hide */
    public static final String BLUETOOTH_MANAGER_SERVICE = "bluetooth_manager";
    private final IBinder mToken;


    /**
     * When creating a ServerSocket using listenUsingRfcommOn() or
     * listenUsingL2capOn() use SOCKET_CHANNEL_AUTO_STATIC to create
     * a ServerSocket that auto assigns a channel number to the first
     * bluetooth socket.
     * The channel number assigned to this first Bluetooth Socket will
     * be stored in the ServerSocket, and reused for subsequent Bluetooth
     * sockets.
     *
     * @hide
     */
    public static final int SOCKET_CHANNEL_AUTO_STATIC_NO_SDP = -2;


    private static final int ADDRESS_LENGTH = 17;

    /**
     * Lazily initialized singleton. Guaranteed final after first object
     * constructed.
     */
    private static BluetoothAdapter sAdapter;

    private static BluetoothLeScanner sBluetoothLeScanner;
    private static BluetoothLeAdvertiser sBluetoothLeAdvertiser;
    private static PeriodicAdvertisingManager sPeriodicAdvertisingManager;

    private final IBluetoothManager mManagerService;
    @UnsupportedAppUsage
    private IBluetooth mService;
    private Context mContext;
    private final ReentrantReadWriteLock mServiceLock = new ReentrantReadWriteLock();

    private final Object mLock = new Object();
    private final Map<LeScanCallback, ScanCallback> mLeScanClients;
    private static final Map<BluetoothDevice, List<Pair<OnMetadataChangedListener, Executor>>>
                sMetadataListeners = new HashMap<>();

    /**
     * Bluetooth metadata listener. Overrides the default BluetoothMetadataListener
     * implementation.
     */
    private static final IBluetoothMetadataListener sBluetoothMetadataListener =
            new IBluetoothMetadataListener.Stub() {
        @Override
        public void onMetadataChanged(BluetoothDevice device, int key, byte[] value) {
            synchronized (sMetadataListeners) {
                if (sMetadataListeners.containsKey(device)) {
                    List<Pair<OnMetadataChangedListener, Executor>> list =
                            sMetadataListeners.get(device);
                    for (Pair<OnMetadataChangedListener, Executor> pair : list) {
                        OnMetadataChangedListener listener = pair.first;
                        Executor executor = pair.second;
                        executor.execute(() -> {
                            listener.onMetadataChanged(device, key, value);
                        });
                    }
                }
            }
            return;
        }
    };

    /**
     * Get a handle to the default local Bluetooth adapter.
     * <p>Currently Android only supports one Bluetooth adapter, but the API
     * could be extended to support more. This will always return the default
     * adapter.
     * </p>
     *
     * @return the default local adapter, or null if Bluetooth is not supported on this hardware
     * platform
     */
    public static synchronized BluetoothAdapter getDefaultAdapter() {
        if (sAdapter == null) {
            IBinder b = ServiceManager.getService(BLUETOOTH_MANAGER_SERVICE);
            if (b != null) {
                IBluetoothManager managerService = IBluetoothManager.Stub.asInterface(b);
                sAdapter = new BluetoothAdapter(managerService);
            } else {
                Log.e(TAG, "Bluetooth binder is null");
            }
        }
        return sAdapter;
    }

    /**
     * Use {@link #getDefaultAdapter} to get the BluetoothAdapter instance.
     */
    BluetoothAdapter(IBluetoothManager managerService) {

        if (managerService == null) {
            throw new IllegalArgumentException("bluetooth manager service is null");
        }
        try {
            mServiceLock.writeLock().lock();
            mService = managerService.registerAdapter(mManagerCallback);
        } catch (RemoteException e) {
            Log.e(TAG, "", e);
        } finally {
            mServiceLock.writeLock().unlock();
        }
        mManagerService = managerService;
        mLeScanClients = new HashMap<LeScanCallback, ScanCallback>();
        mToken = new Binder();
    }

    /**
     * Get a {@link BluetoothDevice} object for the given Bluetooth hardware
     * address.
     * <p>Valid Bluetooth hardware addresses must be upper case, in a format
     * such as "00:11:22:33:AA:BB". The helper {@link #checkBluetoothAddress} is
     * available to validate a Bluetooth address.
     * <p>A {@link BluetoothDevice} will always be returned for a valid
     * hardware address, even if this adapter has never seen that device.
     *
     * @param address valid Bluetooth MAC address
     * @throws IllegalArgumentException if address is invalid
     */
    public BluetoothDevice getRemoteDevice(String address) {
        android.util.SeempLog.record(62);
        return new BluetoothDevice(address);
    }

    /**
     * Get a {@link BluetoothDevice} object for the given Bluetooth hardware
     * address.
     * <p>Valid Bluetooth hardware addresses must be 6 bytes. This method
     * expects the address in network byte order (MSB first).
     * <p>A {@link BluetoothDevice} will always be returned for a valid
     * hardware address, even if this adapter has never seen that device.
     *
     * @param address Bluetooth MAC address (6 bytes)
     * @throws IllegalArgumentException if address is invalid
     */
    public BluetoothDevice getRemoteDevice(byte[] address) {
        android.util.SeempLog.record(62);
        if (address == null || address.length != 6) {
            throw new IllegalArgumentException("Bluetooth address must have 6 bytes");
        }
        return new BluetoothDevice(
                String.format(Locale.US, "%02X:%02X:%02X:%02X:%02X:%02X", address[0], address[1],
                        address[2], address[3], address[4], address[5]));
    }

    /**
     * Returns a {@link BluetoothLeAdvertiser} object for Bluetooth LE Advertising operations.
     * Will return null if Bluetooth is turned off or if Bluetooth LE Advertising is not
     * supported on this device.
     * <p>
     * Use {@link #isMultipleAdvertisementSupported()} to check whether LE Advertising is supported
     * on this device before calling this method.
     */
    public BluetoothLeAdvertiser getBluetoothLeAdvertiser() {
        if (!getLeAccess()) {
            return null;
        }
        synchronized (mLock) {
            if (sBluetoothLeAdvertiser == null) {
                sBluetoothLeAdvertiser = new BluetoothLeAdvertiser(mManagerService);
            }
        }
        return sBluetoothLeAdvertiser;
    }

    /**
     * Returns a {@link PeriodicAdvertisingManager} object for Bluetooth LE Periodic Advertising
     * operations. Will return null if Bluetooth is turned off or if Bluetooth LE Periodic
     * Advertising is not supported on this device.
     * <p>
     * Use {@link #isLePeriodicAdvertisingSupported()} to check whether LE Periodic Advertising is
     * supported on this device before calling this method.
     *
     * @hide
     */
    public PeriodicAdvertisingManager getPeriodicAdvertisingManager() {
        if (!getLeAccess()) {
            return null;
        }

        if (!isLePeriodicAdvertisingSupported()) {
            return null;
        }

        synchronized (mLock) {
            if (sPeriodicAdvertisingManager == null) {
                sPeriodicAdvertisingManager = new PeriodicAdvertisingManager(mManagerService);
            }
        }
        return sPeriodicAdvertisingManager;
    }

    /**
     * Returns a {@link BluetoothLeScanner} object for Bluetooth LE scan operations.
     */
    public BluetoothLeScanner getBluetoothLeScanner() {
        if (!getLeAccess()) {
            return null;
        }
        synchronized (mLock) {
            if (sBluetoothLeScanner == null) {
                sBluetoothLeScanner = new BluetoothLeScanner(mManagerService, getOpPackageName(),
                        getFeatureId());
            }
        }
        return sBluetoothLeScanner;
    }

    /**
     * Return true if Bluetooth is currently enabled and ready for use.
     * <p>Equivalent to:
     * <code>getBluetoothState() == STATE_ON</code>
     *
     * @return true if the local adapter is turned on
     */
    @RequiresPermission(Manifest.permission.BLUETOOTH)
    public boolean isEnabled() {
        return getState() == BluetoothAdapter.STATE_ON;
    }

    /**
     * Return true if Bluetooth LE(Always BLE On feature) is currently
     * enabled and ready for use
     * <p>This returns true if current state is either STATE_ON or STATE_BLE_ON
     *
     * @return true if the local Bluetooth LE adapter is turned on
     * @hide
     */
    @SystemApi
    public boolean isLeEnabled() {
        final int state = getLeState();
        if (DBG) {
            Log.d(TAG, "isLeEnabled(): " + BluetoothAdapter.nameForState(state));
        }
        return (state == BluetoothAdapter.STATE_ON
                || state == BluetoothAdapter.STATE_BLE_ON
                || state == BluetoothAdapter.STATE_TURNING_ON
                || state == BluetoothAdapter.STATE_TURNING_OFF);
    }

    /**
     * Turns off Bluetooth LE which was earlier turned on by calling enableBLE().
     *
     * <p> If the internal Adapter state is STATE_BLE_ON, this would trigger the transition
     * to STATE_OFF and completely shut-down Bluetooth
     *
     * <p> If the Adapter state is STATE_ON, This would unregister the existance of
     * special Bluetooth LE application and hence the further turning off of Bluetooth
     * from UI would ensure the complete turn-off of Bluetooth rather than staying back
     * BLE only state
     *
     * <p>This is an asynchronous call: it will return immediately, and
     * clients should listen for {@link #ACTION_BLE_STATE_CHANGED}
     * to be notified of subsequent adapter state changes If this call returns
     * true, then the adapter state will immediately transition from {@link
     * #STATE_ON} to {@link #STATE_TURNING_OFF}, and some time
     * later transition to either {@link #STATE_BLE_ON} or {@link
     * #STATE_OFF} based on the existance of the further Always BLE ON enabled applications
     * If this call returns false then there was an
     * immediate problem that will prevent the QAdapter from being turned off -
     * such as the QAadapter already being turned off.
     *
     * @return true to indicate success, or false on immediate error
     * @hide
     */
    @SystemApi
    public boolean disableBLE() {
        if (!isBleScanAlwaysAvailable()) {
            return false;
        }

        int state = getLeState();
        if (state == BluetoothAdapter.STATE_ON || state == BluetoothAdapter.STATE_BLE_ON) {
            String packageName = ActivityThread.currentPackageName();
            if (DBG) {
                Log.d(TAG, "disableBLE(): de-registering " + packageName);
            }
            try {
                mManagerService.updateBleAppCount(mToken, false, packageName);
            } catch (RemoteException e) {
                Log.e(TAG, "", e);
            }
            return true;
        }

        if (DBG) {
            Log.d(TAG, "disableBLE(): Already disabled");
        }
        return false;
    }

    /**
     * Applications who want to only use Bluetooth Low Energy (BLE) can call enableBLE.
     *
     * enableBLE registers the existence of an app using only LE functions.
     *
     * enableBLE may enable Bluetooth to an LE only mode so that an app can use
     * LE related features (BluetoothGatt or BluetoothGattServer classes)
     *
     * If the user disables Bluetooth while an app is registered to use LE only features,
     * Bluetooth will remain on in LE only mode for the app.
     *
     * When Bluetooth is in LE only mode, it is not shown as ON to the UI.
     *
     * <p>This is an asynchronous call: it returns immediately, and
     * clients should listen for {@link #ACTION_BLE_STATE_CHANGED}
     * to be notified of adapter state changes.
     *
     * If this call returns * true, then the adapter state is either in a mode where
     * LE is available, or will transition from {@link #STATE_OFF} to {@link #STATE_BLE_TURNING_ON},
     * and some time later transition to either {@link #STATE_OFF} or {@link #STATE_BLE_ON}.
     *
     * If this call returns false then there was an immediate problem that prevents the
     * adapter from being turned on - such as Airplane mode.
     *
     * {@link #ACTION_BLE_STATE_CHANGED} returns the Bluetooth Adapter's various
     * states, It includes all the classic Bluetooth Adapter states along with
     * internal BLE only states
     *
     * @return true to indicate Bluetooth LE will be available, or false on immediate error
     * @hide
     */
    @SystemApi
    public boolean enableBLE() {
        if (!isBleScanAlwaysAvailable()) {
            return false;
        }

        try {
            String packageName = ActivityThread.currentPackageName();
            mManagerService.updateBleAppCount(mToken, true, packageName);
            if (isLeEnabled()) {
                if (DBG) {
                    Log.d(TAG, "enableBLE(): Bluetooth already enabled");
                }
                return true;
            }
            if (DBG) {
                Log.d(TAG, "enableBLE(): Calling enable");
            }
            return mManagerService.enable(packageName);
        } catch (RemoteException e) {
            Log.e(TAG, "", e);
        }

        return false;
    }

    private static final String BLUETOOTH_GET_STATE_CACHE_PROPERTY = "cache_key.bluetooth.get_state";

    private final PropertyInvalidatedCache<Void, Integer> mBluetoothGetStateCache =
            new PropertyInvalidatedCache<Void, Integer>(
                8, BLUETOOTH_GET_STATE_CACHE_PROPERTY) {
                @Override
                protected Integer recompute(Void query) {
                    try {
                        mServiceLock.readLock().lock();
                        if (mService != null) {
                            return mService.getState();
                        }
                    } catch (RemoteException e) {
                        Log.e(TAG, "", e);
                    } finally {
                        mServiceLock.readLock().unlock();
                    }
                    return BluetoothAdapter.STATE_OFF;
                }
            };

    /** @hide */
    public void disableBluetoothGetStateCache() {
        mBluetoothGetStateCache.disableLocal();
    }

    /** @hide */
    public static void invalidateBluetoothGetStateCache() {
        PropertyInvalidatedCache.invalidateCache(BLUETOOTH_GET_STATE_CACHE_PROPERTY);
    }

    /**
     * Get the current state of the local Bluetooth adapter.
     * <p>Possible return values are
     * {@link #STATE_OFF},
     * {@link #STATE_TURNING_ON},
     * {@link #STATE_ON},
     * {@link #STATE_TURNING_OFF}.
     *
     * @return current state of Bluetooth adapter
     */
    @RequiresPermission(Manifest.permission.BLUETOOTH)
    @AdapterState
    public int getState() {
        android.util.SeempLog.record(63);
        int state = mBluetoothGetStateCache.query(null);

        // Consider all internal states as OFF
        if (state == BluetoothAdapter.STATE_BLE_ON || state == BluetoothAdapter.STATE_BLE_TURNING_ON
                || state == BluetoothAdapter.STATE_BLE_TURNING_OFF) {
            if (VDBG) {
                Log.d(TAG, "Consider " + BluetoothAdapter.nameForState(state) + " state as OFF");
            }
            state = BluetoothAdapter.STATE_OFF;
        }
        if (VDBG) {
            Log.d(TAG, "" + hashCode() + ": getState(). Returning " + BluetoothAdapter.nameForState(
                    state));
        }
        return state;
    }

    /**
     * Get the current state of the local Bluetooth adapter
     * <p>This returns current internal state of Adapter including LE ON/OFF
     *
     * <p>Possible return values are
     * {@link #STATE_OFF},
     * {@link #STATE_BLE_TURNING_ON},
     * {@link #STATE_BLE_ON},
     * {@link #STATE_TURNING_ON},
     * {@link #STATE_ON},
     * {@link #STATE_TURNING_OFF},
     * {@link #STATE_BLE_TURNING_OFF}.
     *
     * @return current state of Bluetooth adapter
     * @hide
     */
    @RequiresPermission(Manifest.permission.BLUETOOTH)
    @AdapterState
    @UnsupportedAppUsage(publicAlternatives = "Use {@link #getState()} instead to determine "
            + "whether you can use BLE & BT classic.")
    public int getLeState() {
        int state = mBluetoothGetStateCache.query(null);

        if (VDBG) {
            Log.d(TAG, "getLeState() returning " + BluetoothAdapter.nameForState(state));
        }
        return state;
    }

    boolean getLeAccess() {
        if (getLeState() == STATE_ON) {
            return true;
        } else if (getLeState() == STATE_BLE_ON) {
            return true; // TODO: FILTER SYSTEM APPS HERE <--
        }

        return false;
    }

    /**
     * Turn on the local Bluetooth adapter&mdash;do not use without explicit
     * user action to turn on Bluetooth.
     * <p>This powers on the underlying Bluetooth hardware, and starts all
     * Bluetooth system services.
     * <p class="caution"><strong>Bluetooth should never be enabled without
     * direct user consent</strong>. If you want to turn on Bluetooth in order
     * to create a wireless connection, you should use the {@link
     * #ACTION_REQUEST_ENABLE} Intent, which will raise a dialog that requests
     * user permission to turn on Bluetooth. The {@link #enable()} method is
     * provided only for applications that include a user interface for changing
     * system settings, such as a "power manager" app.</p>
     * <p>This is an asynchronous call: it will return immediately, and
     * clients should listen for {@link #ACTION_STATE_CHANGED}
     * to be notified of subsequent adapter state changes. If this call returns
     * true, then the adapter state will immediately transition from {@link
     * #STATE_OFF} to {@link #STATE_TURNING_ON}, and some time
     * later transition to either {@link #STATE_OFF} or {@link
     * #STATE_ON}. If this call returns false then there was an
     * immediate problem that will prevent the adapter from being turned on -
     * such as Airplane mode, or the adapter is already turned on.
     *
     * @return true to indicate adapter startup has begun, or false on immediate error
     */
    @RequiresPermission(Manifest.permission.BLUETOOTH_ADMIN)
    public boolean enable() {
        android.util.SeempLog.record(56);
        if (isEnabled()) {
            if (DBG) {
                Log.d(TAG, "enable(): BT already enabled!");
            }
            return true;
        }
        try {
            return mManagerService.enable(ActivityThread.currentPackageName());
        } catch (RemoteException e) {
            Log.e(TAG, "", e);
        }
        return false;
    }

    /**
     * Turn off the local Bluetooth adapter&mdash;do not use without explicit
     * user action to turn off Bluetooth.
     * <p>This gracefully shuts down all Bluetooth connections, stops Bluetooth
     * system services, and powers down the underlying Bluetooth hardware.
     * <p class="caution"><strong>Bluetooth should never be disabled without
     * direct user consent</strong>. The {@link #disable()} method is
     * provided only for applications that include a user interface for changing
     * system settings, such as a "power manager" app.</p>
     * <p>This is an asynchronous call: it will return immediately, and
     * clients should listen for {@link #ACTION_STATE_CHANGED}
     * to be notified of subsequent adapter state changes. If this call returns
     * true, then the adapter state will immediately transition from {@link
     * #STATE_ON} to {@link #STATE_TURNING_OFF}, and some time
     * later transition to either {@link #STATE_OFF} or {@link
     * #STATE_ON}. If this call returns false then there was an
     * immediate problem that will prevent the adapter from being turned off -
     * such as the adapter already being turned off.
     *
     * @return true to indicate adapter shutdown has begun, or false on immediate error
     */
    @RequiresPermission(Manifest.permission.BLUETOOTH_ADMIN)
    public boolean disable() {
        android.util.SeempLog.record(57);
        try {
            return mManagerService.disable(ActivityThread.currentPackageName(), true);
        } catch (RemoteException e) {
            Log.e(TAG, "", e);
        }
        return false;
    }

    /**
     * Turn off the local Bluetooth adapter and don't persist the setting.
     *
     * <p>Requires the {@link android.Manifest.permission#BLUETOOTH_ADMIN}
     * permission
     *
     * @return true to indicate adapter shutdown has begun, or false on immediate error
     * @hide
     */
    @UnsupportedAppUsage
    public boolean disable(boolean persist) {
        android.util.SeempLog.record(57);

        try {
            return mManagerService.disable(ActivityThread.currentPackageName(), persist);
        } catch (RemoteException e) {
            Log.e(TAG, "", e);
        }
        return false;
    }

    /**
     * Returns the hardware address of the local Bluetooth adapter.
     * <p>For example, "00:11:22:AA:BB:CC".
     *
     * @return Bluetooth hardware address as string
     */
    @RequiresPermission(Manifest.permission.BLUETOOTH)
    public String getAddress() {
        try {
            return mManagerService.getAddress();
        } catch (RemoteException e) {
            Log.e(TAG, "", e);
        }
        return null;
    }

    /**
     * Get the friendly Bluetooth name of the local Bluetooth adapter.
     * <p>This name is visible to remote Bluetooth devices.
     * <p>Requires {@link android.Manifest.permission#BLUETOOTH}
     *
     * @return the Bluetooth name, or null on error
     */
    public String getName() {
        try {
            return mManagerService.getName();
        } catch (RemoteException e) {
            Log.e(TAG, "", e);
        }
        return null;
    }

    /**
     * Factory reset bluetooth settings.
     *
     * @return true to indicate that the config file was successfully cleared
     * @hide
     */
    @SystemApi
    @RequiresPermission(Manifest.permission.BLUETOOTH_PRIVILEGED)
    public boolean factoryReset() {
        try {
            mServiceLock.readLock().lock();
<<<<<<< HEAD
            if (mManagerService != null) {
                SystemProperties.set("persist.bluetooth.factoryreset", "true");
                return mManagerService.factoryReset();
            }
            Log.e(TAG, "factoryReset(): IBluetooth Service is null");
=======
            if (mService != null && mService.factoryReset()
                    && mManagerService != null && mManagerService.onFactoryReset()) {
                return true;
            }
            Log.e(TAG, "factoryReset(): Setting persist.bluetooth.factoryreset to retry later");
            SystemProperties.set("persist.bluetooth.factoryreset", "true");
>>>>>>> b9874529
        } catch (RemoteException e) {
            Log.e(TAG, "", e);
        } finally {
            mServiceLock.readLock().unlock();
        }
        return false;
    }

    /**
     * Get the UUIDs supported by the local Bluetooth adapter.
     *
     * @return the UUIDs supported by the local Bluetooth Adapter.
     * @hide
     */
    @UnsupportedAppUsage
    @RequiresPermission(Manifest.permission.BLUETOOTH)
    public @Nullable ParcelUuid[] getUuids() {
        if (getState() != STATE_ON) {
            return null;
        }
        try {
            mServiceLock.readLock().lock();
            if (mService != null) {
                return mService.getUuids();
            }
        } catch (RemoteException e) {
            Log.e(TAG, "", e);
        } finally {
            mServiceLock.readLock().unlock();
        }
        return null;
    }

    /**
     * Set the friendly Bluetooth name of the local Bluetooth adapter.
     * <p>This name is visible to remote Bluetooth devices.
     * <p>Valid Bluetooth names are a maximum of 248 bytes using UTF-8
     * encoding, although many remote devices can only display the first
     * 40 characters, and some may be limited to just 20.
     * <p>If Bluetooth state is not {@link #STATE_ON}, this API
     * will return false. After turning on Bluetooth,
     * wait for {@link #ACTION_STATE_CHANGED} with {@link #STATE_ON}
     * to get the updated value.
     *
     * @param name a valid Bluetooth name
     * @return true if the name was set, false otherwise
     */
    @RequiresPermission(Manifest.permission.BLUETOOTH_ADMIN)
    public boolean setName(String name) {
        if (getState() != STATE_ON) {
            return false;
        }
        try {
            mServiceLock.readLock().lock();
            if (mService != null) {
                return mService.setName(name);
            }
        } catch (RemoteException e) {
            Log.e(TAG, "", e);
        } finally {
            mServiceLock.readLock().unlock();
        }
        return false;
    }

    /**
     * Returns the {@link BluetoothClass} Bluetooth Class of Device (CoD) of the local Bluetooth
     * adapter.
     *
     * @return {@link BluetoothClass} Bluetooth CoD of local Bluetooth device.
     *
     * @hide
     */
    @RequiresPermission(Manifest.permission.BLUETOOTH_ADMIN)
    public BluetoothClass getBluetoothClass() {
        if (getState() != STATE_ON) {
            return null;
        }
        try {
            mServiceLock.readLock().lock();
            if (mService != null) {
                return mService.getBluetoothClass();
            }
        } catch (RemoteException e) {
            Log.e(TAG, "", e);
        } finally {
            mServiceLock.readLock().unlock();
        }
        return null;
    }

    /**
     * Sets the {@link BluetoothClass} Bluetooth Class of Device (CoD) of the local Bluetooth
     * adapter.
     *
     * <p>Note: This value persists across system reboot.
     *
     * @param bluetoothClass {@link BluetoothClass} to set the local Bluetooth adapter to.
     * @return true if successful, false if unsuccessful.
     *
     * @hide
     */
    @RequiresPermission(Manifest.permission.BLUETOOTH_PRIVILEGED)
    public boolean setBluetoothClass(BluetoothClass bluetoothClass) {
        if (getState() != STATE_ON) {
            return false;
        }
        try {
            mServiceLock.readLock().lock();
            if (mService != null) {
                return mService.setBluetoothClass(bluetoothClass);
            }
        } catch (RemoteException e) {
            Log.e(TAG, "", e);
        } finally {
            mServiceLock.readLock().unlock();
        }
        return false;
    }

    /**
     * Returns the Input/Output capability of the device for classic Bluetooth.
     *
     * @return Input/Output capability of the device. One of {@link #IO_CAPABILITY_OUT},
     *         {@link #IO_CAPABILITY_IO}, {@link #IO_CAPABILITY_IN}, {@link #IO_CAPABILITY_NONE},
     *         {@link #IO_CAPABILITY_KBDISP} or {@link #IO_CAPABILITY_UNKNOWN}.
     *
     * @hide
     */
    @RequiresPermission(Manifest.permission.BLUETOOTH_ADMIN)
    @IoCapability
    public int getIoCapability() {
        if (getState() != STATE_ON) return BluetoothAdapter.IO_CAPABILITY_UNKNOWN;
        try {
            mServiceLock.readLock().lock();
            if (mService != null) return mService.getIoCapability();
        } catch (RemoteException e) {
            Log.e(TAG, e.getMessage(), e);
        } finally {
            mServiceLock.readLock().unlock();
        }
        return BluetoothAdapter.IO_CAPABILITY_UNKNOWN;
    }

    /**
     * Sets the Input/Output capability of the device for classic Bluetooth.
     *
     * <p>Changing the Input/Output capability of a device only takes effect on restarting the
     * Bluetooth stack. You would need to restart the stack using {@link BluetoothAdapter#disable()}
     * and {@link BluetoothAdapter#enable()} to see the changes.
     *
     * @param capability Input/Output capability of the device. One of {@link #IO_CAPABILITY_OUT},
     *                   {@link #IO_CAPABILITY_IO}, {@link #IO_CAPABILITY_IN},
     *                   {@link #IO_CAPABILITY_NONE} or {@link #IO_CAPABILITY_KBDISP}.
     *
     * @hide
     */
    @RequiresPermission(Manifest.permission.BLUETOOTH_PRIVILEGED)
    public boolean setIoCapability(@IoCapability int capability) {
        if (getState() != STATE_ON) return false;
        try {
            mServiceLock.readLock().lock();
            if (mService != null) return mService.setIoCapability(capability);
        } catch (RemoteException e) {
            Log.e(TAG, e.getMessage(), e);
        } finally {
            mServiceLock.readLock().unlock();
        }
        return false;
    }

    /**
     * Returns the Input/Output capability of the device for BLE operations.
     *
     * @return Input/Output capability of the device. One of {@link #IO_CAPABILITY_OUT},
     *         {@link #IO_CAPABILITY_IO}, {@link #IO_CAPABILITY_IN}, {@link #IO_CAPABILITY_NONE},
     *         {@link #IO_CAPABILITY_KBDISP} or {@link #IO_CAPABILITY_UNKNOWN}.
     *
     * @hide
     */
    @RequiresPermission(Manifest.permission.BLUETOOTH_ADMIN)
    @IoCapability
    public int getLeIoCapability() {
        if (getState() != STATE_ON) return BluetoothAdapter.IO_CAPABILITY_UNKNOWN;
        try {
            mServiceLock.readLock().lock();
            if (mService != null) return mService.getLeIoCapability();
        } catch (RemoteException e) {
            Log.e(TAG, e.getMessage(), e);
        } finally {
            mServiceLock.readLock().unlock();
        }
        return BluetoothAdapter.IO_CAPABILITY_UNKNOWN;
    }

    /**
     * Sets the Input/Output capability of the device for BLE operations.
     *
     * <p>Changing the Input/Output capability of a device only takes effect on restarting the
     * Bluetooth stack. You would need to restart the stack using {@link BluetoothAdapter#disable()}
     * and {@link BluetoothAdapter#enable()} to see the changes.
     *
     * @param capability Input/Output capability of the device. One of {@link #IO_CAPABILITY_OUT},
     *                   {@link #IO_CAPABILITY_IO}, {@link #IO_CAPABILITY_IN},
     *                   {@link #IO_CAPABILITY_NONE} or {@link #IO_CAPABILITY_KBDISP}.
     *
     * @hide
     */
    @RequiresPermission(Manifest.permission.BLUETOOTH_PRIVILEGED)
    public boolean setLeIoCapability(@IoCapability int capability) {
        if (getState() != STATE_ON) return false;
        try {
            mServiceLock.readLock().lock();
            if (mService != null) return mService.setLeIoCapability(capability);
        } catch (RemoteException e) {
            Log.e(TAG, e.getMessage(), e);
        } finally {
            mServiceLock.readLock().unlock();
        }
        return false;
    }

    /**
     * Get the current Bluetooth scan mode of the local Bluetooth adapter.
     * <p>The Bluetooth scan mode determines if the local adapter is
     * connectable and/or discoverable from remote Bluetooth devices.
     * <p>Possible values are:
     * {@link #SCAN_MODE_NONE},
     * {@link #SCAN_MODE_CONNECTABLE},
     * {@link #SCAN_MODE_CONNECTABLE_DISCOVERABLE}.
     * <p>If Bluetooth state is not {@link #STATE_ON}, this API
     * will return {@link #SCAN_MODE_NONE}. After turning on Bluetooth,
     * wait for {@link #ACTION_STATE_CHANGED} with {@link #STATE_ON}
     * to get the updated value.
     *
     * @return scan mode
     */
    @RequiresPermission(Manifest.permission.BLUETOOTH)
    @ScanMode
    public int getScanMode() {
        if (getState() != STATE_ON) {
            return SCAN_MODE_NONE;
        }
        try {
            mServiceLock.readLock().lock();
            if (mService != null) {
                return mService.getScanMode();
            }
        } catch (RemoteException e) {
            Log.e(TAG, "", e);
        } finally {
            mServiceLock.readLock().unlock();
        }
        return SCAN_MODE_NONE;
    }

    /**
     * Set the Bluetooth scan mode of the local Bluetooth adapter.
     * <p>The Bluetooth scan mode determines if the local adapter is
     * connectable and/or discoverable from remote Bluetooth devices.
     * <p>For privacy reasons, discoverable mode is automatically turned off
     * after <code>durationMillis</code> milliseconds. For example, 120000 milliseconds should be
     * enough for a remote device to initiate and complete its discovery process.
     * <p>Valid scan mode values are:
     * {@link #SCAN_MODE_NONE},
     * {@link #SCAN_MODE_CONNECTABLE},
     * {@link #SCAN_MODE_CONNECTABLE_DISCOVERABLE}.
     * <p>If Bluetooth state is not {@link #STATE_ON}, this API
     * will return false. After turning on Bluetooth,
     * wait for {@link #ACTION_STATE_CHANGED} with {@link #STATE_ON}
     * to get the updated value.
     * <p>Applications cannot set the scan mode. They should use
     * <code>startActivityForResult(
     * BluetoothAdapter.ACTION_REQUEST_DISCOVERABLE})
     * </code>instead.
     *
     * @param mode valid scan mode
     * @param durationMillis time in milliseconds to apply scan mode, only used for {@link
     * #SCAN_MODE_CONNECTABLE_DISCOVERABLE}
     * @return true if the scan mode was set, false otherwise
     * @hide
     */
    @SystemApi
    @RequiresPermission(Manifest.permission.BLUETOOTH_PRIVILEGED)
    public boolean setScanMode(@ScanMode int mode, long durationMillis) {
        if (getState() != STATE_ON) {
            return false;
        }
        try {
            mServiceLock.readLock().lock();
            if (mService != null) {
                int durationSeconds = Math.toIntExact(durationMillis / 1000);
                return mService.setScanMode(mode, durationSeconds);
            }
        } catch (RemoteException e) {
            Log.e(TAG, "", e);
        } catch (ArithmeticException ex) {
            Log.e(TAG, "setScanMode: Duration in seconds outside of the bounds of an int");
            throw new IllegalArgumentException("Duration not in bounds. In seconds, the "
                    + "durationMillis must be in the range of an int");
        } finally {
            mServiceLock.readLock().unlock();
        }
        return false;
    }

    /**
     * Set the Bluetooth scan mode of the local Bluetooth adapter.
     * <p>The Bluetooth scan mode determines if the local adapter is
     * connectable and/or discoverable from remote Bluetooth devices.
     * <p>For privacy reasons, discoverable mode is automatically turned off
     * after <code>duration</code> seconds. For example, 120 seconds should be
     * enough for a remote device to initiate and complete its discovery
     * process.
     * <p>Valid scan mode values are:
     * {@link #SCAN_MODE_NONE},
     * {@link #SCAN_MODE_CONNECTABLE},
     * {@link #SCAN_MODE_CONNECTABLE_DISCOVERABLE}.
     * <p>If Bluetooth state is not {@link #STATE_ON}, this API
     * will return false. After turning on Bluetooth,
     * wait for {@link #ACTION_STATE_CHANGED} with {@link #STATE_ON}
     * to get the updated value.
     * <p>Applications cannot set the scan mode. They should use
     * <code>startActivityForResult(
     * BluetoothAdapter.ACTION_REQUEST_DISCOVERABLE})
     * </code>instead.
     *
     * @param mode valid scan mode
     * @return true if the scan mode was set, false otherwise
     * @hide
     */
    @SystemApi
    @RequiresPermission(Manifest.permission.BLUETOOTH_PRIVILEGED)
    public boolean setScanMode(@ScanMode int mode) {
        if (getState() != STATE_ON) {
            return false;
        }
        try {
            mServiceLock.readLock().lock();
            if (mService != null) {
                return mService.setScanMode(mode, getDiscoverableTimeout());
            }
        } catch (RemoteException e) {
            Log.e(TAG, "", e);
        } finally {
            mServiceLock.readLock().unlock();
        }
        return false;
    }

    /** @hide */
    @UnsupportedAppUsage
    public int getDiscoverableTimeout() {
        if (getState() != STATE_ON) {
            return -1;
        }
        try {
            mServiceLock.readLock().lock();
            if (mService != null) {
                return mService.getDiscoverableTimeout();
            }
        } catch (RemoteException e) {
            Log.e(TAG, "", e);
        } finally {
            mServiceLock.readLock().unlock();
        }
        return -1;
    }

    /** @hide */
    @UnsupportedAppUsage
    public void setDiscoverableTimeout(int timeout) {
        if (getState() != STATE_ON) {
            return;
        }
        try {
            mServiceLock.readLock().lock();
            if (mService != null) {
                mService.setDiscoverableTimeout(timeout);
            }
        } catch (RemoteException e) {
            Log.e(TAG, "", e);
        } finally {
            mServiceLock.readLock().unlock();
        }
    }

    /**
     * Get the end time of the latest remote device discovery process.
     *
     * @return the latest time that the bluetooth adapter was/will be in discovery mode, in
     * milliseconds since the epoch. This time can be in the future if {@link #startDiscovery()} has
     * been called recently.
     * @hide
     */
    @SystemApi
    @RequiresPermission(Manifest.permission.BLUETOOTH)
    public long getDiscoveryEndMillis() {
        try {
            mServiceLock.readLock().lock();
            if (mService != null) {
                return mService.getDiscoveryEndMillis();
            }
        } catch (RemoteException e) {
            Log.e(TAG, "", e);
        } finally {
            mServiceLock.readLock().unlock();
        }
        return -1;
    }

    /**
     * Set the context for this BluetoothAdapter (only called from BluetoothManager)
     * @hide
     */
    public void setContext(Context context) {
        mContext = context;
    }

    private String getOpPackageName() {
        // Workaround for legacy API for getting a BluetoothAdapter not
        // passing a context
        if (mContext != null) {
            return mContext.getOpPackageName();
        }
        return ActivityThread.currentOpPackageName();
    }

    private String getFeatureId() {
        // Workaround for legacy API for getting a BluetoothAdapter not
        // passing a context
        if (mContext != null) {
            return mContext.getFeatureId();
        }
        return null;
    }

    /**
     * Start the remote device discovery process.
     * <p>The discovery process usually involves an inquiry scan of about 12
     * seconds, followed by a page scan of each new device to retrieve its
     * Bluetooth name.
     * <p>This is an asynchronous call, it will return immediately. Register
     * for {@link #ACTION_DISCOVERY_STARTED} and {@link
     * #ACTION_DISCOVERY_FINISHED} intents to determine exactly when the
     * discovery starts and completes. Register for {@link
     * BluetoothDevice#ACTION_FOUND} to be notified as remote Bluetooth devices
     * are found.
     * <p>Device discovery is a heavyweight procedure. New connections to
     * remote Bluetooth devices should not be attempted while discovery is in
     * progress, and existing connections will experience limited bandwidth
     * and high latency. Use {@link #cancelDiscovery()} to cancel an ongoing
     * discovery. Discovery is not managed by the Activity,
     * but is run as a system service, so an application should always call
     * {@link BluetoothAdapter#cancelDiscovery()} even if it
     * did not directly request a discovery, just to be sure.
     * <p>Device discovery will only find remote devices that are currently
     * <i>discoverable</i> (inquiry scan enabled). Many Bluetooth devices are
     * not discoverable by default, and need to be entered into a special mode.
     * <p>If Bluetooth state is not {@link #STATE_ON}, this API
     * will return false. After turning on Bluetooth,
     * wait for {@link #ACTION_STATE_CHANGED} with {@link #STATE_ON}
     * to get the updated value.
     *
     * @return true on success, false on error
     */
    @RequiresPermission(Manifest.permission.BLUETOOTH_ADMIN)
    public boolean startDiscovery() {
        android.util.SeempLog.record(58);
        if (getState() != STATE_ON) {
            return false;
        }
        try {
            mServiceLock.readLock().lock();
            if (mService != null) {
                return mService.startDiscovery(getOpPackageName(), getFeatureId());
            }
        } catch (RemoteException e) {
            Log.e(TAG, "", e);
        } finally {
            mServiceLock.readLock().unlock();
        }
        return false;
    }

    /**
     * Cancel the current device discovery process.
     * <p>Because discovery is a heavyweight procedure for the Bluetooth
     * adapter, this method should always be called before attempting to connect
     * to a remote device with {@link
     * android.bluetooth.BluetoothSocket#connect()}. Discovery is not managed by
     * the  Activity, but is run as a system service, so an application should
     * always call cancel discovery even if it did not directly request a
     * discovery, just to be sure.
     * <p>If Bluetooth state is not {@link #STATE_ON}, this API
     * will return false. After turning on Bluetooth,
     * wait for {@link #ACTION_STATE_CHANGED} with {@link #STATE_ON}
     * to get the updated value.
     *
     * @return true on success, false on error
     */
    @RequiresPermission(Manifest.permission.BLUETOOTH_ADMIN)
    public boolean cancelDiscovery() {
        if (getState() != STATE_ON) {
            return false;
        }
        try {
            mServiceLock.readLock().lock();
            if (mService != null) {
                return mService.cancelDiscovery();
            }
        } catch (RemoteException e) {
            Log.e(TAG, "", e);
        } finally {
            mServiceLock.readLock().unlock();
        }
        return false;
    }

    /**
     * Return true if the local Bluetooth adapter is currently in the device
     * discovery process.
     * <p>Device discovery is a heavyweight procedure. New connections to
     * remote Bluetooth devices should not be attempted while discovery is in
     * progress, and existing connections will experience limited bandwidth
     * and high latency. Use {@link #cancelDiscovery()} to cancel an ongoing
     * discovery.
     * <p>Applications can also register for {@link #ACTION_DISCOVERY_STARTED}
     * or {@link #ACTION_DISCOVERY_FINISHED} to be notified when discovery
     * starts or completes.
     * <p>If Bluetooth state is not {@link #STATE_ON}, this API
     * will return false. After turning on Bluetooth,
     * wait for {@link #ACTION_STATE_CHANGED} with {@link #STATE_ON}
     * to get the updated value.
     *
     * @return true if discovering
     */
    @RequiresPermission(Manifest.permission.BLUETOOTH)
    public boolean isDiscovering() {
        if (getState() != STATE_ON) {
            return false;
        }
        try {
            mServiceLock.readLock().lock();
            if (mService != null) {
                return mService.isDiscovering();
            }
        } catch (RemoteException e) {
            Log.e(TAG, "", e);
        } finally {
            mServiceLock.readLock().unlock();
        }
        return false;
    }

    /**
     * Removes the active device for the grouping of @ActiveDeviceUse specified
     *
     * @param profiles represents the purpose for which we are setting this as the active device.
     *                 Possible values are:
     *                 {@link BluetoothAdapter#ACTIVE_DEVICE_AUDIO},
     *                 {@link BluetoothAdapter#ACTIVE_DEVICE_PHONE_CALL},
     *                 {@link BluetoothAdapter#ACTIVE_DEVICE_ALL}
     * @return false on immediate error, true otherwise
     * @throws IllegalArgumentException if device is null or profiles is not one of
     * {@link ActiveDeviceUse}
     * @hide
     */
    @SystemApi
    @RequiresPermission(Manifest.permission.BLUETOOTH_PRIVILEGED)
    public boolean removeActiveDevice(@ActiveDeviceUse int profiles) {
        if (profiles != ACTIVE_DEVICE_AUDIO && profiles != ACTIVE_DEVICE_PHONE_CALL
                && profiles != ACTIVE_DEVICE_ALL) {
            Log.e(TAG, "Invalid profiles param value in removeActiveDevice");
            throw new IllegalArgumentException("Profiles must be one of "
                    + "BluetoothAdapter.ACTIVE_DEVICE_AUDIO, "
                    + "BluetoothAdapter.ACTIVE_DEVICE_PHONE_CALL, or "
                    + "BluetoothAdapter.ACTIVE_DEVICE_ALL");
        }
        try {
            mServiceLock.readLock().lock();
            if (mService != null) {
                return mService.removeActiveDevice(profiles);
            }
        } catch (RemoteException e) {
            Log.e(TAG, "", e);
        } finally {
            mServiceLock.readLock().unlock();
        }

        return false;
    }

    /**
     * Sets device as the active devices for the profiles passed into the function
     *
     * @param device is the remote bluetooth device
     * @param profiles represents the purpose for which we are setting this as the active device.
     *                 Possible values are:
     *                 {@link BluetoothAdapter#ACTIVE_DEVICE_AUDIO},
     *                 {@link BluetoothAdapter#ACTIVE_DEVICE_PHONE_CALL},
     *                 {@link BluetoothAdapter#ACTIVE_DEVICE_ALL}
     * @return false on immediate error, true otherwise
     * @throws IllegalArgumentException if device is null or profiles is not one of
     * {@link ActiveDeviceUse}
     * @hide
     */
    @SystemApi
    @RequiresPermission(Manifest.permission.BLUETOOTH_PRIVILEGED)
    public boolean setActiveDevice(@NonNull BluetoothDevice device,
            @ActiveDeviceUse int profiles) {
        if (device == null) {
            Log.e(TAG, "setActiveDevice: Null device passed as parameter");
            throw new IllegalArgumentException("device cannot be null");
        }
        if (profiles != ACTIVE_DEVICE_AUDIO && profiles != ACTIVE_DEVICE_PHONE_CALL
                && profiles != ACTIVE_DEVICE_ALL) {
            Log.e(TAG, "Invalid profiles param value in setActiveDevice");
            throw new IllegalArgumentException("Profiles must be one of "
                    + "BluetoothAdapter.ACTIVE_DEVICE_AUDIO, "
                    + "BluetoothAdapter.ACTIVE_DEVICE_PHONE_CALL, or "
                    + "BluetoothAdapter.ACTIVE_DEVICE_ALL");
        }
        try {
            mServiceLock.readLock().lock();
            if (mService != null) {
                return mService.setActiveDevice(device, profiles);
            }
        } catch (RemoteException e) {
            Log.e(TAG, "", e);
        } finally {
            mServiceLock.readLock().unlock();
        }

        return false;
    }

    /**
     * Connects all enabled and supported bluetooth profiles between the local and remote device.
     * Connection is asynchronous and you should listen to each profile's broadcast intent
     * ACTION_CONNECTION_STATE_CHANGED to verify whether connection was successful. For example,
     * to verify a2dp is connected, you would listen for
     * {@link BluetoothA2dp#ACTION_CONNECTION_STATE_CHANGED}
     *
     * @param device is the remote device with which to connect these profiles
     * @return true if message sent to try to connect all profiles, false if an error occurred
     *
     * @hide
     */
    @SystemApi
    @RequiresPermission(Manifest.permission.BLUETOOTH_PRIVILEGED)
    public boolean connectAllEnabledProfiles(@NonNull BluetoothDevice device) {
        try {
            mServiceLock.readLock().lock();
            if (mService != null) {
                return mService.connectAllEnabledProfiles(device);
            }
        } catch (RemoteException e) {
            Log.e(TAG, "", e);
        } finally {
            mServiceLock.readLock().unlock();
        }

        return false;
    }

    /**
     * Disconnects all enabled and supported bluetooth profiles between the local and remote device.
     * Disconnection is asynchronous and you should listen to each profile's broadcast intent
     * ACTION_CONNECTION_STATE_CHANGED to verify whether disconnection was successful. For example,
     * to verify a2dp is disconnected, you would listen for
     * {@link BluetoothA2dp#ACTION_CONNECTION_STATE_CHANGED}
     *
     * @param device is the remote device with which to disconnect these profiles
     * @return true if message sent to try to disconnect all profiles, false if an error occurred
     *
     * @hide
     */
    @SystemApi
    @RequiresPermission(Manifest.permission.BLUETOOTH_PRIVILEGED)
    public boolean disconnectAllEnabledProfiles(@NonNull BluetoothDevice device) {
        try {
            mServiceLock.readLock().lock();
            if (mService != null) {
                return mService.disconnectAllEnabledProfiles(device);
            }
        } catch (RemoteException e) {
            Log.e(TAG, "", e);
        } finally {
            mServiceLock.readLock().unlock();
        }

        return false;
    }

    /**
     * Return true if the multi advertisement is supported by the chipset
     *
     * @return true if Multiple Advertisement feature is supported
     */
    public boolean isMultipleAdvertisementSupported() {
        if (getState() != STATE_ON) {
            return false;
        }
        try {
            mServiceLock.readLock().lock();
            if (mService != null) {
                return mService.isMultiAdvertisementSupported();
            }
        } catch (RemoteException e) {
            Log.e(TAG, "failed to get isMultipleAdvertisementSupported, error: ", e);
        } finally {
            mServiceLock.readLock().unlock();
        }
        return false;
    }

    /**
     * Returns {@code true} if BLE scan is always available, {@code false} otherwise. <p>
     *
     * If this returns {@code true}, application can issue {@link BluetoothLeScanner#startScan} and
     * fetch scan results even when Bluetooth is turned off.<p>
     *
     * To change this setting, use {@link #ACTION_REQUEST_BLE_SCAN_ALWAYS_AVAILABLE}.
     *
     * @hide
     */
    @SystemApi
    public boolean isBleScanAlwaysAvailable() {
        try {
            return mManagerService.isBleScanAlwaysAvailable();
        } catch (RemoteException e) {
            Log.e(TAG, "remote expection when calling isBleScanAlwaysAvailable", e);
            return false;
        }
    }

    private static final String BLUETOOTH_FILTERING_CACHE_PROPERTY =
            "cache_key.bluetooth.is_offloaded_filtering_supported";
    private final PropertyInvalidatedCache<Void, Boolean> mBluetoothFilteringCache =
            new PropertyInvalidatedCache<Void, Boolean>(
                8, BLUETOOTH_FILTERING_CACHE_PROPERTY) {
                @Override
                protected Boolean recompute(Void query) {
                    try {
                        mServiceLock.readLock().lock();
                        if (mService != null) {
                            return mService.isOffloadedFilteringSupported();
                        }
                    } catch (RemoteException e) {
                        Log.e(TAG, "failed to get isOffloadedFilteringSupported, error: ", e);
                    } finally {
                        mServiceLock.readLock().unlock();
                    }
                    return false;

                }
            };

    /** @hide */
    public void disableIsOffloadedFilteringSupportedCache() {
        mBluetoothFilteringCache.disableLocal();
    }

    /** @hide */
    public static void invalidateIsOffloadedFilteringSupportedCache() {
        PropertyInvalidatedCache.invalidateCache(BLUETOOTH_FILTERING_CACHE_PROPERTY);
    }

    /**
     * Return true if offloaded filters are supported
     *
     * @return true if chipset supports on-chip filtering
     */
    public boolean isOffloadedFilteringSupported() {
        if (!getLeAccess()) {
            return false;
        }
        return mBluetoothFilteringCache.query(null);
    }

    /**
     * Return true if offloaded scan batching is supported
     *
     * @return true if chipset supports on-chip scan batching
     */
    public boolean isOffloadedScanBatchingSupported() {
        if (!getLeAccess()) {
            return false;
        }
        try {
            mServiceLock.readLock().lock();
            if (mService != null) {
                return mService.isOffloadedScanBatchingSupported();
            }
        } catch (RemoteException e) {
            Log.e(TAG, "failed to get isOffloadedScanBatchingSupported, error: ", e);
        } finally {
            mServiceLock.readLock().unlock();
        }
        return false;
    }

    /**
     * Return true if LE 2M PHY feature is supported.
     *
     * @return true if chipset supports LE 2M PHY feature
     */
    public boolean isLe2MPhySupported() {
        if (!getLeAccess()) {
            return false;
        }
        try {
            mServiceLock.readLock().lock();
            if (mService != null) {
                return mService.isLe2MPhySupported();
            }
        } catch (RemoteException e) {
            Log.e(TAG, "failed to get isExtendedAdvertisingSupported, error: ", e);
        } finally {
            mServiceLock.readLock().unlock();
        }
        return false;
    }

    /**
     * Return true if LE Coded PHY feature is supported.
     *
     * @return true if chipset supports LE Coded PHY feature
     */
    public boolean isLeCodedPhySupported() {
        if (!getLeAccess()) {
            return false;
        }
        try {
            mServiceLock.readLock().lock();
            if (mService != null) {
                return mService.isLeCodedPhySupported();
            }
        } catch (RemoteException e) {
            Log.e(TAG, "failed to get isLeCodedPhySupported, error: ", e);
        } finally {
            mServiceLock.readLock().unlock();
        }
        return false;
    }

    /**
     * Return true if LE Extended Advertising feature is supported.
     *
     * @return true if chipset supports LE Extended Advertising feature
     */
    public boolean isLeExtendedAdvertisingSupported() {
        if (!getLeAccess()) {
            return false;
        }
        try {
            mServiceLock.readLock().lock();
            if (mService != null) {
                return mService.isLeExtendedAdvertisingSupported();
            }
        } catch (RemoteException e) {
            Log.e(TAG, "failed to get isLeExtendedAdvertisingSupported, error: ", e);
        } finally {
            mServiceLock.readLock().unlock();
        }
        return false;
    }

    /**
     * Return true if LE Periodic Advertising feature is supported.
     *
     * @return true if chipset supports LE Periodic Advertising feature
     */
    public boolean isLePeriodicAdvertisingSupported() {
        if (!getLeAccess()) {
            return false;
        }
        try {
            mServiceLock.readLock().lock();
            if (mService != null) {
                return mService.isLePeriodicAdvertisingSupported();
            }
        } catch (RemoteException e) {
            Log.e(TAG, "failed to get isLePeriodicAdvertisingSupported, error: ", e);
        } finally {
            mServiceLock.readLock().unlock();
        }
        return false;
    }

    /**
     * Return the maximum LE advertising data length in bytes,
     * if LE Extended Advertising feature is supported, 0 otherwise.
     *
     * @return the maximum LE advertising data length.
     */
    public int getLeMaximumAdvertisingDataLength() {
        if (!getLeAccess()) {
            return 0;
        }
        try {
            mServiceLock.readLock().lock();
            if (mService != null) {
                return mService.getLeMaximumAdvertisingDataLength();
            }
        } catch (RemoteException e) {
            Log.e(TAG, "failed to get getLeMaximumAdvertisingDataLength, error: ", e);
        } finally {
            mServiceLock.readLock().unlock();
        }
        return 0;
    }

    /**
     * Return true if Hearing Aid Profile is supported.
     *
     * @return true if phone supports Hearing Aid Profile
     */
    private boolean isHearingAidProfileSupported() {
        try {
            return mManagerService.isHearingAidProfileSupported();
        } catch (RemoteException e) {
            Log.e(TAG, "remote expection when calling isHearingAidProfileSupported", e);
            return false;
        }
    }

    /**
     * Get the maximum number of connected audio devices.
     *
     * @return the maximum number of connected audio devices
     * @hide
     */
    @RequiresPermission(Manifest.permission.BLUETOOTH)
    public int getMaxConnectedAudioDevices() {
        try {
            mServiceLock.readLock().lock();
            if (mService != null) {
                return mService.getMaxConnectedAudioDevices();
            }
        } catch (RemoteException e) {
            Log.e(TAG, "failed to get getMaxConnectedAudioDevices, error: ", e);
        } finally {
            mServiceLock.readLock().unlock();
        }
        return 1;
    }

    /**
     * Return true if hardware has entries available for matching beacons
     *
     * @return true if there are hw entries available for matching beacons
     * @hide
     */
    public boolean isHardwareTrackingFiltersAvailable() {
        if (!getLeAccess()) {
            return false;
        }
        try {
            IBluetoothGatt iGatt = mManagerService.getBluetoothGatt();
            if (iGatt == null) {
                // BLE is not supported
                return false;
            }
            return (iGatt.numHwTrackFiltersAvailable() != 0);
        } catch (RemoteException e) {
            Log.e(TAG, "", e);
        }
        return false;
    }

    /**
     * Return the record of {@link BluetoothActivityEnergyInfo} object that
     * has the activity and energy info. This can be used to ascertain what
     * the controller has been up to, since the last sample.
     *
     * @param updateType Type of info, cached vs refreshed.
     * @return a record with {@link BluetoothActivityEnergyInfo} or null if report is unavailable or
     * unsupported
     * @hide
     * @deprecated use the asynchronous {@link #requestControllerActivityEnergyInfo(ResultReceiver)}
     * instead.
     */
    @Deprecated
    public BluetoothActivityEnergyInfo getControllerActivityEnergyInfo(int updateType) {
        SynchronousResultReceiver receiver = new SynchronousResultReceiver();
        requestControllerActivityEnergyInfo(receiver);
        try {
            SynchronousResultReceiver.Result result = receiver.awaitResult(1000);
            if (result.bundle != null) {
                return result.bundle.getParcelable(BatteryStats.RESULT_RECEIVER_CONTROLLER_KEY);
            }
        } catch (TimeoutException e) {
            Log.e(TAG, "getControllerActivityEnergyInfo timed out");
        }
        return null;
    }

    /**
     * Request the record of {@link BluetoothActivityEnergyInfo} object that
     * has the activity and energy info. This can be used to ascertain what
     * the controller has been up to, since the last sample.
     *
     * A null value for the activity info object may be sent if the bluetooth service is
     * unreachable or the device does not support reporting such information.
     *
     * @param result The callback to which to send the activity info.
     * @hide
     */
    public void requestControllerActivityEnergyInfo(ResultReceiver result) {
        try {
            mServiceLock.readLock().lock();
            if (mService != null) {
                mService.requestActivityInfo(result);
                result = null;
            }
        } catch (RemoteException e) {
            Log.e(TAG, "getControllerActivityEnergyInfoCallback: " + e);
        } finally {
            mServiceLock.readLock().unlock();
            if (result != null) {
                // Only send an immediate result if we failed.
                result.send(0, null);
            }
        }
    }

    /**
     * Fetches a list of the most recently connected bluetooth devices ordered by how recently they
     * were connected with most recently first and least recently last
     *
     * @return {@link List} of bonded {@link BluetoothDevice} ordered by how recently they were
     * connected
     *
     * @hide
     */
    @RequiresPermission(Manifest.permission.BLUETOOTH_ADMIN)
    public @NonNull List<BluetoothDevice> getMostRecentlyConnectedDevices() {
        if (getState() != STATE_ON) {
            return new ArrayList<>();
        }
        try {
            mServiceLock.readLock().lock();
            if (mService != null) {
                return mService.getMostRecentlyConnectedDevices();
            }
        } catch (RemoteException e) {
            Log.e(TAG, "", e);
        } finally {
            mServiceLock.readLock().unlock();
        }
        return new ArrayList<>();
    }

    /**
     * Return the set of {@link BluetoothDevice} objects that are bonded
     * (paired) to the local adapter.
     * <p>If Bluetooth state is not {@link #STATE_ON}, this API
     * will return an empty set. After turning on Bluetooth,
     * wait for {@link #ACTION_STATE_CHANGED} with {@link #STATE_ON}
     * to get the updated value.
     *
     * @return unmodifiable set of {@link BluetoothDevice}, or null on error
     */
    @RequiresPermission(Manifest.permission.BLUETOOTH)
    public Set<BluetoothDevice> getBondedDevices() {
        android.util.SeempLog.record(61);
        if (getState() != STATE_ON) {
            return toDeviceSet(new BluetoothDevice[0]);
        }
        try {
            mServiceLock.readLock().lock();
            if (mService != null) {
                return toDeviceSet(mService.getBondedDevices());
            }
            return toDeviceSet(new BluetoothDevice[0]);
        } catch (RemoteException e) {
            Log.e(TAG, "", e);
        } finally {
            mServiceLock.readLock().unlock();
        }
        return null;
    }

    /**
     * Gets the currently supported profiles by the adapter.
     *
     * <p> This can be used to check whether a profile is supported before attempting
     * to connect to its respective proxy.
     *
     * @return a list of integers indicating the ids of supported profiles as defined in {@link
     * BluetoothProfile}.
     * @hide
     */
    public @NonNull List<Integer> getSupportedProfiles() {
        final ArrayList<Integer> supportedProfiles = new ArrayList<Integer>();

        try {
            synchronized (mManagerCallback) {
                if (mService != null) {
                    final long supportedProfilesBitMask = mService.getSupportedProfiles();

                    for (int i = 0; i <= BluetoothProfile.MAX_PROFILE_ID; i++) {
                        if ((supportedProfilesBitMask & (1 << i)) != 0) {
                            supportedProfiles.add(i);
                        }
                    }
                } else {
                    // Bluetooth is disabled. Just fill in known supported Profiles
                    if (isHearingAidProfileSupported()) {
                        supportedProfiles.add(BluetoothProfile.HEARING_AID);
                    }
                }
            }
        } catch (RemoteException e) {
            Log.e(TAG, "getSupportedProfiles:", e);
        }
        return supportedProfiles;
    }

    /**
     * Get the current connection state of the local Bluetooth adapter.
     * This can be used to check whether the local Bluetooth adapter is connected
     * to any profile of any other remote Bluetooth Device.
     *
     * <p> Use this function along with {@link #ACTION_CONNECTION_STATE_CHANGED}
     * intent to get the connection state of the adapter.
     *
     * @return One of {@link #STATE_CONNECTED}, {@link #STATE_DISCONNECTED}, {@link
     * #STATE_CONNECTING} or {@link #STATE_DISCONNECTED}
     * @hide
     */
    @UnsupportedAppUsage
    public int getConnectionState() {
        if (getState() != STATE_ON) {
            return BluetoothAdapter.STATE_DISCONNECTED;
        }
        try {
            mServiceLock.readLock().lock();
            if (mService != null) {
                return mService.getAdapterConnectionState();
            }
        } catch (RemoteException e) {
            Log.e(TAG, "getConnectionState:", e);
        } finally {
            mServiceLock.readLock().unlock();
        }
        return BluetoothAdapter.STATE_DISCONNECTED;
    }

    private static final String BLUETOOTH_PROFILE_CACHE_PROPERTY =
            "cache_key.bluetooth.get_profile_connection_state";
    private final PropertyInvalidatedCache<Integer, Integer>
            mGetProfileConnectionStateCache =
            new PropertyInvalidatedCache<Integer, Integer>(
                8, BLUETOOTH_PROFILE_CACHE_PROPERTY) {
                @Override
                protected Integer recompute(Integer query) {
                    try {
                        mServiceLock.readLock().lock();
                        if (mService != null) {
                            return mService.getProfileConnectionState(query);
                        }
                    } catch (RemoteException e) {
                        Log.e(TAG, "getProfileConnectionState:", e);
                    } finally {
                        mServiceLock.readLock().unlock();
                    }
                    return BluetoothProfile.STATE_DISCONNECTED;
                }
                @Override
                public String queryToString(Integer query) {
                    return String.format("getProfileConnectionState(profile=\"%d\")",
                                         query);
                }
            };

    /** @hide */
    public void disableGetProfileConnectionStateCache() {
        mGetProfileConnectionStateCache.disableLocal();
    }

    /** @hide */
    public static void invalidateGetProfileConnectionStateCache() {
        PropertyInvalidatedCache.invalidateCache(BLUETOOTH_PROFILE_CACHE_PROPERTY);
    }

    /**
     * Get the current connection state of a profile.
     * This function can be used to check whether the local Bluetooth adapter
     * is connected to any remote device for a specific profile.
     * Profile can be one of {@link BluetoothProfile#HEADSET}, {@link BluetoothProfile#A2DP}.
     *
     * <p> Return value can be one of
     * {@link BluetoothProfile#STATE_DISCONNECTED},
     * {@link BluetoothProfile#STATE_CONNECTING},
     * {@link BluetoothProfile#STATE_CONNECTED},
     * {@link BluetoothProfile#STATE_DISCONNECTING}
     */
    @RequiresPermission(Manifest.permission.BLUETOOTH)
    public int getProfileConnectionState(int profile) {
        android.util.SeempLog.record(64);
        if (getState() != STATE_ON) {
            return BluetoothProfile.STATE_DISCONNECTED;
        }
        return mGetProfileConnectionStateCache.query(new Integer(profile));
    }

    /**
     * Create a listening, secure RFCOMM Bluetooth socket.
     * <p>A remote device connecting to this socket will be authenticated and
     * communication on this socket will be encrypted.
     * <p>Use {@link BluetoothServerSocket#accept} to retrieve incoming
     * connections from a listening {@link BluetoothServerSocket}.
     * <p>Valid RFCOMM channels are in range 1 to 30.
     * <p>Requires {@link android.Manifest.permission#BLUETOOTH_ADMIN}
     *
     * @param channel RFCOMM channel to listen on
     * @return a listening RFCOMM BluetoothServerSocket
     * @throws IOException on error, for example Bluetooth not available, or insufficient
     * permissions, or channel in use.
     * @hide
     */
    public BluetoothServerSocket listenUsingRfcommOn(int channel) throws IOException {
        return listenUsingRfcommOn(channel, false, false);
    }

    /**
     * Create a listening, secure RFCOMM Bluetooth socket.
     * <p>A remote device connecting to this socket will be authenticated and
     * communication on this socket will be encrypted.
     * <p>Use {@link BluetoothServerSocket#accept} to retrieve incoming
     * connections from a listening {@link BluetoothServerSocket}.
     * <p>Valid RFCOMM channels are in range 1 to 30.
     * <p>Requires {@link android.Manifest.permission#BLUETOOTH_ADMIN}
     * <p>To auto assign a channel without creating a SDP record use
     * {@link #SOCKET_CHANNEL_AUTO_STATIC_NO_SDP} as channel number.
     *
     * @param channel RFCOMM channel to listen on
     * @param mitm enforce man-in-the-middle protection for authentication.
     * @param min16DigitPin enforce a pin key length og minimum 16 digit for sec mode 2
     * connections.
     * @return a listening RFCOMM BluetoothServerSocket
     * @throws IOException on error, for example Bluetooth not available, or insufficient
     * permissions, or channel in use.
     * @hide
     */
    @UnsupportedAppUsage
    public BluetoothServerSocket listenUsingRfcommOn(int channel, boolean mitm,
            boolean min16DigitPin) throws IOException {
        BluetoothServerSocket socket =
                new BluetoothServerSocket(BluetoothSocket.TYPE_RFCOMM, true, true, channel, mitm,
                        min16DigitPin);
        int errno = socket.mSocket.bindListen();
        if (channel == SOCKET_CHANNEL_AUTO_STATIC_NO_SDP) {
            socket.setChannel(socket.mSocket.getPort());
        }
        if (errno != 0) {
            //TODO(BT): Throw the same exception error code
            // that the previous code was using.
            //socket.mSocket.throwErrnoNative(errno);
            throw new IOException("Error: " + errno);
        }
        return socket;
    }

    /**
     * Create a listening, secure RFCOMM Bluetooth socket with Service Record.
     * <p>A remote device connecting to this socket will be authenticated and
     * communication on this socket will be encrypted.
     * <p>Use {@link BluetoothServerSocket#accept} to retrieve incoming
     * connections from a listening {@link BluetoothServerSocket}.
     * <p>The system will assign an unused RFCOMM channel to listen on.
     * <p>The system will also register a Service Discovery
     * Protocol (SDP) record with the local SDP server containing the specified
     * UUID, service name, and auto-assigned channel. Remote Bluetooth devices
     * can use the same UUID to query our SDP server and discover which channel
     * to connect to. This SDP record will be removed when this socket is
     * closed, or if this application closes unexpectedly.
     * <p>Use {@link BluetoothDevice#createRfcommSocketToServiceRecord} to
     * connect to this socket from another device using the same {@link UUID}.
     *
     * @param name service name for SDP record
     * @param uuid uuid for SDP record
     * @return a listening RFCOMM BluetoothServerSocket
     * @throws IOException on error, for example Bluetooth not available, or insufficient
     * permissions, or channel in use.
     */
    @RequiresPermission(Manifest.permission.BLUETOOTH)
    public BluetoothServerSocket listenUsingRfcommWithServiceRecord(String name, UUID uuid)
            throws IOException {
        return createNewRfcommSocketAndRecord(name, uuid, true, true);
    }

    /**
     * Create a listening, insecure RFCOMM Bluetooth socket with Service Record.
     * <p>The link key is not required to be authenticated, i.e the communication may be
     * vulnerable to Man In the Middle attacks. For Bluetooth 2.1 devices,
     * the link will be encrypted, as encryption is mandartory.
     * For legacy devices (pre Bluetooth 2.1 devices) the link will not
     * be encrypted. Use {@link #listenUsingRfcommWithServiceRecord}, if an
     * encrypted and authenticated communication channel is desired.
     * <p>Use {@link BluetoothServerSocket#accept} to retrieve incoming
     * connections from a listening {@link BluetoothServerSocket}.
     * <p>The system will assign an unused RFCOMM channel to listen on.
     * <p>The system will also register a Service Discovery
     * Protocol (SDP) record with the local SDP server containing the specified
     * UUID, service name, and auto-assigned channel. Remote Bluetooth devices
     * can use the same UUID to query our SDP server and discover which channel
     * to connect to. This SDP record will be removed when this socket is
     * closed, or if this application closes unexpectedly.
     * <p>Use {@link BluetoothDevice#createRfcommSocketToServiceRecord} to
     * connect to this socket from another device using the same {@link UUID}.
     *
     * @param name service name for SDP record
     * @param uuid uuid for SDP record
     * @return a listening RFCOMM BluetoothServerSocket
     * @throws IOException on error, for example Bluetooth not available, or insufficient
     * permissions, or channel in use.
     */
    @RequiresPermission(Manifest.permission.BLUETOOTH)
    public BluetoothServerSocket listenUsingInsecureRfcommWithServiceRecord(String name, UUID uuid)
            throws IOException {
        android.util.SeempLog.record(59);
        return createNewRfcommSocketAndRecord(name, uuid, false, false);
    }

    /**
     * Create a listening, encrypted,
     * RFCOMM Bluetooth socket with Service Record.
     * <p>The link will be encrypted, but the link key is not required to be authenticated
     * i.e the communication is vulnerable to Man In the Middle attacks. Use
     * {@link #listenUsingRfcommWithServiceRecord}, to ensure an authenticated link key.
     * <p> Use this socket if authentication of link key is not possible.
     * For example, for Bluetooth 2.1 devices, if any of the devices does not have
     * an input and output capability or just has the ability to display a numeric key,
     * a secure socket connection is not possible and this socket can be used.
     * Use {@link #listenUsingInsecureRfcommWithServiceRecord}, if encryption is not required.
     * For Bluetooth 2.1 devices, the link will be encrypted, as encryption is mandartory.
     * For more details, refer to the Security Model section 5.2 (vol 3) of
     * Bluetooth Core Specification version 2.1 + EDR.
     * <p>Use {@link BluetoothServerSocket#accept} to retrieve incoming
     * connections from a listening {@link BluetoothServerSocket}.
     * <p>The system will assign an unused RFCOMM channel to listen on.
     * <p>The system will also register a Service Discovery
     * Protocol (SDP) record with the local SDP server containing the specified
     * UUID, service name, and auto-assigned channel. Remote Bluetooth devices
     * can use the same UUID to query our SDP server and discover which channel
     * to connect to. This SDP record will be removed when this socket is
     * closed, or if this application closes unexpectedly.
     * <p>Use {@link BluetoothDevice#createRfcommSocketToServiceRecord} to
     * connect to this socket from another device using the same {@link UUID}.
     * <p>Requires {@link android.Manifest.permission#BLUETOOTH}
     *
     * @param name service name for SDP record
     * @param uuid uuid for SDP record
     * @return a listening RFCOMM BluetoothServerSocket
     * @throws IOException on error, for example Bluetooth not available, or insufficient
     * permissions, or channel in use.
     * @hide
     */
    @UnsupportedAppUsage
    public BluetoothServerSocket listenUsingEncryptedRfcommWithServiceRecord(String name, UUID uuid)
            throws IOException {
        return createNewRfcommSocketAndRecord(name, uuid, false, true);
    }


    private BluetoothServerSocket createNewRfcommSocketAndRecord(String name, UUID uuid,
            boolean auth, boolean encrypt) throws IOException {
        BluetoothServerSocket socket;
        socket = new BluetoothServerSocket(BluetoothSocket.TYPE_RFCOMM, auth, encrypt,
                new ParcelUuid(uuid));
        socket.setServiceName(name);
        int errno = socket.mSocket.bindListen();
        if (errno != 0) {
            //TODO(BT): Throw the same exception error code
            // that the previous code was using.
            //socket.mSocket.throwErrnoNative(errno);
            throw new IOException("Error: " + errno);
        }
        return socket;
    }

    /**
     * Construct an unencrypted, unauthenticated, RFCOMM server socket.
     * Call #accept to retrieve connections to this socket.
     *
     * @return An RFCOMM BluetoothServerSocket
     * @throws IOException On error, for example Bluetooth not available, or insufficient
     * permissions.
     * @hide
     */
    public BluetoothServerSocket listenUsingInsecureRfcommOn(int port) throws IOException {
        BluetoothServerSocket socket =
                new BluetoothServerSocket(BluetoothSocket.TYPE_RFCOMM, false, false, port);
        int errno = socket.mSocket.bindListen();
        if (port == SOCKET_CHANNEL_AUTO_STATIC_NO_SDP) {
            socket.setChannel(socket.mSocket.getPort());
        }
        if (errno != 0) {
            //TODO(BT): Throw the same exception error code
            // that the previous code was using.
            //socket.mSocket.throwErrnoNative(errno);
            throw new IOException("Error: " + errno);
        }
        return socket;
    }

    /**
     * Construct an encrypted, RFCOMM server socket.
     * Call #accept to retrieve connections to this socket.
     *
     * @return An RFCOMM BluetoothServerSocket
     * @throws IOException On error, for example Bluetooth not available, or insufficient
     * permissions.
     * @hide
     */
    public BluetoothServerSocket listenUsingEncryptedRfcommOn(int port) throws IOException {
        BluetoothServerSocket socket =
                new BluetoothServerSocket(BluetoothSocket.TYPE_RFCOMM, false, true, port);
        int errno = socket.mSocket.bindListen();
        if (port == SOCKET_CHANNEL_AUTO_STATIC_NO_SDP) {
            socket.setChannel(socket.mSocket.getPort());
        }
        if (errno < 0) {
            //TODO(BT): Throw the same exception error code
            // that the previous code was using.
            //socket.mSocket.throwErrnoNative(errno);
            throw new IOException("Error: " + errno);
        }
        return socket;
    }

    /**
     * Construct a SCO server socket.
     * Call #accept to retrieve connections to this socket.
     *
     * @return A SCO BluetoothServerSocket
     * @throws IOException On error, for example Bluetooth not available, or insufficient
     * permissions.
     * @hide
     */
    public static BluetoothServerSocket listenUsingScoOn() throws IOException {
        BluetoothServerSocket socket =
                new BluetoothServerSocket(BluetoothSocket.TYPE_SCO, false, false, -1);
        int errno = socket.mSocket.bindListen();
        if (errno < 0) {
            //TODO(BT): Throw the same exception error code
            // that the previous code was using.
            //socket.mSocket.throwErrnoNative(errno);
        }
        return socket;
    }

    /**
     * Construct an encrypted, authenticated, L2CAP server socket.
     * Call #accept to retrieve connections to this socket.
     * <p>To auto assign a port without creating a SDP record use
     * {@link #SOCKET_CHANNEL_AUTO_STATIC_NO_SDP} as port number.
     *
     * @param port the PSM to listen on
     * @param mitm enforce man-in-the-middle protection for authentication.
     * @param min16DigitPin enforce a pin key length og minimum 16 digit for sec mode 2
     * connections.
     * @return An L2CAP BluetoothServerSocket
     * @throws IOException On error, for example Bluetooth not available, or insufficient
     * permissions.
     * @hide
     */
    public BluetoothServerSocket listenUsingL2capOn(int port, boolean mitm, boolean min16DigitPin)
            throws IOException {
        BluetoothServerSocket socket =
                new BluetoothServerSocket(BluetoothSocket.TYPE_L2CAP, true, true, port, mitm,
                        min16DigitPin);
        int errno = socket.mSocket.bindListen();
        if (port == SOCKET_CHANNEL_AUTO_STATIC_NO_SDP) {
            int assignedChannel = socket.mSocket.getPort();
            if (DBG) Log.d(TAG, "listenUsingL2capOn: set assigned channel to " + assignedChannel);
            socket.setChannel(assignedChannel);
        }
        if (errno != 0) {
            //TODO(BT): Throw the same exception error code
            // that the previous code was using.
            //socket.mSocket.throwErrnoNative(errno);
            throw new IOException("Error: " + errno);
        }
        return socket;
    }

    /**
     * Construct an encrypted, authenticated, L2CAP server socket.
     * Call #accept to retrieve connections to this socket.
     * <p>To auto assign a port without creating a SDP record use
     * {@link #SOCKET_CHANNEL_AUTO_STATIC_NO_SDP} as port number.
     *
     * @param port the PSM to listen on
     * @return An L2CAP BluetoothServerSocket
     * @throws IOException On error, for example Bluetooth not available, or insufficient
     * permissions.
     * @hide
     */
    public BluetoothServerSocket listenUsingL2capOn(int port) throws IOException {
        return listenUsingL2capOn(port, false, false);
    }


    /**
     * Construct an insecure L2CAP server socket.
     * Call #accept to retrieve connections to this socket.
     * <p>To auto assign a port without creating a SDP record use
     * {@link #SOCKET_CHANNEL_AUTO_STATIC_NO_SDP} as port number.
     *
     * @param port the PSM to listen on
     * @return An L2CAP BluetoothServerSocket
     * @throws IOException On error, for example Bluetooth not available, or insufficient
     * permissions.
     * @hide
     */
    public BluetoothServerSocket listenUsingInsecureL2capOn(int port) throws IOException {
        Log.d(TAG, "listenUsingInsecureL2capOn: port=" + port);
        BluetoothServerSocket socket =
                new BluetoothServerSocket(BluetoothSocket.TYPE_L2CAP, false, false, port, false,
                                          false);
        int errno = socket.mSocket.bindListen();
        if (port == SOCKET_CHANNEL_AUTO_STATIC_NO_SDP) {
            int assignedChannel = socket.mSocket.getPort();
            if (DBG) {
                Log.d(TAG, "listenUsingInsecureL2capOn: set assigned channel to "
                        + assignedChannel);
            }
            socket.setChannel(assignedChannel);
        }
        if (errno != 0) {
            //TODO(BT): Throw the same exception error code
            // that the previous code was using.
            //socket.mSocket.throwErrnoNative(errno);
            throw new IOException("Error: " + errno);
        }
        return socket;

    }

    /**
     * Read the local Out of Band Pairing Data
     * <p>Requires {@link android.Manifest.permission#BLUETOOTH}
     *
     * @return Pair<byte[], byte[]> of Hash and Randomizer
     * @hide
     */
    public Pair<byte[], byte[]> readOutOfBandData() {
        return null;
    }

    /**
     * Get the profile proxy object associated with the profile.
     *
     * <p>Profile can be one of {@link BluetoothProfile#HEADSET}, {@link BluetoothProfile#A2DP},
     * {@link BluetoothProfile#GATT}, {@link BluetoothProfile#HEARING_AID}, or {@link
     * BluetoothProfile#GATT_SERVER}. Clients must implement {@link
     * BluetoothProfile.ServiceListener} to get notified of the connection status and to get the
     * proxy object.
     *
     * @param context Context of the application
     * @param listener The service Listener for connection callbacks.
     * @param profile The Bluetooth profile; either {@link BluetoothProfile#HEADSET},
     * {@link BluetoothProfile#A2DP}, {@link BluetoothProfile#GATT}, {@link
     * BluetoothProfile#HEARING_AID} or {@link BluetoothProfile#GATT_SERVER}.
     * @return true on success, false on error
     */
    public boolean getProfileProxy(Context context, BluetoothProfile.ServiceListener listener,
            int profile) {
        if (context == null || listener == null) {
            return false;
        }

        if (profile == BluetoothProfile.HEADSET) {
            BluetoothHeadset headset = new BluetoothHeadset(context, listener);
            return true;
        } else if (profile == BluetoothProfile.A2DP) {
            BluetoothA2dp a2dp = new BluetoothA2dp(context, listener);
            return true;
        } else if (profile == BluetoothProfile.A2DP_SINK) {
            BluetoothA2dpSink a2dpSink = new BluetoothA2dpSink(context, listener);
            return true;
        } else if (profile == BluetoothProfile.AVRCP_CONTROLLER) {
            BluetoothAvrcpController avrcp = new BluetoothAvrcpController(context, listener);
            return true;
        } else if (profile == BluetoothProfile.HID_HOST) {
            BluetoothHidHost iDev = new BluetoothHidHost(context, listener);
            return true;
        } else if (profile == BluetoothProfile.PAN) {
            BluetoothPan pan = new BluetoothPan(context, listener);
            return true;
        } else if (profile == BluetoothProfile.PBAP) {
            BluetoothPbap pbap = new BluetoothPbap(context, listener);
            return true;
        } else if (profile == BluetoothProfile.DUN) {
            BluetoothDun dun = new BluetoothDun(context, listener);
            return true;
        } else if (profile == BluetoothProfile.HEALTH) {
            Log.e(TAG, "getProfileProxy(): BluetoothHealth is deprecated");
            return false;
        } else if (profile == BluetoothProfile.MAP) {
            BluetoothMap map = new BluetoothMap(context, listener);
            return true;
        } else if (profile == BluetoothProfile.HEADSET_CLIENT) {
            BluetoothHeadsetClient headsetClient = new BluetoothHeadsetClient(context, listener);
            return true;
        } else if (profile == BluetoothProfile.SAP) {
            BluetoothSap sap = new BluetoothSap(context, listener);
            return true;
        } else if (profile == BluetoothProfile.PBAP_CLIENT) {
            BluetoothPbapClient pbapClient = new BluetoothPbapClient(context, listener);
            return true;
        } else if (profile == BluetoothProfile.MAP_CLIENT) {
            BluetoothMapClient mapClient = new BluetoothMapClient(context, listener);
            return true;
        } else if (profile == BluetoothProfile.HID_DEVICE) {
            BluetoothHidDevice hidDevice = new BluetoothHidDevice(context, listener);
            return true;
        } else if (profile == BluetoothProfile.HEARING_AID) {
            if (isHearingAidProfileSupported()) {
                BluetoothHearingAid hearingAid = new BluetoothHearingAid(context, listener);
                return true;
            }
            return false;
        } else {
            return false;
        }
    }

    /**
     * Close the connection of the profile proxy to the Service.
     *
     * <p> Clients should call this when they are no longer using
     * the proxy obtained from {@link #getProfileProxy}.
     * Profile can be one of  {@link BluetoothProfile#HEADSET} or {@link BluetoothProfile#A2DP}
     *
     * @param profile
     * @param proxy Profile proxy object
     */
    public void closeProfileProxy(int profile, BluetoothProfile proxy) {
        if (proxy == null) {
            return;
        }

        switch (profile) {
            case BluetoothProfile.HEADSET:
                BluetoothHeadset headset = (BluetoothHeadset) proxy;
                headset.close();
                break;
            case BluetoothProfile.A2DP:
                BluetoothA2dp a2dp = (BluetoothA2dp) proxy;
                a2dp.close();
                break;
            case BluetoothProfile.A2DP_SINK:
                BluetoothA2dpSink a2dpSink = (BluetoothA2dpSink) proxy;
                a2dpSink.close();
                break;
            case BluetoothProfile.AVRCP_CONTROLLER:
                BluetoothAvrcpController avrcp = (BluetoothAvrcpController) proxy;
                avrcp.close();
                break;
            case BluetoothProfile.HID_HOST:
                BluetoothHidHost iDev = (BluetoothHidHost) proxy;
                iDev.close();
                break;
            case BluetoothProfile.PAN:
                BluetoothPan pan = (BluetoothPan) proxy;
                pan.close();
                break;
            case BluetoothProfile.PBAP:
                BluetoothPbap pbap = (BluetoothPbap) proxy;
                pbap.close();
                break;
            case BluetoothProfile.DUN:
                BluetoothDun dun = (BluetoothDun)proxy;
                dun.close();
                break;
            case BluetoothProfile.GATT:
                BluetoothGatt gatt = (BluetoothGatt) proxy;
                gatt.close();
                break;
            case BluetoothProfile.GATT_SERVER:
                BluetoothGattServer gattServer = (BluetoothGattServer) proxy;
                gattServer.close();
                break;
            case BluetoothProfile.MAP:
                BluetoothMap map = (BluetoothMap) proxy;
                map.close();
                break;
            case BluetoothProfile.HEADSET_CLIENT:
                BluetoothHeadsetClient headsetClient = (BluetoothHeadsetClient) proxy;
                headsetClient.close();
                break;
            case BluetoothProfile.SAP:
                BluetoothSap sap = (BluetoothSap) proxy;
                sap.close();
                break;
            case BluetoothProfile.PBAP_CLIENT:
                BluetoothPbapClient pbapClient = (BluetoothPbapClient) proxy;
                pbapClient.close();
                break;
            case BluetoothProfile.MAP_CLIENT:
                BluetoothMapClient mapClient = (BluetoothMapClient) proxy;
                mapClient.close();
                break;
            case BluetoothProfile.HID_DEVICE:
                BluetoothHidDevice hidDevice = (BluetoothHidDevice) proxy;
                hidDevice.close();
                break;
            case BluetoothProfile.HEARING_AID:
                BluetoothHearingAid hearingAid = (BluetoothHearingAid) proxy;
                hearingAid.close();
                break;
        }
    }

    private final IBluetoothManagerCallback mManagerCallback =
            new IBluetoothManagerCallback.Stub() {
                public void onBluetoothServiceUp(IBluetooth bluetoothService) {
                    if (DBG) {
                        Log.d(TAG, "onBluetoothServiceUp: " + bluetoothService);
                    }

                    mServiceLock.writeLock().lock();
                    mService = bluetoothService;
                    mServiceLock.writeLock().unlock();

                    synchronized (mProxyServiceStateCallbacks) {
                        for (IBluetoothManagerCallback cb : mProxyServiceStateCallbacks) {
                            try {
                                if (cb != null) {
                                    cb.onBluetoothServiceUp(bluetoothService);
                                } else {
                                    Log.d(TAG, "onBluetoothServiceUp: cb is null!");
                                }
                            } catch (Exception e) {
                                Log.e(TAG, "", e);
                            }
                        }
                    }
                    synchronized (sMetadataListeners) {
                        sMetadataListeners.forEach((device, pair) -> {
                            try {
                                mService.registerMetadataListener(sBluetoothMetadataListener,
                                        device);
                            } catch (RemoteException e) {
                                Log.e(TAG, "Failed to register metadata listener", e);
                            }
                        });
                    }
                }

                public void onBluetoothServiceDown() {
                    if (DBG) {
                        Log.d(TAG, "onBluetoothServiceDown: " + mService);
                    }

                    try {
                        mServiceLock.writeLock().lock();
                        mService = null;
                        if (mLeScanClients != null) {
                            mLeScanClients.clear();
                        }
                        if (sBluetoothLeAdvertiser != null) {
                            sBluetoothLeAdvertiser.cleanup();
                        }
                        if (sBluetoothLeScanner != null) {
                            sBluetoothLeScanner.cleanup();
                        }
                    } finally {
                        mServiceLock.writeLock().unlock();
                    }

                    synchronized (mProxyServiceStateCallbacks) {
                        Log.d(TAG, "onBluetoothServiceDown: Sending callbacks to " +
                                    mProxyServiceStateCallbacks.size() + " clients");
                        for (IBluetoothManagerCallback cb : mProxyServiceStateCallbacks) {
                            try {
                                if (cb != null) {
                                    cb.onBluetoothServiceDown();
                                } else {
                                    Log.d(TAG, "onBluetoothServiceDown: cb is null!");
                                }
                            } catch (Exception e) {
                                Log.e(TAG, "", e);
                            }
                        }
                    }
                    Log.d(TAG, "onBluetoothServiceDown: Finished sending callbacks to registered clients");
                }

                public void onBrEdrDown() {
                    if (VDBG) {
                        Log.i(TAG, "onBrEdrDown: " + mService);
                    }
                }
            };

    /**
     * Enable the Bluetooth Adapter, but don't auto-connect devices
     * and don't persist state. Only for use by system applications.
     *
     * @hide
     */
    @SystemApi
    @RequiresPermission(android.Manifest.permission.BLUETOOTH_ADMIN)
    public boolean enableNoAutoConnect() {
        if (isEnabled()) {
            if (DBG) {
                Log.d(TAG, "enableNoAutoConnect(): BT already enabled!");
            }
            return true;
        }
        try {
            return mManagerService.enableNoAutoConnect(ActivityThread.currentPackageName());
        } catch (RemoteException e) {
            Log.e(TAG, "", e);
        }
        return false;
    }

    /**
     * Enable control of the Bluetooth Adapter for a single application.
     *
     * <p>Some applications need to use Bluetooth for short periods of time to
     * transfer data but don't want all the associated implications like
     * automatic connection to headsets etc.
     *
     * <p> Multiple applications can call this. This is reference counted and
     * Bluetooth disabled only when no one else is using it. There will be no UI
     * shown to the user while bluetooth is being enabled. Any user action will
     * override this call. For example, if user wants Bluetooth on and the last
     * user of this API wanted to disable Bluetooth, Bluetooth will not be
     * turned off.
     *
     * <p> This API is only meant to be used by internal applications. Third
     * party applications but use {@link #enable} and {@link #disable} APIs.
     *
     * <p> If this API returns true, it means the callback will be called.
     * The callback will be called with the current state of Bluetooth.
     * If the state is not what was requested, an internal error would be the
     * reason. If Bluetooth is already on and if this function is called to turn
     * it on, the api will return true and a callback will be called.
     *
     * <p>Requires {@link android.Manifest.permission#BLUETOOTH}
     *
     * @param on True for on, false for off.
     * @param callback The callback to notify changes to the state.
     * @hide
     */
    public boolean changeApplicationBluetoothState(boolean on,
            BluetoothStateChangeCallback callback) {
        return false;
    }

    /**
     * @hide
     */
    public interface BluetoothStateChangeCallback {
        /**
         * @hide
         */
        void onBluetoothStateChange(boolean on);
    }

    /**
     * @hide
     */
    public class StateChangeCallbackWrapper extends IBluetoothStateChangeCallback.Stub {
        private BluetoothStateChangeCallback mCallback;

        StateChangeCallbackWrapper(BluetoothStateChangeCallback callback) {
            mCallback = callback;
        }

        @Override
        public void onBluetoothStateChange(boolean on) {
            mCallback.onBluetoothStateChange(on);
        }
    }

    /**
     * @hide
     */
    public void unregisterAdapter() {
        try {
            //mServiceLock.writeLock().lock();
            if (mManagerService != null){
                mManagerService.unregisterAdapter(mManagerCallback);
            }
        } catch (RemoteException e) {
            Log.e(TAG, "", e);
        } finally {
            //mServiceLock.writeLock().unlock();
        }
    }

    private Set<BluetoothDevice> toDeviceSet(BluetoothDevice[] devices) {
        Set<BluetoothDevice> deviceSet = new HashSet<BluetoothDevice>(Arrays.asList(devices));
        return Collections.unmodifiableSet(deviceSet);
    }

    protected void finalize() throws Throwable {
        try {
            mManagerService.unregisterAdapter(mManagerCallback);
        } catch (RemoteException e) {
            Log.e(TAG, "", e);
        } finally {
            super.finalize();
        }
    }


    /**
     * Validate a String Bluetooth address, such as "00:43:A8:23:10:F0"
     * <p>Alphabetic characters must be uppercase to be valid.
     *
     * @param address Bluetooth address as string
     * @return true if the address is valid, false otherwise
     */
    public static boolean checkBluetoothAddress(String address) {
        if (address == null || address.length() != ADDRESS_LENGTH) {
            return false;
        }
        for (int i = 0; i < ADDRESS_LENGTH; i++) {
            char c = address.charAt(i);
            switch (i % 3) {
                case 0:
                case 1:
                    if ((c >= '0' && c <= '9') || (c >= 'A' && c <= 'F')) {
                        // hex character, OK
                        break;
                    }
                    return false;
                case 2:
                    if (c == ':') {
                        break;  // OK
                    }
                    return false;
            }
        }
        return true;
    }

    @UnsupportedAppUsage
    /*package*/ IBluetoothManager getBluetoothManager() {
        return mManagerService;
    }

    private final ArrayList<IBluetoothManagerCallback> mProxyServiceStateCallbacks =
            new ArrayList<IBluetoothManagerCallback>();

    @UnsupportedAppUsage
    /*package*/ IBluetooth getBluetoothService(IBluetoothManagerCallback cb) {
        synchronized (mProxyServiceStateCallbacks) {
            if (cb == null) {
                Log.w(TAG, "getBluetoothService() called with no BluetoothManagerCallback");
            } else if (!mProxyServiceStateCallbacks.contains(cb)) {
                mProxyServiceStateCallbacks.add(cb);
            }
        }
        return mService;
    }

    /*package*/ void removeServiceStateCallback(IBluetoothManagerCallback cb) {
        synchronized (mProxyServiceStateCallbacks) {
            mProxyServiceStateCallbacks.remove(cb);
        }
    }

    /**
     * Callback interface used to deliver LE scan results.
     *
     * @see #startLeScan(LeScanCallback)
     * @see #startLeScan(UUID[], LeScanCallback)
     */
    public interface LeScanCallback {
        /**
         * Callback reporting an LE device found during a device scan initiated
         * by the {@link BluetoothAdapter#startLeScan} function.
         *
         * @param device Identifies the remote device
         * @param rssi The RSSI value for the remote device as reported by the Bluetooth hardware. 0
         * if no RSSI value is available.
         * @param scanRecord The content of the advertisement record offered by the remote device.
         */
        void onLeScan(BluetoothDevice device, int rssi, byte[] scanRecord);
    }

    /**
     * Starts a scan for Bluetooth LE devices.
     *
     * <p>Results of the scan are reported using the
     * {@link LeScanCallback#onLeScan} callback.
     *
     * @param callback the callback LE scan results are delivered
     * @return true, if the scan was started successfully
     * @deprecated use {@link BluetoothLeScanner#startScan(List, ScanSettings, ScanCallback)}
     * instead.
     */
    @Deprecated
    @RequiresPermission(Manifest.permission.BLUETOOTH_ADMIN)
    public boolean startLeScan(LeScanCallback callback) {
        return startLeScan(null, callback);
    }

    /**
     * Starts a scan for Bluetooth LE devices, looking for devices that
     * advertise given services.
     *
     * <p>Devices which advertise all specified services are reported using the
     * {@link LeScanCallback#onLeScan} callback.
     *
     * @param serviceUuids Array of services to look for
     * @param callback the callback LE scan results are delivered
     * @return true, if the scan was started successfully
     * @deprecated use {@link BluetoothLeScanner#startScan(List, ScanSettings, ScanCallback)}
     * instead.
     */
    @Deprecated
    @RequiresPermission(Manifest.permission.BLUETOOTH_ADMIN)
    public boolean startLeScan(final UUID[] serviceUuids, final LeScanCallback callback) {
        if (DBG) {
            Log.d(TAG, "startLeScan(): " + Arrays.toString(serviceUuids));
        }
        if (callback == null) {
            if (DBG) {
                Log.e(TAG, "startLeScan: null callback");
            }
            return false;
        }
        BluetoothLeScanner scanner = getBluetoothLeScanner();
        if (scanner == null) {
            if (DBG) {
                Log.e(TAG, "startLeScan: cannot get BluetoothLeScanner");
            }
            return false;
        }

        synchronized (mLeScanClients) {
            if (mLeScanClients.containsKey(callback)) {
                if (DBG) {
                    Log.e(TAG, "LE Scan has already started");
                }
                return false;
            }

            try {
                IBluetoothGatt iGatt = mManagerService.getBluetoothGatt();
                if (iGatt == null) {
                    // BLE is not supported
                    return false;
                }

                ScanCallback scanCallback = new ScanCallback() {
                    @Override
                    public void onScanResult(int callbackType, ScanResult result) {
                        if (callbackType != ScanSettings.CALLBACK_TYPE_ALL_MATCHES) {
                            // Should not happen.
                            Log.e(TAG, "LE Scan has already started");
                            return;
                        }
                        ScanRecord scanRecord = result.getScanRecord();
                        if (scanRecord == null) {
                            return;
                        }
                        if (serviceUuids != null) {
                            List<ParcelUuid> uuids = new ArrayList<ParcelUuid>();
                            for (UUID uuid : serviceUuids) {
                                uuids.add(new ParcelUuid(uuid));
                            }
                            List<ParcelUuid> scanServiceUuids = scanRecord.getServiceUuids();
                            if (scanServiceUuids == null || !scanServiceUuids.containsAll(uuids)) {
                                if (DBG) {
                                    Log.d(TAG, "uuids does not match");
                                }
                                return;
                            }
                        }
                        callback.onLeScan(result.getDevice(), result.getRssi(),
                                scanRecord.getBytes());
                    }
                };
                ScanSettings settings = new ScanSettings.Builder().setCallbackType(
                        ScanSettings.CALLBACK_TYPE_ALL_MATCHES)
                        .setScanMode(ScanSettings.SCAN_MODE_LOW_LATENCY)
                        .build();

                List<ScanFilter> filters = new ArrayList<ScanFilter>();
                if (serviceUuids != null && serviceUuids.length > 0) {
                    // Note scan filter does not support matching an UUID array so we put one
                    // UUID to hardware and match the whole array in callback.
                    ScanFilter filter =
                            new ScanFilter.Builder().setServiceUuid(new ParcelUuid(serviceUuids[0]))
                                    .build();
                    filters.add(filter);
                }
                scanner.startScan(filters, settings, scanCallback);

                mLeScanClients.put(callback, scanCallback);
                return true;

            } catch (RemoteException e) {
                Log.e(TAG, "", e);
            }
        }
        return false;
    }

    /**
     * Stops an ongoing Bluetooth LE device scan.
     *
     * @param callback used to identify which scan to stop must be the same handle used to start the
     * scan
     * @deprecated Use {@link BluetoothLeScanner#stopScan(ScanCallback)} instead.
     */
    @Deprecated
    @RequiresPermission(Manifest.permission.BLUETOOTH_ADMIN)
    public void stopLeScan(LeScanCallback callback) {
        if (DBG) {
            Log.d(TAG, "stopLeScan()");
        }
        BluetoothLeScanner scanner = getBluetoothLeScanner();
        if (scanner == null) {
            return;
        }
        synchronized (mLeScanClients) {
            ScanCallback scanCallback = mLeScanClients.remove(callback);
            if (scanCallback == null) {
                if (DBG) {
                    Log.d(TAG, "scan not started yet");
                }
                return;
            }
            scanner.stopScan(scanCallback);
        }
    }

    /**
     * Create a secure L2CAP Connection-oriented Channel (CoC) {@link BluetoothServerSocket} and
     * assign a dynamic protocol/service multiplexer (PSM) value. This socket can be used to listen
     * for incoming connections. The supported Bluetooth transport is LE only.
     * <p>A remote device connecting to this socket will be authenticated and communication on this
     * socket will be encrypted.
     * <p>Use {@link BluetoothServerSocket#accept} to retrieve incoming connections from a listening
     * {@link BluetoothServerSocket}.
     * <p>The system will assign a dynamic PSM value. This PSM value can be read from the {@link
     * BluetoothServerSocket#getPsm()} and this value will be released when this server socket is
     * closed, Bluetooth is turned off, or the application exits unexpectedly.
     * <p>The mechanism of disclosing the assigned dynamic PSM value to the initiating peer is
     * defined and performed by the application.
     * <p>Use {@link BluetoothDevice#createL2capChannel(int)} to connect to this server
     * socket from another Android device that is given the PSM value.
     *
     * @return an L2CAP CoC BluetoothServerSocket
     * @throws IOException on error, for example Bluetooth not available, or insufficient
     * permissions, or unable to start this CoC
     */
    @RequiresPermission(Manifest.permission.BLUETOOTH)
    public @NonNull BluetoothServerSocket listenUsingL2capChannel()
            throws IOException {
        BluetoothServerSocket socket =
                            new BluetoothServerSocket(BluetoothSocket.TYPE_L2CAP_LE, true, true,
                                      SOCKET_CHANNEL_AUTO_STATIC_NO_SDP, false, false);
        int errno = socket.mSocket.bindListen();
        if (errno != 0) {
            throw new IOException("Error: " + errno);
        }

        int assignedPsm = socket.mSocket.getPort();
        if (assignedPsm == 0) {
            throw new IOException("Error: Unable to assign PSM value");
        }
        if (DBG) {
            Log.d(TAG, "listenUsingL2capChannel: set assigned PSM to "
                    + assignedPsm);
        }
        socket.setChannel(assignedPsm);

        return socket;
    }

    /**
     * Create an insecure L2CAP Connection-oriented Channel (CoC) {@link BluetoothServerSocket} and
     * assign a dynamic PSM value. This socket can be used to listen for incoming connections. The
     * supported Bluetooth transport is LE only.
     * <p>The link key is not required to be authenticated, i.e the communication may be vulnerable
     * to man-in-the-middle attacks. Use {@link #listenUsingL2capChannel}, if an encrypted and
     * authenticated communication channel is desired.
     * <p>Use {@link BluetoothServerSocket#accept} to retrieve incoming connections from a listening
     * {@link BluetoothServerSocket}.
     * <p>The system will assign a dynamic protocol/service multiplexer (PSM) value. This PSM value
     * can be read from the {@link BluetoothServerSocket#getPsm()} and this value will be released
     * when this server socket is closed, Bluetooth is turned off, or the application exits
     * unexpectedly.
     * <p>The mechanism of disclosing the assigned dynamic PSM value to the initiating peer is
     * defined and performed by the application.
     * <p>Use {@link BluetoothDevice#createInsecureL2capChannel(int)} to connect to this server
     * socket from another Android device that is given the PSM value.
     *
     * @return an L2CAP CoC BluetoothServerSocket
     * @throws IOException on error, for example Bluetooth not available, or insufficient
     * permissions, or unable to start this CoC
     */
    @RequiresPermission(Manifest.permission.BLUETOOTH)
    public @NonNull BluetoothServerSocket listenUsingInsecureL2capChannel()
            throws IOException {
        BluetoothServerSocket socket =
                            new BluetoothServerSocket(BluetoothSocket.TYPE_L2CAP_LE, false, false,
                                      SOCKET_CHANNEL_AUTO_STATIC_NO_SDP, false, false);
        int errno = socket.mSocket.bindListen();
        if (errno != 0) {
            throw new IOException("Error: " + errno);
        }

        int assignedPsm = socket.mSocket.getPort();
        if (assignedPsm == 0) {
            throw new IOException("Error: Unable to assign PSM value");
        }
        if (DBG) {
            Log.d(TAG, "listenUsingInsecureL2capChannel: set assigned PSM to "
                    + assignedPsm);
        }
        socket.setChannel(assignedPsm);

        return socket;
    }

    /**
     * Register a {@link #OnMetadataChangedListener} to receive update about metadata
     * changes for this {@link BluetoothDevice}.
     * Registration must be done when Bluetooth is ON and will last until
     * {@link #removeOnMetadataChangedListener(BluetoothDevice)} is called, even when Bluetooth
     * restarted in the middle.
     * All input parameters should not be null or {@link NullPointerException} will be triggered.
     * The same {@link BluetoothDevice} and {@link #OnMetadataChangedListener} pair can only be
     * registered once, double registration would cause {@link IllegalArgumentException}.
     *
     * @param device {@link BluetoothDevice} that will be registered
     * @param executor the executor for listener callback
     * @param listener {@link #OnMetadataChangedListener} that will receive asynchronous callbacks
     * @return true on success, false on error
     * @throws NullPointerException If one of {@code listener}, {@code device} or {@code executor}
     * is null.
     * @throws IllegalArgumentException The same {@link #OnMetadataChangedListener} and
     * {@link BluetoothDevice} are registered twice.
     * @hide
     */
    @SystemApi
    @RequiresPermission(Manifest.permission.BLUETOOTH_PRIVILEGED)
    public boolean addOnMetadataChangedListener(@NonNull BluetoothDevice device,
            @NonNull Executor executor, @NonNull OnMetadataChangedListener listener) {
        if (DBG) Log.d(TAG, "addOnMetadataChangedListener()");

        final IBluetooth service = mService;
        if (service == null) {
            Log.e(TAG, "Bluetooth is not enabled. Cannot register metadata listener");
            return false;
        }
        if (listener == null) {
            throw new NullPointerException("listener is null");
        }
        if (device == null) {
            throw new NullPointerException("device is null");
        }
        if (executor == null) {
            throw new NullPointerException("executor is null");
        }

        synchronized (sMetadataListeners) {
            List<Pair<OnMetadataChangedListener, Executor>> listenerList =
                    sMetadataListeners.get(device);
            if (listenerList == null) {
                // Create new listener/executor list for registeration
                listenerList = new ArrayList<>();
                sMetadataListeners.put(device, listenerList);
            } else {
                // Check whether this device was already registed by the lisenter
                if (listenerList.stream().anyMatch((pair) -> (pair.first.equals(listener)))) {
                    throw new IllegalArgumentException("listener was already regestered"
                            + " for the device");
                }
            }

            Pair<OnMetadataChangedListener, Executor> listenerPair = new Pair(listener, executor);
            listenerList.add(listenerPair);

            boolean ret = false;
            try {
                ret = service.registerMetadataListener(sBluetoothMetadataListener, device);
            } catch (RemoteException e) {
                Log.e(TAG, "registerMetadataListener fail", e);
            } finally {
                if (!ret) {
                    // Remove listener registered earlier when fail.
                    listenerList.remove(listenerPair);
                    if (listenerList.isEmpty()) {
                        // Remove the device if its listener list is empty
                        sMetadataListeners.remove(device);
                    }
                }
            }
            return ret;
        }
    }

    /**
     * Unregister a {@link #OnMetadataChangedListener} from a registered {@link BluetoothDevice}.
     * Unregistration can be done when Bluetooth is either ON or OFF.
     * {@link #addOnMetadataChangedListener(OnMetadataChangedListener, BluetoothDevice, Executor)}
     * must be called before unregisteration.
     *
     * @param device {@link BluetoothDevice} that will be unregistered. It
     * should not be null or {@link NullPointerException} will be triggered.
     * @param listener {@link OnMetadataChangedListener} that will be unregistered. It
     * should not be null or {@link NullPointerException} will be triggered.
     * @return true on success, false on error
     * @throws NullPointerException If {@code listener} or {@code device} is null.
     * @throws IllegalArgumentException If {@code device} has not been registered before.
     * @hide
     */
    @SystemApi
    @RequiresPermission(Manifest.permission.BLUETOOTH_PRIVILEGED)
    public boolean removeOnMetadataChangedListener(@NonNull BluetoothDevice device,
            @NonNull OnMetadataChangedListener listener) {
        if (DBG) Log.d(TAG, "removeOnMetadataChangedListener()");
        if (device == null) {
            throw new NullPointerException("device is null");
        }
        if (listener == null) {
            throw new NullPointerException("listener is null");
        }

        synchronized (sMetadataListeners) {
            if (!sMetadataListeners.containsKey(device)) {
                throw new IllegalArgumentException("device was not registered");
            }
            // Remove issued listener from the registered device
            sMetadataListeners.get(device).removeIf((pair) -> (pair.first.equals(listener)));

            if (sMetadataListeners.get(device).isEmpty()) {
                // Unregister to Bluetooth service if all listeners are removed from
                // the registered device
                sMetadataListeners.remove(device);
                final IBluetooth service = mService;
                if (service == null) {
                    // Bluetooth is OFF, do nothing to Bluetooth service.
                    return true;
                }
                try {
                    return service.unregisterMetadataListener(device);
                } catch (RemoteException e) {
                    Log.e(TAG, "unregisterMetadataListener fail", e);
                    return false;
                }
            }
        }
        return true;
    }

    /**
     * This interface is used to implement {@link BluetoothAdapter} metadata listener.
     * @hide
     */
    @SystemApi
    public interface OnMetadataChangedListener {
        /**
         * Callback triggered if the metadata of {@link BluetoothDevice} registered in
         * {@link #addOnMetadataChangedListener}.
         *
         * @param device changed {@link BluetoothDevice}.
         * @param key changed metadata key, one of BluetoothDevice.METADATA_*.
         * @param value the new value of metadata as byte array.
         */
        void onMetadataChanged(@NonNull BluetoothDevice device, int key,
                @Nullable byte[] value);
    }

    /**
     * Converts old constant of priority to the new for connection policy
     *
     * @param priority is the priority to convert to connection policy
     * @return the equivalent connection policy constant to the priority
     *
     * @hide
     */
    public static @ConnectionPolicy int priorityToConnectionPolicy(int priority) {
        switch(priority) {
            case BluetoothProfile.PRIORITY_AUTO_CONNECT:
                return BluetoothProfile.CONNECTION_POLICY_ALLOWED;
            case BluetoothProfile.PRIORITY_ON:
                return BluetoothProfile.CONNECTION_POLICY_ALLOWED;
            case BluetoothProfile.PRIORITY_OFF:
                return BluetoothProfile.CONNECTION_POLICY_FORBIDDEN;
            case BluetoothProfile.PRIORITY_UNDEFINED:
                return BluetoothProfile.CONNECTION_POLICY_UNKNOWN;
            default:
                Log.e(TAG, "setPriority: Invalid priority: " + priority);
                return BluetoothProfile.CONNECTION_POLICY_UNKNOWN;
        }
    }

    /**
     * Converts new constant of connection policy to the old for priority
     *
     * @param connectionPolicy is the connection policy to convert to priority
     * @return the equivalent priority constant to the connectionPolicy
     *
     * @hide
     */
    public static int connectionPolicyToPriority(@ConnectionPolicy int connectionPolicy) {
        switch(connectionPolicy) {
            case BluetoothProfile.CONNECTION_POLICY_ALLOWED:
                return BluetoothProfile.PRIORITY_ON;
            case BluetoothProfile.CONNECTION_POLICY_FORBIDDEN:
                return BluetoothProfile.PRIORITY_OFF;
            case BluetoothProfile.CONNECTION_POLICY_UNKNOWN:
                return BluetoothProfile.PRIORITY_UNDEFINED;
        }
        return BluetoothProfile.PRIORITY_UNDEFINED;
    }
}<|MERGE_RESOLUTION|>--- conflicted
+++ resolved
@@ -1235,20 +1235,11 @@
     public boolean factoryReset() {
         try {
             mServiceLock.readLock().lock();
-<<<<<<< HEAD
             if (mManagerService != null) {
                 SystemProperties.set("persist.bluetooth.factoryreset", "true");
-                return mManagerService.factoryReset();
-            }
-            Log.e(TAG, "factoryReset(): IBluetooth Service is null");
-=======
-            if (mService != null && mService.factoryReset()
-                    && mManagerService != null && mManagerService.onFactoryReset()) {
-                return true;
+                return mManagerService.factoryReset() && mManagerService.onFactoryReset();
             }
             Log.e(TAG, "factoryReset(): Setting persist.bluetooth.factoryreset to retry later");
-            SystemProperties.set("persist.bluetooth.factoryreset", "true");
->>>>>>> b9874529
         } catch (RemoteException e) {
             Log.e(TAG, "", e);
         } finally {
