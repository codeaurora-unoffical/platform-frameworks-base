/*
 * Copyright 2009-2016 The Android Open Source Project
 * Copyright 2015 Samsung LSI
 *
 * Licensed under the Apache License, Version 2.0 (the "License");
 * you may not use this file except in compliance with the License.
 * You may obtain a copy of the License at
 *
 *      http://www.apache.org/licenses/LICENSE-2.0
 *
 * Unless required by applicable law or agreed to in writing, software
 * distributed under the License is distributed on an "AS IS" BASIS,
 * WITHOUT WARRANTIES OR CONDITIONS OF ANY KIND, either express or implied.
 * See the License for the specific language governing permissions and
 * limitations under the License.
 */

package android.bluetooth;

import android.Manifest;
import android.annotation.IntDef;
import android.annotation.NonNull;
import android.annotation.Nullable;
import android.annotation.RequiresPermission;
import android.annotation.SdkConstant;
import android.annotation.SdkConstant.SdkConstantType;
import android.annotation.SystemApi;
import android.app.ActivityThread;
import android.app.PropertyInvalidatedCache;
import android.bluetooth.BluetoothProfile.ConnectionPolicy;
import android.bluetooth.le.BluetoothLeAdvertiser;
import android.bluetooth.le.BluetoothLeScanner;
import android.bluetooth.le.PeriodicAdvertisingManager;
import android.bluetooth.le.ScanCallback;
import android.bluetooth.le.ScanFilter;
import android.bluetooth.le.ScanRecord;
import android.bluetooth.le.ScanResult;
import android.bluetooth.le.ScanSettings;
import android.compat.annotation.UnsupportedAppUsage;
import android.content.Context;
import android.os.BatteryStats;
import android.os.Binder;
import android.os.IBinder;
import android.os.ParcelUuid;
import android.os.RemoteException;
import android.os.ResultReceiver;
import android.os.ServiceManager;
import android.os.SynchronousResultReceiver;
import android.os.SystemProperties;
import android.util.Log;
import android.util.Pair;

import java.io.IOException;
import java.lang.annotation.Retention;
import java.lang.annotation.RetentionPolicy;
import java.util.ArrayList;
import java.util.Arrays;
import java.util.Collections;
import java.util.HashMap;
import java.util.HashSet;
import java.util.List;
import java.util.Locale;
import java.util.Map;
import java.util.Set;
import java.util.UUID;
import java.util.concurrent.Executor;
import java.util.concurrent.TimeoutException;
import java.util.concurrent.locks.ReentrantReadWriteLock;

/**
 * Represents the local device Bluetooth adapter. The {@link BluetoothAdapter}
 * lets you perform fundamental Bluetooth tasks, such as initiate
 * device discovery, query a list of bonded (paired) devices,
 * instantiate a {@link BluetoothDevice} using a known MAC address, and create
 * a {@link BluetoothServerSocket} to listen for connection requests from other
 * devices, and start a scan for Bluetooth LE devices.
 *
 * <p>To get a {@link BluetoothAdapter} representing the local Bluetooth
 * adapter, call the {@link BluetoothManager#getAdapter} function on {@link BluetoothManager}.
 * On JELLY_BEAN_MR1 and below you will need to use the static {@link #getDefaultAdapter}
 * method instead.
 * </p><p>
 * Fundamentally, this is your starting point for all
 * Bluetooth actions. Once you have the local adapter, you can get a set of
 * {@link BluetoothDevice} objects representing all paired devices with
 * {@link #getBondedDevices()}; start device discovery with
 * {@link #startDiscovery()}; or create a {@link BluetoothServerSocket} to
 * listen for incoming RFComm connection requests with {@link
 * #listenUsingRfcommWithServiceRecord(String, UUID)}; listen for incoming L2CAP Connection-oriented
 * Channels (CoC) connection requests with {@link #listenUsingL2capChannel()}; or start a scan for
 * Bluetooth LE devices with {@link #startLeScan(LeScanCallback callback)}.
 * </p>
 * <p>This class is thread safe.</p>
 * <p class="note"><strong>Note:</strong>
 * Most methods require the {@link android.Manifest.permission#BLUETOOTH}
 * permission and some also require the
 * {@link android.Manifest.permission#BLUETOOTH_ADMIN} permission.
 * </p>
 * <div class="special reference">
 * <h3>Developer Guides</h3>
 * <p>
 * For more information about using Bluetooth, read the <a href=
 * "{@docRoot}guide/topics/connectivity/bluetooth.html">Bluetooth</a> developer
 * guide.
 * </p>
 * </div>
 *
 * {@see BluetoothDevice}
 * {@see BluetoothServerSocket}
 */
public final class BluetoothAdapter {
    private static final String TAG = "BluetoothAdapter";
    private static final boolean DBG = true;
    private static final boolean VDBG = false;

    /**
     * Default MAC address reported to a client that does not have the
     * android.permission.LOCAL_MAC_ADDRESS permission.
     *
     * @hide
     */
    public static final String DEFAULT_MAC_ADDRESS = "02:00:00:00:00:00";

    /**
     * Sentinel error value for this class. Guaranteed to not equal any other
     * integer constant in this class. Provided as a convenience for functions
     * that require a sentinel error value, for example:
     * <p><code>Intent.getIntExtra(BluetoothAdapter.EXTRA_STATE,
     * BluetoothAdapter.ERROR)</code>
     */
    public static final int ERROR = Integer.MIN_VALUE;

    /**
     * Broadcast Action: The state of the local Bluetooth adapter has been
     * changed.
     * <p>For example, Bluetooth has been turned on or off.
     * <p>Always contains the extra fields {@link #EXTRA_STATE} and {@link
     * #EXTRA_PREVIOUS_STATE} containing the new and old states
     * respectively.
     * <p>Requires {@link android.Manifest.permission#BLUETOOTH} to receive.
     */
    @SdkConstant(SdkConstantType.BROADCAST_INTENT_ACTION) public static final String
            ACTION_STATE_CHANGED = "android.bluetooth.adapter.action.STATE_CHANGED";

    /**
     * Used as an int extra field in {@link #ACTION_STATE_CHANGED}
     * intents to request the current power state. Possible values are:
     * {@link #STATE_OFF},
     * {@link #STATE_TURNING_ON},
     * {@link #STATE_ON},
     * {@link #STATE_TURNING_OFF},
     */
    public static final String EXTRA_STATE = "android.bluetooth.adapter.extra.STATE";
    /**
     * Used as an int extra field in {@link #ACTION_STATE_CHANGED}
     * intents to request the previous power state. Possible values are:
     * {@link #STATE_OFF},
     * {@link #STATE_TURNING_ON},
     * {@link #STATE_ON},
     * {@link #STATE_TURNING_OFF}
     */
    public static final String EXTRA_PREVIOUS_STATE =
            "android.bluetooth.adapter.extra.PREVIOUS_STATE";

    /** @hide */
    @IntDef(prefix = { "STATE_" }, value = {
            STATE_OFF,
            STATE_TURNING_ON,
            STATE_ON,
            STATE_TURNING_OFF,
            STATE_BLE_TURNING_ON,
            STATE_BLE_ON,
            STATE_BLE_TURNING_OFF
    })
    @Retention(RetentionPolicy.SOURCE)
    public @interface AdapterState {}

    /**
     * Indicates the local Bluetooth adapter is off.
     */
    public static final int STATE_OFF = 10;
    /**
     * Indicates the local Bluetooth adapter is turning on. However local
     * clients should wait for {@link #STATE_ON} before attempting to
     * use the adapter.
     */
    public static final int STATE_TURNING_ON = 11;
    /**
     * Indicates the local Bluetooth adapter is on, and ready for use.
     */
    public static final int STATE_ON = 12;
    /**
     * Indicates the local Bluetooth adapter is turning off. Local clients
     * should immediately attempt graceful disconnection of any remote links.
     */
    public static final int STATE_TURNING_OFF = 13;

    /**
     * Indicates the local Bluetooth adapter is turning Bluetooth LE mode on.
     *
     * @hide
     */
    public static final int STATE_BLE_TURNING_ON = 14;

    /**
     * Indicates the local Bluetooth adapter is in LE only mode.
     *
     * @hide
     */
    public static final int STATE_BLE_ON = 15;

    /**
     * Indicates the local Bluetooth adapter is turning off LE only mode.
     *
     * @hide
     */
    public static final int STATE_BLE_TURNING_OFF = 16;

    /**
     * UUID of the GATT Read Characteristics for LE_PSM value.
     *
     * @hide
     */
    public static final UUID LE_PSM_CHARACTERISTIC_UUID =
            UUID.fromString("2d410339-82b6-42aa-b34e-e2e01df8cc1a");

    /**
     * Human-readable string helper for AdapterState
     *
     * @hide
     */
    public static String nameForState(@AdapterState int state) {
        switch (state) {
            case STATE_OFF:
                return "OFF";
            case STATE_TURNING_ON:
                return "TURNING_ON";
            case STATE_ON:
                return "ON";
            case STATE_TURNING_OFF:
                return "TURNING_OFF";
            case STATE_BLE_TURNING_ON:
                return "BLE_TURNING_ON";
            case STATE_BLE_ON:
                return "BLE_ON";
            case STATE_BLE_TURNING_OFF:
                return "BLE_TURNING_OFF";
            default:
                return "?!?!? (" + state + ")";
        }
    }

    /**
     * Activity Action: Show a system activity that requests discoverable mode.
     * This activity will also request the user to turn on Bluetooth if it
     * is not currently enabled.
     * <p>Discoverable mode is equivalent to {@link
     * #SCAN_MODE_CONNECTABLE_DISCOVERABLE}. It allows remote devices to see
     * this Bluetooth adapter when they perform a discovery.
     * <p>For privacy, Android is not discoverable by default.
     * <p>The sender of this Intent can optionally use extra field {@link
     * #EXTRA_DISCOVERABLE_DURATION} to request the duration of
     * discoverability. Currently the default duration is 120 seconds, and
     * maximum duration is capped at 300 seconds for each request.
     * <p>Notification of the result of this activity is posted using the
     * {@link android.app.Activity#onActivityResult} callback. The
     * <code>resultCode</code>
     * will be the duration (in seconds) of discoverability or
     * {@link android.app.Activity#RESULT_CANCELED} if the user rejected
     * discoverability or an error has occurred.
     * <p>Applications can also listen for {@link #ACTION_SCAN_MODE_CHANGED}
     * for global notification whenever the scan mode changes. For example, an
     * application can be notified when the device has ended discoverability.
     * <p>Requires {@link android.Manifest.permission#BLUETOOTH}
     */
    @SdkConstant(SdkConstantType.ACTIVITY_INTENT_ACTION) public static final String
            ACTION_REQUEST_DISCOVERABLE = "android.bluetooth.adapter.action.REQUEST_DISCOVERABLE";

    /**
     * Used as an optional int extra field in {@link
     * #ACTION_REQUEST_DISCOVERABLE} intents to request a specific duration
     * for discoverability in seconds. The current default is 120 seconds, and
     * requests over 300 seconds will be capped. These values could change.
     */
    public static final String EXTRA_DISCOVERABLE_DURATION =
            "android.bluetooth.adapter.extra.DISCOVERABLE_DURATION";

    /**
     * Activity Action: Show a system activity that allows the user to turn on
     * Bluetooth.
     * <p>This system activity will return once Bluetooth has completed turning
     * on, or the user has decided not to turn Bluetooth on.
     * <p>Notification of the result of this activity is posted using the
     * {@link android.app.Activity#onActivityResult} callback. The
     * <code>resultCode</code>
     * will be {@link android.app.Activity#RESULT_OK} if Bluetooth has been
     * turned on or {@link android.app.Activity#RESULT_CANCELED} if the user
     * has rejected the request or an error has occurred.
     * <p>Applications can also listen for {@link #ACTION_STATE_CHANGED}
     * for global notification whenever Bluetooth is turned on or off.
     * <p>Requires {@link android.Manifest.permission#BLUETOOTH}
     */
    @SdkConstant(SdkConstantType.ACTIVITY_INTENT_ACTION) public static final String
            ACTION_REQUEST_ENABLE = "android.bluetooth.adapter.action.REQUEST_ENABLE";

    /**
     * Activity Action: Show a system activity that allows the user to turn off
     * Bluetooth. This is used only if permission review is enabled which is for
     * apps targeting API less than 23 require a permission review before any of
     * the app's components can run.
     * <p>This system activity will return once Bluetooth has completed turning
     * off, or the user has decided not to turn Bluetooth off.
     * <p>Notification of the result of this activity is posted using the
     * {@link android.app.Activity#onActivityResult} callback. The
     * <code>resultCode</code>
     * will be {@link android.app.Activity#RESULT_OK} if Bluetooth has been
     * turned off or {@link android.app.Activity#RESULT_CANCELED} if the user
     * has rejected the request or an error has occurred.
     * <p>Applications can also listen for {@link #ACTION_STATE_CHANGED}
     * for global notification whenever Bluetooth is turned on or off.
     * <p>Requires {@link android.Manifest.permission#BLUETOOTH}
     *
     * @hide
     */
    @SdkConstant(SdkConstantType.ACTIVITY_INTENT_ACTION) public static final String
            ACTION_REQUEST_DISABLE = "android.bluetooth.adapter.action.REQUEST_DISABLE";

    /**
     * Activity Action: Show a system activity that allows user to enable BLE scans even when
     * Bluetooth is turned off.<p>
     *
     * Notification of result of this activity is posted using
     * {@link android.app.Activity#onActivityResult}. The <code>resultCode</code> will be
     * {@link android.app.Activity#RESULT_OK} if BLE scan always available setting is turned on or
     * {@link android.app.Activity#RESULT_CANCELED} if the user has rejected the request or an
     * error occurred.
     *
     * @hide
     */
    @SystemApi
    @SdkConstant(SdkConstantType.ACTIVITY_INTENT_ACTION)
    public static final String ACTION_REQUEST_BLE_SCAN_ALWAYS_AVAILABLE =
            "android.bluetooth.adapter.action.REQUEST_BLE_SCAN_ALWAYS_AVAILABLE";

    /**
     * Broadcast Action: Indicates the Bluetooth scan mode of the local Adapter
     * has changed.
     * <p>Always contains the extra fields {@link #EXTRA_SCAN_MODE} and {@link
     * #EXTRA_PREVIOUS_SCAN_MODE} containing the new and old scan modes
     * respectively.
     * <p>Requires {@link android.Manifest.permission#BLUETOOTH}
     */
    @SdkConstant(SdkConstantType.BROADCAST_INTENT_ACTION) public static final String
            ACTION_SCAN_MODE_CHANGED = "android.bluetooth.adapter.action.SCAN_MODE_CHANGED";

    /**
     * Used as an int extra field in {@link #ACTION_SCAN_MODE_CHANGED}
     * intents to request the current scan mode. Possible values are:
     * {@link #SCAN_MODE_NONE},
     * {@link #SCAN_MODE_CONNECTABLE},
     * {@link #SCAN_MODE_CONNECTABLE_DISCOVERABLE},
     */
    public static final String EXTRA_SCAN_MODE = "android.bluetooth.adapter.extra.SCAN_MODE";
    /**
     * Used as an int extra field in {@link #ACTION_SCAN_MODE_CHANGED}
     * intents to request the previous scan mode. Possible values are:
     * {@link #SCAN_MODE_NONE},
     * {@link #SCAN_MODE_CONNECTABLE},
     * {@link #SCAN_MODE_CONNECTABLE_DISCOVERABLE},
     */
    public static final String EXTRA_PREVIOUS_SCAN_MODE =
            "android.bluetooth.adapter.extra.PREVIOUS_SCAN_MODE";

    /** @hide */
    @IntDef(prefix = { "SCAN_" }, value = {
            SCAN_MODE_NONE,
            SCAN_MODE_CONNECTABLE,
            SCAN_MODE_CONNECTABLE_DISCOVERABLE
    })
    @Retention(RetentionPolicy.SOURCE)
    public @interface ScanMode {}

    /**
     * Indicates that both inquiry scan and page scan are disabled on the local
     * Bluetooth adapter. Therefore this device is neither discoverable
     * nor connectable from remote Bluetooth devices.
     */
    public static final int SCAN_MODE_NONE = 20;
    /**
     * Indicates that inquiry scan is disabled, but page scan is enabled on the
     * local Bluetooth adapter. Therefore this device is not discoverable from
     * remote Bluetooth devices, but is connectable from remote devices that
     * have previously discovered this device.
     */
    public static final int SCAN_MODE_CONNECTABLE = 21;
    /**
     * Indicates that both inquiry scan and page scan are enabled on the local
     * Bluetooth adapter. Therefore this device is both discoverable and
     * connectable from remote Bluetooth devices.
     */
    public static final int SCAN_MODE_CONNECTABLE_DISCOVERABLE = 23;

    /**
     * Device only has a display.
     *
     * @hide
     */
    public static final int IO_CAPABILITY_OUT = 0;

    /**
     * Device has a display and the ability to input Yes/No.
     *
     * @hide
     */
    public static final int IO_CAPABILITY_IO = 1;

    /**
     * Device only has a keyboard for entry but no display.
     *
     * @hide
     */
    public static final int IO_CAPABILITY_IN = 2;

    /**
     * Device has no Input or Output capability.
     *
     * @hide
     */
    public static final int IO_CAPABILITY_NONE = 3;

    /**
     * Device has a display and a full keyboard.
     *
     * @hide
     */
    public static final int IO_CAPABILITY_KBDISP = 4;

    /**
     * Maximum range value for Input/Output capabilities.
     *
     * <p>This should be updated when adding a new Input/Output capability. Other code
     * like validation depends on this being accurate.
     *
     * @hide
     */
    public static final int IO_CAPABILITY_MAX = 5;

    /**
     * The Input/Output capability of the device is unknown.
     *
     * @hide
     */
    public static final int IO_CAPABILITY_UNKNOWN = 255;

    /** @hide */
    @IntDef({IO_CAPABILITY_OUT, IO_CAPABILITY_IO, IO_CAPABILITY_IN, IO_CAPABILITY_NONE,
            IO_CAPABILITY_KBDISP})
    @Retention(RetentionPolicy.SOURCE)
    public @interface IoCapability {}

    /** @hide */
    @IntDef(prefix = "ACTIVE_DEVICE_", value = {ACTIVE_DEVICE_AUDIO,
            ACTIVE_DEVICE_PHONE_CALL, ACTIVE_DEVICE_ALL})
    @Retention(RetentionPolicy.SOURCE)
    public @interface ActiveDeviceUse {}

    /**
     * Use the specified device for audio (a2dp and hearing aid profile)
     *
     * @hide
     */
    @SystemApi
    public static final int ACTIVE_DEVICE_AUDIO = 0;

    /**
     * Use the specified device for phone calls (headset profile and hearing
     * aid profile)
     *
     * @hide
     */
    @SystemApi
    public static final int ACTIVE_DEVICE_PHONE_CALL = 1;

    /**
     * Use the specified device for a2dp, hearing aid profile, and headset profile
     *
     * @hide
     */
    @SystemApi
    public static final int ACTIVE_DEVICE_ALL = 2;

    /**
     * Broadcast Action: The local Bluetooth adapter has started the remote
     * device discovery process.
     * <p>This usually involves an inquiry scan of about 12 seconds, followed
     * by a page scan of each new device to retrieve its Bluetooth name.
     * <p>Register for {@link BluetoothDevice#ACTION_FOUND} to be notified as
     * remote Bluetooth devices are found.
     * <p>Device discovery is a heavyweight procedure. New connections to
     * remote Bluetooth devices should not be attempted while discovery is in
     * progress, and existing connections will experience limited bandwidth
     * and high latency. Use {@link #cancelDiscovery()} to cancel an ongoing
     * discovery.
     * <p>Requires {@link android.Manifest.permission#BLUETOOTH} to receive.
     */
    @SdkConstant(SdkConstantType.BROADCAST_INTENT_ACTION) public static final String
            ACTION_DISCOVERY_STARTED = "android.bluetooth.adapter.action.DISCOVERY_STARTED";
    /**
     * Broadcast Action: The local Bluetooth adapter has finished the device
     * discovery process.
     * <p>Requires {@link android.Manifest.permission#BLUETOOTH} to receive.
     */
    @SdkConstant(SdkConstantType.BROADCAST_INTENT_ACTION) public static final String
            ACTION_DISCOVERY_FINISHED = "android.bluetooth.adapter.action.DISCOVERY_FINISHED";

    /**
     * Broadcast Action: The local Bluetooth adapter has changed its friendly
     * Bluetooth name.
     * <p>This name is visible to remote Bluetooth devices.
     * <p>Always contains the extra field {@link #EXTRA_LOCAL_NAME} containing
     * the name.
     * <p>Requires {@link android.Manifest.permission#BLUETOOTH} to receive.
     */
    @SdkConstant(SdkConstantType.BROADCAST_INTENT_ACTION) public static final String
            ACTION_LOCAL_NAME_CHANGED = "android.bluetooth.adapter.action.LOCAL_NAME_CHANGED";
    /**
     * Used as a String extra field in {@link #ACTION_LOCAL_NAME_CHANGED}
     * intents to request the local Bluetooth name.
     */
    public static final String EXTRA_LOCAL_NAME = "android.bluetooth.adapter.extra.LOCAL_NAME";

    /**
     * Intent used to broadcast the change in connection state of the local
     * Bluetooth adapter to a profile of the remote device. When the adapter is
     * not connected to any profiles of any remote devices and it attempts a
     * connection to a profile this intent will be sent. Once connected, this intent
     * will not be sent for any more connection attempts to any profiles of any
     * remote device. When the adapter disconnects from the last profile its
     * connected to of any remote device, this intent will be sent.
     *
     * <p> This intent is useful for applications that are only concerned about
     * whether the local adapter is connected to any profile of any device and
     * are not really concerned about which profile. For example, an application
     * which displays an icon to display whether Bluetooth is connected or not
     * can use this intent.
     *
     * <p>This intent will have 3 extras:
     * {@link #EXTRA_CONNECTION_STATE} - The current connection state.
     * {@link #EXTRA_PREVIOUS_CONNECTION_STATE}- The previous connection state.
     * {@link BluetoothDevice#EXTRA_DEVICE} - The remote device.
     *
     * {@link #EXTRA_CONNECTION_STATE} or {@link #EXTRA_PREVIOUS_CONNECTION_STATE}
     * can be any of {@link #STATE_DISCONNECTED}, {@link #STATE_CONNECTING},
     * {@link #STATE_CONNECTED}, {@link #STATE_DISCONNECTING}.
     *
     * <p>Requires {@link android.Manifest.permission#BLUETOOTH} to receive.
     */
    @SdkConstant(SdkConstantType.BROADCAST_INTENT_ACTION) public static final String
            ACTION_CONNECTION_STATE_CHANGED =
            "android.bluetooth.adapter.action.CONNECTION_STATE_CHANGED";

    /**
     * Extra used by {@link #ACTION_CONNECTION_STATE_CHANGED}
     *
     * This extra represents the current connection state.
     */
    public static final String EXTRA_CONNECTION_STATE =
            "android.bluetooth.adapter.extra.CONNECTION_STATE";

    /**
     * Extra used by {@link #ACTION_CONNECTION_STATE_CHANGED}
     *
     * This extra represents the previous connection state.
     */
    public static final String EXTRA_PREVIOUS_CONNECTION_STATE =
            "android.bluetooth.adapter.extra.PREVIOUS_CONNECTION_STATE";

    /**
     * Broadcast Action: The Bluetooth adapter state has changed in LE only mode.
     *
     * @hide
     */
    @SystemApi public static final String ACTION_BLE_STATE_CHANGED =
            "android.bluetooth.adapter.action.BLE_STATE_CHANGED";

    /**
     * Intent used to broadcast the change in the Bluetooth address
     * of the local Bluetooth adapter.
     * <p>Always contains the extra field {@link
     * #EXTRA_BLUETOOTH_ADDRESS} containing the Bluetooth address.
     *
     * Note: only system level processes are allowed to send this
     * defined broadcast.
     *
     * @hide
     */
    public static final String ACTION_BLUETOOTH_ADDRESS_CHANGED =
            "android.bluetooth.adapter.action.BLUETOOTH_ADDRESS_CHANGED";

    /**
     * Used as a String extra field in {@link
     * #ACTION_BLUETOOTH_ADDRESS_CHANGED} intent to store the local
     * Bluetooth address.
     *
     * @hide
     */
    public static final String EXTRA_BLUETOOTH_ADDRESS =
            "android.bluetooth.adapter.extra.BLUETOOTH_ADDRESS";

    /**
     * Broadcast Action: The notifys Bluetooth ACL connected event. This will be
     * by BLE Always on enabled application to know the ACL_CONNECTED event
     * when Bluetooth state in STATE_BLE_ON. This denotes GATT connection
     * as Bluetooth LE is the only feature available in STATE_BLE_ON
     *
     * This is counterpart of {@link BluetoothDevice#ACTION_ACL_CONNECTED} which
     * works in Bluetooth state STATE_ON
     *
     * @hide
     */
    public static final String ACTION_BLE_ACL_CONNECTED =
            "android.bluetooth.adapter.action.BLE_ACL_CONNECTED";

    /**
     * Broadcast Action: The notifys Bluetooth ACL connected event. This will be
     * by BLE Always on enabled application to know the ACL_DISCONNECTED event
     * when Bluetooth state in STATE_BLE_ON. This denotes GATT disconnection as Bluetooth
     * LE is the only feature available in STATE_BLE_ON
     *
     * This is counterpart of {@link BluetoothDevice#ACTION_ACL_DISCONNECTED} which
     * works in Bluetooth state STATE_ON
     *
     * @hide
     */
    public static final String ACTION_BLE_ACL_DISCONNECTED =
            "android.bluetooth.adapter.action.BLE_ACL_DISCONNECTED";

    /** The profile is in disconnected state */
    public static final int STATE_DISCONNECTED = BluetoothProtoEnums.CONNECTION_STATE_DISCONNECTED;
    /** The profile is in connecting state */
    public static final int STATE_CONNECTING = BluetoothProtoEnums.CONNECTION_STATE_CONNECTING;
    /** The profile is in connected state */
    public static final int STATE_CONNECTED = BluetoothProtoEnums.CONNECTION_STATE_CONNECTED;
    /** The profile is in disconnecting state */
    public static final int STATE_DISCONNECTING =
            BluetoothProtoEnums.CONNECTION_STATE_DISCONNECTING;

    /** @hide */
    public static final String BLUETOOTH_MANAGER_SERVICE = "bluetooth_manager";
    private final IBinder mToken;


    /**
     * When creating a ServerSocket using listenUsingRfcommOn() or
     * listenUsingL2capOn() use SOCKET_CHANNEL_AUTO_STATIC to create
     * a ServerSocket that auto assigns a channel number to the first
     * bluetooth socket.
     * The channel number assigned to this first Bluetooth Socket will
     * be stored in the ServerSocket, and reused for subsequent Bluetooth
     * sockets.
     *
     * @hide
     */
    public static final int SOCKET_CHANNEL_AUTO_STATIC_NO_SDP = -2;


    private static final int ADDRESS_LENGTH = 17;

    /**
     * Lazily initialized singleton. Guaranteed final after first object
     * constructed.
     */
    private static BluetoothAdapter sAdapter;

    private static BluetoothLeScanner sBluetoothLeScanner;
    private static BluetoothLeAdvertiser sBluetoothLeAdvertiser;
    private static PeriodicAdvertisingManager sPeriodicAdvertisingManager;

    private final IBluetoothManager mManagerService;
    @UnsupportedAppUsage
    private IBluetooth mService;
    private Context mContext;
    private final ReentrantReadWriteLock mServiceLock = new ReentrantReadWriteLock();

    private final Object mLock = new Object();
    private final Map<LeScanCallback, ScanCallback> mLeScanClients;
    private static final Map<BluetoothDevice, List<Pair<OnMetadataChangedListener, Executor>>>
                sMetadataListeners = new HashMap<>();

    /**
     * Bluetooth metadata listener. Overrides the default BluetoothMetadataListener
     * implementation.
     */
    private static final IBluetoothMetadataListener sBluetoothMetadataListener =
            new IBluetoothMetadataListener.Stub() {
        @Override
        public void onMetadataChanged(BluetoothDevice device, int key, byte[] value) {
            synchronized (sMetadataListeners) {
                if (sMetadataListeners.containsKey(device)) {
                    List<Pair<OnMetadataChangedListener, Executor>> list =
                            sMetadataListeners.get(device);
                    for (Pair<OnMetadataChangedListener, Executor> pair : list) {
                        OnMetadataChangedListener listener = pair.first;
                        Executor executor = pair.second;
                        executor.execute(() -> {
                            listener.onMetadataChanged(device, key, value);
                        });
                    }
                }
            }
            return;
        }
    };

    /**
     * Get a handle to the default local Bluetooth adapter.
     * <p>Currently Android only supports one Bluetooth adapter, but the API
     * could be extended to support more. This will always return the default
     * adapter.
     * </p>
     *
     * @return the default local adapter, or null if Bluetooth is not supported on this hardware
     * platform
     */
    public static synchronized BluetoothAdapter getDefaultAdapter() {
        if (sAdapter == null) {
            IBinder b = ServiceManager.getService(BLUETOOTH_MANAGER_SERVICE);
            if (b != null) {
                IBluetoothManager managerService = IBluetoothManager.Stub.asInterface(b);
                sAdapter = new BluetoothAdapter(managerService);
            } else {
                Log.e(TAG, "Bluetooth binder is null");
            }
        }
        return sAdapter;
    }

    /**
     * Use {@link #getDefaultAdapter} to get the BluetoothAdapter instance.
     */
    BluetoothAdapter(IBluetoothManager managerService) {

        if (managerService == null) {
            throw new IllegalArgumentException("bluetooth manager service is null");
        }
        try {
            mServiceLock.writeLock().lock();
            mService = managerService.registerAdapter(mManagerCallback);
        } catch (RemoteException e) {
            Log.e(TAG, "", e);
        } finally {
            mServiceLock.writeLock().unlock();
        }
        mManagerService = managerService;
        mLeScanClients = new HashMap<LeScanCallback, ScanCallback>();
        mToken = new Binder();
    }

    /**
     * Get a {@link BluetoothDevice} object for the given Bluetooth hardware
     * address.
     * <p>Valid Bluetooth hardware addresses must be upper case, in a format
     * such as "00:11:22:33:AA:BB". The helper {@link #checkBluetoothAddress} is
     * available to validate a Bluetooth address.
     * <p>A {@link BluetoothDevice} will always be returned for a valid
     * hardware address, even if this adapter has never seen that device.
     *
     * @param address valid Bluetooth MAC address
     * @throws IllegalArgumentException if address is invalid
     */
    public BluetoothDevice getRemoteDevice(String address) {
        android.util.SeempLog.record(62);
        return new BluetoothDevice(address);
    }

    /**
     * Get a {@link BluetoothDevice} object for the given Bluetooth hardware
     * address.
     * <p>Valid Bluetooth hardware addresses must be 6 bytes. This method
     * expects the address in network byte order (MSB first).
     * <p>A {@link BluetoothDevice} will always be returned for a valid
     * hardware address, even if this adapter has never seen that device.
     *
     * @param address Bluetooth MAC address (6 bytes)
     * @throws IllegalArgumentException if address is invalid
     */
    public BluetoothDevice getRemoteDevice(byte[] address) {
        android.util.SeempLog.record(62);
        if (address == null || address.length != 6) {
            throw new IllegalArgumentException("Bluetooth address must have 6 bytes");
        }
        return new BluetoothDevice(
                String.format(Locale.US, "%02X:%02X:%02X:%02X:%02X:%02X", address[0], address[1],
                        address[2], address[3], address[4], address[5]));
    }

    /**
     * Returns a {@link BluetoothLeAdvertiser} object for Bluetooth LE Advertising operations.
     * Will return null if Bluetooth is turned off or if Bluetooth LE Advertising is not
     * supported on this device.
     * <p>
     * Use {@link #isMultipleAdvertisementSupported()} to check whether LE Advertising is supported
     * on this device before calling this method.
     */
    public BluetoothLeAdvertiser getBluetoothLeAdvertiser() {
        if (!getLeAccess()) {
            return null;
        }
        synchronized (mLock) {
            if (sBluetoothLeAdvertiser == null) {
                sBluetoothLeAdvertiser = new BluetoothLeAdvertiser(mManagerService);
            }
        }
        return sBluetoothLeAdvertiser;
    }

    /**
     * Returns a {@link PeriodicAdvertisingManager} object for Bluetooth LE Periodic Advertising
     * operations. Will return null if Bluetooth is turned off or if Bluetooth LE Periodic
     * Advertising is not supported on this device.
     * <p>
     * Use {@link #isLePeriodicAdvertisingSupported()} to check whether LE Periodic Advertising is
     * supported on this device before calling this method.
     *
     * @hide
     */
    public PeriodicAdvertisingManager getPeriodicAdvertisingManager() {
        if (!getLeAccess()) {
            return null;
        }

        if (!isLePeriodicAdvertisingSupported()) {
            return null;
        }

        synchronized (mLock) {
            if (sPeriodicAdvertisingManager == null) {
                sPeriodicAdvertisingManager = new PeriodicAdvertisingManager(mManagerService);
            }
        }
        return sPeriodicAdvertisingManager;
    }

    /**
     * Returns a {@link BluetoothLeScanner} object for Bluetooth LE scan operations.
     */
    public BluetoothLeScanner getBluetoothLeScanner() {
        if (!getLeAccess()) {
            return null;
        }
        synchronized (mLock) {
            if (sBluetoothLeScanner == null) {
                sBluetoothLeScanner = new BluetoothLeScanner(mManagerService, getOpPackageName(),
                        getAttributionTag());
            }
        }
        return sBluetoothLeScanner;
    }

    /**
     * Return true if Bluetooth is currently enabled and ready for use.
     * <p>Equivalent to:
     * <code>getBluetoothState() == STATE_ON</code>
     *
     * @return true if the local adapter is turned on
     */
    @RequiresPermission(Manifest.permission.BLUETOOTH)
    public boolean isEnabled() {
        return getState() == BluetoothAdapter.STATE_ON;
    }

    /**
     * Return true if Bluetooth LE(Always BLE On feature) is currently
     * enabled and ready for use
     * <p>This returns true if current state is either STATE_ON or STATE_BLE_ON
     *
     * @return true if the local Bluetooth LE adapter is turned on
     * @hide
     */
    @SystemApi
    public boolean isLeEnabled() {
        final int state = getLeState();
        if (DBG) {
            Log.d(TAG, "isLeEnabled(): " + BluetoothAdapter.nameForState(state));
        }
        return (state == BluetoothAdapter.STATE_ON
                || state == BluetoothAdapter.STATE_BLE_ON
                || state == BluetoothAdapter.STATE_TURNING_ON
                || state == BluetoothAdapter.STATE_TURNING_OFF);
    }

    /**
     * Turns off Bluetooth LE which was earlier turned on by calling enableBLE().
     *
     * <p> If the internal Adapter state is STATE_BLE_ON, this would trigger the transition
     * to STATE_OFF and completely shut-down Bluetooth
     *
     * <p> If the Adapter state is STATE_ON, This would unregister the existance of
     * special Bluetooth LE application and hence the further turning off of Bluetooth
     * from UI would ensure the complete turn-off of Bluetooth rather than staying back
     * BLE only state
     *
     * <p>This is an asynchronous call: it will return immediately, and
     * clients should listen for {@link #ACTION_BLE_STATE_CHANGED}
     * to be notified of subsequent adapter state changes If this call returns
     * true, then the adapter state will immediately transition from {@link
     * #STATE_ON} to {@link #STATE_TURNING_OFF}, and some time
     * later transition to either {@link #STATE_BLE_ON} or {@link
     * #STATE_OFF} based on the existance of the further Always BLE ON enabled applications
     * If this call returns false then there was an
     * immediate problem that will prevent the QAdapter from being turned off -
     * such as the QAadapter already being turned off.
     *
     * @return true to indicate success, or false on immediate error
     * @hide
     */
    @SystemApi
    public boolean disableBLE() {
        if (!isBleScanAlwaysAvailable()) {
            return false;
        }
        String packageName = ActivityThread.currentPackageName();
        try {
            return mManagerService.disableBle(packageName, mToken);
        } catch (RemoteException e) {
            Log.e(TAG, "", e);
        }
        return false;
    }

    /**
     * Applications who want to only use Bluetooth Low Energy (BLE) can call enableBLE.
     *
     * enableBLE registers the existence of an app using only LE functions.
     *
     * enableBLE may enable Bluetooth to an LE only mode so that an app can use
     * LE related features (BluetoothGatt or BluetoothGattServer classes)
     *
     * If the user disables Bluetooth while an app is registered to use LE only features,
     * Bluetooth will remain on in LE only mode for the app.
     *
     * When Bluetooth is in LE only mode, it is not shown as ON to the UI.
     *
     * <p>This is an asynchronous call: it returns immediately, and
     * clients should listen for {@link #ACTION_BLE_STATE_CHANGED}
     * to be notified of adapter state changes.
     *
     * If this call returns * true, then the adapter state is either in a mode where
     * LE is available, or will transition from {@link #STATE_OFF} to {@link #STATE_BLE_TURNING_ON},
     * and some time later transition to either {@link #STATE_OFF} or {@link #STATE_BLE_ON}.
     *
     * If this call returns false then there was an immediate problem that prevents the
     * adapter from being turned on - such as Airplane mode.
     *
     * {@link #ACTION_BLE_STATE_CHANGED} returns the Bluetooth Adapter's various
     * states, It includes all the classic Bluetooth Adapter states along with
     * internal BLE only states
     *
     * @return true to indicate Bluetooth LE will be available, or false on immediate error
     * @hide
     */
    @SystemApi
    public boolean enableBLE() {
        if (!isBleScanAlwaysAvailable()) {
            return false;
        }
        String packageName = ActivityThread.currentPackageName();
        try {
            return mManagerService.enableBle(packageName, mToken);
        } catch (RemoteException e) {
            Log.e(TAG, "", e);
        }

        return false;
    }

    private static final String BLUETOOTH_GET_STATE_CACHE_PROPERTY = "cache_key.bluetooth.get_state";

    private final PropertyInvalidatedCache<Void, Integer> mBluetoothGetStateCache =
            new PropertyInvalidatedCache<Void, Integer>(
                8, BLUETOOTH_GET_STATE_CACHE_PROPERTY) {
                @Override
                protected Integer recompute(Void query) {
                    try {
                        return mService.getState();
                    } catch (RemoteException e) {
                        throw e.rethrowFromSystemServer();
                    }
                }
            };

    /** @hide */
    public void disableBluetoothGetStateCache() {
        mBluetoothGetStateCache.disableLocal();
    }

    /** @hide */
    public static void invalidateBluetoothGetStateCache() {
        PropertyInvalidatedCache.invalidateCache(BLUETOOTH_GET_STATE_CACHE_PROPERTY);
    }

    /**
     * Fetch the current bluetooth state.  If the service is down, return
     * OFF.
     */
    @AdapterState
    private int getStateInternal() {
        int state = BluetoothAdapter.STATE_OFF;
        try {
            mServiceLock.readLock().lock();
            if (mService != null) {
                state = mBluetoothGetStateCache.query(null);
            }
        } catch (RuntimeException e) {
            if (e.getCause() instanceof RemoteException) {
                Log.e(TAG, "", e.getCause());
            } else {
                throw e;
            }
        } finally {
            mServiceLock.readLock().unlock();
        }
        return state;
    }

    /**
     * Get the current state of the local Bluetooth adapter.
     * <p>Possible return values are
     * {@link #STATE_OFF},
     * {@link #STATE_TURNING_ON},
     * {@link #STATE_ON},
     * {@link #STATE_TURNING_OFF}.
     *
     * @return current state of Bluetooth adapter
     */
    @RequiresPermission(Manifest.permission.BLUETOOTH)
    @AdapterState
    public int getState() {
<<<<<<< HEAD
        android.util.SeempLog.record(63);
        int state = mBluetoothGetStateCache.query(null);
=======
        int state = getStateInternal();
>>>>>>> 2a8bb3cb

        // Consider all internal states as OFF
        if (state == BluetoothAdapter.STATE_BLE_ON || state == BluetoothAdapter.STATE_BLE_TURNING_ON
                || state == BluetoothAdapter.STATE_BLE_TURNING_OFF) {
            if (VDBG) {
                Log.d(TAG, "Consider " + BluetoothAdapter.nameForState(state) + " state as OFF");
            }
            state = BluetoothAdapter.STATE_OFF;
        }
        if (VDBG) {
            Log.d(TAG, "" + hashCode() + ": getState(). Returning " + BluetoothAdapter.nameForState(
                    state));
        }
        return state;
    }

    /**
     * Get the current state of the local Bluetooth adapter
     * <p>This returns current internal state of Adapter including LE ON/OFF
     *
     * <p>Possible return values are
     * {@link #STATE_OFF},
     * {@link #STATE_BLE_TURNING_ON},
     * {@link #STATE_BLE_ON},
     * {@link #STATE_TURNING_ON},
     * {@link #STATE_ON},
     * {@link #STATE_TURNING_OFF},
     * {@link #STATE_BLE_TURNING_OFF}.
     *
     * @return current state of Bluetooth adapter
     * @hide
     */
    @RequiresPermission(Manifest.permission.BLUETOOTH)
    @AdapterState
    @UnsupportedAppUsage(publicAlternatives = "Use {@link #getState()} instead to determine "
            + "whether you can use BLE & BT classic.")
    public int getLeState() {
        int state = getStateInternal();

        if (VDBG) {
            Log.d(TAG, "getLeState() returning " + BluetoothAdapter.nameForState(state));
        }
        return state;
    }

    boolean getLeAccess() {
        if (getLeState() == STATE_ON) {
            return true;
        } else if (getLeState() == STATE_BLE_ON) {
            return true; // TODO: FILTER SYSTEM APPS HERE <--
        }

        return false;
    }

    /**
     * Turn on the local Bluetooth adapter&mdash;do not use without explicit
     * user action to turn on Bluetooth.
     * <p>This powers on the underlying Bluetooth hardware, and starts all
     * Bluetooth system services.
     * <p class="caution"><strong>Bluetooth should never be enabled without
     * direct user consent</strong>. If you want to turn on Bluetooth in order
     * to create a wireless connection, you should use the {@link
     * #ACTION_REQUEST_ENABLE} Intent, which will raise a dialog that requests
     * user permission to turn on Bluetooth. The {@link #enable()} method is
     * provided only for applications that include a user interface for changing
     * system settings, such as a "power manager" app.</p>
     * <p>This is an asynchronous call: it will return immediately, and
     * clients should listen for {@link #ACTION_STATE_CHANGED}
     * to be notified of subsequent adapter state changes. If this call returns
     * true, then the adapter state will immediately transition from {@link
     * #STATE_OFF} to {@link #STATE_TURNING_ON}, and some time
     * later transition to either {@link #STATE_OFF} or {@link
     * #STATE_ON}. If this call returns false then there was an
     * immediate problem that will prevent the adapter from being turned on -
     * such as Airplane mode, or the adapter is already turned on.
     *
     * @return true to indicate adapter startup has begun, or false on immediate error
     */
    @RequiresPermission(Manifest.permission.BLUETOOTH_ADMIN)
    public boolean enable() {
        android.util.SeempLog.record(56);
        if (isEnabled()) {
            if (DBG) {
                Log.d(TAG, "enable(): BT already enabled!");
            }
            return true;
        }
        try {
            return mManagerService.enable(ActivityThread.currentPackageName());
        } catch (RemoteException e) {
            Log.e(TAG, "", e);
        }
        return false;
    }

    /**
     * Turn off the local Bluetooth adapter&mdash;do not use without explicit
     * user action to turn off Bluetooth.
     * <p>This gracefully shuts down all Bluetooth connections, stops Bluetooth
     * system services, and powers down the underlying Bluetooth hardware.
     * <p class="caution"><strong>Bluetooth should never be disabled without
     * direct user consent</strong>. The {@link #disable()} method is
     * provided only for applications that include a user interface for changing
     * system settings, such as a "power manager" app.</p>
     * <p>This is an asynchronous call: it will return immediately, and
     * clients should listen for {@link #ACTION_STATE_CHANGED}
     * to be notified of subsequent adapter state changes. If this call returns
     * true, then the adapter state will immediately transition from {@link
     * #STATE_ON} to {@link #STATE_TURNING_OFF}, and some time
     * later transition to either {@link #STATE_OFF} or {@link
     * #STATE_ON}. If this call returns false then there was an
     * immediate problem that will prevent the adapter from being turned off -
     * such as the adapter already being turned off.
     *
     * @return true to indicate adapter shutdown has begun, or false on immediate error
     */
    @RequiresPermission(Manifest.permission.BLUETOOTH_ADMIN)
    public boolean disable() {
        android.util.SeempLog.record(57);
        try {
            return mManagerService.disable(ActivityThread.currentPackageName(), true);
        } catch (RemoteException e) {
            Log.e(TAG, "", e);
        }
        return false;
    }

    /**
     * Turn off the local Bluetooth adapter and don't persist the setting.
     *
     * <p>Requires the {@link android.Manifest.permission#BLUETOOTH_ADMIN}
     * permission
     *
     * @return true to indicate adapter shutdown has begun, or false on immediate error
     * @hide
     */
    @UnsupportedAppUsage
    public boolean disable(boolean persist) {
        android.util.SeempLog.record(57);

        try {
            return mManagerService.disable(ActivityThread.currentPackageName(), persist);
        } catch (RemoteException e) {
            Log.e(TAG, "", e);
        }
        return false;
    }

    /**
     * Returns the hardware address of the local Bluetooth adapter.
     * <p>For example, "00:11:22:AA:BB:CC".
     *
     * @return Bluetooth hardware address as string
     */
    @RequiresPermission(Manifest.permission.BLUETOOTH)
    public String getAddress() {
        try {
            return mManagerService.getAddress();
        } catch (RemoteException e) {
            Log.e(TAG, "", e);
        }
        return null;
    }

    /**
     * Get the friendly Bluetooth name of the local Bluetooth adapter.
     * <p>This name is visible to remote Bluetooth devices.
     * <p>Requires {@link android.Manifest.permission#BLUETOOTH}
     *
     * @return the Bluetooth name, or null on error
     */
    public String getName() {
        try {
            return mManagerService.getName();
        } catch (RemoteException e) {
            Log.e(TAG, "", e);
        }
        return null;
    }

    /**
     * Factory reset bluetooth settings.
     *
     * @return true to indicate that the config file was successfully cleared
     * @hide
     */
    @UnsupportedAppUsage
    @RequiresPermission(Manifest.permission.BLUETOOTH_PRIVILEGED)
    public boolean factoryReset() {
        try {
            mServiceLock.readLock().lock();
            if (mManagerService != null) {
                SystemProperties.set("persist.bluetooth.factoryreset", "true");
                return mManagerService.factoryReset() && mManagerService.onFactoryReset();
            }
            Log.e(TAG, "factoryReset(): Setting persist.bluetooth.factoryreset to retry later");
        } catch (RemoteException e) {
            Log.e(TAG, "", e);
        } finally {
            mServiceLock.readLock().unlock();
        }
        return false;
    }

    /**
     * Get the UUIDs supported by the local Bluetooth adapter.
     *
     * @return the UUIDs supported by the local Bluetooth Adapter.
     * @hide
     */
    @UnsupportedAppUsage
    @RequiresPermission(Manifest.permission.BLUETOOTH)
    public @Nullable ParcelUuid[] getUuids() {
        if (getState() != STATE_ON) {
            return null;
        }
        try {
            mServiceLock.readLock().lock();
            if (mService != null) {
                return mService.getUuids();
            }
        } catch (RemoteException e) {
            Log.e(TAG, "", e);
        } finally {
            mServiceLock.readLock().unlock();
        }
        return null;
    }

    /**
     * Set the friendly Bluetooth name of the local Bluetooth adapter.
     * <p>This name is visible to remote Bluetooth devices.
     * <p>Valid Bluetooth names are a maximum of 248 bytes using UTF-8
     * encoding, although many remote devices can only display the first
     * 40 characters, and some may be limited to just 20.
     * <p>If Bluetooth state is not {@link #STATE_ON}, this API
     * will return false. After turning on Bluetooth,
     * wait for {@link #ACTION_STATE_CHANGED} with {@link #STATE_ON}
     * to get the updated value.
     *
     * @param name a valid Bluetooth name
     * @return true if the name was set, false otherwise
     */
    @RequiresPermission(Manifest.permission.BLUETOOTH_ADMIN)
    public boolean setName(String name) {
        if (getState() != STATE_ON) {
            return false;
        }
        try {
            mServiceLock.readLock().lock();
            if (mService != null) {
                return mService.setName(name);
            }
        } catch (RemoteException e) {
            Log.e(TAG, "", e);
        } finally {
            mServiceLock.readLock().unlock();
        }
        return false;
    }

    /**
     * Returns the {@link BluetoothClass} Bluetooth Class of Device (CoD) of the local Bluetooth
     * adapter.
     *
     * @return {@link BluetoothClass} Bluetooth CoD of local Bluetooth device.
     *
     * @hide
     */
    @RequiresPermission(Manifest.permission.BLUETOOTH_ADMIN)
    public BluetoothClass getBluetoothClass() {
        if (getState() != STATE_ON) {
            return null;
        }
        try {
            mServiceLock.readLock().lock();
            if (mService != null) {
                return mService.getBluetoothClass();
            }
        } catch (RemoteException e) {
            Log.e(TAG, "", e);
        } finally {
            mServiceLock.readLock().unlock();
        }
        return null;
    }

    /**
     * Sets the {@link BluetoothClass} Bluetooth Class of Device (CoD) of the local Bluetooth
     * adapter.
     *
     * <p>Note: This value persists across system reboot.
     *
     * @param bluetoothClass {@link BluetoothClass} to set the local Bluetooth adapter to.
     * @return true if successful, false if unsuccessful.
     *
     * @hide
     */
    @RequiresPermission(Manifest.permission.BLUETOOTH_PRIVILEGED)
    public boolean setBluetoothClass(BluetoothClass bluetoothClass) {
        if (getState() != STATE_ON) {
            return false;
        }
        try {
            mServiceLock.readLock().lock();
            if (mService != null) {
                return mService.setBluetoothClass(bluetoothClass);
            }
        } catch (RemoteException e) {
            Log.e(TAG, "", e);
        } finally {
            mServiceLock.readLock().unlock();
        }
        return false;
    }

    /**
     * Returns the Input/Output capability of the device for classic Bluetooth.
     *
     * @return Input/Output capability of the device. One of {@link #IO_CAPABILITY_OUT},
     *         {@link #IO_CAPABILITY_IO}, {@link #IO_CAPABILITY_IN}, {@link #IO_CAPABILITY_NONE},
     *         {@link #IO_CAPABILITY_KBDISP} or {@link #IO_CAPABILITY_UNKNOWN}.
     *
     * @hide
     */
    @RequiresPermission(Manifest.permission.BLUETOOTH_ADMIN)
    @IoCapability
    public int getIoCapability() {
        if (getState() != STATE_ON) return BluetoothAdapter.IO_CAPABILITY_UNKNOWN;
        try {
            mServiceLock.readLock().lock();
            if (mService != null) return mService.getIoCapability();
        } catch (RemoteException e) {
            Log.e(TAG, e.getMessage(), e);
        } finally {
            mServiceLock.readLock().unlock();
        }
        return BluetoothAdapter.IO_CAPABILITY_UNKNOWN;
    }

    /**
     * Sets the Input/Output capability of the device for classic Bluetooth.
     *
     * <p>Changing the Input/Output capability of a device only takes effect on restarting the
     * Bluetooth stack. You would need to restart the stack using {@link BluetoothAdapter#disable()}
     * and {@link BluetoothAdapter#enable()} to see the changes.
     *
     * @param capability Input/Output capability of the device. One of {@link #IO_CAPABILITY_OUT},
     *                   {@link #IO_CAPABILITY_IO}, {@link #IO_CAPABILITY_IN},
     *                   {@link #IO_CAPABILITY_NONE} or {@link #IO_CAPABILITY_KBDISP}.
     *
     * @hide
     */
    @RequiresPermission(Manifest.permission.BLUETOOTH_PRIVILEGED)
    public boolean setIoCapability(@IoCapability int capability) {
        if (getState() != STATE_ON) return false;
        try {
            mServiceLock.readLock().lock();
            if (mService != null) return mService.setIoCapability(capability);
        } catch (RemoteException e) {
            Log.e(TAG, e.getMessage(), e);
        } finally {
            mServiceLock.readLock().unlock();
        }
        return false;
    }

    /**
     * Returns the Input/Output capability of the device for BLE operations.
     *
     * @return Input/Output capability of the device. One of {@link #IO_CAPABILITY_OUT},
     *         {@link #IO_CAPABILITY_IO}, {@link #IO_CAPABILITY_IN}, {@link #IO_CAPABILITY_NONE},
     *         {@link #IO_CAPABILITY_KBDISP} or {@link #IO_CAPABILITY_UNKNOWN}.
     *
     * @hide
     */
    @RequiresPermission(Manifest.permission.BLUETOOTH_ADMIN)
    @IoCapability
    public int getLeIoCapability() {
        if (getState() != STATE_ON) return BluetoothAdapter.IO_CAPABILITY_UNKNOWN;
        try {
            mServiceLock.readLock().lock();
            if (mService != null) return mService.getLeIoCapability();
        } catch (RemoteException e) {
            Log.e(TAG, e.getMessage(), e);
        } finally {
            mServiceLock.readLock().unlock();
        }
        return BluetoothAdapter.IO_CAPABILITY_UNKNOWN;
    }

    /**
     * Sets the Input/Output capability of the device for BLE operations.
     *
     * <p>Changing the Input/Output capability of a device only takes effect on restarting the
     * Bluetooth stack. You would need to restart the stack using {@link BluetoothAdapter#disable()}
     * and {@link BluetoothAdapter#enable()} to see the changes.
     *
     * @param capability Input/Output capability of the device. One of {@link #IO_CAPABILITY_OUT},
     *                   {@link #IO_CAPABILITY_IO}, {@link #IO_CAPABILITY_IN},
     *                   {@link #IO_CAPABILITY_NONE} or {@link #IO_CAPABILITY_KBDISP}.
     *
     * @hide
     */
    @RequiresPermission(Manifest.permission.BLUETOOTH_PRIVILEGED)
    public boolean setLeIoCapability(@IoCapability int capability) {
        if (getState() != STATE_ON) return false;
        try {
            mServiceLock.readLock().lock();
            if (mService != null) return mService.setLeIoCapability(capability);
        } catch (RemoteException e) {
            Log.e(TAG, e.getMessage(), e);
        } finally {
            mServiceLock.readLock().unlock();
        }
        return false;
    }

    /**
     * Get the current Bluetooth scan mode of the local Bluetooth adapter.
     * <p>The Bluetooth scan mode determines if the local adapter is
     * connectable and/or discoverable from remote Bluetooth devices.
     * <p>Possible values are:
     * {@link #SCAN_MODE_NONE},
     * {@link #SCAN_MODE_CONNECTABLE},
     * {@link #SCAN_MODE_CONNECTABLE_DISCOVERABLE}.
     * <p>If Bluetooth state is not {@link #STATE_ON}, this API
     * will return {@link #SCAN_MODE_NONE}. After turning on Bluetooth,
     * wait for {@link #ACTION_STATE_CHANGED} with {@link #STATE_ON}
     * to get the updated value.
     *
     * @return scan mode
     */
    @RequiresPermission(Manifest.permission.BLUETOOTH)
    @ScanMode
    public int getScanMode() {
        if (getState() != STATE_ON) {
            return SCAN_MODE_NONE;
        }
        try {
            mServiceLock.readLock().lock();
            if (mService != null) {
                return mService.getScanMode();
            }
        } catch (RemoteException e) {
            Log.e(TAG, "", e);
        } finally {
            mServiceLock.readLock().unlock();
        }
        return SCAN_MODE_NONE;
    }

    /**
     * Set the Bluetooth scan mode of the local Bluetooth adapter.
     * <p>The Bluetooth scan mode determines if the local adapter is
     * connectable and/or discoverable from remote Bluetooth devices.
     * <p>For privacy reasons, discoverable mode is automatically turned off
     * after <code>durationMillis</code> milliseconds. For example, 120000 milliseconds should be
     * enough for a remote device to initiate and complete its discovery process.
     * <p>Valid scan mode values are:
     * {@link #SCAN_MODE_NONE},
     * {@link #SCAN_MODE_CONNECTABLE},
     * {@link #SCAN_MODE_CONNECTABLE_DISCOVERABLE}.
     * <p>If Bluetooth state is not {@link #STATE_ON}, this API
     * will return false. After turning on Bluetooth,
     * wait for {@link #ACTION_STATE_CHANGED} with {@link #STATE_ON}
     * to get the updated value.
     * <p>Applications cannot set the scan mode. They should use
     * <code>startActivityForResult(
     * BluetoothAdapter.ACTION_REQUEST_DISCOVERABLE})
     * </code>instead.
     *
     * @param mode valid scan mode
     * @param durationMillis time in milliseconds to apply scan mode, only used for {@link
     * #SCAN_MODE_CONNECTABLE_DISCOVERABLE}
     * @return true if the scan mode was set, false otherwise
     * @hide
     */
    @UnsupportedAppUsage(publicAlternatives = "Use {@link #ACTION_REQUEST_DISCOVERABLE}, which "
            + "shows UI that confirms the user wants to go into discoverable mode.")
    @RequiresPermission(Manifest.permission.BLUETOOTH)
    public boolean setScanMode(@ScanMode int mode, long durationMillis) {
        if (getState() != STATE_ON) {
            return false;
        }
        try {
            mServiceLock.readLock().lock();
            if (mService != null) {
                int durationSeconds = Math.toIntExact(durationMillis / 1000);
                return mService.setScanMode(mode, durationSeconds);
            }
        } catch (RemoteException e) {
            Log.e(TAG, "", e);
        } catch (ArithmeticException ex) {
            Log.e(TAG, "setScanMode: Duration in seconds outside of the bounds of an int");
            throw new IllegalArgumentException("Duration not in bounds. In seconds, the "
                    + "durationMillis must be in the range of an int");
        } finally {
            mServiceLock.readLock().unlock();
        }
        return false;
    }

    /**
     * Set the Bluetooth scan mode of the local Bluetooth adapter.
     * <p>The Bluetooth scan mode determines if the local adapter is
     * connectable and/or discoverable from remote Bluetooth devices.
     * <p>For privacy reasons, discoverable mode is automatically turned off
     * after <code>duration</code> seconds. For example, 120 seconds should be
     * enough for a remote device to initiate and complete its discovery
     * process.
     * <p>Valid scan mode values are:
     * {@link #SCAN_MODE_NONE},
     * {@link #SCAN_MODE_CONNECTABLE},
     * {@link #SCAN_MODE_CONNECTABLE_DISCOVERABLE}.
     * <p>If Bluetooth state is not {@link #STATE_ON}, this API
     * will return false. After turning on Bluetooth,
     * wait for {@link #ACTION_STATE_CHANGED} with {@link #STATE_ON}
     * to get the updated value.
     * <p>Applications cannot set the scan mode. They should use
     * <code>startActivityForResult(
     * BluetoothAdapter.ACTION_REQUEST_DISCOVERABLE})
     * </code>instead.
     *
     * @param mode valid scan mode
     * @return true if the scan mode was set, false otherwise
     * @hide
     */
    @UnsupportedAppUsage
    @RequiresPermission(Manifest.permission.BLUETOOTH)
    public boolean setScanMode(@ScanMode int mode) {
        if (getState() != STATE_ON) {
            return false;
        }
        try {
            mServiceLock.readLock().lock();
            if (mService != null) {
                return mService.setScanMode(mode, getDiscoverableTimeout());
            }
        } catch (RemoteException e) {
            Log.e(TAG, "", e);
        } finally {
            mServiceLock.readLock().unlock();
        }
        return false;
    }

    /** @hide */
    @UnsupportedAppUsage
    public int getDiscoverableTimeout() {
        if (getState() != STATE_ON) {
            return -1;
        }
        try {
            mServiceLock.readLock().lock();
            if (mService != null) {
                return mService.getDiscoverableTimeout();
            }
        } catch (RemoteException e) {
            Log.e(TAG, "", e);
        } finally {
            mServiceLock.readLock().unlock();
        }
        return -1;
    }

    /** @hide */
    @UnsupportedAppUsage
    public void setDiscoverableTimeout(int timeout) {
        if (getState() != STATE_ON) {
            return;
        }
        try {
            mServiceLock.readLock().lock();
            if (mService != null) {
                mService.setDiscoverableTimeout(timeout);
            }
        } catch (RemoteException e) {
            Log.e(TAG, "", e);
        } finally {
            mServiceLock.readLock().unlock();
        }
    }

    /**
     * Get the end time of the latest remote device discovery process.
     *
     * @return the latest time that the bluetooth adapter was/will be in discovery mode, in
     * milliseconds since the epoch. This time can be in the future if {@link #startDiscovery()} has
     * been called recently.
     * @hide
     */
    @SystemApi
    @RequiresPermission(Manifest.permission.BLUETOOTH_PRIVILEGED)
    public long getDiscoveryEndMillis() {
        try {
            mServiceLock.readLock().lock();
            if (mService != null) {
                return mService.getDiscoveryEndMillis();
            }
        } catch (RemoteException e) {
            Log.e(TAG, "", e);
        } finally {
            mServiceLock.readLock().unlock();
        }
        return -1;
    }

    /**
     * Set the context for this BluetoothAdapter (only called from BluetoothManager)
     * @hide
     */
    public void setContext(Context context) {
        mContext = context;
    }

    private String getOpPackageName() {
        // Workaround for legacy API for getting a BluetoothAdapter not
        // passing a context
        if (mContext != null) {
            return mContext.getOpPackageName();
        }
        return ActivityThread.currentOpPackageName();
    }

    private String getAttributionTag() {
        // Workaround for legacy API for getting a BluetoothAdapter not
        // passing a context
        if (mContext != null) {
            return mContext.getAttributionTag();
        }
        return null;
    }

    /**
     * Start the remote device discovery process.
     * <p>The discovery process usually involves an inquiry scan of about 12
     * seconds, followed by a page scan of each new device to retrieve its
     * Bluetooth name.
     * <p>This is an asynchronous call, it will return immediately. Register
     * for {@link #ACTION_DISCOVERY_STARTED} and {@link
     * #ACTION_DISCOVERY_FINISHED} intents to determine exactly when the
     * discovery starts and completes. Register for {@link
     * BluetoothDevice#ACTION_FOUND} to be notified as remote Bluetooth devices
     * are found.
     * <p>Device discovery is a heavyweight procedure. New connections to
     * remote Bluetooth devices should not be attempted while discovery is in
     * progress, and existing connections will experience limited bandwidth
     * and high latency. Use {@link #cancelDiscovery()} to cancel an ongoing
     * discovery. Discovery is not managed by the Activity,
     * but is run as a system service, so an application should always call
     * {@link BluetoothAdapter#cancelDiscovery()} even if it
     * did not directly request a discovery, just to be sure.
     * <p>Device discovery will only find remote devices that are currently
     * <i>discoverable</i> (inquiry scan enabled). Many Bluetooth devices are
     * not discoverable by default, and need to be entered into a special mode.
     * <p>If Bluetooth state is not {@link #STATE_ON}, this API
     * will return false. After turning on Bluetooth,
     * wait for {@link #ACTION_STATE_CHANGED} with {@link #STATE_ON}
     * to get the updated value.
     *
     * @return true on success, false on error
     */
    @RequiresPermission(Manifest.permission.BLUETOOTH_ADMIN)
    public boolean startDiscovery() {
        android.util.SeempLog.record(58);
        if (getState() != STATE_ON) {
            return false;
        }
        try {
            mServiceLock.readLock().lock();
            if (mService != null) {
                return mService.startDiscovery(getOpPackageName(), getAttributionTag());
            }
        } catch (RemoteException e) {
            Log.e(TAG, "", e);
        } finally {
            mServiceLock.readLock().unlock();
        }
        return false;
    }

    /**
     * Cancel the current device discovery process.
     * <p>Because discovery is a heavyweight procedure for the Bluetooth
     * adapter, this method should always be called before attempting to connect
     * to a remote device with {@link
     * android.bluetooth.BluetoothSocket#connect()}. Discovery is not managed by
     * the  Activity, but is run as a system service, so an application should
     * always call cancel discovery even if it did not directly request a
     * discovery, just to be sure.
     * <p>If Bluetooth state is not {@link #STATE_ON}, this API
     * will return false. After turning on Bluetooth,
     * wait for {@link #ACTION_STATE_CHANGED} with {@link #STATE_ON}
     * to get the updated value.
     *
     * @return true on success, false on error
     */
    @RequiresPermission(Manifest.permission.BLUETOOTH_ADMIN)
    public boolean cancelDiscovery() {
        if (getState() != STATE_ON) {
            return false;
        }
        try {
            mServiceLock.readLock().lock();
            if (mService != null) {
                return mService.cancelDiscovery();
            }
        } catch (RemoteException e) {
            Log.e(TAG, "", e);
        } finally {
            mServiceLock.readLock().unlock();
        }
        return false;
    }

    /**
     * Return true if the local Bluetooth adapter is currently in the device
     * discovery process.
     * <p>Device discovery is a heavyweight procedure. New connections to
     * remote Bluetooth devices should not be attempted while discovery is in
     * progress, and existing connections will experience limited bandwidth
     * and high latency. Use {@link #cancelDiscovery()} to cancel an ongoing
     * discovery.
     * <p>Applications can also register for {@link #ACTION_DISCOVERY_STARTED}
     * or {@link #ACTION_DISCOVERY_FINISHED} to be notified when discovery
     * starts or completes.
     * <p>If Bluetooth state is not {@link #STATE_ON}, this API
     * will return false. After turning on Bluetooth,
     * wait for {@link #ACTION_STATE_CHANGED} with {@link #STATE_ON}
     * to get the updated value.
     *
     * @return true if discovering
     */
    @RequiresPermission(Manifest.permission.BLUETOOTH)
    public boolean isDiscovering() {
        if (getState() != STATE_ON) {
            return false;
        }
        try {
            mServiceLock.readLock().lock();
            if (mService != null) {
                return mService.isDiscovering();
            }
        } catch (RemoteException e) {
            Log.e(TAG, "", e);
        } finally {
            mServiceLock.readLock().unlock();
        }
        return false;
    }

    /**
     * Removes the active device for the grouping of @ActiveDeviceUse specified
     *
     * @param profiles represents the purpose for which we are setting this as the active device.
     *                 Possible values are:
     *                 {@link BluetoothAdapter#ACTIVE_DEVICE_AUDIO},
     *                 {@link BluetoothAdapter#ACTIVE_DEVICE_PHONE_CALL},
     *                 {@link BluetoothAdapter#ACTIVE_DEVICE_ALL}
     * @return false on immediate error, true otherwise
     * @throws IllegalArgumentException if device is null or profiles is not one of
     * {@link ActiveDeviceUse}
     * @hide
     */
    @SystemApi
    @RequiresPermission(Manifest.permission.BLUETOOTH_PRIVILEGED)
    public boolean removeActiveDevice(@ActiveDeviceUse int profiles) {
        if (profiles != ACTIVE_DEVICE_AUDIO && profiles != ACTIVE_DEVICE_PHONE_CALL
                && profiles != ACTIVE_DEVICE_ALL) {
            Log.e(TAG, "Invalid profiles param value in removeActiveDevice");
            throw new IllegalArgumentException("Profiles must be one of "
                    + "BluetoothAdapter.ACTIVE_DEVICE_AUDIO, "
                    + "BluetoothAdapter.ACTIVE_DEVICE_PHONE_CALL, or "
                    + "BluetoothAdapter.ACTIVE_DEVICE_ALL");
        }
        try {
            mServiceLock.readLock().lock();
            if (mService != null) {
                return mService.removeActiveDevice(profiles);
            }
        } catch (RemoteException e) {
            Log.e(TAG, "", e);
        } finally {
            mServiceLock.readLock().unlock();
        }

        return false;
    }

    /**
     * Sets device as the active devices for the profiles passed into the function
     *
     * @param device is the remote bluetooth device
     * @param profiles represents the purpose for which we are setting this as the active device.
     *                 Possible values are:
     *                 {@link BluetoothAdapter#ACTIVE_DEVICE_AUDIO},
     *                 {@link BluetoothAdapter#ACTIVE_DEVICE_PHONE_CALL},
     *                 {@link BluetoothAdapter#ACTIVE_DEVICE_ALL}
     * @return false on immediate error, true otherwise
     * @throws IllegalArgumentException if device is null or profiles is not one of
     * {@link ActiveDeviceUse}
     * @hide
     */
    @SystemApi
    @RequiresPermission(Manifest.permission.BLUETOOTH_PRIVILEGED)
    public boolean setActiveDevice(@NonNull BluetoothDevice device,
            @ActiveDeviceUse int profiles) {
        if (device == null) {
            Log.e(TAG, "setActiveDevice: Null device passed as parameter");
            throw new IllegalArgumentException("device cannot be null");
        }
        if (profiles != ACTIVE_DEVICE_AUDIO && profiles != ACTIVE_DEVICE_PHONE_CALL
                && profiles != ACTIVE_DEVICE_ALL) {
            Log.e(TAG, "Invalid profiles param value in setActiveDevice");
            throw new IllegalArgumentException("Profiles must be one of "
                    + "BluetoothAdapter.ACTIVE_DEVICE_AUDIO, "
                    + "BluetoothAdapter.ACTIVE_DEVICE_PHONE_CALL, or "
                    + "BluetoothAdapter.ACTIVE_DEVICE_ALL");
        }
        try {
            mServiceLock.readLock().lock();
            if (mService != null) {
                return mService.setActiveDevice(device, profiles);
            }
        } catch (RemoteException e) {
            Log.e(TAG, "", e);
        } finally {
            mServiceLock.readLock().unlock();
        }

        return false;
    }

    /**
     * Connects all enabled and supported bluetooth profiles between the local and remote device.
     * Connection is asynchronous and you should listen to each profile's broadcast intent
     * ACTION_CONNECTION_STATE_CHANGED to verify whether connection was successful. For example,
     * to verify a2dp is connected, you would listen for
     * {@link BluetoothA2dp#ACTION_CONNECTION_STATE_CHANGED}
     *
     * @param device is the remote device with which to connect these profiles
     * @return true if message sent to try to connect all profiles, false if an error occurred
     *
     * @hide
     */
    @RequiresPermission(Manifest.permission.BLUETOOTH_PRIVILEGED)
    public boolean connectAllEnabledProfiles(@NonNull BluetoothDevice device) {
        try {
            mServiceLock.readLock().lock();
            if (mService != null) {
                return mService.connectAllEnabledProfiles(device);
            }
        } catch (RemoteException e) {
            Log.e(TAG, "", e);
        } finally {
            mServiceLock.readLock().unlock();
        }

        return false;
    }

    /**
     * Disconnects all enabled and supported bluetooth profiles between the local and remote device.
     * Disconnection is asynchronous and you should listen to each profile's broadcast intent
     * ACTION_CONNECTION_STATE_CHANGED to verify whether disconnection was successful. For example,
     * to verify a2dp is disconnected, you would listen for
     * {@link BluetoothA2dp#ACTION_CONNECTION_STATE_CHANGED}
     *
     * @param device is the remote device with which to disconnect these profiles
     * @return true if message sent to try to disconnect all profiles, false if an error occurred
     *
     * @hide
     */
    @RequiresPermission(Manifest.permission.BLUETOOTH_PRIVILEGED)
    public boolean disconnectAllEnabledProfiles(@NonNull BluetoothDevice device) {
        try {
            mServiceLock.readLock().lock();
            if (mService != null) {
                return mService.disconnectAllEnabledProfiles(device);
            }
        } catch (RemoteException e) {
            Log.e(TAG, "", e);
        } finally {
            mServiceLock.readLock().unlock();
        }

        return false;
    }

    /**
     * Return true if the multi advertisement is supported by the chipset
     *
     * @return true if Multiple Advertisement feature is supported
     */
    public boolean isMultipleAdvertisementSupported() {
        if (getState() != STATE_ON) {
            return false;
        }
        try {
            mServiceLock.readLock().lock();
            if (mService != null) {
                return mService.isMultiAdvertisementSupported();
            }
        } catch (RemoteException e) {
            Log.e(TAG, "failed to get isMultipleAdvertisementSupported, error: ", e);
        } finally {
            mServiceLock.readLock().unlock();
        }
        return false;
    }

    /**
     * Returns {@code true} if BLE scan is always available, {@code false} otherwise. <p>
     *
     * If this returns {@code true}, application can issue {@link BluetoothLeScanner#startScan} and
     * fetch scan results even when Bluetooth is turned off.<p>
     *
     * To change this setting, use {@link #ACTION_REQUEST_BLE_SCAN_ALWAYS_AVAILABLE}.
     *
     * @hide
     */
    @SystemApi
    public boolean isBleScanAlwaysAvailable() {
        try {
            return mManagerService.isBleScanAlwaysAvailable();
        } catch (RemoteException e) {
            Log.e(TAG, "remote expection when calling isBleScanAlwaysAvailable", e);
            return false;
        }
    }

    private static final String BLUETOOTH_FILTERING_CACHE_PROPERTY =
            "cache_key.bluetooth.is_offloaded_filtering_supported";
    private final PropertyInvalidatedCache<Void, Boolean> mBluetoothFilteringCache =
            new PropertyInvalidatedCache<Void, Boolean>(
                8, BLUETOOTH_FILTERING_CACHE_PROPERTY) {
                @Override
                protected Boolean recompute(Void query) {
                    try {
                        mServiceLock.readLock().lock();
                        if (mService != null) {
                            return mService.isOffloadedFilteringSupported();
                        }
                    } catch (RemoteException e) {
                        Log.e(TAG, "failed to get isOffloadedFilteringSupported, error: ", e);
                    } finally {
                        mServiceLock.readLock().unlock();
                    }
                    return false;

                }
            };

    /** @hide */
    public void disableIsOffloadedFilteringSupportedCache() {
        mBluetoothFilteringCache.disableLocal();
    }

    /** @hide */
    public static void invalidateIsOffloadedFilteringSupportedCache() {
        PropertyInvalidatedCache.invalidateCache(BLUETOOTH_FILTERING_CACHE_PROPERTY);
    }

    /**
     * Return true if offloaded filters are supported
     *
     * @return true if chipset supports on-chip filtering
     */
    public boolean isOffloadedFilteringSupported() {
        if (!getLeAccess()) {
            return false;
        }
        return mBluetoothFilteringCache.query(null);
    }

    /**
     * Return true if offloaded scan batching is supported
     *
     * @return true if chipset supports on-chip scan batching
     */
    public boolean isOffloadedScanBatchingSupported() {
        if (!getLeAccess()) {
            return false;
        }
        try {
            mServiceLock.readLock().lock();
            if (mService != null) {
                return mService.isOffloadedScanBatchingSupported();
            }
        } catch (RemoteException e) {
            Log.e(TAG, "failed to get isOffloadedScanBatchingSupported, error: ", e);
        } finally {
            mServiceLock.readLock().unlock();
        }
        return false;
    }

    /**
     * Return true if LE 2M PHY feature is supported.
     *
     * @return true if chipset supports LE 2M PHY feature
     */
    public boolean isLe2MPhySupported() {
        if (!getLeAccess()) {
            return false;
        }
        try {
            mServiceLock.readLock().lock();
            if (mService != null) {
                return mService.isLe2MPhySupported();
            }
        } catch (RemoteException e) {
            Log.e(TAG, "failed to get isExtendedAdvertisingSupported, error: ", e);
        } finally {
            mServiceLock.readLock().unlock();
        }
        return false;
    }

    /**
     * Return true if LE Coded PHY feature is supported.
     *
     * @return true if chipset supports LE Coded PHY feature
     */
    public boolean isLeCodedPhySupported() {
        if (!getLeAccess()) {
            return false;
        }
        try {
            mServiceLock.readLock().lock();
            if (mService != null) {
                return mService.isLeCodedPhySupported();
            }
        } catch (RemoteException e) {
            Log.e(TAG, "failed to get isLeCodedPhySupported, error: ", e);
        } finally {
            mServiceLock.readLock().unlock();
        }
        return false;
    }

    /**
     * Return true if LE Extended Advertising feature is supported.
     *
     * @return true if chipset supports LE Extended Advertising feature
     */
    public boolean isLeExtendedAdvertisingSupported() {
        if (!getLeAccess()) {
            return false;
        }
        try {
            mServiceLock.readLock().lock();
            if (mService != null) {
                return mService.isLeExtendedAdvertisingSupported();
            }
        } catch (RemoteException e) {
            Log.e(TAG, "failed to get isLeExtendedAdvertisingSupported, error: ", e);
        } finally {
            mServiceLock.readLock().unlock();
        }
        return false;
    }

    /**
     * Return true if LE Periodic Advertising feature is supported.
     *
     * @return true if chipset supports LE Periodic Advertising feature
     */
    public boolean isLePeriodicAdvertisingSupported() {
        if (!getLeAccess()) {
            return false;
        }
        try {
            mServiceLock.readLock().lock();
            if (mService != null) {
                return mService.isLePeriodicAdvertisingSupported();
            }
        } catch (RemoteException e) {
            Log.e(TAG, "failed to get isLePeriodicAdvertisingSupported, error: ", e);
        } finally {
            mServiceLock.readLock().unlock();
        }
        return false;
    }

    /**
     * Return the maximum LE advertising data length in bytes,
     * if LE Extended Advertising feature is supported, 0 otherwise.
     *
     * @return the maximum LE advertising data length.
     */
    public int getLeMaximumAdvertisingDataLength() {
        if (!getLeAccess()) {
            return 0;
        }
        try {
            mServiceLock.readLock().lock();
            if (mService != null) {
                return mService.getLeMaximumAdvertisingDataLength();
            }
        } catch (RemoteException e) {
            Log.e(TAG, "failed to get getLeMaximumAdvertisingDataLength, error: ", e);
        } finally {
            mServiceLock.readLock().unlock();
        }
        return 0;
    }

    /**
     * Return true if Hearing Aid Profile is supported.
     *
     * @return true if phone supports Hearing Aid Profile
     */
    private boolean isHearingAidProfileSupported() {
        try {
            return mManagerService.isHearingAidProfileSupported();
        } catch (RemoteException e) {
            Log.e(TAG, "remote expection when calling isHearingAidProfileSupported", e);
            return false;
        }
    }

    /**
     * Get the maximum number of connected audio devices.
     *
     * @return the maximum number of connected audio devices
     * @hide
     */
    @RequiresPermission(Manifest.permission.BLUETOOTH)
    public int getMaxConnectedAudioDevices() {
        try {
            mServiceLock.readLock().lock();
            if (mService != null) {
                return mService.getMaxConnectedAudioDevices();
            }
        } catch (RemoteException e) {
            Log.e(TAG, "failed to get getMaxConnectedAudioDevices, error: ", e);
        } finally {
            mServiceLock.readLock().unlock();
        }
        return 1;
    }

    /**
     * Return true if hardware has entries available for matching beacons
     *
     * @return true if there are hw entries available for matching beacons
     * @hide
     */
    public boolean isHardwareTrackingFiltersAvailable() {
        if (!getLeAccess()) {
            return false;
        }
        try {
            IBluetoothGatt iGatt = mManagerService.getBluetoothGatt();
            if (iGatt == null) {
                // BLE is not supported
                return false;
            }
            return (iGatt.numHwTrackFiltersAvailable() != 0);
        } catch (RemoteException e) {
            Log.e(TAG, "", e);
        }
        return false;
    }

    /**
     * Return the record of {@link BluetoothActivityEnergyInfo} object that
     * has the activity and energy info. This can be used to ascertain what
     * the controller has been up to, since the last sample.
     *
     * @param updateType Type of info, cached vs refreshed.
     * @return a record with {@link BluetoothActivityEnergyInfo} or null if report is unavailable or
     * unsupported
     * @hide
     * @deprecated use the asynchronous {@link #requestControllerActivityEnergyInfo(ResultReceiver)}
     * instead.
     */
    @Deprecated
    public BluetoothActivityEnergyInfo getControllerActivityEnergyInfo(int updateType) {
        SynchronousResultReceiver receiver = new SynchronousResultReceiver();
        requestControllerActivityEnergyInfo(receiver);
        try {
            SynchronousResultReceiver.Result result = receiver.awaitResult(1000);
            if (result.bundle != null) {
                return result.bundle.getParcelable(BatteryStats.RESULT_RECEIVER_CONTROLLER_KEY);
            }
        } catch (TimeoutException e) {
            Log.e(TAG, "getControllerActivityEnergyInfo timed out");
        }
        return null;
    }

    /**
     * Request the record of {@link BluetoothActivityEnergyInfo} object that
     * has the activity and energy info. This can be used to ascertain what
     * the controller has been up to, since the last sample.
     *
     * A null value for the activity info object may be sent if the bluetooth service is
     * unreachable or the device does not support reporting such information.
     *
     * @param result The callback to which to send the activity info.
     * @hide
     */
    public void requestControllerActivityEnergyInfo(ResultReceiver result) {
        try {
            mServiceLock.readLock().lock();
            if (mService != null) {
                mService.requestActivityInfo(result);
                result = null;
            }
        } catch (RemoteException e) {
            Log.e(TAG, "getControllerActivityEnergyInfoCallback: " + e);
        } finally {
            mServiceLock.readLock().unlock();
            if (result != null) {
                // Only send an immediate result if we failed.
                result.send(0, null);
            }
        }
    }

    /**
     * Fetches a list of the most recently connected bluetooth devices ordered by how recently they
     * were connected with most recently first and least recently last
     *
     * @return {@link List} of bonded {@link BluetoothDevice} ordered by how recently they were
     * connected
     *
     * @hide
     */
    @RequiresPermission(Manifest.permission.BLUETOOTH_ADMIN)
    public @NonNull List<BluetoothDevice> getMostRecentlyConnectedDevices() {
        if (getState() != STATE_ON) {
            return new ArrayList<>();
        }
        try {
            mServiceLock.readLock().lock();
            if (mService != null) {
                return mService.getMostRecentlyConnectedDevices();
            }
        } catch (RemoteException e) {
            Log.e(TAG, "", e);
        } finally {
            mServiceLock.readLock().unlock();
        }
        return new ArrayList<>();
    }

    /**
     * Return the set of {@link BluetoothDevice} objects that are bonded
     * (paired) to the local adapter.
     * <p>If Bluetooth state is not {@link #STATE_ON}, this API
     * will return an empty set. After turning on Bluetooth,
     * wait for {@link #ACTION_STATE_CHANGED} with {@link #STATE_ON}
     * to get the updated value.
     *
     * @return unmodifiable set of {@link BluetoothDevice}, or null on error
     */
    @RequiresPermission(Manifest.permission.BLUETOOTH)
    public Set<BluetoothDevice> getBondedDevices() {
        android.util.SeempLog.record(61);
        if (getState() != STATE_ON) {
            return toDeviceSet(new BluetoothDevice[0]);
        }
        try {
            mServiceLock.readLock().lock();
            if (mService != null) {
                return toDeviceSet(mService.getBondedDevices());
            }
            return toDeviceSet(new BluetoothDevice[0]);
        } catch (RemoteException e) {
            Log.e(TAG, "", e);
        } finally {
            mServiceLock.readLock().unlock();
        }
        return null;
    }

    /**
     * Gets the currently supported profiles by the adapter.
     *
     * <p> This can be used to check whether a profile is supported before attempting
     * to connect to its respective proxy.
     *
     * @return a list of integers indicating the ids of supported profiles as defined in {@link
     * BluetoothProfile}.
     * @hide
     */
    public @NonNull List<Integer> getSupportedProfiles() {
        final ArrayList<Integer> supportedProfiles = new ArrayList<Integer>();

        try {
            synchronized (mManagerCallback) {
                if (mService != null) {
                    final long supportedProfilesBitMask = mService.getSupportedProfiles();

                    for (int i = 0; i <= BluetoothProfile.MAX_PROFILE_ID; i++) {
                        if ((supportedProfilesBitMask & (1 << i)) != 0) {
                            supportedProfiles.add(i);
                        }
                    }
                } else {
                    // Bluetooth is disabled. Just fill in known supported Profiles
                    if (isHearingAidProfileSupported()) {
                        supportedProfiles.add(BluetoothProfile.HEARING_AID);
                    }
                }
            }
        } catch (RemoteException e) {
            Log.e(TAG, "getSupportedProfiles:", e);
        }
        return supportedProfiles;
    }

    /**
     * Get the current connection state of the local Bluetooth adapter.
     * This can be used to check whether the local Bluetooth adapter is connected
     * to any profile of any other remote Bluetooth Device.
     *
     * <p> Use this function along with {@link #ACTION_CONNECTION_STATE_CHANGED}
     * intent to get the connection state of the adapter.
     *
     * @return One of {@link #STATE_CONNECTED}, {@link #STATE_DISCONNECTED}, {@link
     * #STATE_CONNECTING} or {@link #STATE_DISCONNECTED}
     * @hide
     */
    @UnsupportedAppUsage
    public int getConnectionState() {
        if (getState() != STATE_ON) {
            return BluetoothAdapter.STATE_DISCONNECTED;
        }
        try {
            mServiceLock.readLock().lock();
            if (mService != null) {
                return mService.getAdapterConnectionState();
            }
        } catch (RemoteException e) {
            Log.e(TAG, "getConnectionState:", e);
        } finally {
            mServiceLock.readLock().unlock();
        }
        return BluetoothAdapter.STATE_DISCONNECTED;
    }

    private static final String BLUETOOTH_PROFILE_CACHE_PROPERTY =
            "cache_key.bluetooth.get_profile_connection_state";
    private final PropertyInvalidatedCache<Integer, Integer>
            mGetProfileConnectionStateCache =
            new PropertyInvalidatedCache<Integer, Integer>(
                8, BLUETOOTH_PROFILE_CACHE_PROPERTY) {
                @Override
                protected Integer recompute(Integer query) {
                    try {
                        mServiceLock.readLock().lock();
                        if (mService != null) {
                            return mService.getProfileConnectionState(query);
                        }
                    } catch (RemoteException e) {
                        Log.e(TAG, "getProfileConnectionState:", e);
                    } finally {
                        mServiceLock.readLock().unlock();
                    }
                    return BluetoothProfile.STATE_DISCONNECTED;
                }
                @Override
                public String queryToString(Integer query) {
                    return String.format("getProfileConnectionState(profile=\"%d\")",
                                         query);
                }
            };

    /** @hide */
    public void disableGetProfileConnectionStateCache() {
        mGetProfileConnectionStateCache.disableLocal();
    }

    /** @hide */
    public static void invalidateGetProfileConnectionStateCache() {
        PropertyInvalidatedCache.invalidateCache(BLUETOOTH_PROFILE_CACHE_PROPERTY);
    }

    /**
     * Get the current connection state of a profile.
     * This function can be used to check whether the local Bluetooth adapter
     * is connected to any remote device for a specific profile.
     * Profile can be one of {@link BluetoothProfile#HEADSET}, {@link BluetoothProfile#A2DP}.
     *
     * <p> Return value can be one of
     * {@link BluetoothProfile#STATE_DISCONNECTED},
     * {@link BluetoothProfile#STATE_CONNECTING},
     * {@link BluetoothProfile#STATE_CONNECTED},
     * {@link BluetoothProfile#STATE_DISCONNECTING}
     */
    @RequiresPermission(Manifest.permission.BLUETOOTH)
    public int getProfileConnectionState(int profile) {
        android.util.SeempLog.record(64);
        if (getState() != STATE_ON) {
            return BluetoothProfile.STATE_DISCONNECTED;
        }
        return mGetProfileConnectionStateCache.query(new Integer(profile));
    }

    /**
     * Create a listening, secure RFCOMM Bluetooth socket.
     * <p>A remote device connecting to this socket will be authenticated and
     * communication on this socket will be encrypted.
     * <p>Use {@link BluetoothServerSocket#accept} to retrieve incoming
     * connections from a listening {@link BluetoothServerSocket}.
     * <p>Valid RFCOMM channels are in range 1 to 30.
     * <p>Requires {@link android.Manifest.permission#BLUETOOTH_ADMIN}
     *
     * @param channel RFCOMM channel to listen on
     * @return a listening RFCOMM BluetoothServerSocket
     * @throws IOException on error, for example Bluetooth not available, or insufficient
     * permissions, or channel in use.
     * @hide
     */
    public BluetoothServerSocket listenUsingRfcommOn(int channel) throws IOException {
        return listenUsingRfcommOn(channel, false, false);
    }

    /**
     * Create a listening, secure RFCOMM Bluetooth socket.
     * <p>A remote device connecting to this socket will be authenticated and
     * communication on this socket will be encrypted.
     * <p>Use {@link BluetoothServerSocket#accept} to retrieve incoming
     * connections from a listening {@link BluetoothServerSocket}.
     * <p>Valid RFCOMM channels are in range 1 to 30.
     * <p>Requires {@link android.Manifest.permission#BLUETOOTH_ADMIN}
     * <p>To auto assign a channel without creating a SDP record use
     * {@link #SOCKET_CHANNEL_AUTO_STATIC_NO_SDP} as channel number.
     *
     * @param channel RFCOMM channel to listen on
     * @param mitm enforce man-in-the-middle protection for authentication.
     * @param min16DigitPin enforce a pin key length og minimum 16 digit for sec mode 2
     * connections.
     * @return a listening RFCOMM BluetoothServerSocket
     * @throws IOException on error, for example Bluetooth not available, or insufficient
     * permissions, or channel in use.
     * @hide
     */
    @UnsupportedAppUsage
    public BluetoothServerSocket listenUsingRfcommOn(int channel, boolean mitm,
            boolean min16DigitPin) throws IOException {
        BluetoothServerSocket socket =
                new BluetoothServerSocket(BluetoothSocket.TYPE_RFCOMM, true, true, channel, mitm,
                        min16DigitPin);
        int errno = socket.mSocket.bindListen();
        if (channel == SOCKET_CHANNEL_AUTO_STATIC_NO_SDP) {
            socket.setChannel(socket.mSocket.getPort());
        }
        if (errno != 0) {
            //TODO(BT): Throw the same exception error code
            // that the previous code was using.
            //socket.mSocket.throwErrnoNative(errno);
            throw new IOException("Error: " + errno);
        }
        return socket;
    }

    /**
     * Create a listening, secure RFCOMM Bluetooth socket with Service Record.
     * <p>A remote device connecting to this socket will be authenticated and
     * communication on this socket will be encrypted.
     * <p>Use {@link BluetoothServerSocket#accept} to retrieve incoming
     * connections from a listening {@link BluetoothServerSocket}.
     * <p>The system will assign an unused RFCOMM channel to listen on.
     * <p>The system will also register a Service Discovery
     * Protocol (SDP) record with the local SDP server containing the specified
     * UUID, service name, and auto-assigned channel. Remote Bluetooth devices
     * can use the same UUID to query our SDP server and discover which channel
     * to connect to. This SDP record will be removed when this socket is
     * closed, or if this application closes unexpectedly.
     * <p>Use {@link BluetoothDevice#createRfcommSocketToServiceRecord} to
     * connect to this socket from another device using the same {@link UUID}.
     *
     * @param name service name for SDP record
     * @param uuid uuid for SDP record
     * @return a listening RFCOMM BluetoothServerSocket
     * @throws IOException on error, for example Bluetooth not available, or insufficient
     * permissions, or channel in use.
     */
    @RequiresPermission(Manifest.permission.BLUETOOTH)
    public BluetoothServerSocket listenUsingRfcommWithServiceRecord(String name, UUID uuid)
            throws IOException {
        return createNewRfcommSocketAndRecord(name, uuid, true, true);
    }

    /**
     * Create a listening, insecure RFCOMM Bluetooth socket with Service Record.
     * <p>The link key is not required to be authenticated, i.e the communication may be
     * vulnerable to Man In the Middle attacks. For Bluetooth 2.1 devices,
     * the link will be encrypted, as encryption is mandartory.
     * For legacy devices (pre Bluetooth 2.1 devices) the link will not
     * be encrypted. Use {@link #listenUsingRfcommWithServiceRecord}, if an
     * encrypted and authenticated communication channel is desired.
     * <p>Use {@link BluetoothServerSocket#accept} to retrieve incoming
     * connections from a listening {@link BluetoothServerSocket}.
     * <p>The system will assign an unused RFCOMM channel to listen on.
     * <p>The system will also register a Service Discovery
     * Protocol (SDP) record with the local SDP server containing the specified
     * UUID, service name, and auto-assigned channel. Remote Bluetooth devices
     * can use the same UUID to query our SDP server and discover which channel
     * to connect to. This SDP record will be removed when this socket is
     * closed, or if this application closes unexpectedly.
     * <p>Use {@link BluetoothDevice#createRfcommSocketToServiceRecord} to
     * connect to this socket from another device using the same {@link UUID}.
     *
     * @param name service name for SDP record
     * @param uuid uuid for SDP record
     * @return a listening RFCOMM BluetoothServerSocket
     * @throws IOException on error, for example Bluetooth not available, or insufficient
     * permissions, or channel in use.
     */
    @RequiresPermission(Manifest.permission.BLUETOOTH)
    public BluetoothServerSocket listenUsingInsecureRfcommWithServiceRecord(String name, UUID uuid)
            throws IOException {
        android.util.SeempLog.record(59);
        return createNewRfcommSocketAndRecord(name, uuid, false, false);
    }

    /**
     * Create a listening, encrypted,
     * RFCOMM Bluetooth socket with Service Record.
     * <p>The link will be encrypted, but the link key is not required to be authenticated
     * i.e the communication is vulnerable to Man In the Middle attacks. Use
     * {@link #listenUsingRfcommWithServiceRecord}, to ensure an authenticated link key.
     * <p> Use this socket if authentication of link key is not possible.
     * For example, for Bluetooth 2.1 devices, if any of the devices does not have
     * an input and output capability or just has the ability to display a numeric key,
     * a secure socket connection is not possible and this socket can be used.
     * Use {@link #listenUsingInsecureRfcommWithServiceRecord}, if encryption is not required.
     * For Bluetooth 2.1 devices, the link will be encrypted, as encryption is mandartory.
     * For more details, refer to the Security Model section 5.2 (vol 3) of
     * Bluetooth Core Specification version 2.1 + EDR.
     * <p>Use {@link BluetoothServerSocket#accept} to retrieve incoming
     * connections from a listening {@link BluetoothServerSocket}.
     * <p>The system will assign an unused RFCOMM channel to listen on.
     * <p>The system will also register a Service Discovery
     * Protocol (SDP) record with the local SDP server containing the specified
     * UUID, service name, and auto-assigned channel. Remote Bluetooth devices
     * can use the same UUID to query our SDP server and discover which channel
     * to connect to. This SDP record will be removed when this socket is
     * closed, or if this application closes unexpectedly.
     * <p>Use {@link BluetoothDevice#createRfcommSocketToServiceRecord} to
     * connect to this socket from another device using the same {@link UUID}.
     * <p>Requires {@link android.Manifest.permission#BLUETOOTH}
     *
     * @param name service name for SDP record
     * @param uuid uuid for SDP record
     * @return a listening RFCOMM BluetoothServerSocket
     * @throws IOException on error, for example Bluetooth not available, or insufficient
     * permissions, or channel in use.
     * @hide
     */
    @UnsupportedAppUsage
    public BluetoothServerSocket listenUsingEncryptedRfcommWithServiceRecord(String name, UUID uuid)
            throws IOException {
        return createNewRfcommSocketAndRecord(name, uuid, false, true);
    }


    private BluetoothServerSocket createNewRfcommSocketAndRecord(String name, UUID uuid,
            boolean auth, boolean encrypt) throws IOException {
        BluetoothServerSocket socket;
        socket = new BluetoothServerSocket(BluetoothSocket.TYPE_RFCOMM, auth, encrypt,
                new ParcelUuid(uuid));
        socket.setServiceName(name);
        int errno = socket.mSocket.bindListen();
        if (errno != 0) {
            //TODO(BT): Throw the same exception error code
            // that the previous code was using.
            //socket.mSocket.throwErrnoNative(errno);
            throw new IOException("Error: " + errno);
        }
        return socket;
    }

    /**
     * Construct an unencrypted, unauthenticated, RFCOMM server socket.
     * Call #accept to retrieve connections to this socket.
     *
     * @return An RFCOMM BluetoothServerSocket
     * @throws IOException On error, for example Bluetooth not available, or insufficient
     * permissions.
     * @hide
     */
    public BluetoothServerSocket listenUsingInsecureRfcommOn(int port) throws IOException {
        BluetoothServerSocket socket =
                new BluetoothServerSocket(BluetoothSocket.TYPE_RFCOMM, false, false, port);
        int errno = socket.mSocket.bindListen();
        if (port == SOCKET_CHANNEL_AUTO_STATIC_NO_SDP) {
            socket.setChannel(socket.mSocket.getPort());
        }
        if (errno != 0) {
            //TODO(BT): Throw the same exception error code
            // that the previous code was using.
            //socket.mSocket.throwErrnoNative(errno);
            throw new IOException("Error: " + errno);
        }
        return socket;
    }

    /**
     * Construct an encrypted, RFCOMM server socket.
     * Call #accept to retrieve connections to this socket.
     *
     * @return An RFCOMM BluetoothServerSocket
     * @throws IOException On error, for example Bluetooth not available, or insufficient
     * permissions.
     * @hide
     */
    public BluetoothServerSocket listenUsingEncryptedRfcommOn(int port) throws IOException {
        BluetoothServerSocket socket =
                new BluetoothServerSocket(BluetoothSocket.TYPE_RFCOMM, false, true, port);
        int errno = socket.mSocket.bindListen();
        if (port == SOCKET_CHANNEL_AUTO_STATIC_NO_SDP) {
            socket.setChannel(socket.mSocket.getPort());
        }
        if (errno < 0) {
            //TODO(BT): Throw the same exception error code
            // that the previous code was using.
            //socket.mSocket.throwErrnoNative(errno);
            throw new IOException("Error: " + errno);
        }
        return socket;
    }

    /**
     * Construct a SCO server socket.
     * Call #accept to retrieve connections to this socket.
     *
     * @return A SCO BluetoothServerSocket
     * @throws IOException On error, for example Bluetooth not available, or insufficient
     * permissions.
     * @hide
     */
    public static BluetoothServerSocket listenUsingScoOn() throws IOException {
        BluetoothServerSocket socket =
                new BluetoothServerSocket(BluetoothSocket.TYPE_SCO, false, false, -1);
        int errno = socket.mSocket.bindListen();
        if (errno < 0) {
            //TODO(BT): Throw the same exception error code
            // that the previous code was using.
            //socket.mSocket.throwErrnoNative(errno);
        }
        return socket;
    }

    /**
     * Construct an encrypted, authenticated, L2CAP server socket.
     * Call #accept to retrieve connections to this socket.
     * <p>To auto assign a port without creating a SDP record use
     * {@link #SOCKET_CHANNEL_AUTO_STATIC_NO_SDP} as port number.
     *
     * @param port the PSM to listen on
     * @param mitm enforce man-in-the-middle protection for authentication.
     * @param min16DigitPin enforce a pin key length og minimum 16 digit for sec mode 2
     * connections.
     * @return An L2CAP BluetoothServerSocket
     * @throws IOException On error, for example Bluetooth not available, or insufficient
     * permissions.
     * @hide
     */
    public BluetoothServerSocket listenUsingL2capOn(int port, boolean mitm, boolean min16DigitPin)
            throws IOException {
        BluetoothServerSocket socket =
                new BluetoothServerSocket(BluetoothSocket.TYPE_L2CAP, true, true, port, mitm,
                        min16DigitPin);
        int errno = socket.mSocket.bindListen();
        if (port == SOCKET_CHANNEL_AUTO_STATIC_NO_SDP) {
            int assignedChannel = socket.mSocket.getPort();
            if (DBG) Log.d(TAG, "listenUsingL2capOn: set assigned channel to " + assignedChannel);
            socket.setChannel(assignedChannel);
        }
        if (errno != 0) {
            //TODO(BT): Throw the same exception error code
            // that the previous code was using.
            //socket.mSocket.throwErrnoNative(errno);
            throw new IOException("Error: " + errno);
        }
        return socket;
    }

    /**
     * Construct an encrypted, authenticated, L2CAP server socket.
     * Call #accept to retrieve connections to this socket.
     * <p>To auto assign a port without creating a SDP record use
     * {@link #SOCKET_CHANNEL_AUTO_STATIC_NO_SDP} as port number.
     *
     * @param port the PSM to listen on
     * @return An L2CAP BluetoothServerSocket
     * @throws IOException On error, for example Bluetooth not available, or insufficient
     * permissions.
     * @hide
     */
    public BluetoothServerSocket listenUsingL2capOn(int port) throws IOException {
        return listenUsingL2capOn(port, false, false);
    }


    /**
     * Construct an insecure L2CAP server socket.
     * Call #accept to retrieve connections to this socket.
     * <p>To auto assign a port without creating a SDP record use
     * {@link #SOCKET_CHANNEL_AUTO_STATIC_NO_SDP} as port number.
     *
     * @param port the PSM to listen on
     * @return An L2CAP BluetoothServerSocket
     * @throws IOException On error, for example Bluetooth not available, or insufficient
     * permissions.
     * @hide
     */
    public BluetoothServerSocket listenUsingInsecureL2capOn(int port) throws IOException {
        Log.d(TAG, "listenUsingInsecureL2capOn: port=" + port);
        BluetoothServerSocket socket =
                new BluetoothServerSocket(BluetoothSocket.TYPE_L2CAP, false, false, port, false,
                                          false);
        int errno = socket.mSocket.bindListen();
        if (port == SOCKET_CHANNEL_AUTO_STATIC_NO_SDP) {
            int assignedChannel = socket.mSocket.getPort();
            if (DBG) {
                Log.d(TAG, "listenUsingInsecureL2capOn: set assigned channel to "
                        + assignedChannel);
            }
            socket.setChannel(assignedChannel);
        }
        if (errno != 0) {
            //TODO(BT): Throw the same exception error code
            // that the previous code was using.
            //socket.mSocket.throwErrnoNative(errno);
            throw new IOException("Error: " + errno);
        }
        return socket;

    }

    /**
     * Read the local Out of Band Pairing Data
     * <p>Requires {@link android.Manifest.permission#BLUETOOTH}
     *
     * @return Pair<byte[], byte[]> of Hash and Randomizer
     * @hide
     */
    public Pair<byte[], byte[]> readOutOfBandData() {
        return null;
    }

    /**
     * Get the profile proxy object associated with the profile.
     *
     * <p>Profile can be one of {@link BluetoothProfile#HEADSET}, {@link BluetoothProfile#A2DP},
     * {@link BluetoothProfile#GATT}, {@link BluetoothProfile#HEARING_AID}, or {@link
     * BluetoothProfile#GATT_SERVER}. Clients must implement {@link
     * BluetoothProfile.ServiceListener} to get notified of the connection status and to get the
     * proxy object.
     *
     * @param context Context of the application
     * @param listener The service Listener for connection callbacks.
     * @param profile The Bluetooth profile; either {@link BluetoothProfile#HEADSET},
     * {@link BluetoothProfile#A2DP}, {@link BluetoothProfile#GATT}, {@link
     * BluetoothProfile#HEARING_AID} or {@link BluetoothProfile#GATT_SERVER}.
     * @return true on success, false on error
     */
    public boolean getProfileProxy(Context context, BluetoothProfile.ServiceListener listener,
            int profile) {
        if (context == null || listener == null) {
            return false;
        }

        if (profile == BluetoothProfile.HEADSET) {
            BluetoothHeadset headset = new BluetoothHeadset(context, listener);
            return true;
        } else if (profile == BluetoothProfile.A2DP) {
            BluetoothA2dp a2dp = new BluetoothA2dp(context, listener);
            return true;
        } else if (profile == BluetoothProfile.A2DP_SINK) {
            BluetoothA2dpSink a2dpSink = new BluetoothA2dpSink(context, listener);
            return true;
        } else if (profile == BluetoothProfile.AVRCP_CONTROLLER) {
            BluetoothAvrcpController avrcp = new BluetoothAvrcpController(context, listener);
            return true;
        } else if (profile == BluetoothProfile.HID_HOST) {
            BluetoothHidHost iDev = new BluetoothHidHost(context, listener);
            return true;
        } else if (profile == BluetoothProfile.PAN) {
            BluetoothPan pan = new BluetoothPan(context, listener);
            return true;
        } else if (profile == BluetoothProfile.PBAP) {
            BluetoothPbap pbap = new BluetoothPbap(context, listener);
            return true;
        } else if (profile == BluetoothProfile.DUN) {
            BluetoothDun dun = new BluetoothDun(context, listener);
            return true;
        } else if (profile == BluetoothProfile.HEALTH) {
            Log.e(TAG, "getProfileProxy(): BluetoothHealth is deprecated");
            return false;
        } else if (profile == BluetoothProfile.MAP) {
            BluetoothMap map = new BluetoothMap(context, listener);
            return true;
        } else if (profile == BluetoothProfile.HEADSET_CLIENT) {
            BluetoothHeadsetClient headsetClient = new BluetoothHeadsetClient(context, listener);
            return true;
        } else if (profile == BluetoothProfile.SAP) {
            BluetoothSap sap = new BluetoothSap(context, listener);
            return true;
        } else if (profile == BluetoothProfile.PBAP_CLIENT) {
            BluetoothPbapClient pbapClient = new BluetoothPbapClient(context, listener);
            return true;
        } else if (profile == BluetoothProfile.MAP_CLIENT) {
            BluetoothMapClient mapClient = new BluetoothMapClient(context, listener);
            return true;
        } else if (profile == BluetoothProfile.HID_DEVICE) {
            BluetoothHidDevice hidDevice = new BluetoothHidDevice(context, listener);
            return true;
        } else if (profile == BluetoothProfile.HEARING_AID) {
            if (isHearingAidProfileSupported()) {
                BluetoothHearingAid hearingAid = new BluetoothHearingAid(context, listener);
                return true;
            }
            return false;
        } else {
            return false;
        }
    }

    /**
     * Close the connection of the profile proxy to the Service.
     *
     * <p> Clients should call this when they are no longer using
     * the proxy obtained from {@link #getProfileProxy}.
     * Profile can be one of  {@link BluetoothProfile#HEADSET} or {@link BluetoothProfile#A2DP}
     *
     * @param profile
     * @param proxy Profile proxy object
     */
    public void closeProfileProxy(int profile, BluetoothProfile proxy) {
        if (proxy == null) {
            return;
        }

        switch (profile) {
            case BluetoothProfile.HEADSET:
                BluetoothHeadset headset = (BluetoothHeadset) proxy;
                headset.close();
                break;
            case BluetoothProfile.A2DP:
                BluetoothA2dp a2dp = (BluetoothA2dp) proxy;
                a2dp.close();
                break;
            case BluetoothProfile.A2DP_SINK:
                BluetoothA2dpSink a2dpSink = (BluetoothA2dpSink) proxy;
                a2dpSink.close();
                break;
            case BluetoothProfile.AVRCP_CONTROLLER:
                BluetoothAvrcpController avrcp = (BluetoothAvrcpController) proxy;
                avrcp.close();
                break;
            case BluetoothProfile.HID_HOST:
                BluetoothHidHost iDev = (BluetoothHidHost) proxy;
                iDev.close();
                break;
            case BluetoothProfile.PAN:
                BluetoothPan pan = (BluetoothPan) proxy;
                pan.close();
                break;
            case BluetoothProfile.PBAP:
                BluetoothPbap pbap = (BluetoothPbap) proxy;
                pbap.close();
                break;
            case BluetoothProfile.DUN:
                BluetoothDun dun = (BluetoothDun)proxy;
                dun.close();
                break;
            case BluetoothProfile.GATT:
                BluetoothGatt gatt = (BluetoothGatt) proxy;
                gatt.close();
                break;
            case BluetoothProfile.GATT_SERVER:
                BluetoothGattServer gattServer = (BluetoothGattServer) proxy;
                gattServer.close();
                break;
            case BluetoothProfile.MAP:
                BluetoothMap map = (BluetoothMap) proxy;
                map.close();
                break;
            case BluetoothProfile.HEADSET_CLIENT:
                BluetoothHeadsetClient headsetClient = (BluetoothHeadsetClient) proxy;
                headsetClient.close();
                break;
            case BluetoothProfile.SAP:
                BluetoothSap sap = (BluetoothSap) proxy;
                sap.close();
                break;
            case BluetoothProfile.PBAP_CLIENT:
                BluetoothPbapClient pbapClient = (BluetoothPbapClient) proxy;
                pbapClient.close();
                break;
            case BluetoothProfile.MAP_CLIENT:
                BluetoothMapClient mapClient = (BluetoothMapClient) proxy;
                mapClient.close();
                break;
            case BluetoothProfile.HID_DEVICE:
                BluetoothHidDevice hidDevice = (BluetoothHidDevice) proxy;
                hidDevice.close();
                break;
            case BluetoothProfile.HEARING_AID:
                BluetoothHearingAid hearingAid = (BluetoothHearingAid) proxy;
                hearingAid.close();
                break;
        }
    }

    private final IBluetoothManagerCallback mManagerCallback =
            new IBluetoothManagerCallback.Stub() {
                public void onBluetoothServiceUp(IBluetooth bluetoothService) {
                    if (DBG) {
                        Log.d(TAG, "onBluetoothServiceUp: " + bluetoothService);
                    }

                    mServiceLock.writeLock().lock();
                    mService = bluetoothService;
                    mServiceLock.writeLock().unlock();

                    synchronized (mProxyServiceStateCallbacks) {
                        for (IBluetoothManagerCallback cb : mProxyServiceStateCallbacks) {
                            try {
                                if (cb != null) {
                                    cb.onBluetoothServiceUp(bluetoothService);
                                } else {
                                    Log.d(TAG, "onBluetoothServiceUp: cb is null!");
                                }
                            } catch (Exception e) {
                                Log.e(TAG, "", e);
                            }
                        }
                    }
                    synchronized (sMetadataListeners) {
                        sMetadataListeners.forEach((device, pair) -> {
                            try {
                                mService.registerMetadataListener(sBluetoothMetadataListener,
                                        device);
                            } catch (RemoteException e) {
                                Log.e(TAG, "Failed to register metadata listener", e);
                            }
                        });
                    }
                }

                public void onBluetoothServiceDown() {
                    if (DBG) {
                        Log.d(TAG, "onBluetoothServiceDown: " + mService);
                    }

                    try {
                        mServiceLock.writeLock().lock();
                        mService = null;
                        if (mLeScanClients != null) {
                            mLeScanClients.clear();
                        }
                        if (sBluetoothLeAdvertiser != null) {
                            sBluetoothLeAdvertiser.cleanup();
                        }
                        if (sBluetoothLeScanner != null) {
                            sBluetoothLeScanner.cleanup();
                        }
                    } finally {
                        mServiceLock.writeLock().unlock();
                    }

                    synchronized (mProxyServiceStateCallbacks) {
                        Log.d(TAG, "onBluetoothServiceDown: Sending callbacks to " +
                                    mProxyServiceStateCallbacks.size() + " clients");
                        for (IBluetoothManagerCallback cb : mProxyServiceStateCallbacks) {
                            try {
                                if (cb != null) {
                                    cb.onBluetoothServiceDown();
                                } else {
                                    Log.d(TAG, "onBluetoothServiceDown: cb is null!");
                                }
                            } catch (Exception e) {
                                Log.e(TAG, "", e);
                            }
                        }
                    }
                    Log.d(TAG, "onBluetoothServiceDown: Finished sending callbacks to registered clients");
                }

                public void onBrEdrDown() {
                    if (VDBG) {
                        Log.i(TAG, "onBrEdrDown: " + mService);
                    }
                }
            };

    /**
     * Enable the Bluetooth Adapter, but don't auto-connect devices
     * and don't persist state. Only for use by system applications.
     *
     * @hide
     */
    @SystemApi
    @RequiresPermission(android.Manifest.permission.BLUETOOTH_ADMIN)
    public boolean enableNoAutoConnect() {
        if (isEnabled()) {
            if (DBG) {
                Log.d(TAG, "enableNoAutoConnect(): BT already enabled!");
            }
            return true;
        }
        try {
            return mManagerService.enableNoAutoConnect(ActivityThread.currentPackageName());
        } catch (RemoteException e) {
            Log.e(TAG, "", e);
        }
        return false;
    }

    /**
     * Enable control of the Bluetooth Adapter for a single application.
     *
     * <p>Some applications need to use Bluetooth for short periods of time to
     * transfer data but don't want all the associated implications like
     * automatic connection to headsets etc.
     *
     * <p> Multiple applications can call this. This is reference counted and
     * Bluetooth disabled only when no one else is using it. There will be no UI
     * shown to the user while bluetooth is being enabled. Any user action will
     * override this call. For example, if user wants Bluetooth on and the last
     * user of this API wanted to disable Bluetooth, Bluetooth will not be
     * turned off.
     *
     * <p> This API is only meant to be used by internal applications. Third
     * party applications but use {@link #enable} and {@link #disable} APIs.
     *
     * <p> If this API returns true, it means the callback will be called.
     * The callback will be called with the current state of Bluetooth.
     * If the state is not what was requested, an internal error would be the
     * reason. If Bluetooth is already on and if this function is called to turn
     * it on, the api will return true and a callback will be called.
     *
     * <p>Requires {@link android.Manifest.permission#BLUETOOTH}
     *
     * @param on True for on, false for off.
     * @param callback The callback to notify changes to the state.
     * @hide
     */
    public boolean changeApplicationBluetoothState(boolean on,
            BluetoothStateChangeCallback callback) {
        return false;
    }

    /**
     * @hide
     */
    public interface BluetoothStateChangeCallback {
        /**
         * @hide
         */
        void onBluetoothStateChange(boolean on);
    }

    /**
     * @hide
     */
    public class StateChangeCallbackWrapper extends IBluetoothStateChangeCallback.Stub {
        private BluetoothStateChangeCallback mCallback;

        StateChangeCallbackWrapper(BluetoothStateChangeCallback callback) {
            mCallback = callback;
        }

        @Override
        public void onBluetoothStateChange(boolean on) {
            mCallback.onBluetoothStateChange(on);
        }
    }

    /**
     * @hide
     */
    public void unregisterAdapter() {
        try {
            //mServiceLock.writeLock().lock();
            if (mManagerService != null){
                mManagerService.unregisterAdapter(mManagerCallback);
            }
        } catch (RemoteException e) {
            Log.e(TAG, "", e);
        } finally {
            //mServiceLock.writeLock().unlock();
        }
    }

    private Set<BluetoothDevice> toDeviceSet(BluetoothDevice[] devices) {
        Set<BluetoothDevice> deviceSet = new HashSet<BluetoothDevice>(Arrays.asList(devices));
        return Collections.unmodifiableSet(deviceSet);
    }

    protected void finalize() throws Throwable {
        try {
            mManagerService.unregisterAdapter(mManagerCallback);
        } catch (RemoteException e) {
            Log.e(TAG, "", e);
        } finally {
            super.finalize();
        }
    }


    /**
     * Validate a String Bluetooth address, such as "00:43:A8:23:10:F0"
     * <p>Alphabetic characters must be uppercase to be valid.
     *
     * @param address Bluetooth address as string
     * @return true if the address is valid, false otherwise
     */
    public static boolean checkBluetoothAddress(String address) {
        if (address == null || address.length() != ADDRESS_LENGTH) {
            return false;
        }
        for (int i = 0; i < ADDRESS_LENGTH; i++) {
            char c = address.charAt(i);
            switch (i % 3) {
                case 0:
                case 1:
                    if ((c >= '0' && c <= '9') || (c >= 'A' && c <= 'F')) {
                        // hex character, OK
                        break;
                    }
                    return false;
                case 2:
                    if (c == ':') {
                        break;  // OK
                    }
                    return false;
            }
        }
        return true;
    }

    @UnsupportedAppUsage
    /*package*/ IBluetoothManager getBluetoothManager() {
        return mManagerService;
    }

    private final ArrayList<IBluetoothManagerCallback> mProxyServiceStateCallbacks =
            new ArrayList<IBluetoothManagerCallback>();

    @UnsupportedAppUsage
    /*package*/ IBluetooth getBluetoothService(IBluetoothManagerCallback cb) {
        synchronized (mProxyServiceStateCallbacks) {
            if (cb == null) {
                Log.w(TAG, "getBluetoothService() called with no BluetoothManagerCallback");
            } else if (!mProxyServiceStateCallbacks.contains(cb)) {
                mProxyServiceStateCallbacks.add(cb);
            }
        }
        return mService;
    }

    /*package*/ void removeServiceStateCallback(IBluetoothManagerCallback cb) {
        synchronized (mProxyServiceStateCallbacks) {
            mProxyServiceStateCallbacks.remove(cb);
        }
    }

    /**
     * Callback interface used to deliver LE scan results.
     *
     * @see #startLeScan(LeScanCallback)
     * @see #startLeScan(UUID[], LeScanCallback)
     */
    public interface LeScanCallback {
        /**
         * Callback reporting an LE device found during a device scan initiated
         * by the {@link BluetoothAdapter#startLeScan} function.
         *
         * @param device Identifies the remote device
         * @param rssi The RSSI value for the remote device as reported by the Bluetooth hardware. 0
         * if no RSSI value is available.
         * @param scanRecord The content of the advertisement record offered by the remote device.
         */
        void onLeScan(BluetoothDevice device, int rssi, byte[] scanRecord);
    }

    /**
     * Starts a scan for Bluetooth LE devices.
     *
     * <p>Results of the scan are reported using the
     * {@link LeScanCallback#onLeScan} callback.
     *
     * @param callback the callback LE scan results are delivered
     * @return true, if the scan was started successfully
     * @deprecated use {@link BluetoothLeScanner#startScan(List, ScanSettings, ScanCallback)}
     * instead.
     */
    @Deprecated
    @RequiresPermission(Manifest.permission.BLUETOOTH_ADMIN)
    public boolean startLeScan(LeScanCallback callback) {
        return startLeScan(null, callback);
    }

    /**
     * Starts a scan for Bluetooth LE devices, looking for devices that
     * advertise given services.
     *
     * <p>Devices which advertise all specified services are reported using the
     * {@link LeScanCallback#onLeScan} callback.
     *
     * @param serviceUuids Array of services to look for
     * @param callback the callback LE scan results are delivered
     * @return true, if the scan was started successfully
     * @deprecated use {@link BluetoothLeScanner#startScan(List, ScanSettings, ScanCallback)}
     * instead.
     */
    @Deprecated
    @RequiresPermission(Manifest.permission.BLUETOOTH_ADMIN)
    public boolean startLeScan(final UUID[] serviceUuids, final LeScanCallback callback) {
        if (DBG) {
            Log.d(TAG, "startLeScan(): " + Arrays.toString(serviceUuids));
        }
        if (callback == null) {
            if (DBG) {
                Log.e(TAG, "startLeScan: null callback");
            }
            return false;
        }
        BluetoothLeScanner scanner = getBluetoothLeScanner();
        if (scanner == null) {
            if (DBG) {
                Log.e(TAG, "startLeScan: cannot get BluetoothLeScanner");
            }
            return false;
        }

        synchronized (mLeScanClients) {
            if (mLeScanClients.containsKey(callback)) {
                if (DBG) {
                    Log.e(TAG, "LE Scan has already started");
                }
                return false;
            }

            try {
                IBluetoothGatt iGatt = mManagerService.getBluetoothGatt();
                if (iGatt == null) {
                    // BLE is not supported
                    return false;
                }

                ScanCallback scanCallback = new ScanCallback() {
                    @Override
                    public void onScanResult(int callbackType, ScanResult result) {
                        if (callbackType != ScanSettings.CALLBACK_TYPE_ALL_MATCHES) {
                            // Should not happen.
                            Log.e(TAG, "LE Scan has already started");
                            return;
                        }
                        ScanRecord scanRecord = result.getScanRecord();
                        if (scanRecord == null) {
                            return;
                        }
                        if (serviceUuids != null) {
                            List<ParcelUuid> uuids = new ArrayList<ParcelUuid>();
                            for (UUID uuid : serviceUuids) {
                                uuids.add(new ParcelUuid(uuid));
                            }
                            List<ParcelUuid> scanServiceUuids = scanRecord.getServiceUuids();
                            if (scanServiceUuids == null || !scanServiceUuids.containsAll(uuids)) {
                                if (DBG) {
                                    Log.d(TAG, "uuids does not match");
                                }
                                return;
                            }
                        }
                        callback.onLeScan(result.getDevice(), result.getRssi(),
                                scanRecord.getBytes());
                    }
                };
                ScanSettings settings = new ScanSettings.Builder().setCallbackType(
                        ScanSettings.CALLBACK_TYPE_ALL_MATCHES)
                        .setScanMode(ScanSettings.SCAN_MODE_LOW_LATENCY)
                        .build();

                List<ScanFilter> filters = new ArrayList<ScanFilter>();
                if (serviceUuids != null && serviceUuids.length > 0) {
                    // Note scan filter does not support matching an UUID array so we put one
                    // UUID to hardware and match the whole array in callback.
                    ScanFilter filter =
                            new ScanFilter.Builder().setServiceUuid(new ParcelUuid(serviceUuids[0]))
                                    .build();
                    filters.add(filter);
                }
                scanner.startScan(filters, settings, scanCallback);

                mLeScanClients.put(callback, scanCallback);
                return true;

            } catch (RemoteException e) {
                Log.e(TAG, "", e);
            }
        }
        return false;
    }

    /**
     * Stops an ongoing Bluetooth LE device scan.
     *
     * @param callback used to identify which scan to stop must be the same handle used to start the
     * scan
     * @deprecated Use {@link BluetoothLeScanner#stopScan(ScanCallback)} instead.
     */
    @Deprecated
    @RequiresPermission(Manifest.permission.BLUETOOTH_ADMIN)
    public void stopLeScan(LeScanCallback callback) {
        if (DBG) {
            Log.d(TAG, "stopLeScan()");
        }
        BluetoothLeScanner scanner = getBluetoothLeScanner();
        if (scanner == null) {
            return;
        }
        synchronized (mLeScanClients) {
            ScanCallback scanCallback = mLeScanClients.remove(callback);
            if (scanCallback == null) {
                if (DBG) {
                    Log.d(TAG, "scan not started yet");
                }
                return;
            }
            scanner.stopScan(scanCallback);
        }
    }

    /**
     * Create a secure L2CAP Connection-oriented Channel (CoC) {@link BluetoothServerSocket} and
     * assign a dynamic protocol/service multiplexer (PSM) value. This socket can be used to listen
     * for incoming connections. The supported Bluetooth transport is LE only.
     * <p>A remote device connecting to this socket will be authenticated and communication on this
     * socket will be encrypted.
     * <p>Use {@link BluetoothServerSocket#accept} to retrieve incoming connections from a listening
     * {@link BluetoothServerSocket}.
     * <p>The system will assign a dynamic PSM value. This PSM value can be read from the {@link
     * BluetoothServerSocket#getPsm()} and this value will be released when this server socket is
     * closed, Bluetooth is turned off, or the application exits unexpectedly.
     * <p>The mechanism of disclosing the assigned dynamic PSM value to the initiating peer is
     * defined and performed by the application.
     * <p>Use {@link BluetoothDevice#createL2capChannel(int)} to connect to this server
     * socket from another Android device that is given the PSM value.
     *
     * @return an L2CAP CoC BluetoothServerSocket
     * @throws IOException on error, for example Bluetooth not available, or insufficient
     * permissions, or unable to start this CoC
     */
    @RequiresPermission(Manifest.permission.BLUETOOTH)
    public @NonNull BluetoothServerSocket listenUsingL2capChannel()
            throws IOException {
        BluetoothServerSocket socket =
                            new BluetoothServerSocket(BluetoothSocket.TYPE_L2CAP_LE, true, true,
                                      SOCKET_CHANNEL_AUTO_STATIC_NO_SDP, false, false);
        int errno = socket.mSocket.bindListen();
        if (errno != 0) {
            throw new IOException("Error: " + errno);
        }

        int assignedPsm = socket.mSocket.getPort();
        if (assignedPsm == 0) {
            throw new IOException("Error: Unable to assign PSM value");
        }
        if (DBG) {
            Log.d(TAG, "listenUsingL2capChannel: set assigned PSM to "
                    + assignedPsm);
        }
        socket.setChannel(assignedPsm);

        return socket;
    }

    /**
     * Create an insecure L2CAP Connection-oriented Channel (CoC) {@link BluetoothServerSocket} and
     * assign a dynamic PSM value. This socket can be used to listen for incoming connections. The
     * supported Bluetooth transport is LE only.
     * <p>The link key is not required to be authenticated, i.e the communication may be vulnerable
     * to man-in-the-middle attacks. Use {@link #listenUsingL2capChannel}, if an encrypted and
     * authenticated communication channel is desired.
     * <p>Use {@link BluetoothServerSocket#accept} to retrieve incoming connections from a listening
     * {@link BluetoothServerSocket}.
     * <p>The system will assign a dynamic protocol/service multiplexer (PSM) value. This PSM value
     * can be read from the {@link BluetoothServerSocket#getPsm()} and this value will be released
     * when this server socket is closed, Bluetooth is turned off, or the application exits
     * unexpectedly.
     * <p>The mechanism of disclosing the assigned dynamic PSM value to the initiating peer is
     * defined and performed by the application.
     * <p>Use {@link BluetoothDevice#createInsecureL2capChannel(int)} to connect to this server
     * socket from another Android device that is given the PSM value.
     *
     * @return an L2CAP CoC BluetoothServerSocket
     * @throws IOException on error, for example Bluetooth not available, or insufficient
     * permissions, or unable to start this CoC
     */
    @RequiresPermission(Manifest.permission.BLUETOOTH)
    public @NonNull BluetoothServerSocket listenUsingInsecureL2capChannel()
            throws IOException {
        BluetoothServerSocket socket =
                            new BluetoothServerSocket(BluetoothSocket.TYPE_L2CAP_LE, false, false,
                                      SOCKET_CHANNEL_AUTO_STATIC_NO_SDP, false, false);
        int errno = socket.mSocket.bindListen();
        if (errno != 0) {
            throw new IOException("Error: " + errno);
        }

        int assignedPsm = socket.mSocket.getPort();
        if (assignedPsm == 0) {
            throw new IOException("Error: Unable to assign PSM value");
        }
        if (DBG) {
            Log.d(TAG, "listenUsingInsecureL2capChannel: set assigned PSM to "
                    + assignedPsm);
        }
        socket.setChannel(assignedPsm);

        return socket;
    }

    /**
     * Register a {@link #OnMetadataChangedListener} to receive update about metadata
     * changes for this {@link BluetoothDevice}.
     * Registration must be done when Bluetooth is ON and will last until
     * {@link #removeOnMetadataChangedListener(BluetoothDevice)} is called, even when Bluetooth
     * restarted in the middle.
     * All input parameters should not be null or {@link NullPointerException} will be triggered.
     * The same {@link BluetoothDevice} and {@link #OnMetadataChangedListener} pair can only be
     * registered once, double registration would cause {@link IllegalArgumentException}.
     *
     * @param device {@link BluetoothDevice} that will be registered
     * @param executor the executor for listener callback
     * @param listener {@link #OnMetadataChangedListener} that will receive asynchronous callbacks
     * @return true on success, false on error
     * @throws NullPointerException If one of {@code listener}, {@code device} or {@code executor}
     * is null.
     * @throws IllegalArgumentException The same {@link #OnMetadataChangedListener} and
     * {@link BluetoothDevice} are registered twice.
     * @hide
     */
    @SystemApi
    @RequiresPermission(Manifest.permission.BLUETOOTH_PRIVILEGED)
    public boolean addOnMetadataChangedListener(@NonNull BluetoothDevice device,
            @NonNull Executor executor, @NonNull OnMetadataChangedListener listener) {
        if (DBG) Log.d(TAG, "addOnMetadataChangedListener()");

        final IBluetooth service = mService;
        if (service == null) {
            Log.e(TAG, "Bluetooth is not enabled. Cannot register metadata listener");
            return false;
        }
        if (listener == null) {
            throw new NullPointerException("listener is null");
        }
        if (device == null) {
            throw new NullPointerException("device is null");
        }
        if (executor == null) {
            throw new NullPointerException("executor is null");
        }

        synchronized (sMetadataListeners) {
            List<Pair<OnMetadataChangedListener, Executor>> listenerList =
                    sMetadataListeners.get(device);
            if (listenerList == null) {
                // Create new listener/executor list for registeration
                listenerList = new ArrayList<>();
                sMetadataListeners.put(device, listenerList);
            } else {
                // Check whether this device was already registed by the lisenter
                if (listenerList.stream().anyMatch((pair) -> (pair.first.equals(listener)))) {
                    throw new IllegalArgumentException("listener was already regestered"
                            + " for the device");
                }
            }

            Pair<OnMetadataChangedListener, Executor> listenerPair = new Pair(listener, executor);
            listenerList.add(listenerPair);

            boolean ret = false;
            try {
                ret = service.registerMetadataListener(sBluetoothMetadataListener, device);
            } catch (RemoteException e) {
                Log.e(TAG, "registerMetadataListener fail", e);
            } finally {
                if (!ret) {
                    // Remove listener registered earlier when fail.
                    listenerList.remove(listenerPair);
                    if (listenerList.isEmpty()) {
                        // Remove the device if its listener list is empty
                        sMetadataListeners.remove(device);
                    }
                }
            }
            return ret;
        }
    }

    /**
     * Unregister a {@link #OnMetadataChangedListener} from a registered {@link BluetoothDevice}.
     * Unregistration can be done when Bluetooth is either ON or OFF.
     * {@link #addOnMetadataChangedListener(OnMetadataChangedListener, BluetoothDevice, Executor)}
     * must be called before unregisteration.
     *
     * @param device {@link BluetoothDevice} that will be unregistered. It
     * should not be null or {@link NullPointerException} will be triggered.
     * @param listener {@link OnMetadataChangedListener} that will be unregistered. It
     * should not be null or {@link NullPointerException} will be triggered.
     * @return true on success, false on error
     * @throws NullPointerException If {@code listener} or {@code device} is null.
     * @throws IllegalArgumentException If {@code device} has not been registered before.
     * @hide
     */
    @SystemApi
    @RequiresPermission(Manifest.permission.BLUETOOTH_PRIVILEGED)
    public boolean removeOnMetadataChangedListener(@NonNull BluetoothDevice device,
            @NonNull OnMetadataChangedListener listener) {
        if (DBG) Log.d(TAG, "removeOnMetadataChangedListener()");
        if (device == null) {
            throw new NullPointerException("device is null");
        }
        if (listener == null) {
            throw new NullPointerException("listener is null");
        }

        synchronized (sMetadataListeners) {
            if (!sMetadataListeners.containsKey(device)) {
                throw new IllegalArgumentException("device was not registered");
            }
            // Remove issued listener from the registered device
            sMetadataListeners.get(device).removeIf((pair) -> (pair.first.equals(listener)));

            if (sMetadataListeners.get(device).isEmpty()) {
                // Unregister to Bluetooth service if all listeners are removed from
                // the registered device
                sMetadataListeners.remove(device);
                final IBluetooth service = mService;
                if (service == null) {
                    // Bluetooth is OFF, do nothing to Bluetooth service.
                    return true;
                }
                try {
                    return service.unregisterMetadataListener(device);
                } catch (RemoteException e) {
                    Log.e(TAG, "unregisterMetadataListener fail", e);
                    return false;
                }
            }
        }
        return true;
    }

    /**
     * This interface is used to implement {@link BluetoothAdapter} metadata listener.
     * @hide
     */
    @SystemApi
    public interface OnMetadataChangedListener {
        /**
         * Callback triggered if the metadata of {@link BluetoothDevice} registered in
         * {@link #addOnMetadataChangedListener}.
         *
         * @param device changed {@link BluetoothDevice}.
         * @param key changed metadata key, one of BluetoothDevice.METADATA_*.
         * @param value the new value of metadata as byte array.
         */
        void onMetadataChanged(@NonNull BluetoothDevice device, int key,
                @Nullable byte[] value);
    }

    /**
     * Converts old constant of priority to the new for connection policy
     *
     * @param priority is the priority to convert to connection policy
     * @return the equivalent connection policy constant to the priority
     *
     * @hide
     */
    public static @ConnectionPolicy int priorityToConnectionPolicy(int priority) {
        switch(priority) {
            case BluetoothProfile.PRIORITY_AUTO_CONNECT:
                return BluetoothProfile.CONNECTION_POLICY_ALLOWED;
            case BluetoothProfile.PRIORITY_ON:
                return BluetoothProfile.CONNECTION_POLICY_ALLOWED;
            case BluetoothProfile.PRIORITY_OFF:
                return BluetoothProfile.CONNECTION_POLICY_FORBIDDEN;
            case BluetoothProfile.PRIORITY_UNDEFINED:
                return BluetoothProfile.CONNECTION_POLICY_UNKNOWN;
            default:
                Log.e(TAG, "setPriority: Invalid priority: " + priority);
                return BluetoothProfile.CONNECTION_POLICY_UNKNOWN;
        }
    }

    /**
     * Converts new constant of connection policy to the old for priority
     *
     * @param connectionPolicy is the connection policy to convert to priority
     * @return the equivalent priority constant to the connectionPolicy
     *
     * @hide
     */
    public static int connectionPolicyToPriority(@ConnectionPolicy int connectionPolicy) {
        switch(connectionPolicy) {
            case BluetoothProfile.CONNECTION_POLICY_ALLOWED:
                return BluetoothProfile.PRIORITY_ON;
            case BluetoothProfile.CONNECTION_POLICY_FORBIDDEN:
                return BluetoothProfile.PRIORITY_OFF;
            case BluetoothProfile.CONNECTION_POLICY_UNKNOWN:
                return BluetoothProfile.PRIORITY_UNDEFINED;
        }
        return BluetoothProfile.PRIORITY_UNDEFINED;
    }
}<|MERGE_RESOLUTION|>--- conflicted
+++ resolved
@@ -1036,12 +1036,8 @@
     @RequiresPermission(Manifest.permission.BLUETOOTH)
     @AdapterState
     public int getState() {
-<<<<<<< HEAD
         android.util.SeempLog.record(63);
-        int state = mBluetoothGetStateCache.query(null);
-=======
         int state = getStateInternal();
->>>>>>> 2a8bb3cb
 
         // Consider all internal states as OFF
         if (state == BluetoothAdapter.STATE_BLE_ON || state == BluetoothAdapter.STATE_BLE_TURNING_ON
