--- conflicted
+++ resolved
@@ -1704,11 +1704,7 @@
 
 
     /**
-<<<<<<< HEAD
-     * Gets the WebView renderer associated with this WebView.
-=======
      * Gets a handle to the WebView renderer process associated with this WebView.
->>>>>>> 825827da
      *
      * <p>In {@link android.os.Build.VERSION_CODES#O} and above, WebView may
      * run in "multiprocess" mode. In multiprocess mode, rendering of web
@@ -1721,58 +1717,30 @@
      * handle to the renderer process associated with the WebView, which can
      * be used to control the renderer process.
      *
-<<<<<<< HEAD
-     * @return the {@link WebViewRenderer} renderer handle associated
-=======
      * @return the {@link WebViewRenderProcess} renderer handle associated
->>>>>>> 825827da
      *         with this {@link WebView}, or {@code null} if
      *         WebView is not runing in multiprocess mode.
      */
     @Nullable
-<<<<<<< HEAD
-    public WebViewRenderer getWebViewRenderer() {
-        checkThread();
-        return mProvider.getWebViewRenderer();
-=======
     public WebViewRenderProcess getWebViewRenderProcess() {
         checkThread();
         return mProvider.getWebViewRenderProcess();
->>>>>>> 825827da
     }
 
     /**
      * Sets the renderer client object associated with this WebView.
      *
      * <p>The renderer client encapsulates callbacks relevant to WebView renderer
-<<<<<<< HEAD
-     * state. See {@link WebViewRendererClient} for details.
-=======
      * state. See {@link WebViewRenderProcessClient} for details.
->>>>>>> 825827da
      *
      * <p>Although many WebView instances may share a single underlying
      * renderer, and renderers may live either in the application
      * process, or in a sandboxed process that is isolated from the
-<<<<<<< HEAD
-     * application process, instances of {@link WebViewRendererClient}
-=======
      * application process, instances of {@link WebViewRenderProcessClient}
->>>>>>> 825827da
      * are set per-WebView.  Callbacks represent renderer events from
      * the perspective of this WebView, and may or may not be correlated
      * with renderer events affecting other WebViews.
      *
-<<<<<<< HEAD
-     * @param executor the Executor on which {@link WebViewRendererClient} callbacks will execute.
-     * @param webViewRendererClient the {@link WebViewRendererClient} object.
-     */
-    public void setWebViewRendererClient(
-            @NonNull @CallbackExecutor Executor executor,
-            @NonNull WebViewRendererClient webViewRendererClient) {
-        checkThread();
-        mProvider.setWebViewRendererClient(executor, webViewRendererClient);
-=======
      * @param executor the Executor on which {@link WebViewRenderProcessClient}
      *                 callbacks will execute.
      * @param webViewRenderProcessClient the {@link WebViewRenderProcessClient}
@@ -1784,25 +1752,11 @@
         checkThread();
         mProvider.setWebViewRenderProcessClient(
                 executor, webViewRenderProcessClient);
->>>>>>> 825827da
     }
 
     /**
      * Sets the renderer client object associated with this WebView.
      *
-<<<<<<< HEAD
-     * See {@link #setWebViewRendererClient(Executor,WebViewRendererClient)} for details.
-     *
-     * <p> {@link WebViewRendererClient} callbacks will run on the thread that this WebView was
-     * initialized on.
-     *
-     * @param webViewRendererClient the {@link WebViewRendererClient} object.
-     */
-    public void setWebViewRendererClient(
-            @Nullable WebViewRendererClient webViewRendererClient) {
-        checkThread();
-        mProvider.setWebViewRendererClient(null, webViewRendererClient);
-=======
      * See {@link #setWebViewRenderProcessClient(Executor,WebViewRenderProcessClient)} for details.
      *
      * <p> {@link WebViewRenderProcessClient} callbacks will run on the thread that this WebView was
@@ -1814,22 +1768,11 @@
             @Nullable WebViewRenderProcessClient webViewRenderProcessClient) {
         checkThread();
         mProvider.setWebViewRenderProcessClient(null, webViewRenderProcessClient);
->>>>>>> 825827da
     }
 
     /**
      * Gets the renderer client object associated with this WebView.
      *
-<<<<<<< HEAD
-     * @return the {@link WebViewRendererClient} object associated with this WebView, if one has
-     * been set via {@link #setWebViewRendererClient(WebViewRendererClient)} or {@code null}
-     * otherwise.
-     */
-    @Nullable
-    public WebViewRendererClient getWebViewRendererClient() {
-        checkThread();
-        return mProvider.getWebViewRendererClient();
-=======
      * @return the {@link WebViewRenderProcessClient} object associated with this WebView, if one
      *         has been set via {@link #setWebViewRenderProcessClient(WebViewRenderProcessClient)}
      *         or {@code null} otherwise.
@@ -1838,7 +1781,6 @@
     public WebViewRenderProcessClient getWebViewRenderProcessClient() {
         checkThread();
         return mProvider.getWebViewRenderProcessClient();
->>>>>>> 825827da
     }
 
     /**
@@ -2350,15 +2292,9 @@
      * @return the requested renderer priority policy.
      */
     @InspectableProperty(hasAttributeId = false, enumMapping = {
-<<<<<<< HEAD
-            @InspectableProperty.EnumMap(name = "waived", value = RENDERER_PRIORITY_WAIVED),
-            @InspectableProperty.EnumMap(name = "bound", value = RENDERER_PRIORITY_BOUND),
-            @InspectableProperty.EnumMap(name = "important", value = RENDERER_PRIORITY_IMPORTANT)
-=======
             @InspectableProperty.EnumEntry(name = "waived", value = RENDERER_PRIORITY_WAIVED),
             @InspectableProperty.EnumEntry(name = "bound", value = RENDERER_PRIORITY_BOUND),
             @InspectableProperty.EnumEntry(name = "important", value = RENDERER_PRIORITY_IMPORTANT)
->>>>>>> 825827da
     })
     @RendererPriority
     public int getRendererRequestedPriority() {
