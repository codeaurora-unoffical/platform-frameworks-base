--- conflicted
+++ resolved
@@ -434,11 +434,7 @@
     private boolean mWrapContent;
 
     // whether support multi-touch
-<<<<<<< HEAD
-    private static boolean mSupportMultiTouch;
-=======
     private boolean mSupportMultiTouch;
->>>>>>> c1eba82b
     // use the framework's ScaleGestureDetector to handle multi-touch
     private ScaleGestureDetector mScaleDetector;
     // minimum scale change during multi-touch zoom
