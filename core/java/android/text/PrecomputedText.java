/*
 * Copyright (C) 2017 The Android Open Source Project
 *
 * Licensed under the Apache License, Version 2.0 (the "License");
 * you may not use this file except in compliance with the License.
 * You may obtain a copy of the License at
 *
 *      http://www.apache.org/licenses/LICENSE-2.0
 *
 * Unless required by applicable law or agreed to in writing, software
 * distributed under the License is distributed on an "AS IS" BASIS,
 * WITHOUT WARRANTIES OR CONDITIONS OF ANY KIND, either express or implied.
 * See the License for the specific language governing permissions and
 * limitations under the License.
 */

package android.text;

import android.annotation.FloatRange;
import android.annotation.IntDef;
import android.annotation.IntRange;
import android.annotation.NonNull;
import android.annotation.Nullable;
import android.graphics.Rect;
import android.text.style.MetricAffectingSpan;

import com.android.internal.util.Preconditions;

import java.lang.annotation.Retention;
import java.lang.annotation.RetentionPolicy;
import java.util.ArrayList;
import java.util.Objects;

/**
 * A text which has the character metrics data.
 *
 * A text object that contains the character metrics data and can be used to improve the performance
 * of text layout operations. When a PrecomputedText is created with a given {@link CharSequence},
 * it will measure the text metrics during the creation. This PrecomputedText instance can be set on
 * {@link android.widget.TextView} or {@link StaticLayout}. Since the text layout information will
 * be included in this instance, {@link android.widget.TextView} or {@link StaticLayout} will not
 * have to recalculate this information.
 *
 * Note that the {@link PrecomputedText} created from different parameters of the target {@link
 * android.widget.TextView} will be rejected internally and compute the text layout again with the
 * current {@link android.widget.TextView} parameters.
 *
 * <pre>
 * An example usage is:
 * <code>
 *  static void asyncSetText(TextView textView, final String longString, Executor bgExecutor) {
 *      // construct precompute related parameters using the TextView that we will set the text on.
 *      final PrecomputedText.Params params = textView.getTextMetricsParams();
 *      final Reference textViewRef = new WeakReference<>(textView);
 *      bgExecutor.submit(() -> {
 *          TextView textView = textViewRef.get();
 *          if (textView == null) return;
 *          final PrecomputedText precomputedText = PrecomputedText.create(longString, params);
 *          textView.post(() -> {
 *              TextView textView = textViewRef.get();
 *              if (textView == null) return;
 *              textView.setText(precomputedText);
 *          });
 *      });
 *  }
 * </code>
 * </pre>
 *
 * Note that the {@link PrecomputedText} created from different parameters of the target
 * {@link android.widget.TextView} will be rejected.
 *
 * Note that any {@link android.text.NoCopySpan} attached to the original text won't be passed to
 * PrecomputedText.
 */
public class PrecomputedText implements Spannable {
    private static final char LINE_FEED = '\n';

    /**
     * The information required for building {@link PrecomputedText}.
     *
     * Contains information required for precomputing text measurement metadata, so it can be done
     * in isolation of a {@link android.widget.TextView} or {@link StaticLayout}, when final layout
     * constraints are not known.
     */
    public static final class Params {
        // The TextPaint used for measurement.
        private final @NonNull TextPaint mPaint;

        // The requested text direction.
        private final @NonNull TextDirectionHeuristic mTextDir;

        // The break strategy for this measured text.
        private final @Layout.BreakStrategy int mBreakStrategy;

        // The hyphenation frequency for this measured text.
        private final @Layout.HyphenationFrequency int mHyphenationFrequency;

        /**
         * A builder for creating {@link Params}.
         */
        public static class Builder {
            // The TextPaint used for measurement.
            private final @NonNull TextPaint mPaint;

            // The requested text direction.
            private TextDirectionHeuristic mTextDir = TextDirectionHeuristics.FIRSTSTRONG_LTR;

            // The break strategy for this measured text.
            private @Layout.BreakStrategy int mBreakStrategy = Layout.BREAK_STRATEGY_HIGH_QUALITY;

            // The hyphenation frequency for this measured text.
            private @Layout.HyphenationFrequency int mHyphenationFrequency =
                    Layout.HYPHENATION_FREQUENCY_NORMAL;

            /**
             * Builder constructor.
             *
             * @param paint the paint to be used for drawing
             */
            public Builder(@NonNull TextPaint paint) {
                mPaint = paint;
            }

            /**
             * Builder constructor from existing params.
             */
            public Builder(@NonNull Params params) {
                mPaint = params.mPaint;
                mTextDir = params.mTextDir;
                mBreakStrategy = params.mBreakStrategy;
                mHyphenationFrequency = params.mHyphenationFrequency;
            }

            /**
             * Set the line break strategy.
             *
             * The default value is {@link Layout#BREAK_STRATEGY_HIGH_QUALITY}.
             *
             * @param strategy the break strategy
             * @return this builder, useful for chaining
             * @see StaticLayout.Builder#setBreakStrategy
             * @see android.widget.TextView#setBreakStrategy
             */
            public Builder setBreakStrategy(@Layout.BreakStrategy int strategy) {
                mBreakStrategy = strategy;
                return this;
            }

            /**
             * Set the hyphenation frequency.
             *
             * The default value is {@link Layout#HYPHENATION_FREQUENCY_NORMAL}.
             *
             * @param frequency the hyphenation frequency
             * @return this builder, useful for chaining
             * @see StaticLayout.Builder#setHyphenationFrequency
             * @see android.widget.TextView#setHyphenationFrequency
             */
            public Builder setHyphenationFrequency(@Layout.HyphenationFrequency int frequency) {
                mHyphenationFrequency = frequency;
                return this;
            }

            /**
             * Set the text direction heuristic.
             *
             * The default value is {@link TextDirectionHeuristics#FIRSTSTRONG_LTR}.
             *
             * @param textDir the text direction heuristic for resolving bidi behavior
             * @return this builder, useful for chaining
             * @see StaticLayout.Builder#setTextDirection
             */
            public Builder setTextDirection(@NonNull TextDirectionHeuristic textDir) {
                mTextDir = textDir;
                return this;
            }

            /**
             * Build the {@link Params}.
             *
             * @return the layout parameter
             */
            public @NonNull Params build() {
                return new Params(mPaint, mTextDir, mBreakStrategy, mHyphenationFrequency);
            }
        }

        // This is public hidden for internal use.
        // For the external developers, use Builder instead.
        /** @hide */
        public Params(@NonNull TextPaint paint, @NonNull TextDirectionHeuristic textDir,
                @Layout.BreakStrategy int strategy, @Layout.HyphenationFrequency int frequency) {
            mPaint = paint;
            mTextDir = textDir;
            mBreakStrategy = strategy;
            mHyphenationFrequency = frequency;
        }

        /**
         * Returns the {@link TextPaint} for this text.
         *
         * @return A {@link TextPaint}
         */
        public @NonNull TextPaint getTextPaint() {
            return mPaint;
        }

        /**
         * Returns the {@link TextDirectionHeuristic} for this text.
         *
         * @return A {@link TextDirectionHeuristic}
         */
        public @NonNull TextDirectionHeuristic getTextDirection() {
            return mTextDir;
        }

        /**
         * Returns the break strategy for this text.
         *
         * @return A line break strategy
         */
        public @Layout.BreakStrategy int getBreakStrategy() {
            return mBreakStrategy;
        }

        /**
         * Returns the hyphenation frequency for this text.
         *
         * @return A hyphenation frequency
         */
        public @Layout.HyphenationFrequency int getHyphenationFrequency() {
            return mHyphenationFrequency;
        }

        /** @hide */
        @IntDef(value = { UNUSABLE, NEED_RECOMPUTE, USABLE })
        @Retention(RetentionPolicy.SOURCE)
        public @interface CheckResultUsableResult {}

        /**
         * Constant for returning value of checkResultUsable indicating that given parameter is not
         * compatible.
         * @hide
         */
        public static final int UNUSABLE = 0;

        /**
         * Constant for returning value of checkResultUsable indicating that given parameter is not
         * compatible but partially usable for creating new PrecomputedText.
         * @hide
         */
        public static final int NEED_RECOMPUTE = 1;

        /**
         * Constant for returning value of checkResultUsable indicating that given parameter is
         * compatible.
         * @hide
         */
        public static final int USABLE = 2;

        /** @hide */
        public @CheckResultUsableResult int checkResultUsable(@NonNull TextPaint paint,
                @NonNull TextDirectionHeuristic textDir, @Layout.BreakStrategy int strategy,
                @Layout.HyphenationFrequency int frequency) {
            if (mBreakStrategy == strategy && mHyphenationFrequency == frequency
                    && mPaint.equalsForTextMeasurement(paint)) {
                return mTextDir == textDir ? USABLE : NEED_RECOMPUTE;
            } else {
                return UNUSABLE;
            }
        }

        /**
         * Check if the same text layout.
         *
         * @return true if this and the given param result in the same text layout
         */
        @Override
        public boolean equals(@Nullable Object o) {
            if (o == this) {
                return true;
            }
            if (o == null || !(o instanceof Params)) {
                return false;
            }
            Params param = (Params) o;
            return checkResultUsable(param.mPaint, param.mTextDir, param.mBreakStrategy,
                    param.mHyphenationFrequency) == Params.USABLE;
        }

        @Override
        public int hashCode() {
            // TODO: implement MinikinPaint::hashCode and use it to keep consistency with equals.
            return Objects.hash(mPaint.getTextSize(), mPaint.getTextScaleX(), mPaint.getTextSkewX(),
                    mPaint.getLetterSpacing(), mPaint.getWordSpacing(), mPaint.getFlags(),
                    mPaint.getTextLocales(), mPaint.getTypeface(),
                    mPaint.getFontVariationSettings(), mPaint.isElegantTextHeight(), mTextDir,
                    mBreakStrategy, mHyphenationFrequency);
        }

        @Override
        public String toString() {
            return "{"
                + "textSize=" + mPaint.getTextSize()
                + ", textScaleX=" + mPaint.getTextScaleX()
                + ", textSkewX=" + mPaint.getTextSkewX()
                + ", letterSpacing=" + mPaint.getLetterSpacing()
                + ", textLocale=" + mPaint.getTextLocales()
                + ", typeface=" + mPaint.getTypeface()
                + ", variationSettings=" + mPaint.getFontVariationSettings()
                + ", elegantTextHeight=" + mPaint.isElegantTextHeight()
                + ", textDir=" + mTextDir
                + ", breakStrategy=" + mBreakStrategy
                + ", hyphenationFrequency=" + mHyphenationFrequency
                + "}";
        }
    };

    /** @hide */
    public static class ParagraphInfo {
        public final @IntRange(from = 0) int paragraphEnd;
        public final @NonNull MeasuredParagraph measured;

        /**
         * @param paraEnd the end offset of this paragraph
         * @param measured a measured paragraph
         */
        public ParagraphInfo(@IntRange(from = 0) int paraEnd, @NonNull MeasuredParagraph measured) {
            this.paragraphEnd = paraEnd;
            this.measured = measured;
        }
    };


    // The original text.
    private final @NonNull SpannableString mText;

    // The inclusive start offset of the measuring target.
    private final @IntRange(from = 0) int mStart;

    // The exclusive end offset of the measuring target.
    private final @IntRange(from = 0) int mEnd;

    private final @NonNull Params mParams;

    // The list of measured paragraph info.
    private final @NonNull ParagraphInfo[] mParagraphInfo;

    /**
     * Create a new {@link PrecomputedText} which will pre-compute text measurement and glyph
     * positioning information.
     * <p>
     * This can be expensive, so computing this on a background thread before your text will be
     * presented can save work on the UI thread.
     * </p>
     *
     * Note that any {@link android.text.NoCopySpan} attached to the text won't be passed to the
     * created PrecomputedText.
     *
     * @param text the text to be measured
     * @param params parameters that define how text will be precomputed
     * @return A {@link PrecomputedText}
     */
    public static PrecomputedText create(@NonNull CharSequence text, @NonNull Params params) {
        ParagraphInfo[] paraInfo = null;
        if (text instanceof PrecomputedText) {
            final PrecomputedText hintPct = (PrecomputedText) text;
            final PrecomputedText.Params hintParams = hintPct.getParams();
            final @Params.CheckResultUsableResult int checkResult =
                    hintParams.checkResultUsable(params.mPaint, params.mTextDir,
                            params.mBreakStrategy, params.mHyphenationFrequency);
            switch (checkResult) {
                case Params.USABLE:
                    return hintPct;
                case Params.NEED_RECOMPUTE:
                    // To be able to use PrecomputedText for new params, at least break strategy and
                    // hyphenation frequency must be the same.
                    if (params.getBreakStrategy() == hintParams.getBreakStrategy()
                            && params.getHyphenationFrequency()
                                == hintParams.getHyphenationFrequency()) {
                        paraInfo = createMeasuredParagraphsFromPrecomputedText(
                                hintPct, params, true /* compute layout */);
                    }
                    break;
                case Params.UNUSABLE:
                    // Unable to use anything in PrecomputedText. Create PrecomputedText as the
                    // normal text input.
            }

        }
        if (paraInfo == null) {
            paraInfo = createMeasuredParagraphs(
                    text, params, 0, text.length(), true /* computeLayout */);
        }
        return new PrecomputedText(text, 0, text.length(), params, paraInfo);
    }

    private static ParagraphInfo[] createMeasuredParagraphsFromPrecomputedText(
            @NonNull PrecomputedText pct, @NonNull Params params, boolean computeLayout) {
        final boolean needHyphenation = params.getBreakStrategy() != Layout.BREAK_STRATEGY_SIMPLE
                && params.getHyphenationFrequency() != Layout.HYPHENATION_FREQUENCY_NONE;
        ArrayList<ParagraphInfo> result = new ArrayList<>();
        for (int i = 0; i < pct.getParagraphCount(); ++i) {
            final int paraStart = pct.getParagraphStart(i);
            final int paraEnd = pct.getParagraphEnd(i);
            result.add(new ParagraphInfo(paraEnd, MeasuredParagraph.buildForStaticLayout(
                    params.getTextPaint(), pct, paraStart, paraEnd, params.getTextDirection(),
                    needHyphenation, computeLayout, pct.getMeasuredParagraph(i),
                    null /* no recycle */)));
        }
        return result.toArray(new ParagraphInfo[result.size()]);
    }

    /** @hide */
    public static ParagraphInfo[] createMeasuredParagraphs(
            @NonNull CharSequence text, @NonNull Params params,
            @IntRange(from = 0) int start, @IntRange(from = 0) int end, boolean computeLayout) {
        ArrayList<ParagraphInfo> result = new ArrayList<>();

        Preconditions.checkNotNull(text);
        Preconditions.checkNotNull(params);
        final boolean needHyphenation = params.getBreakStrategy() != Layout.BREAK_STRATEGY_SIMPLE
                && params.getHyphenationFrequency() != Layout.HYPHENATION_FREQUENCY_NONE;

        int paraEnd = 0;
        for (int paraStart = start; paraStart < end; paraStart = paraEnd) {
            paraEnd = TextUtils.indexOf(text, LINE_FEED, paraStart, end);
            if (paraEnd < 0) {
                // No LINE_FEED(U+000A) character found. Use end of the text as the paragraph
                // end.
                paraEnd = end;
            } else {
                paraEnd++;  // Includes LINE_FEED(U+000A) to the prev paragraph.
            }

            result.add(new ParagraphInfo(paraEnd, MeasuredParagraph.buildForStaticLayout(
                    params.getTextPaint(), text, paraStart, paraEnd, params.getTextDirection(),
                    needHyphenation, computeLayout, null /* no hint */,
                    null /* no recycle */)));
        }
        return result.toArray(new ParagraphInfo[result.size()]);
    }

    // Use PrecomputedText.create instead.
    private PrecomputedText(@NonNull CharSequence text, @IntRange(from = 0) int start,
            @IntRange(from = 0) int end, @NonNull Params params,
            @NonNull ParagraphInfo[] paraInfo) {
        mText = new SpannableString(text, true /* ignoreNoCopySpan */);
        mStart = start;
        mEnd = end;
        mParams = params;
        mParagraphInfo = paraInfo;
    }

    /**
     * Return the underlying text.
     * @hide
     */
    public @NonNull CharSequence getText() {
        return mText;
    }

    /**
     * Returns the inclusive start offset of measured region.
     * @hide
     */
    public @IntRange(from = 0) int getStart() {
        return mStart;
    }

    /**
     * Returns the exclusive end offset of measured region.
     * @hide
     */
    public @IntRange(from = 0) int getEnd() {
        return mEnd;
    }

    /**
     * Returns the layout parameters used to measure this text.
     */
    public @NonNull Params getParams() {
        return mParams;
    }

    /**
     * Returns the count of paragraphs.
     */
    public @IntRange(from = 0) int getParagraphCount() {
        return mParagraphInfo.length;
    }

    /**
     * Returns the paragraph start offset of the text.
     */
    public @IntRange(from = 0) int getParagraphStart(@IntRange(from = 0) int paraIndex) {
        Preconditions.checkArgumentInRange(paraIndex, 0, getParagraphCount(), "paraIndex");
        return paraIndex == 0 ? mStart : getParagraphEnd(paraIndex - 1);
    }

    /**
     * Returns the paragraph end offset of the text.
     */
    public @IntRange(from = 0) int getParagraphEnd(@IntRange(from = 0) int paraIndex) {
        Preconditions.checkArgumentInRange(paraIndex, 0, getParagraphCount(), "paraIndex");
        return mParagraphInfo[paraIndex].paragraphEnd;
    }

    /** @hide */
    public @NonNull MeasuredParagraph getMeasuredParagraph(@IntRange(from = 0) int paraIndex) {
        return mParagraphInfo[paraIndex].measured;
    }

    /** @hide */
    public @NonNull ParagraphInfo[] getParagraphInfo() {
        return mParagraphInfo;
    }

    /**
     * Returns true if the given TextPaint gives the same result of text layout for this text.
     * @hide
     */
<<<<<<< HEAD
    public boolean canUseMeasuredResult(@IntRange(from = 0) int start, @IntRange(from = 0) int end,
            @NonNull TextDirectionHeuristic textDir, @NonNull TextPaint paint,
            @Layout.BreakStrategy int strategy, @Layout.HyphenationFrequency int frequency) {
        return mStart == start
            && mEnd == end
            && mParams.isSameTextMetricsInternal(paint, textDir, strategy, frequency);
=======
    public @Params.CheckResultUsableResult int checkResultUsable(@IntRange(from = 0) int start,
            @IntRange(from = 0) int end, @NonNull TextDirectionHeuristic textDir,
            @NonNull TextPaint paint, @Layout.BreakStrategy int strategy,
            @Layout.HyphenationFrequency int frequency) {
        if (mStart != start || mEnd != end) {
            return Params.UNUSABLE;
        } else {
            return mParams.checkResultUsable(paint, textDir, strategy, frequency);
        }
>>>>>>> de843449
    }

    /** @hide */
    public int findParaIndex(@IntRange(from = 0) int pos) {
        // TODO: Maybe good to remove paragraph concept from PrecomputedText and add substring
        //       layout support to StaticLayout.
        for (int i = 0; i < mParagraphInfo.length; ++i) {
            if (pos < mParagraphInfo[i].paragraphEnd) {
                return i;
            }
        }
        throw new IndexOutOfBoundsException(
            "pos must be less than " + mParagraphInfo[mParagraphInfo.length - 1].paragraphEnd
            + ", gave " + pos);
    }

    /**
     * Returns text width for the given range.
     * Both {@code start} and {@code end} offset need to be in the same paragraph, otherwise
     * IllegalArgumentException will be thrown.
     *
     * @param start the inclusive start offset in the text
     * @param end the exclusive end offset in the text
     * @return the text width
     * @throws IllegalArgumentException if start and end offset are in the different paragraph.
     */
    public @FloatRange(from = 0) float getWidth(@IntRange(from = 0) int start,
            @IntRange(from = 0) int end) {
        Preconditions.checkArgument(0 <= start && start <= mText.length(), "invalid start offset");
        Preconditions.checkArgument(0 <= end && end <= mText.length(), "invalid end offset");
        Preconditions.checkArgument(start <= end, "start offset can not be larger than end offset");

        if (start == end) {
            return 0;
        }
        final int paraIndex = findParaIndex(start);
        final int paraStart = getParagraphStart(paraIndex);
        final int paraEnd = getParagraphEnd(paraIndex);
        if (start < paraStart || paraEnd < end) {
            throw new IllegalArgumentException("Cannot measured across the paragraph:"
                + "para: (" + paraStart + ", " + paraEnd + "), "
                + "request: (" + start + ", " + end + ")");
        }
        return getMeasuredParagraph(paraIndex).getWidth(start - paraStart, end - paraStart);
    }

    /**
     * Retrieves the text bounding box for the given range.
     * Both {@code start} and {@code end} offset need to be in the same paragraph, otherwise
     * IllegalArgumentException will be thrown.
     *
     * @param start the inclusive start offset in the text
     * @param end the exclusive end offset in the text
     * @param bounds the output rectangle
     * @throws IllegalArgumentException if start and end offset are in the different paragraph.
     */
    public void getBounds(@IntRange(from = 0) int start, @IntRange(from = 0) int end,
            @NonNull Rect bounds) {
        Preconditions.checkArgument(0 <= start && start <= mText.length(), "invalid start offset");
        Preconditions.checkArgument(0 <= end && end <= mText.length(), "invalid end offset");
        Preconditions.checkArgument(start <= end, "start offset can not be larger than end offset");
        Preconditions.checkNotNull(bounds);
        if (start == end) {
            bounds.set(0, 0, 0, 0);
            return;
        }
        final int paraIndex = findParaIndex(start);
        final int paraStart = getParagraphStart(paraIndex);
        final int paraEnd = getParagraphEnd(paraIndex);
        if (start < paraStart || paraEnd < end) {
            throw new IllegalArgumentException("Cannot measured across the paragraph:"
                + "para: (" + paraStart + ", " + paraEnd + "), "
                + "request: (" + start + ", " + end + ")");
        }
        getMeasuredParagraph(paraIndex).getBounds(start - paraStart, end - paraStart, bounds);
    }

    /**
     * Returns a width of a character at offset
     *
     * @param offset an offset of the text.
     * @return a width of the character.
     * @hide
     */
    public float getCharWidthAt(@IntRange(from = 0) int offset) {
        Preconditions.checkArgument(0 <= offset && offset < mText.length(), "invalid offset");
        final int paraIndex = findParaIndex(offset);
        final int paraStart = getParagraphStart(paraIndex);
        final int paraEnd = getParagraphEnd(paraIndex);
        return getMeasuredParagraph(paraIndex).getCharWidthAt(offset - paraStart);
    }

    /**
     * Returns the size of native PrecomputedText memory usage.
     *
     * Note that this is not guaranteed to be accurate. Must be used only for testing purposes.
     * @hide
     */
    public int getMemoryUsage() {
        int r = 0;
        for (int i = 0; i < getParagraphCount(); ++i) {
            r += getMeasuredParagraph(i).getMemoryUsage();
        }
        return r;
    }

    ///////////////////////////////////////////////////////////////////////////////////////////////
    // Spannable overrides
    //
    // Do not allow to modify MetricAffectingSpan

    /**
     * @throws IllegalArgumentException if {@link MetricAffectingSpan} is specified.
     */
    @Override
    public void setSpan(Object what, int start, int end, int flags) {
        if (what instanceof MetricAffectingSpan) {
            throw new IllegalArgumentException(
                    "MetricAffectingSpan can not be set to PrecomputedText.");
        }
        mText.setSpan(what, start, end, flags);
    }

    /**
     * @throws IllegalArgumentException if {@link MetricAffectingSpan} is specified.
     */
    @Override
    public void removeSpan(Object what) {
        if (what instanceof MetricAffectingSpan) {
            throw new IllegalArgumentException(
                    "MetricAffectingSpan can not be removed from PrecomputedText.");
        }
        mText.removeSpan(what);
    }

    ///////////////////////////////////////////////////////////////////////////////////////////////
    // Spanned overrides
    //
    // Just proxy for underlying mText if appropriate.

    @Override
    public <T> T[] getSpans(int start, int end, Class<T> type) {
        return mText.getSpans(start, end, type);
    }

    @Override
    public int getSpanStart(Object tag) {
        return mText.getSpanStart(tag);
    }

    @Override
    public int getSpanEnd(Object tag) {
        return mText.getSpanEnd(tag);
    }

    @Override
    public int getSpanFlags(Object tag) {
        return mText.getSpanFlags(tag);
    }

    @Override
    public int nextSpanTransition(int start, int limit, Class type) {
        return mText.nextSpanTransition(start, limit, type);
    }

    ///////////////////////////////////////////////////////////////////////////////////////////////
    // CharSequence overrides.
    //
    // Just proxy for underlying mText.

    @Override
    public int length() {
        return mText.length();
    }

    @Override
    public char charAt(int index) {
        return mText.charAt(index);
    }

    @Override
    public CharSequence subSequence(int start, int end) {
        return PrecomputedText.create(mText.subSequence(start, end), mParams);
    }

    @Override
    public String toString() {
        return mText.toString();
    }
}<|MERGE_RESOLUTION|>--- conflicted
+++ resolved
@@ -520,14 +520,6 @@
      * Returns true if the given TextPaint gives the same result of text layout for this text.
      * @hide
      */
-<<<<<<< HEAD
-    public boolean canUseMeasuredResult(@IntRange(from = 0) int start, @IntRange(from = 0) int end,
-            @NonNull TextDirectionHeuristic textDir, @NonNull TextPaint paint,
-            @Layout.BreakStrategy int strategy, @Layout.HyphenationFrequency int frequency) {
-        return mStart == start
-            && mEnd == end
-            && mParams.isSameTextMetricsInternal(paint, textDir, strategy, frequency);
-=======
     public @Params.CheckResultUsableResult int checkResultUsable(@IntRange(from = 0) int start,
             @IntRange(from = 0) int end, @NonNull TextDirectionHeuristic textDir,
             @NonNull TextPaint paint, @Layout.BreakStrategy int strategy,
@@ -537,7 +529,6 @@
         } else {
             return mParams.checkResultUsable(paint, textDir, strategy, frequency);
         }
->>>>>>> de843449
     }
 
     /** @hide */
