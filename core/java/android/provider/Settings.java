/*
 * Copyright (C) 2006 The Android Open Source Project
 *
 * Licensed under the Apache License, Version 2.0 (the "License");
 * you may not use this file except in compliance with the License.
 * You may obtain a copy of the License at
 *
 *      http://www.apache.org/licenses/LICENSE-2.0
 *
 * Unless required by applicable law or agreed to in writing, software
 * distributed under the License is distributed on an "AS IS" BASIS,
 * WITHOUT WARRANTIES OR CONDITIONS OF ANY KIND, either express or implied.
 * See the License for the specific language governing permissions and
 * limitations under the License.
 */

package android.provider;

import android.annotation.NonNull;
import android.annotation.SdkConstant;
import android.annotation.SdkConstant.SdkConstantType;
import android.annotation.SystemApi;
import android.annotation.TestApi;
import android.app.ActivityThread;
import android.app.AppOpsManager;
import android.app.Application;
import android.app.SearchManager;
import android.app.WallpaperManager;
import android.content.ComponentName;
import android.content.ContentResolver;
import android.content.ContentValues;
import android.content.Context;
import android.content.IContentProvider;
import android.content.Intent;
import android.content.pm.ActivityInfo;
import android.content.pm.PackageManager;
import android.content.pm.ResolveInfo;
import android.content.res.Configuration;
import android.content.res.Resources;
import android.database.Cursor;
import android.database.SQLException;
import android.location.LocationManager;
import android.net.ConnectivityManager;
import android.net.Uri;
import android.net.wifi.WifiManager;
import android.os.BatteryManager;
import android.os.Binder;
import android.os.Bundle;
import android.os.DropBoxManager;
import android.os.IBinder;
import android.os.LocaleList;
import android.os.Process;
import android.os.RemoteException;
import android.os.ServiceManager;
import android.os.UserHandle;
import android.os.Build.VERSION_CODES;
import android.speech.tts.TextToSpeech;
import android.text.TextUtils;
import android.util.AndroidException;
import android.util.ArrayMap;
import android.util.ArraySet;
import android.util.Log;
import android.util.MemoryIntArray;

import com.android.internal.annotations.GuardedBy;
import com.android.internal.util.ArrayUtils;
import com.android.internal.widget.ILockSettings;

import java.io.IOException;
import java.net.URISyntaxException;
import java.text.SimpleDateFormat;
import java.util.ArrayList;
import java.util.HashMap;
import java.util.HashSet;
import java.util.List;
import java.util.Locale;
import java.util.Map;
import java.util.Set;
import java.util.regex.Pattern;

/**
 * The Settings provider contains global system-level device preferences.
 */
public final class Settings {

    // Intent actions for Settings

    /**
     * Activity Action: Show system settings.
     * <p>
     * Input: Nothing.
     * <p>
     * Output: Nothing.
     */
    @SdkConstant(SdkConstantType.ACTIVITY_INTENT_ACTION)
    public static final String ACTION_SETTINGS = "android.settings.SETTINGS";

    /**
     * Activity Action: Show settings to allow configuration of APNs.
     * <p>
     * Input: Nothing.
     * <p>
     * Output: Nothing.
     */
    @SdkConstant(SdkConstantType.ACTIVITY_INTENT_ACTION)
    public static final String ACTION_APN_SETTINGS = "android.settings.APN_SETTINGS";

    /**
     * Activity Action: Show settings to allow configuration of current location
     * sources.
     * <p>
     * In some cases, a matching Activity may not exist, so ensure you
     * safeguard against this.
     * <p>
     * Input: Nothing.
     * <p>
     * Output: Nothing.
     */
    @SdkConstant(SdkConstantType.ACTIVITY_INTENT_ACTION)
    public static final String ACTION_LOCATION_SOURCE_SETTINGS =
            "android.settings.LOCATION_SOURCE_SETTINGS";

    /**
     * Activity Action: Show settings to allow configuration of users.
     * <p>
     * In some cases, a matching Activity may not exist, so ensure you
     * safeguard against this.
     * <p>
     * Input: Nothing.
     * <p>
     * Output: Nothing.
     * @hide
     */
    @SdkConstant(SdkConstantType.ACTIVITY_INTENT_ACTION)
    public static final String ACTION_USER_SETTINGS =
            "android.settings.USER_SETTINGS";

    /**
     * Activity Action: Show settings to allow configuration of wireless controls
     * such as Wi-Fi, Bluetooth and Mobile networks.
     * <p>
     * In some cases, a matching Activity may not exist, so ensure you
     * safeguard against this.
     * <p>
     * Input: Nothing.
     * <p>
     * Output: Nothing.
     */
    @SdkConstant(SdkConstantType.ACTIVITY_INTENT_ACTION)
    public static final String ACTION_WIRELESS_SETTINGS =
            "android.settings.WIRELESS_SETTINGS";

    /**
     * Activity Action: Show tether provisioning activity.
     *
     * <p>
     * In some cases, a matching Activity may not exist, so ensure you
     * safeguard against this.
     * <p>
     * Input: {@link ConnectivityManager.EXTRA_TETHER_TYPE} should be included to specify which type
     * of tethering should be checked. {@link ConnectivityManager.EXTRA_PROVISION_CALLBACK} should
     * contain a {@link ResultReceiver} which will be called back with a tether result code.
     * <p>
     * Output: The result of the provisioning check.
     * {@link ConnectivityManager.TETHER_ERROR_NO_ERROR} if successful,
     * {@link ConnectivityManager.TETHER_ERROR_PROVISION_FAILED} for failure.
     *
     * @hide
     */
    @SdkConstant(SdkConstantType.ACTIVITY_INTENT_ACTION)
    public static final String ACTION_TETHER_PROVISIONING =
            "android.settings.TETHER_PROVISIONING_UI";

    /**
     * Activity Action: Show settings to allow entering/exiting airplane mode.
     * <p>
     * In some cases, a matching Activity may not exist, so ensure you
     * safeguard against this.
     * <p>
     * Input: Nothing.
     * <p>
     * Output: Nothing.
     */
    @SdkConstant(SdkConstantType.ACTIVITY_INTENT_ACTION)
    public static final String ACTION_AIRPLANE_MODE_SETTINGS =
            "android.settings.AIRPLANE_MODE_SETTINGS";

    /**
     * Activity Action: Modify Airplane mode settings using a voice command.
     * <p>
     * In some cases, a matching Activity may not exist, so ensure you safeguard against this.
     * <p>
     * This intent MUST be started using
     * {@link android.service.voice.VoiceInteractionSession#startVoiceActivity
     * startVoiceActivity}.
     * <p>
     * Note: The activity implementing this intent MUST verify that
     * {@link android.app.Activity#isVoiceInteraction isVoiceInteraction} returns true before
     * modifying the setting.
     * <p>
     * Input: To tell which state airplane mode should be set to, add the
     * {@link #EXTRA_AIRPLANE_MODE_ENABLED} extra to this Intent with the state specified.
     * If the extra is not included, no changes will be made.
     * <p>
     * Output: Nothing.
     */
    @SdkConstant(SdkConstantType.ACTIVITY_INTENT_ACTION)
    public static final String ACTION_VOICE_CONTROL_AIRPLANE_MODE =
            "android.settings.VOICE_CONTROL_AIRPLANE_MODE";

    /**
     * Activity Action: Show settings for accessibility modules.
     * <p>
     * In some cases, a matching Activity may not exist, so ensure you
     * safeguard against this.
     * <p>
     * Input: Nothing.
     * <p>
     * Output: Nothing.
     */
    @SdkConstant(SdkConstantType.ACTIVITY_INTENT_ACTION)
    public static final String ACTION_ACCESSIBILITY_SETTINGS =
            "android.settings.ACCESSIBILITY_SETTINGS";

    /**
     * Activity Action: Show settings to control access to usage information.
     * <p>
     * In some cases, a matching Activity may not exist, so ensure you
     * safeguard against this.
     * <p>
     * Input: Nothing.
     * <p>
     * Output: Nothing.
     */
    @SdkConstant(SdkConstantType.ACTIVITY_INTENT_ACTION)
    public static final String ACTION_USAGE_ACCESS_SETTINGS =
            "android.settings.USAGE_ACCESS_SETTINGS";

    /**
     * Activity Category: Show application settings related to usage access.
     * <p>
     * An activity that provides a user interface for adjusting usage access related
     * preferences for its containing application. Optional but recommended for apps that
     * use {@link android.Manifest.permission#PACKAGE_USAGE_STATS}.
     * <p>
     * The activity may define meta-data to describe what usage access is
     * used for within their app with {@link #METADATA_USAGE_ACCESS_REASON}, which
     * will be displayed in Settings.
     * <p>
     * Input: Nothing.
     * <p>
     * Output: Nothing.
     */
    @SdkConstant(SdkConstantType.INTENT_CATEGORY)
    public static final String INTENT_CATEGORY_USAGE_ACCESS_CONFIG =
            "android.intent.category.USAGE_ACCESS_CONFIG";

    /**
     * Metadata key: Reason for needing usage access.
     * <p>
     * A key for metadata attached to an activity that receives action
     * {@link #INTENT_CATEGORY_USAGE_ACCESS_CONFIG}, shown to the
     * user as description of how the app uses usage access.
     * <p>
     */
    public static final String METADATA_USAGE_ACCESS_REASON =
            "android.settings.metadata.USAGE_ACCESS_REASON";

    /**
     * Activity Action: Show settings to allow configuration of security and
     * location privacy.
     * <p>
     * In some cases, a matching Activity may not exist, so ensure you
     * safeguard against this.
     * <p>
     * Input: Nothing.
     * <p>
     * Output: Nothing.
     */
    @SdkConstant(SdkConstantType.ACTIVITY_INTENT_ACTION)
    public static final String ACTION_SECURITY_SETTINGS =
            "android.settings.SECURITY_SETTINGS";

    /**
     * Activity Action: Show trusted credentials settings, opening to the user tab,
     * to allow management of installed credentials.
     * <p>
     * In some cases, a matching Activity may not exist, so ensure you
     * safeguard against this.
     * <p>
     * Input: Nothing.
     * <p>
     * Output: Nothing.
     * @hide
     */
    @SdkConstant(SdkConstantType.ACTIVITY_INTENT_ACTION)
    public static final String ACTION_TRUSTED_CREDENTIALS_USER =
            "com.android.settings.TRUSTED_CREDENTIALS_USER";

    /**
     * Activity Action: Show dialog explaining that an installed CA cert may enable
     * monitoring of encrypted network traffic.
     * <p>
     * In some cases, a matching Activity may not exist, so ensure you
     * safeguard against this. Add {@link #EXTRA_NUMBER_OF_CERTIFICATES} extra to indicate the
     * number of certificates.
     * <p>
     * Input: Nothing.
     * <p>
     * Output: Nothing.
     * @hide
     */
    @SdkConstant(SdkConstantType.ACTIVITY_INTENT_ACTION)
    public static final String ACTION_MONITORING_CERT_INFO =
            "com.android.settings.MONITORING_CERT_INFO";

    /**
     * Activity Action: Show settings to allow configuration of privacy options.
     * <p>
     * In some cases, a matching Activity may not exist, so ensure you
     * safeguard against this.
     * <p>
     * Input: Nothing.
     * <p>
     * Output: Nothing.
     */
    @SdkConstant(SdkConstantType.ACTIVITY_INTENT_ACTION)
    public static final String ACTION_PRIVACY_SETTINGS =
            "android.settings.PRIVACY_SETTINGS";

    /**
     * Activity Action: Show settings to allow configuration of VPN.
     * <p>
     * In some cases, a matching Activity may not exist, so ensure you
     * safeguard against this.
     * <p>
     * Input: Nothing.
     * <p>
     * Output: Nothing.
     */
    @SdkConstant(SdkConstantType.ACTIVITY_INTENT_ACTION)
    public static final String ACTION_VPN_SETTINGS =
            "android.settings.VPN_SETTINGS";

    /**
     * Activity Action: Show settings to allow configuration of Wi-Fi.
     * <p>
     * In some cases, a matching Activity may not exist, so ensure you
     * safeguard against this.
     * <p>
     * Input: Nothing.
     * <p>
     * Output: Nothing.

     */
    @SdkConstant(SdkConstantType.ACTIVITY_INTENT_ACTION)
    public static final String ACTION_WIFI_SETTINGS =
            "android.settings.WIFI_SETTINGS";

    /**
     * Activity Action: Show settings to allow configuration of a static IP
     * address for Wi-Fi.
     * <p>
     * In some cases, a matching Activity may not exist, so ensure you safeguard
     * against this.
     * <p>
     * Input: Nothing.
     * <p>
     * Output: Nothing.
     */
    @SdkConstant(SdkConstantType.ACTIVITY_INTENT_ACTION)
    public static final String ACTION_WIFI_IP_SETTINGS =
            "android.settings.WIFI_IP_SETTINGS";

    /**
     * Activity Action: Show settings to allow configuration of Bluetooth.
     * <p>
     * In some cases, a matching Activity may not exist, so ensure you
     * safeguard against this.
     * <p>
     * Input: Nothing.
     * <p>
     * Output: Nothing.
     */
    @SdkConstant(SdkConstantType.ACTIVITY_INTENT_ACTION)
    public static final String ACTION_BLUETOOTH_SETTINGS =
            "android.settings.BLUETOOTH_SETTINGS";

    /**
     * Activity Action: Show settings to allow configuration of cast endpoints.
     * <p>
     * In some cases, a matching Activity may not exist, so ensure you
     * safeguard against this.
     * <p>
     * Input: Nothing.
     * <p>
     * Output: Nothing.
     */
    @SdkConstant(SdkConstantType.ACTIVITY_INTENT_ACTION)
    public static final String ACTION_CAST_SETTINGS =
            "android.settings.CAST_SETTINGS";

    /**
     * Activity Action: Show settings to allow configuration of date and time.
     * <p>
     * In some cases, a matching Activity may not exist, so ensure you
     * safeguard against this.
     * <p>
     * Input: Nothing.
     * <p>
     * Output: Nothing.
     */
    @SdkConstant(SdkConstantType.ACTIVITY_INTENT_ACTION)
    public static final String ACTION_DATE_SETTINGS =
            "android.settings.DATE_SETTINGS";

    /**
     * Activity Action: Show settings to allow configuration of sound and volume.
     * <p>
     * In some cases, a matching Activity may not exist, so ensure you
     * safeguard against this.
     * <p>
     * Input: Nothing.
     * <p>
     * Output: Nothing.
     */
    @SdkConstant(SdkConstantType.ACTIVITY_INTENT_ACTION)
    public static final String ACTION_SOUND_SETTINGS =
            "android.settings.SOUND_SETTINGS";

    /**
     * Activity Action: Show settings to allow configuration of display.
     * <p>
     * In some cases, a matching Activity may not exist, so ensure you
     * safeguard against this.
     * <p>
     * Input: Nothing.
     * <p>
     * Output: Nothing.
     */
    @SdkConstant(SdkConstantType.ACTIVITY_INTENT_ACTION)
    public static final String ACTION_DISPLAY_SETTINGS =
            "android.settings.DISPLAY_SETTINGS";

    /**
     * Activity Action: Show settings to allow configuration of locale.
     * <p>
     * In some cases, a matching Activity may not exist, so ensure you
     * safeguard against this.
     * <p>
     * Input: Nothing.
     * <p>
     * Output: Nothing.
     */
    @SdkConstant(SdkConstantType.ACTIVITY_INTENT_ACTION)
    public static final String ACTION_LOCALE_SETTINGS =
            "android.settings.LOCALE_SETTINGS";

    /**
     * Activity Action: Show settings to configure input methods, in particular
     * allowing the user to enable input methods.
     * <p>
     * In some cases, a matching Activity may not exist, so ensure you
     * safeguard against this.
     * <p>
     * Input: Nothing.
     * <p>
     * Output: Nothing.
     */
    @SdkConstant(SdkConstantType.ACTIVITY_INTENT_ACTION)
    public static final String ACTION_VOICE_INPUT_SETTINGS =
            "android.settings.VOICE_INPUT_SETTINGS";

    /**
     * Activity Action: Show settings to configure input methods, in particular
     * allowing the user to enable input methods.
     * <p>
     * In some cases, a matching Activity may not exist, so ensure you
     * safeguard against this.
     * <p>
     * Input: Nothing.
     * <p>
     * Output: Nothing.
     */
    @SdkConstant(SdkConstantType.ACTIVITY_INTENT_ACTION)
    public static final String ACTION_INPUT_METHOD_SETTINGS =
            "android.settings.INPUT_METHOD_SETTINGS";

    /**
     * Activity Action: Show settings to enable/disable input method subtypes.
     * <p>
     * In some cases, a matching Activity may not exist, so ensure you
     * safeguard against this.
     * <p>
     * To tell which input method's subtypes are displayed in the settings, add
     * {@link #EXTRA_INPUT_METHOD_ID} extra to this Intent with the input method id.
     * If there is no extra in this Intent, subtypes from all installed input methods
     * will be displayed in the settings.
     *
     * @see android.view.inputmethod.InputMethodInfo#getId
     * <p>
     * Input: Nothing.
     * <p>
     * Output: Nothing.
     */
    @SdkConstant(SdkConstantType.ACTIVITY_INTENT_ACTION)
    public static final String ACTION_INPUT_METHOD_SUBTYPE_SETTINGS =
            "android.settings.INPUT_METHOD_SUBTYPE_SETTINGS";

    /**
     * Activity Action: Show a dialog to select input method.
     * <p>
     * In some cases, a matching Activity may not exist, so ensure you
     * safeguard against this.
     * <p>
     * Input: Nothing.
     * <p>
     * Output: Nothing.
     * @hide
     */
    @SdkConstant(SdkConstantType.ACTIVITY_INTENT_ACTION)
    public static final String ACTION_SHOW_INPUT_METHOD_PICKER =
            "android.settings.SHOW_INPUT_METHOD_PICKER";

    /**
     * Activity Action: Show settings to manage the user input dictionary.
     * <p>
     * Starting with {@link android.os.Build.VERSION_CODES#KITKAT},
     * it is guaranteed there will always be an appropriate implementation for this Intent action.
     * In prior releases of the platform this was optional, so ensure you safeguard against it.
     * <p>
     * Input: Nothing.
     * <p>
     * Output: Nothing.
     */
    @SdkConstant(SdkConstantType.ACTIVITY_INTENT_ACTION)
    public static final String ACTION_USER_DICTIONARY_SETTINGS =
            "android.settings.USER_DICTIONARY_SETTINGS";

    /**
     * Activity Action: Show settings to configure the hardware keyboard.
     * <p>
     * In some cases, a matching Activity may not exist, so ensure you
     * safeguard against this.
     * <p>
     * Input: Nothing.
     * <p>
     * Output: Nothing.
     */
    @SdkConstant(SdkConstantType.ACTIVITY_INTENT_ACTION)
    public static final String ACTION_HARD_KEYBOARD_SETTINGS =
            "android.settings.HARD_KEYBOARD_SETTINGS";

    /**
     * Activity Action: Adds a word to the user dictionary.
     * <p>
     * In some cases, a matching Activity may not exist, so ensure you
     * safeguard against this.
     * <p>
     * Input: An extra with key <code>word</code> that contains the word
     * that should be added to the dictionary.
     * <p>
     * Output: Nothing.
     *
     * @hide
     */
    @SdkConstant(SdkConstantType.ACTIVITY_INTENT_ACTION)
    public static final String ACTION_USER_DICTIONARY_INSERT =
            "com.android.settings.USER_DICTIONARY_INSERT";

    /**
     * Activity Action: Show settings to allow configuration of application-related settings.
     * <p>
     * In some cases, a matching Activity may not exist, so ensure you
     * safeguard against this.
     * <p>
     * Input: Nothing.
     * <p>
     * Output: Nothing.
     */
    @SdkConstant(SdkConstantType.ACTIVITY_INTENT_ACTION)
    public static final String ACTION_APPLICATION_SETTINGS =
            "android.settings.APPLICATION_SETTINGS";

    /**
     * Activity Action: Show settings to allow configuration of application
     * development-related settings.  As of
     * {@link android.os.Build.VERSION_CODES#JELLY_BEAN_MR1} this action is
     * a required part of the platform.
     * <p>
     * Input: Nothing.
     * <p>
     * Output: Nothing.
     */
    @SdkConstant(SdkConstantType.ACTIVITY_INTENT_ACTION)
    public static final String ACTION_APPLICATION_DEVELOPMENT_SETTINGS =
            "android.settings.APPLICATION_DEVELOPMENT_SETTINGS";

    /**
     * Activity Action: Show settings to allow configuration of quick launch shortcuts.
     * <p>
     * In some cases, a matching Activity may not exist, so ensure you
     * safeguard against this.
     * <p>
     * Input: Nothing.
     * <p>
     * Output: Nothing.
     */
    @SdkConstant(SdkConstantType.ACTIVITY_INTENT_ACTION)
    public static final String ACTION_QUICK_LAUNCH_SETTINGS =
            "android.settings.QUICK_LAUNCH_SETTINGS";

    /**
     * Activity Action: Show settings to manage installed applications.
     * <p>
     * In some cases, a matching Activity may not exist, so ensure you
     * safeguard against this.
     * <p>
     * Input: Nothing.
     * <p>
     * Output: Nothing.
     */
    @SdkConstant(SdkConstantType.ACTIVITY_INTENT_ACTION)
    public static final String ACTION_MANAGE_APPLICATIONS_SETTINGS =
            "android.settings.MANAGE_APPLICATIONS_SETTINGS";

    /**
     * Activity Action: Show settings to manage all applications.
     * <p>
     * In some cases, a matching Activity may not exist, so ensure you
     * safeguard against this.
     * <p>
     * Input: Nothing.
     * <p>
     * Output: Nothing.
     */
    @SdkConstant(SdkConstantType.ACTIVITY_INTENT_ACTION)
    public static final String ACTION_MANAGE_ALL_APPLICATIONS_SETTINGS =
            "android.settings.MANAGE_ALL_APPLICATIONS_SETTINGS";

    /**
     * Activity Action: Show screen for controlling which apps can draw on top of other apps.
     * <p>
     * In some cases, a matching Activity may not exist, so ensure you
     * safeguard against this.
     * <p>
     * Input: Optionally, the Intent's data URI can specify the application package name to
     * directly invoke the management GUI specific to the package name. For example
     * "package:com.my.app".
     * <p>
     * Output: Nothing.
     */
    @SdkConstant(SdkConstantType.ACTIVITY_INTENT_ACTION)
    public static final String ACTION_MANAGE_OVERLAY_PERMISSION =
            "android.settings.action.MANAGE_OVERLAY_PERMISSION";

    /**
     * Activity Action: Show screen for controlling which apps are allowed to write/modify
     * system settings.
     * <p>
     * In some cases, a matching Activity may not exist, so ensure you
     * safeguard against this.
     * <p>
     * Input: Optionally, the Intent's data URI can specify the application package name to
     * directly invoke the management GUI specific to the package name. For example
     * "package:com.my.app".
     * <p>
     * Output: Nothing.
     */
    @SdkConstant(SdkConstantType.ACTIVITY_INTENT_ACTION)
    public static final String ACTION_MANAGE_WRITE_SETTINGS =
            "android.settings.action.MANAGE_WRITE_SETTINGS";

    /**
     * Activity Action: Show screen of details about a particular application.
     * <p>
     * In some cases, a matching Activity may not exist, so ensure you
     * safeguard against this.
     * <p>
     * Input: The Intent's data URI specifies the application package name
     * to be shown, with the "package" scheme.  That is "package:com.my.app".
     * <p>
     * Output: Nothing.
     */
    @SdkConstant(SdkConstantType.ACTIVITY_INTENT_ACTION)
    public static final String ACTION_APPLICATION_DETAILS_SETTINGS =
            "android.settings.APPLICATION_DETAILS_SETTINGS";

    /**
     * Activity Action: Show screen for controlling which apps can ignore battery optimizations.
     * <p>
     * Input: Nothing.
     * <p>
     * Output: Nothing.
     * <p>
     * You can use {@link android.os.PowerManager#isIgnoringBatteryOptimizations
     * PowerManager.isIgnoringBatteryOptimizations()} to determine if an application is
     * already ignoring optimizations.  You can use
     * {@link #ACTION_REQUEST_IGNORE_BATTERY_OPTIMIZATIONS} to ask the user to put you
     * on this list.
     */
    @SdkConstant(SdkConstantType.ACTIVITY_INTENT_ACTION)
    public static final String ACTION_IGNORE_BATTERY_OPTIMIZATION_SETTINGS =
            "android.settings.IGNORE_BATTERY_OPTIMIZATION_SETTINGS";

    /**
     * Activity Action: Ask the user to allow an app to ignore battery optimizations (that is,
     * put them on the whitelist of apps shown by
     * {@link #ACTION_IGNORE_BATTERY_OPTIMIZATION_SETTINGS}).  For an app to use this, it also
     * must hold the {@link android.Manifest.permission#REQUEST_IGNORE_BATTERY_OPTIMIZATIONS}
     * permission.
     * <p><b>Note:</b> most applications should <em>not</em> use this; there are many facilities
     * provided by the platform for applications to operate correctly in the various power
     * saving modes.  This is only for unusual applications that need to deeply control their own
     * execution, at the potential expense of the user's battery life.  Note that these applications
     * greatly run the risk of showing to the user as high power consumers on their device.</p>
     * <p>
     * Input: The Intent's data URI must specify the application package name
     * to be shown, with the "package" scheme.  That is "package:com.my.app".
     * <p>
     * Output: Nothing.
     * <p>
     * You can use {@link android.os.PowerManager#isIgnoringBatteryOptimizations
     * PowerManager.isIgnoringBatteryOptimizations()} to determine if an application is
     * already ignoring optimizations.
     */
    @SdkConstant(SdkConstantType.ACTIVITY_INTENT_ACTION)
    public static final String ACTION_REQUEST_IGNORE_BATTERY_OPTIMIZATIONS =
            "android.settings.REQUEST_IGNORE_BATTERY_OPTIMIZATIONS";

    /**
     * Activity Action: Show screen for controlling background data
     * restrictions for a particular application.
     * <p>
     * Input: Intent's data URI set with an application name, using the
     * "package" schema (like "package:com.my.app").
     *
     * <p>
     * Output: Nothing.
     * <p>
     * Applications can also use {@link android.net.ConnectivityManager#getRestrictBackgroundStatus
     * ConnectivityManager#getRestrictBackgroundStatus()} to determine the
     * status of the background data restrictions for them.
     */
    @SdkConstant(SdkConstantType.ACTIVITY_INTENT_ACTION)
    public static final String ACTION_IGNORE_BACKGROUND_DATA_RESTRICTIONS_SETTINGS =
            "android.settings.IGNORE_BACKGROUND_DATA_RESTRICTIONS_SETTINGS";

    /**
     * @hide
     * Activity Action: Show the "app ops" settings screen.
     * <p>
     * Input: Nothing.
     * <p>
     * Output: Nothing.
     */
    @SdkConstant(SdkConstantType.ACTIVITY_INTENT_ACTION)
    public static final String ACTION_APP_OPS_SETTINGS =
            "android.settings.APP_OPS_SETTINGS";

    /**
     * Activity Action: Show settings for system update functionality.
     * <p>
     * In some cases, a matching Activity may not exist, so ensure you
     * safeguard against this.
     * <p>
     * Input: Nothing.
     * <p>
     * Output: Nothing.
     *
     * @hide
     */
    @SdkConstant(SdkConstantType.ACTIVITY_INTENT_ACTION)
    public static final String ACTION_SYSTEM_UPDATE_SETTINGS =
            "android.settings.SYSTEM_UPDATE_SETTINGS";

    /**
     * Activity Action: Show settings to allow configuration of sync settings.
     * <p>
     * In some cases, a matching Activity may not exist, so ensure you
     * safeguard against this.
     * <p>
     * The account types available to add via the add account button may be restricted by adding an
     * {@link #EXTRA_AUTHORITIES} extra to this Intent with one or more syncable content provider's
     * authorities. Only account types which can sync with that content provider will be offered to
     * the user.
     * <p>
     * Input: Nothing.
     * <p>
     * Output: Nothing.
     */
    @SdkConstant(SdkConstantType.ACTIVITY_INTENT_ACTION)
    public static final String ACTION_SYNC_SETTINGS =
            "android.settings.SYNC_SETTINGS";

    /**
     * Activity Action: Show add account screen for creating a new account.
     * <p>
     * In some cases, a matching Activity may not exist, so ensure you
     * safeguard against this.
     * <p>
     * The account types available to add may be restricted by adding an {@link #EXTRA_AUTHORITIES}
     * extra to the Intent with one or more syncable content provider's authorities.  Only account
     * types which can sync with that content provider will be offered to the user.
     * <p>
     * Account types can also be filtered by adding an {@link #EXTRA_ACCOUNT_TYPES} extra to the
     * Intent with one or more account types.
     * <p>
     * Input: Nothing.
     * <p>
     * Output: Nothing.
     */
    @SdkConstant(SdkConstantType.ACTIVITY_INTENT_ACTION)
    public static final String ACTION_ADD_ACCOUNT =
            "android.settings.ADD_ACCOUNT_SETTINGS";

    /**
     * Activity Action: Show settings for selecting the network operator.
     * <p>
     * In some cases, a matching Activity may not exist, so ensure you
     * safeguard against this.
     * <p>
     * Input: Nothing.
     * <p>
     * Output: Nothing.
     */
    @SdkConstant(SdkConstantType.ACTIVITY_INTENT_ACTION)
    public static final String ACTION_NETWORK_OPERATOR_SETTINGS =
            "android.settings.NETWORK_OPERATOR_SETTINGS";

    /**
     * Activity Action: Show settings for selection of 2G/3G.
     * <p>
     * In some cases, a matching Activity may not exist, so ensure you
     * safeguard against this.
     * <p>
     * Input: Nothing.
     * <p>
     * Output: Nothing.
     */
    @SdkConstant(SdkConstantType.ACTIVITY_INTENT_ACTION)
    public static final String ACTION_DATA_ROAMING_SETTINGS =
            "android.settings.DATA_ROAMING_SETTINGS";

    /**
     * Activity Action: Show settings for internal storage.
     * <p>
     * In some cases, a matching Activity may not exist, so ensure you
     * safeguard against this.
     * <p>
     * Input: Nothing.
     * <p>
     * Output: Nothing.
     */
    @SdkConstant(SdkConstantType.ACTIVITY_INTENT_ACTION)
    public static final String ACTION_INTERNAL_STORAGE_SETTINGS =
            "android.settings.INTERNAL_STORAGE_SETTINGS";
    /**
     * Activity Action: Show settings for memory card storage.
     * <p>
     * In some cases, a matching Activity may not exist, so ensure you
     * safeguard against this.
     * <p>
     * Input: Nothing.
     * <p>
     * Output: Nothing.
     */
    @SdkConstant(SdkConstantType.ACTIVITY_INTENT_ACTION)
    public static final String ACTION_MEMORY_CARD_SETTINGS =
            "android.settings.MEMORY_CARD_SETTINGS";

    /**
     * Activity Action: Show settings for global search.
     * <p>
     * In some cases, a matching Activity may not exist, so ensure you
     * safeguard against this.
     * <p>
     * Input: Nothing.
     * <p>
     * Output: Nothing
     */
    @SdkConstant(SdkConstantType.ACTIVITY_INTENT_ACTION)
    public static final String ACTION_SEARCH_SETTINGS =
        "android.search.action.SEARCH_SETTINGS";

    /**
     * Activity Action: Show general device information settings (serial
     * number, software version, phone number, etc.).
     * <p>
     * In some cases, a matching Activity may not exist, so ensure you
     * safeguard against this.
     * <p>
     * Input: Nothing.
     * <p>
     * Output: Nothing
     */
    @SdkConstant(SdkConstantType.ACTIVITY_INTENT_ACTION)
    public static final String ACTION_DEVICE_INFO_SETTINGS =
        "android.settings.DEVICE_INFO_SETTINGS";

    /**
     * Activity Action: Show NFC settings.
     * <p>
     * This shows UI that allows NFC to be turned on or off.
     * <p>
     * In some cases, a matching Activity may not exist, so ensure you
     * safeguard against this.
     * <p>
     * Input: Nothing.
     * <p>
     * Output: Nothing
     * @see android.nfc.NfcAdapter#isEnabled()
     */
    @SdkConstant(SdkConstantType.ACTIVITY_INTENT_ACTION)
    public static final String ACTION_NFC_SETTINGS = "android.settings.NFC_SETTINGS";

    /**
     * Activity Action: Show NFC Sharing settings.
     * <p>
     * This shows UI that allows NDEF Push (Android Beam) to be turned on or
     * off.
     * <p>
     * In some cases, a matching Activity may not exist, so ensure you
     * safeguard against this.
     * <p>
     * Input: Nothing.
     * <p>
     * Output: Nothing
     * @see android.nfc.NfcAdapter#isNdefPushEnabled()
     */
    @SdkConstant(SdkConstantType.ACTIVITY_INTENT_ACTION)
    public static final String ACTION_NFCSHARING_SETTINGS =
        "android.settings.NFCSHARING_SETTINGS";

    /**
     * Activity Action: Show NFC Tap & Pay settings
     * <p>
     * This shows UI that allows the user to configure Tap&Pay
     * settings.
     * <p>
     * In some cases, a matching Activity may not exist, so ensure you
     * safeguard against this.
     * <p>
     * Input: Nothing.
     * <p>
     * Output: Nothing
     */
    @SdkConstant(SdkConstantType.ACTIVITY_INTENT_ACTION)
    public static final String ACTION_NFC_PAYMENT_SETTINGS =
        "android.settings.NFC_PAYMENT_SETTINGS";

    /**
     * Activity Action: Show Daydream settings.
     * <p>
     * In some cases, a matching Activity may not exist, so ensure you
     * safeguard against this.
     * <p>
     * Input: Nothing.
     * <p>
     * Output: Nothing.
     * @see android.service.dreams.DreamService
     */
    @SdkConstant(SdkConstantType.ACTIVITY_INTENT_ACTION)
    public static final String ACTION_DREAM_SETTINGS = "android.settings.DREAM_SETTINGS";

    /**
     * Activity Action: Show Notification listener settings.
     * <p>
     * In some cases, a matching Activity may not exist, so ensure you
     * safeguard against this.
     * <p>
     * Input: Nothing.
     * <p>
     * Output: Nothing.
     * @see android.service.notification.NotificationListenerService
     */
    @SdkConstant(SdkConstantType.ACTIVITY_INTENT_ACTION)
    public static final String ACTION_NOTIFICATION_LISTENER_SETTINGS
            = "android.settings.ACTION_NOTIFICATION_LISTENER_SETTINGS";

    /**
     * Activity Action: Show Do Not Disturb access settings.
     * <p>
     * Users can grant and deny access to Do Not Disturb configuration from here.
     * See {@link android.app.NotificationManager#isNotificationPolicyAccessGranted()} for more
     * details.
     * <p>
     * Input: Nothing.
     * <p>
     * Output: Nothing.
     */
    @SdkConstant(SdkConstantType.ACTIVITY_INTENT_ACTION)
    public static final String ACTION_NOTIFICATION_POLICY_ACCESS_SETTINGS
            = "android.settings.NOTIFICATION_POLICY_ACCESS_SETTINGS";

    /**
     * @hide
     */
    @SdkConstant(SdkConstantType.ACTIVITY_INTENT_ACTION)
    public static final String ACTION_CONDITION_PROVIDER_SETTINGS
            = "android.settings.ACTION_CONDITION_PROVIDER_SETTINGS";

    /**
     * Activity Action: Show settings for video captioning.
     * <p>
     * In some cases, a matching Activity may not exist, so ensure you safeguard
     * against this.
     * <p>
     * Input: Nothing.
     * <p>
     * Output: Nothing.
     */
    @SdkConstant(SdkConstantType.ACTIVITY_INTENT_ACTION)
    public static final String ACTION_CAPTIONING_SETTINGS = "android.settings.CAPTIONING_SETTINGS";

    /**
     * Activity Action: Show the top level print settings.
     * <p>
     * In some cases, a matching Activity may not exist, so ensure you
     * safeguard against this.
     * <p>
     * Input: Nothing.
     * <p>
     * Output: Nothing.
     */
    @SdkConstant(SdkConstantType.ACTIVITY_INTENT_ACTION)
    public static final String ACTION_PRINT_SETTINGS =
            "android.settings.ACTION_PRINT_SETTINGS";

    /**
     * Activity Action: Show Zen Mode configuration settings.
     *
     * @hide
     */
    @SdkConstant(SdkConstantType.ACTIVITY_INTENT_ACTION)
    public static final String ACTION_ZEN_MODE_SETTINGS = "android.settings.ZEN_MODE_SETTINGS";

    /**
     * Activity Action: Show Zen Mode priority configuration settings.
     *
     * @hide
     */
    @SdkConstant(SdkConstantType.ACTIVITY_INTENT_ACTION)
    public static final String ACTION_ZEN_MODE_PRIORITY_SETTINGS
            = "android.settings.ZEN_MODE_PRIORITY_SETTINGS";

    /**
     * Activity Action: Show Zen Mode automation configuration settings.
     *
     * @hide
     */
    @SdkConstant(SdkConstantType.ACTIVITY_INTENT_ACTION)
    public static final String ACTION_ZEN_MODE_AUTOMATION_SETTINGS
            = "android.settings.ZEN_MODE_AUTOMATION_SETTINGS";

    /**
     * Activity Action: Modify do not disturb mode settings.
     * <p>
     * In some cases, a matching Activity may not exist, so ensure you safeguard against this.
     * <p>
     * This intent MUST be started using
     * {@link android.service.voice.VoiceInteractionSession#startVoiceActivity
     * startVoiceActivity}.
     * <p>
     * Note: The Activity implementing this intent MUST verify that
     * {@link android.app.Activity#isVoiceInteraction isVoiceInteraction}.
     * returns true before modifying the setting.
     * <p>
     * Input: The optional {@link #EXTRA_DO_NOT_DISTURB_MODE_MINUTES} extra can be used to indicate
     * how long the user wishes to avoid interruptions for. The optional
     * {@link #EXTRA_DO_NOT_DISTURB_MODE_ENABLED} extra can be to indicate if the user is
     * enabling or disabling do not disturb mode. If either extra is not included, the
     * user maybe asked to provide the value.
     * <p>
     * Output: Nothing.
     */
    @SdkConstant(SdkConstantType.ACTIVITY_INTENT_ACTION)
    public static final String ACTION_VOICE_CONTROL_DO_NOT_DISTURB_MODE =
            "android.settings.VOICE_CONTROL_DO_NOT_DISTURB_MODE";

    /**
     * Activity Action: Show Zen Mode schedule rule configuration settings.
     *
     * @hide
     */
    @SdkConstant(SdkConstantType.ACTIVITY_INTENT_ACTION)
    public static final String ACTION_ZEN_MODE_SCHEDULE_RULE_SETTINGS
            = "android.settings.ZEN_MODE_SCHEDULE_RULE_SETTINGS";

    /**
     * Activity Action: Show Zen Mode event rule configuration settings.
     *
     * @hide
     */
    @SdkConstant(SdkConstantType.ACTIVITY_INTENT_ACTION)
    public static final String ACTION_ZEN_MODE_EVENT_RULE_SETTINGS
            = "android.settings.ZEN_MODE_EVENT_RULE_SETTINGS";

    /**
     * Activity Action: Show Zen Mode external rule configuration settings.
     *
     * @hide
     */
    @SdkConstant(SdkConstantType.ACTIVITY_INTENT_ACTION)
    public static final String ACTION_ZEN_MODE_EXTERNAL_RULE_SETTINGS
            = "android.settings.ZEN_MODE_EXTERNAL_RULE_SETTINGS";

    /**
     * Activity Action: Show the regulatory information screen for the device.
     * <p>
     * In some cases, a matching Activity may not exist, so ensure you safeguard
     * against this.
     * <p>
     * Input: Nothing.
     * <p>
     * Output: Nothing.
     */
    @SdkConstant(SdkConstantType.ACTIVITY_INTENT_ACTION)
    public static final String
            ACTION_SHOW_REGULATORY_INFO = "android.settings.SHOW_REGULATORY_INFO";

    /**
     * Activity Action: Show Device Name Settings.
     * <p>
     * In some cases, a matching Activity may not exist, so ensure you safeguard
     * against this.
     *
     * @hide
     */
    @SdkConstant(SdkConstantType.ACTIVITY_INTENT_ACTION)
    public static final String DEVICE_NAME_SETTINGS = "android.settings.DEVICE_NAME";

    /**
     * Activity Action: Show pairing settings.
     * <p>
     * In some cases, a matching Activity may not exist, so ensure you safeguard
     * against this.
     *
     * @hide
     */
    @SdkConstant(SdkConstantType.ACTIVITY_INTENT_ACTION)
    public static final String ACTION_PAIRING_SETTINGS = "android.settings.PAIRING_SETTINGS";

    /**
     * Activity Action: Show battery saver settings.
     * <p>
     * In some cases, a matching Activity may not exist, so ensure you safeguard
     * against this.
     */
    @SdkConstant(SdkConstantType.ACTIVITY_INTENT_ACTION)
    public static final String ACTION_BATTERY_SAVER_SETTINGS
            = "android.settings.BATTERY_SAVER_SETTINGS";

    /**
     * Activity Action: Modify Battery Saver mode setting using a voice command.
     * <p>
     * In some cases, a matching Activity may not exist, so ensure you safeguard against this.
     * <p>
     * This intent MUST be started using
     * {@link android.service.voice.VoiceInteractionSession#startVoiceActivity
     * startVoiceActivity}.
     * <p>
     * Note: The activity implementing this intent MUST verify that
     * {@link android.app.Activity#isVoiceInteraction isVoiceInteraction} returns true before
     * modifying the setting.
     * <p>
     * Input: To tell which state batter saver mode should be set to, add the
     * {@link #EXTRA_BATTERY_SAVER_MODE_ENABLED} extra to this Intent with the state specified.
     * If the extra is not included, no changes will be made.
     * <p>
     * Output: Nothing.
     */
    @SdkConstant(SdkConstantType.ACTIVITY_INTENT_ACTION)
    public static final String ACTION_VOICE_CONTROL_BATTERY_SAVER_MODE =
            "android.settings.VOICE_CONTROL_BATTERY_SAVER_MODE";

    /**
     * Activity Action: Show Home selection settings. If there are multiple activities
     * that can satisfy the {@link Intent#CATEGORY_HOME} intent, this screen allows you
     * to pick your preferred activity.
     */
    @SdkConstant(SdkConstantType.ACTIVITY_INTENT_ACTION)
    public static final String ACTION_HOME_SETTINGS
            = "android.settings.HOME_SETTINGS";



    /**
     * Activity Action: Show Default apps settings.
     * <p>
     * In some cases, a matching Activity may not exist, so ensure you
     * safeguard against this.
     * <p>
     * Input: Nothing.
     * <p>
     * Output: Nothing.
     */
    @SdkConstant(SdkConstantType.ACTIVITY_INTENT_ACTION)
    public static final String ACTION_MANAGE_DEFAULT_APPS_SETTINGS
            = "android.settings.MANAGE_DEFAULT_APPS_SETTINGS";

    /**
     * Activity Action: Show notification settings.
     *
     * @hide
     */
    @SdkConstant(SdkConstantType.ACTIVITY_INTENT_ACTION)
    public static final String ACTION_NOTIFICATION_SETTINGS
            = "android.settings.NOTIFICATION_SETTINGS";

    /**
     * Activity Action: Show notification settings for a single app.
     *
     * @hide
     */
    @SdkConstant(SdkConstantType.ACTIVITY_INTENT_ACTION)
    public static final String ACTION_APP_NOTIFICATION_SETTINGS
            = "android.settings.APP_NOTIFICATION_SETTINGS";

    /**
     * Activity Action: Show notification redaction settings.
     *
     * @hide
     */
    @SdkConstant(SdkConstantType.ACTIVITY_INTENT_ACTION)
    public static final String ACTION_APP_NOTIFICATION_REDACTION
            = "android.settings.ACTION_APP_NOTIFICATION_REDACTION";

    /** @hide */ public static final String EXTRA_APP_UID = "app_uid";
    /** @hide */ public static final String EXTRA_APP_PACKAGE = "app_package";

    /**
     * Activity Action: Show a dialog with disabled by policy message.
     * <p> If an user action is disabled by policy, this dialog can be triggered to let
     * the user know about this.
     * <p>
     * Input: Nothing.
     * <p>
     * Output: Nothing.
     *
     * @hide
     */
    @SdkConstant(SdkConstantType.ACTIVITY_INTENT_ACTION)
    public static final String ACTION_SHOW_ADMIN_SUPPORT_DETAILS
            = "android.settings.SHOW_ADMIN_SUPPORT_DETAILS";

    /**
     * Activity Action: Show a dialog for remote bugreport flow.
     * <p>
     * Input: Nothing.
     * <p>
     * Output: Nothing.
     *
     * @hide
     */
    @SdkConstant(SdkConstantType.ACTIVITY_INTENT_ACTION)
    public static final String ACTION_SHOW_REMOTE_BUGREPORT_DIALOG
            = "android.settings.SHOW_REMOTE_BUGREPORT_DIALOG";

    /**
     * Activity Action: Show VR listener settings.
     * <p>
     * Input: Nothing.
     * <p>
     * Output: Nothing.
     *
     * @see android.service.vr.VrListenerService
     */
    @SdkConstant(SdkConstantType.ACTIVITY_INTENT_ACTION)
    public static final String ACTION_VR_LISTENER_SETTINGS
            = "android.settings.VR_LISTENER_SETTINGS";

    /**
     * Activity Action: Allows user to select current webview implementation.
     * <p>
     * Input: Nothing.
     * <p>
     * Output: Nothing.
     */
    @SdkConstant(SdkConstantType.ACTIVITY_INTENT_ACTION)
    public static final String ACTION_WEBVIEW_SETTINGS = "android.settings.WEBVIEW_SETTINGS";

    // End of Intent actions for Settings

    /**
     * @hide - Private call() method on SettingsProvider to read from 'system' table.
     */
    public static final String CALL_METHOD_GET_SYSTEM = "GET_system";

    /**
     * @hide - Private call() method on SettingsProvider to read from 'secure' table.
     */
    public static final String CALL_METHOD_GET_SECURE = "GET_secure";

    /**
     * @hide - Private call() method on SettingsProvider to read from 'global' table.
     */
    public static final String CALL_METHOD_GET_GLOBAL = "GET_global";

    /**
     * @hide - Specifies that the caller of the fast-path call()-based flow tracks
     * the settings generation in order to cache values locally. If this key is
     * mapped to a <code>null</code> string extra in the request bundle, the response
     * bundle will contain the same key mapped to a parcelable extra which would be
     * an {@link android.util.MemoryIntArray}. The response will also contain an
     * integer mapped to the {@link #CALL_METHOD_GENERATION_INDEX_KEY} which is the
     * index in the array clients should use to lookup the generation. For efficiency
     * the caller should request the generation tracking memory array only if it
     * doesn't already have it.
     *
     * @see #CALL_METHOD_GENERATION_INDEX_KEY
     */
    public static final String CALL_METHOD_TRACK_GENERATION_KEY = "_track_generation";

    /**
     * @hide Key with the location in the {@link android.util.MemoryIntArray} where
     * to look up the generation id of the backing table. The value is an integer.
     *
     * @see #CALL_METHOD_TRACK_GENERATION_KEY
     */
    public static final String CALL_METHOD_GENERATION_INDEX_KEY = "_generation_index";

    /**
     * @hide Key with the settings table generation. The value is an integer.
     *
     * @see #CALL_METHOD_TRACK_GENERATION_KEY
     */
    public static final String CALL_METHOD_GENERATION_KEY = "_generation";

    /**
     * @hide - User handle argument extra to the fast-path call()-based requests
     */
    public static final String CALL_METHOD_USER_KEY = "_user";

    /** @hide - Private call() method to write to 'system' table */
    public static final String CALL_METHOD_PUT_SYSTEM = "PUT_system";

    /** @hide - Private call() method to write to 'secure' table */
    public static final String CALL_METHOD_PUT_SECURE = "PUT_secure";

    /** @hide - Private call() method to write to 'global' table */
    public static final String CALL_METHOD_PUT_GLOBAL= "PUT_global";

    /**
     * Activity Extra: Limit available options in launched activity based on the given authority.
     * <p>
     * This can be passed as an extra field in an Activity Intent with one or more syncable content
     * provider's authorities as a String[]. This field is used by some intents to alter the
     * behavior of the called activity.
     * <p>
     * Example: The {@link #ACTION_ADD_ACCOUNT} intent restricts the account types available based
     * on the authority given.
     */
    public static final String EXTRA_AUTHORITIES = "authorities";

    /**
     * Activity Extra: Limit available options in launched activity based on the given account
     * types.
     * <p>
     * This can be passed as an extra field in an Activity Intent with one or more account types
     * as a String[]. This field is used by some intents to alter the behavior of the called
     * activity.
     * <p>
     * Example: The {@link #ACTION_ADD_ACCOUNT} intent restricts the account types to the specified
     * list.
     */
    public static final String EXTRA_ACCOUNT_TYPES = "account_types";

    public static final String EXTRA_INPUT_METHOD_ID = "input_method_id";

    /**
     * Activity Extra: The device identifier to act upon.
     * <p>
     * This can be passed as an extra field in an Activity Intent with a single
     * InputDeviceIdentifier. This field is used by some activities to jump straight into the
     * settings for the given device.
     * <p>
     * Example: The {@link #ACTION_INPUT_METHOD_SETTINGS} intent opens the keyboard layout
     * dialog for the given device.
     * @hide
     */
    public static final String EXTRA_INPUT_DEVICE_IDENTIFIER = "input_device_identifier";

    /**
     * Activity Extra: Enable or disable Airplane Mode.
     * <p>
     * This can be passed as an extra field to the {@link #ACTION_VOICE_CONTROL_AIRPLANE_MODE}
     * intent as a boolean to indicate if it should be enabled.
     */
    public static final String EXTRA_AIRPLANE_MODE_ENABLED = "airplane_mode_enabled";

    /**
     * Activity Extra: Enable or disable Battery saver mode.
     * <p>
     * This can be passed as an extra field to the {@link #ACTION_VOICE_CONTROL_BATTERY_SAVER_MODE}
     * intent as a boolean to indicate if it should be enabled.
     */
    public static final String EXTRA_BATTERY_SAVER_MODE_ENABLED =
            "android.settings.extra.battery_saver_mode_enabled";

    /**
     * Activity Extra: Enable or disable Do Not Disturb mode.
     * <p>
     * This can be passed as an extra field to the {@link #ACTION_VOICE_CONTROL_DO_NOT_DISTURB_MODE}
     * intent as a boolean to indicate if it should be enabled.
     */
    public static final String EXTRA_DO_NOT_DISTURB_MODE_ENABLED =
            "android.settings.extra.do_not_disturb_mode_enabled";

    /**
     * Activity Extra: How many minutes to enable do not disturb mode for.
     * <p>
     * This can be passed as an extra field to the {@link #ACTION_VOICE_CONTROL_DO_NOT_DISTURB_MODE}
     * intent to indicate how long do not disturb mode should be enabled for.
     */
    public static final String EXTRA_DO_NOT_DISTURB_MODE_MINUTES =
            "android.settings.extra.do_not_disturb_mode_minutes";

    /**
     * Activity Extra: Number of certificates
     * <p>
     * This can be passed as an extra field to the {@link #ACTION_MONITORING_CERT_INFO}
     * intent to indicate the number of certificates
     * @hide
     */
    public static final String EXTRA_NUMBER_OF_CERTIFICATES =
            "android.settings.extra.number_of_certificates";

    private static final String JID_RESOURCE_PREFIX = "android";

    public static final String AUTHORITY = "settings";

    private static final String TAG = "Settings";
    private static final boolean LOCAL_LOGV = false;

    // Lock ensures that when enabling/disabling the master location switch, we don't end up
    // with a partial enable/disable state in multi-threaded situations.
    private static final Object mLocationSettingsLock = new Object();

    public static class SettingNotFoundException extends AndroidException {
        public SettingNotFoundException(String msg) {
            super(msg);
        }
    }

    /**
     * Common base for tables of name/value settings.
     */
    public static class NameValueTable implements BaseColumns {
        public static final String NAME = "name";
        public static final String VALUE = "value";

        protected static boolean putString(ContentResolver resolver, Uri uri,
                String name, String value) {
            // The database will take care of replacing duplicates.
            try {
                ContentValues values = new ContentValues();
                values.put(NAME, name);
                values.put(VALUE, value);
                resolver.insert(uri, values);
                return true;
            } catch (SQLException e) {
                Log.w(TAG, "Can't set key " + name + " in " + uri, e);
                return false;
            }
        }

        public static Uri getUriFor(Uri uri, String name) {
            return Uri.withAppendedPath(uri, name);
        }
    }

    private static final class GenerationTracker {
        private final MemoryIntArray mArray;
        private final Runnable mErrorHandler;
        private final int mIndex;
        private int mCurrentGeneration;

        public GenerationTracker(@NonNull MemoryIntArray array, int index,
                int generation, Runnable errorHandler) {
            mArray = array;
            mIndex = index;
            mErrorHandler = errorHandler;
            mCurrentGeneration = generation;
        }

        public boolean isGenerationChanged() {
            final int currentGeneration = readCurrentGeneration();
            if (currentGeneration >= 0) {
                if (currentGeneration == mCurrentGeneration) {
                    return false;
                }
                mCurrentGeneration = currentGeneration;
            }
            return true;
        }

        private int readCurrentGeneration() {
            try {
                return mArray.get(mIndex);
            } catch (IOException e) {
                Log.e(TAG, "Error getting current generation", e);
                if (mErrorHandler != null) {
                    mErrorHandler.run();
                }
            }
            return -1;
        }

        public void destroy() {
            try {
                mArray.close();
            } catch (IOException e) {
                Log.e(TAG, "Error closing backing array", e);
                if (mErrorHandler != null) {
                    mErrorHandler.run();
                }
            }
        }
    }

    // Thread-safe.
    private static class NameValueCache {
        private static final boolean DEBUG = false;

        private final Uri mUri;

        private static final String[] SELECT_VALUE =
            new String[] { Settings.NameValueTable.VALUE };
        private static final String NAME_EQ_PLACEHOLDER = "name=?";

        // Must synchronize on 'this' to access mValues and mValuesVersion.
        private final HashMap<String, String> mValues = new HashMap<String, String>();

        // Initially null; set lazily and held forever.  Synchronized on 'this'.
        private IContentProvider mContentProvider = null;

        // The method we'll call (or null, to not use) on the provider
        // for the fast path of retrieving settings.
        private final String mCallGetCommand;
        private final String mCallSetCommand;

        @GuardedBy("this")
        private GenerationTracker mGenerationTracker;

        public NameValueCache(Uri uri, String getCommand, String setCommand) {
            mUri = uri;
            mCallGetCommand = getCommand;
            mCallSetCommand = setCommand;
        }

        private IContentProvider lazyGetProvider(ContentResolver cr) {
            IContentProvider cp = null;
            synchronized (NameValueCache.this) {
                cp = mContentProvider;
                if (cp == null) {
                    cp = mContentProvider = cr.acquireProvider(mUri.getAuthority());
                }
            }
            return cp;
        }

        public boolean putStringForUser(ContentResolver cr, String name, String value,
                final int userHandle) {
            try {
                Bundle arg = new Bundle();
                arg.putString(Settings.NameValueTable.VALUE, value);
                arg.putInt(CALL_METHOD_USER_KEY, userHandle);
                IContentProvider cp = lazyGetProvider(cr);
                cp.call(cr.getPackageName(), mCallSetCommand, name, arg);
            } catch (RemoteException e) {
                Log.w(TAG, "Can't set key " + name + " in " + mUri, e);
                return false;
            }
            return true;
        }

        public String getStringForUser(ContentResolver cr, String name, final int userHandle) {
            final boolean isSelf = (userHandle == UserHandle.myUserId());
            if (isSelf) {
                synchronized (NameValueCache.this) {
                    if (mGenerationTracker != null) {
                        if (mGenerationTracker.isGenerationChanged()) {
                            if (DEBUG) {
                                Log.i(TAG, "Generation changed for type:"
                                        + mUri.getPath() + " in package:"
                                        + cr.getPackageName() +" and user:" + userHandle);
                            }
                            mValues.clear();
                        } else if (mValues.containsKey(name)) {
                            return mValues.get(name);
                        }
                    }
                }
            } else {
                if (LOCAL_LOGV) Log.v(TAG, "get setting for user " + userHandle
                        + " by user " + UserHandle.myUserId() + " so skipping cache");
            }

            IContentProvider cp = lazyGetProvider(cr);

            // Try the fast path first, not using query().  If this
            // fails (alternate Settings provider that doesn't support
            // this interface?) then we fall back to the query/table
            // interface.
            if (mCallGetCommand != null) {
                try {
                    Bundle args = null;
                    if (!isSelf) {
                        args = new Bundle();
                        args.putInt(CALL_METHOD_USER_KEY, userHandle);
                    }
                    boolean needsGenerationTracker = false;
                    synchronized (NameValueCache.this) {
                        if (isSelf && mGenerationTracker == null) {
                            needsGenerationTracker = true;
                            if (args == null) {
                                args = new Bundle();
                            }
                            args.putString(CALL_METHOD_TRACK_GENERATION_KEY, null);
                            if (DEBUG) {
                                Log.i(TAG, "Requested generation tracker for type: "+ mUri.getPath()
                                        + " in package:" + cr.getPackageName() +" and user:"
                                        + userHandle);
                            }
                        }
                    }
                    Bundle b = cp.call(cr.getPackageName(), mCallGetCommand, name, args);
                    if (b != null) {
                        String value = b.getString(Settings.NameValueTable.VALUE);
                        // Don't update our cache for reads of other users' data
                        if (isSelf) {
                            synchronized (NameValueCache.this) {
                                if (needsGenerationTracker) {
                                    MemoryIntArray array = b.getParcelable(
                                            CALL_METHOD_TRACK_GENERATION_KEY);
                                    final int index = b.getInt(
                                            CALL_METHOD_GENERATION_INDEX_KEY, -1);
                                    if (array != null && index >= 0) {
                                        final int generation = b.getInt(
                                                CALL_METHOD_GENERATION_KEY, 0);
                                        if (DEBUG) {
                                            Log.i(TAG, "Received generation tracker for type:"
                                                    + mUri.getPath() + " in package:"
                                                    + cr.getPackageName() + " and user:"
                                                    + userHandle + " with index:" + index);
                                        }
                                        mGenerationTracker = new GenerationTracker(array, index,
                                                generation, () -> {
                                            synchronized (NameValueCache.this) {
                                                Log.e(TAG, "Error accessing generation"
                                                        + " tracker - removing");
                                                if (mGenerationTracker != null) {
                                                    GenerationTracker generationTracker =
                                                            mGenerationTracker;
                                                    mGenerationTracker = null;
                                                    generationTracker.destroy();
                                                    mValues.clear();
                                                }
                                            }
                                        });
                                    }
                                }
                                mValues.put(name, value);
                            }
                        } else {
                            if (LOCAL_LOGV) Log.i(TAG, "call-query of user " + userHandle
                                    + " by " + UserHandle.myUserId()
                                    + " so not updating cache");
                        }
                        return value;
                    }
                    // If the response Bundle is null, we fall through
                    // to the query interface below.
                } catch (RemoteException e) {
                    // Not supported by the remote side?  Fall through
                    // to query().
                }
            }

            Cursor c = null;
            try {
                c = cp.query(cr.getPackageName(), mUri, SELECT_VALUE, NAME_EQ_PLACEHOLDER,
                             new String[]{name}, null, null);
                if (c == null) {
                    Log.w(TAG, "Can't get key " + name + " from " + mUri);
                    return null;
                }

                String value = c.moveToNext() ? c.getString(0) : null;
                synchronized (NameValueCache.this) {
                    mValues.put(name, value);
                }
                if (LOCAL_LOGV) {
                    Log.v(TAG, "cache miss [" + mUri.getLastPathSegment() + "]: " +
                            name + " = " + (value == null ? "(null)" : value));
                }
                return value;
            } catch (RemoteException e) {
                Log.w(TAG, "Can't get key " + name + " from " + mUri, e);
                return null;  // Return null, but don't cache it.
            } finally {
                if (c != null) c.close();
            }
        }
    }

    /**
     * Checks if the specified context can draw on top of other apps. As of API
     * level 23, an app cannot draw on top of other apps unless it declares the
     * {@link android.Manifest.permission#SYSTEM_ALERT_WINDOW} permission in its
     * manifest, <em>and</em> the user specifically grants the app this
     * capability. To prompt the user to grant this approval, the app must send an
     * intent with the action
     * {@link android.provider.Settings#ACTION_MANAGE_OVERLAY_PERMISSION}, which
     * causes the system to display a permission management screen.
     *
     * @param context App context.
     * @return true if the specified context can draw on top of other apps, false otherwise
     */
    public static boolean canDrawOverlays(Context context) {
        return Settings.isCallingPackageAllowedToDrawOverlays(context, Process.myUid(),
                context.getOpPackageName(), false);
    }

    /**
     * System settings, containing miscellaneous system preferences.  This
     * table holds simple name/value pairs.  There are convenience
     * functions for accessing individual settings entries.
     */
    public static final class System extends NameValueTable {
        private static final float DEFAULT_FONT_SCALE = 1.0f;

        /** @hide */
        public static interface Validator {
            public boolean validate(String value);
        }

        /**
         * The content:// style URL for this table
         */
        public static final Uri CONTENT_URI =
            Uri.parse("content://" + AUTHORITY + "/system");

        private static final NameValueCache sNameValueCache = new NameValueCache(
                CONTENT_URI,
                CALL_METHOD_GET_SYSTEM,
                CALL_METHOD_PUT_SYSTEM);

        private static final HashSet<String> MOVED_TO_SECURE;
        static {
            MOVED_TO_SECURE = new HashSet<String>(30);
            MOVED_TO_SECURE.add(Secure.ANDROID_ID);
            MOVED_TO_SECURE.add(Secure.HTTP_PROXY);
            MOVED_TO_SECURE.add(Secure.LOCATION_PROVIDERS_ALLOWED);
            MOVED_TO_SECURE.add(Secure.LOCK_BIOMETRIC_WEAK_FLAGS);
            MOVED_TO_SECURE.add(Secure.LOCK_PATTERN_ENABLED);
            MOVED_TO_SECURE.add(Secure.LOCK_PATTERN_VISIBLE);
            MOVED_TO_SECURE.add(Secure.LOCK_PATTERN_TACTILE_FEEDBACK_ENABLED);
            MOVED_TO_SECURE.add(Secure.LOGGING_ID);
            MOVED_TO_SECURE.add(Secure.PARENTAL_CONTROL_ENABLED);
            MOVED_TO_SECURE.add(Secure.PARENTAL_CONTROL_LAST_UPDATE);
            MOVED_TO_SECURE.add(Secure.PARENTAL_CONTROL_REDIRECT_URL);
            MOVED_TO_SECURE.add(Secure.SETTINGS_CLASSNAME);
            MOVED_TO_SECURE.add(Secure.USE_GOOGLE_MAIL);
            MOVED_TO_SECURE.add(Secure.WIFI_NETWORKS_AVAILABLE_NOTIFICATION_ON);
            MOVED_TO_SECURE.add(Secure.WIFI_NETWORKS_AVAILABLE_REPEAT_DELAY);
            MOVED_TO_SECURE.add(Secure.WIFI_NUM_OPEN_NETWORKS_KEPT);
            MOVED_TO_SECURE.add(Secure.WIFI_ON);
            MOVED_TO_SECURE.add(Secure.WIFI_WATCHDOG_ACCEPTABLE_PACKET_LOSS_PERCENTAGE);
            MOVED_TO_SECURE.add(Secure.WIFI_WATCHDOG_AP_COUNT);
            MOVED_TO_SECURE.add(Secure.WIFI_WATCHDOG_BACKGROUND_CHECK_DELAY_MS);
            MOVED_TO_SECURE.add(Secure.WIFI_WATCHDOG_BACKGROUND_CHECK_ENABLED);
            MOVED_TO_SECURE.add(Secure.WIFI_WATCHDOG_BACKGROUND_CHECK_TIMEOUT_MS);
            MOVED_TO_SECURE.add(Secure.WIFI_WATCHDOG_INITIAL_IGNORED_PING_COUNT);
            MOVED_TO_SECURE.add(Secure.WIFI_WATCHDOG_MAX_AP_CHECKS);
            MOVED_TO_SECURE.add(Secure.WIFI_WATCHDOG_ON);
            MOVED_TO_SECURE.add(Secure.WIFI_WATCHDOG_PING_COUNT);
            MOVED_TO_SECURE.add(Secure.WIFI_WATCHDOG_PING_DELAY_MS);
            MOVED_TO_SECURE.add(Secure.WIFI_WATCHDOG_PING_TIMEOUT_MS);

            // At one time in System, then Global, but now back in Secure
            MOVED_TO_SECURE.add(Secure.INSTALL_NON_MARKET_APPS);

            MOVED_TO_SECURE.add(System.DEV_FORCE_SHOW_NAVBAR);
            MOVED_TO_SECURE.add(System.KEYBOARD_BRIGHTNESS);
            MOVED_TO_SECURE.add(System.BUTTON_BRIGHTNESS);
            MOVED_TO_SECURE.add(System.BUTTON_BACKLIGHT_TIMEOUT);
        }

        private static final HashSet<String> MOVED_TO_GLOBAL;
        private static final HashSet<String> MOVED_TO_SECURE_THEN_GLOBAL;
        static {
            MOVED_TO_GLOBAL = new HashSet<String>();
            MOVED_TO_SECURE_THEN_GLOBAL = new HashSet<String>();

            // these were originally in system but migrated to secure in the past,
            // so are duplicated in the Secure.* namespace
            MOVED_TO_SECURE_THEN_GLOBAL.add(Global.ADB_ENABLED);
            MOVED_TO_SECURE_THEN_GLOBAL.add(Global.BLUETOOTH_ON);
            MOVED_TO_SECURE_THEN_GLOBAL.add(Global.DATA_ROAMING);
            MOVED_TO_SECURE_THEN_GLOBAL.add(Global.DEVICE_PROVISIONED);
            MOVED_TO_SECURE_THEN_GLOBAL.add(Global.USB_MASS_STORAGE_ENABLED);
            MOVED_TO_SECURE_THEN_GLOBAL.add(Global.HTTP_PROXY);

            // these are moving directly from system to global
            MOVED_TO_GLOBAL.add(Settings.Global.AIRPLANE_MODE_ON);
            MOVED_TO_GLOBAL.add(Settings.Global.AIRPLANE_MODE_RADIOS);
            MOVED_TO_GLOBAL.add(Settings.Global.AIRPLANE_MODE_TOGGLEABLE_RADIOS);
            MOVED_TO_GLOBAL.add(Settings.Global.AUTO_TIME);
            MOVED_TO_GLOBAL.add(Settings.Global.AUTO_TIME_ZONE);
            MOVED_TO_GLOBAL.add(Settings.Global.CAR_DOCK_SOUND);
            MOVED_TO_GLOBAL.add(Settings.Global.CAR_UNDOCK_SOUND);
            MOVED_TO_GLOBAL.add(Settings.Global.DESK_DOCK_SOUND);
            MOVED_TO_GLOBAL.add(Settings.Global.DESK_UNDOCK_SOUND);
            MOVED_TO_GLOBAL.add(Settings.Global.DOCK_SOUNDS_ENABLED);
            MOVED_TO_GLOBAL.add(Settings.Global.LOCK_SOUND);
            MOVED_TO_GLOBAL.add(Settings.Global.UNLOCK_SOUND);
            MOVED_TO_GLOBAL.add(Settings.Global.LOW_BATTERY_SOUND);
            MOVED_TO_GLOBAL.add(Settings.Global.POWER_SOUNDS_ENABLED);
            MOVED_TO_GLOBAL.add(Settings.Global.STAY_ON_WHILE_PLUGGED_IN);
            MOVED_TO_GLOBAL.add(Settings.Global.WIFI_SLEEP_POLICY);
            MOVED_TO_GLOBAL.add(Settings.Global.MODE_RINGER);
            MOVED_TO_GLOBAL.add(Settings.Global.WINDOW_ANIMATION_SCALE);
            MOVED_TO_GLOBAL.add(Settings.Global.TRANSITION_ANIMATION_SCALE);
            MOVED_TO_GLOBAL.add(Settings.Global.ANIMATOR_DURATION_SCALE);
            MOVED_TO_GLOBAL.add(Settings.Global.FANCY_IME_ANIMATIONS);
            MOVED_TO_GLOBAL.add(Settings.Global.COMPATIBILITY_MODE);
            MOVED_TO_GLOBAL.add(Settings.Global.EMERGENCY_TONE);
            MOVED_TO_GLOBAL.add(Settings.Global.CALL_AUTO_RETRY);
            MOVED_TO_GLOBAL.add(Settings.Global.DEBUG_APP);
            MOVED_TO_GLOBAL.add(Settings.Global.WAIT_FOR_DEBUGGER);
            MOVED_TO_GLOBAL.add(Settings.Global.SHOW_PROCESSES);
            MOVED_TO_GLOBAL.add(Settings.Global.ALWAYS_FINISH_ACTIVITIES);
            MOVED_TO_GLOBAL.add(Settings.Global.TZINFO_UPDATE_CONTENT_URL);
            MOVED_TO_GLOBAL.add(Settings.Global.TZINFO_UPDATE_METADATA_URL);
            MOVED_TO_GLOBAL.add(Settings.Global.SELINUX_UPDATE_CONTENT_URL);
            MOVED_TO_GLOBAL.add(Settings.Global.SELINUX_UPDATE_METADATA_URL);
            MOVED_TO_GLOBAL.add(Settings.Global.SMS_SHORT_CODES_UPDATE_CONTENT_URL);
            MOVED_TO_GLOBAL.add(Settings.Global.SMS_SHORT_CODES_UPDATE_METADATA_URL);
            MOVED_TO_GLOBAL.add(Settings.Global.CERT_PIN_UPDATE_CONTENT_URL);
            MOVED_TO_GLOBAL.add(Settings.Global.CERT_PIN_UPDATE_METADATA_URL);
        }

        private static final Validator sBooleanValidator =
                new DiscreteValueValidator(new String[] {"0", "1"});

        private static final Validator sNonNegativeIntegerValidator = new Validator() {
            @Override
            public boolean validate(String value) {
                try {
                    return Integer.parseInt(value) >= 0;
                } catch (NumberFormatException e) {
                    return false;
                }
            }
        };

        private static final Validator sUriValidator = new Validator() {
            @Override
            public boolean validate(String value) {
                try {
                    Uri.decode(value);
                    return true;
                } catch (IllegalArgumentException e) {
                    return false;
                }
            }
        };

        private static final Validator sLenientIpAddressValidator = new Validator() {
            private static final int MAX_IPV6_LENGTH = 45;

            @Override
            public boolean validate(String value) {
                return value.length() <= MAX_IPV6_LENGTH;
            }
        };

        /**
         * Put a delimited list as a string
         * @param resolver to access the database with
         * @param name to store
         * @param delimiter to split
         * @param list to join and store
         * @hide
         */
        public static void putListAsDelimitedString(ContentResolver resolver, String name,
                                                    String delimiter, List<String> list) {
            String store = TextUtils.join(delimiter, list);
            putString(resolver, name, store);
        }

        /**
         * Get a delimited string returned as a list
         * @param resolver to access the database with
         * @param name to store
         * @param delimiter to split the list with
         * @return list of strings for a specific Settings.Secure item
         * @hide
         */
        public static List<String> getDelimitedStringAsList(ContentResolver resolver, String name,
                                                            String delimiter) {
            String baseString = getString(resolver, name);
            List<String> list = new ArrayList<String>();
            if (!TextUtils.isEmpty(baseString)) {
                final String[] array = TextUtils.split(baseString, Pattern.quote(delimiter));
                for (String item : array) {
                    if (TextUtils.isEmpty(item)) {
                        continue;
                    }
                    list.add(item);
                }
            }
            return list;
        }

        /** @hide */
        public static void getMovedToGlobalSettings(Set<String> outKeySet) {
            outKeySet.addAll(MOVED_TO_GLOBAL);
            outKeySet.addAll(MOVED_TO_SECURE_THEN_GLOBAL);
        }

        /** @hide */
        public static void getMovedToSecureSettings(Set<String> outKeySet) {
            outKeySet.addAll(MOVED_TO_SECURE);
        }

        /** @hide */
        public static void getNonLegacyMovedKeys(HashSet<String> outKeySet) {
            outKeySet.addAll(MOVED_TO_GLOBAL);
        }

        /**
         * Look up a name in the database.
         * @param resolver to access the database with
         * @param name to look up in the table
         * @return the corresponding value, or null if not present
         */
        public static String getString(ContentResolver resolver, String name) {
            return getStringForUser(resolver, name, UserHandle.myUserId());
        }

        /** @hide */
        public static String getStringForUser(ContentResolver resolver, String name,
                int userHandle) {
            android.util.SeempLog.record(android.util.SeempLog.getSeempGetApiIdFromValue(name));
            if (MOVED_TO_SECURE.contains(name)) {
                Log.w(TAG, "Setting " + name + " has moved from android.provider.Settings.System"
                        + " to android.provider.Settings.Secure, returning read-only value.");
                return Secure.getStringForUser(resolver, name, userHandle);
            }
            if (MOVED_TO_GLOBAL.contains(name) || MOVED_TO_SECURE_THEN_GLOBAL.contains(name)) {
                Log.w(TAG, "Setting " + name + " has moved from android.provider.Settings.System"
                        + " to android.provider.Settings.Global, returning read-only value.");
                return Global.getStringForUser(resolver, name, userHandle);
            }
            return sNameValueCache.getStringForUser(resolver, name, userHandle);
        }

        /**
         * Store a name/value pair into the database.
         * @param resolver to access the database with
         * @param name to store
         * @param value to associate with the name
         * @return true if the value was set, false on database errors
         */
        public static boolean putString(ContentResolver resolver, String name, String value) {
            return putStringForUser(resolver, name, value, UserHandle.myUserId());
        }

        /** @hide */
        public static boolean putStringForUser(ContentResolver resolver, String name, String value,
                int userHandle) {
            android.util.SeempLog.record(android.util.SeempLog.getSeempPutApiIdFromValue(name));
            if (MOVED_TO_SECURE.contains(name)) {
                Log.w(TAG, "Setting " + name + " has moved from android.provider.Settings.System"
                        + " to android.provider.Settings.Secure, value is unchanged.");
                return false;
            }
            if (MOVED_TO_GLOBAL.contains(name) || MOVED_TO_SECURE_THEN_GLOBAL.contains(name)) {
                Log.w(TAG, "Setting " + name + " has moved from android.provider.Settings.System"
                        + " to android.provider.Settings.Global.");

                return Global.putStringForUser(resolver, name, value, userHandle);
            }
            return sNameValueCache.putStringForUser(resolver, name, value, userHandle);
        }

        /**
         * Construct the content URI for a particular name/value pair,
         * useful for monitoring changes with a ContentObserver.
         * @param name to look up in the table
         * @return the corresponding content URI, or null if not present
         */
        public static Uri getUriFor(String name) {
            if (MOVED_TO_SECURE.contains(name)) {
                Log.w(TAG, "Setting " + name + " has moved from android.provider.Settings.System"
                    + " to android.provider.Settings.Secure, returning Secure URI.");
                return Secure.getUriFor(Secure.CONTENT_URI, name);
            }
            if (MOVED_TO_GLOBAL.contains(name) || MOVED_TO_SECURE_THEN_GLOBAL.contains(name)) {
                Log.w(TAG, "Setting " + name + " has moved from android.provider.Settings.System"
                        + " to android.provider.Settings.Global, returning read-only global URI.");
                return Global.getUriFor(Global.CONTENT_URI, name);
            }
            return getUriFor(CONTENT_URI, name);
        }

        /**
         * Convenience function for retrieving a single system settings value
         * as an integer.  Note that internally setting values are always
         * stored as strings; this function converts the string to an integer
         * for you.  The default value will be returned if the setting is
         * not defined or not an integer.
         *
         * @param cr The ContentResolver to access.
         * @param name The name of the setting to retrieve.
         * @param def Value to return if the setting is not defined.
         *
         * @return The setting's current value, or 'def' if it is not defined
         * or not a valid integer.
         */
        public static int getInt(ContentResolver cr, String name, int def) {
            return getIntForUser(cr, name, def, UserHandle.myUserId());
        }

        /** @hide */
        public static int getIntForUser(ContentResolver cr, String name, int def, int userHandle) {
            String v = getStringForUser(cr, name, userHandle);
            try {
                return v != null ? Integer.parseInt(v) : def;
            } catch (NumberFormatException e) {
                return def;
            }
        }

        /**
         * Convenience function for retrieving a single system settings value
         * as an integer.  Note that internally setting values are always
         * stored as strings; this function converts the string to an integer
         * for you.
         * <p>
         * This version does not take a default value.  If the setting has not
         * been set, or the string value is not a number,
         * it throws {@link SettingNotFoundException}.
         *
         * @param cr The ContentResolver to access.
         * @param name The name of the setting to retrieve.
         *
         * @throws SettingNotFoundException Thrown if a setting by the given
         * name can't be found or the setting value is not an integer.
         *
         * @return The setting's current value.
         */
        public static int getInt(ContentResolver cr, String name)
                throws SettingNotFoundException {
            return getIntForUser(cr, name, UserHandle.myUserId());
        }

        /** @hide */
        public static int getIntForUser(ContentResolver cr, String name, int userHandle)
                throws SettingNotFoundException {
            String v = getStringForUser(cr, name, userHandle);
            try {
                return Integer.parseInt(v);
            } catch (NumberFormatException e) {
                throw new SettingNotFoundException(name);
            }
        }

        /**
         * Convenience function for updating a single settings value as an
         * integer. This will either create a new entry in the table if the
         * given name does not exist, or modify the value of the existing row
         * with that name.  Note that internally setting values are always
         * stored as strings, so this function converts the given value to a
         * string before storing it.
         *
         * @param cr The ContentResolver to access.
         * @param name The name of the setting to modify.
         * @param value The new value for the setting.
         * @return true if the value was set, false on database errors
         */
        public static boolean putInt(ContentResolver cr, String name, int value) {
            return putIntForUser(cr, name, value, UserHandle.myUserId());
        }

        /** @hide */
        public static boolean putIntForUser(ContentResolver cr, String name, int value,
                int userHandle) {
            return putStringForUser(cr, name, Integer.toString(value), userHandle);
        }

        /**
         * Convenience function for retrieving a single system settings value
         * as a {@code long}.  Note that internally setting values are always
         * stored as strings; this function converts the string to a {@code long}
         * for you.  The default value will be returned if the setting is
         * not defined or not a {@code long}.
         *
         * @param cr The ContentResolver to access.
         * @param name The name of the setting to retrieve.
         * @param def Value to return if the setting is not defined.
         *
         * @return The setting's current value, or 'def' if it is not defined
         * or not a valid {@code long}.
         */
        public static long getLong(ContentResolver cr, String name, long def) {
            return getLongForUser(cr, name, def, UserHandle.myUserId());
        }

        /** @hide */
        public static long getLongForUser(ContentResolver cr, String name, long def,
                int userHandle) {
            String valString = getStringForUser(cr, name, userHandle);
            long value;
            try {
                value = valString != null ? Long.parseLong(valString) : def;
            } catch (NumberFormatException e) {
                value = def;
            }
            return value;
        }

        /**
         * Convenience function for retrieving a single system settings value
         * as a {@code long}.  Note that internally setting values are always
         * stored as strings; this function converts the string to a {@code long}
         * for you.
         * <p>
         * This version does not take a default value.  If the setting has not
         * been set, or the string value is not a number,
         * it throws {@link SettingNotFoundException}.
         *
         * @param cr The ContentResolver to access.
         * @param name The name of the setting to retrieve.
         *
         * @return The setting's current value.
         * @throws SettingNotFoundException Thrown if a setting by the given
         * name can't be found or the setting value is not an integer.
         */
        public static long getLong(ContentResolver cr, String name)
                throws SettingNotFoundException {
            return getLongForUser(cr, name, UserHandle.myUserId());
        }

        /** @hide */
        public static long getLongForUser(ContentResolver cr, String name, int userHandle)
                throws SettingNotFoundException {
            String valString = getStringForUser(cr, name, userHandle);
            try {
                return Long.parseLong(valString);
            } catch (NumberFormatException e) {
                throw new SettingNotFoundException(name);
            }
        }

        /**
         * Convenience function for updating a single settings value as a long
         * integer. This will either create a new entry in the table if the
         * given name does not exist, or modify the value of the existing row
         * with that name.  Note that internally setting values are always
         * stored as strings, so this function converts the given value to a
         * string before storing it.
         *
         * @param cr The ContentResolver to access.
         * @param name The name of the setting to modify.
         * @param value The new value for the setting.
         * @return true if the value was set, false on database errors
         */
        public static boolean putLong(ContentResolver cr, String name, long value) {
            return putLongForUser(cr, name, value, UserHandle.myUserId());
        }

        /** @hide */
        public static boolean putLongForUser(ContentResolver cr, String name, long value,
                int userHandle) {
            return putStringForUser(cr, name, Long.toString(value), userHandle);
        }

        /**
         * Convenience function for retrieving a single system settings value
         * as a floating point number.  Note that internally setting values are
         * always stored as strings; this function converts the string to an
         * float for you. The default value will be returned if the setting
         * is not defined or not a valid float.
         *
         * @param cr The ContentResolver to access.
         * @param name The name of the setting to retrieve.
         * @param def Value to return if the setting is not defined.
         *
         * @return The setting's current value, or 'def' if it is not defined
         * or not a valid float.
         */
        public static float getFloat(ContentResolver cr, String name, float def) {
            return getFloatForUser(cr, name, def, UserHandle.myUserId());
        }

        /** @hide */
        public static float getFloatForUser(ContentResolver cr, String name, float def,
                int userHandle) {
            String v = getStringForUser(cr, name, userHandle);
            try {
                return v != null ? Float.parseFloat(v) : def;
            } catch (NumberFormatException e) {
                return def;
            }
        }

        /**
         * Convenience function for retrieving a single system settings value
         * as a float.  Note that internally setting values are always
         * stored as strings; this function converts the string to a float
         * for you.
         * <p>
         * This version does not take a default value.  If the setting has not
         * been set, or the string value is not a number,
         * it throws {@link SettingNotFoundException}.
         *
         * @param cr The ContentResolver to access.
         * @param name The name of the setting to retrieve.
         *
         * @throws SettingNotFoundException Thrown if a setting by the given
         * name can't be found or the setting value is not a float.
         *
         * @return The setting's current value.
         */
        public static float getFloat(ContentResolver cr, String name)
                throws SettingNotFoundException {
            return getFloatForUser(cr, name, UserHandle.myUserId());
        }

        /** @hide */
        public static float getFloatForUser(ContentResolver cr, String name, int userHandle)
                throws SettingNotFoundException {
            String v = getStringForUser(cr, name, userHandle);
            if (v == null) {
                throw new SettingNotFoundException(name);
            }
            try {
                return Float.parseFloat(v);
            } catch (NumberFormatException e) {
                throw new SettingNotFoundException(name);
            }
        }

        /**
         * Convenience function for updating a single settings value as a
         * floating point number. This will either create a new entry in the
         * table if the given name does not exist, or modify the value of the
         * existing row with that name.  Note that internally setting values
         * are always stored as strings, so this function converts the given
         * value to a string before storing it.
         *
         * @param cr The ContentResolver to access.
         * @param name The name of the setting to modify.
         * @param value The new value for the setting.
         * @return true if the value was set, false on database errors
         */
        public static boolean putFloat(ContentResolver cr, String name, float value) {
            return putFloatForUser(cr, name, value, UserHandle.myUserId());
        }

        /** @hide */
        public static boolean putFloatForUser(ContentResolver cr, String name, float value,
                int userHandle) {
            return putStringForUser(cr, name, Float.toString(value), userHandle);
        }

        /**
         * Convenience function to read all of the current
         * configuration-related settings into a
         * {@link Configuration} object.
         *
         * @param cr The ContentResolver to access.
         * @param outConfig Where to place the configuration settings.
         */
        public static void getConfiguration(ContentResolver cr, Configuration outConfig) {
            adjustConfigurationForUser(cr, outConfig, UserHandle.myUserId(),
                    false /* updateSettingsIfEmpty */);
        }

        /** @hide */
        public static void adjustConfigurationForUser(ContentResolver cr, Configuration outConfig,
                int userHandle, boolean updateSettingsIfEmpty) {
            outConfig.fontScale = Settings.System.getFloatForUser(
                    cr, FONT_SCALE, DEFAULT_FONT_SCALE, userHandle);
            if (outConfig.fontScale < 0) {
                outConfig.fontScale = DEFAULT_FONT_SCALE;
            }

            final String localeValue =
                    Settings.System.getStringForUser(cr, SYSTEM_LOCALES, userHandle);
            if (localeValue != null) {
                outConfig.setLocales(LocaleList.forLanguageTags(localeValue));
            } else {
                // Do not update configuration with emtpy settings since we need to take over the
                // locale list of previous user if the settings value is empty. This happens when a
                // new user is created.

                if (updateSettingsIfEmpty) {
                    // Make current configuration persistent. This is necessary the first time a
                    // user log in. At the first login, the configuration settings are empty, so we
                    // need to store the adjusted configuration as the initial settings.
                    Settings.System.putStringForUser(
                            cr, SYSTEM_LOCALES, outConfig.getLocales().toLanguageTags(),
                            userHandle);
                }
            }
        }

        /**
         * @hide Erase the fields in the Configuration that should be applied
         * by the settings.
         */
        public static void clearConfiguration(Configuration inoutConfig) {
            inoutConfig.fontScale = 0;
            if (!inoutConfig.userSetLocale && !inoutConfig.getLocales().isEmpty()) {
                inoutConfig.clearLocales();
            }
        }

        /**
         * Convenience function to write a batch of configuration-related
         * settings from a {@link Configuration} object.
         *
         * @param cr The ContentResolver to access.
         * @param config The settings to write.
         * @return true if the values were set, false on database errors
         */
        public static boolean putConfiguration(ContentResolver cr, Configuration config) {
            return putConfigurationForUser(cr, config, UserHandle.myUserId());
        }

        /** @hide */
        public static boolean putConfigurationForUser(ContentResolver cr, Configuration config,
                int userHandle) {
            return Settings.System.putFloatForUser(cr, FONT_SCALE, config.fontScale, userHandle) &&
                    Settings.System.putStringForUser(
                            cr, SYSTEM_LOCALES, config.getLocales().toLanguageTags(), userHandle);
        }

        /** @hide */
        public static boolean hasInterestingConfigurationChanges(int changes) {
            return (changes & ActivityInfo.CONFIG_FONT_SCALE) != 0 ||
                    (changes & ActivityInfo.CONFIG_LOCALE) != 0;
        }

        /** @deprecated - Do not use */
        @Deprecated
        public static boolean getShowGTalkServiceStatus(ContentResolver cr) {
            return getShowGTalkServiceStatusForUser(cr, UserHandle.myUserId());
        }

        /**
         * @hide
         * @deprecated - Do not use
         */
        public static boolean getShowGTalkServiceStatusForUser(ContentResolver cr,
                int userHandle) {
            return getIntForUser(cr, SHOW_GTALK_SERVICE_STATUS, 0, userHandle) != 0;
        }

        /** @deprecated - Do not use */
        @Deprecated
        public static void setShowGTalkServiceStatus(ContentResolver cr, boolean flag) {
            setShowGTalkServiceStatusForUser(cr, flag, UserHandle.myUserId());
        }

        /**
         * @hide
         * @deprecated - Do not use
         */
        @Deprecated
        public static void setShowGTalkServiceStatusForUser(ContentResolver cr, boolean flag,
                int userHandle) {
            putIntForUser(cr, SHOW_GTALK_SERVICE_STATUS, flag ? 1 : 0, userHandle);
        }

        private static final class DiscreteValueValidator implements Validator {
            private final String[] mValues;

            public DiscreteValueValidator(String[] values) {
                mValues = values;
            }

            @Override
            public boolean validate(String value) {
                return ArrayUtils.contains(mValues, value);
            }
        }

        private static final class InclusiveIntegerRangeValidator implements Validator {
            private final int mMin;
            private final int mMax;

            public InclusiveIntegerRangeValidator(int min, int max) {
                mMin = min;
                mMax = max;
            }

            @Override
            public boolean validate(String value) {
                try {
                    final int intValue = Integer.parseInt(value);
                    return intValue >= mMin && intValue <= mMax;
                } catch (NumberFormatException e) {
                    return false;
                }
            }
        }

        private static final class InclusiveFloatRangeValidator implements Validator {
            private final float mMin;
            private final float mMax;

            public InclusiveFloatRangeValidator(float min, float max) {
                mMin = min;
                mMax = max;
            }

            @Override
            public boolean validate(String value) {
                try {
                    final float floatValue = Float.parseFloat(value);
                    return floatValue >= mMin && floatValue <= mMax;
                } catch (NumberFormatException e) {
                    return false;
                }
            }
        }

        /**
         * @deprecated Use {@link android.provider.Settings.Global#STAY_ON_WHILE_PLUGGED_IN} instead
         */
        @Deprecated
        public static final String STAY_ON_WHILE_PLUGGED_IN = Global.STAY_ON_WHILE_PLUGGED_IN;

        /**
         * What happens when the user presses the end call button if they're not
         * on a call.<br/>
         * <b>Values:</b><br/>
         * 0 - The end button does nothing.<br/>
         * 1 - The end button goes to the home screen.<br/>
         * 2 - The end button puts the device to sleep and locks the keyguard.<br/>
         * 3 - The end button goes to the home screen.  If the user is already on the
         * home screen, it puts the device to sleep.
         */
        public static final String END_BUTTON_BEHAVIOR = "end_button_behavior";

        private static final Validator END_BUTTON_BEHAVIOR_VALIDATOR =
                new InclusiveIntegerRangeValidator(0, 3);

        /**
         * END_BUTTON_BEHAVIOR value for "go home".
         * @hide
         */
        public static final int END_BUTTON_BEHAVIOR_HOME = 0x1;

        /**
         * END_BUTTON_BEHAVIOR value for "go to sleep".
         * @hide
         */
        public static final int END_BUTTON_BEHAVIOR_SLEEP = 0x2;

        /**
         * END_BUTTON_BEHAVIOR default value.
         * @hide
         */
        public static final int END_BUTTON_BEHAVIOR_DEFAULT = END_BUTTON_BEHAVIOR_SLEEP;

        /**
         * Is advanced settings mode turned on. 0 == no, 1 == yes
         * @hide
         */
        public static final String ADVANCED_SETTINGS = "advanced_settings";

        private static final Validator ADVANCED_SETTINGS_VALIDATOR = sBooleanValidator;

        /**
         * ADVANCED_SETTINGS default value.
         * @hide
         */
        public static final int ADVANCED_SETTINGS_DEFAULT = 0;

        /**
         * @deprecated Use {@link android.provider.Settings.Global#AIRPLANE_MODE_ON} instead
         */
        @Deprecated
        public static final String AIRPLANE_MODE_ON = Global.AIRPLANE_MODE_ON;

        /**
         * @deprecated Use {@link android.provider.Settings.Global#RADIO_BLUETOOTH} instead
         */
        @Deprecated
        public static final String RADIO_BLUETOOTH = Global.RADIO_BLUETOOTH;

        /**
         * @deprecated Use {@link android.provider.Settings.Global#RADIO_WIFI} instead
         */
        @Deprecated
        public static final String RADIO_WIFI = Global.RADIO_WIFI;

        /**
         * @deprecated Use {@link android.provider.Settings.Global#RADIO_WIMAX} instead
         * {@hide}
         */
        @Deprecated
        public static final String RADIO_WIMAX = Global.RADIO_WIMAX;

        /**
         * @deprecated Use {@link android.provider.Settings.Global#RADIO_CELL} instead
         */
        @Deprecated
        public static final String RADIO_CELL = Global.RADIO_CELL;

        /**
         * @deprecated Use {@link android.provider.Settings.Global#RADIO_NFC} instead
         */
        @Deprecated
        public static final String RADIO_NFC = Global.RADIO_NFC;

        /**
         * @deprecated Use {@link android.provider.Settings.Global#AIRPLANE_MODE_RADIOS} instead
         */
        @Deprecated
        public static final String AIRPLANE_MODE_RADIOS = Global.AIRPLANE_MODE_RADIOS;

        /**
         * @deprecated Use {@link android.provider.Settings.Global#AIRPLANE_MODE_TOGGLEABLE_RADIOS} instead
         *
         * {@hide}
         */
        @Deprecated
        public static final String AIRPLANE_MODE_TOGGLEABLE_RADIOS =
                Global.AIRPLANE_MODE_TOGGLEABLE_RADIOS;

        /**
         * @deprecated Use {@link android.provider.Settings.Global#WIFI_SLEEP_POLICY} instead
         */
        @Deprecated
        public static final String WIFI_SLEEP_POLICY = Global.WIFI_SLEEP_POLICY;

        /**
         * @deprecated Use {@link android.provider.Settings.Global#WIFI_SLEEP_POLICY_DEFAULT} instead
         */
        @Deprecated
        public static final int WIFI_SLEEP_POLICY_DEFAULT = Global.WIFI_SLEEP_POLICY_DEFAULT;

        /**
         * @deprecated Use {@link android.provider.Settings.Global#WIFI_SLEEP_POLICY_NEVER_WHILE_PLUGGED} instead
         */
        @Deprecated
        public static final int WIFI_SLEEP_POLICY_NEVER_WHILE_PLUGGED =
                Global.WIFI_SLEEP_POLICY_NEVER_WHILE_PLUGGED;

        /**
         * @deprecated Use {@link android.provider.Settings.Global#WIFI_SLEEP_POLICY_NEVER} instead
         */
        @Deprecated
        public static final int WIFI_SLEEP_POLICY_NEVER = Global.WIFI_SLEEP_POLICY_NEVER;

        /**
         * @deprecated Use {@link android.provider.Settings.Global#MODE_RINGER} instead
         */
        @Deprecated
        public static final String MODE_RINGER = Global.MODE_RINGER;

        /**
         * Whether to use static IP and other static network attributes.
         * <p>
         * Set to 1 for true and 0 for false.
         *
         * @deprecated Use {@link WifiManager} instead
         */
        @Deprecated
        public static final String WIFI_USE_STATIC_IP = "wifi_use_static_ip";

        private static final Validator WIFI_USE_STATIC_IP_VALIDATOR = sBooleanValidator;

        /**
         * The static IP address.
         * <p>
         * Example: "192.168.1.51"
         *
         * @deprecated Use {@link WifiManager} instead
         */
        @Deprecated
        public static final String WIFI_STATIC_IP = "wifi_static_ip";

        private static final Validator WIFI_STATIC_IP_VALIDATOR = sLenientIpAddressValidator;

        /**
         * If using static IP, the gateway's IP address.
         * <p>
         * Example: "192.168.1.1"
         *
         * @deprecated Use {@link WifiManager} instead
         */
        @Deprecated
        public static final String WIFI_STATIC_GATEWAY = "wifi_static_gateway";

        private static final Validator WIFI_STATIC_GATEWAY_VALIDATOR = sLenientIpAddressValidator;

        /**
         * If using static IP, the net mask.
         * <p>
         * Example: "255.255.255.0"
         *
         * @deprecated Use {@link WifiManager} instead
         */
        @Deprecated
        public static final String WIFI_STATIC_NETMASK = "wifi_static_netmask";

        private static final Validator WIFI_STATIC_NETMASK_VALIDATOR = sLenientIpAddressValidator;

        /**
         * If using static IP, the primary DNS's IP address.
         * <p>
         * Example: "192.168.1.1"
         *
         * @deprecated Use {@link WifiManager} instead
         */
        @Deprecated
        public static final String WIFI_STATIC_DNS1 = "wifi_static_dns1";

        private static final Validator WIFI_STATIC_DNS1_VALIDATOR = sLenientIpAddressValidator;

        /**
         * If using static IP, the secondary DNS's IP address.
         * <p>
         * Example: "192.168.1.2"
         *
         * @deprecated Use {@link WifiManager} instead
         */
        @Deprecated
        public static final String WIFI_STATIC_DNS2 = "wifi_static_dns2";

        private static final Validator WIFI_STATIC_DNS2_VALIDATOR = sLenientIpAddressValidator;

        /**
         * Determines whether remote devices may discover and/or connect to
         * this device.
         * <P>Type: INT</P>
         * 2 -- discoverable and connectable
         * 1 -- connectable but not discoverable
         * 0 -- neither connectable nor discoverable
         */
        public static final String BLUETOOTH_DISCOVERABILITY =
            "bluetooth_discoverability";

        private static final Validator BLUETOOTH_DISCOVERABILITY_VALIDATOR =
                new InclusiveIntegerRangeValidator(0, 2);

        /**
         * Bluetooth discoverability timeout.  If this value is nonzero, then
         * Bluetooth becomes discoverable for a certain number of seconds,
         * after which is becomes simply connectable.  The value is in seconds.
         */
        public static final String BLUETOOTH_DISCOVERABILITY_TIMEOUT =
            "bluetooth_discoverability_timeout";

        private static final Validator BLUETOOTH_DISCOVERABILITY_TIMEOUT_VALIDATOR =
                sNonNegativeIntegerValidator;

        /**
         * @deprecated Use {@link android.provider.Settings.Secure#LOCK_PATTERN_ENABLED}
         * instead
         */
        @Deprecated
        public static final String LOCK_PATTERN_ENABLED = Secure.LOCK_PATTERN_ENABLED;

        /**
         * @deprecated Use {@link android.provider.Settings.Secure#LOCK_PATTERN_VISIBLE}
         * instead
         */
        @Deprecated
        public static final String LOCK_PATTERN_VISIBLE = "lock_pattern_visible_pattern";

        /**
         * @deprecated Use
         * {@link android.provider.Settings.Secure#LOCK_PATTERN_TACTILE_FEEDBACK_ENABLED}
         * instead
         */
        @Deprecated
        public static final String LOCK_PATTERN_TACTILE_FEEDBACK_ENABLED =
            "lock_pattern_tactile_feedback_enabled";

        /**
         * A formatted string of the next alarm that is set, or the empty string
         * if there is no alarm set.
         *
         * @deprecated Use {@link android.app.AlarmManager#getNextAlarmClock()}.
         */
        @Deprecated
        public static final String NEXT_ALARM_FORMATTED = "next_alarm_formatted";

        private static final Validator NEXT_ALARM_FORMATTED_VALIDATOR = new Validator() {
            private static final int MAX_LENGTH = 1000;

            @Override
            public boolean validate(String value) {
                // TODO: No idea what the correct format is.
                return value == null || value.length() < MAX_LENGTH;
            }
        };

        /**
         * Scaling factor for fonts, float.
         */
        public static final String FONT_SCALE = "font_scale";

        private static final Validator FONT_SCALE_VALIDATOR = new Validator() {
            @Override
            public boolean validate(String value) {
                try {
                    return Float.parseFloat(value) >= 0;
                } catch (NumberFormatException e) {
                    return false;
                }
            }
        };

        /**
         * The serialized system locale value.
         *
         * Do not use this value directory.
         * To get system locale, use {@link LocaleList#getDefault} instead.
         * To update system locale, use {@link com.android.internal.app.LocalePicker#updateLocales}
         * instead.
         * @hide
         */
        public static final String SYSTEM_LOCALES = "system_locales";


        /**
         * Name of an application package to be debugged.
         *
         * @deprecated Use {@link Global#DEBUG_APP} instead
         */
        @Deprecated
        public static final String DEBUG_APP = Global.DEBUG_APP;

        /**
         * If 1, when launching DEBUG_APP it will wait for the debugger before
         * starting user code.  If 0, it will run normally.
         *
         * @deprecated Use {@link Global#WAIT_FOR_DEBUGGER} instead
         */
        @Deprecated
        public static final String WAIT_FOR_DEBUGGER = Global.WAIT_FOR_DEBUGGER;

        /**
         * Whether or not to dim the screen. 0=no  1=yes
         * @deprecated This setting is no longer used.
         */
        @Deprecated
        public static final String DIM_SCREEN = "dim_screen";

        private static final Validator DIM_SCREEN_VALIDATOR = sBooleanValidator;

        /**
         * The amount of time in milliseconds before the device goes to sleep or begins
         * to dream after a period of inactivity.  This value is also known as the
         * user activity timeout period since the screen isn't necessarily turned off
         * when it expires.
         */
        public static final String SCREEN_OFF_TIMEOUT = "screen_off_timeout";

        private static final Validator SCREEN_OFF_TIMEOUT_VALIDATOR = sNonNegativeIntegerValidator;

        /**
         * The screen backlight brightness between 0 and 255.
         */
        public static final String SCREEN_BRIGHTNESS = "screen_brightness";

        private static final Validator SCREEN_BRIGHTNESS_VALIDATOR =
                new InclusiveIntegerRangeValidator(0, 255);

        /**
         * Control whether to enable automatic brightness mode.
         */
        public static final String SCREEN_BRIGHTNESS_MODE = "screen_brightness_mode";

        private static final Validator SCREEN_BRIGHTNESS_MODE_VALIDATOR = sBooleanValidator;

        /**
         * Adjustment to auto-brightness to make it generally more (>0.0 <1.0)
         * or less (<0.0 >-1.0) bright.
         * @hide
         */
        public static final String SCREEN_AUTO_BRIGHTNESS_ADJ = "screen_auto_brightness_adj";

        private static final Validator SCREEN_AUTO_BRIGHTNESS_ADJ_VALIDATOR =
                new InclusiveFloatRangeValidator(-1, 1);

        /**
         * SCREEN_BRIGHTNESS_MODE value for manual mode.
         */
        public static final int SCREEN_BRIGHTNESS_MODE_MANUAL = 0;

        /**
         * SCREEN_BRIGHTNESS_MODE value for automatic mode.
         */
        public static final int SCREEN_BRIGHTNESS_MODE_AUTOMATIC = 1;

        /**
         * The keyboard brightness to be used while the screen is on.
         * Valid value range is between 0 and {@link PowerManager#getMaximumKeyboardBrightness()}
         * @deprecated
         * @hide
         */
        public static final String KEYBOARD_BRIGHTNESS = "keyboard_brightness";

        /**
         * The button brightness to be used while the screen is on or after a button press,
         * depending on the value of {@link BUTTON_BACKLIGHT_TIMEOUT}.
         * Valid value range is between 0 and {@link PowerManager#getMaximumButtonBrightness()}
         * @deprecated
         * @hide
         */
        public static final String BUTTON_BRIGHTNESS = "button_brightness";

        /**
         * The time in ms to keep the button backlight on after pressing a button.
         * A value of 0 will keep the buttons on for as long as the screen is on.
         * @deprecated
         * @hide
         */
        public static final String BUTTON_BACKLIGHT_TIMEOUT = "button_backlight_timeout";

        /**
         * Control whether the process CPU usage meter should be shown.
         *
         * @deprecated Use {@link Global#SHOW_PROCESSES} instead
         */
        @Deprecated
        public static final String SHOW_PROCESSES = Global.SHOW_PROCESSES;

        /**
         * If 1, the activity manager will aggressively finish activities and
         * processes as soon as they are no longer needed.  If 0, the normal
         * extended lifetime is used.
         *
         * @deprecated Use {@link Global#ALWAYS_FINISH_ACTIVITIES} instead
         */
        @Deprecated
        public static final String ALWAYS_FINISH_ACTIVITIES = Global.ALWAYS_FINISH_ACTIVITIES;

        /**
         * Determines which streams are affected by ringer mode changes. The
         * stream type's bit should be set to 1 if it should be muted when going
         * into an inaudible ringer mode.
         */
        public static final String MODE_RINGER_STREAMS_AFFECTED = "mode_ringer_streams_affected";

        private static final Validator MODE_RINGER_STREAMS_AFFECTED_VALIDATOR =
                sNonNegativeIntegerValidator;

        /**
          * Determines which streams are affected by mute. The
          * stream type's bit should be set to 1 if it should be muted when a mute request
          * is received.
          */
        public static final String MUTE_STREAMS_AFFECTED = "mute_streams_affected";

        private static final Validator MUTE_STREAMS_AFFECTED_VALIDATOR =
                sNonNegativeIntegerValidator;

        /**
         * Whether vibrate is on for different events. This is used internally,
         * changing this value will not change the vibrate. See AudioManager.
         */
        public static final String VIBRATE_ON = "vibrate_on";

        private static final Validator VIBRATE_ON_VALIDATOR = sBooleanValidator;

        /**
         * If 1, redirects the system vibrator to all currently attached input devices
         * that support vibration.  If there are no such input devices, then the system
         * vibrator is used instead.
         * If 0, does not register the system vibrator.
         *
         * This setting is mainly intended to provide a compatibility mechanism for
         * applications that only know about the system vibrator and do not use the
         * input device vibrator API.
         *
         * @hide
         */
        public static final String VIBRATE_INPUT_DEVICES = "vibrate_input_devices";

        private static final Validator VIBRATE_INPUT_DEVICES_VALIDATOR = sBooleanValidator;

        /**
         * Ringer volume. This is used internally, changing this value will not
         * change the volume. See AudioManager.
         *
         * @removed Not used by anything since API 2.
         */
        public static final String VOLUME_RING = "volume_ring";

        /**
         * System/notifications volume. This is used internally, changing this
         * value will not change the volume. See AudioManager.
         *
         * @removed Not used by anything since API 2.
         */
        public static final String VOLUME_SYSTEM = "volume_system";

        /**
         * Voice call volume. This is used internally, changing this value will
         * not change the volume. See AudioManager.
         *
         * @removed Not used by anything since API 2.
         */
        public static final String VOLUME_VOICE = "volume_voice";

        /**
         * Music/media/gaming volume. This is used internally, changing this
         * value will not change the volume. See AudioManager.
         *
         * @removed Not used by anything since API 2.
         */
        public static final String VOLUME_MUSIC = "volume_music";

        /**
         * Alarm volume. This is used internally, changing this
         * value will not change the volume. See AudioManager.
         *
         * @removed Not used by anything since API 2.
         */
        public static final String VOLUME_ALARM = "volume_alarm";

        /**
         * Notification volume. This is used internally, changing this
         * value will not change the volume. See AudioManager.
         *
         * @removed Not used by anything since API 2.
         */
        public static final String VOLUME_NOTIFICATION = "volume_notification";

        /**
         * Bluetooth Headset volume. This is used internally, changing this value will
         * not change the volume. See AudioManager.
         *
         * @removed Not used by anything since API 2.
         */
        public static final String VOLUME_BLUETOOTH_SCO = "volume_bluetooth_sco";

        /**
         * Master volume (float in the range 0.0f to 1.0f).
         *
         * @hide
         */
        public static final String VOLUME_MASTER = "volume_master";

        /**
         * Master mono (int 1 = mono, 0 = normal).
         *
         * @hide
         */
        public static final String MASTER_MONO = "master_mono";

        private static final Validator MASTER_MONO_VALIDATOR = sBooleanValidator;

        /**
         * Whether the notifications should use the ring volume (value of 1) or
         * a separate notification volume (value of 0). In most cases, users
         * will have this enabled so the notification and ringer volumes will be
         * the same. However, power users can disable this and use the separate
         * notification volume control.
         * <p>
         * Note: This is a one-off setting that will be removed in the future
         * when there is profile support. For this reason, it is kept hidden
         * from the public APIs.
         *
         * @hide
         * @deprecated
         */
        @Deprecated
        public static final String NOTIFICATIONS_USE_RING_VOLUME =
            "notifications_use_ring_volume";

        private static final Validator NOTIFICATIONS_USE_RING_VOLUME_VALIDATOR = sBooleanValidator;

        /**
         * Whether the blacklisting feature for phone calls is enabled
         * @hide
         */
        public static final String PHONE_BLACKLIST_ENABLED = "phone_blacklist_enabled";

        /**
         * Whether a notification should be shown when a call/message is blocked
         * @hide
         */
        public static final String PHONE_BLACKLIST_NOTIFY_ENABLED = "phone_blacklist_notify_enabled";

        /**
         * Whether the blacklisting feature for phone calls from private numbers is enabled
         * @hide
         */
        public static final String PHONE_BLACKLIST_PRIVATE_NUMBER_MODE = "phone_blacklist_private_number_enabled";

        /**
         * Whether the blacklisting feature for phone calls from unknown numbers is enabled
         * @hide
         */
        public static final String PHONE_BLACKLIST_UNKNOWN_NUMBER_MODE = "phone_blacklist_unknown_number_enabled";

        /**
         * Constants to be used for {@link PHONE_BLACKLIST_PRIVATE_NUMBER_MODE} and
         * {@link PHONE_BLACKLIST_UNKNOWN_NUMBER_MODE}.
         * @hide
         */
        public static final int BLACKLIST_DO_NOT_BLOCK = 0;
        /**
         * @hide
         */
        public static final int BLACKLIST_BLOCK = 1;
        /**
         * @hide
         */
        public static final int BLACKLIST_PHONE_SHIFT = 0;
        /**
         * @hide
         */
        public static final int BLACKLIST_MESSAGE_SHIFT = 4;

        /**
         * Whether the regex blacklisting feature for phone calls is enabled
         * @hide
         */
        public static final String PHONE_BLACKLIST_REGEX_ENABLED = "phone_blacklist_regex_enabled";

        /**
         * Whether silent mode should allow vibration feedback. This is used
         * internally in AudioService and the Sound settings activity to
         * coordinate decoupling of vibrate and silent modes. This setting
         * will likely be removed in a future release with support for
         * audio/vibe feedback profiles.
         *
         * Not used anymore. On devices with vibrator, the user explicitly selects
         * silent or vibrate mode.
         * Kept for use by legacy database upgrade code in DatabaseHelper.
         * @hide
         */
        public static final String VIBRATE_IN_SILENT = "vibrate_in_silent";

        private static final Validator VIBRATE_IN_SILENT_VALIDATOR = sBooleanValidator;

        /**
         * The mapping of stream type (integer) to its setting.
         *
         * @removed  Not used by anything since API 2.
         */
        public static final String[] VOLUME_SETTINGS = {
            VOLUME_VOICE, VOLUME_SYSTEM, VOLUME_RING, VOLUME_MUSIC,
            VOLUME_ALARM, VOLUME_NOTIFICATION, VOLUME_BLUETOOTH_SCO
        };

        /**
         * Appended to various volume related settings to record the previous
         * values before they the settings were affected by a silent/vibrate
         * ringer mode change.
         *
         * @removed  Not used by anything since API 2.
         */
        public static final String APPEND_FOR_LAST_AUDIBLE = "_last_audible";

        /**
         * Persistent store for the system-wide default ringtone URI.
         * <p>
         * If you need to play the default ringtone at any given time, it is recommended
         * you give {@link #DEFAULT_RINGTONE_URI} to the media player.  It will resolve
         * to the set default ringtone at the time of playing.
         *
         * @see #DEFAULT_RINGTONE_URI
         */
        public static final String RINGTONE = "ringtone";

        private static final Validator RINGTONE_VALIDATOR = sUriValidator;

        /**
         * A {@link Uri} that will point to the current default ringtone at any
         * given time.
         * <p>
         * If the current default ringtone is in the DRM provider and the caller
         * does not have permission, the exception will be a
         * FileNotFoundException.
         */
        public static final Uri DEFAULT_RINGTONE_URI = getUriFor(RINGTONE);

        /** {@hide} */
        public static final String RINGTONE_CACHE = "ringtone_cache";
        /** {@hide} */
        public static final Uri RINGTONE_CACHE_URI = getUriFor(RINGTONE_CACHE);

        /**
         * Persistent store for the system-wide default notification sound.
         *
         * @see #RINGTONE
         * @see #DEFAULT_NOTIFICATION_URI
         */
        public static final String NOTIFICATION_SOUND = "notification_sound";

        private static final Validator NOTIFICATION_SOUND_VALIDATOR = sUriValidator;

        /**
         * A {@link Uri} that will point to the current default notification
         * sound at any given time.
         *
         * @see #DEFAULT_RINGTONE_URI
         */
        public static final Uri DEFAULT_NOTIFICATION_URI = getUriFor(NOTIFICATION_SOUND);

        /** {@hide} */
        public static final String NOTIFICATION_SOUND_CACHE = "notification_sound_cache";
        /** {@hide} */
        public static final Uri NOTIFICATION_SOUND_CACHE_URI = getUriFor(NOTIFICATION_SOUND_CACHE);

        /**
         * Persistent store for the system-wide default alarm alert.
         *
         * @see #RINGTONE
         * @see #DEFAULT_ALARM_ALERT_URI
         */
        public static final String ALARM_ALERT = "alarm_alert";

        private static final Validator ALARM_ALERT_VALIDATOR = sUriValidator;

        /**
         * A {@link Uri} that will point to the current default alarm alert at
         * any given time.
         *
         * @see #DEFAULT_ALARM_ALERT_URI
         */
        public static final Uri DEFAULT_ALARM_ALERT_URI = getUriFor(ALARM_ALERT);

        /** {@hide} */
        public static final String ALARM_ALERT_CACHE = "alarm_alert_cache";
        /** {@hide} */
        public static final Uri ALARM_ALERT_CACHE_URI = getUriFor(ALARM_ALERT_CACHE);

        /**
         * Persistent store for the system default media button event receiver.
         *
         * @hide
         */
        public static final String MEDIA_BUTTON_RECEIVER = "media_button_receiver";

        private static final Validator MEDIA_BUTTON_RECEIVER_VALIDATOR = new Validator() {
            @Override
            public boolean validate(String value) {
                try {
                    ComponentName.unflattenFromString(value);
                    return true;
                } catch (NullPointerException e) {
                    return false;
                }
            }
        };

        /**
         * Setting to enable Auto Replace (AutoText) in text editors. 1 = On, 0 = Off
         */
        public static final String TEXT_AUTO_REPLACE = "auto_replace";

        private static final Validator TEXT_AUTO_REPLACE_VALIDATOR = sBooleanValidator;

        /**
         * Setting to enable Auto Caps in text editors. 1 = On, 0 = Off
         */
        public static final String TEXT_AUTO_CAPS = "auto_caps";

        private static final Validator TEXT_AUTO_CAPS_VALIDATOR = sBooleanValidator;

        /**
         * Setting to enable Auto Punctuate in text editors. 1 = On, 0 = Off. This
         * feature converts two spaces to a "." and space.
         */
        public static final String TEXT_AUTO_PUNCTUATE = "auto_punctuate";

        private static final Validator TEXT_AUTO_PUNCTUATE_VALIDATOR = sBooleanValidator;

        /**
         * Setting to showing password characters in text editors. 1 = On, 0 = Off
         */
        public static final String TEXT_SHOW_PASSWORD = "show_password";

        private static final Validator TEXT_SHOW_PASSWORD_VALIDATOR = sBooleanValidator;

        public static final String SHOW_GTALK_SERVICE_STATUS =
                "SHOW_GTALK_SERVICE_STATUS";

        private static final Validator SHOW_GTALK_SERVICE_STATUS_VALIDATOR = sBooleanValidator;

        /**
         * Name of activity to use for wallpaper on the home screen.
         *
         * @deprecated Use {@link WallpaperManager} instead.
         */
        @Deprecated
        public static final String WALLPAPER_ACTIVITY = "wallpaper_activity";

        private static final Validator WALLPAPER_ACTIVITY_VALIDATOR = new Validator() {
            private static final int MAX_LENGTH = 1000;

            @Override
            public boolean validate(String value) {
                if (value != null && value.length() > MAX_LENGTH) {
                    return false;
                }
                return ComponentName.unflattenFromString(value) != null;
            }
        };

        /**
         * @deprecated Use {@link android.provider.Settings.Global#AUTO_TIME}
         * instead
         */
        @Deprecated
        public static final String AUTO_TIME = Global.AUTO_TIME;

        /**
         * @deprecated Use {@link android.provider.Settings.Global#AUTO_TIME_ZONE}
         * instead
         */
        @Deprecated
        public static final String AUTO_TIME_ZONE = Global.AUTO_TIME_ZONE;

        /**
         * Display times as 12 or 24 hours
         *   12
         *   24
         */
        public static final String TIME_12_24 = "time_12_24";

        /** @hide */
        public static final Validator TIME_12_24_VALIDATOR =
                new DiscreteValueValidator(new String[] {"12", "24"});

        /**
        * Developer options - Navigation Bar show switch
        * @deprecated Moved to CMSettings.Secure.DEV_FORCE_SHOW_NAVBAR
        * @hide
        */
        public static final String DEV_FORCE_SHOW_NAVBAR = "dev_force_show_navbar";


        /**
         * Date format string
         *   mm/dd/yyyy
         *   dd/mm/yyyy
         *   yyyy/mm/dd
         */
        public static final String DATE_FORMAT = "date_format";

        /** @hide */
        public static final Validator DATE_FORMAT_VALIDATOR = new Validator() {
            @Override
            public boolean validate(String value) {
                try {
                    new SimpleDateFormat(value);
                    return true;
                } catch (IllegalArgumentException e) {
                    return false;
                }
            }
        };

        /**
         * Whether the setup wizard has been run before (on first boot), or if
         * it still needs to be run.
         *
         * nonzero = it has been run in the past
         * 0 = it has not been run in the past
         */
        public static final String SETUP_WIZARD_HAS_RUN = "setup_wizard_has_run";

        /** @hide */
        public static final Validator SETUP_WIZARD_HAS_RUN_VALIDATOR = sBooleanValidator;

        /**
         * Scaling factor for normal window animations. Setting to 0 will disable window
         * animations.
         *
         * @deprecated Use {@link Global#WINDOW_ANIMATION_SCALE} instead
         */
        @Deprecated
        public static final String WINDOW_ANIMATION_SCALE = Global.WINDOW_ANIMATION_SCALE;

        /**
         * Scaling factor for activity transition animations. Setting to 0 will disable window
         * animations.
         *
         * @deprecated Use {@link Global#TRANSITION_ANIMATION_SCALE} instead
         */
        @Deprecated
        public static final String TRANSITION_ANIMATION_SCALE = Global.TRANSITION_ANIMATION_SCALE;

        /**
         * Scaling factor for Animator-based animations. This affects both the start delay and
         * duration of all such animations. Setting to 0 will cause animations to end immediately.
         * The default value is 1.
         *
         * @deprecated Use {@link Global#ANIMATOR_DURATION_SCALE} instead
         */
        @Deprecated
        public static final String ANIMATOR_DURATION_SCALE = Global.ANIMATOR_DURATION_SCALE;

        /**
         * Control the type of rotation which can be performed using the accelerometer
         * if ACCELEROMETER_ROTATION is enabled.
         * Value is a bitwise combination of
         * 1 = 0 degrees (portrait)
         * 2 = 90 degrees (left)
         * 4 = 180 degrees (inverted portrait)
         * 8 = 270 degrees (right)
         * Setting to 0 is effectively orientation lock
         * @hide
         */
        public static final String ACCELEROMETER_ROTATION_ANGLES = "accelerometer_rotation_angles";

        /**
         * Control whether the accelerometer will be used to change screen
         * orientation.  If 0, it will not be used unless explicitly requested
         * by the application; if 1, it will be used by default unless explicitly
         * disabled by the application.
         */
        public static final String ACCELEROMETER_ROTATION = "accelerometer_rotation";

        /** @hide */
        public static final Validator ACCELEROMETER_ROTATION_VALIDATOR = sBooleanValidator;

        /**
         * Default screen rotation when no other policy applies.
         * When {@link #ACCELEROMETER_ROTATION} is zero and no on-screen Activity expresses a
         * preference, this rotation value will be used. Must be one of the
         * {@link android.view.Surface#ROTATION_0 Surface rotation constants}.
         *
         * @see android.view.Display#getRotation
         */
        public static final String USER_ROTATION = "user_rotation";

        /** @hide */
        public static final Validator USER_ROTATION_VALIDATOR =
                new InclusiveIntegerRangeValidator(0, 3);

        /**
         * Control whether the rotation lock toggle in the System UI should be hidden.
         * Typically this is done for accessibility purposes to make it harder for
         * the user to accidentally toggle the rotation lock while the display rotation
         * has been locked for accessibility.
         *
         * If 0, then rotation lock toggle is not hidden for accessibility (although it may be
         * unavailable for other reasons).  If 1, then the rotation lock toggle is hidden.
         *
         * @hide
         */
        public static final String HIDE_ROTATION_LOCK_TOGGLE_FOR_ACCESSIBILITY =
                "hide_rotation_lock_toggle_for_accessibility";

        /** @hide */
        public static final Validator HIDE_ROTATION_LOCK_TOGGLE_FOR_ACCESSIBILITY_VALIDATOR =
                sBooleanValidator;

        /**
         * Whether the phone vibrates when it is ringing due to an incoming call. This will
         * be used by Phone and Setting apps; it shouldn't affect other apps.
         * The value is boolean (1 or 0).
         *
         * Note: this is not same as "vibrate on ring", which had been available until ICS.
         * It was about AudioManager's setting and thus affected all the applications which
         * relied on the setting, while this is purely about the vibration setting for incoming
         * calls.
         */
        public static final String VIBRATE_WHEN_RINGING = "vibrate_when_ringing";

        /** @hide */
        public static final Validator VIBRATE_WHEN_RINGING_VALIDATOR = sBooleanValidator;

        /**
         * Whether the audible DTMF tones are played by the dialer when dialing. The value is
         * boolean (1 or 0).
         */
        public static final String DTMF_TONE_WHEN_DIALING = "dtmf_tone";

        /** @hide */
        public static final Validator DTMF_TONE_WHEN_DIALING_VALIDATOR = sBooleanValidator;

        /**
         * CDMA only settings
         * DTMF tone type played by the dialer when dialing.
         *                 0 = Normal
         *                 1 = Long
         */
        public static final String DTMF_TONE_TYPE_WHEN_DIALING = "dtmf_tone_type";

        /** @hide */
        public static final Validator DTMF_TONE_TYPE_WHEN_DIALING_VALIDATOR = sBooleanValidator;

        /**
         * Whether the hearing aid is enabled. The value is
         * boolean (1 or 0).
         * @hide
         */
        public static final String HEARING_AID = "hearing_aid";

        /** @hide */
        public static final Validator HEARING_AID_VALIDATOR = sBooleanValidator;

        /**
         * CDMA only settings
         * TTY Mode
         * 0 = OFF
         * 1 = FULL
         * 2 = VCO
         * 3 = HCO
         * @hide
         */
        public static final String TTY_MODE = "tty_mode";

        /** @hide */
        public static final Validator TTY_MODE_VALIDATOR = new InclusiveIntegerRangeValidator(0, 3);

        /**
         * Whether the sounds effects (key clicks, lid open ...) are enabled. The value is
         * boolean (1 or 0).
         */
        public static final String SOUND_EFFECTS_ENABLED = "sound_effects_enabled";

        /** @hide */
        public static final Validator SOUND_EFFECTS_ENABLED_VALIDATOR = sBooleanValidator;

        /**
         * Whether the haptic feedback (long presses, ...) are enabled. The value is
         * boolean (1 or 0).
         */
        public static final String HAPTIC_FEEDBACK_ENABLED = "haptic_feedback_enabled";

        /** @hide */
        public static final Validator HAPTIC_FEEDBACK_ENABLED_VALIDATOR = sBooleanValidator;

        /**
         * @deprecated Each application that shows web suggestions should have its own
         * setting for this.
         */
        @Deprecated
        public static final String SHOW_WEB_SUGGESTIONS = "show_web_suggestions";

        /** @hide */
        public static final Validator SHOW_WEB_SUGGESTIONS_VALIDATOR = sBooleanValidator;

        /**
         * Whether the notification LED should repeatedly flash when a notification is
         * pending. The value is boolean (1 or 0).
         * @hide
         */
        public static final String NOTIFICATION_LIGHT_PULSE = "notification_light_pulse";

        /** @hide */
        public static final Validator NOTIFICATION_LIGHT_PULSE_VALIDATOR = sBooleanValidator;

        /**
         * Show pointer location on screen?
         * 0 = no
         * 1 = yes
         * @hide
         */
        public static final String POINTER_LOCATION = "pointer_location";

        /** @hide */
        public static final Validator POINTER_LOCATION_VALIDATOR = sBooleanValidator;

        /**
         * Show touch positions on screen?
         * 0 = no
         * 1 = yes
         * @hide
         */
        public static final String SHOW_TOUCHES = "show_touches";

        /** @hide */
        public static final Validator SHOW_TOUCHES_VALIDATOR = sBooleanValidator;

        /**
         * Log raw orientation data from
         * {@link com.android.server.policy.WindowOrientationListener} for use with the
         * orientationplot.py tool.
         * 0 = no
         * 1 = yes
         * @hide
         */
        public static final String WINDOW_ORIENTATION_LISTENER_LOG =
                "window_orientation_listener_log";

        /** @hide */
        public static final Validator WINDOW_ORIENTATION_LISTENER_LOG_VALIDATOR = sBooleanValidator;

        /**
         * @deprecated Use {@link android.provider.Settings.Global#POWER_SOUNDS_ENABLED}
         * instead
         * @hide
         */
        @Deprecated
        public static final String POWER_SOUNDS_ENABLED = Global.POWER_SOUNDS_ENABLED;

        /**
         * @deprecated Use {@link android.provider.Settings.Global#DOCK_SOUNDS_ENABLED}
         * instead
         * @hide
         */
        @Deprecated
        public static final String DOCK_SOUNDS_ENABLED = Global.DOCK_SOUNDS_ENABLED;

        /**
         * Whether to play sounds when the keyguard is shown and dismissed.
         * @hide
         */
        public static final String LOCKSCREEN_SOUNDS_ENABLED = "lockscreen_sounds_enabled";

        /** @hide */
        public static final Validator LOCKSCREEN_SOUNDS_ENABLED_VALIDATOR = sBooleanValidator;

        /**
         * Whether the lockscreen should be completely disabled.
         * @hide
         */
        public static final String LOCKSCREEN_DISABLED = "lockscreen.disabled";

        /** @hide */
        public static final Validator LOCKSCREEN_DISABLED_VALIDATOR = sBooleanValidator;

        /**
         * @deprecated Use {@link android.provider.Settings.Global#LOW_BATTERY_SOUND}
         * instead
         * @hide
         */
        @Deprecated
        public static final String LOW_BATTERY_SOUND = Global.LOW_BATTERY_SOUND;

        /**
         * @deprecated Use {@link android.provider.Settings.Global#DESK_DOCK_SOUND}
         * instead
         * @hide
         */
        @Deprecated
        public static final String DESK_DOCK_SOUND = Global.DESK_DOCK_SOUND;

        /**
         * @deprecated Use {@link android.provider.Settings.Global#DESK_UNDOCK_SOUND}
         * instead
         * @hide
         */
        @Deprecated
        public static final String DESK_UNDOCK_SOUND = Global.DESK_UNDOCK_SOUND;

        /**
         * @deprecated Use {@link android.provider.Settings.Global#CAR_DOCK_SOUND}
         * instead
         * @hide
         */
        @Deprecated
        public static final String CAR_DOCK_SOUND = Global.CAR_DOCK_SOUND;

        /**
         * @deprecated Use {@link android.provider.Settings.Global#CAR_UNDOCK_SOUND}
         * instead
         * @hide
         */
        @Deprecated
        public static final String CAR_UNDOCK_SOUND = Global.CAR_UNDOCK_SOUND;

        /**
         * @deprecated Use {@link android.provider.Settings.Global#LOCK_SOUND}
         * instead
         * @hide
         */
        @Deprecated
        public static final String LOCK_SOUND = Global.LOCK_SOUND;

        /**
         * @deprecated Use {@link android.provider.Settings.Global#UNLOCK_SOUND}
         * instead
         * @hide
         */
        @Deprecated
        public static final String UNLOCK_SOUND = Global.UNLOCK_SOUND;

        /**
         * Receive incoming SIP calls?
         * 0 = no
         * 1 = yes
         * @hide
         */
        public static final String SIP_RECEIVE_CALLS = "sip_receive_calls";

        /** @hide */
        public static final Validator SIP_RECEIVE_CALLS_VALIDATOR = sBooleanValidator;

        /**
         * Call Preference String.
         * "SIP_ALWAYS" : Always use SIP with network access
         * "SIP_ADDRESS_ONLY" : Only if destination is a SIP address
         * @hide
         */
        public static final String SIP_CALL_OPTIONS = "sip_call_options";

        /** @hide */
        public static final Validator SIP_CALL_OPTIONS_VALIDATOR = new DiscreteValueValidator(
                new String[] {"SIP_ALWAYS", "SIP_ADDRESS_ONLY"});

        /**
         * One of the sip call options: Always use SIP with network access.
         * @hide
         */
        public static final String SIP_ALWAYS = "SIP_ALWAYS";

        /** @hide */
        public static final Validator SIP_ALWAYS_VALIDATOR = sBooleanValidator;

        /**
         * One of the sip call options: Only if destination is a SIP address.
         * @hide
         */
        public static final String SIP_ADDRESS_ONLY = "SIP_ADDRESS_ONLY";

        /** @hide */
        public static final Validator SIP_ADDRESS_ONLY_VALIDATOR = sBooleanValidator;

        /**
         * @deprecated Use SIP_ALWAYS or SIP_ADDRESS_ONLY instead.  Formerly used to indicate that
         * the user should be prompted each time a call is made whether it should be placed using
         * SIP.  The {@link com.android.providers.settings.DatabaseHelper} replaces this with
         * SIP_ADDRESS_ONLY.
         * @hide
         */
        @Deprecated
        public static final String SIP_ASK_ME_EACH_TIME = "SIP_ASK_ME_EACH_TIME";

        /** @hide */
        public static final Validator SIP_ASK_ME_EACH_TIME_VALIDATOR = sBooleanValidator;

        /**
         * Pointer speed setting.
         * This is an integer value in a range between -7 and +7, so there are 15 possible values.
         *   -7 = slowest
         *    0 = default speed
         *   +7 = fastest
         * @hide
         */
        public static final String POINTER_SPEED = "pointer_speed";

        /** @hide */
        public static final Validator POINTER_SPEED_VALIDATOR =
                new InclusiveFloatRangeValidator(-7, 7);

        /**
         * Whether lock-to-app will be triggered by long-press on recents.
         * @hide
         */
        public static final String LOCK_TO_APP_ENABLED = "lock_to_app_enabled";

        /** @hide */
        public static final Validator LOCK_TO_APP_ENABLED_VALIDATOR = sBooleanValidator;

        /**
         * I am the lolrus.
         * <p>
         * Nonzero values indicate that the user has a bukkit.
         * Backward-compatible with <code>PrefGetPreference(prefAllowEasterEggs)</code>.
         * @hide
         */
        public static final String EGG_MODE = "egg_mode";

        /** @hide */
        public static final Validator EGG_MODE_VALIDATOR = new Validator() {
            @Override
            public boolean validate(String value) {
                try {
                    return Long.parseLong(value) >= 0;
                } catch (NumberFormatException e) {
                    return false;
                }
            }
        };

        /**
         * IMPORTANT: If you add a new public settings you also have to add it to
         * PUBLIC_SETTINGS below. If the new setting is hidden you have to add
         * it to PRIVATE_SETTINGS below. Also add a validator that can validate
         * the setting value. See an example above.
         */

        /**
          * Volume keys control cursor in text fields (default is 0)
          * 0 - Disabled
          * 1 - Volume up/down moves cursor left/right
          * 2 - Volume up/down moves cursor right/left
          * @hide
          */
         public static final String VOLUME_KEY_CURSOR_CONTROL = "volume_key_cursor_control";

        /**
         * Settings to backup. This is here so that it's in the same place as the settings
         * keys and easy to update.
         *
         * NOTE: Settings are backed up and restored in the order they appear
         *       in this array. If you have one setting depending on another,
         *       make sure that they are ordered appropriately.
         *
         * @hide
         */
        public static final String[] SETTINGS_TO_BACKUP = {
            STAY_ON_WHILE_PLUGGED_IN,   // moved to global
            WIFI_USE_STATIC_IP,
            WIFI_STATIC_IP,
            WIFI_STATIC_GATEWAY,
            WIFI_STATIC_NETMASK,
            WIFI_STATIC_DNS1,
            WIFI_STATIC_DNS2,
            BLUETOOTH_DISCOVERABILITY,
            BLUETOOTH_DISCOVERABILITY_TIMEOUT,
            FONT_SCALE,
            DIM_SCREEN,
            SCREEN_OFF_TIMEOUT,
            SCREEN_BRIGHTNESS,
            SCREEN_BRIGHTNESS_MODE,
            SCREEN_AUTO_BRIGHTNESS_ADJ,
            VIBRATE_INPUT_DEVICES,
            MODE_RINGER_STREAMS_AFFECTED,
            TEXT_AUTO_REPLACE,
            TEXT_AUTO_CAPS,
            TEXT_AUTO_PUNCTUATE,
            TEXT_SHOW_PASSWORD,
            AUTO_TIME,                  // moved to global
            AUTO_TIME_ZONE,             // moved to global
            TIME_12_24,
            DATE_FORMAT,
            DTMF_TONE_WHEN_DIALING,
            DTMF_TONE_TYPE_WHEN_DIALING,
            HEARING_AID,
            TTY_MODE,
            MASTER_MONO,
            SOUND_EFFECTS_ENABLED,
            HAPTIC_FEEDBACK_ENABLED,
            POWER_SOUNDS_ENABLED,       // moved to global
            DOCK_SOUNDS_ENABLED,        // moved to global
            LOCKSCREEN_SOUNDS_ENABLED,
            SHOW_WEB_SUGGESTIONS,
            SIP_CALL_OPTIONS,
            SIP_RECEIVE_CALLS,
            POINTER_SPEED,
            VIBRATE_WHEN_RINGING,
            RINGTONE,
            LOCK_TO_APP_ENABLED,
            NOTIFICATION_SOUND,
            ACCELEROMETER_ROTATION,
            PHONE_BLACKLIST_ENABLED,
            PHONE_BLACKLIST_NOTIFY_ENABLED,
            PHONE_BLACKLIST_PRIVATE_NUMBER_MODE,
            PHONE_BLACKLIST_UNKNOWN_NUMBER_MODE,
            PHONE_BLACKLIST_REGEX_ENABLED
        };

        /**
         * These are all public system settings
         *
         * @hide
         */
        public static final Set<String> PUBLIC_SETTINGS = new ArraySet<>();
        static {
            PUBLIC_SETTINGS.add(END_BUTTON_BEHAVIOR);
            PUBLIC_SETTINGS.add(WIFI_USE_STATIC_IP);
            PUBLIC_SETTINGS.add(WIFI_STATIC_IP);
            PUBLIC_SETTINGS.add(WIFI_STATIC_GATEWAY);
            PUBLIC_SETTINGS.add(WIFI_STATIC_NETMASK);
            PUBLIC_SETTINGS.add(WIFI_STATIC_DNS1);
            PUBLIC_SETTINGS.add(WIFI_STATIC_DNS2);
            PUBLIC_SETTINGS.add(BLUETOOTH_DISCOVERABILITY);
            PUBLIC_SETTINGS.add(BLUETOOTH_DISCOVERABILITY_TIMEOUT);
            PUBLIC_SETTINGS.add(NEXT_ALARM_FORMATTED);
            PUBLIC_SETTINGS.add(FONT_SCALE);
            PUBLIC_SETTINGS.add(DIM_SCREEN);
            PUBLIC_SETTINGS.add(SCREEN_OFF_TIMEOUT);
            PUBLIC_SETTINGS.add(SCREEN_BRIGHTNESS);
            PUBLIC_SETTINGS.add(SCREEN_BRIGHTNESS_MODE);
            PUBLIC_SETTINGS.add(MODE_RINGER_STREAMS_AFFECTED);
            PUBLIC_SETTINGS.add(MUTE_STREAMS_AFFECTED);
            PUBLIC_SETTINGS.add(VIBRATE_ON);
            PUBLIC_SETTINGS.add(VOLUME_RING);
            PUBLIC_SETTINGS.add(VOLUME_SYSTEM);
            PUBLIC_SETTINGS.add(VOLUME_VOICE);
            PUBLIC_SETTINGS.add(VOLUME_MUSIC);
            PUBLIC_SETTINGS.add(VOLUME_ALARM);
            PUBLIC_SETTINGS.add(VOLUME_NOTIFICATION);
            PUBLIC_SETTINGS.add(VOLUME_BLUETOOTH_SCO);
            PUBLIC_SETTINGS.add(RINGTONE);
            PUBLIC_SETTINGS.add(NOTIFICATION_SOUND);
            PUBLIC_SETTINGS.add(ALARM_ALERT);
            PUBLIC_SETTINGS.add(TEXT_AUTO_REPLACE);
            PUBLIC_SETTINGS.add(TEXT_AUTO_CAPS);
            PUBLIC_SETTINGS.add(TEXT_AUTO_PUNCTUATE);
            PUBLIC_SETTINGS.add(TEXT_SHOW_PASSWORD);
            PUBLIC_SETTINGS.add(SHOW_GTALK_SERVICE_STATUS);
            PUBLIC_SETTINGS.add(WALLPAPER_ACTIVITY);
            PUBLIC_SETTINGS.add(TIME_12_24);
            PUBLIC_SETTINGS.add(DATE_FORMAT);
            PUBLIC_SETTINGS.add(SETUP_WIZARD_HAS_RUN);
            PUBLIC_SETTINGS.add(ACCELEROMETER_ROTATION);
            PUBLIC_SETTINGS.add(USER_ROTATION);
            PUBLIC_SETTINGS.add(DTMF_TONE_WHEN_DIALING);
            PUBLIC_SETTINGS.add(SOUND_EFFECTS_ENABLED);
            PUBLIC_SETTINGS.add(HAPTIC_FEEDBACK_ENABLED);
            PUBLIC_SETTINGS.add(SHOW_WEB_SUGGESTIONS);
            PUBLIC_SETTINGS.add(VIBRATE_WHEN_RINGING);
        }

        /**
         * These are all hidden system settings.
         *
         * @hide
         */
        public static final Set<String> PRIVATE_SETTINGS = new ArraySet<>();
        static {
            PRIVATE_SETTINGS.add(WIFI_USE_STATIC_IP);
            PRIVATE_SETTINGS.add(END_BUTTON_BEHAVIOR);
            PRIVATE_SETTINGS.add(ADVANCED_SETTINGS);
            PRIVATE_SETTINGS.add(SCREEN_AUTO_BRIGHTNESS_ADJ);
            PRIVATE_SETTINGS.add(VIBRATE_INPUT_DEVICES);
            PRIVATE_SETTINGS.add(VOLUME_MASTER);
            PRIVATE_SETTINGS.add(MASTER_MONO);
            PRIVATE_SETTINGS.add(NOTIFICATIONS_USE_RING_VOLUME);
            PRIVATE_SETTINGS.add(VIBRATE_IN_SILENT);
            PRIVATE_SETTINGS.add(MEDIA_BUTTON_RECEIVER);
            PRIVATE_SETTINGS.add(HIDE_ROTATION_LOCK_TOGGLE_FOR_ACCESSIBILITY);
            PRIVATE_SETTINGS.add(DTMF_TONE_TYPE_WHEN_DIALING);
            PRIVATE_SETTINGS.add(HEARING_AID);
            PRIVATE_SETTINGS.add(TTY_MODE);
            PRIVATE_SETTINGS.add(NOTIFICATION_LIGHT_PULSE);
            PRIVATE_SETTINGS.add(POINTER_LOCATION);
            PRIVATE_SETTINGS.add(SHOW_TOUCHES);
            PRIVATE_SETTINGS.add(WINDOW_ORIENTATION_LISTENER_LOG);
            PRIVATE_SETTINGS.add(POWER_SOUNDS_ENABLED);
            PRIVATE_SETTINGS.add(DOCK_SOUNDS_ENABLED);
            PRIVATE_SETTINGS.add(LOCKSCREEN_SOUNDS_ENABLED);
            PRIVATE_SETTINGS.add(LOCKSCREEN_DISABLED);
            PRIVATE_SETTINGS.add(LOW_BATTERY_SOUND);
            PRIVATE_SETTINGS.add(DESK_DOCK_SOUND);
            PRIVATE_SETTINGS.add(DESK_UNDOCK_SOUND);
            PRIVATE_SETTINGS.add(CAR_DOCK_SOUND);
            PRIVATE_SETTINGS.add(CAR_UNDOCK_SOUND);
            PRIVATE_SETTINGS.add(LOCK_SOUND);
            PRIVATE_SETTINGS.add(UNLOCK_SOUND);
            PRIVATE_SETTINGS.add(SIP_RECEIVE_CALLS);
            PRIVATE_SETTINGS.add(SIP_CALL_OPTIONS);
            PRIVATE_SETTINGS.add(SIP_ALWAYS);
            PRIVATE_SETTINGS.add(SIP_ADDRESS_ONLY);
            PRIVATE_SETTINGS.add(SIP_ASK_ME_EACH_TIME);
            PRIVATE_SETTINGS.add(POINTER_SPEED);
            PRIVATE_SETTINGS.add(LOCK_TO_APP_ENABLED);
            PRIVATE_SETTINGS.add(EGG_MODE);
        }

        /**
         * These are all public system settings
         *
         * @hide
         */
        public static final Map<String, Validator> VALIDATORS = new ArrayMap<>();
        static {
            VALIDATORS.put(END_BUTTON_BEHAVIOR,END_BUTTON_BEHAVIOR_VALIDATOR);
            VALIDATORS.put(WIFI_USE_STATIC_IP, WIFI_USE_STATIC_IP_VALIDATOR);
            VALIDATORS.put(BLUETOOTH_DISCOVERABILITY, BLUETOOTH_DISCOVERABILITY_VALIDATOR);
            VALIDATORS.put(BLUETOOTH_DISCOVERABILITY_TIMEOUT,
                    BLUETOOTH_DISCOVERABILITY_TIMEOUT_VALIDATOR);
            VALIDATORS.put(NEXT_ALARM_FORMATTED, NEXT_ALARM_FORMATTED_VALIDATOR);
            VALIDATORS.put(FONT_SCALE, FONT_SCALE_VALIDATOR);
            VALIDATORS.put(DIM_SCREEN, DIM_SCREEN_VALIDATOR);
            VALIDATORS.put(SCREEN_OFF_TIMEOUT, SCREEN_OFF_TIMEOUT_VALIDATOR);
            VALIDATORS.put(SCREEN_BRIGHTNESS, SCREEN_BRIGHTNESS_VALIDATOR);
            VALIDATORS.put(SCREEN_BRIGHTNESS_MODE, SCREEN_BRIGHTNESS_MODE_VALIDATOR);
            VALIDATORS.put(MODE_RINGER_STREAMS_AFFECTED, MODE_RINGER_STREAMS_AFFECTED_VALIDATOR);
            VALIDATORS.put(MUTE_STREAMS_AFFECTED, MUTE_STREAMS_AFFECTED_VALIDATOR);
            VALIDATORS.put(VIBRATE_ON, VIBRATE_ON_VALIDATOR);
            VALIDATORS.put(RINGTONE, RINGTONE_VALIDATOR);
            VALIDATORS.put(NOTIFICATION_SOUND, NOTIFICATION_SOUND_VALIDATOR);
            VALIDATORS.put(ALARM_ALERT, ALARM_ALERT_VALIDATOR);
            VALIDATORS.put(TEXT_AUTO_REPLACE, TEXT_AUTO_REPLACE_VALIDATOR);
            VALIDATORS.put(TEXT_AUTO_CAPS, TEXT_AUTO_CAPS_VALIDATOR);
            VALIDATORS.put(TEXT_AUTO_PUNCTUATE, TEXT_AUTO_PUNCTUATE_VALIDATOR);
            VALIDATORS.put(TEXT_SHOW_PASSWORD, TEXT_SHOW_PASSWORD_VALIDATOR);
            VALIDATORS.put(SHOW_GTALK_SERVICE_STATUS, SHOW_GTALK_SERVICE_STATUS_VALIDATOR);
            VALIDATORS.put(WALLPAPER_ACTIVITY, WALLPAPER_ACTIVITY_VALIDATOR);
            VALIDATORS.put(TIME_12_24, TIME_12_24_VALIDATOR);
            VALIDATORS.put(DATE_FORMAT, DATE_FORMAT_VALIDATOR);
            VALIDATORS.put(SETUP_WIZARD_HAS_RUN, SETUP_WIZARD_HAS_RUN_VALIDATOR);
            VALIDATORS.put(ACCELEROMETER_ROTATION, ACCELEROMETER_ROTATION_VALIDATOR);
            VALIDATORS.put(USER_ROTATION, USER_ROTATION_VALIDATOR);
            VALIDATORS.put(DTMF_TONE_WHEN_DIALING, DTMF_TONE_WHEN_DIALING_VALIDATOR);
            VALIDATORS.put(SOUND_EFFECTS_ENABLED, SOUND_EFFECTS_ENABLED_VALIDATOR);
            VALIDATORS.put(HAPTIC_FEEDBACK_ENABLED, HAPTIC_FEEDBACK_ENABLED_VALIDATOR);
            VALIDATORS.put(SHOW_WEB_SUGGESTIONS, SHOW_WEB_SUGGESTIONS_VALIDATOR);
            VALIDATORS.put(WIFI_USE_STATIC_IP, WIFI_USE_STATIC_IP_VALIDATOR);
            VALIDATORS.put(END_BUTTON_BEHAVIOR, END_BUTTON_BEHAVIOR_VALIDATOR);
            VALIDATORS.put(ADVANCED_SETTINGS, ADVANCED_SETTINGS_VALIDATOR);
            VALIDATORS.put(SCREEN_AUTO_BRIGHTNESS_ADJ, SCREEN_AUTO_BRIGHTNESS_ADJ_VALIDATOR);
            VALIDATORS.put(VIBRATE_INPUT_DEVICES, VIBRATE_INPUT_DEVICES_VALIDATOR);
            VALIDATORS.put(MASTER_MONO, MASTER_MONO_VALIDATOR);
            VALIDATORS.put(NOTIFICATIONS_USE_RING_VOLUME, NOTIFICATIONS_USE_RING_VOLUME_VALIDATOR);
            VALIDATORS.put(VIBRATE_IN_SILENT, VIBRATE_IN_SILENT_VALIDATOR);
            VALIDATORS.put(MEDIA_BUTTON_RECEIVER, MEDIA_BUTTON_RECEIVER_VALIDATOR);
            VALIDATORS.put(HIDE_ROTATION_LOCK_TOGGLE_FOR_ACCESSIBILITY,
                    HIDE_ROTATION_LOCK_TOGGLE_FOR_ACCESSIBILITY_VALIDATOR);
            VALIDATORS.put(VIBRATE_WHEN_RINGING, VIBRATE_WHEN_RINGING_VALIDATOR);
            VALIDATORS.put(DTMF_TONE_TYPE_WHEN_DIALING, DTMF_TONE_TYPE_WHEN_DIALING_VALIDATOR);
            VALIDATORS.put(HEARING_AID, HEARING_AID_VALIDATOR);
            VALIDATORS.put(TTY_MODE, TTY_MODE_VALIDATOR);
            VALIDATORS.put(NOTIFICATION_LIGHT_PULSE, NOTIFICATION_LIGHT_PULSE_VALIDATOR);
            VALIDATORS.put(POINTER_LOCATION, POINTER_LOCATION_VALIDATOR);
            VALIDATORS.put(SHOW_TOUCHES, SHOW_TOUCHES_VALIDATOR);
            VALIDATORS.put(WINDOW_ORIENTATION_LISTENER_LOG,
                    WINDOW_ORIENTATION_LISTENER_LOG_VALIDATOR);
            VALIDATORS.put(LOCKSCREEN_SOUNDS_ENABLED, LOCKSCREEN_SOUNDS_ENABLED_VALIDATOR);
            VALIDATORS.put(LOCKSCREEN_DISABLED, LOCKSCREEN_DISABLED_VALIDATOR);
            VALIDATORS.put(SIP_RECEIVE_CALLS, SIP_RECEIVE_CALLS_VALIDATOR);
            VALIDATORS.put(SIP_CALL_OPTIONS, SIP_CALL_OPTIONS_VALIDATOR);
            VALIDATORS.put(SIP_ALWAYS, SIP_ALWAYS_VALIDATOR);
            VALIDATORS.put(SIP_ADDRESS_ONLY, SIP_ADDRESS_ONLY_VALIDATOR);
            VALIDATORS.put(SIP_ASK_ME_EACH_TIME, SIP_ASK_ME_EACH_TIME_VALIDATOR);
            VALIDATORS.put(POINTER_SPEED, POINTER_SPEED_VALIDATOR);
            VALIDATORS.put(LOCK_TO_APP_ENABLED, LOCK_TO_APP_ENABLED_VALIDATOR);
            VALIDATORS.put(EGG_MODE, EGG_MODE_VALIDATOR);
            VALIDATORS.put(WIFI_STATIC_IP, WIFI_STATIC_IP_VALIDATOR);
            VALIDATORS.put(WIFI_STATIC_GATEWAY, WIFI_STATIC_GATEWAY_VALIDATOR);
            VALIDATORS.put(WIFI_STATIC_NETMASK, WIFI_STATIC_NETMASK_VALIDATOR);
            VALIDATORS.put(WIFI_STATIC_DNS1, WIFI_STATIC_DNS1_VALIDATOR);
            VALIDATORS.put(WIFI_STATIC_DNS2, WIFI_STATIC_DNS2_VALIDATOR);
        }

        /**
         * These entries are considered common between the personal and the managed profile,
         * since the managed profile doesn't get to change them.
         */
        private static final Set<String> CLONE_TO_MANAGED_PROFILE = new ArraySet<>();
        static {
            CLONE_TO_MANAGED_PROFILE.add(DATE_FORMAT);
            CLONE_TO_MANAGED_PROFILE.add(HAPTIC_FEEDBACK_ENABLED);
            CLONE_TO_MANAGED_PROFILE.add(SOUND_EFFECTS_ENABLED);
            CLONE_TO_MANAGED_PROFILE.add(TEXT_SHOW_PASSWORD);
            CLONE_TO_MANAGED_PROFILE.add(TIME_12_24);
        }

        /** @hide */
        public static void getCloneToManagedProfileSettings(Set<String> outKeySet) {
            outKeySet.addAll(CLONE_TO_MANAGED_PROFILE);
        }

        /**
         * When to use Wi-Fi calling
         *
         * @see android.telephony.TelephonyManager.WifiCallingChoices
         * @hide
         */
        public static final String WHEN_TO_MAKE_WIFI_CALLS = "when_to_make_wifi_calls";

        // Settings moved to Settings.Secure

        /**
         * @deprecated Use {@link android.provider.Settings.Global#ADB_ENABLED}
         * instead
         */
        @Deprecated
        public static final String ADB_ENABLED = Global.ADB_ENABLED;

        /**
         * @deprecated Use {@link android.provider.Settings.Secure#ANDROID_ID} instead
         */
        @Deprecated
        public static final String ANDROID_ID = Secure.ANDROID_ID;

        /**
         * @deprecated Use {@link android.provider.Settings.Global#BLUETOOTH_ON} instead
         */
        @Deprecated
        public static final String BLUETOOTH_ON = Global.BLUETOOTH_ON;

        /**
         * @deprecated Use {@link android.provider.Settings.Global#DATA_ROAMING} instead
         */
        @Deprecated
        public static final String DATA_ROAMING = Global.DATA_ROAMING;

        /**
         * @deprecated Use {@link android.provider.Settings.Global#DEVICE_PROVISIONED} instead
         */
        @Deprecated
        public static final String DEVICE_PROVISIONED = Global.DEVICE_PROVISIONED;

        /**
         * @deprecated Use {@link android.provider.Settings.Global#HTTP_PROXY} instead
         */
        @Deprecated
        public static final String HTTP_PROXY = Global.HTTP_PROXY;

        /**
         * @deprecated Use {@link android.provider.Settings.Secure#INSTALL_NON_MARKET_APPS} instead
         */
        @Deprecated
        public static final String INSTALL_NON_MARKET_APPS = Secure.INSTALL_NON_MARKET_APPS;

        /**
         * @deprecated Use {@link android.provider.Settings.Secure#LOCATION_PROVIDERS_ALLOWED}
         * instead
         */
        @Deprecated
        public static final String LOCATION_PROVIDERS_ALLOWED = Secure.LOCATION_PROVIDERS_ALLOWED;

        /**
         * @deprecated Use {@link android.provider.Settings.Secure#LOGGING_ID} instead
         */
        @Deprecated
        public static final String LOGGING_ID = Secure.LOGGING_ID;

        /**
         * @deprecated Use {@link android.provider.Settings.Global#NETWORK_PREFERENCE} instead
         */
        @Deprecated
        public static final String NETWORK_PREFERENCE = Global.NETWORK_PREFERENCE;

        /**
         * @deprecated Use {@link android.provider.Settings.Secure#PARENTAL_CONTROL_ENABLED}
         * instead
         */
        @Deprecated
        public static final String PARENTAL_CONTROL_ENABLED = Secure.PARENTAL_CONTROL_ENABLED;

        /**
         * @deprecated Use {@link android.provider.Settings.Secure#PARENTAL_CONTROL_LAST_UPDATE}
         * instead
         */
        @Deprecated
        public static final String PARENTAL_CONTROL_LAST_UPDATE = Secure.PARENTAL_CONTROL_LAST_UPDATE;

        /**
         * @deprecated Use {@link android.provider.Settings.Secure#PARENTAL_CONTROL_REDIRECT_URL}
         * instead
         */
        @Deprecated
        public static final String PARENTAL_CONTROL_REDIRECT_URL =
            Secure.PARENTAL_CONTROL_REDIRECT_URL;

        /**
         * @deprecated Use {@link android.provider.Settings.Secure#SETTINGS_CLASSNAME} instead
         */
        @Deprecated
        public static final String SETTINGS_CLASSNAME = Secure.SETTINGS_CLASSNAME;

        /**
         * @deprecated Use {@link android.provider.Settings.Global#USB_MASS_STORAGE_ENABLED} instead
         */
        @Deprecated
        public static final String USB_MASS_STORAGE_ENABLED = Global.USB_MASS_STORAGE_ENABLED;

        /**
         * @deprecated Use {@link android.provider.Settings.Global#USE_GOOGLE_MAIL} instead
         */
        @Deprecated
        public static final String USE_GOOGLE_MAIL = Global.USE_GOOGLE_MAIL;

       /**
         * @deprecated Use
         * {@link android.provider.Settings.Global#WIFI_MAX_DHCP_RETRY_COUNT} instead
         */
        @Deprecated
        public static final String WIFI_MAX_DHCP_RETRY_COUNT = Global.WIFI_MAX_DHCP_RETRY_COUNT;

        /**
         * @deprecated Use
         * {@link android.provider.Settings.Global#WIFI_MOBILE_DATA_TRANSITION_WAKELOCK_TIMEOUT_MS} instead
         */
        @Deprecated
        public static final String WIFI_MOBILE_DATA_TRANSITION_WAKELOCK_TIMEOUT_MS =
                Global.WIFI_MOBILE_DATA_TRANSITION_WAKELOCK_TIMEOUT_MS;

        /**
         * @deprecated Use
         * {@link android.provider.Settings.Global#WIFI_NETWORKS_AVAILABLE_NOTIFICATION_ON} instead
         */
        @Deprecated
        public static final String WIFI_NETWORKS_AVAILABLE_NOTIFICATION_ON =
                Global.WIFI_NETWORKS_AVAILABLE_NOTIFICATION_ON;

        /**
         * @deprecated Use
         * {@link android.provider.Settings.Global#WIFI_NETWORKS_AVAILABLE_REPEAT_DELAY} instead
         */
        @Deprecated
        public static final String WIFI_NETWORKS_AVAILABLE_REPEAT_DELAY =
                Global.WIFI_NETWORKS_AVAILABLE_REPEAT_DELAY;

        /**
         * @deprecated Use {@link android.provider.Settings.Global#WIFI_NUM_OPEN_NETWORKS_KEPT}
         * instead
         */
        @Deprecated
        public static final String WIFI_NUM_OPEN_NETWORKS_KEPT = Global.WIFI_NUM_OPEN_NETWORKS_KEPT;

        /**
         * @deprecated Use {@link android.provider.Settings.Global#WIFI_ON} instead
         */
        @Deprecated
        public static final String WIFI_ON = Global.WIFI_ON;

        /**
         * @deprecated Use
         * {@link android.provider.Settings.Secure#WIFI_WATCHDOG_ACCEPTABLE_PACKET_LOSS_PERCENTAGE}
         * instead
         */
        @Deprecated
        public static final String WIFI_WATCHDOG_ACCEPTABLE_PACKET_LOSS_PERCENTAGE =
                Secure.WIFI_WATCHDOG_ACCEPTABLE_PACKET_LOSS_PERCENTAGE;

        /**
         * @deprecated Use {@link android.provider.Settings.Secure#WIFI_WATCHDOG_AP_COUNT} instead
         */
        @Deprecated
        public static final String WIFI_WATCHDOG_AP_COUNT = Secure.WIFI_WATCHDOG_AP_COUNT;

        /**
         * @deprecated Use
         * {@link android.provider.Settings.Secure#WIFI_WATCHDOG_BACKGROUND_CHECK_DELAY_MS} instead
         */
        @Deprecated
        public static final String WIFI_WATCHDOG_BACKGROUND_CHECK_DELAY_MS =
                Secure.WIFI_WATCHDOG_BACKGROUND_CHECK_DELAY_MS;

        /**
         * @deprecated Use
         * {@link android.provider.Settings.Secure#WIFI_WATCHDOG_BACKGROUND_CHECK_ENABLED} instead
         */
        @Deprecated
        public static final String WIFI_WATCHDOG_BACKGROUND_CHECK_ENABLED =
                Secure.WIFI_WATCHDOG_BACKGROUND_CHECK_ENABLED;

        /**
         * @deprecated Use
         * {@link android.provider.Settings.Secure#WIFI_WATCHDOG_BACKGROUND_CHECK_TIMEOUT_MS}
         * instead
         */
        @Deprecated
        public static final String WIFI_WATCHDOG_BACKGROUND_CHECK_TIMEOUT_MS =
                Secure.WIFI_WATCHDOG_BACKGROUND_CHECK_TIMEOUT_MS;

        /**
         * @deprecated Use
         * {@link android.provider.Settings.Secure#WIFI_WATCHDOG_INITIAL_IGNORED_PING_COUNT} instead
         */
        @Deprecated
        public static final String WIFI_WATCHDOG_INITIAL_IGNORED_PING_COUNT =
            Secure.WIFI_WATCHDOG_INITIAL_IGNORED_PING_COUNT;

        /**
         * @deprecated Use {@link android.provider.Settings.Secure#WIFI_WATCHDOG_MAX_AP_CHECKS}
         * instead
         */
        @Deprecated
        public static final String WIFI_WATCHDOG_MAX_AP_CHECKS = Secure.WIFI_WATCHDOG_MAX_AP_CHECKS;

        /**
         * @deprecated Use {@link android.provider.Settings.Global#WIFI_WATCHDOG_ON} instead
         */
        @Deprecated
        public static final String WIFI_WATCHDOG_ON = Global.WIFI_WATCHDOG_ON;

        /**
         * @deprecated Use {@link android.provider.Settings.Secure#WIFI_WATCHDOG_PING_COUNT} instead
         */
        @Deprecated
        public static final String WIFI_WATCHDOG_PING_COUNT = Secure.WIFI_WATCHDOG_PING_COUNT;

        /**
         * @deprecated Use {@link android.provider.Settings.Secure#WIFI_WATCHDOG_PING_DELAY_MS}
         * instead
         */
        @Deprecated
        public static final String WIFI_WATCHDOG_PING_DELAY_MS = Secure.WIFI_WATCHDOG_PING_DELAY_MS;

        /**
         * @deprecated Use {@link android.provider.Settings.Secure#WIFI_WATCHDOG_PING_TIMEOUT_MS}
         * instead
         */
        @Deprecated
        public static final String WIFI_WATCHDOG_PING_TIMEOUT_MS =
            Secure.WIFI_WATCHDOG_PING_TIMEOUT_MS;

        /**
         * Checks if the specified app can modify system settings. As of API
         * level 23, an app cannot modify system settings unless it declares the
         * {@link android.Manifest.permission#WRITE_SETTINGS}
         * permission in its manifest, <em>and</em> the user specifically grants
         * the app this capability. To prompt the user to grant this approval,
         * the app must send an intent with the action {@link
         * android.provider.Settings#ACTION_MANAGE_WRITE_SETTINGS}, which causes
         * the system to display a permission management screen.
         *
         * @param context App context.
         * @return true if the calling app can write to system settings, false otherwise
         */
        public static boolean canWrite(Context context) {
            return isCallingPackageAllowedToWriteSettings(context, Process.myUid(),
                    context.getOpPackageName(), false);
        }
    }

    /**
     * Secure system settings, containing system preferences that applications
     * can read but are not allowed to write.  These are for preferences that
     * the user must explicitly modify through the system UI or specialized
     * APIs for those values, not modified directly by applications.
     */
    public static final class Secure extends NameValueTable {
        /**
         * The content:// style URL for this table
         */
        public static final Uri CONTENT_URI =
            Uri.parse("content://" + AUTHORITY + "/secure");

        // Populated lazily, guarded by class object:
        private static final NameValueCache sNameValueCache = new NameValueCache(
                CONTENT_URI,
                CALL_METHOD_GET_SECURE,
                CALL_METHOD_PUT_SECURE);

        private static ILockSettings sLockSettings = null;

        private static boolean sIsSystemProcess;
        private static final HashSet<String> MOVED_TO_LOCK_SETTINGS;
        private static final HashSet<String> MOVED_TO_GLOBAL;
        static {
            MOVED_TO_LOCK_SETTINGS = new HashSet<String>(3);
            MOVED_TO_LOCK_SETTINGS.add(Secure.LOCK_PATTERN_ENABLED);
            MOVED_TO_LOCK_SETTINGS.add(Secure.LOCK_PATTERN_VISIBLE);
            MOVED_TO_LOCK_SETTINGS.add(Secure.LOCK_PATTERN_TACTILE_FEEDBACK_ENABLED);

            MOVED_TO_GLOBAL = new HashSet<String>();
            MOVED_TO_GLOBAL.add(Settings.Global.ADB_ENABLED);
            MOVED_TO_GLOBAL.add(Settings.Global.ASSISTED_GPS_ENABLED);
            MOVED_TO_GLOBAL.add(Settings.Global.BLUETOOTH_ON);
            MOVED_TO_GLOBAL.add(Settings.Global.BUGREPORT_IN_POWER_MENU);
            MOVED_TO_GLOBAL.add(Settings.Global.CDMA_CELL_BROADCAST_SMS);
            MOVED_TO_GLOBAL.add(Settings.Global.CDMA_ROAMING_MODE);
            MOVED_TO_GLOBAL.add(Settings.Global.CDMA_SUBSCRIPTION_MODE);
            MOVED_TO_GLOBAL.add(Settings.Global.DATA_ACTIVITY_TIMEOUT_MOBILE);
            MOVED_TO_GLOBAL.add(Settings.Global.DATA_ACTIVITY_TIMEOUT_WIFI);
            MOVED_TO_GLOBAL.add(Settings.Global.DATA_ROAMING);
            MOVED_TO_GLOBAL.add(Settings.Global.DEVELOPMENT_SETTINGS_ENABLED);
            MOVED_TO_GLOBAL.add(Settings.Global.DEVICE_PROVISIONED);
            MOVED_TO_GLOBAL.add(Settings.Global.DISPLAY_SIZE_FORCED);
            MOVED_TO_GLOBAL.add(Settings.Global.DOWNLOAD_MAX_BYTES_OVER_MOBILE);
            MOVED_TO_GLOBAL.add(Settings.Global.DOWNLOAD_RECOMMENDED_MAX_BYTES_OVER_MOBILE);
            MOVED_TO_GLOBAL.add(Settings.Global.MOBILE_DATA);
            MOVED_TO_GLOBAL.add(Settings.Global.NETSTATS_DEV_BUCKET_DURATION);
            MOVED_TO_GLOBAL.add(Settings.Global.NETSTATS_DEV_DELETE_AGE);
            MOVED_TO_GLOBAL.add(Settings.Global.NETSTATS_DEV_PERSIST_BYTES);
            MOVED_TO_GLOBAL.add(Settings.Global.NETSTATS_DEV_ROTATE_AGE);
            MOVED_TO_GLOBAL.add(Settings.Global.NETSTATS_ENABLED);
            MOVED_TO_GLOBAL.add(Settings.Global.NETSTATS_GLOBAL_ALERT_BYTES);
            MOVED_TO_GLOBAL.add(Settings.Global.NETSTATS_POLL_INTERVAL);
            MOVED_TO_GLOBAL.add(Settings.Global.NETSTATS_SAMPLE_ENABLED);
            MOVED_TO_GLOBAL.add(Settings.Global.NETSTATS_TIME_CACHE_MAX_AGE);
            MOVED_TO_GLOBAL.add(Settings.Global.NETSTATS_UID_BUCKET_DURATION);
            MOVED_TO_GLOBAL.add(Settings.Global.NETSTATS_UID_DELETE_AGE);
            MOVED_TO_GLOBAL.add(Settings.Global.NETSTATS_UID_PERSIST_BYTES);
            MOVED_TO_GLOBAL.add(Settings.Global.NETSTATS_UID_ROTATE_AGE);
            MOVED_TO_GLOBAL.add(Settings.Global.NETSTATS_UID_TAG_BUCKET_DURATION);
            MOVED_TO_GLOBAL.add(Settings.Global.NETSTATS_UID_TAG_DELETE_AGE);
            MOVED_TO_GLOBAL.add(Settings.Global.NETSTATS_UID_TAG_PERSIST_BYTES);
            MOVED_TO_GLOBAL.add(Settings.Global.NETSTATS_UID_TAG_ROTATE_AGE);
            MOVED_TO_GLOBAL.add(Settings.Global.NETWORK_PREFERENCE);
            MOVED_TO_GLOBAL.add(Settings.Global.NITZ_UPDATE_DIFF);
            MOVED_TO_GLOBAL.add(Settings.Global.NITZ_UPDATE_SPACING);
            MOVED_TO_GLOBAL.add(Settings.Global.NTP_SERVER);
            MOVED_TO_GLOBAL.add(Settings.Global.NTP_TIMEOUT);
            MOVED_TO_GLOBAL.add(Settings.Global.PDP_WATCHDOG_ERROR_POLL_COUNT);
            MOVED_TO_GLOBAL.add(Settings.Global.PDP_WATCHDOG_LONG_POLL_INTERVAL_MS);
            MOVED_TO_GLOBAL.add(Settings.Global.PDP_WATCHDOG_MAX_PDP_RESET_FAIL_COUNT);
            MOVED_TO_GLOBAL.add(Settings.Global.PDP_WATCHDOG_POLL_INTERVAL_MS);
            MOVED_TO_GLOBAL.add(Settings.Global.PDP_WATCHDOG_TRIGGER_PACKET_COUNT);
            MOVED_TO_GLOBAL.add(Settings.Global.SAMPLING_PROFILER_MS);
            MOVED_TO_GLOBAL.add(Settings.Global.SETUP_PREPAID_DATA_SERVICE_URL);
            MOVED_TO_GLOBAL.add(Settings.Global.SETUP_PREPAID_DETECTION_REDIR_HOST);
            MOVED_TO_GLOBAL.add(Settings.Global.SETUP_PREPAID_DETECTION_TARGET_URL);
            MOVED_TO_GLOBAL.add(Settings.Global.TETHER_DUN_APN);
            MOVED_TO_GLOBAL.add(Settings.Global.TETHER_DUN_REQUIRED);
            MOVED_TO_GLOBAL.add(Settings.Global.TETHER_SUPPORTED);
            MOVED_TO_GLOBAL.add(Settings.Global.USB_MASS_STORAGE_ENABLED);
            MOVED_TO_GLOBAL.add(Settings.Global.USE_GOOGLE_MAIL);
            MOVED_TO_GLOBAL.add(Settings.Global.WIFI_COUNTRY_CODE);
            MOVED_TO_GLOBAL.add(Settings.Global.WIFI_FRAMEWORK_SCAN_INTERVAL_MS);
            MOVED_TO_GLOBAL.add(Settings.Global.WIFI_FREQUENCY_BAND);
            MOVED_TO_GLOBAL.add(Settings.Global.WIFI_IDLE_MS);
            MOVED_TO_GLOBAL.add(Settings.Global.WIFI_MAX_DHCP_RETRY_COUNT);
            MOVED_TO_GLOBAL.add(Settings.Global.WIFI_MOBILE_DATA_TRANSITION_WAKELOCK_TIMEOUT_MS);
            MOVED_TO_GLOBAL.add(Settings.Global.WIFI_NETWORKS_AVAILABLE_NOTIFICATION_ON);
            MOVED_TO_GLOBAL.add(Settings.Global.WIFI_NETWORKS_AVAILABLE_REPEAT_DELAY);
            MOVED_TO_GLOBAL.add(Settings.Global.WIFI_NUM_OPEN_NETWORKS_KEPT);
            MOVED_TO_GLOBAL.add(Settings.Global.WIFI_ON);
            MOVED_TO_GLOBAL.add(Settings.Global.WIFI_P2P_DEVICE_NAME);
            MOVED_TO_GLOBAL.add(Settings.Global.WIFI_SAVED_STATE);
            MOVED_TO_GLOBAL.add(Settings.Global.WIFI_HOTSPOT2_ENABLED);
            MOVED_TO_GLOBAL.add(Settings.Global.WIFI_SUPPLICANT_SCAN_INTERVAL_MS);
            MOVED_TO_GLOBAL.add(Settings.Global.WIFI_SUSPEND_OPTIMIZATIONS_ENABLED);
            MOVED_TO_GLOBAL.add(Settings.Global.WIFI_VERBOSE_LOGGING_ENABLED);
            MOVED_TO_GLOBAL.add(Settings.Global.WIFI_ENHANCED_AUTO_JOIN);
            MOVED_TO_GLOBAL.add(Settings.Global.WIFI_NETWORK_SHOW_RSSI);
            MOVED_TO_GLOBAL.add(Settings.Global.WIFI_WATCHDOG_ON);
            MOVED_TO_GLOBAL.add(Settings.Global.WIFI_WATCHDOG_POOR_NETWORK_TEST_ENABLED);
            MOVED_TO_GLOBAL.add(Settings.Global.WIMAX_NETWORKS_AVAILABLE_NOTIFICATION_ON);
            MOVED_TO_GLOBAL.add(Settings.Global.PACKAGE_VERIFIER_ENABLE);
            MOVED_TO_GLOBAL.add(Settings.Global.PACKAGE_VERIFIER_TIMEOUT);
            MOVED_TO_GLOBAL.add(Settings.Global.PACKAGE_VERIFIER_DEFAULT_RESPONSE);
            MOVED_TO_GLOBAL.add(Settings.Global.DATA_STALL_ALARM_NON_AGGRESSIVE_DELAY_IN_MS);
            MOVED_TO_GLOBAL.add(Settings.Global.DATA_STALL_ALARM_AGGRESSIVE_DELAY_IN_MS);
            MOVED_TO_GLOBAL.add(Settings.Global.GPRS_REGISTER_CHECK_PERIOD_MS);
            MOVED_TO_GLOBAL.add(Settings.Global.WTF_IS_FATAL);
            MOVED_TO_GLOBAL.add(Settings.Global.BATTERY_DISCHARGE_DURATION_THRESHOLD);
            MOVED_TO_GLOBAL.add(Settings.Global.BATTERY_DISCHARGE_THRESHOLD);
            MOVED_TO_GLOBAL.add(Settings.Global.SEND_ACTION_APP_ERROR);
            MOVED_TO_GLOBAL.add(Settings.Global.DROPBOX_AGE_SECONDS);
            MOVED_TO_GLOBAL.add(Settings.Global.DROPBOX_MAX_FILES);
            MOVED_TO_GLOBAL.add(Settings.Global.DROPBOX_QUOTA_KB);
            MOVED_TO_GLOBAL.add(Settings.Global.DROPBOX_QUOTA_PERCENT);
            MOVED_TO_GLOBAL.add(Settings.Global.DROPBOX_RESERVE_PERCENT);
            MOVED_TO_GLOBAL.add(Settings.Global.DROPBOX_TAG_PREFIX);
            MOVED_TO_GLOBAL.add(Settings.Global.ERROR_LOGCAT_PREFIX);
            MOVED_TO_GLOBAL.add(Settings.Global.SYS_FREE_STORAGE_LOG_INTERVAL);
            MOVED_TO_GLOBAL.add(Settings.Global.DISK_FREE_CHANGE_REPORTING_THRESHOLD);
            MOVED_TO_GLOBAL.add(Settings.Global.SYS_STORAGE_THRESHOLD_PERCENTAGE);
            MOVED_TO_GLOBAL.add(Settings.Global.SYS_STORAGE_THRESHOLD_MAX_BYTES);
            MOVED_TO_GLOBAL.add(Settings.Global.SYS_STORAGE_FULL_THRESHOLD_BYTES);
            MOVED_TO_GLOBAL.add(Settings.Global.SYNC_MAX_RETRY_DELAY_IN_SECONDS);
            MOVED_TO_GLOBAL.add(Settings.Global.CONNECTIVITY_CHANGE_DELAY);
            MOVED_TO_GLOBAL.add(Settings.Global.CAPTIVE_PORTAL_DETECTION_ENABLED);
            MOVED_TO_GLOBAL.add(Settings.Global.CAPTIVE_PORTAL_SERVER);
            MOVED_TO_GLOBAL.add(Settings.Global.NSD_ON);
            MOVED_TO_GLOBAL.add(Settings.Global.SET_INSTALL_LOCATION);
            MOVED_TO_GLOBAL.add(Settings.Global.DEFAULT_INSTALL_LOCATION);
            MOVED_TO_GLOBAL.add(Settings.Global.INET_CONDITION_DEBOUNCE_UP_DELAY);
            MOVED_TO_GLOBAL.add(Settings.Global.INET_CONDITION_DEBOUNCE_DOWN_DELAY);
            MOVED_TO_GLOBAL.add(Settings.Global.READ_EXTERNAL_STORAGE_ENFORCED_DEFAULT);
            MOVED_TO_GLOBAL.add(Settings.Global.HTTP_PROXY);
            MOVED_TO_GLOBAL.add(Settings.Global.GLOBAL_HTTP_PROXY_HOST);
            MOVED_TO_GLOBAL.add(Settings.Global.GLOBAL_HTTP_PROXY_PORT);
            MOVED_TO_GLOBAL.add(Settings.Global.GLOBAL_HTTP_PROXY_EXCLUSION_LIST);
            MOVED_TO_GLOBAL.add(Settings.Global.SET_GLOBAL_HTTP_PROXY);
            MOVED_TO_GLOBAL.add(Settings.Global.DEFAULT_DNS_SERVER);
            MOVED_TO_GLOBAL.add(Settings.Global.PREFERRED_NETWORK_MODE);
            MOVED_TO_GLOBAL.add(Settings.Global.WEBVIEW_DATA_REDUCTION_PROXY_KEY);
            MOVED_TO_GLOBAL.add(Settings.Global.WIFI_AUTO_CONNECT_TYPE);
        }

        /**
         * Put a delimited list as a string
         * @param resolver to access the database with
         * @param name to store
         * @param delimiter to split
         * @param list to join and store
         * @hide
         */
        public static void putListAsDelimitedString(ContentResolver resolver, String name,
                                                    String delimiter, List<String> list) {
            String store = TextUtils.join(delimiter, list);
            putString(resolver, name, store);
        }

        /**
         * Get a delimited string returned as a list
         * @param resolver to access the database with
         * @param name to store
         * @param delimiter to split the list with
         * @return list of strings for a specific Settings.Secure item
         * @hide
         */
        public static List<String> getDelimitedStringAsList(ContentResolver resolver, String name,
                                                            String delimiter) {
            String baseString = getString(resolver, name);
            List<String> list = new ArrayList<String>();
            if (!TextUtils.isEmpty(baseString)) {
                final String[] array = TextUtils.split(baseString, Pattern.quote(delimiter));
                for (String item : array) {
                    if (TextUtils.isEmpty(item)) {
                        continue;
                    }
                    list.add(item);
                }
            }
            return list;
        }

        /** @hide */
        public static void getMovedToGlobalSettings(Set<String> outKeySet) {
            outKeySet.addAll(MOVED_TO_GLOBAL);
        }

        /**
         * Look up a name in the database.
         * @param resolver to access the database with
         * @param name to look up in the table
         * @return the corresponding value, or null if not present
         */
        public static String getString(ContentResolver resolver, String name) {
            return getStringForUser(resolver, name, UserHandle.myUserId());
        }

        /** @hide */
        public static String getStringForUser(ContentResolver resolver, String name,
                int userHandle) {
            if (MOVED_TO_GLOBAL.contains(name)) {
                Log.w(TAG, "Setting " + name + " has moved from android.provider.Settings.Secure"
                        + " to android.provider.Settings.Global.");
                return Global.getStringForUser(resolver, name, userHandle);
            }

            if (MOVED_TO_LOCK_SETTINGS.contains(name)) {
                synchronized (Secure.class) {
                    if (sLockSettings == null) {
                        sLockSettings = ILockSettings.Stub.asInterface(
                                (IBinder) ServiceManager.getService("lock_settings"));
                        sIsSystemProcess = Process.myUid() == Process.SYSTEM_UID;
                    }
                }
                if (sLockSettings != null && !sIsSystemProcess) {
                    // No context; use the ActivityThread's context as an approximation for
                    // determining the target API level.
                    Application application = ActivityThread.currentApplication();

                    boolean isPreMnc = application != null
                            && application.getApplicationInfo() != null
                            && application.getApplicationInfo().targetSdkVersion
                            <= VERSION_CODES.LOLLIPOP_MR1;
                    if (isPreMnc) {
                        try {
                            return sLockSettings.getString(name, "0", userHandle);
                        } catch (RemoteException re) {
                            // Fall through
                        }
                    } else {
                        throw new SecurityException("Settings.Secure." + name
                                + " is deprecated and no longer accessible."
                                + " See API documentation for potential replacements.");
                    }
                }
            }

            return sNameValueCache.getStringForUser(resolver, name, userHandle);
        }

        /**
         * Store a name/value pair into the database.
         * @param resolver to access the database with
         * @param name to store
         * @param value to associate with the name
         * @return true if the value was set, false on database errors
         */
        public static boolean putString(ContentResolver resolver, String name, String value) {
            return putStringForUser(resolver, name, value, UserHandle.myUserId());
        }

        /** @hide */
        public static boolean putStringForUser(ContentResolver resolver, String name, String value,
                int userHandle) {
            if (LOCATION_MODE.equals(name)) {
                // HACK ALERT: temporary hack to work around b/10491283.
                // TODO: once b/10491283 fixed, remove this hack
                return setLocationModeForUser(resolver, Integer.parseInt(value), userHandle);
            }
            if (MOVED_TO_GLOBAL.contains(name)) {
                Log.w(TAG, "Setting " + name + " has moved from android.provider.Settings.System"
                        + " to android.provider.Settings.Global");
                return Global.putStringForUser(resolver, name, value, userHandle);
            }
            return sNameValueCache.putStringForUser(resolver, name, value, userHandle);
        }

        /**
         * Construct the content URI for a particular name/value pair,
         * useful for monitoring changes with a ContentObserver.
         * @param name to look up in the table
         * @return the corresponding content URI, or null if not present
         */
        public static Uri getUriFor(String name) {
            if (MOVED_TO_GLOBAL.contains(name)) {
                Log.w(TAG, "Setting " + name + " has moved from android.provider.Settings.Secure"
                        + " to android.provider.Settings.Global, returning global URI.");
                return Global.getUriFor(Global.CONTENT_URI, name);
            }
            return getUriFor(CONTENT_URI, name);
        }

        /**
         * Convenience function for retrieving a single secure settings value
         * as an integer.  Note that internally setting values are always
         * stored as strings; this function converts the string to an integer
         * for you.  The default value will be returned if the setting is
         * not defined or not an integer.
         *
         * @param cr The ContentResolver to access.
         * @param name The name of the setting to retrieve.
         * @param def Value to return if the setting is not defined.
         *
         * @return The setting's current value, or 'def' if it is not defined
         * or not a valid integer.
         */
        public static int getInt(ContentResolver cr, String name, int def) {
            return getIntForUser(cr, name, def, UserHandle.myUserId());
        }

        /** @hide */
        public static int getIntForUser(ContentResolver cr, String name, int def, int userHandle) {
            if (LOCATION_MODE.equals(name)) {
                // HACK ALERT: temporary hack to work around b/10491283.
                // TODO: once b/10491283 fixed, remove this hack
                return getLocationModeForUser(cr, userHandle);
            }
            String v = getStringForUser(cr, name, userHandle);
            try {
                return v != null ? Integer.parseInt(v) : def;
            } catch (NumberFormatException e) {
                return def;
            }
        }

        /**
         * Convenience function for retrieving a single secure settings value
         * as an integer.  Note that internally setting values are always
         * stored as strings; this function converts the string to an integer
         * for you.
         * <p>
         * This version does not take a default value.  If the setting has not
         * been set, or the string value is not a number,
         * it throws {@link SettingNotFoundException}.
         *
         * @param cr The ContentResolver to access.
         * @param name The name of the setting to retrieve.
         *
         * @throws SettingNotFoundException Thrown if a setting by the given
         * name can't be found or the setting value is not an integer.
         *
         * @return The setting's current value.
         */
        public static int getInt(ContentResolver cr, String name)
                throws SettingNotFoundException {
            return getIntForUser(cr, name, UserHandle.myUserId());
        }

        /** @hide */
        public static int getIntForUser(ContentResolver cr, String name, int userHandle)
                throws SettingNotFoundException {
            if (LOCATION_MODE.equals(name)) {
                // HACK ALERT: temporary hack to work around b/10491283.
                // TODO: once b/10491283 fixed, remove this hack
                return getLocationModeForUser(cr, userHandle);
            }
            String v = getStringForUser(cr, name, userHandle);
            try {
                return Integer.parseInt(v);
            } catch (NumberFormatException e) {
                throw new SettingNotFoundException(name);
            }
        }

        /**
         * Convenience function for updating a single settings value as an
         * integer. This will either create a new entry in the table if the
         * given name does not exist, or modify the value of the existing row
         * with that name.  Note that internally setting values are always
         * stored as strings, so this function converts the given value to a
         * string before storing it.
         *
         * @param cr The ContentResolver to access.
         * @param name The name of the setting to modify.
         * @param value The new value for the setting.
         * @return true if the value was set, false on database errors
         */
        public static boolean putInt(ContentResolver cr, String name, int value) {
            return putIntForUser(cr, name, value, UserHandle.myUserId());
        }

        /** @hide */
        public static boolean putIntForUser(ContentResolver cr, String name, int value,
                int userHandle) {
            return putStringForUser(cr, name, Integer.toString(value), userHandle);
        }

        /**
         * Convenience function for retrieving a single secure settings value
         * as a {@code long}.  Note that internally setting values are always
         * stored as strings; this function converts the string to a {@code long}
         * for you.  The default value will be returned if the setting is
         * not defined or not a {@code long}.
         *
         * @param cr The ContentResolver to access.
         * @param name The name of the setting to retrieve.
         * @param def Value to return if the setting is not defined.
         *
         * @return The setting's current value, or 'def' if it is not defined
         * or not a valid {@code long}.
         */
        public static long getLong(ContentResolver cr, String name, long def) {
            return getLongForUser(cr, name, def, UserHandle.myUserId());
        }

        /** @hide */
        public static long getLongForUser(ContentResolver cr, String name, long def,
                int userHandle) {
            String valString = getStringForUser(cr, name, userHandle);
            long value;
            try {
                value = valString != null ? Long.parseLong(valString) : def;
            } catch (NumberFormatException e) {
                value = def;
            }
            return value;
        }

        /**
         * Convenience function for retrieving a single secure settings value
         * as a {@code long}.  Note that internally setting values are always
         * stored as strings; this function converts the string to a {@code long}
         * for you.
         * <p>
         * This version does not take a default value.  If the setting has not
         * been set, or the string value is not a number,
         * it throws {@link SettingNotFoundException}.
         *
         * @param cr The ContentResolver to access.
         * @param name The name of the setting to retrieve.
         *
         * @return The setting's current value.
         * @throws SettingNotFoundException Thrown if a setting by the given
         * name can't be found or the setting value is not an integer.
         */
        public static long getLong(ContentResolver cr, String name)
                throws SettingNotFoundException {
            return getLongForUser(cr, name, UserHandle.myUserId());
        }

        /** @hide */
        public static long getLongForUser(ContentResolver cr, String name, int userHandle)
                throws SettingNotFoundException {
            String valString = getStringForUser(cr, name, userHandle);
            try {
                return Long.parseLong(valString);
            } catch (NumberFormatException e) {
                throw new SettingNotFoundException(name);
            }
        }

        /**
         * Convenience function for updating a secure settings value as a long
         * integer. This will either create a new entry in the table if the
         * given name does not exist, or modify the value of the existing row
         * with that name.  Note that internally setting values are always
         * stored as strings, so this function converts the given value to a
         * string before storing it.
         *
         * @param cr The ContentResolver to access.
         * @param name The name of the setting to modify.
         * @param value The new value for the setting.
         * @return true if the value was set, false on database errors
         */
        public static boolean putLong(ContentResolver cr, String name, long value) {
            return putLongForUser(cr, name, value, UserHandle.myUserId());
        }

        /** @hide */
        public static boolean putLongForUser(ContentResolver cr, String name, long value,
                int userHandle) {
            return putStringForUser(cr, name, Long.toString(value), userHandle);
        }

        /**
         * Convenience function for retrieving a single secure settings value
         * as a floating point number.  Note that internally setting values are
         * always stored as strings; this function converts the string to an
         * float for you. The default value will be returned if the setting
         * is not defined or not a valid float.
         *
         * @param cr The ContentResolver to access.
         * @param name The name of the setting to retrieve.
         * @param def Value to return if the setting is not defined.
         *
         * @return The setting's current value, or 'def' if it is not defined
         * or not a valid float.
         */
        public static float getFloat(ContentResolver cr, String name, float def) {
            return getFloatForUser(cr, name, def, UserHandle.myUserId());
        }

        /** @hide */
        public static float getFloatForUser(ContentResolver cr, String name, float def,
                int userHandle) {
            String v = getStringForUser(cr, name, userHandle);
            try {
                return v != null ? Float.parseFloat(v) : def;
            } catch (NumberFormatException e) {
                return def;
            }
        }

        /**
         * Convenience function for retrieving a single secure settings value
         * as a float.  Note that internally setting values are always
         * stored as strings; this function converts the string to a float
         * for you.
         * <p>
         * This version does not take a default value.  If the setting has not
         * been set, or the string value is not a number,
         * it throws {@link SettingNotFoundException}.
         *
         * @param cr The ContentResolver to access.
         * @param name The name of the setting to retrieve.
         *
         * @throws SettingNotFoundException Thrown if a setting by the given
         * name can't be found or the setting value is not a float.
         *
         * @return The setting's current value.
         */
        public static float getFloat(ContentResolver cr, String name)
                throws SettingNotFoundException {
            return getFloatForUser(cr, name, UserHandle.myUserId());
        }

        /** @hide */
        public static float getFloatForUser(ContentResolver cr, String name, int userHandle)
                throws SettingNotFoundException {
            String v = getStringForUser(cr, name, userHandle);
            if (v == null) {
                throw new SettingNotFoundException(name);
            }
            try {
                return Float.parseFloat(v);
            } catch (NumberFormatException e) {
                throw new SettingNotFoundException(name);
            }
        }

        /**
         * Convenience function for updating a single settings value as a
         * floating point number. This will either create a new entry in the
         * table if the given name does not exist, or modify the value of the
         * existing row with that name.  Note that internally setting values
         * are always stored as strings, so this function converts the given
         * value to a string before storing it.
         *
         * @param cr The ContentResolver to access.
         * @param name The name of the setting to modify.
         * @param value The new value for the setting.
         * @return true if the value was set, false on database errors
         */
        public static boolean putFloat(ContentResolver cr, String name, float value) {
            return putFloatForUser(cr, name, value, UserHandle.myUserId());
        }

        /** @hide */
        public static boolean putFloatForUser(ContentResolver cr, String name, float value,
                int userHandle) {
            return putStringForUser(cr, name, Float.toString(value), userHandle);
        }

        /**
         * @deprecated Use {@link android.provider.Settings.Global#DEVELOPMENT_SETTINGS_ENABLED}
         * instead
         */
        @Deprecated
        public static final String DEVELOPMENT_SETTINGS_ENABLED =
                Global.DEVELOPMENT_SETTINGS_ENABLED;

        /**
         * When the user has enable the option to have a "bug report" command
         * in the power menu.
         * @deprecated Use {@link android.provider.Settings.Global#BUGREPORT_IN_POWER_MENU} instead
         * @hide
         */
        @Deprecated
        public static final String BUGREPORT_IN_POWER_MENU = "bugreport_in_power_menu";

        /**
         * @deprecated Use {@link android.provider.Settings.Global#ADB_ENABLED} instead
         */
        @Deprecated
        public static final String ADB_ENABLED = Global.ADB_ENABLED;

        /**
         * Setting to allow mock locations and location provider status to be injected into the
         * LocationManager service for testing purposes during application development.  These
         * locations and status values  override actual location and status information generated
         * by network, gps, or other location providers.
         *
         * @deprecated This settings is not used anymore.
         */
        @Deprecated
        public static final String ALLOW_MOCK_LOCATION = "mock_location";

        /**
         * A 64-bit number (as a hex string) that is randomly
         * generated when the user first sets up the device and should remain
         * constant for the lifetime of the user's device. The value may
         * change if a factory reset is performed on the device.
         * <p class="note"><strong>Note:</strong> When a device has <a
         * href="{@docRoot}about/versions/android-4.2.html#MultipleUsers">multiple users</a>
         * (available on certain devices running Android 4.2 or higher), each user appears as a
         * completely separate device, so the {@code ANDROID_ID} value is unique to each
         * user.</p>
         */
        public static final String ANDROID_ID = "android_id";

        /**
         * @deprecated Use {@link android.provider.Settings.Global#BLUETOOTH_ON} instead
         */
        @Deprecated
        public static final String BLUETOOTH_ON = Global.BLUETOOTH_ON;

        /**
         * @deprecated Use {@link android.provider.Settings.Global#DATA_ROAMING} instead
         */
        @Deprecated
        public static final String DATA_ROAMING = Global.DATA_ROAMING;

        /**
         * Setting to record the input method used by default, holding the ID
         * of the desired method.
         */
        public static final String DEFAULT_INPUT_METHOD = "default_input_method";

        /**
         * Setting to record the input method subtype used by default, holding the ID
         * of the desired method.
         */
        public static final String SELECTED_INPUT_METHOD_SUBTYPE =
                "selected_input_method_subtype";

        /**
         * Setting to record the history of input method subtype, holding the pair of ID of IME
         * and its last used subtype.
         * @hide
         */
        public static final String INPUT_METHODS_SUBTYPE_HISTORY =
                "input_methods_subtype_history";

        /**
         * Setting to record the visibility of input method selector
         */
        public static final String INPUT_METHOD_SELECTOR_VISIBILITY =
                "input_method_selector_visibility";

        /**
         * The currently selected voice interaction service flattened ComponentName.
         * @hide
         */
        @TestApi
        public static final String VOICE_INTERACTION_SERVICE = "voice_interaction_service";

        /**
         * bluetooth HCI snoop log configuration
         * @hide
         */
        public static final String BLUETOOTH_HCI_LOG =
                "bluetooth_hci_log";

        /**
         * @deprecated Use {@link android.provider.Settings.Global#DEVICE_PROVISIONED} instead
         */
        @Deprecated
        public static final String DEVICE_PROVISIONED = Global.DEVICE_PROVISIONED;

        /**
         * Whether the current user has been set up via setup wizard (0 = false, 1 = true)
         * @hide
         */
        public static final String USER_SETUP_COMPLETE = "user_setup_complete";

        /**
         * Prefix for category name that marks whether a suggested action from that category was
         * completed.
         * @hide
         */
        public static final String COMPLETED_CATEGORY_PREFIX = "suggested.completed_category.";

        /**
         * List of input methods that are currently enabled.  This is a string
         * containing the IDs of all enabled input methods, each ID separated
         * by ':'.
         */
        public static final String ENABLED_INPUT_METHODS = "enabled_input_methods";

        /**
         * List of system input methods that are currently disabled.  This is a string
         * containing the IDs of all disabled input methods, each ID separated
         * by ':'.
         * @hide
         */
        public static final String DISABLED_SYSTEM_INPUT_METHODS = "disabled_system_input_methods";

        /**
         * Whether to show the IME when a hard keyboard is connected. This is a boolean that
         * determines if the IME should be shown when a hard keyboard is attached.
         * @hide
         */
        public static final String SHOW_IME_WITH_HARD_KEYBOARD = "show_ime_with_hard_keyboard";

        /**
         * Host name and port for global http proxy. Uses ':' seperator for
         * between host and port.
         *
         * @deprecated Use {@link Global#HTTP_PROXY}
         */
        @Deprecated
        public static final String HTTP_PROXY = Global.HTTP_PROXY;

        /**
         * Package designated as always-on VPN provider.
         *
         * @hide
         */
        public static final String ALWAYS_ON_VPN_APP = "always_on_vpn_app";

        /**
         * Whether to block networking outside of VPN connections while always-on is set.
         * @see #ALWAYS_ON_VPN_APP
         *
         * @hide
         */
        public static final String ALWAYS_ON_VPN_LOCKDOWN = "always_on_vpn_lockdown";

        /**
         * Whether applications can be installed for this user via the system's
         * {@link Intent#ACTION_INSTALL_PACKAGE} mechanism.
         *
         * <p>1 = permit app installation via the system package installer intent
         * <p>0 = do not allow use of the package installer
         */
        public static final String INSTALL_NON_MARKET_APPS = "install_non_market_apps";

        /**
         * Comma-separated list of location providers that activities may access. Do not rely on
         * this value being present in settings.db or on ContentObserver notifications on the
         * corresponding Uri.
         *
         * @deprecated use {@link #LOCATION_MODE} and
         * {@link LocationManager#MODE_CHANGED_ACTION} (or
         * {@link LocationManager#PROVIDERS_CHANGED_ACTION})
         */
        @Deprecated
        public static final String LOCATION_PROVIDERS_ALLOWED = "location_providers_allowed";

        /**
         * The degree of location access enabled by the user.
         * <p>
         * When used with {@link #putInt(ContentResolver, String, int)}, must be one of {@link
         * #LOCATION_MODE_HIGH_ACCURACY}, {@link #LOCATION_MODE_SENSORS_ONLY}, {@link
         * #LOCATION_MODE_BATTERY_SAVING}, or {@link #LOCATION_MODE_OFF}. When used with {@link
         * #getInt(ContentResolver, String)}, the caller must gracefully handle additional location
         * modes that might be added in the future.
         * <p>
         * Note: do not rely on this value being present in settings.db or on ContentObserver
         * notifications for the corresponding Uri. Use {@link LocationManager#MODE_CHANGED_ACTION}
         * to receive changes in this value.
         */
        public static final String LOCATION_MODE = "location_mode";
        /**
         * Stores the previous location mode when {@link #LOCATION_MODE} is set to
         * {@link #LOCATION_MODE_OFF}
         * @hide
         */
        public static final String LOCATION_PREVIOUS_MODE = "location_previous_mode";

        /**
         * Sets all location providers to the previous states before location was turned off.
         * @hide
         */
        public static final int LOCATION_MODE_PREVIOUS = -1;
        /**
         * Location access disabled.
         */
        public static final int LOCATION_MODE_OFF = 0;
        /**
         * Network Location Provider disabled, but GPS and other sensors enabled.
         */
        public static final int LOCATION_MODE_SENSORS_ONLY = 1;
        /**
         * Reduced power usage, such as limiting the number of GPS updates per hour. Requests
         * with {@link android.location.Criteria#POWER_HIGH} may be downgraded to
         * {@link android.location.Criteria#POWER_MEDIUM}.
         */
        public static final int LOCATION_MODE_BATTERY_SAVING = 2;
        /**
         * Best-effort location computation allowed.
         */
        public static final int LOCATION_MODE_HIGH_ACCURACY = 3;
        /**
         * Setting to configure Wifi disconnect delay duration in seconds.
         * @hide
         **/
        public static final String WIFI_DISCONNECT_DELAY_DURATION =
                "wifi_disconnect_delay_duration";

        /**
         * A flag containing settings used for biometric weak
         * @hide
         */
        @Deprecated
        public static final String LOCK_BIOMETRIC_WEAK_FLAGS =
                "lock_biometric_weak_flags";

        /**
         * Whether lock-to-app will lock the keyguard when exiting.
         * @hide
         */
        public static final String LOCK_TO_APP_EXIT_LOCKED = "lock_to_app_exit_locked";

        /**
         * Whether autolock is enabled (0 = false, 1 = true)
         *
         * @deprecated Use {@link android.app.KeyguardManager} to determine the state and security
         *             level of the keyguard. Accessing this setting from an app that is targeting
         *             {@link VERSION_CODES#M} or later throws a {@code SecurityException}.
         */
        @Deprecated
        public static final String LOCK_PATTERN_ENABLED = "lock_pattern_autolock";

        /**
         * Whether lock pattern is visible as user enters (0 = false, 1 = true)
         *
         * @deprecated Accessing this setting from an app that is targeting
         *             {@link VERSION_CODES#M} or later throws a {@code SecurityException}.
         */
        @Deprecated
        public static final String LOCK_PATTERN_VISIBLE = "lock_pattern_visible_pattern";

        /**
         * Whether lock pattern will vibrate as user enters (0 = false, 1 =
         * true)
         *
         * @deprecated Starting in {@link VERSION_CODES#JELLY_BEAN_MR1} the
         *             lockscreen uses
         *             {@link Settings.System#HAPTIC_FEEDBACK_ENABLED}.
         *             Accessing this setting from an app that is targeting
         *             {@link VERSION_CODES#M} or later throws a {@code SecurityException}.
         */
        @Deprecated
        public static final String
                LOCK_PATTERN_TACTILE_FEEDBACK_ENABLED = "lock_pattern_tactile_feedback_enabled";

        /**
         * This preference allows the device to be locked given time after screen goes off,
         * subject to current DeviceAdmin policy limits.
         * @hide
         */
        public static final String LOCK_SCREEN_LOCK_AFTER_TIMEOUT = "lock_screen_lock_after_timeout";


        /**
         * This preference contains the string that shows for owner info on LockScreen.
         * @hide
         * @deprecated
         */
        public static final String LOCK_SCREEN_OWNER_INFO = "lock_screen_owner_info";

        /**
         * Ids of the user-selected appwidgets on the lockscreen (comma-delimited).
         * @hide
         */
        @Deprecated
        public static final String LOCK_SCREEN_APPWIDGET_IDS =
            "lock_screen_appwidget_ids";

        /**
         * Id of the appwidget shown on the lock screen when appwidgets are disabled.
         * @hide
         */
        @Deprecated
        public static final String LOCK_SCREEN_FALLBACK_APPWIDGET_ID =
            "lock_screen_fallback_appwidget_id";

        /**
         * Index of the lockscreen appwidget to restore, -1 if none.
         * @hide
         */
        @Deprecated
        public static final String LOCK_SCREEN_STICKY_APPWIDGET =
            "lock_screen_sticky_appwidget";

        /**
         * This preference enables showing the owner info on LockScreen.
         * @hide
         * @deprecated
         */
        public static final String LOCK_SCREEN_OWNER_INFO_ENABLED =
            "lock_screen_owner_info_enabled";

        /**
         * When set by a user, allows notifications to be shown atop a securely locked screen
         * in their full "private" form (same as when the device is unlocked).
         * @hide
         */
        public static final String LOCK_SCREEN_ALLOW_PRIVATE_NOTIFICATIONS =
                "lock_screen_allow_private_notifications";

        /**
         * When set by a user, allows notification remote input atop a securely locked screen
         * without having to unlock
         * @hide
         */
        public static final String LOCK_SCREEN_ALLOW_REMOTE_INPUT =
                "lock_screen_allow_remote_input";

        /**
         * Set by the system to track if the user needs to see the call to action for
         * the lockscreen notification policy.
         * @hide
         */
        public static final String SHOW_NOTE_ABOUT_NOTIFICATION_HIDING =
                "show_note_about_notification_hiding";

        /**
         * Set to 1 by the system after trust agents have been initialized.
         * @hide
         */
        public static final String TRUST_AGENTS_INITIALIZED =
                "trust_agents_initialized";

        /**
         * The Logging ID (a unique 64-bit value) as a hex string.
         * Used as a pseudonymous identifier for logging.
         * @deprecated This identifier is poorly initialized and has
         * many collisions.  It should not be used.
         */
        @Deprecated
        public static final String LOGGING_ID = "logging_id";

        /**
         * @deprecated Use {@link android.provider.Settings.Global#NETWORK_PREFERENCE} instead
         */
        @Deprecated
        public static final String NETWORK_PREFERENCE = Global.NETWORK_PREFERENCE;

        /**
         * No longer supported.
         */
        public static final String PARENTAL_CONTROL_ENABLED = "parental_control_enabled";

        /**
         * No longer supported.
         */
        public static final String PARENTAL_CONTROL_LAST_UPDATE = "parental_control_last_update";

        /**
         * No longer supported.
         */
        public static final String PARENTAL_CONTROL_REDIRECT_URL = "parental_control_redirect_url";

        /**
         * Settings classname to launch when Settings is clicked from All
         * Applications.  Needed because of user testing between the old
         * and new Settings apps.
         */
        // TODO: 881807
        public static final String SETTINGS_CLASSNAME = "settings_classname";

        /**
         * @deprecated Use {@link android.provider.Settings.Global#USB_MASS_STORAGE_ENABLED} instead
         */
        @Deprecated
        public static final String USB_MASS_STORAGE_ENABLED = Global.USB_MASS_STORAGE_ENABLED;

        /**
         * @deprecated Use {@link android.provider.Settings.Global#USE_GOOGLE_MAIL} instead
         */
        @Deprecated
        public static final String USE_GOOGLE_MAIL = Global.USE_GOOGLE_MAIL;

        /**
         * If accessibility is enabled.
         */
        public static final String ACCESSIBILITY_ENABLED = "accessibility_enabled";

        /**
         * If touch exploration is enabled.
         */
        public static final String TOUCH_EXPLORATION_ENABLED = "touch_exploration_enabled";

        /**
         * List of the enabled accessibility providers.
         */
        public static final String ENABLED_ACCESSIBILITY_SERVICES =
            "enabled_accessibility_services";

        /**
         * List of the accessibility services to which the user has granted
         * permission to put the device into touch exploration mode.
         *
         * @hide
         */
        public static final String TOUCH_EXPLORATION_GRANTED_ACCESSIBILITY_SERVICES =
            "touch_exploration_granted_accessibility_services";

        /**
         * Whether to speak passwords while in accessibility mode.
         */
        public static final String ACCESSIBILITY_SPEAK_PASSWORD = "speak_password";

        /**
         * Whether to draw text with high contrast while in accessibility mode.
         *
         * @hide
         */
        public static final String ACCESSIBILITY_HIGH_TEXT_CONTRAST_ENABLED =
                "high_text_contrast_enabled";

        /**
         * If injection of accessibility enhancing JavaScript screen-reader
         * is enabled.
         * <p>
         *   Note: The JavaScript based screen-reader is served by the
         *   Google infrastructure and enable users with disabilities to
         *   efficiently navigate in and explore web content.
         * </p>
         * <p>
         *   This property represents a boolean value.
         * </p>
         * @hide
         */
        public static final String ACCESSIBILITY_SCRIPT_INJECTION =
            "accessibility_script_injection";

        /**
         * The URL for the injected JavaScript based screen-reader used
         * for providing accessibility of content in WebView.
         * <p>
         *   Note: The JavaScript based screen-reader is served by the
         *   Google infrastructure and enable users with disabilities to
         *   efficiently navigate in and explore web content.
         * </p>
         * <p>
         *   This property represents a string value.
         * </p>
         * @hide
         */
        public static final String ACCESSIBILITY_SCREEN_READER_URL =
            "accessibility_script_injection_url";

        /**
         * Key bindings for navigation in built-in accessibility support for web content.
         * <p>
         *   Note: These key bindings are for the built-in accessibility navigation for
         *   web content which is used as a fall back solution if JavaScript in a WebView
         *   is not enabled or the user has not opted-in script injection from Google.
         * </p>
         * <p>
         *   The bindings are separated by semi-colon. A binding is a mapping from
         *   a key to a sequence of actions (for more details look at
         *   android.webkit.AccessibilityInjector). A key is represented as the hexademical
         *   string representation of an integer obtained from a meta state (optional) shifted
         *   sixteen times left and bitwise ored with a key code. An action is represented
         *   as a hexademical string representation of an integer where the first two digits
         *   are navigation action index, the second, the third, and the fourth digit pairs
         *   represent the action arguments. The separate actions in a binding are colon
         *   separated. The key and the action sequence it maps to are separated by equals.
         * </p>
         * <p>
         *   For example, the binding below maps the DPAD right button to traverse the
         *   current navigation axis once without firing an accessibility event and to
         *   perform the same traversal again but to fire an event:
         *   <code>
         *     0x16=0x01000100:0x01000101;
         *   </code>
         * </p>
         * <p>
         *   The goal of this binding is to enable dynamic rebinding of keys to
         *   navigation actions for web content without requiring a framework change.
         * </p>
         * <p>
         *   This property represents a string value.
         * </p>
         * @hide
         */
        public static final String ACCESSIBILITY_WEB_CONTENT_KEY_BINDINGS =
            "accessibility_web_content_key_bindings";

        /**
         * Setting that specifies whether the display magnification is enabled.
         * Display magnifications allows the user to zoom in the display content
         * and is targeted to low vision users. The current magnification scale
         * is controlled by {@link #ACCESSIBILITY_DISPLAY_MAGNIFICATION_SCALE}.
         *
         * @hide
         */
        public static final String ACCESSIBILITY_DISPLAY_MAGNIFICATION_ENABLED =
                "accessibility_display_magnification_enabled";

        /**
         * Setting that specifies what the display magnification scale is.
         * Display magnifications allows the user to zoom in the display
         * content and is targeted to low vision users. Whether a display
         * magnification is performed is controlled by
         * {@link #ACCESSIBILITY_DISPLAY_MAGNIFICATION_ENABLED}
         *
         * @hide
         */
        public static final String ACCESSIBILITY_DISPLAY_MAGNIFICATION_SCALE =
                "accessibility_display_magnification_scale";

        /**
         * Setting that specifies whether the display magnification should be
         * automatically updated. If this fearture is enabled the system will
         * exit magnification mode or pan the viewport when a context change
         * occurs. For example, on staring a new activity or rotating the screen,
         * the system may zoom out so the user can see the new context he is in.
         * Another example is on showing a window that is not visible in the
         * magnified viewport the system may pan the viewport to make the window
         * the has popped up so the user knows that the context has changed.
         * Whether a screen magnification is performed is controlled by
         * {@link #ACCESSIBILITY_DISPLAY_MAGNIFICATION_ENABLED}
         *
         * @hide
         */
        public static final String ACCESSIBILITY_DISPLAY_MAGNIFICATION_AUTO_UPDATE =
                "accessibility_display_magnification_auto_update";

        /**
         * Setting that specifies what mode the soft keyboard is in (default or hidden). Can be
         * modified from an AccessibilityService using the SoftKeyboardController.
         *
         * @hide
         */
        public static final String ACCESSIBILITY_SOFT_KEYBOARD_MODE =
                "accessibility_soft_keyboard_mode";

        /**
         * Default soft keyboard behavior.
         *
         * @hide
         */
        public static final int SHOW_MODE_AUTO = 0;

        /**
         * Soft keyboard is never shown.
         *
         * @hide
         */
        public static final int SHOW_MODE_HIDDEN = 1;

        /**
         * Setting that specifies whether timed text (captions) should be
         * displayed in video content. Text display properties are controlled by
         * the following settings:
         * <ul>
         * <li>{@link #ACCESSIBILITY_CAPTIONING_LOCALE}
         * <li>{@link #ACCESSIBILITY_CAPTIONING_BACKGROUND_COLOR}
         * <li>{@link #ACCESSIBILITY_CAPTIONING_FOREGROUND_COLOR}
         * <li>{@link #ACCESSIBILITY_CAPTIONING_EDGE_COLOR}
         * <li>{@link #ACCESSIBILITY_CAPTIONING_EDGE_TYPE}
         * <li>{@link #ACCESSIBILITY_CAPTIONING_TYPEFACE}
         * <li>{@link #ACCESSIBILITY_CAPTIONING_FONT_SCALE}
         * </ul>
         *
         * @hide
         */
        public static final String ACCESSIBILITY_CAPTIONING_ENABLED =
                "accessibility_captioning_enabled";

        /**
         * Setting that specifies the language for captions as a locale string,
         * e.g. en_US.
         *
         * @see java.util.Locale#toString
         * @hide
         */
        public static final String ACCESSIBILITY_CAPTIONING_LOCALE =
                "accessibility_captioning_locale";

        /**
         * Integer property that specifies the preset style for captions, one
         * of:
         * <ul>
         * <li>{@link android.view.accessibility.CaptioningManager.CaptionStyle#PRESET_CUSTOM}
         * <li>a valid index of {@link android.view.accessibility.CaptioningManager.CaptionStyle#PRESETS}
         * </ul>
         *
         * @see java.util.Locale#toString
         * @hide
         */
        public static final String ACCESSIBILITY_CAPTIONING_PRESET =
                "accessibility_captioning_preset";

        /**
         * Integer property that specifes the background color for captions as a
         * packed 32-bit color.
         *
         * @see android.graphics.Color#argb
         * @hide
         */
        public static final String ACCESSIBILITY_CAPTIONING_BACKGROUND_COLOR =
                "accessibility_captioning_background_color";

        /**
         * Integer property that specifes the foreground color for captions as a
         * packed 32-bit color.
         *
         * @see android.graphics.Color#argb
         * @hide
         */
        public static final String ACCESSIBILITY_CAPTIONING_FOREGROUND_COLOR =
                "accessibility_captioning_foreground_color";

        /**
         * Integer property that specifes the edge type for captions, one of:
         * <ul>
         * <li>{@link android.view.accessibility.CaptioningManager.CaptionStyle#EDGE_TYPE_NONE}
         * <li>{@link android.view.accessibility.CaptioningManager.CaptionStyle#EDGE_TYPE_OUTLINE}
         * <li>{@link android.view.accessibility.CaptioningManager.CaptionStyle#EDGE_TYPE_DROP_SHADOW}
         * </ul>
         *
         * @see #ACCESSIBILITY_CAPTIONING_EDGE_COLOR
         * @hide
         */
        public static final String ACCESSIBILITY_CAPTIONING_EDGE_TYPE =
                "accessibility_captioning_edge_type";

        /**
         * Integer property that specifes the edge color for captions as a
         * packed 32-bit color.
         *
         * @see #ACCESSIBILITY_CAPTIONING_EDGE_TYPE
         * @see android.graphics.Color#argb
         * @hide
         */
        public static final String ACCESSIBILITY_CAPTIONING_EDGE_COLOR =
                "accessibility_captioning_edge_color";

        /**
         * Integer property that specifes the window color for captions as a
         * packed 32-bit color.
         *
         * @see android.graphics.Color#argb
         * @hide
         */
        public static final String ACCESSIBILITY_CAPTIONING_WINDOW_COLOR =
                "accessibility_captioning_window_color";

        /**
         * String property that specifies the typeface for captions, one of:
         * <ul>
         * <li>DEFAULT
         * <li>MONOSPACE
         * <li>SANS_SERIF
         * <li>SERIF
         * </ul>
         *
         * @see android.graphics.Typeface
         * @hide
         */
        public static final String ACCESSIBILITY_CAPTIONING_TYPEFACE =
                "accessibility_captioning_typeface";

        /**
         * Floating point property that specifies font scaling for captions.
         *
         * @hide
         */
        public static final String ACCESSIBILITY_CAPTIONING_FONT_SCALE =
                "accessibility_captioning_font_scale";

        /**
         * Setting that specifies whether display color inversion is enabled.
         */
        public static final String ACCESSIBILITY_DISPLAY_INVERSION_ENABLED =
                "accessibility_display_inversion_enabled";

        /**
         * Setting that specifies whether display color space adjustment is
         * enabled.
         *
         * @hide
         */
        public static final String ACCESSIBILITY_DISPLAY_DALTONIZER_ENABLED =
                "accessibility_display_daltonizer_enabled";

        /**
         * Integer property that specifies the type of color space adjustment to
         * perform. Valid values are defined in AccessibilityManager.
         *
         * @hide
         */
        public static final String ACCESSIBILITY_DISPLAY_DALTONIZER =
                "accessibility_display_daltonizer";

        /**
         * Float list that specifies the color matrix to apply to
         * the display. Valid values are defined in AccessibilityManager.
         *
         * @hide
         */
        public static final String ACCESSIBILITY_DISPLAY_COLOR_MATRIX =
                "accessibility_display_color_matrix";

        /**
         * Setting that specifies whether automatic click when the mouse pointer stops moving is
         * enabled.
         *
         * @hide
         */
        public static final String ACCESSIBILITY_AUTOCLICK_ENABLED =
                "accessibility_autoclick_enabled";

        /**
         * Integer setting specifying amount of time in ms the mouse pointer has to stay still
         * before performing click when {@link #ACCESSIBILITY_AUTOCLICK_ENABLED} is set.
         *
         * @see #ACCESSIBILITY_AUTOCLICK_ENABLED
         * @hide
         */
        public static final String ACCESSIBILITY_AUTOCLICK_DELAY =
                "accessibility_autoclick_delay";

        /**
         * Whether or not larger size icons are used for the pointer of mouse/trackpad for
         * accessibility.
         * (0 = false, 1 = true)
         * @hide
         */
        public static final String ACCESSIBILITY_LARGE_POINTER_ICON =
                "accessibility_large_pointer_icon";

        /**
         * The timeout for considering a press to be a long press in milliseconds.
         * @hide
         */
        public static final String LONG_PRESS_TIMEOUT = "long_press_timeout";

        /**
         * List of the enabled print services.
         *
         * N and beyond uses {@link #DISABLED_PRINT_SERVICES}. But this might be used in an upgrade
         * from pre-N.
         *
         * @hide
         */
        public static final String ENABLED_PRINT_SERVICES =
            "enabled_print_services";

        /**
         * List of the disabled print services.
         *
         * @hide
         */
        public static final String DISABLED_PRINT_SERVICES =
            "disabled_print_services";

        /**
         * The saved value for WindowManagerService.setForcedDisplayDensity()
         * formatted as a single integer representing DPI. If unset, then use
         * the real display density.
         *
         * @hide
         */
        public static final String DISPLAY_DENSITY_FORCED = "display_density_forced";

        /**
         * Setting to always use the default text-to-speech settings regardless
         * of the application settings.
         * 1 = override application settings,
         * 0 = use application settings (if specified).
         *
         * @deprecated  The value of this setting is no longer respected by
         * the framework text to speech APIs as of the Ice Cream Sandwich release.
         */
        @Deprecated
        public static final String TTS_USE_DEFAULTS = "tts_use_defaults";

        /**
         * Default text-to-speech engine speech rate. 100 = 1x
         */
        public static final String TTS_DEFAULT_RATE = "tts_default_rate";

        /**
         * Default text-to-speech engine pitch. 100 = 1x
         */
        public static final String TTS_DEFAULT_PITCH = "tts_default_pitch";

        /**
         * Default text-to-speech engine.
         */
        public static final String TTS_DEFAULT_SYNTH = "tts_default_synth";

        /**
         * Default text-to-speech language.
         *
         * @deprecated this setting is no longer in use, as of the Ice Cream
         * Sandwich release. Apps should never need to read this setting directly,
         * instead can query the TextToSpeech framework classes for the default
         * locale. {@link TextToSpeech#getLanguage()}.
         */
        @Deprecated
        public static final String TTS_DEFAULT_LANG = "tts_default_lang";

        /**
         * Default text-to-speech country.
         *
         * @deprecated this setting is no longer in use, as of the Ice Cream
         * Sandwich release. Apps should never need to read this setting directly,
         * instead can query the TextToSpeech framework classes for the default
         * locale. {@link TextToSpeech#getLanguage()}.
         */
        @Deprecated
        public static final String TTS_DEFAULT_COUNTRY = "tts_default_country";

        /**
         * Default text-to-speech locale variant.
         *
         * @deprecated this setting is no longer in use, as of the Ice Cream
         * Sandwich release. Apps should never need to read this setting directly,
         * instead can query the TextToSpeech framework classes for the
         * locale that is in use {@link TextToSpeech#getLanguage()}.
         */
        @Deprecated
        public static final String TTS_DEFAULT_VARIANT = "tts_default_variant";

        /**
         * Stores the default tts locales on a per engine basis. Stored as
         * a comma seperated list of values, each value being of the form
         * {@code engine_name:locale} for example,
         * {@code com.foo.ttsengine:eng-USA,com.bar.ttsengine:esp-ESP}. This
         * supersedes {@link #TTS_DEFAULT_LANG}, {@link #TTS_DEFAULT_COUNTRY} and
         * {@link #TTS_DEFAULT_VARIANT}. Apps should never need to read this
         * setting directly, and can query the TextToSpeech framework classes
         * for the locale that is in use.
         *
         * @hide
         */
        public static final String TTS_DEFAULT_LOCALE = "tts_default_locale";

        /**
         * Space delimited list of plugin packages that are enabled.
         */
        public static final String TTS_ENABLED_PLUGINS = "tts_enabled_plugins";

        /**
         * @deprecated Use {@link android.provider.Settings.Global#WIFI_NETWORKS_AVAILABLE_NOTIFICATION_ON}
         * instead.
         */
        @Deprecated
        public static final String WIFI_NETWORKS_AVAILABLE_NOTIFICATION_ON =
                Global.WIFI_NETWORKS_AVAILABLE_NOTIFICATION_ON;

        /**
         * @deprecated Use {@link android.provider.Settings.Global#WIFI_NETWORKS_AVAILABLE_REPEAT_DELAY}
         * instead.
         */
        @Deprecated
        public static final String WIFI_NETWORKS_AVAILABLE_REPEAT_DELAY =
                Global.WIFI_NETWORKS_AVAILABLE_REPEAT_DELAY;

        /**
         * @deprecated Use {@link android.provider.Settings.Global#WIFI_NUM_OPEN_NETWORKS_KEPT}
         * instead.
         */
        @Deprecated
        public static final String WIFI_NUM_OPEN_NETWORKS_KEPT =
                Global.WIFI_NUM_OPEN_NETWORKS_KEPT;

        /**
         * @deprecated Use {@link android.provider.Settings.Global#WIFI_ON}
         * instead.
         */
        @Deprecated
        public static final String WIFI_ON = Global.WIFI_ON;

        /**
         * The acceptable packet loss percentage (range 0 - 100) before trying
         * another AP on the same network.
         * @deprecated This setting is not used.
         */
        @Deprecated
        public static final String WIFI_WATCHDOG_ACCEPTABLE_PACKET_LOSS_PERCENTAGE =
                "wifi_watchdog_acceptable_packet_loss_percentage";

        /**
         * The number of access points required for a network in order for the
         * watchdog to monitor it.
         * @deprecated This setting is not used.
         */
        @Deprecated
        public static final String WIFI_WATCHDOG_AP_COUNT = "wifi_watchdog_ap_count";

        /**
         * The delay between background checks.
         * @deprecated This setting is not used.
         */
        @Deprecated
        public static final String WIFI_WATCHDOG_BACKGROUND_CHECK_DELAY_MS =
                "wifi_watchdog_background_check_delay_ms";

        /**
         * Whether the Wi-Fi watchdog is enabled for background checking even
         * after it thinks the user has connected to a good access point.
         * @deprecated This setting is not used.
         */
        @Deprecated
        public static final String WIFI_WATCHDOG_BACKGROUND_CHECK_ENABLED =
                "wifi_watchdog_background_check_enabled";

        /**
         * The timeout for a background ping
         * @deprecated This setting is not used.
         */
        @Deprecated
        public static final String WIFI_WATCHDOG_BACKGROUND_CHECK_TIMEOUT_MS =
                "wifi_watchdog_background_check_timeout_ms";

        /**
         * The number of initial pings to perform that *may* be ignored if they
         * fail. Again, if these fail, they will *not* be used in packet loss
         * calculation. For example, one network always seemed to time out for
         * the first couple pings, so this is set to 3 by default.
         * @deprecated This setting is not used.
         */
        @Deprecated
        public static final String WIFI_WATCHDOG_INITIAL_IGNORED_PING_COUNT =
            "wifi_watchdog_initial_ignored_ping_count";

        /**
         * The maximum number of access points (per network) to attempt to test.
         * If this number is reached, the watchdog will no longer monitor the
         * initial connection state for the network. This is a safeguard for
         * networks containing multiple APs whose DNS does not respond to pings.
         * @deprecated This setting is not used.
         */
        @Deprecated
        public static final String WIFI_WATCHDOG_MAX_AP_CHECKS = "wifi_watchdog_max_ap_checks";

        /**
         * @deprecated Use {@link android.provider.Settings.Global#WIFI_WATCHDOG_ON} instead
         */
        @Deprecated
        public static final String WIFI_WATCHDOG_ON = "wifi_watchdog_on";

        /**
         * A comma-separated list of SSIDs for which the Wi-Fi watchdog should be enabled.
         * @deprecated This setting is not used.
         */
        @Deprecated
        public static final String WIFI_WATCHDOG_WATCH_LIST = "wifi_watchdog_watch_list";

        /**
         * The number of pings to test if an access point is a good connection.
         * @deprecated This setting is not used.
         */
        @Deprecated
        public static final String WIFI_WATCHDOG_PING_COUNT = "wifi_watchdog_ping_count";

        /**
         * The delay between pings.
         * @deprecated This setting is not used.
         */
        @Deprecated
        public static final String WIFI_WATCHDOG_PING_DELAY_MS = "wifi_watchdog_ping_delay_ms";

        /**
         * The timeout per ping.
         * @deprecated This setting is not used.
         */
        @Deprecated
        public static final String WIFI_WATCHDOG_PING_TIMEOUT_MS = "wifi_watchdog_ping_timeout_ms";

        /**
         * @deprecated Use
         * {@link android.provider.Settings.Global#WIFI_MAX_DHCP_RETRY_COUNT} instead
         */
        @Deprecated
        public static final String WIFI_MAX_DHCP_RETRY_COUNT = Global.WIFI_MAX_DHCP_RETRY_COUNT;

        /**
         * @deprecated Use
         * {@link android.provider.Settings.Global#WIFI_MOBILE_DATA_TRANSITION_WAKELOCK_TIMEOUT_MS} instead
         */
        @Deprecated
        public static final String WIFI_MOBILE_DATA_TRANSITION_WAKELOCK_TIMEOUT_MS =
                Global.WIFI_MOBILE_DATA_TRANSITION_WAKELOCK_TIMEOUT_MS;

        /**
         * The number of milliseconds to hold on to a PendingIntent based request. This delay gives
         * the receivers of the PendingIntent an opportunity to make a new network request before
         * the Network satisfying the request is potentially removed.
         *
         * @hide
         */
        public static final String CONNECTIVITY_RELEASE_PENDING_INTENT_DELAY_MS =
                "connectivity_release_pending_intent_delay_ms";

        /**
         * Whether background data usage is allowed.
         *
         * @deprecated As of {@link VERSION_CODES#ICE_CREAM_SANDWICH},
         *             availability of background data depends on several
         *             combined factors. When background data is unavailable,
         *             {@link ConnectivityManager#getActiveNetworkInfo()} will
         *             now appear disconnected.
         */
        @Deprecated
        public static final String BACKGROUND_DATA = "background_data";

        /**
         * Origins for which browsers should allow geolocation by default.
         * The value is a space-separated list of origins.
         */
        public static final String ALLOWED_GEOLOCATION_ORIGINS
                = "allowed_geolocation_origins";

        /**
         * The preferred TTY mode     0 = TTy Off, CDMA default
         *                            1 = TTY Full
         *                            2 = TTY HCO
         *                            3 = TTY VCO
         * @hide
         */
        public static final String PREFERRED_TTY_MODE =
                "preferred_tty_mode";

        /**
         * Whether the enhanced voice privacy mode is enabled.
         * 0 = normal voice privacy
         * 1 = enhanced voice privacy
         * @hide
         */
        public static final String ENHANCED_VOICE_PRIVACY_ENABLED = "enhanced_voice_privacy_enabled";

        /**
         * Whether the TTY mode mode is enabled.
         * 0 = disabled
         * 1 = enabled
         * @hide
         */
        public static final String TTY_MODE_ENABLED = "tty_mode_enabled";

        /**
         * Controls whether settings backup is enabled.
         * Type: int ( 0 = disabled, 1 = enabled )
         * @hide
         */
        public static final String BACKUP_ENABLED = "backup_enabled";

        /**
         * Controls whether application data is automatically restored from backup
         * at install time.
         * Type: int ( 0 = disabled, 1 = enabled )
         * @hide
         */
        public static final String BACKUP_AUTO_RESTORE = "backup_auto_restore";

        /**
         * Indicates whether settings backup has been fully provisioned.
         * Type: int ( 0 = unprovisioned, 1 = fully provisioned )
         * @hide
         */
        public static final String BACKUP_PROVISIONED = "backup_provisioned";

        /**
         * Component of the transport to use for backup/restore.
         * @hide
         */
        public static final String BACKUP_TRANSPORT = "backup_transport";

        /**
         * Version for which the setup wizard was last shown.  Bumped for
         * each release when there is new setup information to show.
         * @hide
         */
        public static final String LAST_SETUP_SHOWN = "last_setup_shown";

        /**
         * The interval in milliseconds after which Wi-Fi is considered idle.
         * When idle, it is possible for the device to be switched from Wi-Fi to
         * the mobile data network.
         * @hide
         * @deprecated Use {@link android.provider.Settings.Global#WIFI_IDLE_MS}
         * instead.
         */
        @Deprecated
        public static final String WIFI_IDLE_MS = Global.WIFI_IDLE_MS;

        /**
         * The global search provider chosen by the user (if multiple global
         * search providers are installed). This will be the provider returned
         * by {@link SearchManager#getGlobalSearchActivity()} if it's still
         * installed. This setting is stored as a flattened component name as
         * per {@link ComponentName#flattenToString()}.
         *
         * @hide
         */
        public static final String SEARCH_GLOBAL_SEARCH_ACTIVITY =
                "search_global_search_activity";

        /**
         * The number of promoted sources in GlobalSearch.
         * @hide
         */
        public static final String SEARCH_NUM_PROMOTED_SOURCES = "search_num_promoted_sources";
        /**
         * The maximum number of suggestions returned by GlobalSearch.
         * @hide
         */
        public static final String SEARCH_MAX_RESULTS_TO_DISPLAY = "search_max_results_to_display";
        /**
         * The number of suggestions GlobalSearch will ask each non-web search source for.
         * @hide
         */
        public static final String SEARCH_MAX_RESULTS_PER_SOURCE = "search_max_results_per_source";
        /**
         * The number of suggestions the GlobalSearch will ask the web search source for.
         * @hide
         */
        public static final String SEARCH_WEB_RESULTS_OVERRIDE_LIMIT =
                "search_web_results_override_limit";
        /**
         * The number of milliseconds that GlobalSearch will wait for suggestions from
         * promoted sources before continuing with all other sources.
         * @hide
         */
        public static final String SEARCH_PROMOTED_SOURCE_DEADLINE_MILLIS =
                "search_promoted_source_deadline_millis";
        /**
         * The number of milliseconds before GlobalSearch aborts search suggesiton queries.
         * @hide
         */
        public static final String SEARCH_SOURCE_TIMEOUT_MILLIS = "search_source_timeout_millis";
        /**
         * The maximum number of milliseconds that GlobalSearch shows the previous results
         * after receiving a new query.
         * @hide
         */
        public static final String SEARCH_PREFILL_MILLIS = "search_prefill_millis";
        /**
         * The maximum age of log data used for shortcuts in GlobalSearch.
         * @hide
         */
        public static final String SEARCH_MAX_STAT_AGE_MILLIS = "search_max_stat_age_millis";
        /**
         * The maximum age of log data used for source ranking in GlobalSearch.
         * @hide
         */
        public static final String SEARCH_MAX_SOURCE_EVENT_AGE_MILLIS =
                "search_max_source_event_age_millis";
        /**
         * The minimum number of impressions needed to rank a source in GlobalSearch.
         * @hide
         */
        public static final String SEARCH_MIN_IMPRESSIONS_FOR_SOURCE_RANKING =
                "search_min_impressions_for_source_ranking";
        /**
         * The minimum number of clicks needed to rank a source in GlobalSearch.
         * @hide
         */
        public static final String SEARCH_MIN_CLICKS_FOR_SOURCE_RANKING =
                "search_min_clicks_for_source_ranking";
        /**
         * The maximum number of shortcuts shown by GlobalSearch.
         * @hide
         */
        public static final String SEARCH_MAX_SHORTCUTS_RETURNED = "search_max_shortcuts_returned";
        /**
         * The size of the core thread pool for suggestion queries in GlobalSearch.
         * @hide
         */
        public static final String SEARCH_QUERY_THREAD_CORE_POOL_SIZE =
                "search_query_thread_core_pool_size";
        /**
         * The maximum size of the thread pool for suggestion queries in GlobalSearch.
         * @hide
         */
        public static final String SEARCH_QUERY_THREAD_MAX_POOL_SIZE =
                "search_query_thread_max_pool_size";
        /**
         * The size of the core thread pool for shortcut refreshing in GlobalSearch.
         * @hide
         */
        public static final String SEARCH_SHORTCUT_REFRESH_CORE_POOL_SIZE =
                "search_shortcut_refresh_core_pool_size";
        /**
         * The maximum size of the thread pool for shortcut refreshing in GlobalSearch.
         * @hide
         */
        public static final String SEARCH_SHORTCUT_REFRESH_MAX_POOL_SIZE =
                "search_shortcut_refresh_max_pool_size";
        /**
         * The maximun time that excess threads in the GlobalSeach thread pools will
         * wait before terminating.
         * @hide
         */
        public static final String SEARCH_THREAD_KEEPALIVE_SECONDS =
                "search_thread_keepalive_seconds";
        /**
         * The maximum number of concurrent suggestion queries to each source.
         * @hide
         */
        public static final String SEARCH_PER_SOURCE_CONCURRENT_QUERY_LIMIT =
                "search_per_source_concurrent_query_limit";

        /**
         * Whether or not alert sounds are played on MountService events. (0 = false, 1 = true)
         * @hide
         */
        public static final String MOUNT_PLAY_NOTIFICATION_SND = "mount_play_not_snd";

        /**
         * Whether or not UMS auto-starts on UMS host detection. (0 = false, 1 = true)
         * @hide
         */
        public static final String MOUNT_UMS_AUTOSTART = "mount_ums_autostart";

        /**
         * Whether or not a notification is displayed on UMS host detection. (0 = false, 1 = true)
         * @hide
         */
        public static final String MOUNT_UMS_PROMPT = "mount_ums_prompt";

        /**
         * Whether or not a notification is displayed while UMS is enabled. (0 = false, 1 = true)
         * @hide
         */
        public static final String MOUNT_UMS_NOTIFY_ENABLED = "mount_ums_notify_enabled";

        /**
         * If nonzero, ANRs in invisible background processes bring up a dialog.
         * Otherwise, the process will be silently killed.
         * @hide
         */
        public static final String ANR_SHOW_BACKGROUND = "anr_show_background";

        /**
         * The {@link ComponentName} string of the service to be used as the voice recognition
         * service.
         *
         * @hide
         */
        public static final String VOICE_RECOGNITION_SERVICE = "voice_recognition_service";

        /**
         * Stores whether an user has consented to have apps verified through PAM.
         * The value is boolean (1 or 0).
         *
         * @hide
         */
        public static final String PACKAGE_VERIFIER_USER_CONSENT =
            "package_verifier_user_consent";

        /**
         * The {@link ComponentName} string of the selected spell checker service which is
         * one of the services managed by the text service manager.
         *
         * @hide
         */
        public static final String SELECTED_SPELL_CHECKER = "selected_spell_checker";

        /**
         * The {@link ComponentName} string of the selected subtype of the selected spell checker
         * service which is one of the services managed by the text service manager.
         *
         * @hide
         */
        public static final String SELECTED_SPELL_CHECKER_SUBTYPE =
                "selected_spell_checker_subtype";

        /**
         * The {@link ComponentName} string whether spell checker is enabled or not.
         *
         * @hide
         */
        public static final String SPELL_CHECKER_ENABLED = "spell_checker_enabled";

        /**
         * What happens when the user presses the Power button while in-call
         * and the screen is on.<br/>
         * <b>Values:</b><br/>
         * 1 - The Power button turns off the screen and locks the device. (Default behavior)<br/>
         * 2 - The Power button hangs up the current call.<br/>
         *
         * @hide
         */
        public static final String INCALL_POWER_BUTTON_BEHAVIOR = "incall_power_button_behavior";

        /**
         * INCALL_POWER_BUTTON_BEHAVIOR value for "turn off screen".
         * @hide
         */
        public static final int INCALL_POWER_BUTTON_BEHAVIOR_SCREEN_OFF = 0x1;

        /**
         * INCALL_POWER_BUTTON_BEHAVIOR value for "hang up".
         * @hide
         */
        public static final int INCALL_POWER_BUTTON_BEHAVIOR_HANGUP = 0x2;

        /**
         * INCALL_POWER_BUTTON_BEHAVIOR default value.
         * @hide
         */
        public static final int INCALL_POWER_BUTTON_BEHAVIOR_DEFAULT =
                INCALL_POWER_BUTTON_BEHAVIOR_SCREEN_OFF;

        /**
         * Whether the device should wake when the wake gesture sensor detects motion.
         * @hide
         */
        public static final String WAKE_GESTURE_ENABLED = "wake_gesture_enabled";

        /**
         * Whether the device should doze if configured.
         * @hide
         */
        public static final String DOZE_ENABLED = "doze_enabled";

        /**
         * The current night mode that has been selected by the user.  Owned
         * and controlled by UiModeManagerService.  Constants are as per
         * UiModeManager.
         * @hide
         */
        public static final String UI_NIGHT_MODE = "ui_night_mode";

        /**
         * Whether screensavers are enabled.
         * @hide
         */
        public static final String SCREENSAVER_ENABLED = "screensaver_enabled";

        /**
         * The user's chosen screensaver components.
         *
         * These will be launched by the PhoneWindowManager after a timeout when not on
         * battery, or upon dock insertion (if SCREENSAVER_ACTIVATE_ON_DOCK is set to 1).
         * @hide
         */
        public static final String SCREENSAVER_COMPONENTS = "screensaver_components";

        /**
         * If screensavers are enabled, whether the screensaver should be automatically launched
         * when the device is inserted into a (desk) dock.
         * @hide
         */
        public static final String SCREENSAVER_ACTIVATE_ON_DOCK = "screensaver_activate_on_dock";

        /**
         * If screensavers are enabled, whether the screensaver should be automatically launched
         * when the screen times out when not on battery.
         * @hide
         */
        public static final String SCREENSAVER_ACTIVATE_ON_SLEEP = "screensaver_activate_on_sleep";

        /**
         * If screensavers are enabled, the default screensaver component.
         * @hide
         */
        public static final String SCREENSAVER_DEFAULT_COMPONENT = "screensaver_default_component";

        /**
         * The default NFC payment component
         * @hide
         */
        public static final String NFC_PAYMENT_DEFAULT_COMPONENT = "nfc_payment_default_component";

        /**
         * Whether NFC payment is handled by the foreground application or a default.
         * @hide
         */
        public static final String NFC_PAYMENT_FOREGROUND = "nfc_payment_foreground";

        /**
         * Specifies the package name currently configured to be the primary sms application
         * @hide
         */
        public static final String SMS_DEFAULT_APPLICATION = "sms_default_application";

        /**
         * Specifies the package name currently configured to be the default dialer application
         * @hide
         */
        public static final String DIALER_DEFAULT_APPLICATION = "dialer_default_application";

        /**
         * Specifies the package name currently configured to be the emergency assistance application
         *
         * @see android.telephony.TelephonyManager#ACTION_EMERGENCY_ASSISTANCE
         *
         * @hide
         */
        public static final String EMERGENCY_ASSISTANCE_APPLICATION = "emergency_assistance_application";

        /**
         * Specifies whether the current app context on scren (assist data) will be sent to the
         * assist application (active voice interaction service).
         *
         * @hide
         */
        public static final String ASSIST_STRUCTURE_ENABLED = "assist_structure_enabled";

        /**
         * Specifies whether a screenshot of the screen contents will be sent to the assist
         * application (active voice interaction service).
         *
         * @hide
         */
        public static final String ASSIST_SCREENSHOT_ENABLED = "assist_screenshot_enabled";

        /**
         * Names of the service components that the current user has explicitly allowed to
         * see all of the user's notifications, separated by ':'.
         *
         * @hide
         */
        public static final String ENABLED_NOTIFICATION_LISTENERS = "enabled_notification_listeners";

        /**
         * Names of the packages that the current user has explicitly allowed to
         * manage notification policy configuration, separated by ':'.
         *
         * @hide
         */
        @TestApi
        public static final String ENABLED_NOTIFICATION_POLICY_ACCESS_PACKAGES =
                "enabled_notification_policy_access_packages";

        /** @hide */
        public static final String BAR_SERVICE_COMPONENT = "bar_service_component";

        /** @hide */
        public static final String VOLUME_CONTROLLER_SERVICE_COMPONENT
                = "volume_controller_service_component";

        /** @hide */
        public static final String IMMERSIVE_MODE_CONFIRMATIONS = "immersive_mode_confirmations";

        /**
         * This is the query URI for finding a print service to install.
         *
         * @hide
         */
        public static final String PRINT_SERVICE_SEARCH_URI = "print_service_search_uri";

        /**
         * This is the query URI for finding a NFC payment service to install.
         *
         * @hide
         */
        public static final String PAYMENT_SERVICE_SEARCH_URI = "payment_service_search_uri";

        /**
         * If enabled, apps should try to skip any introductory hints on first launch. This might
         * apply to users that are already familiar with the environment or temporary users.
         * <p>
         * Type : int (0 to show hints, 1 to skip showing hints)
         */
        public static final String SKIP_FIRST_USE_HINTS = "skip_first_use_hints";

        /**
         * Persisted playback time after a user confirmation of an unsafe volume level.
         *
         * @hide
         */
        public static final String UNSAFE_VOLUME_MUSIC_ACTIVE_MS = "unsafe_volume_music_active_ms";

        /**
         * This preference enables notification display on the lockscreen.
         * @hide
         */
        public static final String LOCK_SCREEN_SHOW_NOTIFICATIONS =
                "lock_screen_show_notifications";

        /**
         * List of TV inputs that are currently hidden. This is a string
         * containing the IDs of all hidden TV inputs. Each ID is encoded by
         * {@link android.net.Uri#encode(String)} and separated by ':'.
         * @hide
         */
        public static final String TV_INPUT_HIDDEN_INPUTS = "tv_input_hidden_inputs";

        /**
         * List of custom TV input labels. This is a string containing <TV input id, custom name>
         * pairs. TV input id and custom name are encoded by {@link android.net.Uri#encode(String)}
         * and separated by ','. Each pair is separated by ':'.
         * @hide
         */
        public static final String TV_INPUT_CUSTOM_LABELS = "tv_input_custom_labels";

        /**
         * Whether automatic routing of system audio to USB audio peripheral is disabled.
         * The value is boolean (1 or 0), where 1 means automatic routing is disabled,
         * and 0 means automatic routing is enabled.
         *
         * @hide
         */
        public static final String USB_AUDIO_AUTOMATIC_ROUTING_DISABLED =
                "usb_audio_automatic_routing_disabled";

        /**
         * The timeout in milliseconds before the device fully goes to sleep after
         * a period of inactivity.  This value sets an upper bound on how long the device
         * will stay awake or dreaming without user activity.  It should generally
         * be longer than {@link Settings.System#SCREEN_OFF_TIMEOUT} as otherwise the device
         * will sleep before it ever has a chance to dream.
         * <p>
         * Use -1 to disable this timeout.
         * </p>
         *
         * @hide
         */
        public static final String SLEEP_TIMEOUT = "sleep_timeout";

        /**
         * Controls whether double tap to wake is enabled.
         * @hide
         */
        public static final String DOUBLE_TAP_TO_WAKE = "double_tap_to_wake";

        /**
         * The current assistant component. It could be a voice interaction service,
         * or an activity that handles ACTION_ASSIST, or empty which means using the default
         * handling.
         *
         * @hide
         */
        public static final String ASSISTANT = "assistant";

        /**
         * Whether the camera launch gesture should be disabled.
         *
         * @hide
         */
        public static final String CAMERA_GESTURE_DISABLED = "camera_gesture_disabled";

        /**
         * Whether the camera launch gesture to double tap the power button when the screen is off
         * should be disabled.
         *
         * @hide
         */
        public static final String CAMERA_DOUBLE_TAP_POWER_GESTURE_DISABLED =
                "camera_double_tap_power_gesture_disabled";

        /**
         * Behavior of twilight on the device.
         * One of {@link #TWILIGHT_MODE_LOCKED_OFF}, {@link #TWILIGHT_MODE_LOCKED_ON}
         * or {@link #TWILIGHT_MODE_AUTO}.
         * @hide
         */
        public static final String TWILIGHT_MODE = "twilight_mode";

        /**
         * Twilight mode always off.
         * @hide
         */
        public static final int TWILIGHT_MODE_LOCKED_OFF = 0;

        /**
         * Twilight mode always on.
         * @hide
         */
        public static final int TWILIGHT_MODE_LOCKED_ON = 1;

        /**
         * Twilight mode auto.
         * @hide
         */
        public static final int TWILIGHT_MODE_AUTO = 2;

        /**
         * Twilight mode auto, temporarily overriden to on.
         * @hide
         */
        public static final int TWILIGHT_MODE_AUTO_OVERRIDE_OFF = 3;

        /**
         * Twilight mode auto, temporarily overriden to off.
         * @hide
         */
        public static final int TWILIGHT_MODE_AUTO_OVERRIDE_ON = 4;

        /**
         * Whether brightness should automatically adjust based on twilight state.
         * @hide
         */
        public static final String BRIGHTNESS_USE_TWILIGHT = "brightness_use_twilight";

        /**
         * Names of the service components that the current user has explicitly allowed to
         * be a VR mode listener, separated by ':'.
         *
         * @hide
         */
        public static final String ENABLED_VR_LISTENERS = "enabled_vr_listeners";

        /**
         * Behavior of the display while in VR mode.
         *
         * One of {@link #VR_DISPLAY_MODE_LOW_PERSISTENCE} or {@link #VR_DISPLAY_MODE_OFF}.
         *
         * @hide
         */
        public static final String VR_DISPLAY_MODE = "vr_display_mode";

        /**
         * Lower the display persistence while the system is in VR mode.
         *
         * @see PackageManager#FEATURE_VR_MODE_HIGH_PERFORMANCE
         *
         * @hide.
         */
        public static final int VR_DISPLAY_MODE_LOW_PERSISTENCE = 0;

        /**
         * Do not alter the display persistence while the system is in VR mode.
         *
         * @see PackageManager#FEATURE_VR_MODE_HIGH_PERFORMANCE
         *
         * @hide.
         */
        public static final int VR_DISPLAY_MODE_OFF = 1;

        /**
         * Whether parent user can access remote contact in managed profile.
         *
         * @hide
         */
        public static final String MANAGED_PROFILE_CONTACT_REMOTE_SEARCH =
                "managed_profile_contact_remote_search";

        /**
         * Whether to include options in power menu for rebooting into recovery or bootloader
         * @hide
         */
        public static final String ADVANCED_REBOOT = "advanced_reboot";

        /**
         * This are the settings to be backed up.
         *
         * NOTE: Settings are backed up and restored in the order they appear
         *       in this array. If you have one setting depending on another,
         *       make sure that they are ordered appropriately.
         *
         * @hide
         */
        public static final String[] SETTINGS_TO_BACKUP = {
            BUGREPORT_IN_POWER_MENU,                            // moved to global
            ALLOW_MOCK_LOCATION,
            PARENTAL_CONTROL_ENABLED,
            PARENTAL_CONTROL_REDIRECT_URL,
            USB_MASS_STORAGE_ENABLED,                           // moved to global
            ACCESSIBILITY_DISPLAY_INVERSION_ENABLED,
            ACCESSIBILITY_DISPLAY_DALTONIZER,
            ACCESSIBILITY_DISPLAY_COLOR_MATRIX,
            ACCESSIBILITY_DISPLAY_DALTONIZER_ENABLED,
            ACCESSIBILITY_DISPLAY_MAGNIFICATION_ENABLED,
            ACCESSIBILITY_DISPLAY_MAGNIFICATION_SCALE,
            ACCESSIBILITY_DISPLAY_MAGNIFICATION_AUTO_UPDATE,
            ACCESSIBILITY_SCRIPT_INJECTION,
            ACCESSIBILITY_WEB_CONTENT_KEY_BINDINGS,
            ENABLED_ACCESSIBILITY_SERVICES,
            ENABLED_NOTIFICATION_LISTENERS,
            ENABLED_VR_LISTENERS,
            ENABLED_INPUT_METHODS,
            TOUCH_EXPLORATION_GRANTED_ACCESSIBILITY_SERVICES,
            TOUCH_EXPLORATION_ENABLED,
            ACCESSIBILITY_ENABLED,
            ACCESSIBILITY_SPEAK_PASSWORD,
            ACCESSIBILITY_HIGH_TEXT_CONTRAST_ENABLED,
            ACCESSIBILITY_CAPTIONING_PRESET,
            ACCESSIBILITY_CAPTIONING_ENABLED,
            ACCESSIBILITY_CAPTIONING_LOCALE,
            ACCESSIBILITY_CAPTIONING_BACKGROUND_COLOR,
            ACCESSIBILITY_CAPTIONING_FOREGROUND_COLOR,
            ACCESSIBILITY_CAPTIONING_EDGE_TYPE,
            ACCESSIBILITY_CAPTIONING_EDGE_COLOR,
            ACCESSIBILITY_CAPTIONING_TYPEFACE,
            ACCESSIBILITY_CAPTIONING_FONT_SCALE,
            ACCESSIBILITY_CAPTIONING_WINDOW_COLOR,
            TTS_USE_DEFAULTS,
            TTS_DEFAULT_RATE,
            TTS_DEFAULT_PITCH,
            TTS_DEFAULT_SYNTH,
            TTS_DEFAULT_LANG,
            TTS_DEFAULT_COUNTRY,
            TTS_ENABLED_PLUGINS,
            TTS_DEFAULT_LOCALE,
            SHOW_IME_WITH_HARD_KEYBOARD,
            WIFI_NETWORKS_AVAILABLE_NOTIFICATION_ON,            // moved to global
            WIFI_NETWORKS_AVAILABLE_REPEAT_DELAY,               // moved to global
            WIFI_NUM_OPEN_NETWORKS_KEPT,                        // moved to global
            SELECTED_SPELL_CHECKER,
            SELECTED_SPELL_CHECKER_SUBTYPE,
            SPELL_CHECKER_ENABLED,
            MOUNT_PLAY_NOTIFICATION_SND,
            MOUNT_UMS_AUTOSTART,
            MOUNT_UMS_PROMPT,
            MOUNT_UMS_NOTIFY_ENABLED,
            SLEEP_TIMEOUT,
            DOUBLE_TAP_TO_WAKE,
            WAKE_GESTURE_ENABLED,
            LONG_PRESS_TIMEOUT,
            CAMERA_GESTURE_DISABLED,
            ACCESSIBILITY_AUTOCLICK_ENABLED,
            ACCESSIBILITY_AUTOCLICK_DELAY,
            ACCESSIBILITY_LARGE_POINTER_ICON,
            PREFERRED_TTY_MODE,
            ENHANCED_VOICE_PRIVACY_ENABLED,
            TTY_MODE_ENABLED,
            INCALL_POWER_BUTTON_BEHAVIOR,
<<<<<<< HEAD
            CAMERA_GESTURE_DISABLED
=======
            WIFI_DISCONNECT_DELAY_DURATION
>>>>>>> 4404f4a2
        };

        /**
         * These entries are considered common between the personal and the managed profile,
         * since the managed profile doesn't get to change them.
         */
        private static final Set<String> CLONE_TO_MANAGED_PROFILE = new ArraySet<>();

        static {
            CLONE_TO_MANAGED_PROFILE.add(ACCESSIBILITY_ENABLED);
            CLONE_TO_MANAGED_PROFILE.add(ALLOW_MOCK_LOCATION);
            CLONE_TO_MANAGED_PROFILE.add(ALLOWED_GEOLOCATION_ORIGINS);
            CLONE_TO_MANAGED_PROFILE.add(DEFAULT_INPUT_METHOD);
            CLONE_TO_MANAGED_PROFILE.add(ENABLED_ACCESSIBILITY_SERVICES);
            CLONE_TO_MANAGED_PROFILE.add(ENABLED_INPUT_METHODS);
            CLONE_TO_MANAGED_PROFILE.add(LOCATION_MODE);
            CLONE_TO_MANAGED_PROFILE.add(LOCATION_PREVIOUS_MODE);
            CLONE_TO_MANAGED_PROFILE.add(LOCATION_PROVIDERS_ALLOWED);
            CLONE_TO_MANAGED_PROFILE.add(SELECTED_INPUT_METHOD_SUBTYPE);
            CLONE_TO_MANAGED_PROFILE.add(SELECTED_SPELL_CHECKER);
            CLONE_TO_MANAGED_PROFILE.add(SELECTED_SPELL_CHECKER_SUBTYPE);
        }

        /** @hide */
        public static void getCloneToManagedProfileSettings(Set<String> outKeySet) {
            outKeySet.addAll(CLONE_TO_MANAGED_PROFILE);
        }

        /**
         * Helper method for determining if a location provider is enabled.
         *
         * @param cr the content resolver to use
         * @param provider the location provider to query
         * @return true if the provider is enabled
         *
         * @deprecated use {@link #LOCATION_MODE} or
         *             {@link LocationManager#isProviderEnabled(String)}
         */
        @Deprecated
        public static final boolean isLocationProviderEnabled(ContentResolver cr, String provider) {
            return isLocationProviderEnabledForUser(cr, provider, UserHandle.myUserId());
        }

        /**
         * Helper method for determining if a location provider is enabled.
         * @param cr the content resolver to use
         * @param provider the location provider to query
         * @param userId the userId to query
         * @return true if the provider is enabled
         * @deprecated use {@link #LOCATION_MODE} or
         *             {@link LocationManager#isProviderEnabled(String)}
         * @hide
         */
        @Deprecated
        public static final boolean isLocationProviderEnabledForUser(ContentResolver cr, String provider, int userId) {
            String allowedProviders = Settings.Secure.getStringForUser(cr,
                    LOCATION_PROVIDERS_ALLOWED, userId);
            return TextUtils.delimitedStringContains(allowedProviders, ',', provider);
        }

        /**
         * Thread-safe method for enabling or disabling a single location provider.
         * @param cr the content resolver to use
         * @param provider the location provider to enable or disable
         * @param enabled true if the provider should be enabled
         * @deprecated use {@link #putInt(ContentResolver, String, int)} and {@link #LOCATION_MODE}
         */
        @Deprecated
        public static final void setLocationProviderEnabled(ContentResolver cr,
                String provider, boolean enabled) {
            setLocationProviderEnabledForUser(cr, provider, enabled, UserHandle.myUserId());
        }

        /**
         * Thread-safe method for enabling or disabling a single location provider.
         *
         * @param cr the content resolver to use
         * @param provider the location provider to enable or disable
         * @param enabled true if the provider should be enabled
         * @param userId the userId for which to enable/disable providers
         * @return true if the value was set, false on database errors
         * @deprecated use {@link #putIntForUser(ContentResolver, String, int, int)} and
         *             {@link #LOCATION_MODE}
         * @hide
         */
        @Deprecated
        public static final boolean setLocationProviderEnabledForUser(ContentResolver cr,
                String provider, boolean enabled, int userId) {
            synchronized (mLocationSettingsLock) {
                // to ensure thread safety, we write the provider name with a '+' or '-'
                // and let the SettingsProvider handle it rather than reading and modifying
                // the list of enabled providers.
                if (enabled) {
                    provider = "+" + provider;
                } else {
                    provider = "-" + provider;
                }
                return putStringForUser(cr, Settings.Secure.LOCATION_PROVIDERS_ALLOWED, provider,
                        userId);
            }
        }

        /**
         * Saves the current location mode into {@link #LOCATION_PREVIOUS_MODE}.
         */
        private static final boolean saveLocationModeForUser(ContentResolver cr, int userId) {
            final int mode = getLocationModeForUser(cr, userId);
            return putIntForUser(cr, Settings.Secure.LOCATION_PREVIOUS_MODE, mode, userId);
        }

        /**
         * Restores the current location mode from {@link #LOCATION_PREVIOUS_MODE}.
         */
        private static final boolean restoreLocationModeForUser(ContentResolver cr, int userId) {
            int mode = getIntForUser(cr, Settings.Secure.LOCATION_PREVIOUS_MODE,
                    LOCATION_MODE_HIGH_ACCURACY, userId);
            // Make sure that the previous mode is never "off". Otherwise the user won't be able to
            // turn on location any longer.
            if (mode == LOCATION_MODE_OFF) {
                mode = LOCATION_MODE_HIGH_ACCURACY;
            }
            return setLocationModeForUser(cr, mode, userId);
        }

        /**
         * Thread-safe method for setting the location mode to one of
         * {@link #LOCATION_MODE_HIGH_ACCURACY}, {@link #LOCATION_MODE_SENSORS_ONLY},
         * {@link #LOCATION_MODE_BATTERY_SAVING}, or {@link #LOCATION_MODE_OFF}.
         *
         * @param cr the content resolver to use
         * @param mode such as {@link #LOCATION_MODE_HIGH_ACCURACY}
         * @param userId the userId for which to change mode
         * @return true if the value was set, false on database errors
         *
         * @throws IllegalArgumentException if mode is not one of the supported values
         */
        private static final boolean setLocationModeForUser(ContentResolver cr, int mode,
                int userId) {
            synchronized (mLocationSettingsLock) {
                boolean gps = false;
                boolean network = false;
                switch (mode) {
                    case LOCATION_MODE_PREVIOUS:
                        // Retrieve the actual mode and set to that mode.
                        return restoreLocationModeForUser(cr, userId);
                    case LOCATION_MODE_OFF:
                        saveLocationModeForUser(cr, userId);
                        break;
                    case LOCATION_MODE_SENSORS_ONLY:
                        gps = true;
                        break;
                    case LOCATION_MODE_BATTERY_SAVING:
                        network = true;
                        break;
                    case LOCATION_MODE_HIGH_ACCURACY:
                        gps = true;
                        network = true;
                        break;
                    default:
                        throw new IllegalArgumentException("Invalid location mode: " + mode);
                }
                // Note it's important that we set the NLP mode first. The Google implementation
                // of NLP clears its NLP consent setting any time it receives a
                // LocationManager.PROVIDERS_CHANGED_ACTION broadcast and NLP is disabled. Also,
                // it shows an NLP consent dialog any time it receives the broadcast, NLP is
                // enabled, and the NLP consent is not set. If 1) we were to enable GPS first,
                // 2) a setup wizard has its own NLP consent UI that sets the NLP consent setting,
                // and 3) the receiver happened to complete before we enabled NLP, then the Google
                // NLP would detect the attempt to enable NLP and show a redundant NLP consent
                // dialog. Then the people who wrote the setup wizard would be sad.
                boolean nlpSuccess = Settings.Secure.setLocationProviderEnabledForUser(
                        cr, LocationManager.NETWORK_PROVIDER, network, userId);
                boolean gpsSuccess = Settings.Secure.setLocationProviderEnabledForUser(
                        cr, LocationManager.GPS_PROVIDER, gps, userId);
                return gpsSuccess && nlpSuccess;
            }
        }

        /**
         * Thread-safe method for reading the location mode, returns one of
         * {@link #LOCATION_MODE_HIGH_ACCURACY}, {@link #LOCATION_MODE_SENSORS_ONLY},
         * {@link #LOCATION_MODE_BATTERY_SAVING}, or {@link #LOCATION_MODE_OFF}.
         *
         * @param cr the content resolver to use
         * @param userId the userId for which to read the mode
         * @return the location mode
         */
        private static final int getLocationModeForUser(ContentResolver cr, int userId) {
            synchronized (mLocationSettingsLock) {
                boolean gpsEnabled = Settings.Secure.isLocationProviderEnabledForUser(
                        cr, LocationManager.GPS_PROVIDER, userId);
                boolean networkEnabled = Settings.Secure.isLocationProviderEnabledForUser(
                        cr, LocationManager.NETWORK_PROVIDER, userId);
                if (gpsEnabled && networkEnabled) {
                    return LOCATION_MODE_HIGH_ACCURACY;
                } else if (gpsEnabled) {
                    return LOCATION_MODE_SENSORS_ONLY;
                } else if (networkEnabled) {
                    return LOCATION_MODE_BATTERY_SAVING;
                } else {
                    return LOCATION_MODE_OFF;
                }
            }
        }
    }

    /**
     * Global system settings, containing preferences that always apply identically
     * to all defined users.  Applications can read these but are not allowed to write;
     * like the "Secure" settings, these are for preferences that the user must
     * explicitly modify through the system UI or specialized APIs for those values.
     */
    public static final class Global extends NameValueTable {
        /**
         * The content:// style URL for global secure settings items.  Not public.
         */
        public static final Uri CONTENT_URI = Uri.parse("content://" + AUTHORITY + "/global");

        /**
         * Whether users are allowed to add more users or guest from lockscreen.
         * <p>
         * Type: int
         * @hide
         */
        public static final String ADD_USERS_WHEN_LOCKED = "add_users_when_locked";

        /**
         * Setting whether the global gesture for enabling accessibility is enabled.
         * If this gesture is enabled the user will be able to perfrom it to enable
         * the accessibility state without visiting the settings app.
         * @hide
         */
        public static final String ENABLE_ACCESSIBILITY_GLOBAL_GESTURE_ENABLED =
                "enable_accessibility_global_gesture_enabled";

        /**
         * Whether Airplane Mode is on.
         */
        public static final String AIRPLANE_MODE_ON = "airplane_mode_on";

        /**
         * Whether Theater Mode is on.
         * {@hide}
         */
        @SystemApi
        public static final String THEATER_MODE_ON = "theater_mode_on";

        /**
         * Constant for use in AIRPLANE_MODE_RADIOS to specify Bluetooth radio.
         */
        public static final String RADIO_BLUETOOTH = "bluetooth";

        /**
         * Constant for use in AIRPLANE_MODE_RADIOS to specify Wi-Fi radio.
         */
        public static final String RADIO_WIFI = "wifi";

        /**
         * {@hide}
         */
        public static final String RADIO_WIMAX = "wimax";
        /**
         * Constant for use in AIRPLANE_MODE_RADIOS to specify Cellular radio.
         */
        public static final String RADIO_CELL = "cell";

        /**
         * Constant for use in AIRPLANE_MODE_RADIOS to specify NFC radio.
         */
        public static final String RADIO_NFC = "nfc";

        /**
         * A comma separated list of radios that need to be disabled when airplane mode
         * is on. This overrides WIFI_ON and BLUETOOTH_ON, if Wi-Fi and bluetooth are
         * included in the comma separated list.
         */
        public static final String AIRPLANE_MODE_RADIOS = "airplane_mode_radios";

        /**
         * A comma separated list of radios that should to be disabled when airplane mode
         * is on, but can be manually reenabled by the user.  For example, if RADIO_WIFI is
         * added to both AIRPLANE_MODE_RADIOS and AIRPLANE_MODE_TOGGLEABLE_RADIOS, then Wifi
         * will be turned off when entering airplane mode, but the user will be able to reenable
         * Wifi in the Settings app.
         *
         * {@hide}
         */
        public static final String AIRPLANE_MODE_TOGGLEABLE_RADIOS = "airplane_mode_toggleable_radios";

        /**
         * A Long representing a bitmap of profiles that should be disabled when bluetooth starts.
         * See {@link android.bluetooth.BluetoothProfile}.
         * {@hide}
         */
        public static final String BLUETOOTH_DISABLED_PROFILES = "bluetooth_disabled_profiles";

        /**
         * A semi-colon separated list of Bluetooth interoperability workarounds.
         * Each entry is a partial Bluetooth device address string and an integer representing
         * the feature to be disabled, separated by a comma. The integer must correspond
         * to a interoperability feature as defined in "interop.h" in /system/bt.
         * <p>
         * Example: <br/>
         *   "00:11:22,0;01:02:03:04,2"
         * @hide
         */
       public static final String BLUETOOTH_INTEROPERABILITY_LIST = "bluetooth_interoperability_list";

        /**
         * The policy for deciding when Wi-Fi should go to sleep (which will in
         * turn switch to using the mobile data as an Internet connection).
         * <p>
         * Set to one of {@link #WIFI_SLEEP_POLICY_DEFAULT},
         * {@link #WIFI_SLEEP_POLICY_NEVER_WHILE_PLUGGED}, or
         * {@link #WIFI_SLEEP_POLICY_NEVER}.
         */
        public static final String WIFI_SLEEP_POLICY = "wifi_sleep_policy";

        /**
         * Value for {@link #WIFI_SLEEP_POLICY} to use the default Wi-Fi sleep
         * policy, which is to sleep shortly after the turning off
         * according to the {@link #STAY_ON_WHILE_PLUGGED_IN} setting.
         */
        public static final int WIFI_SLEEP_POLICY_DEFAULT = 0;

        /**
         * Value for {@link #WIFI_SLEEP_POLICY} to use the default policy when
         * the device is on battery, and never go to sleep when the device is
         * plugged in.
         */
        public static final int WIFI_SLEEP_POLICY_NEVER_WHILE_PLUGGED = 1;

        /**
         * Value for {@link #WIFI_SLEEP_POLICY} to never go to sleep.
         */
        public static final int WIFI_SLEEP_POLICY_NEVER = 2;

        /**
         * Value to specify if the user prefers the date, time and time zone
         * to be automatically fetched from the network (NITZ). 1=yes, 0=no
         */
        public static final String AUTO_TIME = "auto_time";

        /**
         * Value to specify if the user prefers the time zone
         * to be automatically fetched from the network (NITZ). 1=yes, 0=no
         */
        public static final String AUTO_TIME_ZONE = "auto_time_zone";

        /**
         * URI for the car dock "in" event sound.
         * @hide
         */
        public static final String CAR_DOCK_SOUND = "car_dock_sound";

        /**
         * URI for the car dock "out" event sound.
         * @hide
         */
        public static final String CAR_UNDOCK_SOUND = "car_undock_sound";

        /**
         * URI for the desk dock "in" event sound.
         * @hide
         */
        public static final String DESK_DOCK_SOUND = "desk_dock_sound";

        /**
         * URI for the desk dock "out" event sound.
         * @hide
         */
        public static final String DESK_UNDOCK_SOUND = "desk_undock_sound";

        /**
         * Whether to play a sound for dock events.
         * @hide
         */
        public static final String DOCK_SOUNDS_ENABLED = "dock_sounds_enabled";

        /**
         * URI for the "device locked" (keyguard shown) sound.
         * @hide
         */
        public static final String LOCK_SOUND = "lock_sound";

        /**
         * URI for the "device unlocked" sound.
         * @hide
         */
        public static final String UNLOCK_SOUND = "unlock_sound";

        /**
         * URI for the "device is trusted" sound, which is played when the device enters the trusted
         * state without unlocking.
         * @hide
         */
        public static final String TRUSTED_SOUND = "trusted_sound";

        /**
         * URI for the low battery sound file.
         * @hide
         */
        public static final String LOW_BATTERY_SOUND = "low_battery_sound";

        /**
         * Whether to play a sound for low-battery alerts.
         * @hide
         */
        public static final String POWER_SOUNDS_ENABLED = "power_sounds_enabled";

        /**
         * URI for the "wireless charging started" sound.
         * @hide
         */
        public static final String WIRELESS_CHARGING_STARTED_SOUND =
                "wireless_charging_started_sound";

        /**
         * Whether to play a sound for charging events.
         * @hide
         */
        public static final String CHARGING_SOUNDS_ENABLED = "charging_sounds_enabled";

        /**
         * Whether we keep the device on while the device is plugged in.
         * Supported values are:
         * <ul>
         * <li>{@code 0} to never stay on while plugged in</li>
         * <li>{@link BatteryManager#BATTERY_PLUGGED_AC} to stay on for AC charger</li>
         * <li>{@link BatteryManager#BATTERY_PLUGGED_USB} to stay on for USB charger</li>
         * <li>{@link BatteryManager#BATTERY_PLUGGED_WIRELESS} to stay on for wireless charger</li>
         * </ul>
         * These values can be OR-ed together.
         */
        public static final String STAY_ON_WHILE_PLUGGED_IN = "stay_on_while_plugged_in";

        /**
         * When the user has enable the option to have a "bug report" command
         * in the power menu.
         * @hide
         */
        public static final String BUGREPORT_IN_POWER_MENU = "bugreport_in_power_menu";

        /**
         * Whether ADB is enabled.
         */
        public static final String ADB_ENABLED = "adb_enabled";

        /**
         * String to contain power menu actions
         * @deprecated Use {@link CMSettings.Secure#POWER_MENU_ACTIONS} instead
         * @hide
         */
        @Deprecated
        public static final String POWER_MENU_ACTIONS = "power_menu_actions";

        /**
         * Whether Views are allowed to save their attribute data.
         * @hide
         */
        public static final String DEBUG_VIEW_ATTRIBUTES = "debug_view_attributes";

        /**
         * Whether assisted GPS should be enabled or not.
         * @hide
         */
        public static final String ASSISTED_GPS_ENABLED = "assisted_gps_enabled";

        /**
         * Whether bluetooth is enabled/disabled
         * 0=disabled. 1=enabled.
         */
        public static final String BLUETOOTH_ON = "bluetooth_on";

        /**
         * CDMA Cell Broadcast SMS
         *                            0 = CDMA Cell Broadcast SMS disabled
         *                            1 = CDMA Cell Broadcast SMS enabled
         * @hide
         */
        public static final String CDMA_CELL_BROADCAST_SMS =
                "cdma_cell_broadcast_sms";

        /**
         * The CDMA roaming mode 0 = Home Networks, CDMA default
         *                       1 = Roaming on Affiliated networks
         *                       2 = Roaming on any networks
         * @hide
         */
        public static final String CDMA_ROAMING_MODE = "roaming_settings";

        /**
         * The CDMA subscription mode 0 = RUIM/SIM (default)
         *                                1 = NV
         * @hide
         */
        public static final String CDMA_SUBSCRIPTION_MODE = "subscription_mode";

        /** Inactivity timeout to track mobile data activity.
        *
        * If set to a positive integer, it indicates the inactivity timeout value in seconds to
        * infer the data activity of mobile network. After a period of no activity on mobile
        * networks with length specified by the timeout, an {@code ACTION_DATA_ACTIVITY_CHANGE}
        * intent is fired to indicate a transition of network status from "active" to "idle". Any
        * subsequent activity on mobile networks triggers the firing of {@code
        * ACTION_DATA_ACTIVITY_CHANGE} intent indicating transition from "idle" to "active".
        *
        * Network activity refers to transmitting or receiving data on the network interfaces.
        *
        * Tracking is disabled if set to zero or negative value.
        *
        * @hide
        */
       public static final String DATA_ACTIVITY_TIMEOUT_MOBILE = "data_activity_timeout_mobile";

       /** Timeout to tracking Wifi data activity. Same as {@code DATA_ACTIVITY_TIMEOUT_MOBILE}
        * but for Wifi network.
        * @hide
        */
       public static final String DATA_ACTIVITY_TIMEOUT_WIFI = "data_activity_timeout_wifi";

       /**
        * Whether or not data roaming is enabled. (0 = false, 1 = true)
        */
       public static final String DATA_ROAMING = "data_roaming";

       /**
        * The value passed to a Mobile DataConnection via bringUp which defines the
        * number of retries to preform when setting up the initial connection. The default
        * value defined in DataConnectionTrackerBase#DEFAULT_MDC_INITIAL_RETRY is currently 1.
        * @hide
        */
       public static final String MDC_INITIAL_MAX_RETRY = "mdc_initial_max_retry";

       /**
        * Whether any package can be on external storage. When this is true, any
        * package, regardless of manifest values, is a candidate for installing
        * or moving onto external storage. (0 = false, 1 = true)
        * @hide
        */
       public static final String FORCE_ALLOW_ON_EXTERNAL = "force_allow_on_external";

        /**
         * Whether any activity can be resized. When this is true, any
         * activity, regardless of manifest values, can be resized for multi-window.
         * (0 = false, 1 = true)
         * @hide
         */
        public static final String DEVELOPMENT_FORCE_RESIZABLE_ACTIVITIES
                = "force_resizable_activities";

        /**
         * Whether to enable experimental freeform support for windows.
         * @hide
         */
        public static final String DEVELOPMENT_ENABLE_FREEFORM_WINDOWS_SUPPORT
                = "enable_freeform_support";

       /**
        * Whether user has enabled development settings.
        */
       public static final String DEVELOPMENT_SETTINGS_ENABLED = "development_settings_enabled";

       /**
        * Whether the device has been provisioned (0 = false, 1 = true).
        * <p>On a multiuser device with a separate system user, the screen may be locked
        * as soon as this is set to true and further activities cannot be launched on the
        * system user unless they are marked to show over keyguard.
        */
       public static final String DEVICE_PROVISIONED = "device_provisioned";

       /**
        * Whether mobile data should be allowed while the device is being provisioned.
        * This allows the provisioning process to turn off mobile data before the user
        * has an opportunity to set things up, preventing other processes from burning
        * precious bytes before wifi is setup.
        * (0 = false, 1 = true)
        * @hide
        */
       public static final String DEVICE_PROVISIONING_MOBILE_DATA_ENABLED =
               "device_provisioning_mobile_data";

       /**
        * The saved value for WindowManagerService.setForcedDisplaySize().
        * Two integers separated by a comma.  If unset, then use the real display size.
        * @hide
        */
       public static final String DISPLAY_SIZE_FORCED = "display_size_forced";

       /**
        * The saved value for WindowManagerService.setForcedDisplayScalingMode().
        * 0 or unset if scaling is automatic, 1 if scaling is disabled.
        * @hide
        */
       public static final String DISPLAY_SCALING_FORCE = "display_scaling_force";

       /**
        * The maximum size, in bytes, of a download that the download manager will transfer over
        * a non-wifi connection.
        * @hide
        */
       public static final String DOWNLOAD_MAX_BYTES_OVER_MOBILE =
               "download_manager_max_bytes_over_mobile";

       /**
        * The recommended maximum size, in bytes, of a download that the download manager should
        * transfer over a non-wifi connection. Over this size, the use will be warned, but will
        * have the option to start the download over the mobile connection anyway.
        * @hide
        */
       public static final String DOWNLOAD_RECOMMENDED_MAX_BYTES_OVER_MOBILE =
               "download_manager_recommended_max_bytes_over_mobile";

       /**
        * @deprecated Use {@link android.provider.Settings.Secure#INSTALL_NON_MARKET_APPS} instead
        */
       @Deprecated
       public static final String INSTALL_NON_MARKET_APPS = Secure.INSTALL_NON_MARKET_APPS;

       /**
        * Whether HDMI control shall be enabled. If disabled, no CEC/MHL command will be
        * sent or processed. (0 = false, 1 = true)
        * @hide
        */
       public static final String HDMI_CONTROL_ENABLED = "hdmi_control_enabled";

       /**
        * Whether HDMI system audio is enabled. If enabled, TV internal speaker is muted,
        * and the output is redirected to AV Receiver connected via
        * {@Global#HDMI_SYSTEM_AUDIO_OUTPUT}.
        * @hide
        */
       public static final String HDMI_SYSTEM_AUDIO_ENABLED = "hdmi_system_audio_enabled";

       /**
        * Whether TV will automatically turn on upon reception of the CEC command
        * &lt;Text View On&gt; or &lt;Image View On&gt;. (0 = false, 1 = true)
        * @hide
        */
       public static final String HDMI_CONTROL_AUTO_WAKEUP_ENABLED =
               "hdmi_control_auto_wakeup_enabled";

       /**
        * Whether TV will also turn off other CEC devices when it goes to standby mode.
        * (0 = false, 1 = true)
        * @hide
        */
       public static final String HDMI_CONTROL_AUTO_DEVICE_OFF_ENABLED =
               "hdmi_control_auto_device_off_enabled";

       /**
        * Whether TV will switch to MHL port when a mobile device is plugged in.
        * (0 = false, 1 = true)
        * @hide
        */
       public static final String MHL_INPUT_SWITCHING_ENABLED = "mhl_input_switching_enabled";

       /**
        * Whether TV will charge the mobile device connected at MHL port. (0 = false, 1 = true)
        * @hide
        */
       public static final String MHL_POWER_CHARGE_ENABLED = "mhl_power_charge_enabled";

       /**
        * Whether mobile data connections are allowed by the user.  See
        * ConnectivityManager for more info.
        * @hide
        */
       public static final String MOBILE_DATA = "mobile_data";

       /**
        * Whether the mobile data connection should remain active even when higher
        * priority networks like WiFi are active, to help make network switching faster.
        *
        * See ConnectivityService for more info.
        *
        * (0 = disabled, 1 = enabled)
        * @hide
        */
       public static final String MOBILE_DATA_ALWAYS_ON = "mobile_data_always_on";

       /** {@hide} */
       public static final String NETSTATS_ENABLED = "netstats_enabled";
       /** {@hide} */
       public static final String NETSTATS_POLL_INTERVAL = "netstats_poll_interval";
       /** {@hide} */
       public static final String NETSTATS_TIME_CACHE_MAX_AGE = "netstats_time_cache_max_age";
       /** {@hide} */
       public static final String NETSTATS_GLOBAL_ALERT_BYTES = "netstats_global_alert_bytes";
       /** {@hide} */
       public static final String NETSTATS_SAMPLE_ENABLED = "netstats_sample_enabled";

       /** {@hide} */
       public static final String NETSTATS_DEV_BUCKET_DURATION = "netstats_dev_bucket_duration";
       /** {@hide} */
       public static final String NETSTATS_DEV_PERSIST_BYTES = "netstats_dev_persist_bytes";
       /** {@hide} */
       public static final String NETSTATS_DEV_ROTATE_AGE = "netstats_dev_rotate_age";
       /** {@hide} */
       public static final String NETSTATS_DEV_DELETE_AGE = "netstats_dev_delete_age";

       /** {@hide} */
       public static final String NETSTATS_UID_BUCKET_DURATION = "netstats_uid_bucket_duration";
       /** {@hide} */
       public static final String NETSTATS_UID_PERSIST_BYTES = "netstats_uid_persist_bytes";
       /** {@hide} */
       public static final String NETSTATS_UID_ROTATE_AGE = "netstats_uid_rotate_age";
       /** {@hide} */
       public static final String NETSTATS_UID_DELETE_AGE = "netstats_uid_delete_age";

       /** {@hide} */
       public static final String NETSTATS_UID_TAG_BUCKET_DURATION = "netstats_uid_tag_bucket_duration";
       /** {@hide} */
       public static final String NETSTATS_UID_TAG_PERSIST_BYTES = "netstats_uid_tag_persist_bytes";
       /** {@hide} */
       public static final String NETSTATS_UID_TAG_ROTATE_AGE = "netstats_uid_tag_rotate_age";
       /** {@hide} */
       public static final String NETSTATS_UID_TAG_DELETE_AGE = "netstats_uid_tag_delete_age";

       /**
        * User preference for which network(s) should be used. Only the
        * connectivity service should touch this.
        */
       public static final String NETWORK_PREFERENCE = "network_preference";

       /**
        * Which package name to use for network scoring. If null, or if the package is not a valid
        * scorer app, external network scores will neither be requested nor accepted.
        * @hide
        */
       public static final String NETWORK_SCORER_APP = "network_scorer_app";

       /**
        * If the NITZ_UPDATE_DIFF time is exceeded then an automatic adjustment
        * to SystemClock will be allowed even if NITZ_UPDATE_SPACING has not been
        * exceeded.
        * @hide
        */
       public static final String NITZ_UPDATE_DIFF = "nitz_update_diff";

       /**
        * The length of time in milli-seconds that automatic small adjustments to
        * SystemClock are ignored if NITZ_UPDATE_DIFF is not exceeded.
        * @hide
        */
       public static final String NITZ_UPDATE_SPACING = "nitz_update_spacing";

       /** Preferred NTP server. {@hide} */
       public static final String NTP_SERVER = "ntp_server";
       /** Timeout in milliseconds to wait for NTP server. {@hide} */
       public static final String NTP_TIMEOUT = "ntp_timeout";

       /** {@hide} */
       public static final String STORAGE_BENCHMARK_INTERVAL = "storage_benchmark_interval";

       /**
        * Sample validity in seconds to configure for the system DNS resolver.
        * {@hide}
        */
       public static final String DNS_RESOLVER_SAMPLE_VALIDITY_SECONDS =
               "dns_resolver_sample_validity_seconds";

       /**
        * Success threshold in percent for use with the system DNS resolver.
        * {@hide}
        */
       public static final String DNS_RESOLVER_SUCCESS_THRESHOLD_PERCENT =
                "dns_resolver_success_threshold_percent";

       /**
        * Minimum number of samples needed for statistics to be considered meaningful in the
        * system DNS resolver.
        * {@hide}
        */
       public static final String DNS_RESOLVER_MIN_SAMPLES = "dns_resolver_min_samples";

       /**
        * Maximum number taken into account for statistics purposes in the system DNS resolver.
        * {@hide}
        */
       public static final String DNS_RESOLVER_MAX_SAMPLES = "dns_resolver_max_samples";

       /**
        * Whether to disable the automatic scheduling of system updates.
        * 1 = system updates won't be automatically scheduled (will always
        * present notification instead).
        * 0 = system updates will be automatically scheduled. (default)
        * @hide
        */
       @SystemApi
       public static final String OTA_DISABLE_AUTOMATIC_UPDATE = "ota_disable_automatic_update";

       /**
        * Whether the package manager should send package verification broadcasts for verifiers to
        * review apps prior to installation.
        * 1 = request apps to be verified prior to installation, if a verifier exists.
        * 0 = do not verify apps before installation
        * @hide
        */
       public static final String PACKAGE_VERIFIER_ENABLE = "package_verifier_enable";

       /** Timeout for package verification.
        * @hide */
       public static final String PACKAGE_VERIFIER_TIMEOUT = "verifier_timeout";

       /** Default response code for package verification.
        * @hide */
       public static final String PACKAGE_VERIFIER_DEFAULT_RESPONSE = "verifier_default_response";

       /**
        * Show package verification setting in the Settings app.
        * 1 = show (default)
        * 0 = hide
        * @hide
        */
       public static final String PACKAGE_VERIFIER_SETTING_VISIBLE = "verifier_setting_visible";

       /**
        * Run package verification on apps installed through ADB/ADT/USB
        * 1 = perform package verification on ADB installs (default)
        * 0 = bypass package verification on ADB installs
        * @hide
        */
       public static final String PACKAGE_VERIFIER_INCLUDE_ADB = "verifier_verify_adb_installs";

       /**
        * Time since last fstrim (milliseconds) after which we force one to happen
        * during device startup.  If unset, the default is 3 days.
        * @hide
        */
       public static final String FSTRIM_MANDATORY_INTERVAL = "fstrim_mandatory_interval";

       /**
        * The interval in milliseconds at which to check packet counts on the
        * mobile data interface when screen is on, to detect possible data
        * connection problems.
        * @hide
        */
       public static final String PDP_WATCHDOG_POLL_INTERVAL_MS =
               "pdp_watchdog_poll_interval_ms";

       /**
        * The interval in milliseconds at which to check packet counts on the
        * mobile data interface when screen is off, to detect possible data
        * connection problems.
        * @hide
        */
       public static final String PDP_WATCHDOG_LONG_POLL_INTERVAL_MS =
               "pdp_watchdog_long_poll_interval_ms";

       /**
        * The interval in milliseconds at which to check packet counts on the
        * mobile data interface after {@link #PDP_WATCHDOG_TRIGGER_PACKET_COUNT}
        * outgoing packets has been reached without incoming packets.
        * @hide
        */
       public static final String PDP_WATCHDOG_ERROR_POLL_INTERVAL_MS =
               "pdp_watchdog_error_poll_interval_ms";

       /**
        * The number of outgoing packets sent without seeing an incoming packet
        * that triggers a countdown (of {@link #PDP_WATCHDOG_ERROR_POLL_COUNT}
        * device is logged to the event log
        * @hide
        */
       public static final String PDP_WATCHDOG_TRIGGER_PACKET_COUNT =
               "pdp_watchdog_trigger_packet_count";

       /**
        * The number of polls to perform (at {@link #PDP_WATCHDOG_ERROR_POLL_INTERVAL_MS})
        * after hitting {@link #PDP_WATCHDOG_TRIGGER_PACKET_COUNT} before
        * attempting data connection recovery.
        * @hide
        */
       public static final String PDP_WATCHDOG_ERROR_POLL_COUNT =
               "pdp_watchdog_error_poll_count";

       /**
        * The number of failed PDP reset attempts before moving to something more
        * drastic: re-registering to the network.
        * @hide
        */
       public static final String PDP_WATCHDOG_MAX_PDP_RESET_FAIL_COUNT =
               "pdp_watchdog_max_pdp_reset_fail_count";

       /**
        * A positive value indicates how often the SamplingProfiler
        * should take snapshots. Zero value means SamplingProfiler
        * is disabled.
        *
        * @hide
        */
       public static final String SAMPLING_PROFILER_MS = "sampling_profiler_ms";

       /**
        * URL to open browser on to allow user to manage a prepay account
        * @hide
        */
       public static final String SETUP_PREPAID_DATA_SERVICE_URL =
               "setup_prepaid_data_service_url";

       /**
        * URL to attempt a GET on to see if this is a prepay device
        * @hide
        */
       public static final String SETUP_PREPAID_DETECTION_TARGET_URL =
               "setup_prepaid_detection_target_url";

       /**
        * Host to check for a redirect to after an attempt to GET
        * SETUP_PREPAID_DETECTION_TARGET_URL. (If we redirected there,
        * this is a prepaid device with zero balance.)
        * @hide
        */
       public static final String SETUP_PREPAID_DETECTION_REDIR_HOST =
               "setup_prepaid_detection_redir_host";

       /**
        * The interval in milliseconds at which to check the number of SMS sent out without asking
        * for use permit, to limit the un-authorized SMS usage.
        *
        * @hide
        */
       public static final String SMS_OUTGOING_CHECK_INTERVAL_MS =
               "sms_outgoing_check_interval_ms";

       /**
        * The number of outgoing SMS sent without asking for user permit (of {@link
        * #SMS_OUTGOING_CHECK_INTERVAL_MS}
        *
        * @hide
        */
       public static final String SMS_OUTGOING_CHECK_MAX_COUNT =
               "sms_outgoing_check_max_count";

       /**
        * Used to disable SMS short code confirmation - defaults to true.
        * True indcates we will do the check, etc.  Set to false to disable.
        * @see com.android.internal.telephony.SmsUsageMonitor
        * @hide
        */
       public static final String SMS_SHORT_CODE_CONFIRMATION = "sms_short_code_confirmation";

        /**
         * Used to select which country we use to determine premium sms codes.
         * One of com.android.internal.telephony.SMSDispatcher.PREMIUM_RULE_USE_SIM,
         * com.android.internal.telephony.SMSDispatcher.PREMIUM_RULE_USE_NETWORK,
         * or com.android.internal.telephony.SMSDispatcher.PREMIUM_RULE_USE_BOTH.
         * @hide
         */
        public static final String SMS_SHORT_CODE_RULE = "sms_short_code_rule";

       /**
        * Used to select TCP's default initial receiver window size in segments - defaults to a build config value
        * @hide
        */
       public static final String TCP_DEFAULT_INIT_RWND = "tcp_default_init_rwnd";

       /**
        * Used to disable Tethering on a device - defaults to true
        * @hide
        */
       public static final String TETHER_SUPPORTED = "tether_supported";

       /**
        * Used to require DUN APN on the device or not - defaults to a build config value
        * which defaults to false
        * @hide
        */
       public static final String TETHER_DUN_REQUIRED = "tether_dun_required";

       /**
        * Used to hold a gservices-provisioned apn value for DUN.  If set, or the
        * corresponding build config values are set it will override the APN DB
        * values.
        * Consists of a comma seperated list of strings:
        * "name,apn,proxy,port,username,password,server,mmsc,mmsproxy,mmsport,mcc,mnc,auth,type"
        * note that empty fields can be ommitted: "name,apn,,,,,,,,,310,260,,DUN"
        * @hide
        */
       public static final String TETHER_DUN_APN = "tether_dun_apn";

       /**
        * List of carrier apps which are whitelisted to prompt the user for install when
        * a sim card with matching uicc carrier privilege rules is inserted.
        *
        * The value is "package1;package2;..."
        * @hide
        */
       public static final String CARRIER_APP_WHITELIST = "carrier_app_whitelist";

       /**
        * USB Mass Storage Enabled
        */
       public static final String USB_MASS_STORAGE_ENABLED = "usb_mass_storage_enabled";

       /**
        * If this setting is set (to anything), then all references
        * to Gmail on the device must change to Google Mail.
        */
       public static final String USE_GOOGLE_MAIL = "use_google_mail";

        /**
         * Webview Data reduction proxy key.
         * @hide
         */
        public static final String WEBVIEW_DATA_REDUCTION_PROXY_KEY =
                "webview_data_reduction_proxy_key";

        /**
         * Whether or not the WebView fallback mechanism should be enabled.
         * 0=disabled, 1=enabled.
         * @hide
         */
        public static final String WEBVIEW_FALLBACK_LOGIC_ENABLED =
                "webview_fallback_logic_enabled";

        /**
         * Name of the package used as WebView provider (if unset the provider is instead determined
         * by the system).
         * @hide
         */
        public static final String WEBVIEW_PROVIDER = "webview_provider";

        /**
         * Developer setting to enable WebView multiprocess rendering.
         * @hide
         */
        @SystemApi
        public static final String WEBVIEW_MULTIPROCESS = "webview_multiprocess";

       /**
        * Whether Wifi display is enabled/disabled
        * 0=disabled. 1=enabled.
        * @hide
        */
       public static final String WIFI_DISPLAY_ON = "wifi_display_on";

       /**
        * Whether Wifi display certification mode is enabled/disabled
        * 0=disabled. 1=enabled.
        * @hide
        */
       public static final String WIFI_DISPLAY_CERTIFICATION_ON =
               "wifi_display_certification_on";

       /**
        * WPS Configuration method used by Wifi display, this setting only
        * takes effect when WIFI_DISPLAY_CERTIFICATION_ON is 1 (enabled).
        *
        * Possible values are:
        *
        * WpsInfo.INVALID: use default WPS method chosen by framework
        * WpsInfo.PBC    : use Push button
        * WpsInfo.KEYPAD : use Keypad
        * WpsInfo.DISPLAY: use Display
        * @hide
        */
       public static final String WIFI_DISPLAY_WPS_CONFIG =
           "wifi_display_wps_config";

       /**
        * Whether to notify the user of open networks.
        * <p>
        * If not connected and the scan results have an open network, we will
        * put this notification up. If we attempt to connect to a network or
        * the open network(s) disappear, we remove the notification. When we
        * show the notification, we will not show it again for
        * {@link android.provider.Settings.Secure#WIFI_NETWORKS_AVAILABLE_REPEAT_DELAY} time.
        */
       public static final String WIFI_NETWORKS_AVAILABLE_NOTIFICATION_ON =
               "wifi_networks_available_notification_on";

       /**
        * {@hide}
        */
       public static final String WIMAX_NETWORKS_AVAILABLE_NOTIFICATION_ON =
               "wimax_networks_available_notification_on";

       /**
        * Delay (in seconds) before repeating the Wi-Fi networks available notification.
        * Connecting to a network will reset the timer.
        */
       public static final String WIFI_NETWORKS_AVAILABLE_REPEAT_DELAY =
               "wifi_networks_available_repeat_delay";

       /**
        * 802.11 country code in ISO 3166 format
        * @hide
        */
       public static final String WIFI_COUNTRY_CODE = "wifi_country_code";

       /**
        * The interval in milliseconds to issue wake up scans when wifi needs
        * to connect. This is necessary to connect to an access point when
        * device is on the move and the screen is off.
        * @hide
        */
       public static final String WIFI_FRAMEWORK_SCAN_INTERVAL_MS =
               "wifi_framework_scan_interval_ms";

       /**
        * The interval in milliseconds after which Wi-Fi is considered idle.
        * When idle, it is possible for the device to be switched from Wi-Fi to
        * the mobile data network.
        * @hide
        */
       public static final String WIFI_IDLE_MS = "wifi_idle_ms";

       /**
        * When the number of open networks exceeds this number, the
        * least-recently-used excess networks will be removed.
        */
       public static final String WIFI_NUM_OPEN_NETWORKS_KEPT = "wifi_num_open_networks_kept";

       /**
        * Whether the Wi-Fi should be on.  Only the Wi-Fi service should touch this.
        */
       public static final String WIFI_ON = "wifi_on";

       /**
        * Setting to allow scans to be enabled even wifi is turned off for connectivity.
        * @hide
        */
       public static final String WIFI_SCAN_ALWAYS_AVAILABLE =
                "wifi_scan_always_enabled";

       /**
        * Settings to allow BLE scans to be enabled even when Bluetooth is turned off for
        * connectivity.
        * @hide
        */
       public static final String BLE_SCAN_ALWAYS_AVAILABLE =
               "ble_scan_always_enabled";

       /**
        * Used to save the Wifi_ON state prior to tethering.
        * This state will be checked to restore Wifi after
        * the user turns off tethering.
        *
        * @hide
        */
       public static final String WIFI_SAVED_STATE = "wifi_saved_state";

       /**
        * Used to save the hotspot2 on/off state.
        * This state will be used to open/close passpoint functions
        *
        * @hide
        */
       public static final String WIFI_HOTSPOT2_ENABLED = "wifi_hotspot2_enabled";

       /**
        * The interval in milliseconds to scan as used by the wifi supplicant
        * @hide
        */
       public static final String WIFI_SUPPLICANT_SCAN_INTERVAL_MS =
               "wifi_supplicant_scan_interval_ms";

        /**
         * whether frameworks handles wifi auto-join
         * @hide
         */
       public static final String WIFI_ENHANCED_AUTO_JOIN =
                "wifi_enhanced_auto_join";

        /**
         * whether settings show RSSI
         * @hide
         */
        public static final String WIFI_NETWORK_SHOW_RSSI =
                "wifi_network_show_rssi";

        /**
        * The interval in milliseconds to scan at supplicant when p2p is connected
        * @hide
        */
       public static final String WIFI_SCAN_INTERVAL_WHEN_P2P_CONNECTED_MS =
               "wifi_scan_interval_p2p_connected_ms";

       /**
        * Whether the Wi-Fi watchdog is enabled.
        */
       public static final String WIFI_WATCHDOG_ON = "wifi_watchdog_on";

       /**
        * Setting to turn off poor network avoidance on Wi-Fi. Feature is enabled by default and
        * the setting needs to be set to 0 to disable it.
        * @hide
        */
       public static final String WIFI_WATCHDOG_POOR_NETWORK_TEST_ENABLED =
               "wifi_watchdog_poor_network_test_enabled";

       /**
        * Setting to turn on suspend optimizations at screen off on Wi-Fi. Enabled by default and
        * needs to be set to 0 to disable it.
        * @hide
        */
       public static final String WIFI_SUSPEND_OPTIMIZATIONS_ENABLED =
               "wifi_suspend_optimizations_enabled";

       /**
        * Setting to turn on auto connect . Enabled by default and
        * needs to be set to 1 to disable it.
        * @hide
        */
       public static final String WIFI_AUTO_CONNECT_TYPE =
               "wifi_auto_connect_type";

       /**
        * Setting to enable verbose logging in Wi-Fi; disabled by default, and setting to 1
        * will enable it. In the future, additional values may be supported.
        * @hide
        */
       public static final String WIFI_VERBOSE_LOGGING_ENABLED =
               "wifi_verbose_logging_enabled";

       /**
        * The maximum number of times we will retry a connection to an access
        * point for which we have failed in acquiring an IP address from DHCP.
        * A value of N means that we will make N+1 connection attempts in all.
        */
       public static final String WIFI_MAX_DHCP_RETRY_COUNT = "wifi_max_dhcp_retry_count";

       /**
        * Maximum amount of time in milliseconds to hold a wakelock while waiting for mobile
        * data connectivity to be established after a disconnect from Wi-Fi.
        */
       public static final String WIFI_MOBILE_DATA_TRANSITION_WAKELOCK_TIMEOUT_MS =
           "wifi_mobile_data_transition_wakelock_timeout_ms";

       /**
        * This setting controls whether WiFi configurations created by a Device Owner app
        * should be locked down (that is, be editable or removable only by the Device Owner App,
        * not even by Settings app).
        * This setting takes integer values. Non-zero values mean DO created configurations
        * are locked down. Value of zero means they are not. Default value in the absence of
        * actual value to this setting is 0.
        */
       public static final String WIFI_DEVICE_OWNER_CONFIGS_LOCKDOWN =
               "wifi_device_owner_configs_lockdown";

       /**
        * The operational wifi frequency band
        * Set to one of {@link WifiManager#WIFI_FREQUENCY_BAND_AUTO},
        * {@link WifiManager#WIFI_FREQUENCY_BAND_5GHZ} or
        * {@link WifiManager#WIFI_FREQUENCY_BAND_2GHZ}
        *
        * @hide
        */
       public static final String WIFI_FREQUENCY_BAND = "wifi_frequency_band";

       /**
        * The Wi-Fi peer-to-peer device name
        * @hide
        */
       public static final String WIFI_P2P_DEVICE_NAME = "wifi_p2p_device_name";

       /**
        * The min time between wifi disable and wifi enable
        * @hide
        */
       public static final String WIFI_REENABLE_DELAY_MS = "wifi_reenable_delay";

       /**
        * Timeout for ephemeral networks when all known BSSIDs go out of range. We will disconnect
        * from an ephemeral network if there is no BSSID for that network with a non-null score that
        * has been seen in this time period.
        *
        * If this is less than or equal to zero, we use a more conservative behavior and only check
        * for a non-null score from the currently connected or target BSSID.
        * @hide
        */
       public static final String WIFI_EPHEMERAL_OUT_OF_RANGE_TIMEOUT_MS =
               "wifi_ephemeral_out_of_range_timeout_ms";

       /**
        * The number of milliseconds to delay when checking for data stalls during
        * non-aggressive detection. (screen is turned off.)
        * @hide
        */
       public static final String DATA_STALL_ALARM_NON_AGGRESSIVE_DELAY_IN_MS =
               "data_stall_alarm_non_aggressive_delay_in_ms";

       /**
        * The number of milliseconds to delay when checking for data stalls during
        * aggressive detection. (screen on or suspected data stall)
        * @hide
        */
       public static final String DATA_STALL_ALARM_AGGRESSIVE_DELAY_IN_MS =
               "data_stall_alarm_aggressive_delay_in_ms";

       /**
        * The number of milliseconds to allow the provisioning apn to remain active
        * @hide
        */
       public static final String PROVISIONING_APN_ALARM_DELAY_IN_MS =
               "provisioning_apn_alarm_delay_in_ms";

       /**
        * The interval in milliseconds at which to check gprs registration
        * after the first registration mismatch of gprs and voice service,
        * to detect possible data network registration problems.
        *
        * @hide
        */
       public static final String GPRS_REGISTER_CHECK_PERIOD_MS =
               "gprs_register_check_period_ms";

       /**
        * Nonzero causes Log.wtf() to crash.
        * @hide
        */
       public static final String WTF_IS_FATAL = "wtf_is_fatal";

       /**
        * Ringer mode. This is used internally, changing this value will not
        * change the ringer mode. See AudioManager.
        */
       public static final String MODE_RINGER = "mode_ringer";

       /**
        * Overlay display devices setting.
        * The associated value is a specially formatted string that describes the
        * size and density of simulated secondary display devices.
        * <p>
        * Format: {width}x{height}/{dpi};...
        * </p><p>
        * Example:
        * <ul>
        * <li><code>1280x720/213</code>: make one overlay that is 1280x720 at 213dpi.</li>
        * <li><code>1920x1080/320;1280x720/213</code>: make two overlays, the first
        * at 1080p and the second at 720p.</li>
        * <li>If the value is empty, then no overlay display devices are created.</li>
        * </ul></p>
        *
        * @hide
        */
       public static final String OVERLAY_DISPLAY_DEVICES = "overlay_display_devices";

        /**
         * Threshold values for the duration and level of a discharge cycle,
         * under which we log discharge cycle info.
         *
         * @hide
         */
        public static final String
                BATTERY_DISCHARGE_DURATION_THRESHOLD = "battery_discharge_duration_threshold";

        /** @hide */
        public static final String BATTERY_DISCHARGE_THRESHOLD = "battery_discharge_threshold";

        /**
         * Flag for allowing ActivityManagerService to send ACTION_APP_ERROR
         * intents on application crashes and ANRs. If this is disabled, the
         * crash/ANR dialog will never display the "Report" button.
         * <p>
         * Type: int (0 = disallow, 1 = allow)
         *
         * @hide
         */
        public static final String SEND_ACTION_APP_ERROR = "send_action_app_error";

        /**
         * Maximum age of entries kept by {@link DropBoxManager}.
         *
         * @hide
         */
        public static final String DROPBOX_AGE_SECONDS = "dropbox_age_seconds";

        /**
         * Maximum number of entry files which {@link DropBoxManager} will keep
         * around.
         *
         * @hide
         */
        public static final String DROPBOX_MAX_FILES = "dropbox_max_files";

        /**
         * Maximum amount of disk space used by {@link DropBoxManager} no matter
         * what.
         *
         * @hide
         */
        public static final String DROPBOX_QUOTA_KB = "dropbox_quota_kb";

        /**
         * Percent of free disk (excluding reserve) which {@link DropBoxManager}
         * will use.
         *
         * @hide
         */
        public static final String DROPBOX_QUOTA_PERCENT = "dropbox_quota_percent";

        /**
         * Percent of total disk which {@link DropBoxManager} will never dip
         * into.
         *
         * @hide
         */
        public static final String DROPBOX_RESERVE_PERCENT = "dropbox_reserve_percent";

        /**
         * Prefix for per-tag dropbox disable/enable settings.
         *
         * @hide
         */
        public static final String DROPBOX_TAG_PREFIX = "dropbox:";

        /**
         * Lines of logcat to include with system crash/ANR/etc. reports, as a
         * prefix of the dropbox tag of the report type. For example,
         * "logcat_for_system_server_anr" controls the lines of logcat captured
         * with system server ANR reports. 0 to disable.
         *
         * @hide
         */
        public static final String ERROR_LOGCAT_PREFIX = "logcat_for_";

        /**
         * The interval in minutes after which the amount of free storage left
         * on the device is logged to the event log
         *
         * @hide
         */
        public static final String SYS_FREE_STORAGE_LOG_INTERVAL = "sys_free_storage_log_interval";

        /**
         * Threshold for the amount of change in disk free space required to
         * report the amount of free space. Used to prevent spamming the logs
         * when the disk free space isn't changing frequently.
         *
         * @hide
         */
        public static final String
                DISK_FREE_CHANGE_REPORTING_THRESHOLD = "disk_free_change_reporting_threshold";

        /**
         * Minimum percentage of free storage on the device that is used to
         * determine if the device is running low on storage. The default is 10.
         * <p>
         * Say this value is set to 10, the device is considered running low on
         * storage if 90% or more of the device storage is filled up.
         *
         * @hide
         */
        public static final String
                SYS_STORAGE_THRESHOLD_PERCENTAGE = "sys_storage_threshold_percentage";

        /**
         * Maximum byte size of the low storage threshold. This is to ensure
         * that {@link #SYS_STORAGE_THRESHOLD_PERCENTAGE} does not result in an
         * overly large threshold for large storage devices. Currently this must
         * be less than 2GB. This default is 500MB.
         *
         * @hide
         */
        public static final String
                SYS_STORAGE_THRESHOLD_MAX_BYTES = "sys_storage_threshold_max_bytes";

        /**
         * Minimum bytes of free storage on the device before the data partition
         * is considered full. By default, 1 MB is reserved to avoid system-wide
         * SQLite disk full exceptions.
         *
         * @hide
         */
        public static final String
                SYS_STORAGE_FULL_THRESHOLD_BYTES = "sys_storage_full_threshold_bytes";

        /**
         * The maximum reconnect delay for short network outages or when the
         * network is suspended due to phone use.
         *
         * @hide
         */
        public static final String
                SYNC_MAX_RETRY_DELAY_IN_SECONDS = "sync_max_retry_delay_in_seconds";

        /**
         * The number of milliseconds to delay before sending out
         * {@link ConnectivityManager#CONNECTIVITY_ACTION} broadcasts. Ignored.
         *
         * @hide
         */
        public static final String CONNECTIVITY_CHANGE_DELAY = "connectivity_change_delay";


        /**
         * Network sampling interval, in seconds. We'll generate link information
         * about bytes/packets sent and error rates based on data sampled in this interval
         *
         * @hide
         */

        public static final String CONNECTIVITY_SAMPLING_INTERVAL_IN_SECONDS =
                "connectivity_sampling_interval_in_seconds";

        /**
         * The series of successively longer delays used in retrying to download PAC file.
         * Last delay is used between successful PAC downloads.
         *
         * @hide
         */
        public static final String PAC_CHANGE_DELAY = "pac_change_delay";

        /**
         * Setting to turn off captive portal detection. Feature is enabled by
         * default and the setting needs to be set to 0 to disable it.
         *
         * @hide
         */
        public static final String
                CAPTIVE_PORTAL_DETECTION_ENABLED = "captive_portal_detection_enabled";

        /**
         * The server used for captive portal detection upon a new conection. A
         * 204 response code from the server is used for validation.
         *
         * @hide
         */
        public static final String CAPTIVE_PORTAL_SERVER = "captive_portal_server";

        /**
         * Whether to use HTTPS for network validation. This is enabled by default and the setting
         * needs to be set to 0 to disable it. This setting is a misnomer because captive portals
         * don't actually use HTTPS, but it's consistent with the other settings.
         *
         * @hide
         */
        public static final String CAPTIVE_PORTAL_USE_HTTPS = "captive_portal_use_https";

        /**
         * Whether network service discovery is enabled.
         *
         * @hide
         */
        public static final String NSD_ON = "nsd_on";

        /**
         * Let user pick default install location.
         *
         * @hide
         */
        public static final String SET_INSTALL_LOCATION = "set_install_location";

        /**
         * Default install location value.
         * 0 = auto, let system decide
         * 1 = internal
         * 2 = sdcard
         * @hide
         */
        public static final String DEFAULT_INSTALL_LOCATION = "default_install_location";

        /**
         * ms during which to consume extra events related to Inet connection
         * condition after a transtion to fully-connected
         *
         * @hide
         */
        public static final String
                INET_CONDITION_DEBOUNCE_UP_DELAY = "inet_condition_debounce_up_delay";

        /**
         * ms during which to consume extra events related to Inet connection
         * condtion after a transtion to partly-connected
         *
         * @hide
         */
        public static final String
                INET_CONDITION_DEBOUNCE_DOWN_DELAY = "inet_condition_debounce_down_delay";

        /** {@hide} */
        public static final String
                READ_EXTERNAL_STORAGE_ENFORCED_DEFAULT = "read_external_storage_enforced_default";

        /**
         * Host name and port for global http proxy. Uses ':' seperator for
         * between host and port.
         */
        public static final String HTTP_PROXY = "http_proxy";

        /**
         * Host name for global http proxy. Set via ConnectivityManager.
         *
         * @hide
         */
        public static final String GLOBAL_HTTP_PROXY_HOST = "global_http_proxy_host";

        /**
         * Integer host port for global http proxy. Set via ConnectivityManager.
         *
         * @hide
         */
        public static final String GLOBAL_HTTP_PROXY_PORT = "global_http_proxy_port";

        /**
         * Exclusion list for global proxy. This string contains a list of
         * comma-separated domains where the global proxy does not apply.
         * Domains should be listed in a comma- separated list. Example of
         * acceptable formats: ".domain1.com,my.domain2.com" Use
         * ConnectivityManager to set/get.
         *
         * @hide
         */
        public static final String
                GLOBAL_HTTP_PROXY_EXCLUSION_LIST = "global_http_proxy_exclusion_list";

        /**
         * The location PAC File for the proxy.
         * @hide
         */
        public static final String
                GLOBAL_HTTP_PROXY_PAC = "global_proxy_pac_url";

        /**
         * Enables the UI setting to allow the user to specify the global HTTP
         * proxy and associated exclusion list.
         *
         * @hide
         */
        public static final String SET_GLOBAL_HTTP_PROXY = "set_global_http_proxy";

        /**
         * Setting for default DNS in case nobody suggests one
         *
         * @hide
         */
        public static final String DEFAULT_DNS_SERVER = "default_dns_server";

        /** {@hide} */
        public static final String
                BLUETOOTH_HEADSET_PRIORITY_PREFIX = "bluetooth_headset_priority_";
        /** {@hide} */
        public static final String
                BLUETOOTH_A2DP_SINK_PRIORITY_PREFIX = "bluetooth_a2dp_sink_priority_";
        /** {@hide} */
        public static final String
                BLUETOOTH_A2DP_SRC_PRIORITY_PREFIX = "bluetooth_a2dp_src_priority_";
        /** {@hide} */
        public static final String
                BLUETOOTH_INPUT_DEVICE_PRIORITY_PREFIX = "bluetooth_input_device_priority_";
        /** {@hide} */
        public static final String
                BLUETOOTH_MAP_PRIORITY_PREFIX = "bluetooth_map_priority_";
        /** {@hide} */
        public static final String
                BLUETOOTH_PBAP_CLIENT_PRIORITY_PREFIX = "bluetooth_pbap_client_priority_";
        /** {@hide} */
        public static final String
                BLUETOOTH_SAP_PRIORITY_PREFIX = "bluetooth_sap_priority_";

        /**
         * Device Idle (Doze) specific settings.
         * This is encoded as a key=value list, separated by commas. Ex:
         *
         * "inactive_timeout=60000,sensing_timeout=400000"
         *
         * The following keys are supported:
         *
         * <pre>
         * inactive_to                      (long)
         * sensing_to                       (long)
         * motion_inactive_to               (long)
         * idle_after_inactive_to           (long)
         * idle_pending_to                  (long)
         * max_idle_pending_to              (long)
         * idle_pending_factor              (float)
         * idle_to                          (long)
         * max_idle_to                      (long)
         * idle_factor                      (float)
         * min_time_to_alarm                (long)
         * max_temp_app_whitelist_duration  (long)
         * notification_whitelist_duration  (long)
         * </pre>
         *
         * <p>
         * Type: string
         * @hide
         * @see com.android.server.DeviceIdleController.Constants
         */
        public static final String DEVICE_IDLE_CONSTANTS = "device_idle_constants";

        /**
         * Device Idle (Doze) specific settings for watches. See {@code #DEVICE_IDLE_CONSTANTS}
         *
         * <p>
         * Type: string
         * @hide
         * @see com.android.server.DeviceIdleController.Constants
         */
        public static final String DEVICE_IDLE_CONSTANTS_WATCH = "device_idle_constants_watch";

        /**
         * App standby (app idle) specific settings.
         * This is encoded as a key=value list, separated by commas. Ex:
         *
         * "idle_duration=5000,parole_interval=4500"
         *
         * The following keys are supported:
         *
         * <pre>
         * idle_duration2       (long)
         * wallclock_threshold  (long)
         * parole_interval      (long)
         * parole_duration      (long)
         *
         * idle_duration        (long) // This is deprecated and used to circumvent b/26355386.
         * </pre>
         *
         * <p>
         * Type: string
         * @hide
         * @see com.android.server.usage.UsageStatsService.SettingsObserver
         */
        public static final String APP_IDLE_CONSTANTS = "app_idle_constants";

        /**
         * Alarm manager specific settings.
         * This is encoded as a key=value list, separated by commas. Ex:
         *
         * "min_futurity=5000,allow_while_idle_short_time=4500"
         *
         * The following keys are supported:
         *
         * <pre>
         * min_futurity                         (long)
         * min_interval                         (long)
         * allow_while_idle_short_time          (long)
         * allow_while_idle_long_time           (long)
         * allow_while_idle_whitelist_duration  (long)
         * </pre>
         *
         * <p>
         * Type: string
         * @hide
         * @see com.android.server.AlarmManagerService.Constants
         */
        public static final String ALARM_MANAGER_CONSTANTS = "alarm_manager_constants";

        /**
         * Job scheduler specific settings.
         * This is encoded as a key=value list, separated by commas. Ex:
         *
         * "min_ready_jobs_count=2,moderate_use_factor=.5"
         *
         * The following keys are supported:
         *
         * <pre>
         * min_idle_count                       (int)
         * min_charging_count                   (int)
         * min_connectivity_count               (int)
         * min_content_count                    (int)
         * min_ready_jobs_count                 (int)
         * heavy_use_factor                     (float)
         * moderate_use_factor                  (float)
         * fg_job_count                         (int)
         * bg_normal_job_count                  (int)
         * bg_moderate_job_count                (int)
         * bg_low_job_count                     (int)
         * bg_critical_job_count                (int)
         * </pre>
         *
         * <p>
         * Type: string
         * @hide
         * @see com.android.server.job.JobSchedulerService.Constants
         */
        public static final String JOB_SCHEDULER_CONSTANTS = "job_scheduler_constants";

        /**
         * ShortcutManager specific settings.
         * This is encoded as a key=value list, separated by commas. Ex:
         *
         * "reset_interval_sec=86400,max_updates_per_interval=1"
         *
         * The following keys are supported:
         *
         * <pre>
         * reset_interval_sec              (long)
         * max_updates_per_interval        (int)
         * max_icon_dimension_dp           (int, DP)
         * max_icon_dimension_dp_lowram    (int, DP)
         * max_shortcuts                   (int)
         * icon_quality                    (int, 0-100)
         * icon_format                     (String)
         * </pre>
         *
         * <p>
         * Type: string
         * @hide
         * @see com.android.server.pm.ShortcutService.ConfigConstants
         */
        public static final String SHORTCUT_MANAGER_CONSTANTS = "shortcut_manager_constants";

        /**
         * Get the key that retrieves a bluetooth headset's priority.
         * @hide
         */
        public static final String getBluetoothHeadsetPriorityKey(String address) {
            return BLUETOOTH_HEADSET_PRIORITY_PREFIX + address.toUpperCase(Locale.ROOT);
        }

        /**
         * Get the key that retrieves a bluetooth a2dp sink's priority.
         * @hide
         */
        public static final String getBluetoothA2dpSinkPriorityKey(String address) {
            return BLUETOOTH_A2DP_SINK_PRIORITY_PREFIX + address.toUpperCase(Locale.ROOT);
        }

        /**
         * Get the key that retrieves a bluetooth a2dp src's priority.
         * @hide
         */
        public static final String getBluetoothA2dpSrcPriorityKey(String address) {
            return BLUETOOTH_A2DP_SRC_PRIORITY_PREFIX + address.toUpperCase(Locale.ROOT);
        }

        /**
         * Get the key that retrieves a bluetooth Input Device's priority.
         * @hide
         */
        public static final String getBluetoothInputDevicePriorityKey(String address) {
            return BLUETOOTH_INPUT_DEVICE_PRIORITY_PREFIX + address.toUpperCase(Locale.ROOT);
        }

        /**
         * Get the key that retrieves a bluetooth map priority.
         * @hide
         */
        public static final String getBluetoothMapPriorityKey(String address) {
            return BLUETOOTH_MAP_PRIORITY_PREFIX + address.toUpperCase(Locale.ROOT);
        }

        /**
         * Get the key that retrieves a bluetooth pbap client priority.
         * @hide
         */
        public static final String getBluetoothPbapClientPriorityKey(String address) {
            return BLUETOOTH_PBAP_CLIENT_PRIORITY_PREFIX + address.toUpperCase(Locale.ROOT);
        }

        /**
         * Get the key that retrieves a bluetooth map priority.
         * @hide
         */
        public static final String getBluetoothSapPriorityKey(String address) {
            return BLUETOOTH_SAP_PRIORITY_PREFIX + address.toUpperCase(Locale.ROOT);
        }

        /**
         * Scaling factor for normal window animations. Setting to 0 will
         * disable window animations.
         */
        public static final String WINDOW_ANIMATION_SCALE = "window_animation_scale";

        /**
         * Scaling factor for activity transition animations. Setting to 0 will
         * disable window animations.
         */
        public static final String TRANSITION_ANIMATION_SCALE = "transition_animation_scale";

        /**
         * Scaling factor for Animator-based animations. This affects both the
         * start delay and duration of all such animations. Setting to 0 will
         * cause animations to end immediately. The default value is 1.
         */
        public static final String ANIMATOR_DURATION_SCALE = "animator_duration_scale";

        /**
         * Scaling factor for normal window animations. Setting to 0 will
         * disable window animations.
         *
         * @hide
         */
        public static final String FANCY_IME_ANIMATIONS = "fancy_ime_animations";

        /**
         * If 0, the compatibility mode is off for all applications.
         * If 1, older applications run under compatibility mode.
         * TODO: remove this settings before code freeze (bug/1907571)
         * @hide
         */
        public static final String COMPATIBILITY_MODE = "compatibility_mode";

        /**
         * CDMA only settings
         * Emergency Tone  0 = Off
         *                 1 = Alert
         *                 2 = Vibrate
         * @hide
         */
        public static final String EMERGENCY_TONE = "emergency_tone";

        /**
         * CDMA only settings
         * Whether the auto retry is enabled. The value is
         * boolean (1 or 0).
         * @hide
         */
        public static final String CALL_AUTO_RETRY = "call_auto_retry";

        /**
         * See RIL_PreferredNetworkType in ril.h
         * @hide
         */
        public static final String PREFERRED_NETWORK_MODE =
                "preferred_network_mode";

        /**
         * Name of an application package to be debugged.
         */
        public static final String DEBUG_APP = "debug_app";

        /**
         * If 1, when launching DEBUG_APP it will wait for the debugger before
         * starting user code.  If 0, it will run normally.
         */
        public static final String WAIT_FOR_DEBUGGER = "wait_for_debugger";

        /**
         * Control whether the process CPU usage meter should be shown.
         */
        public static final String SHOW_PROCESSES = "show_processes";

        /**
         * If 1 low power mode is enabled.
         * @hide
         */
        public static final String LOW_POWER_MODE = "low_power";

        /**
         * Battery level [1-99] at which low power mode automatically turns on.
         * If 0, it will not automatically turn on.
         * @hide
         */
        public static final String LOW_POWER_MODE_TRIGGER_LEVEL = "low_power_trigger_level";

         /**
         * If not 0, the activity manager will aggressively finish activities and
         * processes as soon as they are no longer needed.  If 0, the normal
         * extended lifetime is used.
         */
        public static final String ALWAYS_FINISH_ACTIVITIES = "always_finish_activities";

        /**
         * @hide
         * If not 0, the activity manager will implement a looser version of background
         * check that is more compatible with existing apps.
         */
        public static final String LENIENT_BACKGROUND_CHECK = "lenient_background_check";

        /**
         * Use Dock audio output for media:
         *      0 = disabled
         *      1 = enabled
         * @hide
         */
        public static final String DOCK_AUDIO_MEDIA_ENABLED = "dock_audio_media_enabled";

        /**
         * The surround sound formats AC3, DTS or IEC61937 are
         * available for use if they are detected.
         * This is the default mode.
         *
         * Note that AUTO is equivalent to ALWAYS for Android TVs and other
         * devices that have an S/PDIF output. This is because S/PDIF
         * is unidirectional and the TV cannot know if a decoder is
         * connected. So it assumes they are always available.
         * @hide
         */
         public static final int ENCODED_SURROUND_OUTPUT_AUTO = 0;

        /**
         * AC3, DTS or IEC61937 are NEVER available, even if they
         * are detected by the hardware. Those formats will not be
         * reported.
         *
         * An example use case would be an AVR reports that it is capable of
         * surround sound decoding but is broken. If NEVER is chosen
         * then apps must use PCM output instead of encoded output.
         * @hide
         */
         public static final int ENCODED_SURROUND_OUTPUT_NEVER = 1;

        /**
         * AC3, DTS or IEC61937 are ALWAYS available, even if they
         * are not detected by the hardware. Those formats will be
         * reported as part of the HDMI output capability. Applications
         * are then free to use either PCM or encoded output.
         *
         * An example use case would be a when TV was connected over
         * TOS-link to an AVR. But the TV could not see it because TOS-link
         * is unidirectional.
         * @hide
         */
         public static final int ENCODED_SURROUND_OUTPUT_ALWAYS = 2;

        /**
         * Set to ENCODED_SURROUND_OUTPUT_AUTO,
         * ENCODED_SURROUND_OUTPUT_NEVER or
         * ENCODED_SURROUND_OUTPUT_ALWAYS
         * @hide
         */
        public static final String ENCODED_SURROUND_OUTPUT = "encoded_surround_output";

        /**
         * Persisted safe headphone volume management state by AudioService
         * @hide
         */
        public static final String AUDIO_SAFE_VOLUME_STATE = "audio_safe_volume_state";

        /**
         * URL for tzinfo (time zone) updates
         * @hide
         */
        public static final String TZINFO_UPDATE_CONTENT_URL = "tzinfo_content_url";

        /**
         * URL for tzinfo (time zone) update metadata
         * @hide
         */
        public static final String TZINFO_UPDATE_METADATA_URL = "tzinfo_metadata_url";

        /**
         * URL for selinux (mandatory access control) updates
         * @hide
         */
        public static final String SELINUX_UPDATE_CONTENT_URL = "selinux_content_url";

        /**
         * URL for selinux (mandatory access control) update metadata
         * @hide
         */
        public static final String SELINUX_UPDATE_METADATA_URL = "selinux_metadata_url";

        /**
         * URL for sms short code updates
         * @hide
         */
        public static final String SMS_SHORT_CODES_UPDATE_CONTENT_URL =
                "sms_short_codes_content_url";

        /**
         * URL for sms short code update metadata
         * @hide
         */
        public static final String SMS_SHORT_CODES_UPDATE_METADATA_URL =
                "sms_short_codes_metadata_url";

        /**
         * URL for apn_db updates
         * @hide
         */
        public static final String APN_DB_UPDATE_CONTENT_URL = "apn_db_content_url";

        /**
         * URL for apn_db update metadata
         * @hide
         */
        public static final String APN_DB_UPDATE_METADATA_URL = "apn_db_metadata_url";

        /**
         * URL for cert pinlist updates
         * @hide
         */
        public static final String CERT_PIN_UPDATE_CONTENT_URL = "cert_pin_content_url";

        /**
         * URL for cert pinlist updates
         * @hide
         */
        public static final String CERT_PIN_UPDATE_METADATA_URL = "cert_pin_metadata_url";

        /**
         * URL for intent firewall updates
         * @hide
         */
        public static final String INTENT_FIREWALL_UPDATE_CONTENT_URL =
                "intent_firewall_content_url";

        /**
         * URL for intent firewall update metadata
         * @hide
         */
        public static final String INTENT_FIREWALL_UPDATE_METADATA_URL =
                "intent_firewall_metadata_url";

        /**
         * SELinux enforcement status. If 0, permissive; if 1, enforcing.
         * @hide
         */
        public static final String SELINUX_STATUS = "selinux_status";

        /**
         * Developer setting to force RTL layout.
         * @hide
         */
        public static final String DEVELOPMENT_FORCE_RTL = "debug.force_rtl";

        /**
         * Milliseconds after screen-off after which low battery sounds will be silenced.
         *
         * If zero, battery sounds will always play.
         * Defaults to @integer/def_low_battery_sound_timeout in SettingsProvider.
         *
         * @hide
         */
        public static final String LOW_BATTERY_SOUND_TIMEOUT = "low_battery_sound_timeout";

        /**
         * Milliseconds to wait before bouncing Wi-Fi after settings is restored. Note that after
         * the caller is done with this, they should call {@link ContentResolver#delete} to
         * clean up any value that they may have written.
         *
         * @hide
         */
        public static final String WIFI_BOUNCE_DELAY_OVERRIDE_MS = "wifi_bounce_delay_override_ms";

        /**
         * Defines global runtime overrides to window policy.
         *
         * See {@link com.android.server.policy.PolicyControl} for value format.
         *
         * @hide
         */
        public static final String POLICY_CONTROL = "policy_control";

        /**
         * Defines global zen mode.  ZEN_MODE_OFF, ZEN_MODE_IMPORTANT_INTERRUPTIONS,
         * or ZEN_MODE_NO_INTERRUPTIONS.
         *
         * @hide
         */
        public static final String ZEN_MODE = "zen_mode";

        /** @hide */ public static final int ZEN_MODE_OFF = 0;
        /** @hide */ public static final int ZEN_MODE_IMPORTANT_INTERRUPTIONS = 1;
        /** @hide */ public static final int ZEN_MODE_NO_INTERRUPTIONS = 2;
        /** @hide */ public static final int ZEN_MODE_ALARMS = 3;

        /** @hide */ public static String zenModeToString(int mode) {
            if (mode == ZEN_MODE_IMPORTANT_INTERRUPTIONS) return "ZEN_MODE_IMPORTANT_INTERRUPTIONS";
            if (mode == ZEN_MODE_ALARMS) return "ZEN_MODE_ALARMS";
            if (mode == ZEN_MODE_NO_INTERRUPTIONS) return "ZEN_MODE_NO_INTERRUPTIONS";
            return "ZEN_MODE_OFF";
        }

        /** @hide */ public static boolean isValidZenMode(int value) {
            switch (value) {
                case Global.ZEN_MODE_OFF:
                case Global.ZEN_MODE_IMPORTANT_INTERRUPTIONS:
                case Global.ZEN_MODE_ALARMS:
                case Global.ZEN_MODE_NO_INTERRUPTIONS:
                    return true;
                default:
                    return false;
            }
        }

        /**
         * Value of the ringer before entering zen mode.
         *
         * @hide
         */
        public static final String ZEN_MODE_RINGER_LEVEL = "zen_mode_ringer_level";

        /**
         * Opaque value, changes when persisted zen mode configuration changes.
         *
         * @hide
         */
        public static final String ZEN_MODE_CONFIG_ETAG = "zen_mode_config_etag";

        /**
         * Defines global heads up toggle.  One of HEADS_UP_OFF, HEADS_UP_ON.
         *
         * @hide
         */
        public static final String HEADS_UP_NOTIFICATIONS_ENABLED =
                "heads_up_notifications_enabled";

        /** @hide */ public static final int HEADS_UP_OFF = 0;
        /** @hide */ public static final int HEADS_UP_ON = 1;

        /**
         * The name of the device
         *
         * @hide
         */
        public static final String DEVICE_NAME = "device_name";

        /**
         * Whether the NetworkScoringService has been first initialized.
         * <p>
         * Type: int (0 for false, 1 for true)
         * @hide
         */
        public static final String NETWORK_SCORING_PROVISIONED = "network_scoring_provisioned";

        /**
         * Whether the user wants to be prompted for password to decrypt the device on boot.
         * This only matters if the storage is encrypted.
         * <p>
         * Type: int (0 for false, 1 for true)
         * @hide
         */
        public static final String REQUIRE_PASSWORD_TO_DECRYPT = "require_password_to_decrypt";

        /**
         * Whether the Volte is enabled
         * <p>
         * Type: int (0 for false, 1 for true)
         * @hide
         */
        public static final String ENHANCED_4G_MODE_ENABLED = "volte_vt_enabled";

        /**
         * Whether VT (Video Telephony over IMS) is enabled
         * <p>
         * Type: int (0 for false, 1 for true)
         *
         * @hide
         */
        public static final String VT_IMS_ENABLED = "vt_ims_enabled";

        /**
         * Whether WFC is enabled
         * <p>
         * Type: int (0 for false, 1 for true)
         *
         * @hide
         */
        public static final String WFC_IMS_ENABLED = "wfc_ims_enabled";

        /**
         * WFC Mode.
         * <p>
         * Type: int - 2=Wi-Fi preferred, 1=Cellular preferred, 0=Wi-Fi only
         *
         * @hide
         */
        public static final String WFC_IMS_MODE = "wfc_ims_mode";

        /**
         * Whether WFC roaming is enabled
         * <p>
         * Type: int (0 for false, 1 for true)
         *
         * @hide
         */
        public static final String WFC_IMS_ROAMING_ENABLED = "wfc_ims_roaming_enabled";

        /**
         * Whether user can enable/disable LTE as a preferred network. A carrier might control
         * this via gservices, OMA-DM, carrier app, etc.
         * <p>
         * Type: int (0 for false, 1 for true)
         * @hide
         */
        public static final String LTE_SERVICE_FORCED = "lte_service_forced";

        /**
         * Ephemeral app cookie max size in bytes.
         * <p>
         * Type: int
         * @hide
         */
        public static final String EPHEMERAL_COOKIE_MAX_SIZE_BYTES =
                "ephemeral_cookie_max_size_bytes";

        /**
         * The duration for caching uninstalled ephemeral apps.
         * <p>
         * Type: long
         * @hide
         */
        public static final String UNINSTALLED_EPHEMERAL_APP_CACHE_DURATION_MILLIS =
                "uninstalled_ephemeral_app_cache_duration_millis";

        /**
         * Allows switching users when system user is locked.
         * <p>
         * Type: int
         * @hide
         */
        public static final String ALLOW_USER_SWITCHING_WHEN_SYSTEM_USER_LOCKED =
                "allow_user_switching_when_system_user_locked";

        /**
         * Boot count since the device starts running APK level 24.
         * <p>
         * Type: int
         */
        public static final String BOOT_COUNT = "boot_count";

        /**
         * Whether the safe boot is disallowed.
         *
         * <p>This setting should have the identical value as the corresponding user restriction.
         * The purpose of the setting is to make the restriction available in early boot stages
         * before the user restrictions are loaded.
         * @hide
         */
        public static final String SAFE_BOOT_DISALLOWED = "safe_boot_disallowed";

        /**
         * Settings to backup. This is here so that it's in the same place as the settings
         * keys and easy to update.
         *
         * These keys may be mentioned in the SETTINGS_TO_BACKUP arrays in System
         * and Secure as well.  This is because those tables drive both backup and
         * restore, and restore needs to properly whitelist keys that used to live
         * in those namespaces.  The keys will only actually be backed up / restored
         * if they are also mentioned in this table (Global.SETTINGS_TO_BACKUP).
         *
         * NOTE: Settings are backed up and restored in the order they appear
         *       in this array. If you have one setting depending on another,
         *       make sure that they are ordered appropriately.
         *
         * @hide
         */
        public static final String[] SETTINGS_TO_BACKUP = {
            BUGREPORT_IN_POWER_MENU,
            STAY_ON_WHILE_PLUGGED_IN,
            AUTO_TIME,
            AUTO_TIME_ZONE,
            POWER_SOUNDS_ENABLED,
            DOCK_SOUNDS_ENABLED,
            CHARGING_SOUNDS_ENABLED,
            USB_MASS_STORAGE_ENABLED,
            ENABLE_ACCESSIBILITY_GLOBAL_GESTURE_ENABLED,
            WIFI_NETWORKS_AVAILABLE_NOTIFICATION_ON,
            WIFI_NETWORKS_AVAILABLE_REPEAT_DELAY,
            WIFI_WATCHDOG_POOR_NETWORK_TEST_ENABLED,
            WIFI_NUM_OPEN_NETWORKS_KEPT,
            EMERGENCY_TONE,
            CALL_AUTO_RETRY,
            DOCK_AUDIO_MEDIA_ENABLED,
            ENCODED_SURROUND_OUTPUT,
            LOW_POWER_MODE_TRIGGER_LEVEL
        };

        // Populated lazily, guarded by class object:
        private static NameValueCache sNameValueCache = new NameValueCache(
                    CONTENT_URI,
                    CALL_METHOD_GET_GLOBAL,
                    CALL_METHOD_PUT_GLOBAL);

        // Certain settings have been moved from global to the per-user secure namespace
        private static final HashSet<String> MOVED_TO_SECURE;
        static {
            MOVED_TO_SECURE = new HashSet<String>(1);
            MOVED_TO_SECURE.add(Settings.Global.INSTALL_NON_MARKET_APPS);
            MOVED_TO_SECURE.add(Settings.Global.POWER_MENU_ACTIONS);
        }

        /** @hide */
        public static void getMovedToSecureSettings(Set<String> outKeySet) {
            outKeySet.addAll(MOVED_TO_SECURE);
        }

        /**
         * Put a delimited list as a string
         * @param resolver to access the database with
         * @param name to store
         * @param delimiter to split
         * @param list to join and store
         * @hide
         */
        public static void putListAsDelimitedString(ContentResolver resolver, String name,
                                                    String delimiter, List<String> list) {
            String store = TextUtils.join(delimiter, list);
            putString(resolver, name, store);
        }

        /**
         * Get a delimited string returned as a list
         * @param resolver to access the database with
         * @param name to store
         * @param delimiter to split the list with
         * @return list of strings for a specific Settings.Secure item
         * @hide
         */
        public static List<String> getDelimitedStringAsList(ContentResolver resolver, String name,
                                                            String delimiter) {
            String baseString = getString(resolver, name);
            List<String> list = new ArrayList<String>();
            if (!TextUtils.isEmpty(baseString)) {
                final String[] array = TextUtils.split(baseString, Pattern.quote(delimiter));
                for (String item : array) {
                    if (TextUtils.isEmpty(item)) {
                        continue;
                    }
                    list.add(item);
                }
            }
            return list;
        }

        /**
         * Look up a name in the database.
         * @param resolver to access the database with
         * @param name to look up in the table
         * @return the corresponding value, or null if not present
         */
        public static String getString(ContentResolver resolver, String name) {
            return getStringForUser(resolver, name, UserHandle.myUserId());
        }

        /** @hide */
        public static String getStringForUser(ContentResolver resolver, String name,
                int userHandle) {
            if (MOVED_TO_SECURE.contains(name)) {
                Log.w(TAG, "Setting " + name + " has moved from android.provider.Settings.Global"
                        + " to android.provider.Settings.Secure, returning read-only value.");
                return Secure.getStringForUser(resolver, name, userHandle);
            }
            return sNameValueCache.getStringForUser(resolver, name, userHandle);
        }

        /**
         * Store a name/value pair into the database.
         * @param resolver to access the database with
         * @param name to store
         * @param value to associate with the name
         * @return true if the value was set, false on database errors
         */
        public static boolean putString(ContentResolver resolver,
                String name, String value) {
            return putStringForUser(resolver, name, value, UserHandle.myUserId());
        }

        /** @hide */
        public static boolean putStringForUser(ContentResolver resolver,
                String name, String value, int userHandle) {
            if (LOCAL_LOGV) {
                Log.v(TAG, "Global.putString(name=" + name + ", value=" + value
                        + " for " + userHandle);
            }
            // Global and Secure have the same access policy so we can forward writes
            if (MOVED_TO_SECURE.contains(name)) {
                Log.w(TAG, "Setting " + name + " has moved from android.provider.Settings.Global"
                        + " to android.provider.Settings.Secure, value is unchanged.");
                return Secure.putStringForUser(resolver, name, value, userHandle);
            }
            return sNameValueCache.putStringForUser(resolver, name, value, userHandle);
        }

        /**
         * Construct the content URI for a particular name/value pair,
         * useful for monitoring changes with a ContentObserver.
         * @param name to look up in the table
         * @return the corresponding content URI, or null if not present
         */
        public static Uri getUriFor(String name) {
            if (MOVED_TO_SECURE.contains(name)) {
                Log.w(TAG, "Setting " + name + " has moved from android.provider.Settings.Global"
                        + " to android.provider.Settings.Secure, returning Secure URI.");
                return Secure.getUriFor(Secure.CONTENT_URI, name);
            }

            return getUriFor(CONTENT_URI, name);
        }

        /**
         * Convenience function for retrieving a single secure settings value
         * as an integer.  Note that internally setting values are always
         * stored as strings; this function converts the string to an integer
         * for you.  The default value will be returned if the setting is
         * not defined or not an integer.
         *
         * @param cr The ContentResolver to access.
         * @param name The name of the setting to retrieve.
         * @param def Value to return if the setting is not defined.
         *
         * @return The setting's current value, or 'def' if it is not defined
         * or not a valid integer.
         */
        public static int getInt(ContentResolver cr, String name, int def) {
            String v = getString(cr, name);
            try {
                return v != null ? Integer.parseInt(v) : def;
            } catch (NumberFormatException e) {
                return def;
            }
        }

        /**
         * Convenience function for retrieving a single secure settings value
         * as an integer.  Note that internally setting values are always
         * stored as strings; this function converts the string to an integer
         * for you.
         * <p>
         * This version does not take a default value.  If the setting has not
         * been set, or the string value is not a number,
         * it throws {@link SettingNotFoundException}.
         *
         * @param cr The ContentResolver to access.
         * @param name The name of the setting to retrieve.
         *
         * @throws SettingNotFoundException Thrown if a setting by the given
         * name can't be found or the setting value is not an integer.
         *
         * @return The setting's current value.
         */
        public static int getInt(ContentResolver cr, String name)
                throws SettingNotFoundException {
            String v = getString(cr, name);
            try {
                return Integer.parseInt(v);
            } catch (NumberFormatException e) {
                throw new SettingNotFoundException(name);
            }
        }

        /**
         * Convenience function for updating a single settings value as an
         * integer. This will either create a new entry in the table if the
         * given name does not exist, or modify the value of the existing row
         * with that name.  Note that internally setting values are always
         * stored as strings, so this function converts the given value to a
         * string before storing it.
         *
         * @param cr The ContentResolver to access.
         * @param name The name of the setting to modify.
         * @param value The new value for the setting.
         * @return true if the value was set, false on database errors
         */
        public static boolean putInt(ContentResolver cr, String name, int value) {
            return putString(cr, name, Integer.toString(value));
        }

        /**
         * Convenience function for retrieving a single secure settings value
         * as a {@code long}.  Note that internally setting values are always
         * stored as strings; this function converts the string to a {@code long}
         * for you.  The default value will be returned if the setting is
         * not defined or not a {@code long}.
         *
         * @param cr The ContentResolver to access.
         * @param name The name of the setting to retrieve.
         * @param def Value to return if the setting is not defined.
         *
         * @return The setting's current value, or 'def' if it is not defined
         * or not a valid {@code long}.
         */
        public static long getLong(ContentResolver cr, String name, long def) {
            String valString = getString(cr, name);
            long value;
            try {
                value = valString != null ? Long.parseLong(valString) : def;
            } catch (NumberFormatException e) {
                value = def;
            }
            return value;
        }

        /**
         * Convenience function for retrieving a single secure settings value
         * as a {@code long}.  Note that internally setting values are always
         * stored as strings; this function converts the string to a {@code long}
         * for you.
         * <p>
         * This version does not take a default value.  If the setting has not
         * been set, or the string value is not a number,
         * it throws {@link SettingNotFoundException}.
         *
         * @param cr The ContentResolver to access.
         * @param name The name of the setting to retrieve.
         *
         * @return The setting's current value.
         * @throws SettingNotFoundException Thrown if a setting by the given
         * name can't be found or the setting value is not an integer.
         */
        public static long getLong(ContentResolver cr, String name)
                throws SettingNotFoundException {
            String valString = getString(cr, name);
            try {
                return Long.parseLong(valString);
            } catch (NumberFormatException e) {
                throw new SettingNotFoundException(name);
            }
        }

        /**
         * Convenience function for updating a secure settings value as a long
         * integer. This will either create a new entry in the table if the
         * given name does not exist, or modify the value of the existing row
         * with that name.  Note that internally setting values are always
         * stored as strings, so this function converts the given value to a
         * string before storing it.
         *
         * @param cr The ContentResolver to access.
         * @param name The name of the setting to modify.
         * @param value The new value for the setting.
         * @return true if the value was set, false on database errors
         */
        public static boolean putLong(ContentResolver cr, String name, long value) {
            return putString(cr, name, Long.toString(value));
        }

        /**
         * Convenience function for retrieving a single secure settings value
         * as a floating point number.  Note that internally setting values are
         * always stored as strings; this function converts the string to an
         * float for you. The default value will be returned if the setting
         * is not defined or not a valid float.
         *
         * @param cr The ContentResolver to access.
         * @param name The name of the setting to retrieve.
         * @param def Value to return if the setting is not defined.
         *
         * @return The setting's current value, or 'def' if it is not defined
         * or not a valid float.
         */
        public static float getFloat(ContentResolver cr, String name, float def) {
            String v = getString(cr, name);
            try {
                return v != null ? Float.parseFloat(v) : def;
            } catch (NumberFormatException e) {
                return def;
            }
        }

        /**
         * Convenience function for retrieving a single secure settings value
         * as a float.  Note that internally setting values are always
         * stored as strings; this function converts the string to a float
         * for you.
         * <p>
         * This version does not take a default value.  If the setting has not
         * been set, or the string value is not a number,
         * it throws {@link SettingNotFoundException}.
         *
         * @param cr The ContentResolver to access.
         * @param name The name of the setting to retrieve.
         *
         * @throws SettingNotFoundException Thrown if a setting by the given
         * name can't be found or the setting value is not a float.
         *
         * @return The setting's current value.
         */
        public static float getFloat(ContentResolver cr, String name)
                throws SettingNotFoundException {
            String v = getString(cr, name);
            if (v == null) {
                throw new SettingNotFoundException(name);
            }
            try {
                return Float.parseFloat(v);
            } catch (NumberFormatException e) {
                throw new SettingNotFoundException(name);
            }
        }

        /**
         * Convenience function for updating a single settings value as a
         * floating point number. This will either create a new entry in the
         * table if the given name does not exist, or modify the value of the
         * existing row with that name.  Note that internally setting values
         * are always stored as strings, so this function converts the given
         * value to a string before storing it.
         *
         * @param cr The ContentResolver to access.
         * @param name The name of the setting to modify.
         * @param value The new value for the setting.
         * @return true if the value was set, false on database errors
         */
        public static boolean putFloat(ContentResolver cr, String name, float value) {
            return putString(cr, name, Float.toString(value));
        }


        /**
          * Subscription to be used for voice call on a multi sim device. The supported values
          * are 0 = SUB1, 1 = SUB2 and etc.
          * @hide
          */
        public static final String MULTI_SIM_VOICE_CALL_SUBSCRIPTION = "multi_sim_voice_call";

        /**
          * Used to provide option to user to select subscription during dial.
          * The supported values are 0 = disable or 1 = enable prompt.
          * @hide
          */
        public static final String MULTI_SIM_VOICE_PROMPT = "multi_sim_voice_prompt";

        /**
          * Subscription to be used for data call on a multi sim device. The supported values
          * are 0 = SUB1, 1 = SUB2 and etc.
          * @hide
          */
        public static final String MULTI_SIM_DATA_CALL_SUBSCRIPTION = "multi_sim_data_call";

        /**
          * Subscription to be used for SMS on a multi sim device. The supported values
          * are 0 = SUB1, 1 = SUB2 and etc.
          * @hide
          */
        public static final String MULTI_SIM_SMS_SUBSCRIPTION = "multi_sim_sms";

       /**
          * Used to provide option to user to select subscription during send SMS.
          * The value 1 - enable, 0 - disable
          * @hide
          */
        public static final String MULTI_SIM_SMS_PROMPT = "multi_sim_sms_prompt";



        /** User preferred subscriptions setting.
          * This holds the details of the user selected subscription from the card and
          * the activation status. Each settings string have the coma separated values
          * iccId,appType,appId,activationStatus,3gppIndex,3gpp2Index
          * @hide
         */
        public static final String[] MULTI_SIM_USER_PREFERRED_SUBS = {"user_preferred_sub1",
                "user_preferred_sub2","user_preferred_sub3"};

        /**
         * Whether to enable new contacts aggregator or not.
         * The value 1 - enable, 0 - disable
         * @hide
         */
        public static final String NEW_CONTACT_AGGREGATOR = "new_contact_aggregator";

        /**
         * Whether to enable contacts metadata syncing or not
         * The value 1 - enable, 0 - disable
         *
         * @removed
         */
        @Deprecated
        public static final String CONTACT_METADATA_SYNC = "contact_metadata_sync";

        /**
         * Whether to enable contacts metadata syncing or not
         * The value 1 - enable, 0 - disable
         */
        public static final String CONTACT_METADATA_SYNC_ENABLED = "contact_metadata_sync_enabled";

        /**
         * Whether to enable cellular on boot.
         * The value 1 - enable, 0 - disable
         * @hide
         */
        public static final String ENABLE_CELLULAR_ON_BOOT = "enable_cellular_on_boot";

        /**
         * The maximum allowed notification enqueue rate in Hertz.
         *
         * Should be a float, and includes both posts and updates.
         * @hide
         */
        public static final String MAX_NOTIFICATION_ENQUEUE_RATE = "max_notification_enqueue_rate";
    }

    /**
     * User-defined bookmarks and shortcuts.  The target of each bookmark is an
     * Intent URL, allowing it to be either a web page or a particular
     * application activity.
     *
     * @hide
     */
    public static final class Bookmarks implements BaseColumns
    {
        private static final String TAG = "Bookmarks";

        /**
         * The content:// style URL for this table
         */
        public static final Uri CONTENT_URI =
            Uri.parse("content://" + AUTHORITY + "/bookmarks");

        /**
         * The row ID.
         * <p>Type: INTEGER</p>
         */
        public static final String ID = "_id";

        /**
         * Descriptive name of the bookmark that can be displayed to the user.
         * If this is empty, the title should be resolved at display time (use
         * {@link #getTitle(Context, Cursor)} any time you want to display the
         * title of a bookmark.)
         * <P>
         * Type: TEXT
         * </P>
         */
        public static final String TITLE = "title";

        /**
         * Arbitrary string (displayed to the user) that allows bookmarks to be
         * organized into categories.  There are some special names for
         * standard folders, which all start with '@'.  The label displayed for
         * the folder changes with the locale (via {@link #getLabelForFolder}) but
         * the folder name does not change so you can consistently query for
         * the folder regardless of the current locale.
         *
         * <P>Type: TEXT</P>
         *
         */
        public static final String FOLDER = "folder";

        /**
         * The Intent URL of the bookmark, describing what it points to.  This
         * value is given to {@link android.content.Intent#getIntent} to create
         * an Intent that can be launched.
         * <P>Type: TEXT</P>
         */
        public static final String INTENT = "intent";

        /**
         * Optional shortcut character associated with this bookmark.
         * <P>Type: INTEGER</P>
         */
        public static final String SHORTCUT = "shortcut";

        /**
         * The order in which the bookmark should be displayed
         * <P>Type: INTEGER</P>
         */
        public static final String ORDERING = "ordering";

        private static final String[] sIntentProjection = { INTENT };
        private static final String[] sShortcutProjection = { ID, SHORTCUT };
        private static final String sShortcutSelection = SHORTCUT + "=?";

        /**
         * Convenience function to retrieve the bookmarked Intent for a
         * particular shortcut key.
         *
         * @param cr The ContentResolver to query.
         * @param shortcut The shortcut key.
         *
         * @return Intent The bookmarked URL, or null if there is no bookmark
         *         matching the given shortcut.
         */
        public static Intent getIntentForShortcut(ContentResolver cr, char shortcut)
        {
            Intent intent = null;

            Cursor c = cr.query(CONTENT_URI,
                    sIntentProjection, sShortcutSelection,
                    new String[] { String.valueOf((int) shortcut) }, ORDERING);
            // Keep trying until we find a valid shortcut
            try {
                while (intent == null && c.moveToNext()) {
                    try {
                        String intentURI = c.getString(c.getColumnIndexOrThrow(INTENT));
                        intent = Intent.parseUri(intentURI, 0);
                    } catch (java.net.URISyntaxException e) {
                        // The stored URL is bad...  ignore it.
                    } catch (IllegalArgumentException e) {
                        // Column not found
                        Log.w(TAG, "Intent column not found", e);
                    }
                }
            } finally {
                if (c != null) c.close();
            }

            return intent;
        }

        /**
         * Add a new bookmark to the system.
         *
         * @param cr The ContentResolver to query.
         * @param intent The desired target of the bookmark.
         * @param title Bookmark title that is shown to the user; null if none
         *            or it should be resolved to the intent's title.
         * @param folder Folder in which to place the bookmark; null if none.
         * @param shortcut Shortcut that will invoke the bookmark; 0 if none. If
         *            this is non-zero and there is an existing bookmark entry
         *            with this same shortcut, then that existing shortcut is
         *            cleared (the bookmark is not removed).
         * @return The unique content URL for the new bookmark entry.
         */
        public static Uri add(ContentResolver cr,
                                           Intent intent,
                                           String title,
                                           String folder,
                                           char shortcut,
                                           int ordering)
        {
            // If a shortcut is supplied, and it is already defined for
            // another bookmark, then remove the old definition.
            if (shortcut != 0) {
                cr.delete(CONTENT_URI, sShortcutSelection,
                        new String[] { String.valueOf((int) shortcut) });
            }

            ContentValues values = new ContentValues();
            if (title != null) values.put(TITLE, title);
            if (folder != null) values.put(FOLDER, folder);
            values.put(INTENT, intent.toUri(0));
            if (shortcut != 0) values.put(SHORTCUT, (int) shortcut);
            values.put(ORDERING, ordering);
            return cr.insert(CONTENT_URI, values);
        }

        /**
         * Return the folder name as it should be displayed to the user.  This
         * takes care of localizing special folders.
         *
         * @param r Resources object for current locale; only need access to
         *          system resources.
         * @param folder The value found in the {@link #FOLDER} column.
         *
         * @return CharSequence The label for this folder that should be shown
         *         to the user.
         */
        public static CharSequence getLabelForFolder(Resources r, String folder) {
            return folder;
        }

        /**
         * Return the title as it should be displayed to the user. This takes
         * care of localizing bookmarks that point to activities.
         *
         * @param context A context.
         * @param cursor A cursor pointing to the row whose title should be
         *        returned. The cursor must contain at least the {@link #TITLE}
         *        and {@link #INTENT} columns.
         * @return A title that is localized and can be displayed to the user,
         *         or the empty string if one could not be found.
         */
        public static CharSequence getTitle(Context context, Cursor cursor) {
            int titleColumn = cursor.getColumnIndex(TITLE);
            int intentColumn = cursor.getColumnIndex(INTENT);
            if (titleColumn == -1 || intentColumn == -1) {
                throw new IllegalArgumentException(
                        "The cursor must contain the TITLE and INTENT columns.");
            }

            String title = cursor.getString(titleColumn);
            if (!TextUtils.isEmpty(title)) {
                return title;
            }

            String intentUri = cursor.getString(intentColumn);
            if (TextUtils.isEmpty(intentUri)) {
                return "";
            }

            Intent intent;
            try {
                intent = Intent.parseUri(intentUri, 0);
            } catch (URISyntaxException e) {
                return "";
            }

            PackageManager packageManager = context.getPackageManager();
            ResolveInfo info = packageManager.resolveActivity(intent, 0);
            return info != null ? info.loadLabel(packageManager) : "";
        }
    }

    /**
     * Returns the device ID that we should use when connecting to the mobile gtalk server.
     * This is a string like "android-0x1242", where the hex string is the Android ID obtained
     * from the GoogleLoginService.
     *
     * @param androidId The Android ID for this device.
     * @return The device ID that should be used when connecting to the mobile gtalk server.
     * @hide
     */
    public static String getGTalkDeviceId(long androidId) {
        return "android-" + Long.toHexString(androidId);
    }

    private static final String[] PM_WRITE_SETTINGS = {
        android.Manifest.permission.WRITE_SETTINGS
    };
    private static final String[] PM_CHANGE_NETWORK_STATE = {
        android.Manifest.permission.CHANGE_NETWORK_STATE,
        android.Manifest.permission.WRITE_SETTINGS
    };
    private static final String[] PM_SYSTEM_ALERT_WINDOW = {
        android.Manifest.permission.SYSTEM_ALERT_WINDOW
    };

    /**
     * Performs a strict and comprehensive check of whether a calling package is allowed to
     * write/modify system settings, as the condition differs for pre-M, M+, and
     * privileged/preinstalled apps. If the provided uid does not match the
     * callingPackage, a negative result will be returned.
     * @hide
     */
    public static boolean isCallingPackageAllowedToWriteSettings(Context context, int uid,
            String callingPackage, boolean throwException) {
        return isCallingPackageAllowedToPerformAppOpsProtectedOperation(context, uid,
                callingPackage, throwException, AppOpsManager.OP_WRITE_SETTINGS,
                PM_WRITE_SETTINGS, false);
    }

    /**
     * Performs a strict and comprehensive check of whether a calling package is allowed to
     * write/modify system settings, as the condition differs for pre-M, M+, and
     * privileged/preinstalled apps. If the provided uid does not match the
     * callingPackage, a negative result will be returned. The caller is expected to have
     * the WRITE_SETTINGS permission declared.
     *
     * Note: if the check is successful, the operation of this app will be updated to the
     * current time.
     * @hide
     */
    public static boolean checkAndNoteWriteSettingsOperation(Context context, int uid,
            String callingPackage, boolean throwException) {
        return isCallingPackageAllowedToPerformAppOpsProtectedOperation(context, uid,
                callingPackage, throwException, AppOpsManager.OP_WRITE_SETTINGS,
                PM_WRITE_SETTINGS, true);
    }

    /**
     * Performs a strict and comprehensive check of whether a calling package is allowed to
     * change the state of network, as the condition differs for pre-M, M+, and
     * privileged/preinstalled apps. The caller is expected to have either the
     * CHANGE_NETWORK_STATE or the WRITE_SETTINGS permission declared. Either of these
     * permissions allow changing network state; WRITE_SETTINGS is a runtime permission and
     * can be revoked, but (except in M, excluding M MRs), CHANGE_NETWORK_STATE is a normal
     * permission and cannot be revoked. See http://b/23597341
     *
     * Note: if the check succeeds because the application holds WRITE_SETTINGS, the operation
     * of this app will be updated to the current time.
     * @hide
     */
    public static boolean checkAndNoteChangeNetworkStateOperation(Context context, int uid,
            String callingPackage, boolean throwException) {
        if (context.checkCallingOrSelfPermission(android.Manifest.permission.CHANGE_NETWORK_STATE)
                == PackageManager.PERMISSION_GRANTED) {
            return true;
        }
        return isCallingPackageAllowedToPerformAppOpsProtectedOperation(context, uid,
                callingPackage, throwException, AppOpsManager.OP_WRITE_SETTINGS,
                PM_CHANGE_NETWORK_STATE, true);
    }

    /**
     * Performs a strict and comprehensive check of whether a calling package is allowed to
     * draw on top of other apps, as the conditions differs for pre-M, M+, and
     * privileged/preinstalled apps. If the provided uid does not match the callingPackage,
     * a negative result will be returned.
     * @hide
     */
    public static boolean isCallingPackageAllowedToDrawOverlays(Context context, int uid,
            String callingPackage, boolean throwException) {
        return isCallingPackageAllowedToPerformAppOpsProtectedOperation(context, uid,
                callingPackage, throwException, AppOpsManager.OP_SYSTEM_ALERT_WINDOW,
                PM_SYSTEM_ALERT_WINDOW, false);
    }

    /**
     * Performs a strict and comprehensive check of whether a calling package is allowed to
     * draw on top of other apps, as the conditions differs for pre-M, M+, and
     * privileged/preinstalled apps. If the provided uid does not match the callingPackage,
     * a negative result will be returned.
     *
     * Note: if the check is successful, the operation of this app will be updated to the
     * current time.
     * @hide
     */
    public static boolean checkAndNoteDrawOverlaysOperation(Context context, int uid, String
            callingPackage, boolean throwException) {
        return isCallingPackageAllowedToPerformAppOpsProtectedOperation(context, uid,
                callingPackage, throwException, AppOpsManager.OP_SYSTEM_ALERT_WINDOW,
                PM_SYSTEM_ALERT_WINDOW, true);
    }

    /**
     * Helper method to perform a general and comprehensive check of whether an operation that is
     * protected by appops can be performed by a caller or not. e.g. OP_SYSTEM_ALERT_WINDOW and
     * OP_WRITE_SETTINGS
     * @hide
     */
    public static boolean isCallingPackageAllowedToPerformAppOpsProtectedOperation(Context context,
            int uid, String callingPackage, boolean throwException, int appOpsOpCode, String[]
            permissions, boolean makeNote) {
        if (callingPackage == null) {
            return false;
        }

        AppOpsManager appOpsMgr = (AppOpsManager)context.getSystemService(Context.APP_OPS_SERVICE);
        int mode = AppOpsManager.MODE_DEFAULT;
        if (makeNote) {
            mode = appOpsMgr.noteOpNoThrow(appOpsOpCode, uid, callingPackage);
        } else {
            mode = appOpsMgr.checkOpNoThrow(appOpsOpCode, uid, callingPackage);
        }

        switch (mode) {
            case AppOpsManager.MODE_ALLOWED:
                return true;

            case AppOpsManager.MODE_DEFAULT:
                // this is the default operating mode after an app's installation
                // In this case we will check all associated static permission to see
                // if it is granted during install time.
                for (String permission : permissions) {
                    if (context.checkCallingOrSelfPermission(permission) == PackageManager
                            .PERMISSION_GRANTED) {
                        // if either of the permissions are granted, we will allow it
                        return true;
                    }
                }

            default:
                // this is for all other cases trickled down here...
                if (!throwException) {
                    return false;
                }
        }

        // prepare string to throw SecurityException
        StringBuilder exceptionMessage = new StringBuilder();
        exceptionMessage.append(callingPackage);
        exceptionMessage.append(" was not granted ");
        if (permissions.length > 1) {
            exceptionMessage.append(" either of these permissions: ");
        } else {
            exceptionMessage.append(" this permission: ");
        }
        for (int i = 0; i < permissions.length; i++) {
            exceptionMessage.append(permissions[i]);
            exceptionMessage.append((i == permissions.length - 1) ? "." : ", ");
        }

        throw new SecurityException(exceptionMessage.toString());
    }

    /**
     * Retrieves a correponding package name for a given uid. It will query all
     * packages that are associated with the given uid, but it will return only
     * the zeroth result.
     * Note: If package could not be found, a null is returned.
     * @hide
     */
    public static String getPackageNameForUid(Context context, int uid) {
        String[] packages = context.getPackageManager().getPackagesForUid(uid);
        if (packages == null) {
            return null;
        }
        return packages[0];
    }
}<|MERGE_RESOLUTION|>--- conflicted
+++ resolved
@@ -6517,11 +6517,8 @@
             ENHANCED_VOICE_PRIVACY_ENABLED,
             TTY_MODE_ENABLED,
             INCALL_POWER_BUTTON_BEHAVIOR,
-<<<<<<< HEAD
-            CAMERA_GESTURE_DISABLED
-=======
+            CAMERA_GESTURE_DISABLED,
             WIFI_DISCONNECT_DELAY_DURATION
->>>>>>> 4404f4a2
         };
 
         /**
