--- conflicted
+++ resolved
@@ -1748,13 +1748,8 @@
          * Android version {@link android.os.Build.VERSION_CODES#Q}.
          * This URI always returns an empty cursor.
          *
-<<<<<<< HEAD
-         * <p class="caution"><b>Caution: </b>As of January 7, 2019, this field no longer sorts
-         * results based on contacts frequency. For more information, see the
-=======
          * <p class="caution"><b>Caution: </b>If you publish your app to the Google Play Store, this
          * field doesn't sort results based on contacts frequency. For more information, see the
->>>>>>> dbf9e87c
          * <a href="/guide/topics/providers/contacts-provider#ObsoleteData">Contacts Provider</a>
          * page.
          */
@@ -4303,17 +4298,10 @@
          * Android version {@link android.os.Build.VERSION_CODES#Q}.
          * This column always contains 0.
          *
-<<<<<<< HEAD
-         * <p class="caution"><b>Caution: </b>As of January 7, 2019, this field is obsolete.
-         * For more information, see the
-         * <a href="/guide/topics/providers/contacts-provider#ObsoleteData">Contacts Provider</a>
-         * page.
-=======
          * <p class="caution"><b>Caution: </b>If you publish your app to the Google Play Store,
          * this field is obsolete, regardless of Android version. For more information, see the
          * <a href="/guide/topics/providers/contacts-provider#ObsoleteData">Contacts Provider</a>
          * page.</p>
->>>>>>> dbf9e87c
          */
         @Deprecated
         public static final String LAST_TIME_USED = "last_time_used";
@@ -4324,17 +4312,10 @@
          * Android version {@link android.os.Build.VERSION_CODES#Q}.
          * This column always contains 0.
          *
-<<<<<<< HEAD
-         * <p class="caution"><b>Caution: </b>As of January 7, 2019, this field is obsolete.
-         * For more information, see the
-         * <a href="/guide/topics/providers/contacts-provider#ObsoleteData">Contacts Provider</a>
-         * page.
-=======
          * <p class="caution"><b>Caution: </b>If you publish your app to the Google Play Store,
          * this field is obsolete, regardless of Android version. For more information, see the
          * <a href="/guide/topics/providers/contacts-provider#ObsoleteData">Contacts Provider</a>
          * page.</p>
->>>>>>> dbf9e87c
          */
         @Deprecated
         public static final String TIMES_USED = "times_used";
@@ -8329,17 +8310,6 @@
     }
 
     /**
-<<<<<<< HEAD
-     * <p class="caution"><b>Caution: </b>As of January 7, 2019, this class is obsolete. For
-     * more information, see the
-     * <a href="/guide/topics/providers/contacts-provider#ObsoleteData">Contacts Provider</a>
-     * page.
-     * </p>
-     * <p>
-     * API allowing applications to send usage information for each {@link Data} row to the
-     * Contacts Provider.  Applications can also clear all usage information.
-     * </p>
-=======
      * <p>
      * API allowing applications to send usage information for each {@link Data} row to the
      * Contacts Provider.  Applications can also clear all usage information.
@@ -8348,7 +8318,6 @@
      * this field is obsolete, regardless of Android version. For more information, see the
      * <a href="/guide/topics/providers/contacts-provider#ObsoleteData">Contacts Provider</a>
      * page.</p>
->>>>>>> dbf9e87c
      * <p>
      * With the feedback, Contacts Provider may return more contextually appropriate results for
      * Data listing, typically supplied with
