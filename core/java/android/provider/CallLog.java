--- conflicted
+++ resolved
@@ -203,12 +203,11 @@
          * @hide
          */
         public static final int ANSWERED_EXTERNALLY_TYPE = 7;
-<<<<<<< HEAD
         /** Call log type for blacklisted calls
          * @hide
          */
         public static final int BLACKLIST_TYPE = 8;
-=======
+
         /** Call log type for missed IMS calls. */
         private static final int MISSED_IMS_TYPE = 10;
         /**
@@ -226,7 +225,6 @@
          * @hide
          */
         public static final int MISSED_WIFI_TYPE = 22;
->>>>>>> f5eb9774
 
         /**
          * Bit-mask describing features of the call (e.g. video).
