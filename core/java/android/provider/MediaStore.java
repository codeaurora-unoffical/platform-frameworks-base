/*
 * Copyright (C) 2007 The Android Open Source Project
 *
 * Licensed under the Apache License, Version 2.0 (the "License");
 * you may not use this file except in compliance with the License.
 * You may obtain a copy of the License at
 *
 *      http://www.apache.org/licenses/LICENSE-2.0
 *
 * Unless required by applicable law or agreed to in writing, software
 * distributed under the License is distributed on an "AS IS" BASIS,
 * WITHOUT WARRANTIES OR CONDITIONS OF ANY KIND, either express or implied.
 * See the License for the specific language governing permissions and
 * limitations under the License.
 */

package android.provider;

import android.annotation.SdkConstant;
import android.annotation.SdkConstant.SdkConstantType;
import android.content.ContentResolver;
import android.content.ContentUris;
import android.content.ContentValues;
import android.content.Context;
import android.database.Cursor;
import android.database.DatabaseUtils;
import android.database.sqlite.SQLiteException;
import android.graphics.Bitmap;
import android.graphics.BitmapFactory;
import android.graphics.Matrix;
import android.media.MiniThumbFile;
import android.media.ThumbnailUtils;
import android.net.Uri;
import android.os.Environment;
import android.os.ParcelFileDescriptor;
import android.util.Log;

import java.io.FileInputStream;
import java.io.FileNotFoundException;
import java.io.IOException;
import java.io.InputStream;
import java.io.OutputStream;
import java.util.Arrays;

/**
 * The Media provider contains meta data for all available media on both internal
 * and external storage devices.
 */
public final class MediaStore {
    private final static String TAG = "MediaStore";

    public static final String AUTHORITY = "media";

    private static final String CONTENT_AUTHORITY_SLASH = "content://" + AUTHORITY + "/";

   /**
     * Broadcast Action:  A broadcast to indicate the end of an MTP session with the host.
     * This broadcast is only sent if MTP activity has modified the media database during the
     * most recent MTP session.
     *
     * @hide
     */
    public static final String ACTION_MTP_SESSION_END = "android.provider.action.MTP_SESSION_END";

    /**
     * The method name used by the media scanner and mtp to tell the media provider to
     * rescan and reclassify that have become unhidden because of renaming folders or
     * removing nomedia files
     * @hide
     */
    public static final String UNHIDE_CALL = "unhide";

    /**
     * This is for internal use by the media scanner only.
     * Name of the (optional) Uri parameter that determines whether to skip deleting
     * the file pointed to by the _data column, when deleting the database entry.
     * The only appropriate value for this parameter is "false", in which case the
     * delete will be skipped. Note especially that setting this to true, or omitting
     * the parameter altogether, will perform the default action, which is different
     * for different types of media.
     * @hide
     */
    public static final String PARAM_DELETE_DATA = "deletedata";

    /**
     * Activity Action: Launch a music player.
     * The activity should be able to play, browse, or manipulate music files stored on the device.
     *
     * @deprecated Use {@link android.content.Intent#CATEGORY_APP_MUSIC} instead.
     */
    @Deprecated
    @SdkConstant(SdkConstantType.ACTIVITY_INTENT_ACTION)
    public static final String INTENT_ACTION_MUSIC_PLAYER = "android.intent.action.MUSIC_PLAYER";

    /**
     * Activity Action: Perform a search for media.
     * Contains at least the {@link android.app.SearchManager#QUERY} extra.
     * May also contain any combination of the following extras:
     * EXTRA_MEDIA_ARTIST, EXTRA_MEDIA_ALBUM, EXTRA_MEDIA_TITLE, EXTRA_MEDIA_FOCUS
     *
     * @see android.provider.MediaStore#EXTRA_MEDIA_ARTIST
     * @see android.provider.MediaStore#EXTRA_MEDIA_ALBUM
     * @see android.provider.MediaStore#EXTRA_MEDIA_TITLE
     * @see android.provider.MediaStore#EXTRA_MEDIA_FOCUS
     */
    @SdkConstant(SdkConstantType.ACTIVITY_INTENT_ACTION)
    public static final String INTENT_ACTION_MEDIA_SEARCH = "android.intent.action.MEDIA_SEARCH";

    /**
     * An intent to perform a search for music media and automatically play content from the
     * result when possible. This can be fired, for example, by the result of a voice recognition
     * command to listen to music.
     * <p>This intent always includes the {@link android.provider.MediaStore#EXTRA_MEDIA_FOCUS}
     * and {@link android.app.SearchManager#QUERY} extras. The
     * {@link android.provider.MediaStore#EXTRA_MEDIA_FOCUS} extra determines the search mode, and
     * the value of the {@link android.app.SearchManager#QUERY} extra depends on the search mode.
     * For more information about the search modes for this intent, see
     * <a href="{@docRoot}guide/components/intents-common.html#PlaySearch">Play music based
     * on a search query</a> in <a href="{@docRoot}guide/components/intents-common.html">Common
     * Intents</a>.</p>
     *
     * <p>This intent makes the most sense for apps that can support large-scale search of music,
     * such as services connected to an online database of music which can be streamed and played
     * on the device.</p>
     */
    @SdkConstant(SdkConstantType.ACTIVITY_INTENT_ACTION)
    public static final String INTENT_ACTION_MEDIA_PLAY_FROM_SEARCH =
            "android.media.action.MEDIA_PLAY_FROM_SEARCH";

    /**
     * An intent to perform a search for readable media and automatically play content from the
     * result when possible. This can be fired, for example, by the result of a voice recognition
     * command to read a book or magazine.
     * <p>
     * Contains the {@link android.app.SearchManager#QUERY} extra, which is a string that can
     * contain any type of unstructured text search, like the name of a book or magazine, an author
     * a genre, a publisher, or any combination of these.
     * <p>
     * Because this intent includes an open-ended unstructured search string, it makes the most
     * sense for apps that can support large-scale search of text media, such as services connected
     * to an online database of books and/or magazines which can be read on the device.
     */
    @SdkConstant(SdkConstantType.ACTIVITY_INTENT_ACTION)
    public static final String INTENT_ACTION_TEXT_OPEN_FROM_SEARCH =
            "android.media.action.TEXT_OPEN_FROM_SEARCH";

    /**
     * An intent to perform a search for video media and automatically play content from the
     * result when possible. This can be fired, for example, by the result of a voice recognition
     * command to play movies.
     * <p>
     * Contains the {@link android.app.SearchManager#QUERY} extra, which is a string that can
     * contain any type of unstructured video search, like the name of a movie, one or more actors,
     * a genre, or any combination of these.
     * <p>
     * Because this intent includes an open-ended unstructured search string, it makes the most
     * sense for apps that can support large-scale search of video, such as services connected to an
     * online database of videos which can be streamed and played on the device.
     */
    @SdkConstant(SdkConstantType.ACTIVITY_INTENT_ACTION)
    public static final String INTENT_ACTION_VIDEO_PLAY_FROM_SEARCH =
            "android.media.action.VIDEO_PLAY_FROM_SEARCH";

    /**
     * The name of the Intent-extra used to define the artist
     */
    public static final String EXTRA_MEDIA_ARTIST = "android.intent.extra.artist";
    /**
     * The name of the Intent-extra used to define the album
     */
    public static final String EXTRA_MEDIA_ALBUM = "android.intent.extra.album";
    /**
     * The name of the Intent-extra used to define the song title
     */
    public static final String EXTRA_MEDIA_TITLE = "android.intent.extra.title";
    /**
     * The name of the Intent-extra used to define the genre.
     */
    public static final String EXTRA_MEDIA_GENRE = "android.intent.extra.genre";
    /**
     * The name of the Intent-extra used to define the playlist.
     */
    public static final String EXTRA_MEDIA_PLAYLIST = "android.intent.extra.playlist";
    /**
     * The name of the Intent-extra used to define the radio channel.
     */
    public static final String EXTRA_MEDIA_RADIO_CHANNEL = "android.intent.extra.radio_channel";
    /**
     * The name of the Intent-extra used to define the search focus. The search focus
     * indicates whether the search should be for things related to the artist, album
     * or song that is identified by the other extras.
     */
    public static final String EXTRA_MEDIA_FOCUS = "android.intent.extra.focus";

    /**
     * The name of the Intent-extra used to control the orientation of a ViewImage or a MovieView.
     * This is an int property that overrides the activity's requestedOrientation.
     * @see android.content.pm.ActivityInfo.SCREEN_ORIENTATION_UNSPECIFIED
     */
    public static final String EXTRA_SCREEN_ORIENTATION = "android.intent.extra.screenOrientation";

    /**
     * The name of an Intent-extra used to control the UI of a ViewImage.
     * This is a boolean property that overrides the activity's default fullscreen state.
     */
    public static final String EXTRA_FULL_SCREEN = "android.intent.extra.fullScreen";

    /**
     * The name of an Intent-extra used to control the UI of a ViewImage.
     * This is a boolean property that specifies whether or not to show action icons.
     */
    public static final String EXTRA_SHOW_ACTION_ICONS = "android.intent.extra.showActionIcons";

    /**
     * The name of the Intent-extra used to control the onCompletion behavior of a MovieView.
     * This is a boolean property that specifies whether or not to finish the MovieView activity
     * when the movie completes playing. The default value is true, which means to automatically
     * exit the movie player activity when the movie completes playing.
     */
    public static final String EXTRA_FINISH_ON_COMPLETION = "android.intent.extra.finishOnCompletion";

    /**
     * The name of the Intent action used to launch a camera in still image mode.
     */
    @SdkConstant(SdkConstantType.ACTIVITY_INTENT_ACTION)
    public static final String INTENT_ACTION_STILL_IMAGE_CAMERA = "android.media.action.STILL_IMAGE_CAMERA";

    /**
     * The name of the Intent action used to launch a camera in still image mode
     * for use when the device is secured (e.g. with a pin, password, pattern,
     * or face unlock). Applications responding to this intent must not expose
     * any personal content like existing photos or videos on the device. The
     * applications should be careful not to share any photo or video with other
     * applications or internet. The activity should use {@link
     * android.view.WindowManager.LayoutParams#FLAG_SHOW_WHEN_LOCKED} to display
     * on top of the lock screen while secured. There is no activity stack when
     * this flag is used, so launching more than one activity is strongly
     * discouraged.
     */
    @SdkConstant(SdkConstantType.ACTIVITY_INTENT_ACTION)
    public static final String INTENT_ACTION_STILL_IMAGE_CAMERA_SECURE =
            "android.media.action.STILL_IMAGE_CAMERA_SECURE";

    /**
     * The name of the Intent action used to launch a camera in video mode.
     */
    @SdkConstant(SdkConstantType.ACTIVITY_INTENT_ACTION)
    public static final String INTENT_ACTION_VIDEO_CAMERA = "android.media.action.VIDEO_CAMERA";

    /**
     * Standard Intent action that can be sent to have the camera application
     * capture an image and return it.
     * <p>
     * The caller may pass an extra EXTRA_OUTPUT to control where this image will be written.
     * If the EXTRA_OUTPUT is not present, then a small sized image is returned as a Bitmap
     * object in the extra field. This is useful for applications that only need a small image.
     * If the EXTRA_OUTPUT is present, then the full-sized image will be written to the Uri
     * value of EXTRA_OUTPUT.
     * As of {@link android.os.Build.VERSION_CODES#LOLLIPOP}, this uri can also be supplied through
     * {@link android.content.Intent#setClipData(ClipData)}. If using this approach, you still must
     * supply the uri through the EXTRA_OUTPUT field for compatibility with old applications.
     * If you don't set a ClipData, it will be copied there for you when calling
     * {@link Context#startActivity(Intent)}.
     * @see #EXTRA_OUTPUT
     */
    @SdkConstant(SdkConstantType.ACTIVITY_INTENT_ACTION)
    public final static String ACTION_IMAGE_CAPTURE = "android.media.action.IMAGE_CAPTURE";

    /**
     * Intent action that can be sent to have the camera application capture an image and return
     * it when the device is secured (e.g. with a pin, password, pattern, or face unlock).
     * Applications responding to this intent must not expose any personal content like existing
     * photos or videos on the device. The applications should be careful not to share any photo
     * or video with other applications or internet. The activity should use {@link
     * android.view.WindowManager.LayoutParams#FLAG_SHOW_WHEN_LOCKED} to display on top of the
     * lock screen while secured. There is no activity stack when this flag is used, so
     * launching more than one activity is strongly discouraged.
     * <p>
     * The caller may pass an extra EXTRA_OUTPUT to control where this image will be written.
     * If the EXTRA_OUTPUT is not present, then a small sized image is returned as a Bitmap
     * object in the extra field. This is useful for applications that only need a small image.
     * If the EXTRA_OUTPUT is present, then the full-sized image will be written to the Uri
     * value of EXTRA_OUTPUT.
     * As of {@link android.os.Build.VERSION_CODES#LOLLIPOP}, this uri can also be supplied through
     * {@link android.content.Intent#setClipData(ClipData)}. If using this approach, you still must
     * supply the uri through the EXTRA_OUTPUT field for compatibility with old applications.
     * If you don't set a ClipData, it will be copied there for you when calling
     * {@link Context#startActivity(Intent)}.
     *
     * @see #ACTION_IMAGE_CAPTURE
     * @see #EXTRA_OUTPUT
     */
    @SdkConstant(SdkConstantType.ACTIVITY_INTENT_ACTION)
    public static final String ACTION_IMAGE_CAPTURE_SECURE =
            "android.media.action.IMAGE_CAPTURE_SECURE";

    /**
     * Standard Intent action that can be sent to have the camera application
     * capture a video and return it.
     * <p>
     * The caller may pass in an extra EXTRA_VIDEO_QUALITY to control the video quality.
     * <p>
     * The caller may pass in an extra EXTRA_OUTPUT to control
     * where the video is written. If EXTRA_OUTPUT is not present the video will be
     * written to the standard location for videos, and the Uri of that location will be
     * returned in the data field of the Uri.
     * As of {@link android.os.Build.VERSION_CODES#LOLLIPOP}, this uri can also be supplied through
     * {@link android.content.Intent#setClipData(ClipData)}. If using this approach, you still must
     * supply the uri through the EXTRA_OUTPUT field for compatibility with old applications.
     * If you don't set a ClipData, it will be copied there for you when calling
     * {@link Context#startActivity(Intent)}.
     * @see #EXTRA_OUTPUT
     * @see #EXTRA_VIDEO_QUALITY
     * @see #EXTRA_SIZE_LIMIT
     * @see #EXTRA_DURATION_LIMIT
     */
    @SdkConstant(SdkConstantType.ACTIVITY_INTENT_ACTION)
    public final static String ACTION_VIDEO_CAPTURE = "android.media.action.VIDEO_CAPTURE";

    /**
     * The name of the Intent-extra used to control the quality of a recorded video. This is an
     * integer property. Currently value 0 means low quality, suitable for MMS messages, and
     * value 1 means high quality. In the future other quality levels may be added.
     */
    public final static String EXTRA_VIDEO_QUALITY = "android.intent.extra.videoQuality";

    /**
     * Specify the maximum allowed size.
     */
    public final static String EXTRA_SIZE_LIMIT = "android.intent.extra.sizeLimit";

    /**
     * Specify the maximum allowed recording duration in seconds.
     */
    public final static String EXTRA_DURATION_LIMIT = "android.intent.extra.durationLimit";

    /**
     * The name of the Intent-extra used to indicate a content resolver Uri to be used to
     * store the requested image or video.
     */
    public final static String EXTRA_OUTPUT = "output";

    /**
      * The string that is used when a media attribute is not known. For example,
      * if an audio file does not have any meta data, the artist and album columns
      * will be set to this value.
      */
    public static final String UNKNOWN_STRING = "<unknown>";

    /**
     * Common fields for most MediaProvider tables
     */

    public interface MediaColumns extends BaseColumns {
        /**
         * The data stream for the file
         * <P>Type: DATA STREAM</P>
         */
        public static final String DATA = "_data";

        /**
         * The size of the file in bytes
         * <P>Type: INTEGER (long)</P>
         */
        public static final String SIZE = "_size";

        /**
         * The display name of the file
         * <P>Type: TEXT</P>
         */
        public static final String DISPLAY_NAME = "_display_name";

        /**
         * The title of the content
         * <P>Type: TEXT</P>
         */
        public static final String TITLE = "title";

        /**
         * The time the file was added to the media provider
         * Units are seconds since 1970.
         * <P>Type: INTEGER (long)</P>
         */
        public static final String DATE_ADDED = "date_added";

        /**
         * The time the file was last modified
         * Units are seconds since 1970.
         * NOTE: This is for internal use by the media scanner.  Do not modify this field.
         * <P>Type: INTEGER (long)</P>
         */
        public static final String DATE_MODIFIED = "date_modified";

        /**
         * The MIME type of the file
         * <P>Type: TEXT</P>
         */
        public static final String MIME_TYPE = "mime_type";

        /**
         * The MTP object handle of a newly transfered file.
         * Used to pass the new file's object handle through the media scanner
         * from MTP to the media provider
         * For internal use only by MTP, media scanner and media provider.
         * <P>Type: INTEGER</P>
         * @hide
         */
        public static final String MEDIA_SCANNER_NEW_OBJECT_ID = "media_scanner_new_object_id";

        /**
         * Non-zero if the media file is drm-protected
         * <P>Type: INTEGER (boolean)</P>
         * @hide
         */
        public static final String IS_DRM = "is_drm";

        /**
         * The width of the image/video in pixels.
         */
        public static final String WIDTH = "width";

        /**
         * The height of the image/video in pixels.
         */
        public static final String HEIGHT = "height";
     }

    /**
     * Media provider table containing an index of all files in the media storage,
     * including non-media files.  This should be used by applications that work with
     * non-media file types (text, HTML, PDF, etc) as well as applications that need to
     * work with multiple media file types in a single query.
     */
    public static final class Files {

        /**
         * Get the content:// style URI for the files table on the
         * given volume.
         *
         * @param volumeName the name of the volume to get the URI for
         * @return the URI to the files table on the given volume
         */
        public static Uri getContentUri(String volumeName) {
            return Uri.parse(CONTENT_AUTHORITY_SLASH + volumeName +
                    "/file");
        }

        /**
         * Get the content:// style URI for a single row in the files table on the
         * given volume.
         *
         * @param volumeName the name of the volume to get the URI for
         * @param rowId the file to get the URI for
         * @return the URI to the files table on the given volume
         */
        public static final Uri getContentUri(String volumeName,
                long rowId) {
            return Uri.parse(CONTENT_AUTHORITY_SLASH + volumeName
                    + "/file/" + rowId);
        }

        /**
         * For use only by the MTP implementation.
         * @hide
         */
        public static Uri getMtpObjectsUri(String volumeName) {
            return Uri.parse(CONTENT_AUTHORITY_SLASH + volumeName +
                    "/object");
        }

        /**
         * For use only by the MTP implementation.
         * @hide
         */
        public static final Uri getMtpObjectsUri(String volumeName,
                long fileId) {
            return Uri.parse(CONTENT_AUTHORITY_SLASH + volumeName
                    + "/object/" + fileId);
        }

        /**
         * Used to implement the MTP GetObjectReferences and SetObjectReferences commands.
         * @hide
         */
        public static final Uri getMtpReferencesUri(String volumeName,
                long fileId) {
            return Uri.parse(CONTENT_AUTHORITY_SLASH + volumeName
                    + "/object/" + fileId + "/references");
        }

        /**
         * Fields for master table for all media files.
         * Table also contains MediaColumns._ID, DATA, SIZE and DATE_MODIFIED.
         */
        public interface FileColumns extends MediaColumns {
            /**
             * The MTP storage ID of the file
             * <P>Type: INTEGER</P>
             * @hide
             */
            public static final String STORAGE_ID = "storage_id";

            /**
             * The MTP format code of the file
             * <P>Type: INTEGER</P>
             * @hide
             */
            public static final String FORMAT = "format";

            /**
             * The index of the parent directory of the file
             * <P>Type: INTEGER</P>
             */
            public static final String PARENT = "parent";

            /**
             * The MIME type of the file
             * <P>Type: TEXT</P>
             */
            public static final String MIME_TYPE = "mime_type";

            /**
             * The title of the content
             * <P>Type: TEXT</P>
             */
            public static final String TITLE = "title";

            /**
             * The media type (audio, video, image or playlist)
             * of the file, or 0 for not a media file
             * <P>Type: TEXT</P>
             */
            public static final String MEDIA_TYPE = "media_type";

            /**
             * Constant for the {@link #MEDIA_TYPE} column indicating that file
             * is not an audio, image, video or playlist file.
             */
            public static final int MEDIA_TYPE_NONE = 0;

            /**
             * Constant for the {@link #MEDIA_TYPE} column indicating that file is an image file.
             */
            public static final int MEDIA_TYPE_IMAGE = 1;

            /**
             * Constant for the {@link #MEDIA_TYPE} column indicating that file is an audio file.
             */
            public static final int MEDIA_TYPE_AUDIO = 2;

            /**
             * Constant for the {@link #MEDIA_TYPE} column indicating that file is a video file.
             */
            public static final int MEDIA_TYPE_VIDEO = 3;

            /**
             * Constant for the {@link #MEDIA_TYPE} column indicating that file is a playlist file.
             */
            public static final int MEDIA_TYPE_PLAYLIST = 4;
        }
    }

    /**
     * This class is used internally by Images.Thumbnails and Video.Thumbnails, it's not intended
     * to be accessed elsewhere.
     */
    private static class InternalThumbnails implements BaseColumns {
        private static final int MINI_KIND = 1;
        private static final int FULL_SCREEN_KIND = 2;
        private static final int MICRO_KIND = 3;
        private static final String[] PROJECTION = new String[] {_ID, MediaColumns.DATA};
        static final int DEFAULT_GROUP_ID = 0;
        private static final Object sThumbBufLock = new Object();
        private static byte[] sThumbBuf;

        private static Bitmap getMiniThumbFromFile(
                Cursor c, Uri baseUri, ContentResolver cr, BitmapFactory.Options options) {
            Bitmap bitmap = null;
            Uri thumbUri = null;
            try {
                long thumbId = c.getLong(0);
                String filePath = c.getString(1);
                thumbUri = ContentUris.withAppendedId(baseUri, thumbId);
                ParcelFileDescriptor pfdInput = cr.openFileDescriptor(thumbUri, "r");
                bitmap = BitmapFactory.decodeFileDescriptor(
                        pfdInput.getFileDescriptor(), null, options);
                pfdInput.close();
            } catch (FileNotFoundException ex) {
                Log.e(TAG, "couldn't open thumbnail " + thumbUri + "; " + ex);
            } catch (IOException ex) {
                Log.e(TAG, "couldn't open thumbnail " + thumbUri + "; " + ex);
            } catch (OutOfMemoryError ex) {
                Log.e(TAG, "failed to allocate memory for thumbnail "
                        + thumbUri + "; " + ex);
            }
            return bitmap;
        }

        /**
         * This method cancels the thumbnail request so clients waiting for getThumbnail will be
         * interrupted and return immediately. Only the original process which made the getThumbnail
         * requests can cancel their own requests.
         *
         * @param cr ContentResolver
         * @param origId original image or video id. use -1 to cancel all requests.
         * @param groupId the same groupId used in getThumbnail
         * @param baseUri the base URI of requested thumbnails
         */
        static void cancelThumbnailRequest(ContentResolver cr, long origId, Uri baseUri,
                long groupId) {
            Uri cancelUri = baseUri.buildUpon().appendQueryParameter("cancel", "1")
                    .appendQueryParameter("orig_id", String.valueOf(origId))
                    .appendQueryParameter("group_id", String.valueOf(groupId)).build();
            Cursor c = null;
            try {
                c = cr.query(cancelUri, PROJECTION, null, null, null);
            }
            finally {
                if (c != null) c.close();
            }
        }

        /**
         * This method ensure thumbnails associated with origId are generated and decode the byte
         * stream from database (MICRO_KIND) or file (MINI_KIND).
         *
         * Special optimization has been done to avoid further IPC communication for MICRO_KIND
         * thumbnails.
         *
         * @param cr ContentResolver
         * @param origId original image or video id
         * @param kind could be MINI_KIND or MICRO_KIND
         * @param options this is only used for MINI_KIND when decoding the Bitmap
         * @param baseUri the base URI of requested thumbnails
         * @param groupId the id of group to which this request belongs
         * @return Bitmap bitmap of specified thumbnail kind
         */
        static Bitmap getThumbnail(ContentResolver cr, long origId, long groupId, int kind,
                BitmapFactory.Options options, Uri baseUri, boolean isVideo) {
            Bitmap bitmap = null;
            // Log.v(TAG, "getThumbnail: origId="+origId+", kind="+kind+", isVideo="+isVideo);
            // If the magic is non-zero, we simply return thumbnail if it does exist.
            // querying MediaProvider and simply return thumbnail.
            MiniThumbFile thumbFile = new MiniThumbFile(isVideo ? Video.Media.EXTERNAL_CONTENT_URI
                    : Images.Media.EXTERNAL_CONTENT_URI);
            Cursor c = null;
            try {
                long magic = thumbFile.getMagic(origId);
                if (magic != 0) {
                    if (kind == MICRO_KIND) {
                        synchronized (sThumbBufLock) {
                            if (sThumbBuf == null) {
                                sThumbBuf = new byte[MiniThumbFile.BYTES_PER_MINTHUMB];
                            }
                            if (thumbFile.getMiniThumbFromFile(origId, sThumbBuf) != null) {
                                bitmap = BitmapFactory.decodeByteArray(sThumbBuf, 0, sThumbBuf.length);
                                if (bitmap == null) {
                                    Log.w(TAG, "couldn't decode byte array.");
                                }
                            }
                        }
                        return bitmap;
                    } else if (kind == MINI_KIND) {
                        String column = isVideo ? "video_id=" : "image_id=";
                        c = cr.query(baseUri, PROJECTION, column + origId, null, null);
                        if (c != null && c.moveToFirst()) {
                            bitmap = getMiniThumbFromFile(c, baseUri, cr, options);
                            if (bitmap != null) {
                                return bitmap;
                            }
                        }
                    }
                }

                Uri blockingUri = baseUri.buildUpon().appendQueryParameter("blocking", "1")
                        .appendQueryParameter("orig_id", String.valueOf(origId))
                        .appendQueryParameter("group_id", String.valueOf(groupId)).build();
                if (c != null) c.close();
                c = cr.query(blockingUri, PROJECTION, null, null, null);
                // This happens when original image/video doesn't exist.
                if (c == null) return null;

                // Assuming thumbnail has been generated, at least original image exists.
                if (kind == MICRO_KIND) {
                    synchronized (sThumbBufLock) {
                        if (sThumbBuf == null) {
                            sThumbBuf = new byte[MiniThumbFile.BYTES_PER_MINTHUMB];
                        }
                        Arrays.fill(sThumbBuf, (byte)0);
                        if (thumbFile.getMiniThumbFromFile(origId, sThumbBuf) != null) {
                            bitmap = BitmapFactory.decodeByteArray(sThumbBuf, 0, sThumbBuf.length);
                            if (bitmap == null) {
                                Log.w(TAG, "couldn't decode byte array.");
                            }
                        }
                    }
                } else if (kind == MINI_KIND) {
                    if (c.moveToFirst()) {
                        bitmap = getMiniThumbFromFile(c, baseUri, cr, options);
                    }
                } else {
                    throw new IllegalArgumentException("Unsupported kind: " + kind);
                }

                // We probably run out of space, so create the thumbnail in memory.
                if (bitmap == null) {
                    Log.v(TAG, "Create the thumbnail in memory: origId=" + origId
                            + ", kind=" + kind + ", isVideo="+isVideo);
                    Uri uri = Uri.parse(
                            baseUri.buildUpon().appendPath(String.valueOf(origId))
                                    .toString().replaceFirst("thumbnails", "media"));
<<<<<<< HEAD
                    if (filePath == null) {
                        if (c != null) c.close();
                        c = cr.query(uri, PROJECTION, null, null, null);
                        if (c == null || !c.moveToFirst()) {
                            return null;
                        }
                        filePath = c.getString(1);
                        // this DB query can return null under some synchronization issue,
                        // returning NULL bitmap in such cases.
                        if (filePath == null) {
                            return null;
                        }
=======
                    if (c != null) c.close();
                    c = cr.query(uri, PROJECTION, null, null, null);
                    if (c == null || !c.moveToFirst()) {
                        return null;
>>>>>>> d0f748a7
                    }
                    String filePath = c.getString(1);
                    if (filePath != null) {
                        if (isVideo) {
                            bitmap = ThumbnailUtils.createVideoThumbnail(filePath, kind);
                        } else {
                            bitmap = ThumbnailUtils.createImageThumbnail(filePath, kind);
                        }
                    }
                }
            } catch (SQLiteException ex) {
                Log.w(TAG, ex);
            } finally {
                if (c != null) c.close();
                // To avoid file descriptor leak in application process.
                thumbFile.deactivate();
                thumbFile = null;
            }
            return bitmap;
        }
    }

    /**
     * Contains meta data for all available images.
     */
    public static final class Images {
        public interface ImageColumns extends MediaColumns {
            /**
             * The description of the image
             * <P>Type: TEXT</P>
             */
            public static final String DESCRIPTION = "description";

            /**
             * The picasa id of the image
             * <P>Type: TEXT</P>
             */
            public static final String PICASA_ID = "picasa_id";

            /**
             * Whether the video should be published as public or private
             * <P>Type: INTEGER</P>
             */
            public static final String IS_PRIVATE = "isprivate";

            /**
             * The latitude where the image was captured.
             * <P>Type: DOUBLE</P>
             */
            public static final String LATITUDE = "latitude";

            /**
             * The longitude where the image was captured.
             * <P>Type: DOUBLE</P>
             */
            public static final String LONGITUDE = "longitude";

            /**
             * The date & time that the image was taken in units
             * of milliseconds since jan 1, 1970.
             * <P>Type: INTEGER</P>
             */
            public static final String DATE_TAKEN = "datetaken";

            /**
             * The orientation for the image expressed as degrees.
             * Only degrees 0, 90, 180, 270 will work.
             * <P>Type: INTEGER</P>
             */
            public static final String ORIENTATION = "orientation";

            /**
             * The mini thumb id.
             * <P>Type: INTEGER</P>
             */
            public static final String MINI_THUMB_MAGIC = "mini_thumb_magic";

            /**
             * The bucket id of the image. This is a read-only property that
             * is automatically computed from the DATA column.
             * <P>Type: TEXT</P>
             */
            public static final String BUCKET_ID = "bucket_id";

            /**
             * The bucket display name of the image. This is a read-only property that
             * is automatically computed from the DATA column.
             * <P>Type: TEXT</P>
             */
            public static final String BUCKET_DISPLAY_NAME = "bucket_display_name";
        }

        public static final class Media implements ImageColumns {
            public static final Cursor query(ContentResolver cr, Uri uri, String[] projection) {
                return cr.query(uri, projection, null, null, DEFAULT_SORT_ORDER);
            }

            public static final Cursor query(ContentResolver cr, Uri uri, String[] projection,
                    String where, String orderBy) {
                return cr.query(uri, projection, where,
                                             null, orderBy == null ? DEFAULT_SORT_ORDER : orderBy);
            }

            public static final Cursor query(ContentResolver cr, Uri uri, String[] projection,
                    String selection, String [] selectionArgs, String orderBy) {
                return cr.query(uri, projection, selection,
                        selectionArgs, orderBy == null ? DEFAULT_SORT_ORDER : orderBy);
            }

            /**
             * Retrieves an image for the given url as a {@link Bitmap}.
             *
             * @param cr The content resolver to use
             * @param url The url of the image
             * @throws FileNotFoundException
             * @throws IOException
             */
            public static final Bitmap getBitmap(ContentResolver cr, Uri url)
                    throws FileNotFoundException, IOException {
                InputStream input = cr.openInputStream(url);
                Bitmap bitmap = BitmapFactory.decodeStream(input);
                input.close();
                return bitmap;
            }

            /**
             * Insert an image and create a thumbnail for it.
             *
             * @param cr The content resolver to use
             * @param imagePath The path to the image to insert
             * @param name The name of the image
             * @param description The description of the image
             * @return The URL to the newly created image
             * @throws FileNotFoundException
             */
            public static final String insertImage(ContentResolver cr, String imagePath,
                    String name, String description) throws FileNotFoundException {
                // Check if file exists with a FileInputStream
                FileInputStream stream = new FileInputStream(imagePath);
                try {
                    Bitmap bm = BitmapFactory.decodeFile(imagePath);
                    String ret = insertImage(cr, bm, name, description);
                    bm.recycle();
                    return ret;
                } finally {
                    try {
                        stream.close();
                    } catch (IOException e) {
                    }
                }
            }

            private static final Bitmap StoreThumbnail(
                    ContentResolver cr,
                    Bitmap source,
                    long id,
                    float width, float height,
                    int kind) {
                // create the matrix to scale it
                Matrix matrix = new Matrix();

                float scaleX = width / source.getWidth();
                float scaleY = height / source.getHeight();

                matrix.setScale(scaleX, scaleY);

                Bitmap thumb = Bitmap.createBitmap(source, 0, 0,
                                                   source.getWidth(),
                                                   source.getHeight(), matrix,
                                                   true);

                ContentValues values = new ContentValues(4);
                values.put(Images.Thumbnails.KIND,     kind);
                values.put(Images.Thumbnails.IMAGE_ID, (int)id);
                values.put(Images.Thumbnails.HEIGHT,   thumb.getHeight());
                values.put(Images.Thumbnails.WIDTH,    thumb.getWidth());

                Uri url = cr.insert(Images.Thumbnails.EXTERNAL_CONTENT_URI, values);

                try {
                    OutputStream thumbOut = cr.openOutputStream(url);

                    thumb.compress(Bitmap.CompressFormat.JPEG, 100, thumbOut);
                    thumbOut.close();
                    return thumb;
                }
                catch (FileNotFoundException ex) {
                    return null;
                }
                catch (IOException ex) {
                    return null;
                }
            }

            /**
             * Insert an image and create a thumbnail for it.
             *
             * @param cr The content resolver to use
             * @param source The stream to use for the image
             * @param title The name of the image
             * @param description The description of the image
             * @return The URL to the newly created image, or <code>null</code> if the image failed to be stored
             *              for any reason.
             */
            public static final String insertImage(ContentResolver cr, Bitmap source,
                                                   String title, String description) {
                ContentValues values = new ContentValues();
                values.put(Images.Media.TITLE, title);
                values.put(Images.Media.DESCRIPTION, description);
                values.put(Images.Media.MIME_TYPE, "image/jpeg");

                Uri url = null;
                String stringUrl = null;    /* value to be returned */

                try {
                    url = cr.insert(EXTERNAL_CONTENT_URI, values);

                    if (source != null) {
                        OutputStream imageOut = cr.openOutputStream(url);
                        try {
                            source.compress(Bitmap.CompressFormat.JPEG, 50, imageOut);
                        } finally {
                            imageOut.close();
                        }

                        long id = ContentUris.parseId(url);
                        // Wait until MINI_KIND thumbnail is generated.
                        Bitmap miniThumb = Images.Thumbnails.getThumbnail(cr, id,
                                Images.Thumbnails.MINI_KIND, null);
                        // This is for backward compatibility.
                        Bitmap microThumb = StoreThumbnail(cr, miniThumb, id, 50F, 50F,
                                Images.Thumbnails.MICRO_KIND);
                    } else {
                        Log.e(TAG, "Failed to create thumbnail, removing original");
                        cr.delete(url, null, null);
                        url = null;
                    }
                } catch (Exception e) {
                    Log.e(TAG, "Failed to insert image", e);
                    if (url != null) {
                        cr.delete(url, null, null);
                        url = null;
                    }
                }

                if (url != null) {
                    stringUrl = url.toString();
                }

                return stringUrl;
            }

            /**
             * Get the content:// style URI for the image media table on the
             * given volume.
             *
             * @param volumeName the name of the volume to get the URI for
             * @return the URI to the image media table on the given volume
             */
            public static Uri getContentUri(String volumeName) {
                return Uri.parse(CONTENT_AUTHORITY_SLASH + volumeName +
                        "/images/media");
            }

            /**
             * The content:// style URI for the internal storage.
             */
            public static final Uri INTERNAL_CONTENT_URI =
                    getContentUri("internal");

            /**
             * The content:// style URI for the "primary" external storage
             * volume.
             */
            public static final Uri EXTERNAL_CONTENT_URI =
                    getContentUri("external");

            /**
             * The MIME type of of this directory of
             * images.  Note that each entry in this directory will have a standard
             * image MIME type as appropriate -- for example, image/jpeg.
             */
            public static final String CONTENT_TYPE = "vnd.android.cursor.dir/image";

            /**
             * The default sort order for this table
             */
            public static final String DEFAULT_SORT_ORDER = ImageColumns.BUCKET_DISPLAY_NAME;
        }

        /**
         * This class allows developers to query and get two kinds of thumbnails:
         * MINI_KIND: 512 x 384 thumbnail
         * MICRO_KIND: 96 x 96 thumbnail
         */
        public static class Thumbnails implements BaseColumns {
            public static final Cursor query(ContentResolver cr, Uri uri, String[] projection) {
                return cr.query(uri, projection, null, null, DEFAULT_SORT_ORDER);
            }

            public static final Cursor queryMiniThumbnails(ContentResolver cr, Uri uri, int kind,
                    String[] projection) {
                return cr.query(uri, projection, "kind = " + kind, null, DEFAULT_SORT_ORDER);
            }

            public static final Cursor queryMiniThumbnail(ContentResolver cr, long origId, int kind,
                    String[] projection) {
                return cr.query(EXTERNAL_CONTENT_URI, projection,
                        IMAGE_ID + " = " + origId + " AND " + KIND + " = " +
                        kind, null, null);
            }

            /**
             * This method cancels the thumbnail request so clients waiting for getThumbnail will be
             * interrupted and return immediately. Only the original process which made the getThumbnail
             * requests can cancel their own requests.
             *
             * @param cr ContentResolver
             * @param origId original image id
             */
            public static void cancelThumbnailRequest(ContentResolver cr, long origId) {
                InternalThumbnails.cancelThumbnailRequest(cr, origId, EXTERNAL_CONTENT_URI,
                        InternalThumbnails.DEFAULT_GROUP_ID);
            }

            /**
             * This method checks if the thumbnails of the specified image (origId) has been created.
             * It will be blocked until the thumbnails are generated.
             *
             * @param cr ContentResolver used to dispatch queries to MediaProvider.
             * @param origId Original image id associated with thumbnail of interest.
             * @param kind The type of thumbnail to fetch. Should be either MINI_KIND or MICRO_KIND.
             * @param options this is only used for MINI_KIND when decoding the Bitmap
             * @return A Bitmap instance. It could be null if the original image
             *         associated with origId doesn't exist or memory is not enough.
             */
            public static Bitmap getThumbnail(ContentResolver cr, long origId, int kind,
                    BitmapFactory.Options options) {
                return InternalThumbnails.getThumbnail(cr, origId,
                        InternalThumbnails.DEFAULT_GROUP_ID, kind, options,
                        EXTERNAL_CONTENT_URI, false);
            }

            /**
             * This method cancels the thumbnail request so clients waiting for getThumbnail will be
             * interrupted and return immediately. Only the original process which made the getThumbnail
             * requests can cancel their own requests.
             *
             * @param cr ContentResolver
             * @param origId original image id
             * @param groupId the same groupId used in getThumbnail.
             */
            public static void cancelThumbnailRequest(ContentResolver cr, long origId, long groupId) {
                InternalThumbnails.cancelThumbnailRequest(cr, origId, EXTERNAL_CONTENT_URI, groupId);
            }

            /**
             * This method checks if the thumbnails of the specified image (origId) has been created.
             * It will be blocked until the thumbnails are generated.
             *
             * @param cr ContentResolver used to dispatch queries to MediaProvider.
             * @param origId Original image id associated with thumbnail of interest.
             * @param groupId the id of group to which this request belongs
             * @param kind The type of thumbnail to fetch. Should be either MINI_KIND or MICRO_KIND.
             * @param options this is only used for MINI_KIND when decoding the Bitmap
             * @return A Bitmap instance. It could be null if the original image
             *         associated with origId doesn't exist or memory is not enough.
             */
            public static Bitmap getThumbnail(ContentResolver cr, long origId, long groupId,
                    int kind, BitmapFactory.Options options) {
                return InternalThumbnails.getThumbnail(cr, origId, groupId, kind, options,
                        EXTERNAL_CONTENT_URI, false);
            }

            /**
             * Get the content:// style URI for the image media table on the
             * given volume.
             *
             * @param volumeName the name of the volume to get the URI for
             * @return the URI to the image media table on the given volume
             */
            public static Uri getContentUri(String volumeName) {
                return Uri.parse(CONTENT_AUTHORITY_SLASH + volumeName +
                        "/images/thumbnails");
            }

            /**
             * The content:// style URI for the internal storage.
             */
            public static final Uri INTERNAL_CONTENT_URI =
                    getContentUri("internal");

            /**
             * The content:// style URI for the "primary" external storage
             * volume.
             */
            public static final Uri EXTERNAL_CONTENT_URI =
                    getContentUri("external");

            /**
             * The default sort order for this table
             */
            public static final String DEFAULT_SORT_ORDER = "image_id ASC";

            /**
             * The data stream for the thumbnail
             * <P>Type: DATA STREAM</P>
             */
            public static final String DATA = "_data";

            /**
             * The original image for the thumbnal
             * <P>Type: INTEGER (ID from Images table)</P>
             */
            public static final String IMAGE_ID = "image_id";

            /**
             * The kind of the thumbnail
             * <P>Type: INTEGER (One of the values below)</P>
             */
            public static final String KIND = "kind";

            public static final int MINI_KIND = 1;
            public static final int FULL_SCREEN_KIND = 2;
            public static final int MICRO_KIND = 3;
            /**
             * The blob raw data of thumbnail
             * <P>Type: DATA STREAM</P>
             */
            public static final String THUMB_DATA = "thumb_data";

            /**
             * The width of the thumbnal
             * <P>Type: INTEGER (long)</P>
             */
            public static final String WIDTH = "width";

            /**
             * The height of the thumbnail
             * <P>Type: INTEGER (long)</P>
             */
            public static final String HEIGHT = "height";
        }
    }

    /**
     * Container for all audio content.
     */
    public static final class Audio {
        /**
         * Columns for audio file that show up in multiple tables.
         */
        public interface AudioColumns extends MediaColumns {

            /**
             * A non human readable key calculated from the TITLE, used for
             * searching, sorting and grouping
             * <P>Type: TEXT</P>
             */
            public static final String TITLE_KEY = "title_key";

            /**
             * The duration of the audio file, in ms
             * <P>Type: INTEGER (long)</P>
             */
            public static final String DURATION = "duration";

            /**
             * The position, in ms, playback was at when playback for this file
             * was last stopped.
             * <P>Type: INTEGER (long)</P>
             */
            public static final String BOOKMARK = "bookmark";

            /**
             * The id of the artist who created the audio file, if any
             * <P>Type: INTEGER (long)</P>
             */
            public static final String ARTIST_ID = "artist_id";

            /**
             * The artist who created the audio file, if any
             * <P>Type: TEXT</P>
             */
            public static final String ARTIST = "artist";

            /**
             * The artist credited for the album that contains the audio file
             * <P>Type: TEXT</P>
             * @hide
             */
            public static final String ALBUM_ARTIST = "album_artist";

            /**
             * Whether the song is part of a compilation
             * <P>Type: TEXT</P>
             * @hide
             */
            public static final String COMPILATION = "compilation";

            /**
             * A non human readable key calculated from the ARTIST, used for
             * searching, sorting and grouping
             * <P>Type: TEXT</P>
             */
            public static final String ARTIST_KEY = "artist_key";

            /**
             * The composer of the audio file, if any
             * <P>Type: TEXT</P>
             */
            public static final String COMPOSER = "composer";

            /**
             * The id of the album the audio file is from, if any
             * <P>Type: INTEGER (long)</P>
             */
            public static final String ALBUM_ID = "album_id";

            /**
             * The album the audio file is from, if any
             * <P>Type: TEXT</P>
             */
            public static final String ALBUM = "album";

            /**
             * A non human readable key calculated from the ALBUM, used for
             * searching, sorting and grouping
             * <P>Type: TEXT</P>
             */
            public static final String ALBUM_KEY = "album_key";

            /**
             * The track number of this song on the album, if any.
             * This number encodes both the track number and the
             * disc number. For multi-disc sets, this number will
             * be 1xxx for tracks on the first disc, 2xxx for tracks
             * on the second disc, etc.
             * <P>Type: INTEGER</P>
             */
            public static final String TRACK = "track";

            /**
             * The year the audio file was recorded, if any
             * <P>Type: INTEGER</P>
             */
            public static final String YEAR = "year";

            /**
             * Non-zero if the audio file is music
             * <P>Type: INTEGER (boolean)</P>
             */
            public static final String IS_MUSIC = "is_music";

            /**
             * Non-zero if the audio file is a podcast
             * <P>Type: INTEGER (boolean)</P>
             */
            public static final String IS_PODCAST = "is_podcast";

            /**
             * Non-zero if the audio file may be a ringtone
             * <P>Type: INTEGER (boolean)</P>
             */
            public static final String IS_RINGTONE = "is_ringtone";

            /**
             * Non-zero if the audio file may be an alarm
             * <P>Type: INTEGER (boolean)</P>
             */
            public static final String IS_ALARM = "is_alarm";

            /**
             * Non-zero if the audio file may be a notification sound
             * <P>Type: INTEGER (boolean)</P>
             */
            public static final String IS_NOTIFICATION = "is_notification";

            /**
             * The genre of the audio file, if any
             * <P>Type: TEXT</P>
             * Does not exist in the database - only used by the media scanner for inserts.
             * @hide
             */
            public static final String GENRE = "genre";
        }

        /**
         * Converts a name to a "key" that can be used for grouping, sorting
         * and searching.
         * The rules that govern this conversion are:
         * - remove 'special' characters like ()[]'!?.,
         * - remove leading/trailing spaces
         * - convert everything to lowercase
         * - remove leading "the ", "an " and "a "
         * - remove trailing ", the|an|a"
         * - remove accents. This step leaves us with CollationKey data,
         *   which is not human readable
         *
         * @param name The artist or album name to convert
         * @return The "key" for the given name.
         */
        public static String keyFor(String name) {
            if (name != null)  {
                boolean sortfirst = false;
                if (name.equals(UNKNOWN_STRING)) {
                    return "\001";
                }
                // Check if the first character is \001. We use this to
                // force sorting of certain special files, like the silent ringtone.
                if (name.startsWith("\001")) {
                    sortfirst = true;
                }
                name = name.trim().toLowerCase();
                if (name.startsWith("the ")) {
                    name = name.substring(4);
                }
                if (name.startsWith("an ")) {
                    name = name.substring(3);
                }
                if (name.startsWith("a ")) {
                    name = name.substring(2);
                }
                if (name.endsWith(", the") || name.endsWith(",the") ||
                    name.endsWith(", an") || name.endsWith(",an") ||
                    name.endsWith(", a") || name.endsWith(",a")) {
                    name = name.substring(0, name.lastIndexOf(','));
                }
                name = name.replaceAll("[\\[\\]\\(\\)\"'.,?!]", "").trim();
                if (name.length() > 0) {
                    // Insert a separator between the characters to avoid
                    // matches on a partial character. If we ever change
                    // to start-of-word-only matches, this can be removed.
                    StringBuilder b = new StringBuilder();
                    b.append('.');
                    int nl = name.length();
                    for (int i = 0; i < nl; i++) {
                        b.append(name.charAt(i));
                        b.append('.');
                    }
                    name = b.toString();
                    String key = DatabaseUtils.getCollationKey(name);
                    if (sortfirst) {
                        key = "\001" + key;
                    }
                    return key;
               } else {
                    return "";
                }
            }
            return null;
        }

        public static final class Media implements AudioColumns {

            private static final String[] EXTERNAL_PATHS;

            static {
                String secondary_storage = System.getenv("SECONDARY_STORAGE");
                if (secondary_storage != null) {
                    EXTERNAL_PATHS = secondary_storage.split(":");
                } else {
                    EXTERNAL_PATHS = new String[0];
                }
            }

            /**
             * Get the content:// style URI for the audio media table on the
             * given volume.
             *
             * @param volumeName the name of the volume to get the URI for
             * @return the URI to the audio media table on the given volume
             */
            public static Uri getContentUri(String volumeName) {
                return Uri.parse(CONTENT_AUTHORITY_SLASH + volumeName +
                        "/audio/media");
            }

            public static Uri getContentUriForPath(String path) {
                for (String ep : EXTERNAL_PATHS) {
                    if (path.startsWith(ep)) {
                        return EXTERNAL_CONTENT_URI;
                    }
                }

                return (path.startsWith(Environment.getExternalStorageDirectory().getPath()) ?
                        EXTERNAL_CONTENT_URI : INTERNAL_CONTENT_URI);
            }

            /**
             * The content:// style URI for the internal storage.
             */
            public static final Uri INTERNAL_CONTENT_URI =
                    getContentUri("internal");

            /**
             * The content:// style URI for the "primary" external storage
             * volume.
             */
            public static final Uri EXTERNAL_CONTENT_URI =
                    getContentUri("external");

            /**
             * The MIME type for this table.
             */
            public static final String CONTENT_TYPE = "vnd.android.cursor.dir/audio";

            /**
             * The MIME type for an audio track.
             */
            public static final String ENTRY_CONTENT_TYPE = "vnd.android.cursor.item/audio";

            /**
             * The default sort order for this table
             */
            public static final String DEFAULT_SORT_ORDER = TITLE_KEY;

            /**
             * Activity Action: Start SoundRecorder application.
             * <p>Input: nothing.
             * <p>Output: An uri to the recorded sound stored in the Media Library
             * if the recording was successful.
             * May also contain the extra EXTRA_MAX_BYTES.
             * @see #EXTRA_MAX_BYTES
             */
            public static final String RECORD_SOUND_ACTION =
                    "android.provider.MediaStore.RECORD_SOUND";

            /**
             * The name of the Intent-extra used to define a maximum file size for
             * a recording made by the SoundRecorder application.
             *
             * @see #RECORD_SOUND_ACTION
             */
             public static final String EXTRA_MAX_BYTES =
                    "android.provider.MediaStore.extra.MAX_BYTES";
        }

        /**
         * Columns representing an audio genre
         */
        public interface GenresColumns {
            /**
             * The name of the genre
             * <P>Type: TEXT</P>
             */
            public static final String NAME = "name";
        }

        /**
         * Contains all genres for audio files
         */
        public static final class Genres implements BaseColumns, GenresColumns {
            /**
             * Get the content:// style URI for the audio genres table on the
             * given volume.
             *
             * @param volumeName the name of the volume to get the URI for
             * @return the URI to the audio genres table on the given volume
             */
            public static Uri getContentUri(String volumeName) {
                return Uri.parse(CONTENT_AUTHORITY_SLASH + volumeName +
                        "/audio/genres");
            }

            /**
             * Get the content:// style URI for querying the genres of an audio file.
             *
             * @param volumeName the name of the volume to get the URI for
             * @param audioId the ID of the audio file for which to retrieve the genres
             * @return the URI to for querying the genres for the audio file
             * with the given the volume and audioID
             */
            public static Uri getContentUriForAudioId(String volumeName, int audioId) {
                return Uri.parse(CONTENT_AUTHORITY_SLASH + volumeName +
                        "/audio/media/" + audioId + "/genres");
            }

            /**
             * The content:// style URI for the internal storage.
             */
            public static final Uri INTERNAL_CONTENT_URI =
                    getContentUri("internal");

            /**
             * The content:// style URI for the "primary" external storage
             * volume.
             */
            public static final Uri EXTERNAL_CONTENT_URI =
                    getContentUri("external");

            /**
             * The MIME type for this table.
             */
            public static final String CONTENT_TYPE = "vnd.android.cursor.dir/genre";

            /**
             * The MIME type for entries in this table.
             */
            public static final String ENTRY_CONTENT_TYPE = "vnd.android.cursor.item/genre";

            /**
             * The default sort order for this table
             */
            public static final String DEFAULT_SORT_ORDER = NAME;

            /**
             * Sub-directory of each genre containing all members.
             */
            public static final class Members implements AudioColumns {

                public static final Uri getContentUri(String volumeName,
                        long genreId) {
                    return Uri.parse(CONTENT_AUTHORITY_SLASH + volumeName
                            + "/audio/genres/" + genreId + "/members");
                }

                /**
                 * A subdirectory of each genre containing all member audio files.
                 */
                public static final String CONTENT_DIRECTORY = "members";

                /**
                 * The default sort order for this table
                 */
                public static final String DEFAULT_SORT_ORDER = TITLE_KEY;

                /**
                 * The ID of the audio file
                 * <P>Type: INTEGER (long)</P>
                 */
                public static final String AUDIO_ID = "audio_id";

                /**
                 * The ID of the genre
                 * <P>Type: INTEGER (long)</P>
                 */
                public static final String GENRE_ID = "genre_id";
            }
        }

        /**
         * Columns representing a playlist
         */
        public interface PlaylistsColumns {
            /**
             * The name of the playlist
             * <P>Type: TEXT</P>
             */
            public static final String NAME = "name";

            /**
             * The data stream for the playlist file
             * <P>Type: DATA STREAM</P>
             */
            public static final String DATA = "_data";

            /**
             * The time the file was added to the media provider
             * Units are seconds since 1970.
             * <P>Type: INTEGER (long)</P>
             */
            public static final String DATE_ADDED = "date_added";

            /**
             * The time the file was last modified
             * Units are seconds since 1970.
             * NOTE: This is for internal use by the media scanner.  Do not modify this field.
             * <P>Type: INTEGER (long)</P>
             */
            public static final String DATE_MODIFIED = "date_modified";
        }

        /**
         * Contains playlists for audio files
         */
        public static final class Playlists implements BaseColumns,
                PlaylistsColumns {
            /**
             * Get the content:// style URI for the audio playlists table on the
             * given volume.
             *
             * @param volumeName the name of the volume to get the URI for
             * @return the URI to the audio playlists table on the given volume
             */
            public static Uri getContentUri(String volumeName) {
                return Uri.parse(CONTENT_AUTHORITY_SLASH + volumeName +
                        "/audio/playlists");
            }

            /**
             * The content:// style URI for the internal storage.
             */
            public static final Uri INTERNAL_CONTENT_URI =
                    getContentUri("internal");

            /**
             * The content:// style URI for the "primary" external storage
             * volume.
             */
            public static final Uri EXTERNAL_CONTENT_URI =
                    getContentUri("external");

            /**
             * The MIME type for this table.
             */
            public static final String CONTENT_TYPE = "vnd.android.cursor.dir/playlist";

            /**
             * The MIME type for entries in this table.
             */
            public static final String ENTRY_CONTENT_TYPE = "vnd.android.cursor.item/playlist";

            /**
             * The default sort order for this table
             */
            public static final String DEFAULT_SORT_ORDER = NAME;

            /**
             * Sub-directory of each playlist containing all members.
             */
            public static final class Members implements AudioColumns {
                public static final Uri getContentUri(String volumeName,
                        long playlistId) {
                    return Uri.parse(CONTENT_AUTHORITY_SLASH + volumeName
                            + "/audio/playlists/" + playlistId + "/members");
                }

                /**
                 * Convenience method to move a playlist item to a new location
                 * @param res The content resolver to use
                 * @param playlistId The numeric id of the playlist
                 * @param from The position of the item to move
                 * @param to The position to move the item to
                 * @return true on success
                 */
                public static final boolean moveItem(ContentResolver res,
                        long playlistId, int from, int to) {
                    Uri uri = MediaStore.Audio.Playlists.Members.getContentUri("external",
                            playlistId)
                            .buildUpon()
                            .appendEncodedPath(String.valueOf(from))
                            .appendQueryParameter("move", "true")
                            .build();
                    ContentValues values = new ContentValues();
                    values.put(MediaStore.Audio.Playlists.Members.PLAY_ORDER, to);
                    return res.update(uri, values, null, null) != 0;
                }

                /**
                 * The ID within the playlist.
                 */
                public static final String _ID = "_id";

                /**
                 * A subdirectory of each playlist containing all member audio
                 * files.
                 */
                public static final String CONTENT_DIRECTORY = "members";

                /**
                 * The ID of the audio file
                 * <P>Type: INTEGER (long)</P>
                 */
                public static final String AUDIO_ID = "audio_id";

                /**
                 * The ID of the playlist
                 * <P>Type: INTEGER (long)</P>
                 */
                public static final String PLAYLIST_ID = "playlist_id";

                /**
                 * The order of the songs in the playlist
                 * <P>Type: INTEGER (long)></P>
                 */
                public static final String PLAY_ORDER = "play_order";

                /**
                 * The default sort order for this table
                 */
                public static final String DEFAULT_SORT_ORDER = PLAY_ORDER;
            }
        }

        /**
         * Columns representing an artist
         */
        public interface ArtistColumns {
            /**
             * The artist who created the audio file, if any
             * <P>Type: TEXT</P>
             */
            public static final String ARTIST = "artist";

            /**
             * A non human readable key calculated from the ARTIST, used for
             * searching, sorting and grouping
             * <P>Type: TEXT</P>
             */
            public static final String ARTIST_KEY = "artist_key";

            /**
             * The number of albums in the database for this artist
             */
            public static final String NUMBER_OF_ALBUMS = "number_of_albums";

            /**
             * The number of albums in the database for this artist
             */
            public static final String NUMBER_OF_TRACKS = "number_of_tracks";
        }

        /**
         * Contains artists for audio files
         */
        public static final class Artists implements BaseColumns, ArtistColumns {
            /**
             * Get the content:// style URI for the artists table on the
             * given volume.
             *
             * @param volumeName the name of the volume to get the URI for
             * @return the URI to the audio artists table on the given volume
             */
            public static Uri getContentUri(String volumeName) {
                return Uri.parse(CONTENT_AUTHORITY_SLASH + volumeName +
                        "/audio/artists");
            }

            /**
             * The content:// style URI for the internal storage.
             */
            public static final Uri INTERNAL_CONTENT_URI =
                    getContentUri("internal");

            /**
             * The content:// style URI for the "primary" external storage
             * volume.
             */
            public static final Uri EXTERNAL_CONTENT_URI =
                    getContentUri("external");

            /**
             * The MIME type for this table.
             */
            public static final String CONTENT_TYPE = "vnd.android.cursor.dir/artists";

            /**
             * The MIME type for entries in this table.
             */
            public static final String ENTRY_CONTENT_TYPE = "vnd.android.cursor.item/artist";

            /**
             * The default sort order for this table
             */
            public static final String DEFAULT_SORT_ORDER = ARTIST_KEY;

            /**
             * Sub-directory of each artist containing all albums on which
             * a song by the artist appears.
             */
            public static final class Albums implements AlbumColumns {
                public static final Uri getContentUri(String volumeName,
                        long artistId) {
                    return Uri.parse(CONTENT_AUTHORITY_SLASH + volumeName
                            + "/audio/artists/" + artistId + "/albums");
                }
            }
        }

        /**
         * Columns representing an album
         */
        public interface AlbumColumns {

            /**
             * The id for the album
             * <P>Type: INTEGER</P>
             */
            public static final String ALBUM_ID = "album_id";

            /**
             * The album on which the audio file appears, if any
             * <P>Type: TEXT</P>
             */
            public static final String ALBUM = "album";

            /**
             * The artist whose songs appear on this album
             * <P>Type: TEXT</P>
             */
            public static final String ARTIST = "artist";

            /**
             * The number of songs on this album
             * <P>Type: INTEGER</P>
             */
            public static final String NUMBER_OF_SONGS = "numsongs";

            /**
             * This column is available when getting album info via artist,
             * and indicates the number of songs on the album by the given
             * artist.
             * <P>Type: INTEGER</P>
             */
            public static final String NUMBER_OF_SONGS_FOR_ARTIST = "numsongs_by_artist";

            /**
             * The year in which the earliest songs
             * on this album were released. This will often
             * be the same as {@link #LAST_YEAR}, but for compilation albums
             * they might differ.
             * <P>Type: INTEGER</P>
             */
            public static final String FIRST_YEAR = "minyear";

            /**
             * The year in which the latest songs
             * on this album were released. This will often
             * be the same as {@link #FIRST_YEAR}, but for compilation albums
             * they might differ.
             * <P>Type: INTEGER</P>
             */
            public static final String LAST_YEAR = "maxyear";

            /**
             * A non human readable key calculated from the ALBUM, used for
             * searching, sorting and grouping
             * <P>Type: TEXT</P>
             */
            public static final String ALBUM_KEY = "album_key";

            /**
             * Cached album art.
             * <P>Type: TEXT</P>
             */
            public static final String ALBUM_ART = "album_art";
        }

        /**
         * Contains artists for audio files
         */
        public static final class Albums implements BaseColumns, AlbumColumns {
            /**
             * Get the content:// style URI for the albums table on the
             * given volume.
             *
             * @param volumeName the name of the volume to get the URI for
             * @return the URI to the audio albums table on the given volume
             */
            public static Uri getContentUri(String volumeName) {
                return Uri.parse(CONTENT_AUTHORITY_SLASH + volumeName +
                        "/audio/albums");
            }

            /**
             * The content:// style URI for the internal storage.
             */
            public static final Uri INTERNAL_CONTENT_URI =
                    getContentUri("internal");

            /**
             * The content:// style URI for the "primary" external storage
             * volume.
             */
            public static final Uri EXTERNAL_CONTENT_URI =
                    getContentUri("external");

            /**
             * The MIME type for this table.
             */
            public static final String CONTENT_TYPE = "vnd.android.cursor.dir/albums";

            /**
             * The MIME type for entries in this table.
             */
            public static final String ENTRY_CONTENT_TYPE = "vnd.android.cursor.item/album";

            /**
             * The default sort order for this table
             */
            public static final String DEFAULT_SORT_ORDER = ALBUM_KEY;
        }

        public static final class Radio {
            /**
             * The MIME type for entries in this table.
             */
            public static final String ENTRY_CONTENT_TYPE = "vnd.android.cursor.item/radio";

            // Not instantiable.
            private Radio() { }
        }
    }

    public static final class Video {

        /**
         * The default sort order for this table.
         */
        public static final String DEFAULT_SORT_ORDER = MediaColumns.DISPLAY_NAME;

        public static final Cursor query(ContentResolver cr, Uri uri, String[] projection) {
            return cr.query(uri, projection, null, null, DEFAULT_SORT_ORDER);
        }

        public interface VideoColumns extends MediaColumns {

            /**
             * The duration of the video file, in ms
             * <P>Type: INTEGER (long)</P>
             */
            public static final String DURATION = "duration";

            /**
             * The artist who created the video file, if any
             * <P>Type: TEXT</P>
             */
            public static final String ARTIST = "artist";

            /**
             * The album the video file is from, if any
             * <P>Type: TEXT</P>
             */
            public static final String ALBUM = "album";

            /**
             * The resolution of the video file, formatted as "XxY"
             * <P>Type: TEXT</P>
             */
            public static final String RESOLUTION = "resolution";

            /**
             * The description of the video recording
             * <P>Type: TEXT</P>
             */
            public static final String DESCRIPTION = "description";

            /**
             * Whether the video should be published as public or private
             * <P>Type: INTEGER</P>
             */
            public static final String IS_PRIVATE = "isprivate";

            /**
             * The user-added tags associated with a video
             * <P>Type: TEXT</P>
             */
            public static final String TAGS = "tags";

            /**
             * The YouTube category of the video
             * <P>Type: TEXT</P>
             */
            public static final String CATEGORY = "category";

            /**
             * The language of the video
             * <P>Type: TEXT</P>
             */
            public static final String LANGUAGE = "language";

            /**
             * The latitude where the video was captured.
             * <P>Type: DOUBLE</P>
             */
            public static final String LATITUDE = "latitude";

            /**
             * The longitude where the video was captured.
             * <P>Type: DOUBLE</P>
             */
            public static final String LONGITUDE = "longitude";

            /**
             * The date & time that the video was taken in units
             * of milliseconds since jan 1, 1970.
             * <P>Type: INTEGER</P>
             */
            public static final String DATE_TAKEN = "datetaken";

            /**
             * The mini thumb id.
             * <P>Type: INTEGER</P>
             */
            public static final String MINI_THUMB_MAGIC = "mini_thumb_magic";

            /**
             * The bucket id of the video. This is a read-only property that
             * is automatically computed from the DATA column.
             * <P>Type: TEXT</P>
             */
            public static final String BUCKET_ID = "bucket_id";

            /**
             * The bucket display name of the video. This is a read-only property that
             * is automatically computed from the DATA column.
             * <P>Type: TEXT</P>
             */
            public static final String BUCKET_DISPLAY_NAME = "bucket_display_name";

            /**
             * The bookmark for the video. Time in ms. Represents the location in the video that the
             * video should start playing at the next time it is opened. If the value is null or
             * out of the range 0..DURATION-1 then the video should start playing from the
             * beginning.
             * <P>Type: INTEGER</P>
             */
            public static final String BOOKMARK = "bookmark";
        }

        public static final class Media implements VideoColumns {
            /**
             * Get the content:// style URI for the video media table on the
             * given volume.
             *
             * @param volumeName the name of the volume to get the URI for
             * @return the URI to the video media table on the given volume
             */
            public static Uri getContentUri(String volumeName) {
                return Uri.parse(CONTENT_AUTHORITY_SLASH + volumeName +
                        "/video/media");
            }

            /**
             * The content:// style URI for the internal storage.
             */
            public static final Uri INTERNAL_CONTENT_URI =
                    getContentUri("internal");

            /**
             * The content:// style URI for the "primary" external storage
             * volume.
             */
            public static final Uri EXTERNAL_CONTENT_URI =
                    getContentUri("external");

            /**
             * The MIME type for this table.
             */
            public static final String CONTENT_TYPE = "vnd.android.cursor.dir/video";

            /**
             * The default sort order for this table
             */
            public static final String DEFAULT_SORT_ORDER = TITLE;
        }

        /**
         * This class allows developers to query and get two kinds of thumbnails:
         * MINI_KIND: 512 x 384 thumbnail
         * MICRO_KIND: 96 x 96 thumbnail
         *
         */
        public static class Thumbnails implements BaseColumns {
            /**
             * This method cancels the thumbnail request so clients waiting for getThumbnail will be
             * interrupted and return immediately. Only the original process which made the getThumbnail
             * requests can cancel their own requests.
             *
             * @param cr ContentResolver
             * @param origId original video id
             */
            public static void cancelThumbnailRequest(ContentResolver cr, long origId) {
                InternalThumbnails.cancelThumbnailRequest(cr, origId, EXTERNAL_CONTENT_URI,
                        InternalThumbnails.DEFAULT_GROUP_ID);
            }

            /**
             * This method checks if the thumbnails of the specified image (origId) has been created.
             * It will be blocked until the thumbnails are generated.
             *
             * @param cr ContentResolver used to dispatch queries to MediaProvider.
             * @param origId Original image id associated with thumbnail of interest.
             * @param kind The type of thumbnail to fetch. Should be either MINI_KIND or MICRO_KIND.
             * @param options this is only used for MINI_KIND when decoding the Bitmap
             * @return A Bitmap instance. It could be null if the original image
             *         associated with origId doesn't exist or memory is not enough.
             */
            public static Bitmap getThumbnail(ContentResolver cr, long origId, int kind,
                    BitmapFactory.Options options) {
                return InternalThumbnails.getThumbnail(cr, origId,
                        InternalThumbnails.DEFAULT_GROUP_ID, kind, options,
                        EXTERNAL_CONTENT_URI, true);
            }

            /**
             * This method checks if the thumbnails of the specified image (origId) has been created.
             * It will be blocked until the thumbnails are generated.
             *
             * @param cr ContentResolver used to dispatch queries to MediaProvider.
             * @param origId Original image id associated with thumbnail of interest.
             * @param groupId the id of group to which this request belongs
             * @param kind The type of thumbnail to fetch. Should be either MINI_KIND or MICRO_KIND
             * @param options this is only used for MINI_KIND when decoding the Bitmap
             * @return A Bitmap instance. It could be null if the original image associated with
             *         origId doesn't exist or memory is not enough.
             */
            public static Bitmap getThumbnail(ContentResolver cr, long origId, long groupId,
                    int kind, BitmapFactory.Options options) {
                return InternalThumbnails.getThumbnail(cr, origId, groupId, kind, options,
                        EXTERNAL_CONTENT_URI, true);
            }

            /**
             * This method cancels the thumbnail request so clients waiting for getThumbnail will be
             * interrupted and return immediately. Only the original process which made the getThumbnail
             * requests can cancel their own requests.
             *
             * @param cr ContentResolver
             * @param origId original video id
             * @param groupId the same groupId used in getThumbnail.
             */
            public static void cancelThumbnailRequest(ContentResolver cr, long origId, long groupId) {
                InternalThumbnails.cancelThumbnailRequest(cr, origId, EXTERNAL_CONTENT_URI, groupId);
            }

            /**
             * Get the content:// style URI for the image media table on the
             * given volume.
             *
             * @param volumeName the name of the volume to get the URI for
             * @return the URI to the image media table on the given volume
             */
            public static Uri getContentUri(String volumeName) {
                return Uri.parse(CONTENT_AUTHORITY_SLASH + volumeName +
                        "/video/thumbnails");
            }

            /**
             * The content:// style URI for the internal storage.
             */
            public static final Uri INTERNAL_CONTENT_URI =
                    getContentUri("internal");

            /**
             * The content:// style URI for the "primary" external storage
             * volume.
             */
            public static final Uri EXTERNAL_CONTENT_URI =
                    getContentUri("external");

            /**
             * The default sort order for this table
             */
            public static final String DEFAULT_SORT_ORDER = "video_id ASC";

            /**
             * The data stream for the thumbnail
             * <P>Type: DATA STREAM</P>
             */
            public static final String DATA = "_data";

            /**
             * The original image for the thumbnal
             * <P>Type: INTEGER (ID from Video table)</P>
             */
            public static final String VIDEO_ID = "video_id";

            /**
             * The kind of the thumbnail
             * <P>Type: INTEGER (One of the values below)</P>
             */
            public static final String KIND = "kind";

            public static final int MINI_KIND = 1;
            public static final int FULL_SCREEN_KIND = 2;
            public static final int MICRO_KIND = 3;

            /**
             * The width of the thumbnal
             * <P>Type: INTEGER (long)</P>
             */
            public static final String WIDTH = "width";

            /**
             * The height of the thumbnail
             * <P>Type: INTEGER (long)</P>
             */
            public static final String HEIGHT = "height";
        }
    }

    /**
     * Uri for querying the state of the media scanner.
     */
    public static Uri getMediaScannerUri() {
        return Uri.parse(CONTENT_AUTHORITY_SLASH + "none/media_scanner");
    }

    /**
     * Name of current volume being scanned by the media scanner.
     */
    public static final String MEDIA_SCANNER_VOLUME = "volume";

    /**
     * Name of the file signaling the media scanner to ignore media in the containing directory
     * and its subdirectories. Developers should use this to avoid application graphics showing
     * up in the Gallery and likewise prevent application sounds and music from showing up in
     * the Music app.
     */
    public static final String MEDIA_IGNORE_FILENAME = ".nomedia";

    /**
     * Get the media provider's version.
     * Applications that import data from the media provider into their own caches
     * can use this to detect that the media provider changed, and reimport data
     * as needed. No other assumptions should be made about the meaning of the version.
     * @param context Context to use for performing the query.
     * @return A version string, or null if the version could not be determined.
     */
    public static String getVersion(Context context) {
        Cursor c = context.getContentResolver().query(
                Uri.parse(CONTENT_AUTHORITY_SLASH + "none/version"),
                null, null, null, null);
        if (c != null) {
            try {
                if (c.moveToFirst()) {
                    return c.getString(0);
                }
            } finally {
                c.close();
            }
        }
        return null;
    }

}<|MERGE_RESOLUTION|>--- conflicted
+++ resolved
@@ -709,7 +709,7 @@
                     Uri uri = Uri.parse(
                             baseUri.buildUpon().appendPath(String.valueOf(origId))
                                     .toString().replaceFirst("thumbnails", "media"));
-<<<<<<< HEAD
+
                     if (filePath == null) {
                         if (c != null) c.close();
                         c = cr.query(uri, PROJECTION, null, null, null);
@@ -722,12 +722,6 @@
                         if (filePath == null) {
                             return null;
                         }
-=======
-                    if (c != null) c.close();
-                    c = cr.query(uri, PROJECTION, null, null, null);
-                    if (c == null || !c.moveToFirst()) {
-                        return null;
->>>>>>> d0f748a7
                     }
                     String filePath = c.getString(1);
                     if (filePath != null) {
