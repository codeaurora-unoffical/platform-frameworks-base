--- conflicted
+++ resolved
@@ -19,10 +19,7 @@
 import static android.content.pm.PackageManager.FEATURE_FINGERPRINT;
 
 import android.annotation.IntDef;
-<<<<<<< HEAD
-=======
 import android.annotation.IntRange;
->>>>>>> de843449
 import android.annotation.UnsupportedAppUsage;
 import android.content.ComponentName;
 import android.content.Context;
@@ -798,11 +795,7 @@
      *
      * @see android.R.styleable#AccessibilityService_nonInteractiveUiTimeout
      */
-<<<<<<< HEAD
-    public void setNonInteractiveUiTimeoutMillis(int timeout) {
-=======
     public void setNonInteractiveUiTimeoutMillis(@IntRange(from = 0) int timeout) {
->>>>>>> de843449
         mNonInteractiveUiTimeout = timeout;
     }
 
@@ -829,11 +822,7 @@
      *
      * @see android.R.styleable#AccessibilityService_interactiveUiTimeout
      */
-<<<<<<< HEAD
-    public void setInteractiveUiTimeoutMillis(int timeout) {
-=======
     public void setInteractiveUiTimeoutMillis(@IntRange(from = 0) int timeout) {
->>>>>>> de843449
         mInteractiveUiTimeout = timeout;
     }
 
