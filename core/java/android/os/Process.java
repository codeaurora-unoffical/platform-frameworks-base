/*
 * Copyright (C) 2006 The Android Open Source Project
 *
 * Licensed under the Apache License, Version 2.0 (the "License");
 * you may not use this file except in compliance with the License.
 * You may obtain a copy of the License at
 *
 *      http://www.apache.org/licenses/LICENSE-2.0
 *
 * Unless required by applicable law or agreed to in writing, software
 * distributed under the License is distributed on an "AS IS" BASIS,
 * WITHOUT WARRANTIES OR CONDITIONS OF ANY KIND, either express or implied.
 * See the License for the specific language governing permissions and
 * limitations under the License.
 */

package android.os;

import android.annotation.NonNull;
import android.annotation.Nullable;
import android.annotation.TestApi;
import android.compat.annotation.UnsupportedAppUsage;
import android.system.ErrnoException;
import android.system.Os;
import android.system.OsConstants;
import android.system.StructPollfd;
import android.util.Pair;
import android.webkit.WebViewZygote;

import dalvik.system.VMRuntime;

import libcore.io.IoUtils;

import java.io.FileDescriptor;
import java.util.Map;
import java.util.concurrent.TimeoutException;

/**
 * Tools for managing OS processes.
 */
public class Process {
    private static final String LOG_TAG = "Process";

    /**
     * An invalid UID value.
     */
    public static final int INVALID_UID = -1;

    /**
     * Defines the root UID.
     */
    public static final int ROOT_UID = 0;

    /**
     * Defines the UID/GID under which system code runs.
     */
    public static final int SYSTEM_UID = 1000;

    /**
     * Defines the UID/GID under which the telephony code runs.
     */
    public static final int PHONE_UID = 1001;

    /**
     * Defines the UID/GID for the user shell.
     */
    public static final int SHELL_UID = 2000;

    /**
     * Defines the UID/GID for the log group.
     * @hide
     */
    @UnsupportedAppUsage
    public static final int LOG_UID = 1007;

    /**
     * Defines the UID/GID for the WIFI native processes like wificond, supplicant, hostapd,
     * vendor HAL, etc.
     */
    public static final int WIFI_UID = 1010;

    /**
     * Defines the UID/GID for the mediaserver process.
     * @hide
     */
    @UnsupportedAppUsage
    public static final int MEDIA_UID = 1013;

    /**
     * Defines the UID/GID for the DRM process.
     * @hide
     */
    @UnsupportedAppUsage
    public static final int DRM_UID = 1019;

    /**
     * Defines the GID for the group that allows write access to the internal media storage.
     * @hide
     */
    public static final int SDCARD_RW_GID = 1015;

    /**
     * Defines the UID/GID for the group that controls VPN services.
     * @hide
     */
    @UnsupportedAppUsage
    public static final int VPN_UID = 1016;

    /**
     * Defines the UID/GID for keystore.
     * @hide
     */
    public static final int KEYSTORE_UID = 1017;

    /**
     * Defines the UID/GID for the NFC service process.
     * @hide
     */
    @UnsupportedAppUsage
    public static final int NFC_UID = 1027;

    /**
     * Defines the UID/GID for the clatd process.
     * @hide
     * */
    public static final int CLAT_UID = 1029;

    /**
     * Defines the UID/GID for the Bluetooth service process.
     */
    public static final int BLUETOOTH_UID = 1002;

    /**
     * Defines the GID for the group that allows write access to the internal media storage.
     * @hide
     */
    public static final int MEDIA_RW_GID = 1023;

    /**
     * Access to installed package details
     * @hide
     */
    public static final int PACKAGE_INFO_GID = 1032;

    /**
     * Defines the UID/GID for the shared RELRO file updater process.
     * @hide
     */
    public static final int SHARED_RELRO_UID = 1037;

    /**
     * Defines the UID/GID for the audioserver process.
     * @hide
     */
    public static final int AUDIOSERVER_UID = 1041;

    /**
     * Defines the UID/GID for the cameraserver process
     * @hide
     */
    public static final int CAMERASERVER_UID = 1047;

    /**
     * Defines the UID/GID for the tethering DNS resolver (currently dnsmasq).
     * @hide
     */
    public static final int DNS_TETHER_UID = 1052;

    /**
     * Defines the UID/GID for the WebView zygote process.
     * @hide
     */
    public static final int WEBVIEW_ZYGOTE_UID = 1053;

    /**
     * Defines the UID used for resource tracking for OTA updates.
     * @hide
     */
    public static final int OTA_UPDATE_UID = 1061;

    /**
     * Defines the UID used for statsd
     * @hide
     */
    public static final int STATSD_UID = 1066;

    /**
     * Defines the UID used for incidentd.
     * @hide
     */
    public static final int INCIDENTD_UID = 1067;

    /**
     * Defines the UID/GID for the Secure Element service process.
     * @hide
     */
    public static final int SE_UID = 1068;

    /**
     * Defines the UID/GID for the NetworkStack app.
     * @hide
     */
    public static final int NETWORK_STACK_UID = 1073;

    /**
     * Defines the UID/GID for fs-verity certificate ownership in keystore.
     * @hide
     */
    public static final int FSVERITY_CERT_UID = 1075;

    /** {@hide} */
    public static final int NOBODY_UID = 9999;

    /**
     * Defines the start of a range of UIDs (and GIDs), going from this
     * number to {@link #LAST_APPLICATION_UID} that are reserved for assigning
     * to applications.
     */
    public static final int FIRST_APPLICATION_UID = 10000;

    /**
     * Last of application-specific UIDs starting at
     * {@link #FIRST_APPLICATION_UID}.
     */
    public static final int LAST_APPLICATION_UID = 19999;

    /**
     * First uid used for fully isolated sandboxed processes spawned from an app zygote
     * @hide
     */
    @TestApi
    public static final int FIRST_APP_ZYGOTE_ISOLATED_UID = 90000;

    /**
     * Number of UIDs we allocate per application zygote
     * @hide
     */
    @TestApi
    public static final int NUM_UIDS_PER_APP_ZYGOTE = 100;

    /**
     * Last uid used for fully isolated sandboxed processes spawned from an app zygote
     * @hide
     */
    @TestApi
    public static final int LAST_APP_ZYGOTE_ISOLATED_UID = 98999;

    /**
     * First uid used for fully isolated sandboxed processes (with no permissions of their own)
     * @hide
     */
    @UnsupportedAppUsage
    @TestApi
    public static final int FIRST_ISOLATED_UID = 99000;

    /**
     * Last uid used for fully isolated sandboxed processes (with no permissions of their own)
     * @hide
     */
    @UnsupportedAppUsage
    @TestApi
    public static final int LAST_ISOLATED_UID = 99999;

    /**
     * Defines the gid shared by all applications running under the same profile.
     * @hide
     */
    public static final int SHARED_USER_GID = 9997;

    /**
     * First gid for applications to share resources. Used when forward-locking
     * is enabled but all UserHandles need to be able to read the resources.
     * @hide
     */
    public static final int FIRST_SHARED_APPLICATION_GID = 50000;

    /**
     * Last gid for applications to share resources. Used when forward-locking
     * is enabled but all UserHandles need to be able to read the resources.
     * @hide
     */
    public static final int LAST_SHARED_APPLICATION_GID = 59999;

    /** {@hide} */
    public static final int FIRST_APPLICATION_CACHE_GID = 20000;
    /** {@hide} */
    public static final int LAST_APPLICATION_CACHE_GID = 29999;

    /**
     * Standard priority of application threads.
     * Use with {@link #setThreadPriority(int)} and
     * {@link #setThreadPriority(int, int)}, <b>not</b> with the normal
     * {@link java.lang.Thread} class.
     */
    public static final int THREAD_PRIORITY_DEFAULT = 0;

    /*
     * ***************************************
     * ** Keep in sync with utils/threads.h **
     * ***************************************
     */
    
    /**
     * Lowest available thread priority.  Only for those who really, really
     * don't want to run if anything else is happening.
     * Use with {@link #setThreadPriority(int)} and
     * {@link #setThreadPriority(int, int)}, <b>not</b> with the normal
     * {@link java.lang.Thread} class.
     */
    public static final int THREAD_PRIORITY_LOWEST = 19;
    
    /**
     * Standard priority background threads.  This gives your thread a slightly
     * lower than normal priority, so that it will have less chance of impacting
     * the responsiveness of the user interface.
     * Use with {@link #setThreadPriority(int)} and
     * {@link #setThreadPriority(int, int)}, <b>not</b> with the normal
     * {@link java.lang.Thread} class.
     */
    public static final int THREAD_PRIORITY_BACKGROUND = 10;
    
    /**
     * Standard priority of threads that are currently running a user interface
     * that the user is interacting with.  Applications can not normally
     * change to this priority; the system will automatically adjust your
     * application threads as the user moves through the UI.
     * Use with {@link #setThreadPriority(int)} and
     * {@link #setThreadPriority(int, int)}, <b>not</b> with the normal
     * {@link java.lang.Thread} class.
     */
    public static final int THREAD_PRIORITY_FOREGROUND = -2;
    
    /**
     * Standard priority of system display threads, involved in updating
     * the user interface.  Applications can not
     * normally change to this priority.
     * Use with {@link #setThreadPriority(int)} and
     * {@link #setThreadPriority(int, int)}, <b>not</b> with the normal
     * {@link java.lang.Thread} class.
     */
    public static final int THREAD_PRIORITY_DISPLAY = -4;
    
    /**
     * Standard priority of the most important display threads, for compositing
     * the screen and retrieving input events.  Applications can not normally
     * change to this priority.
     * Use with {@link #setThreadPriority(int)} and
     * {@link #setThreadPriority(int, int)}, <b>not</b> with the normal
     * {@link java.lang.Thread} class.
     */
    public static final int THREAD_PRIORITY_URGENT_DISPLAY = -8;

    /**
     * Standard priority of video threads.  Applications can not normally
     * change to this priority.
     * Use with {@link #setThreadPriority(int)} and
     * {@link #setThreadPriority(int, int)}, <b>not</b> with the normal
     * {@link java.lang.Thread} class.
     */
    public static final int THREAD_PRIORITY_VIDEO = -10;

    /**
     * Standard priority of audio threads.  Applications can not normally
     * change to this priority.
     * Use with {@link #setThreadPriority(int)} and
     * {@link #setThreadPriority(int, int)}, <b>not</b> with the normal
     * {@link java.lang.Thread} class.
     */
    public static final int THREAD_PRIORITY_AUDIO = -16;

    /**
     * Standard priority of the most important audio threads.
     * Applications can not normally change to this priority.
     * Use with {@link #setThreadPriority(int)} and
     * {@link #setThreadPriority(int, int)}, <b>not</b> with the normal
     * {@link java.lang.Thread} class.
     */
    public static final int THREAD_PRIORITY_URGENT_AUDIO = -19;

    /**
     * Minimum increment to make a priority more favorable.
     */
    public static final int THREAD_PRIORITY_MORE_FAVORABLE = -1;

    /**
     * Minimum increment to make a priority less favorable.
     */
    public static final int THREAD_PRIORITY_LESS_FAVORABLE = +1;

    /**
     * Default scheduling policy
     * @hide
     */
    public static final int SCHED_OTHER = 0;

    /**
     * First-In First-Out scheduling policy
     * @hide
     */
    public static final int SCHED_FIFO = 1;

    /**
     * Round-Robin scheduling policy
     * @hide
     */
    public static final int SCHED_RR = 2;

    /**
     * Batch scheduling policy
     * @hide
     */
    public static final int SCHED_BATCH = 3;

    /**
     * Idle scheduling policy
     * @hide
     */
    public static final int SCHED_IDLE = 5;

    /**
     * Reset scheduler choice on fork.
     * @hide
     */
    public static final int SCHED_RESET_ON_FORK = 0x40000000;

    // Keep in sync with SP_* constants of enum type SchedPolicy
    // declared in system/core/include/cutils/sched_policy.h,
    // except THREAD_GROUP_DEFAULT does not correspond to any SP_* value.

    /**
     * Default thread group -
     * has meaning with setProcessGroup() only, cannot be used with setThreadGroup().
     * When used with setProcessGroup(), the group of each thread in the process
     * is conditionally changed based on that thread's current priority, as follows:
     * threads with priority numerically less than THREAD_PRIORITY_BACKGROUND
     * are moved to foreground thread group.  All other threads are left unchanged.
     * @hide
     */
    public static final int THREAD_GROUP_DEFAULT = -1;

    /**
     * Background thread group - All threads in
     * this group are scheduled with a reduced share of the CPU.
     * Value is same as constant SP_BACKGROUND of enum SchedPolicy.
     * @hide
     */
    public static final int THREAD_GROUP_BACKGROUND = 0;

    /**
     * Foreground thread group - All threads in
     * this group are scheduled with a normal share of the CPU.
     * Value is same as constant SP_FOREGROUND of enum SchedPolicy.
     * Not used at this level.
     * @hide
     **/
    private static final int THREAD_GROUP_FOREGROUND = 1;

    /**
     * System thread group.
     * @hide
     **/
    public static final int THREAD_GROUP_SYSTEM = 2;

    /**
     * Application audio thread group.
     * @hide
     **/
    public static final int THREAD_GROUP_AUDIO_APP = 3;

    /**
     * System audio thread group.
     * @hide
     **/
    public static final int THREAD_GROUP_AUDIO_SYS = 4;

    /**
     * Thread group for top foreground app.
     * @hide
     **/
    public static final int THREAD_GROUP_TOP_APP = 5;

    /**
     * Thread group for RT app.
     * @hide
     **/
    public static final int THREAD_GROUP_RT_APP = 6;

    /**
     * Thread group for bound foreground services that should
     * have additional CPU restrictions during screen off
     * @hide
     **/
    public static final int THREAD_GROUP_RESTRICTED = 7;

    public static final int SIGNAL_QUIT = 3;
    public static final int SIGNAL_KILL = 9;
    public static final int SIGNAL_USR1 = 10;

    private static long sStartElapsedRealtime;
    private static long sStartUptimeMillis;

    private static final int PIDFD_UNKNOWN = 0;
    private static final int PIDFD_SUPPORTED = 1;
    private static final int PIDFD_UNSUPPORTED = 2;

    /**
     * Whether or not the underlying OS supports pidfd
     */
    private static int sPidFdSupported = PIDFD_UNKNOWN;

    /**
     * State associated with the zygote process.
     * @hide
     */
    public static final ZygoteProcess ZYGOTE_PROCESS = new ZygoteProcess();

    /**
     * Start a new process.
     * 
     * <p>If processes are enabled, a new process is created and the
     * static main() function of a <var>processClass</var> is executed there.
     * The process will continue running after this function returns.
     * 
     * <p>If processes are not enabled, a new thread in the caller's
     * process is created and main() of <var>processClass</var> called there.
     * 
     * <p>The niceName parameter, if not an empty string, is a custom name to
     * give to the process instead of using processClass.  This allows you to
     * make easily identifyable processes even if you are using the same base
     * <var>processClass</var> to start them.
     * 
     * When invokeWith is not null, the process will be started as a fresh app
     * and not a zygote fork. Note that this is only allowed for uid 0 or when
     * runtimeFlags contains DEBUG_ENABLE_DEBUGGER.
     *
     * @param processClass The class to use as the process's main entry
     *                     point.
     * @param niceName A more readable name to use for the process.
     * @param uid The user-id under which the process will run.
     * @param gid The group-id under which the process will run.
     * @param gids Additional group-ids associated with the process.
     * @param runtimeFlags Additional flags for the runtime.
     * @param targetSdkVersion The target SDK version for the app.
     * @param seInfo null-ok SELinux information for the new process.
     * @param abi non-null the ABI this app should be started with.
     * @param instructionSet null-ok the instruction set to use.
     * @param appDataDir null-ok the data directory of the app.
     * @param invokeWith null-ok the command to invoke with.
     * @param packageName null-ok the name of the package this process belongs to.
     * @param isTopApp whether the process starts for high priority application.
     * @param disabledCompatChanges null-ok list of disabled compat changes for the process being
     *                             started.
     * @param pkgDataInfoMap Map from related package names to private data directory
     *                       volume UUID and inode number.
     * @param zygoteArgs Additional arguments to supply to the zygote process.
     * @return An object that describes the result of the attempt to start the process.
     * @throws RuntimeException on fatal start failure
     *
     * {@hide}
     */
    public static ProcessStartResult start(@NonNull final String processClass,
                                           @Nullable final String niceName,
                                           int uid, int gid, @Nullable int[] gids,
                                           int runtimeFlags,
                                           int mountExternal,
                                           int targetSdkVersion,
                                           @Nullable String seInfo,
                                           @NonNull String abi,
                                           @Nullable String instructionSet,
                                           @Nullable String appDataDir,
                                           @Nullable String invokeWith,
                                           @Nullable String packageName,
                                           boolean isTopApp,
                                           @Nullable long[] disabledCompatChanges,
                                           @Nullable Map<String, Pair<String, Long>>
                                                   pkgDataInfoMap,
                                           @Nullable String[] zygoteArgs) {
        return ZYGOTE_PROCESS.start(processClass, niceName, uid, gid, gids,
                    runtimeFlags, mountExternal, targetSdkVersion, seInfo,
                    abi, instructionSet, appDataDir, invokeWith, packageName,
                    /*useUsapPool=*/ true, isTopApp, disabledCompatChanges,
                    pkgDataInfoMap, zygoteArgs);
    }

    /** @hide */
    public static ProcessStartResult startWebView(@NonNull final String processClass,
                                                  @Nullable final String niceName,
                                                  int uid, int gid, @Nullable int[] gids,
                                                  int runtimeFlags,
                                                  int mountExternal,
                                                  int targetSdkVersion,
                                                  @Nullable String seInfo,
                                                  @NonNull String abi,
                                                  @Nullable String instructionSet,
                                                  @Nullable String appDataDir,
                                                  @Nullable String invokeWith,
                                                  @Nullable String packageName,
                                                  @Nullable long[] disabledCompatChanges,
                                                  @Nullable String[] zygoteArgs) {
        // Webview zygote can't access app private data files, so doesn't need to know its data
        // info.
        return WebViewZygote.getProcess().start(processClass, niceName, uid, gid, gids,
                    runtimeFlags, mountExternal, targetSdkVersion, seInfo,
                    abi, instructionSet, appDataDir, invokeWith, packageName,
                    /*useUsapPool=*/ false, /*isTopApp=*/ false, disabledCompatChanges,
                    /* pkgDataInfoMap */ null, zygoteArgs);
    }

    /**
     * Returns elapsed milliseconds of the time this process has run.
     * @return  Returns the number of milliseconds this process has return.
     */
    public static final native long getElapsedCpuTime();

    /**
     * Return the {@link SystemClock#elapsedRealtime()} at which this process was started.
     */
    public static final long getStartElapsedRealtime() {
        return sStartElapsedRealtime;
    }

    /**
     * Return the {@link SystemClock#uptimeMillis()} at which this process was started.
     */
    public static final long getStartUptimeMillis() {
        return sStartUptimeMillis;
    }

    /** @hide */
    public static final void setStartTimes(long elapsedRealtime, long uptimeMillis) {
        sStartElapsedRealtime = elapsedRealtime;
        sStartUptimeMillis = uptimeMillis;
    }

    /**
     * Returns true if the current process is a 64-bit runtime.
     */
    public static final boolean is64Bit() {
        return VMRuntime.getRuntime().is64Bit();
    }

    /**
     * Returns the identifier of this process, which can be used with
     * {@link #killProcess} and {@link #sendSignal}.
     */
    public static final int myPid() {
        return Os.getpid();
    }

    /**
     * Returns the identifier of this process' parent.
     * @hide
     */
    @UnsupportedAppUsage
    public static final int myPpid() {
        return Os.getppid();
    }

    /**
     * Returns the identifier of the calling thread, which be used with
     * {@link #setThreadPriority(int, int)}.
     */
    public static final int myTid() {
        return Os.gettid();
    }

    /**
     * Returns the identifier of this process's uid.  This is the kernel uid
     * that the process is running under, which is the identity of its
     * app-specific sandbox.  It is different from {@link #myUserHandle} in that
     * a uid identifies a specific app sandbox in a specific user.
     */
    public static final int myUid() {
        return Os.getuid();
    }

    /**
     * Returns this process's user handle.  This is the
     * user the process is running under.  It is distinct from
     * {@link #myUid()} in that a particular user will have multiple
     * distinct apps running under it each with their own uid.
     */
    public static UserHandle myUserHandle() {
        return UserHandle.of(UserHandle.getUserId(myUid()));
    }

    /**
     * Returns whether the given uid belongs to a system core component or not.
     * @hide
     */
    public static boolean isCoreUid(int uid) {
        return UserHandle.isCore(uid);
    }

    /**
     * Returns whether the given uid belongs to an application.
     * @param uid A kernel uid.
     * @return Whether the uid corresponds to an application sandbox running in
     *     a specific user.
     */
    public static boolean isApplicationUid(int uid) {
        return UserHandle.isApp(uid);
    }

    /**
     * Returns whether the current process is in an isolated sandbox.
     */
    public static final boolean isIsolated() {
        return isIsolated(myUid());
    }

    /** {@hide} */
    @UnsupportedAppUsage
    public static final boolean isIsolated(int uid) {
        uid = UserHandle.getAppId(uid);
        return (uid >= FIRST_ISOLATED_UID && uid <= LAST_ISOLATED_UID)
                || (uid >= FIRST_APP_ZYGOTE_ISOLATED_UID && uid <= LAST_APP_ZYGOTE_ISOLATED_UID);
    }

    /**
     * Returns the UID assigned to a particular user name, or -1 if there is
     * none.  If the given string consists of only numbers, it is converted
     * directly to a uid.
     */
    public static final native int getUidForName(String name);
    
    /**
     * Returns the GID assigned to a particular user name, or -1 if there is
     * none.  If the given string consists of only numbers, it is converted
     * directly to a gid.
     */
    public static final native int getGidForName(String name);

    /**
     * Returns a uid for a currently running process.
     * @param pid the process id
     * @return the uid of the process, or -1 if the process is not running.
     * @hide pending API council review
     */
    @UnsupportedAppUsage
    public static final int getUidForPid(int pid) {
        String[] procStatusLabels = { "Uid:" };
        long[] procStatusValues = new long[1];
        procStatusValues[0] = -1;
        Process.readProcLines("/proc/" + pid + "/status", procStatusLabels, procStatusValues);
        return (int) procStatusValues[0];
    }

    /**
     * Returns the parent process id for a currently running process.
     * @param pid the process id
     * @return the parent process id of the process, or -1 if the process is not running.
     * @hide
     */
    @UnsupportedAppUsage
    public static final int getParentPid(int pid) {
        String[] procStatusLabels = { "PPid:" };
        long[] procStatusValues = new long[1];
        procStatusValues[0] = -1;
        Process.readProcLines("/proc/" + pid + "/status", procStatusLabels, procStatusValues);
        return (int) procStatusValues[0];
    }

    /**
     * Returns the thread group leader id for a currently running thread.
     * @param tid the thread id
     * @return the thread group leader id of the thread, or -1 if the thread is not running.
     *         This is same as what getpid(2) would return if called by tid.
     * @hide
     */
    public static final int getThreadGroupLeader(int tid) {
        String[] procStatusLabels = { "Tgid:" };
        long[] procStatusValues = new long[1];
        procStatusValues[0] = -1;
        Process.readProcLines("/proc/" + tid + "/status", procStatusLabels, procStatusValues);
        return (int) procStatusValues[0];
    }

    /**
     * Set the priority of a thread, based on Linux priorities.
     *
     * @param tid The identifier of the thread/process to change. It should be
     * the native thread id but not the managed id of {@link java.lang.Thread}.
     * @param priority A Linux priority level, from -20 for highest scheduling
     * priority to 19 for lowest scheduling priority.
     *
     * @throws IllegalArgumentException Throws IllegalArgumentException if
     * <var>tid</var> does not exist.
     * @throws SecurityException Throws SecurityException if your process does
     * not have permission to modify the given thread, or to use the given
     * priority.
     */
    public static final native void setThreadPriority(int tid, int priority)
            throws IllegalArgumentException, SecurityException;

    /**
     * Call with 'false' to cause future calls to {@link #setThreadPriority(int)} to
     * throw an exception if passed a background-level thread priority.  This is only
     * effective if the JNI layer is built with GUARD_THREAD_PRIORITY defined to 1.
     *
     * @hide
     */
    public static final native void setCanSelfBackground(boolean backgroundOk);

    /**
     * Sets the scheduling group for a thread.
     * @hide
     * @param tid The identifier of the thread to change.
     * @param group The target group for this thread from THREAD_GROUP_*.
     *
     * @throws IllegalArgumentException Throws IllegalArgumentException if
     * <var>tid</var> does not exist.
     * @throws SecurityException Throws SecurityException if your process does
     * not have permission to modify the given thread, or to use the given
     * priority.
     * If the thread is a thread group leader, that is it's gettid() == getpid(),
     * then the other threads in the same thread group are _not_ affected.
     *
     * Does not set cpuset for some historical reason, just calls
     * libcutils::set_sched_policy().
     */
    public static final native void setThreadGroup(int tid, int group)
            throws IllegalArgumentException, SecurityException;

    /**
     * Sets the scheduling group and the corresponding cpuset group
     * @hide
     * @param tid The identifier of the thread to change.
     * @param group The target group for this thread from THREAD_GROUP_*.
     *
     * @throws IllegalArgumentException Throws IllegalArgumentException if
     * <var>tid</var> does not exist.
     * @throws SecurityException Throws SecurityException if your process does
     * not have permission to modify the given thread, or to use the given
     * priority.
     */
    public static final native void setThreadGroupAndCpuset(int tid, int group)
            throws IllegalArgumentException, SecurityException;

    /**
     * Sets the scheduling group for a process and all child threads
     * @hide
     * @param pid The identifier of the process to change.
     * @param group The target group for this process from THREAD_GROUP_*.
     * 
     * @throws IllegalArgumentException Throws IllegalArgumentException if
     * <var>tid</var> does not exist.
     * @throws SecurityException Throws SecurityException if your process does
     * not have permission to modify the given thread, or to use the given
     * priority.
     *
     * group == THREAD_GROUP_DEFAULT means to move all non-background priority
     * threads to the foreground scheduling group, but to leave background
     * priority threads alone.  group == THREAD_GROUP_BACKGROUND moves all
     * threads, regardless of priority, to the background scheduling group.
     * group == THREAD_GROUP_FOREGROUND is not allowed.
     *
     * Always sets cpusets.
     */
    @UnsupportedAppUsage
    public static final native void setProcessGroup(int pid, int group)
            throws IllegalArgumentException, SecurityException;

    /**
<<<<<<< HEAD
     * Sets the scheduling group for processes in the same cgroup.procs of uid and pid
     * @hide
     * @param uid The user identifier of the process to change.
     * @param pid The identifier of the process to change.
     * @param group The target group for this process from THREAD_GROUP_*.
     *
     * @throws IllegalArgumentException Throws IllegalArgumentException if
     * <var>tid</var> does not exist.
     * @throws SecurityException Throws SecurityException if your process does
     * not have permission to modify the given thread, or to use the given
     * priority.
     *
     * group == THREAD_GROUP_DEFAULT means to move all non-background priority
     * threads to the foreground scheduling group, but to leave background
     * priority threads alone.  group == THREAD_GROUP_BG_NONINTERACTIVE moves all
     * threads, regardless of priority, to the background scheduling group.
     * group == THREAD_GROUP_FOREGROUND is not allowed.
     *
     * Always sets cpusets.
     */
    public static final native void setCgroupProcsProcessGroup(int uid, int pid, int group)
            throws IllegalArgumentException, SecurityException;
=======
     * Freeze or unfreeze the specified process.
     *
     * @param pid Identifier of the process to freeze or unfreeze.
     * @param uid Identifier of the user the process is running under.
     * @param frozen Specify whether to free (true) or unfreeze (false).
     *
     * @hide
     */
    public static final native void setProcessFrozen(int pid, int uid, boolean frozen);
>>>>>>> 852c9950

    /**
     * Return the scheduling group of requested process.
     *
     * @hide
     */
    public static final native int getProcessGroup(int pid)
            throws IllegalArgumentException, SecurityException;

    /**
     * On some devices, the foreground process may have one or more CPU
     * cores exclusively reserved for it. This method can be used to
     * retrieve which cores that are (if any), so the calling process
     * can then use sched_setaffinity() to lock a thread to these cores.
     * Note that the calling process must currently be running in the
     * foreground for this method to return any cores.
     *
     * The CPU core(s) exclusively reserved for the foreground process will
     * stay reserved for as long as the process stays in the foreground.
     *
     * As soon as a process leaves the foreground, those CPU cores will
     * no longer be reserved for it, and will most likely be reserved for
     * the new foreground process. It's not necessary to change the affinity
     * of your process when it leaves the foreground (if you had previously
     * set it to use a reserved core); the OS will automatically take care
     * of resetting the affinity at that point.
     *
     * @return an array of integers, indicating the CPU cores exclusively
     * reserved for this process. The array will have length zero if no
     * CPU cores are exclusively reserved for this process at this point
     * in time.
     */
    public static final native int[] getExclusiveCores();

    /**
     * Set the priority of the calling thread, based on Linux priorities.  See
     * {@link #setThreadPriority(int, int)} for more information.
     * 
     * @param priority A Linux priority level, from -20 for highest scheduling
     * priority to 19 for lowest scheduling priority.
     * 
     * @throws IllegalArgumentException Throws IllegalArgumentException if
     * <var>tid</var> does not exist.
     * @throws SecurityException Throws SecurityException if your process does
     * not have permission to modify the given thread, or to use the given
     * priority.
     * 
     * @see #setThreadPriority(int, int)
     */
    public static final native void setThreadPriority(int priority)
            throws IllegalArgumentException, SecurityException;
    
    /**
     * Return the current priority of a thread, based on Linux priorities.
     * 
     * @param tid The identifier of the thread/process. If tid equals zero, the priority of the
     * calling process/thread will be returned.
     * 
     * @return Returns the current priority, as a Linux priority level,
     * from -20 for highest scheduling priority to 19 for lowest scheduling
     * priority.
     * 
     * @throws IllegalArgumentException Throws IllegalArgumentException if
     * <var>tid</var> does not exist.
     */
    public static final native int getThreadPriority(int tid)
            throws IllegalArgumentException;
    
    /**
     * Return the current scheduling policy of a thread, based on Linux.
     *
     * @param tid The identifier of the thread/process to get the scheduling policy.
     *
     * @throws IllegalArgumentException Throws IllegalArgumentException if
     * <var>tid</var> does not exist, or if <var>priority</var> is out of range for the policy.
     * @throws SecurityException Throws SecurityException if your process does
     * not have permission to modify the given thread, or to use the given
     * scheduling policy or priority.
     *
     * {@hide}
     */
    
    @TestApi
    public static final native int getThreadScheduler(int tid)
            throws IllegalArgumentException;

    /**
     * Set the scheduling policy and priority of a thread, based on Linux.
     *
     * @param tid The identifier of the thread/process to change.
     * @param policy A Linux scheduling policy such as SCHED_OTHER etc.
     * @param priority A Linux priority level in a range appropriate for the given policy.
     *
     * @throws IllegalArgumentException Throws IllegalArgumentException if
     * <var>tid</var> does not exist, or if <var>priority</var> is out of range for the policy.
     * @throws SecurityException Throws SecurityException if your process does
     * not have permission to modify the given thread, or to use the given
     * scheduling policy or priority.
     *
     * {@hide}
     */

    public static final native void setThreadScheduler(int tid, int policy, int priority)
            throws IllegalArgumentException;

    /**
     * Determine whether the current environment supports multiple processes.
     * 
     * @return Returns true if the system can run in multiple processes, else
     * false if everything is running in a single process.
     *
     * @deprecated This method always returns true.  Do not use.
     */
    @Deprecated
    public static final boolean supportsProcesses() {
        return true;
    }

    /**
     * Adjust the swappiness level for a process.
     *
     * @param pid The process identifier to set.
     * @param is_increased Whether swappiness should be increased or default.
     *
     * @return Returns true if the underlying system supports this
     *         feature, else false.
     *
     * {@hide}
     */
    public static final native boolean setSwappiness(int pid, boolean is_increased);

    /**
     * Change this process's argv[0] parameter.  This can be useful to show
     * more descriptive information in things like the 'ps' command.
     * 
     * @param text The new name of this process.
     * 
     * {@hide}
     */
    @UnsupportedAppUsage
    public static final native void setArgV0(String text);

    /**
     * Kill the process with the given PID.
     * Note that, though this API allows us to request to
     * kill any process based on its PID, the kernel will
     * still impose standard restrictions on which PIDs you
     * are actually able to kill.  Typically this means only
     * the process running the caller's packages/application
     * and any additional processes created by that app; packages
     * sharing a common UID will also be able to kill each
     * other's processes.
     */
    public static final void killProcess(int pid) {
        sendSignal(pid, SIGNAL_KILL);
    }

    /** @hide */
    public static final native int setUid(int uid);

    /** @hide */
    public static final native int setGid(int uid);

    /**
     * Send a signal to the given process.
     * 
     * @param pid The pid of the target process.
     * @param signal The signal to send.
     */
    public static final native void sendSignal(int pid, int signal);
    
    /**
     * @hide
     * Private impl for avoiding a log message...  DO NOT USE without doing
     * your own log, or the Android Illuminati will find you some night and
     * beat you up.
     */
    public static final void killProcessQuiet(int pid) {
        sendSignalQuiet(pid, SIGNAL_KILL);
    }

    /**
     * @hide
     * Private impl for avoiding a log message...  DO NOT USE without doing
     * your own log, or the Android Illuminati will find you some night and
     * beat you up.
     */
    @UnsupportedAppUsage(maxTargetSdk = Build.VERSION_CODES.P)
    public static final native void sendSignalQuiet(int pid, int signal);
    
    /** @hide */
    @UnsupportedAppUsage
    public static final native long getFreeMemory();
    
    /** @hide */
    @UnsupportedAppUsage
    public static final native long getTotalMemory();
    
    /** @hide */
    @UnsupportedAppUsage
    public static final native void readProcLines(String path,
            String[] reqFields, long[] outSizes);
    
    /** @hide */
    @UnsupportedAppUsage
    public static final native int[] getPids(String path, int[] lastArray);
    
    /** @hide */
    @UnsupportedAppUsage
    public static final int PROC_TERM_MASK = 0xff;
    /** @hide */
    @UnsupportedAppUsage
    public static final int PROC_ZERO_TERM = 0;
    /** @hide */
    @UnsupportedAppUsage
    public static final int PROC_SPACE_TERM = (int)' ';
    /** @hide */
    @UnsupportedAppUsage
    public static final int PROC_TAB_TERM = (int)'\t';
    /** @hide */
    public static final int PROC_NEWLINE_TERM = (int) '\n';
    /** @hide */
    @UnsupportedAppUsage
    public static final int PROC_COMBINE = 0x100;
    /** @hide */
    @UnsupportedAppUsage
    public static final int PROC_PARENS = 0x200;
    /** @hide */
    @UnsupportedAppUsage
    public static final int PROC_QUOTES = 0x400;
    /** @hide */
    public static final int PROC_CHAR = 0x800;
    /** @hide */
    @UnsupportedAppUsage
    public static final int PROC_OUT_STRING = 0x1000;
    /** @hide */
    @UnsupportedAppUsage
    public static final int PROC_OUT_LONG = 0x2000;
    /** @hide */
    @UnsupportedAppUsage
    public static final int PROC_OUT_FLOAT = 0x4000;

    /**
     * Read and parse a {@code proc} file in the given format.
     *
     * <p>The format is a list of integers, where every integer describes a variable in the file. It
     * specifies how the variable is syntactically terminated (e.g. {@link Process#PROC_SPACE_TERM},
     * {@link Process#PROC_TAB_TERM}, {@link Process#PROC_ZERO_TERM}, {@link
     * Process#PROC_NEWLINE_TERM}).
     *
     * <p>If the variable should be parsed and returned to the caller, the termination type should
     * be binary OR'd with the type of output (e.g. {@link Process#PROC_OUT_STRING}, {@link
     * Process#PROC_OUT_LONG}, {@link Process#PROC_OUT_FLOAT}.
     *
     * <p>If the variable is wrapped in quotation marks it should be binary OR'd with {@link
     * Process#PROC_QUOTES}. If the variable is wrapped in parentheses it should be binary OR'd with
     * {@link Process#PROC_PARENS}.
     *
     * <p>If the variable is not formatted as a string and should be cast directly from characters
     * to a long, the {@link Process#PROC_CHAR} integer should be binary OR'd.
     *
     * <p>If the terminating character can be repeated, the {@link Process#PROC_COMBINE} integer
     * should be binary OR'd.
     *
     * @param file the path of the {@code proc} file to read
     * @param format the format of the file
     * @param outStrings the parsed {@code String}s from the file
     * @param outLongs the parsed {@code long}s from the file
     * @param outFloats the parsed {@code float}s from the file
     * @hide
     */
    @UnsupportedAppUsage
    public static final native boolean readProcFile(String file, int[] format,
            String[] outStrings, long[] outLongs, float[] outFloats);

    /** @hide */
    @UnsupportedAppUsage
    public static final native boolean parseProcLine(byte[] buffer, int startIndex, 
            int endIndex, int[] format, String[] outStrings, long[] outLongs, float[] outFloats);

    /** @hide */
    @UnsupportedAppUsage
    public static final native int[] getPidsForCommands(String[] cmds);

    /**
     * Gets the total Pss value for a given process, in bytes.
     * 
     * @param pid the process to the Pss for
     * @return the total Pss value for the given process in bytes,
     *  or -1 if the value cannot be determined 
     * @hide
     */
    @UnsupportedAppUsage
    public static final native long getPss(int pid);

    /** @hide */
    public static final native long[] getRss(int pid);

    /**
     * Specifies the outcome of having started a process.
     * @hide
     */
    public static final class ProcessStartResult {
        /**
         * The PID of the newly started process.
         * Always >= 0.  (If the start failed, an exception will have been thrown instead.)
         */
        public int pid;

        /**
         * True if the process was started with a wrapper attached.
         */
        public boolean usingWrapper;
    }

    /**
     * Kill all processes in a process group started for the given
     * pid.
     * @hide
     */
    public static final native int killProcessGroup(int uid, int pid);

    /**
     * Remove all process groups.  Expected to be called when ActivityManager
     * is restarted.
     * @hide
     */
    public static final native void removeAllProcessGroups();

    /**
     * Check to see if a thread belongs to a given process. This may require
     * more permissions than apps generally have.
     * @return true if this thread belongs to a process
     * @hide
     */
    public static final boolean isThreadInProcess(int tid, int pid) {
        StrictMode.ThreadPolicy oldPolicy = StrictMode.allowThreadDiskReads();
        try {
            if (Os.access("/proc/" + tid + "/task/" + pid, OsConstants.F_OK)) {
                return true;
            } else {
                return false;
            }
        } catch (Exception e) {
            return false;
        } finally {
            StrictMode.setThreadPolicy(oldPolicy);
        }

    }

    /**
     * Wait for the death of the given process.
     *
     * @param pid The process ID to be waited on
     * @param timeout The maximum time to wait in milliseconds, or -1 to wait forever
     * @hide
     */
    public static void waitForProcessDeath(int pid, int timeout)
            throws InterruptedException, TimeoutException {
        FileDescriptor pidfd = null;
        if (sPidFdSupported == PIDFD_UNKNOWN) {
            int fd = -1;
            try {
                fd = nativePidFdOpen(pid, 0);
                sPidFdSupported = PIDFD_SUPPORTED;
            } catch (ErrnoException e) {
                sPidFdSupported = e.errno != OsConstants.ENOSYS
                    ? PIDFD_SUPPORTED : PIDFD_UNSUPPORTED;
            } finally {
                if (fd >= 0) {
                    pidfd = new FileDescriptor();
                    pidfd.setInt$(fd);
                }
            }
        }
        boolean fallback = sPidFdSupported == PIDFD_UNSUPPORTED;
        if (!fallback) {
            try {
                if (pidfd == null) {
                    int fd = nativePidFdOpen(pid, 0);
                    if (fd >= 0) {
                        pidfd = new FileDescriptor();
                        pidfd.setInt$(fd);
                    } else {
                        fallback = true;
                    }
                }
                if (pidfd != null) {
                    StructPollfd[] fds = new StructPollfd[] {
                        new StructPollfd()
                    };
                    fds[0].fd = pidfd;
                    fds[0].events = (short) OsConstants.POLLIN;
                    fds[0].revents = 0;
                    fds[0].userData = null;
                    int res = Os.poll(fds, timeout);
                    if (res > 0) {
                        return;
                    } else if (res == 0) {
                        throw new TimeoutException();
                    } else {
                        // We should get an ErrnoException now
                    }
                }
            } catch (ErrnoException e) {
                if (e.errno == OsConstants.EINTR) {
                    throw new InterruptedException();
                }
                fallback = true;
            } finally {
                if (pidfd != null) {
                    IoUtils.closeQuietly(pidfd);
                }
            }
        }
        if (fallback) {
            boolean infinity = timeout < 0;
            long now = System.currentTimeMillis();
            final long end = now + timeout;
            while (infinity || now < end) {
                try {
                    Os.kill(pid, 0);
                } catch (ErrnoException e) {
                    if (e.errno == OsConstants.ESRCH) {
                        return;
                    }
                }
                Thread.sleep(1);
                now = System.currentTimeMillis();
            }
        }
        throw new TimeoutException();
    }

    private static native int nativePidFdOpen(int pid, int flags) throws ErrnoException;
}<|MERGE_RESOLUTION|>--- conflicted
+++ resolved
@@ -862,7 +862,17 @@
             throws IllegalArgumentException, SecurityException;
 
     /**
-<<<<<<< HEAD
+     * Freeze or unfreeze the specified process.
+     *
+     * @param pid Identifier of the process to freeze or unfreeze.
+     * @param uid Identifier of the user the process is running under.
+     * @param frozen Specify whether to free (true) or unfreeze (false).
+     *
+     * @hide
+     */
+    public static final native void setProcessFrozen(int pid, int uid, boolean frozen);
+
+    /**
      * Sets the scheduling group for processes in the same cgroup.procs of uid and pid
      * @hide
      * @param uid The user identifier of the process to change.
@@ -885,17 +895,6 @@
      */
     public static final native void setCgroupProcsProcessGroup(int uid, int pid, int group)
             throws IllegalArgumentException, SecurityException;
-=======
-     * Freeze or unfreeze the specified process.
-     *
-     * @param pid Identifier of the process to freeze or unfreeze.
-     * @param uid Identifier of the user the process is running under.
-     * @param frozen Specify whether to free (true) or unfreeze (false).
-     *
-     * @hide
-     */
-    public static final native void setProcessFrozen(int pid, int uid, boolean frozen);
->>>>>>> 852c9950
 
     /**
      * Return the scheduling group of requested process.
