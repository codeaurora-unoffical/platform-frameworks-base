--- conflicted
+++ resolved
@@ -511,10 +511,7 @@
      * @param appDataDir null-ok the data directory of the app.
      * @param invokeWith null-ok the command to invoke with.
      * @param packageName null-ok the name of the package this process belongs to.
-<<<<<<< HEAD
-=======
      * @param isTopApp whether the process starts for high priority application.
->>>>>>> dbf9e87c
      *
      * @param zygoteArgs Additional arguments to supply to the zygote process.
      * @return An object that describes the result of the attempt to start the process.
@@ -534,19 +531,12 @@
                                            @Nullable String appDataDir,
                                            @Nullable String invokeWith,
                                            @Nullable String packageName,
-<<<<<<< HEAD
-=======
                                            boolean isTopApp,
->>>>>>> dbf9e87c
                                            @Nullable String[] zygoteArgs) {
         return ZYGOTE_PROCESS.start(processClass, niceName, uid, gid, gids,
                     runtimeFlags, mountExternal, targetSdkVersion, seInfo,
                     abi, instructionSet, appDataDir, invokeWith, packageName,
-<<<<<<< HEAD
-                    /*useUsapPool=*/ true, zygoteArgs);
-=======
                     /*useUsapPool=*/ true, isTopApp, zygoteArgs);
->>>>>>> dbf9e87c
     }
 
     /** @hide */
@@ -566,11 +556,7 @@
         return WebViewZygote.getProcess().start(processClass, niceName, uid, gid, gids,
                     runtimeFlags, mountExternal, targetSdkVersion, seInfo,
                     abi, instructionSet, appDataDir, invokeWith, packageName,
-<<<<<<< HEAD
-                    /*useUsapPool=*/ false, zygoteArgs);
-=======
                     /*useUsapPool=*/ false, /*isTopApp=*/ false, zygoteArgs);
->>>>>>> dbf9e87c
     }
 
     /**
