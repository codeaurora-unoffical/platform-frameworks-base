/*
 * Copyright (C) 2016 The Android Open Source Project
 *
 * Licensed under the Apache License, Version 2.0 (the "License");
 * you may not use this file except in compliance with the License.
 * You may obtain a copy of the License at
 *
 *      http://www.apache.org/licenses/LICENSE-2.0
 *
 * Unless required by applicable law or agreed to in writing, software
 * distributed under the License is distributed on an "AS IS" BASIS,
 * WITHOUT WARRANTIES OR CONDITIONS OF ANY KIND, either express or implied.
 * See the License for the specific language governing permissions and
 * limitations under the License.
 */

package android.os;

import android.annotation.NonNull;
import android.annotation.Nullable;
import android.annotation.SystemApi;
import android.annotation.TestApi;

import libcore.util.NativeAllocationRegistry;

/**
 * Represents fixed sized allocation of marshalled data used. Helper methods
 * allow for access to the unmarshalled data in a variety of ways.
 *
 * @hide
 */
@SystemApi
@TestApi
public class HwBlob {
    private static final String TAG = "HwBlob";

    private static final NativeAllocationRegistry sNativeRegistry;

    public HwBlob(int size) {
        native_setup(size);

        sNativeRegistry.registerNativeAllocation(
                this,
                mNativeContext);
    }

    /**
     * @param offset offset to unmarshall a boolean from
     * @return the unmarshalled boolean value
     * @throws IndexOutOfBoundsException when offset is out of this HwBlob
     */
    public native final boolean getBool(long offset);
    /**
     * @param offset offset to unmarshall a byte from
     * @return the unmarshalled byte value
     * @throws IndexOutOfBoundsException when offset is out of this HwBlob
     */
    public native final byte getInt8(long offset);
    /**
     * @param offset offset to unmarshall a short from
     * @return the unmarshalled short value
     * @throws IndexOutOfBoundsException when offset is out of this HwBlob
     */
    public native final short getInt16(long offset);
    /**
     * @param offset offset to unmarshall an int from
     * @return the unmarshalled int value
     * @throws IndexOutOfBoundsException when offset is out of this HwBlob
     */
    public native final int getInt32(long offset);
    /**
     * @param offset offset to unmarshall a long from
     * @return the unmarshalled long value
     * @throws IndexOutOfBoundsException when offset is out of this HwBlob
     */
    public native final long getInt64(long offset);
    /**
     * @param offset offset to unmarshall a float from
     * @return the unmarshalled float value
     * @throws IndexOutOfBoundsException when offset is out of this HwBlob
     */
    public native final float getFloat(long offset);
    /**
     * @param offset offset to unmarshall a double from
     * @return the unmarshalled double value
     * @throws IndexOutOfBoundsException when offset is out of this HwBlob
     */
    public native final double getDouble(long offset);
    /**
     * @param offset offset to unmarshall a string from
     * @return the unmarshalled string value
     * @throws IndexOutOfBoundsException when offset is out of this HwBlob
     */
    public native final String getString(long offset);

    /**
     * Copy the blobs data starting from the given byte offset into the range, copying
     * a total of size elements.
     *
     * @param offset starting location in blob
     * @param array destination array
     * @param size total number of elements to copy
     * @throws IllegalArgumentException array.length < size
     * @throws IndexOutOfBoundsException [offset, offset + size * sizeof(jboolean)] out of the blob.
     */
    public native final void copyToBoolArray(long offset, boolean[] array, int size);
    /**
     * Copy the blobs data starting from the given byte offset into the range, copying
     * a total of size elements.
     *
     * @param offset starting location in blob
     * @param array destination array
     * @param size total number of elements to copy
     * @throws IllegalArgumentException array.length < size
     * @throws IndexOutOfBoundsException [offset, offset + size * sizeof(jbyte)] out of the blob.
     */
    public native final void copyToInt8Array(long offset, byte[] array, int size);
    /**
     * Copy the blobs data starting from the given byte offset into the range, copying
     * a total of size elements.
     *
     * @param offset starting location in blob
     * @param array destination array
     * @param size total number of elements to copy
     * @throws IllegalArgumentException array.length < size
     * @throws IndexOutOfBoundsException [offset, offset + size * sizeof(jshort)] out of the blob.
     */
    public native final void copyToInt16Array(long offset, short[] array, int size);
    /**
     * Copy the blobs data starting from the given byte offset into the range, copying
     * a total of size elements.
     *
     * @param offset starting location in blob
     * @param array destination array
     * @param size total number of elements to copy
     * @throws IllegalArgumentException array.length < size
     * @throws IndexOutOfBoundsException [offset, offset + size * sizeof(jint)] out of the blob.
     */
    public native final void copyToInt32Array(long offset, int[] array, int size);
    /**
     * Copy the blobs data starting from the given byte offset into the range, copying
     * a total of size elements.
     *
     * @param offset starting location in blob
     * @param array destination array
     * @param size total number of elements to copy
     * @throws IllegalArgumentException array.length < size
     * @throws IndexOutOfBoundsException [offset, offset + size * sizeof(jlong)] out of the blob.
     */
    public native final void copyToInt64Array(long offset, long[] array, int size);
    /**
     * Copy the blobs data starting from the given byte offset into the range, copying
     * a total of size elements.
     *
     * @param offset starting location in blob
     * @param array destination array
     * @param size total number of elements to copy
     * @throws IllegalArgumentException array.length < size
     * @throws IndexOutOfBoundsException [offset, offset + size * sizeof(jfloat)] out of the blob.
     */
    public native final void copyToFloatArray(long offset, float[] array, int size);
    /**
     * Copy the blobs data starting from the given byte offset into the range, copying
     * a total of size elements.
     *
     * @param offset starting location in blob
     * @param array destination array
     * @param size total number of elements to copy
     * @throws IllegalArgumentException array.length < size
     * @throws IndexOutOfBoundsException [offset, offset + size * sizeof(jdouble)] out of the blob.
     */
    public native final void copyToDoubleArray(long offset, double[] array, int size);

    /**
     * Writes a boolean value at an offset.
     *
     * @param offset location to write value
     * @param x value to write
     * @throws IndexOutOfBoundsException when [offset, offset + sizeof(jboolean)] is out of range
     */
    public native final void putBool(long offset, boolean x);
    /**
     * Writes a byte value at an offset.
     *
     * @param offset location to write value
     * @param x value to write
     * @throws IndexOutOfBoundsException when [offset, offset + sizeof(jbyte)] is out of range
     */
    public native final void putInt8(long offset, byte x);
    /**
     * Writes a short value at an offset.
     *
     * @param offset location to write value
     * @param x value to write
     * @throws IndexOutOfBoundsException when [offset, offset + sizeof(jshort)] is out of range
     */
    public native final void putInt16(long offset, short x);
    /**
     * Writes a int value at an offset.
     *
     * @param offset location to write value
     * @param x value to write
     * @throws IndexOutOfBoundsException when [offset, offset + sizeof(jint)] is out of range
     */
    public native final void putInt32(long offset, int x);
    /**
     * Writes a long value at an offset.
     *
     * @param offset location to write value
     * @param x value to write
     * @throws IndexOutOfBoundsException when [offset, offset + sizeof(jlong)] is out of range
     */
    public native final void putInt64(long offset, long x);
    /**
     * Writes a float value at an offset.
     *
     * @param offset location to write value
     * @param x value to write
     * @throws IndexOutOfBoundsException when [offset, offset + sizeof(jfloat)] is out of range
     */
    public native final void putFloat(long offset, float x);
    /**
     * Writes a double value at an offset.
     *
     * @param offset location to write value
     * @param x value to write
     * @throws IndexOutOfBoundsException when [offset, offset + sizeof(jdouble)] is out of range
     */
    public native final void putDouble(long offset, double x);
    /**
     * Writes a string value at an offset.
     *
     * @param offset location to write value
     * @param x value to write
     * @throws IndexOutOfBoundsException when [offset, offset + sizeof(jstring)] is out of range
     */
    public native final void putString(long offset, String x);
    /**
     * Writes a native handle (without duplicating the underlying file descriptors) at an offset.
     *
     * @param offset location to write value
     * @param x a {@link NativeHandle} instance to write
     * @throws IndexOutOfBoundsException when [offset, offset + sizeof(jobject)] is out of range
     */
<<<<<<< HEAD
    public native final void putNativeHandle(long offset, NativeHandle x);
=======
    public native final void putNativeHandle(long offset, @Nullable NativeHandle x);
>>>>>>> 825827da

    /**
     * Put a boolean array contiguously at an offset in the blob.
     *
     * @param offset location to write values
     * @param x array to write
     * @throws IndexOutOfBoundsException [offset, offset + size * sizeof(jboolean)] out of the blob.
     */
    public native final void putBoolArray(long offset, boolean[] x);
    /**
     * Put a byte array contiguously at an offset in the blob.
     *
     * @param offset location to write values
     * @param x array to write
     * @throws IndexOutOfBoundsException [offset, offset + size * sizeof(jbyte)] out of the blob.
     */
    public native final void putInt8Array(long offset, byte[] x);
    /**
     * Put a short array contiguously at an offset in the blob.
     *
     * @param offset location to write values
     * @param x array to write
     * @throws IndexOutOfBoundsException [offset, offset + size * sizeof(jshort)] out of the blob.
     */
    public native final void putInt16Array(long offset, short[] x);
    /**
     * Put a int array contiguously at an offset in the blob.
     *
     * @param offset location to write values
     * @param x array to write
     * @throws IndexOutOfBoundsException [offset, offset + size * sizeof(jint)] out of the blob.
     */
    public native final void putInt32Array(long offset, int[] x);
    /**
     * Put a long array contiguously at an offset in the blob.
     *
     * @param offset location to write values
     * @param x array to write
     * @throws IndexOutOfBoundsException [offset, offset + size * sizeof(jlong)] out of the blob.
     */
    public native final void putInt64Array(long offset, long[] x);
    /**
     * Put a float array contiguously at an offset in the blob.
     *
     * @param offset location to write values
     * @param x array to write
     * @throws IndexOutOfBoundsException [offset, offset + size * sizeof(jfloat)] out of the blob.
     */
    public native final void putFloatArray(long offset, float[] x);
    /**
     * Put a double array contiguously at an offset in the blob.
     *
     * @param offset location to write values
     * @param x array to write
     * @throws IndexOutOfBoundsException [offset, offset + size * sizeof(jdouble)] out of the blob.
     */
    public native final void putDoubleArray(long offset, double[] x);

    /**
     * Write another HwBlob into this blob at the specified location.
     *
     * @param offset location to write value
     * @param blob data to write
     * @throws IndexOutOfBoundsException if [offset, offset + blob's size] outside of the range of
     *     this blob.
     */
    public native final void putBlob(long offset, HwBlob blob);

    /**
     * @return current handle of HwBlob for reference in a parcelled binder transaction
     */
    public native final long handle();

    /**
     * Convert a primitive to a wrapped array for boolean.
     *
     * @param array from array
     * @return transformed array
     */
    public static Boolean[] wrapArray(@NonNull boolean[] array) {
        final int n = array.length;
        Boolean[] wrappedArray = new Boolean[n];
        for (int i = 0; i < n; ++i) {
          wrappedArray[i] = array[i];
        }
        return wrappedArray;
    }

    /**
     * Convert a primitive to a wrapped array for long.
     *
     * @param array from array
     * @return transformed array
     */
    public static Long[] wrapArray(@NonNull long[] array) {
        final int n = array.length;
        Long[] wrappedArray = new Long[n];
        for (int i = 0; i < n; ++i) {
          wrappedArray[i] = array[i];
        }
        return wrappedArray;
    }

    /**
     * Convert a primitive to a wrapped array for byte.
     *
     * @param array from array
     * @return transformed array
     */
    public static Byte[] wrapArray(@NonNull byte[] array) {
        final int n = array.length;
        Byte[] wrappedArray = new Byte[n];
        for (int i = 0; i < n; ++i) {
          wrappedArray[i] = array[i];
        }
        return wrappedArray;
    }

    /**
     * Convert a primitive to a wrapped array for short.
     *
     * @param array from array
     * @return transformed array
     */
    public static Short[] wrapArray(@NonNull short[] array) {
        final int n = array.length;
        Short[] wrappedArray = new Short[n];
        for (int i = 0; i < n; ++i) {
          wrappedArray[i] = array[i];
        }
        return wrappedArray;
    }

    /**
     * Convert a primitive to a wrapped array for int.
     *
     * @param array from array
     * @return transformed array
     */
    public static Integer[] wrapArray(@NonNull int[] array) {
        final int n = array.length;
        Integer[] wrappedArray = new Integer[n];
        for (int i = 0; i < n; ++i) {
          wrappedArray[i] = array[i];
        }
        return wrappedArray;
    }

    /**
     * Convert a primitive to a wrapped array for float.
     *
     * @param array from array
     * @return transformed array
     */
    public static Float[] wrapArray(@NonNull float[] array) {
        final int n = array.length;
        Float[] wrappedArray = new Float[n];
        for (int i = 0; i < n; ++i) {
          wrappedArray[i] = array[i];
        }
        return wrappedArray;
    }

    /**
     * Convert a primitive to a wrapped array for double.
     *
     * @param array from array
     * @return transformed array
     */
    public static Double[] wrapArray(@NonNull double[] array) {
        final int n = array.length;
        Double[] wrappedArray = new Double[n];
        for (int i = 0; i < n; ++i) {
          wrappedArray[i] = array[i];
        }
        return wrappedArray;
    }

    // Returns address of the "freeFunction".
    private static native final long native_init();

    private native final void native_setup(int size);

    static {
        long freeFunction = native_init();

        sNativeRegistry = new NativeAllocationRegistry(
                HwBlob.class.getClassLoader(),
                freeFunction,
                128 /* size */);
    }

    private long mNativeContext;
}

<|MERGE_RESOLUTION|>--- conflicted
+++ resolved
@@ -242,11 +242,7 @@
      * @param x a {@link NativeHandle} instance to write
      * @throws IndexOutOfBoundsException when [offset, offset + sizeof(jobject)] is out of range
      */
-<<<<<<< HEAD
-    public native final void putNativeHandle(long offset, NativeHandle x);
-=======
     public native final void putNativeHandle(long offset, @Nullable NativeHandle x);
->>>>>>> 825827da
 
     /**
      * Put a boolean array contiguously at an offset in the blob.
