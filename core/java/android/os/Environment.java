/*
 * Copyright (C) 2007 The Android Open Source Project
 *
 * Licensed under the Apache License, Version 2.0 (the "License");
 * you may not use this file except in compliance with the License.
 * You may obtain a copy of the License at
 *
 *      http://www.apache.org/licenses/LICENSE-2.0
 *
 * Unless required by applicable law or agreed to in writing, software
 * distributed under the License is distributed on an "AS IS" BASIS,
 * WITHOUT WARRANTIES OR CONDITIONS OF ANY KIND, either express or implied.
 * See the License for the specific language governing permissions and
 * limitations under the License.
 */

package android.os;

import android.Manifest;
import android.annotation.NonNull;
import android.annotation.SystemApi;
import android.annotation.TestApi;
import android.annotation.UnsupportedAppUsage;
import android.app.AppGlobals;
import android.app.AppOpsManager;
import android.app.admin.DevicePolicyManager;
import android.content.Context;
import android.content.Intent;
import android.content.pm.PackageManager;
import android.os.storage.StorageManager;
import android.os.storage.StorageVolume;
import android.provider.MediaStore;
import android.text.TextUtils;
import android.util.Log;

import java.io.File;
import java.util.LinkedList;

/**
 * Provides access to environment variables.
 */
public class Environment {
    private static final String TAG = "Environment";

    // NOTE: keep credential-protected paths in sync with StrictMode.java

    private static final String ENV_EXTERNAL_STORAGE = "EXTERNAL_STORAGE";
    private static final String ENV_ANDROID_ROOT = "ANDROID_ROOT";
    private static final String ENV_ANDROID_DATA = "ANDROID_DATA";
    private static final String ENV_ANDROID_EXPAND = "ANDROID_EXPAND";
    private static final String ENV_ANDROID_STORAGE = "ANDROID_STORAGE";
    private static final String ENV_DOWNLOAD_CACHE = "DOWNLOAD_CACHE";
    private static final String ENV_OEM_ROOT = "OEM_ROOT";
    private static final String ENV_ODM_ROOT = "ODM_ROOT";
    private static final String ENV_VENDOR_ROOT = "VENDOR_ROOT";
    private static final String ENV_PRODUCT_ROOT = "PRODUCT_ROOT";
<<<<<<< HEAD
    private static final String ENV_PRODUCT_SERVICES_ROOT = "PRODUCT_SERVICES_ROOT";
=======
    private static final String ENV_SYSTEM_EXT_ROOT = "SYSTEM_EXT_ROOT";
>>>>>>> dbf9e87c

    /** {@hide} */
    public static final String DIR_ANDROID = "Android";
    private static final String DIR_DATA = "data";
    private static final String DIR_MEDIA = "media";
    private static final String DIR_OBB = "obb";
    private static final String DIR_FILES = "files";
    private static final String DIR_CACHE = "cache";

    /** {@hide} */
    @Deprecated
    public static final String DIRECTORY_ANDROID = DIR_ANDROID;

    private static final File DIR_ANDROID_ROOT = getDirectory(ENV_ANDROID_ROOT, "/system");
    private static final File DIR_ANDROID_DATA = getDirectory(ENV_ANDROID_DATA, "/data");
    private static final File DIR_ANDROID_EXPAND = getDirectory(ENV_ANDROID_EXPAND, "/mnt/expand");
    private static final File DIR_ANDROID_STORAGE = getDirectory(ENV_ANDROID_STORAGE, "/storage");
    private static final File DIR_DOWNLOAD_CACHE = getDirectory(ENV_DOWNLOAD_CACHE, "/cache");
    private static final File DIR_OEM_ROOT = getDirectory(ENV_OEM_ROOT, "/oem");
    private static final File DIR_ODM_ROOT = getDirectory(ENV_ODM_ROOT, "/odm");
    private static final File DIR_VENDOR_ROOT = getDirectory(ENV_VENDOR_ROOT, "/vendor");
    private static final File DIR_PRODUCT_ROOT = getDirectory(ENV_PRODUCT_ROOT, "/product");
<<<<<<< HEAD
    private static final File DIR_PRODUCT_SERVICES_ROOT = getDirectory(ENV_PRODUCT_SERVICES_ROOT,
                                                           "/product_services");
=======
    private static final File DIR_SYSTEM_EXT_ROOT = getDirectory(ENV_SYSTEM_EXT_ROOT,
                                                           "/system_ext");
>>>>>>> dbf9e87c

    @UnsupportedAppUsage
    private static UserEnvironment sCurrentUser;
    private static boolean sUserRequired;

    static {
        initForCurrentUser();
    }

    /** {@hide} */
    @UnsupportedAppUsage
    public static void initForCurrentUser() {
        final int userId = UserHandle.myUserId();
        sCurrentUser = new UserEnvironment(userId);
    }

    /** {@hide} */
    public static class UserEnvironment {
        private final int mUserId;

        @UnsupportedAppUsage
        public UserEnvironment(int userId) {
            mUserId = userId;
        }

        @UnsupportedAppUsage
        public File[] getExternalDirs() {
            final StorageVolume[] volumes = StorageManager.getVolumeList(mUserId,
                    StorageManager.FLAG_FOR_WRITE);
            final File[] files = new File[volumes.length];
            for (int i = 0; i < volumes.length; i++) {
                files[i] = volumes[i].getPathFile();
            }
            return files;
        }

        @UnsupportedAppUsage
        @Deprecated
        public File getExternalStorageDirectory() {
            return getExternalDirs()[0];
        }

        @UnsupportedAppUsage
        @Deprecated
        public File getExternalStoragePublicDirectory(String type) {
            return buildExternalStoragePublicDirs(type)[0];
        }

        public File[] buildExternalStoragePublicDirs(String type) {
            return buildPaths(getExternalDirs(), type);
        }

        public File[] buildExternalStorageAndroidDataDirs() {
            return buildPaths(getExternalDirs(), DIR_ANDROID, DIR_DATA);
        }

        public File[] buildExternalStorageAndroidObbDirs() {
            return buildPaths(getExternalDirs(), DIR_ANDROID, DIR_OBB);
        }

        public File[] buildExternalStorageAppDataDirs(String packageName) {
            return buildPaths(getExternalDirs(), DIR_ANDROID, DIR_DATA, packageName);
        }

        public File[] buildExternalStorageAppMediaDirs(String packageName) {
            return buildPaths(getExternalDirs(), DIR_ANDROID, DIR_MEDIA, packageName);
        }

        public File[] buildExternalStorageAppObbDirs(String packageName) {
            return buildPaths(getExternalDirs(), DIR_ANDROID, DIR_OBB, packageName);
        }

        public File[] buildExternalStorageAppFilesDirs(String packageName) {
            return buildPaths(getExternalDirs(), DIR_ANDROID, DIR_DATA, packageName, DIR_FILES);
        }

        public File[] buildExternalStorageAppCacheDirs(String packageName) {
            return buildPaths(getExternalDirs(), DIR_ANDROID, DIR_DATA, packageName, DIR_CACHE);
        }
    }

    /**
     * Return root of the "system" partition holding the core Android OS.
     * Always present and mounted read-only.
     */
    public static @NonNull File getRootDirectory() {
        return DIR_ANDROID_ROOT;
    }

    /** {@hide} */
    @TestApi
    public static @NonNull File getStorageDirectory() {
        return DIR_ANDROID_STORAGE;
    }

    /**
     * Return root directory of the "oem" partition holding OEM customizations,
     * if any. If present, the partition is mounted read-only.
     *
     * @hide
     */
    @SystemApi
    public static @NonNull File getOemDirectory() {
        return DIR_OEM_ROOT;
    }

    /**
     * Return root directory of the "odm" partition holding ODM customizations,
     * if any. If present, the partition is mounted read-only.
     *
     * @hide
     */
    @SystemApi
    public static @NonNull File getOdmDirectory() {
        return DIR_ODM_ROOT;
    }

    /**
     * Return root directory of the "vendor" partition that holds vendor-provided
     * software that should persist across simple reflashing of the "system" partition.
     * @hide
     */
    @SystemApi
    public static @NonNull File getVendorDirectory() {
        return DIR_VENDOR_ROOT;
    }

    /**
     * Return root directory of the "product" partition holding product-specific
     * customizations if any. If present, the partition is mounted read-only.
     *
     * @hide
     */
    @SystemApi
    @TestApi
    public static @NonNull File getProductDirectory() {
        return DIR_PRODUCT_ROOT;
    }

    /**
     * Return root directory of the "product_services" partition holding middleware
     * services if any. If present, the partition is mounted read-only.
     *
<<<<<<< HEAD
     * @hide
     */
    @SystemApi
    public static @NonNull File getProductServicesDirectory() {
        return DIR_PRODUCT_SERVICES_ROOT;
=======
     * @deprecated This directory is not guaranteed to exist.
     *             Its name is changed to "system_ext" because the partition's purpose is changed.
     *             {@link #getSystemExtDirectory()}
     * @hide
     */
    @SystemApi
    @Deprecated
    public static @NonNull File getProductServicesDirectory() {
        return getDirectory("PRODUCT_SERVICES_ROOT", "/product_services");
    }

    /**
     * Return root directory of the "system_ext" partition holding system partition's extension
     * If present, the partition is mounted read-only.
     *
     * @hide
     */
    @SystemApi
    public static @NonNull File getSystemExtDirectory() {
        return DIR_SYSTEM_EXT_ROOT;
>>>>>>> dbf9e87c
    }

    /**
     * Return the system directory for a user. This is for use by system
     * services to store files relating to the user. This directory will be
     * automatically deleted when the user is removed.
     *
     * @deprecated This directory is valid and still exists, but but callers
     *             should <em>strongly</em> consider switching to using either
     *             {@link #getDataSystemCeDirectory(int)} or
     *             {@link #getDataSystemDeDirectory(int)}, both of which support
     *             fast user wipe.
     * @hide
     */
    @Deprecated
    public static File getUserSystemDirectory(int userId) {
        return new File(new File(getDataSystemDirectory(), "users"), Integer.toString(userId));
    }

    /**
     * Returns the config directory for a user. This is for use by system
     * services to store files relating to the user which should be readable by
     * any app running as that user.
     *
     * @deprecated This directory is valid and still exists, but callers should
     *             <em>strongly</em> consider switching to
     *             {@link #getDataMiscCeDirectory(int)} which is protected with
     *             user credentials or {@link #getDataMiscDeDirectory(int)}
     *             which supports fast user wipe.
     * @hide
     */
    @Deprecated
    public static File getUserConfigDirectory(int userId) {
        return new File(new File(new File(
                getDataDirectory(), "misc"), "user"), Integer.toString(userId));
    }

    /**
     * Return the user data directory.
     */
    public static File getDataDirectory() {
        return DIR_ANDROID_DATA;
    }

    /** {@hide} */
    public static File getDataDirectory(String volumeUuid) {
        if (TextUtils.isEmpty(volumeUuid)) {
            return DIR_ANDROID_DATA;
        } else {
            return new File("/mnt/expand/" + volumeUuid);
        }
    }

    /** {@hide} */
    public static File getExpandDirectory() {
        return DIR_ANDROID_EXPAND;
    }

    /** {@hide} */
    @UnsupportedAppUsage
    public static File getDataSystemDirectory() {
        return new File(getDataDirectory(), "system");
    }

    /**
     * Returns the base directory for per-user system directory, device encrypted.
     * {@hide}
     */
    public static File getDataSystemDeDirectory() {
        return buildPath(getDataDirectory(), "system_de");
    }

    /**
     * Returns the base directory for per-user system directory, credential encrypted.
     * {@hide}
     */
    public static File getDataSystemCeDirectory() {
        return buildPath(getDataDirectory(), "system_ce");
    }

    /**
     * Return the "credential encrypted" system directory for a user. This is
     * for use by system services to store files relating to the user. This
     * directory supports fast user wipe, and will be automatically deleted when
     * the user is removed.
     * <p>
     * Data stored under this path is "credential encrypted", which uses an
     * encryption key that is entangled with user credentials, such as a PIN or
     * password. The contents will only be available once the user has been
     * unlocked, as reported by {@code SystemService.onUnlockUser()}.
     * <p>
     * New code should <em>strongly</em> prefer storing sensitive data in these
     * credential encrypted areas.
     *
     * @hide
     */
    public static File getDataSystemCeDirectory(int userId) {
        return buildPath(getDataDirectory(), "system_ce", String.valueOf(userId));
    }

    /**
     * Return the "device encrypted" system directory for a user. This is for
     * use by system services to store files relating to the user. This
     * directory supports fast user wipe, and will be automatically deleted when
     * the user is removed.
     * <p>
     * Data stored under this path is "device encrypted", which uses an
     * encryption key that is tied to the physical device. The contents will
     * only be available once the device has finished a {@code dm-verity}
     * protected boot.
     * <p>
     * New code should <em>strongly</em> avoid storing sensitive data in these
     * device encrypted areas.
     *
     * @hide
     */
    public static File getDataSystemDeDirectory(int userId) {
        return buildPath(getDataDirectory(), "system_de", String.valueOf(userId));
    }

    /** {@hide} */
    public static File getDataMiscDirectory() {
        return new File(getDataDirectory(), "misc");
    }

    /** {@hide} */
    public static File getDataMiscCeDirectory() {
        return buildPath(getDataDirectory(), "misc_ce");
    }

    /** {@hide} */
    public static File getDataMiscCeDirectory(int userId) {
        return buildPath(getDataDirectory(), "misc_ce", String.valueOf(userId));
    }

    /** {@hide} */
    public static File getDataMiscDeDirectory(int userId) {
        return buildPath(getDataDirectory(), "misc_de", String.valueOf(userId));
    }

    private static File getDataProfilesDeDirectory(int userId) {
        return buildPath(getDataDirectory(), "misc", "profiles", "cur", String.valueOf(userId));
    }

    /** {@hide} */
    public static File getDataVendorCeDirectory(int userId) {
        return buildPath(getDataDirectory(), "vendor_ce", String.valueOf(userId));
    }

    /** {@hide} */
    public static File getDataVendorDeDirectory(int userId) {
        return buildPath(getDataDirectory(), "vendor_de", String.valueOf(userId));
    }

    /** {@hide} */
    public static File getDataRefProfilesDePackageDirectory(String packageName) {
        return buildPath(getDataDirectory(), "misc", "profiles", "ref", packageName);
    }

    /** {@hide} */
    public static File getDataProfilesDePackageDirectory(int userId, String packageName) {
        return buildPath(getDataProfilesDeDirectory(userId), packageName);
    }

    /** {@hide} */
    public static File getDataAppDirectory(String volumeUuid) {
        return new File(getDataDirectory(volumeUuid), "app");
    }

    /** {@hide} */
    public static File getDataStagingDirectory(String volumeUuid) {
        return new File(getDataDirectory(volumeUuid), "app-staging");
    }

    /** {@hide} */
    public static File getDataUserCeDirectory(String volumeUuid) {
        return new File(getDataDirectory(volumeUuid), "user");
    }

    /** {@hide} */
    public static File getDataUserCeDirectory(String volumeUuid, int userId) {
        return new File(getDataUserCeDirectory(volumeUuid), String.valueOf(userId));
    }

    /** {@hide} */
    public static File getDataUserCePackageDirectory(String volumeUuid, int userId,
            String packageName) {
        // TODO: keep consistent with installd
        return new File(getDataUserCeDirectory(volumeUuid, userId), packageName);
    }

    /** {@hide} */
    public static File getDataUserDeDirectory(String volumeUuid) {
        return new File(getDataDirectory(volumeUuid), "user_de");
    }

    /** {@hide} */
    public static File getDataUserDeDirectory(String volumeUuid, int userId) {
        return new File(getDataUserDeDirectory(volumeUuid), String.valueOf(userId));
    }

    /** {@hide} */
    public static File getDataUserDePackageDirectory(String volumeUuid, int userId,
            String packageName) {
        // TODO: keep consistent with installd
        return new File(getDataUserDeDirectory(volumeUuid, userId), packageName);
    }

    /**
     * Return preloads directory.
     * <p>This directory may contain pre-loaded content such as
     * {@link #getDataPreloadsDemoDirectory() demo videos} and
     * {@link #getDataPreloadsAppsDirectory() APK files} .
     * {@hide}
     */
    public static File getDataPreloadsDirectory() {
        return new File(getDataDirectory(), "preloads");
    }

    /**
     * @see #getDataPreloadsDirectory()
     * {@hide}
     */
    public static File getDataPreloadsDemoDirectory() {
        return new File(getDataPreloadsDirectory(), "demo");
    }

    /**
     * @see #getDataPreloadsDirectory()
     * {@hide}
     */
    public static File getDataPreloadsAppsDirectory() {
        return new File(getDataPreloadsDirectory(), "apps");
    }

    /**
     * @see #getDataPreloadsDirectory()
     * {@hide}
     */
    public static File getDataPreloadsMediaDirectory() {
        return new File(getDataPreloadsDirectory(), "media");
    }

    /**
     * Returns location of preloaded cache directory for package name
     * @see #getDataPreloadsDirectory()
     * {@hide}
     */
    public static File getDataPreloadsFileCacheDirectory(String packageName) {
        return new File(getDataPreloadsFileCacheDirectory(), packageName);
    }

    /**
     * Returns location of preloaded cache directory.
     * @see #getDataPreloadsDirectory()
     * {@hide}
     */
    public static File getDataPreloadsFileCacheDirectory() {
        return new File(getDataPreloadsDirectory(), "file_cache");
    }

    /**
     * Returns location of packages cache directory.
     * {@hide}
     */
    public static File getPackageCacheDirectory() {
        return new File(getDataSystemDirectory(), "package_cache");
    }

    /**
     * Return the primary shared/external storage directory. This directory may
     * not currently be accessible if it has been mounted by the user on their
     * computer, has been removed from the device, or some other problem has
     * happened. You can determine its current state with
     * {@link #getExternalStorageState()}.
     * <p>
     * <em>Note: don't be confused by the word "external" here. This directory
     * can better be thought as media/shared storage. It is a filesystem that
     * can hold a relatively large amount of data and that is shared across all
     * applications (does not enforce permissions). Traditionally this is an SD
     * card, but it may also be implemented as built-in storage in a device that
     * is distinct from the protected internal storage and can be mounted as a
     * filesystem on a computer.</em>
     * <p>
     * On devices with multiple users (as described by {@link UserManager}),
     * each user has their own isolated shared storage. Applications only have
     * access to the shared storage for the user they're running as.
     * <p>
     * In devices with multiple shared/external storage directories, this
     * directory represents the primary storage that the user will interact
     * with. Access to secondary storage is available through
     * {@link Context#getExternalFilesDirs(String)},
     * {@link Context#getExternalCacheDirs()}, and
     * {@link Context#getExternalMediaDirs()}.
     * <p>
     * Applications should not directly use this top-level directory, in order
     * to avoid polluting the user's root namespace. Any files that are private
     * to the application should be placed in a directory returned by
     * {@link android.content.Context#getExternalFilesDir
     * Context.getExternalFilesDir}, which the system will take care of deleting
     * if the application is uninstalled. Other shared files should be placed in
     * one of the directories returned by
     * {@link #getExternalStoragePublicDirectory}.
     * <p>
     * Writing to this path requires the
     * {@link android.Manifest.permission#WRITE_EXTERNAL_STORAGE} permission,
     * and starting in {@link android.os.Build.VERSION_CODES#KITKAT}, read
     * access requires the
     * {@link android.Manifest.permission#READ_EXTERNAL_STORAGE} permission,
     * which is automatically granted if you hold the write permission.
     * <p>
     * Starting in {@link android.os.Build.VERSION_CODES#KITKAT}, if your
     * application only needs to store internal data, consider using
     * {@link Context#getExternalFilesDir(String)},
     * {@link Context#getExternalCacheDir()}, or
     * {@link Context#getExternalMediaDirs()}, which require no permissions to
     * read or write.
     * <p>
     * This path may change between platform versions, so applications should
     * only persist relative paths.
     * <p>
     * Here is an example of typical code to monitor the state of external
     * storage:
     * <p>
     * {@sample development/samples/ApiDemos/src/com/example/android/apis/content/ExternalStorage.java
     * monitor_storage}
     *
     * @see #getExternalStorageState()
     * @see #isExternalStorageRemovable()
     * @deprecated To improve user privacy, direct access to shared/external
     *             storage devices is deprecated. When an app targets
     *             {@link android.os.Build.VERSION_CODES#Q}, the path returned
     *             from this method is no longer directly accessible to apps.
     *             Apps can continue to access content stored on shared/external
     *             storage by migrating to alternatives such as
     *             {@link Context#getExternalFilesDir(String)},
     *             {@link MediaStore}, or {@link Intent#ACTION_OPEN_DOCUMENT}.
     */
    @Deprecated
    public static File getExternalStorageDirectory() {
        throwIfUserRequired();
        return sCurrentUser.getExternalDirs()[0];
    }

    /** {@hide} */
    @UnsupportedAppUsage
    public static File getLegacyExternalStorageDirectory() {
        return new File(System.getenv(ENV_EXTERNAL_STORAGE));
    }

    /** {@hide} */
    @UnsupportedAppUsage
    public static File getLegacyExternalStorageObbDirectory() {
        return buildPath(getLegacyExternalStorageDirectory(), DIR_ANDROID, DIR_OBB);
    }

    /**
     * Standard directory in which to place any audio files that should be
     * in the regular list of music for the user.
     * This may be combined with
     * {@link #DIRECTORY_PODCASTS}, {@link #DIRECTORY_NOTIFICATIONS},
     * {@link #DIRECTORY_ALARMS}, and {@link #DIRECTORY_RINGTONES} as a series
     * of directories to categories a particular audio file as more than one
     * type.
     */
    public static String DIRECTORY_MUSIC = "Music";

    /**
     * Standard directory in which to place any audio files that should be
     * in the list of podcasts that the user can select (not as regular
     * music).
     * This may be combined with {@link #DIRECTORY_MUSIC},
     * {@link #DIRECTORY_NOTIFICATIONS},
     * {@link #DIRECTORY_ALARMS}, and {@link #DIRECTORY_RINGTONES} as a series
     * of directories to categories a particular audio file as more than one
     * type.
     */
    public static String DIRECTORY_PODCASTS = "Podcasts";

    /**
     * Standard directory in which to place any audio files that should be
     * in the list of ringtones that the user can select (not as regular
     * music).
     * This may be combined with {@link #DIRECTORY_MUSIC},
     * {@link #DIRECTORY_PODCASTS}, {@link #DIRECTORY_NOTIFICATIONS}, and
     * {@link #DIRECTORY_ALARMS} as a series
     * of directories to categories a particular audio file as more than one
     * type.
     */
    public static String DIRECTORY_RINGTONES = "Ringtones";

    /**
     * Standard directory in which to place any audio files that should be
     * in the list of alarms that the user can select (not as regular
     * music).
     * This may be combined with {@link #DIRECTORY_MUSIC},
     * {@link #DIRECTORY_PODCASTS}, {@link #DIRECTORY_NOTIFICATIONS},
     * and {@link #DIRECTORY_RINGTONES} as a series
     * of directories to categories a particular audio file as more than one
     * type.
     */
    public static String DIRECTORY_ALARMS = "Alarms";

    /**
     * Standard directory in which to place any audio files that should be
     * in the list of notifications that the user can select (not as regular
     * music).
     * This may be combined with {@link #DIRECTORY_MUSIC},
     * {@link #DIRECTORY_PODCASTS},
     * {@link #DIRECTORY_ALARMS}, and {@link #DIRECTORY_RINGTONES} as a series
     * of directories to categories a particular audio file as more than one
     * type.
     */
    public static String DIRECTORY_NOTIFICATIONS = "Notifications";

    /**
     * Standard directory in which to place pictures that are available to
     * the user.  Note that this is primarily a convention for the top-level
     * public directory, as the media scanner will find and collect pictures
     * in any directory.
     */
    public static String DIRECTORY_PICTURES = "Pictures";

    /**
     * Standard directory in which to place movies that are available to
     * the user.  Note that this is primarily a convention for the top-level
     * public directory, as the media scanner will find and collect movies
     * in any directory.
     */
    public static String DIRECTORY_MOVIES = "Movies";

    /**
     * Standard directory in which to place files that have been downloaded by
     * the user.  Note that this is primarily a convention for the top-level
     * public directory, you are free to download files anywhere in your own
     * private directories.  Also note that though the constant here is
     * named DIRECTORY_DOWNLOADS (plural), the actual file name is non-plural for
     * backwards compatibility reasons.
     */
    public static String DIRECTORY_DOWNLOADS = "Download";

    /**
     * The traditional location for pictures and videos when mounting the
     * device as a camera.  Note that this is primarily a convention for the
     * top-level public directory, as this convention makes no sense elsewhere.
     */
    public static String DIRECTORY_DCIM = "DCIM";

    /**
     * Standard directory in which to place documents that have been created by
     * the user.
     */
    public static String DIRECTORY_DOCUMENTS = "Documents";

    /**
     * Standard directory in which to place screenshots that have been taken by
     * the user. Typically used as a secondary directory under
     * {@link #DIRECTORY_PICTURES}.
     */
    public static String DIRECTORY_SCREENSHOTS = "Screenshots";

    /**
     * Standard directory in which to place any audio files which are
     * audiobooks.
     */
    public static String DIRECTORY_AUDIOBOOKS = "Audiobooks";

    /**
     * List of standard storage directories.
     * <p>
     * Each of its values have its own constant:
     * <ul>
     *   <li>{@link #DIRECTORY_MUSIC}
     *   <li>{@link #DIRECTORY_PODCASTS}
     *   <li>{@link #DIRECTORY_ALARMS}
     *   <li>{@link #DIRECTORY_RINGTONES}
     *   <li>{@link #DIRECTORY_NOTIFICATIONS}
     *   <li>{@link #DIRECTORY_PICTURES}
     *   <li>{@link #DIRECTORY_MOVIES}
     *   <li>{@link #DIRECTORY_DOWNLOADS}
     *   <li>{@link #DIRECTORY_DCIM}
     *   <li>{@link #DIRECTORY_DOCUMENTS}
     *   <li>{@link #DIRECTORY_AUDIOBOOKS}
     * </ul>
     * @hide
     */
    public static final String[] STANDARD_DIRECTORIES = {
            DIRECTORY_MUSIC,
            DIRECTORY_PODCASTS,
            DIRECTORY_RINGTONES,
            DIRECTORY_ALARMS,
            DIRECTORY_NOTIFICATIONS,
            DIRECTORY_PICTURES,
            DIRECTORY_MOVIES,
            DIRECTORY_DOWNLOADS,
            DIRECTORY_DCIM,
            DIRECTORY_DOCUMENTS,
            DIRECTORY_AUDIOBOOKS,
    };

    /**
     * @hide
     */
    public static boolean isStandardDirectory(String dir) {
        for (String valid : STANDARD_DIRECTORIES) {
            if (valid.equals(dir)) {
                return true;
            }
        }
        return false;
    }

    /** {@hide} */ public static final int HAS_MUSIC = 1 << 0;
    /** {@hide} */ public static final int HAS_PODCASTS = 1 << 1;
    /** {@hide} */ public static final int HAS_RINGTONES = 1 << 2;
    /** {@hide} */ public static final int HAS_ALARMS = 1 << 3;
    /** {@hide} */ public static final int HAS_NOTIFICATIONS = 1 << 4;
    /** {@hide} */ public static final int HAS_PICTURES = 1 << 5;
    /** {@hide} */ public static final int HAS_MOVIES = 1 << 6;
    /** {@hide} */ public static final int HAS_DOWNLOADS = 1 << 7;
    /** {@hide} */ public static final int HAS_DCIM = 1 << 8;
    /** {@hide} */ public static final int HAS_DOCUMENTS = 1 << 9;
    /** {@hide} */ public static final int HAS_AUDIOBOOKS = 1 << 10;

    /** {@hide} */ public static final int HAS_ANDROID = 1 << 16;
    /** {@hide} */ public static final int HAS_OTHER = 1 << 17;

    /**
     * Classify the content types present on the given external storage device.
     * <p>
     * This is typically useful for deciding if an inserted SD card is empty, or
     * if it contains content like photos that should be preserved.
     *
     * @hide
     */
    public static int classifyExternalStorageDirectory(File dir) {
        int res = 0;
        for (File f : FileUtils.listFilesOrEmpty(dir)) {
            if (f.isFile() && isInterestingFile(f)) {
                res |= HAS_OTHER;
            } else if (f.isDirectory() && hasInterestingFiles(f)) {
                final String name = f.getName();
                if (DIRECTORY_MUSIC.equals(name)) res |= HAS_MUSIC;
                else if (DIRECTORY_PODCASTS.equals(name)) res |= HAS_PODCASTS;
                else if (DIRECTORY_RINGTONES.equals(name)) res |= HAS_RINGTONES;
                else if (DIRECTORY_ALARMS.equals(name)) res |= HAS_ALARMS;
                else if (DIRECTORY_NOTIFICATIONS.equals(name)) res |= HAS_NOTIFICATIONS;
                else if (DIRECTORY_PICTURES.equals(name)) res |= HAS_PICTURES;
                else if (DIRECTORY_MOVIES.equals(name)) res |= HAS_MOVIES;
                else if (DIRECTORY_DOWNLOADS.equals(name)) res |= HAS_DOWNLOADS;
                else if (DIRECTORY_DCIM.equals(name)) res |= HAS_DCIM;
                else if (DIRECTORY_DOCUMENTS.equals(name)) res |= HAS_DOCUMENTS;
                else if (DIRECTORY_AUDIOBOOKS.equals(name)) res |= HAS_AUDIOBOOKS;
                else if (DIRECTORY_ANDROID.equals(name)) res |= HAS_ANDROID;
                else res |= HAS_OTHER;
            }
        }
        return res;
    }

    private static boolean hasInterestingFiles(File dir) {
        final LinkedList<File> explore = new LinkedList<>();
        explore.add(dir);
        while (!explore.isEmpty()) {
            dir = explore.pop();
            for (File f : FileUtils.listFilesOrEmpty(dir)) {
                if (isInterestingFile(f)) return true;
                if (f.isDirectory()) explore.add(f);
            }
        }
        return false;
    }

    private static boolean isInterestingFile(File file) {
        if (file.isFile()) {
            final String name = file.getName().toLowerCase();
            if (name.endsWith(".exe") || name.equals("autorun.inf")
                    || name.equals("launchpad.zip") || name.equals(".nomedia")) {
                return false;
            } else {
                return true;
            }
        } else {
            return false;
        }
    }

    /**
     * Get a top-level shared/external storage directory for placing files of a
     * particular type. This is where the user will typically place and manage
     * their own files, so you should be careful about what you put here to
     * ensure you don't erase their files or get in the way of their own
     * organization.
     * <p>
     * On devices with multiple users (as described by {@link UserManager}),
     * each user has their own isolated shared storage. Applications only have
     * access to the shared storage for the user they're running as.
     * </p>
     * <p>
     * Here is an example of typical code to manipulate a picture on the public
     * shared storage:
     * </p>
     * {@sample development/samples/ApiDemos/src/com/example/android/apis/content/ExternalStorage.java
     * public_picture}
     *
     * @param type The type of storage directory to return. Should be one of
     *            {@link #DIRECTORY_MUSIC}, {@link #DIRECTORY_PODCASTS},
     *            {@link #DIRECTORY_RINGTONES}, {@link #DIRECTORY_ALARMS},
     *            {@link #DIRECTORY_NOTIFICATIONS}, {@link #DIRECTORY_PICTURES},
     *            {@link #DIRECTORY_MOVIES}, {@link #DIRECTORY_DOWNLOADS},
     *            {@link #DIRECTORY_DCIM}, or {@link #DIRECTORY_DOCUMENTS}. May not be null.
     * @return Returns the File path for the directory. Note that this directory
     *         may not yet exist, so you must make sure it exists before using
     *         it such as with {@link File#mkdirs File.mkdirs()}.
     * @deprecated To improve user privacy, direct access to shared/external
     *             storage devices is deprecated. When an app targets
     *             {@link android.os.Build.VERSION_CODES#Q}, the path returned
     *             from this method is no longer directly accessible to apps.
     *             Apps can continue to access content stored on shared/external
     *             storage by migrating to alternatives such as
     *             {@link Context#getExternalFilesDir(String)},
     *             {@link MediaStore}, or {@link Intent#ACTION_OPEN_DOCUMENT}.
     */
    @Deprecated
    public static File getExternalStoragePublicDirectory(String type) {
        throwIfUserRequired();
        return sCurrentUser.buildExternalStoragePublicDirs(type)[0];
    }

    /**
     * Returns the path for android-specific data on the SD card.
     * @hide
     */
    @UnsupportedAppUsage
    public static File[] buildExternalStorageAndroidDataDirs() {
        throwIfUserRequired();
        return sCurrentUser.buildExternalStorageAndroidDataDirs();
    }

    /**
     * Generates the raw path to an application's data
     * @hide
     */
    @UnsupportedAppUsage
    public static File[] buildExternalStorageAppDataDirs(String packageName) {
        throwIfUserRequired();
        return sCurrentUser.buildExternalStorageAppDataDirs(packageName);
    }

    /**
     * Generates the raw path to an application's media
     * @hide
     */
    @UnsupportedAppUsage
    public static File[] buildExternalStorageAppMediaDirs(String packageName) {
        throwIfUserRequired();
        return sCurrentUser.buildExternalStorageAppMediaDirs(packageName);
    }

    /**
     * Generates the raw path to an application's OBB files
     * @hide
     */
    @UnsupportedAppUsage
    public static File[] buildExternalStorageAppObbDirs(String packageName) {
        throwIfUserRequired();
        return sCurrentUser.buildExternalStorageAppObbDirs(packageName);
    }

    /**
     * Generates the path to an application's files.
     * @hide
     */
    @UnsupportedAppUsage
    public static File[] buildExternalStorageAppFilesDirs(String packageName) {
        throwIfUserRequired();
        return sCurrentUser.buildExternalStorageAppFilesDirs(packageName);
    }

    /**
     * Generates the path to an application's cache.
     * @hide
     */
    @UnsupportedAppUsage
    public static File[] buildExternalStorageAppCacheDirs(String packageName) {
        throwIfUserRequired();
        return sCurrentUser.buildExternalStorageAppCacheDirs(packageName);
    }

    /** @hide */
    public static File[] buildExternalStoragePublicDirs(@NonNull String dirType) {
        throwIfUserRequired();
        return sCurrentUser.buildExternalStoragePublicDirs(dirType);
    }

    /**
     * Return the download/cache content directory.
     */
    public static File getDownloadCacheDirectory() {
        return DIR_DOWNLOAD_CACHE;
    }

    /**
     * Unknown storage state, such as when a path isn't backed by known storage
     * media.
     *
     * @see #getExternalStorageState(File)
     */
    public static final String MEDIA_UNKNOWN = "unknown";

    /**
     * Storage state if the media is not present.
     *
     * @see #getExternalStorageState(File)
     */
    public static final String MEDIA_REMOVED = "removed";

    /**
     * Storage state if the media is present but not mounted.
     *
     * @see #getExternalStorageState(File)
     */
    public static final String MEDIA_UNMOUNTED = "unmounted";

    /**
     * Storage state if the media is present and being disk-checked.
     *
     * @see #getExternalStorageState(File)
     */
    public static final String MEDIA_CHECKING = "checking";

    /**
     * Storage state if the media is present but is blank or is using an
     * unsupported filesystem.
     *
     * @see #getExternalStorageState(File)
     */
    public static final String MEDIA_NOFS = "nofs";

    /**
     * Storage state if the media is present and mounted at its mount point with
     * read/write access.
     *
     * @see #getExternalStorageState(File)
     */
    public static final String MEDIA_MOUNTED = "mounted";

    /**
     * Storage state if the media is present and mounted at its mount point with
     * read-only access.
     *
     * @see #getExternalStorageState(File)
     */
    public static final String MEDIA_MOUNTED_READ_ONLY = "mounted_ro";

    /**
     * Storage state if the media is present not mounted, and shared via USB
     * mass storage.
     *
     * @see #getExternalStorageState(File)
     */
    public static final String MEDIA_SHARED = "shared";

    /**
     * Storage state if the media was removed before it was unmounted.
     *
     * @see #getExternalStorageState(File)
     */
    public static final String MEDIA_BAD_REMOVAL = "bad_removal";

    /**
     * Storage state if the media is present but cannot be mounted. Typically
     * this happens if the file system on the media is corrupted.
     *
     * @see #getExternalStorageState(File)
     */
    public static final String MEDIA_UNMOUNTABLE = "unmountable";

    /**
     * Storage state if the media is in the process of being ejected.
     *
     * @see #getExternalStorageState(File)
     */
    public static final String MEDIA_EJECTING = "ejecting";

    /**
     * Returns the current state of the primary shared/external storage media.
     *
     * @see #getExternalStorageDirectory()
     * @return one of {@link #MEDIA_UNKNOWN}, {@link #MEDIA_REMOVED},
     *         {@link #MEDIA_UNMOUNTED}, {@link #MEDIA_CHECKING},
     *         {@link #MEDIA_NOFS}, {@link #MEDIA_MOUNTED},
     *         {@link #MEDIA_MOUNTED_READ_ONLY}, {@link #MEDIA_SHARED},
     *         {@link #MEDIA_BAD_REMOVAL}, or {@link #MEDIA_UNMOUNTABLE}.
     */
    public static String getExternalStorageState() {
        final File externalDir = sCurrentUser.getExternalDirs()[0];
        return getExternalStorageState(externalDir);
    }

    /**
     * @deprecated use {@link #getExternalStorageState(File)}
     */
    @Deprecated
    public static String getStorageState(File path) {
        return getExternalStorageState(path);
    }

    /**
     * Returns the current state of the shared/external storage media at the
     * given path.
     *
     * @return one of {@link #MEDIA_UNKNOWN}, {@link #MEDIA_REMOVED},
     *         {@link #MEDIA_UNMOUNTED}, {@link #MEDIA_CHECKING},
     *         {@link #MEDIA_NOFS}, {@link #MEDIA_MOUNTED},
     *         {@link #MEDIA_MOUNTED_READ_ONLY}, {@link #MEDIA_SHARED},
     *         {@link #MEDIA_BAD_REMOVAL}, or {@link #MEDIA_UNMOUNTABLE}.
     */
    public static String getExternalStorageState(File path) {
        final StorageVolume volume = StorageManager.getStorageVolume(path, UserHandle.myUserId());
        if (volume != null) {
            return volume.getState();
        } else {
            return MEDIA_UNKNOWN;
        }
    }

    /**
     * Returns whether the primary shared/external storage media is physically
     * removable.
     *
     * @return true if the storage device can be removed (such as an SD card),
     *         or false if the storage device is built in and cannot be
     *         physically removed.
     */
    public static boolean isExternalStorageRemovable() {
        final File externalDir = sCurrentUser.getExternalDirs()[0];
        return isExternalStorageRemovable(externalDir);
    }

    /**
     * Returns whether the shared/external storage media at the given path is
     * physically removable.
     *
     * @return true if the storage device can be removed (such as an SD card),
     *         or false if the storage device is built in and cannot be
     *         physically removed.
     * @throws IllegalArgumentException if the path is not a valid storage
     *             device.
     */
    public static boolean isExternalStorageRemovable(@NonNull File path) {
        final StorageVolume volume = StorageManager.getStorageVolume(path, UserHandle.myUserId());
        if (volume != null) {
            return volume.isRemovable();
        } else {
            throw new IllegalArgumentException("Failed to find storage device at " + path);
        }
    }

    /**
     * Returns whether the primary shared/external storage media is emulated.
     * <p>
     * The contents of emulated storage devices are backed by a private user
     * data partition, which means there is little benefit to apps storing data
     * here instead of the private directories returned by
     * {@link Context#getFilesDir()}, etc.
     * <p>
     * This returns true when emulated storage is backed by either internal
     * storage or an adopted storage device.
     *
     * @see DevicePolicyManager#setStorageEncryption(android.content.ComponentName,
     *      boolean)
     */
    public static boolean isExternalStorageEmulated() {
        final File externalDir = sCurrentUser.getExternalDirs()[0];
        return isExternalStorageEmulated(externalDir);
    }

    /**
     * Returns whether the shared/external storage media at the given path is
     * emulated.
     * <p>
     * The contents of emulated storage devices are backed by a private user
     * data partition, which means there is little benefit to apps storing data
     * here instead of the private directories returned by
     * {@link Context#getFilesDir()}, etc.
     * <p>
     * This returns true when emulated storage is backed by either internal
     * storage or an adopted storage device.
     *
     * @throws IllegalArgumentException if the path is not a valid storage
     *             device.
     */
    public static boolean isExternalStorageEmulated(@NonNull File path) {
        final StorageVolume volume = StorageManager.getStorageVolume(path, UserHandle.myUserId());
        if (volume != null) {
            return volume.isEmulated();
        } else {
            throw new IllegalArgumentException("Failed to find storage device at " + path);
        }
    }

    /**
     * Returns whether the primary shared/external storage media is a legacy
     * view that includes files not owned by the app.
     * <p>
     * This value may be different from the value requested by
     * {@code requestLegacyExternalStorage} in the app's manifest, since an app
     * may inherit its legacy state based on when it was first installed.
     * <p>
     * Non-legacy apps can continue to discover and read media belonging to
     * other apps via {@link android.provider.MediaStore}.
     */
    public static boolean isExternalStorageLegacy() {
        final File externalDir = sCurrentUser.getExternalDirs()[0];
        return isExternalStorageLegacy(externalDir);
    }

    /**
     * Returns whether the shared/external storage media at the given path is a
     * legacy view that includes files not owned by the app.
     * <p>
     * This value may be different from the value requested by
     * {@code requestLegacyExternalStorage} in the app's manifest, since an app
     * may inherit its legacy state based on when it was first installed.
     * <p>
     * Non-legacy apps can continue to discover and read media belonging to
     * other apps via {@link android.provider.MediaStore}.
     *
     * @throws IllegalArgumentException if the path is not a valid storage
     *             device.
     */
    public static boolean isExternalStorageLegacy(@NonNull File path) {
        final Context context = AppGlobals.getInitialApplication();
        final int uid = context.getApplicationInfo().uid;
        if (Process.isIsolated(uid)) {
            return false;
        }

        final PackageManager packageManager = context.getPackageManager();
        if (packageManager.isInstantApp()) {
            return false;
        }

        if (packageManager.checkPermission(Manifest.permission.WRITE_MEDIA_STORAGE,
                context.getPackageName()) == PackageManager.PERMISSION_GRANTED) {
            return true;
        }

        if (packageManager.checkPermission(Manifest.permission.INSTALL_PACKAGES,
                context.getPackageName()) == PackageManager.PERMISSION_GRANTED) {
            return true;
        }
        final AppOpsManager appOps = context.getSystemService(AppOpsManager.class);
        final String[] packagesForUid = packageManager.getPackagesForUid(uid);
        for (String packageName : packagesForUid) {
            if (appOps.checkOpNoThrow(AppOpsManager.OP_REQUEST_INSTALL_PACKAGES,
                    uid, packageName) == AppOpsManager.MODE_ALLOWED) {
                return true;
            }
        }

        return appOps.checkOpNoThrow(AppOpsManager.OP_LEGACY_STORAGE,
                uid, context.getOpPackageName()) == AppOpsManager.MODE_ALLOWED;
    }

    static File getDirectory(String variableName, String defaultPath) {
        String path = System.getenv(variableName);
        return path == null ? new File(defaultPath) : new File(path);
    }

    /** {@hide} */
    public static void setUserRequired(boolean userRequired) {
        sUserRequired = userRequired;
    }

    private static void throwIfUserRequired() {
        if (sUserRequired) {
            Log.wtf(TAG, "Path requests must specify a user by using UserEnvironment",
                    new Throwable());
        }
    }

    /**
     * Append path segments to each given base path, returning result.
     *
     * @hide
     */
    @UnsupportedAppUsage
    public static File[] buildPaths(File[] base, String... segments) {
        File[] result = new File[base.length];
        for (int i = 0; i < base.length; i++) {
            result[i] = buildPath(base[i], segments);
        }
        return result;
    }

    /**
     * Append path segments to given base path, returning result.
     *
     * @hide
     */
    @TestApi
    public static File buildPath(File base, String... segments) {
        File cur = base;
        for (String segment : segments) {
            if (cur == null) {
                cur = new File(segment);
            } else {
                cur = new File(cur, segment);
            }
        }
        return cur;
    }

    /**
     * If the given path exists on emulated external storage, return the
     * translated backing path hosted on internal storage. This bypasses any
     * emulation later, improving performance. This is <em>only</em> suitable
     * for read-only access.
     * <p>
     * Returns original path if given path doesn't meet these criteria. Callers
     * must hold {@link android.Manifest.permission#WRITE_MEDIA_STORAGE}
     * permission.
     *
     * @deprecated disabled now that FUSE has been replaced by sdcardfs
     * @hide
     */
    @UnsupportedAppUsage
    @Deprecated
    public static File maybeTranslateEmulatedPathToInternal(File path) {
        return StorageManager.maybeTranslateEmulatedPathToInternal(path);
    }
}<|MERGE_RESOLUTION|>--- conflicted
+++ resolved
@@ -54,11 +54,7 @@
     private static final String ENV_ODM_ROOT = "ODM_ROOT";
     private static final String ENV_VENDOR_ROOT = "VENDOR_ROOT";
     private static final String ENV_PRODUCT_ROOT = "PRODUCT_ROOT";
-<<<<<<< HEAD
-    private static final String ENV_PRODUCT_SERVICES_ROOT = "PRODUCT_SERVICES_ROOT";
-=======
     private static final String ENV_SYSTEM_EXT_ROOT = "SYSTEM_EXT_ROOT";
->>>>>>> dbf9e87c
 
     /** {@hide} */
     public static final String DIR_ANDROID = "Android";
@@ -81,13 +77,8 @@
     private static final File DIR_ODM_ROOT = getDirectory(ENV_ODM_ROOT, "/odm");
     private static final File DIR_VENDOR_ROOT = getDirectory(ENV_VENDOR_ROOT, "/vendor");
     private static final File DIR_PRODUCT_ROOT = getDirectory(ENV_PRODUCT_ROOT, "/product");
-<<<<<<< HEAD
-    private static final File DIR_PRODUCT_SERVICES_ROOT = getDirectory(ENV_PRODUCT_SERVICES_ROOT,
-                                                           "/product_services");
-=======
     private static final File DIR_SYSTEM_EXT_ROOT = getDirectory(ENV_SYSTEM_EXT_ROOT,
                                                            "/system_ext");
->>>>>>> dbf9e87c
 
     @UnsupportedAppUsage
     private static UserEnvironment sCurrentUser;
@@ -231,13 +222,6 @@
      * Return root directory of the "product_services" partition holding middleware
      * services if any. If present, the partition is mounted read-only.
      *
-<<<<<<< HEAD
-     * @hide
-     */
-    @SystemApi
-    public static @NonNull File getProductServicesDirectory() {
-        return DIR_PRODUCT_SERVICES_ROOT;
-=======
      * @deprecated This directory is not guaranteed to exist.
      *             Its name is changed to "system_ext" because the partition's purpose is changed.
      *             {@link #getSystemExtDirectory()}
@@ -258,7 +242,6 @@
     @SystemApi
     public static @NonNull File getSystemExtDirectory() {
         return DIR_SYSTEM_EXT_ROOT;
->>>>>>> dbf9e87c
     }
 
     /**
