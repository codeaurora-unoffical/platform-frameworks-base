/*
 * Copyright (C) 2007 The Android Open Source Project
 *
 * Licensed under the Apache License, Version 2.0 (the "License");
 * you may not use this file except in compliance with the License.
 * You may obtain a copy of the License at
 *
 *      http://www.apache.org/licenses/LICENSE-2.0
 *
 * Unless required by applicable law or agreed to in writing, software
 * distributed under the License is distributed on an "AS IS" BASIS,
 * WITHOUT WARRANTIES OR CONDITIONS OF ANY KIND, either express or implied.
 * See the License for the specific language governing permissions and
 * limitations under the License.
 */

package android.os;

import android.Manifest;
import android.annotation.NonNull;
import android.annotation.RequiresPermission;
import android.annotation.SuppressAutoDoc;
import android.annotation.SystemApi;
import android.annotation.TestApi;
<<<<<<< HEAD
=======
import android.annotation.UnsupportedAppUsage;
>>>>>>> 825827da
import android.app.ActivityThread;
import android.app.Application;
import android.content.Context;
import android.text.TextUtils;
import android.util.Slog;
import android.view.View;

import com.android.internal.telephony.TelephonyProperties;

import dalvik.system.VMRuntime;

import java.util.ArrayList;
import java.util.List;
import java.util.Objects;

/**
 * Information about the current build, extracted from system properties.
 */
public class Build {
    private static final String TAG = "Build";

    /** Value used for when a build property is unknown. */
    public static final String UNKNOWN = "unknown";

    /** Either a changelist number, or a label like "M4-rc20". */
    public static final String ID = getString("ro.build.id");

    /** A build ID string meant for displaying to the user */
    public static final String DISPLAY = getString("ro.build.display.id");

    /** The name of the overall product. */
    public static final String PRODUCT = getString("ro.product.name");

    /** The name of the industrial design. */
    public static final String DEVICE = getString("ro.product.device");

    /** The name of the underlying board, like "goldfish". */
    public static final String BOARD = getString("ro.product.board");

    /**
     * The name of the instruction set (CPU type + ABI convention) of native code.
     *
     * @deprecated Use {@link #SUPPORTED_ABIS} instead.
     */
    @Deprecated
    public static final String CPU_ABI;

    /**
     * The name of the second instruction set (CPU type + ABI convention) of native code.
     *
     * @deprecated Use {@link #SUPPORTED_ABIS} instead.
     */
    @Deprecated
    public static final String CPU_ABI2;

    /** The manufacturer of the product/hardware. */
    public static final String MANUFACTURER = getString("ro.product.manufacturer");

    /** The consumer-visible brand with which the product/hardware will be associated, if any. */
    public static final String BRAND = getString("ro.product.brand");

    /** The end-user-visible name for the end product. */
    public static final String MODEL = getString("ro.product.model");

    /** The system bootloader version number. */
    public static final String BOOTLOADER = getString("ro.bootloader");

    /**
     * The radio firmware version number.
     *
     * @deprecated The radio firmware version is frequently not
     * available when this class is initialized, leading to a blank or
     * "unknown" value for this string.  Use
     * {@link #getRadioVersion} instead.
     */
    @Deprecated
    public static final String RADIO = getString(TelephonyProperties.PROPERTY_BASEBAND_VERSION);

    /** The name of the hardware (from the kernel command line or /proc). */
    public static final String HARDWARE = getString("ro.hardware");

    /**
     * Whether this build was for an emulator device.
     * @hide
     */
    @TestApi
    public static final boolean IS_EMULATOR = getString("ro.kernel.qemu").equals("1");

    /**
     * A hardware serial number, if available. Alphanumeric only, case-insensitive.
     * For apps targeting SDK higher than {@link Build.VERSION_CODES#O_MR1} this
     * field is set to {@link Build#UNKNOWN}.
     *
     * @deprecated Use {@link #getSerial()} instead.
     **/
    @Deprecated
    // IMPORTANT: This field should be initialized via a function call to
    // prevent its value being inlined in the app during compilation because
    // we will later set it to the value based on the app's target SDK.
    public static final String SERIAL = getString("no.such.thing");

    /**
     * Gets the hardware serial number, if available.
     *
     * <p class="note"><b>Note:</b> Root access may allow you to modify device identifiers, such as
     * the hardware serial number. If you change these identifiers, you can use
     * <a href="/training/articles/security-key-attestation.html">key attestation</a> to obtain
     * proof of the device's original identifiers.
     *
     * <p>Requires Permission: READ_PRIVILEGED_PHONE_STATE, or for the calling package to be the
     * device or profile owner and have the READ_PHONE_STATE permission. Profile owner access is
     * deprecated and will be removed in a future release.
     *
     * @return The serial number if specified.
     */
    @SuppressAutoDoc // No support for device / profile owner.
    @RequiresPermission(Manifest.permission.READ_PRIVILEGED_PHONE_STATE)
    public static String getSerial() {
        IDeviceIdentifiersPolicyService service = IDeviceIdentifiersPolicyService.Stub
                .asInterface(ServiceManager.getService(Context.DEVICE_IDENTIFIERS_SERVICE));
        try {
            Application application = ActivityThread.currentApplication();
            String callingPackage = application != null ? application.getPackageName() : null;
            return service.getSerialForPackage(callingPackage);
        } catch (RemoteException e) {
            e.rethrowFromSystemServer();
        }
        return UNKNOWN;
    }

    /**
     * An ordered list of ABIs supported by this device. The most preferred ABI is the first
     * element in the list.
     *
     * See {@link #SUPPORTED_32_BIT_ABIS} and {@link #SUPPORTED_64_BIT_ABIS}.
     */
    public static final String[] SUPPORTED_ABIS = getStringList("ro.product.cpu.abilist", ",");

    /**
     * An ordered list of <b>32 bit</b> ABIs supported by this device. The most preferred ABI
     * is the first element in the list.
     *
     * See {@link #SUPPORTED_ABIS} and {@link #SUPPORTED_64_BIT_ABIS}.
     */
    public static final String[] SUPPORTED_32_BIT_ABIS =
            getStringList("ro.product.cpu.abilist32", ",");

    /**
     * An ordered list of <b>64 bit</b> ABIs supported by this device. The most preferred ABI
     * is the first element in the list.
     *
     * See {@link #SUPPORTED_ABIS} and {@link #SUPPORTED_32_BIT_ABIS}.
     */
    public static final String[] SUPPORTED_64_BIT_ABIS =
            getStringList("ro.product.cpu.abilist64", ",");

    /** {@hide} */
    @TestApi
    public static boolean is64BitAbi(String abi) {
        return VMRuntime.is64BitAbi(abi);
    }

    static {
        /*
         * Adjusts CPU_ABI and CPU_ABI2 depending on whether or not a given process is 64 bit.
         * 32 bit processes will always see 32 bit ABIs in these fields for backward
         * compatibility.
         */
        final String[] abiList;
        if (VMRuntime.getRuntime().is64Bit()) {
            abiList = SUPPORTED_64_BIT_ABIS;
        } else {
            abiList = SUPPORTED_32_BIT_ABIS;
        }

        CPU_ABI = abiList[0];
        if (abiList.length > 1) {
            CPU_ABI2 = abiList[1];
        } else {
            CPU_ABI2 = "";
        }
    }

    /** Various version strings. */
    public static class VERSION {
        /**
         * The internal value used by the underlying source control to
         * represent this build.  E.g., a perforce changelist number
         * or a git hash.
         */
        public static final String INCREMENTAL = getString("ro.build.version.incremental");

        /**
         * The user-visible version string.  E.g., "1.0" or "3.4b5" or "bananas".
         *
         * This field is an opaque string. Do not assume that its value
         * has any particular structure or that values of RELEASE from
         * different releases can be somehow ordered.
         */
        public static final String RELEASE = getString("ro.build.version.release");

        /**
         * The base OS build the product is based on.
         */
        public static final String BASE_OS = SystemProperties.get("ro.build.version.base_os", "");

        /**
         * The user-visible security patch level.
         */
        public static final String SECURITY_PATCH = SystemProperties.get(
                "ro.build.version.security_patch", "");

        /**
         * The user-visible SDK version of the framework in its raw String
         * representation; use {@link #SDK_INT} instead.
         *
         * @deprecated Use {@link #SDK_INT} to easily get this as an integer.
         */
        @Deprecated
        public static final String SDK = getString("ro.build.version.sdk");

        /**
         * The SDK version of the software currently running on this hardware
         * device. This value never changes while a device is booted, but it may
         * increase when the hardware manufacturer provides an OTA update.
         * <p>
         * Possible values are defined in {@link Build.VERSION_CODES}.
         */
        public static final int SDK_INT = SystemProperties.getInt(
                "ro.build.version.sdk", 0);

        /**
         * The SDK version of the software that <em>initially</em> shipped on
         * this hardware device. It <em>never</em> changes during the lifetime
         * of the device, even when {@link #SDK_INT} increases due to an OTA
         * update.
         * <p>
         * Possible values are defined in {@link Build.VERSION_CODES}.
         *
         * @see #SDK_INT
         * @hide
         */
        @TestApi
        public static final int FIRST_SDK_INT = SystemProperties
                .getInt("ro.product.first_api_level", 0);

        /**
         * The developer preview revision of a prerelease SDK. This value will always
         * be <code>0</code> on production platform builds/devices.
         *
         * <p>When this value is nonzero, any new API added since the last
         * officially published {@link #SDK_INT API level} is only guaranteed to be present
         * on that specific preview revision. For example, an API <code>Activity.fooBar()</code>
         * might be present in preview revision 1 but renamed or removed entirely in
         * preview revision 2, which may cause an app attempting to call it to crash
         * at runtime.</p>
         *
         * <p>Experimental apps targeting preview APIs should check this value for
         * equality (<code>==</code>) with the preview SDK revision they were built for
         * before using any prerelease platform APIs. Apps that detect a preview SDK revision
         * other than the specific one they expect should fall back to using APIs from
         * the previously published API level only to avoid unwanted runtime exceptions.
         * </p>
         */
        public static final int PREVIEW_SDK_INT = SystemProperties.getInt(
                "ro.build.version.preview_sdk", 0);

        /**
         * The SDK fingerprint for a given prerelease SDK. This value will always be
         * {@code REL} on production platform builds/devices.
         *
         * <p>When this value is not {@code REL}, it contains a string fingerprint of the API
         * surface exposed by the preview SDK. Preview platforms with different API surfaces
         * will have different {@code PREVIEW_SDK_FINGERPRINT}.
         *
         * <p>This attribute is intended for use by installers for finer grained targeting of
         * packages. Applications targeting preview APIs should not use this field and should
         * instead use {@code PREVIEW_SDK_INT} or use reflection or other runtime checks to
         * detect the presence of an API or guard themselves against unexpected runtime
         * behavior.
         *
         * @hide
         */
        @SystemApi
<<<<<<< HEAD
        public static final String PREVIEW_SDK_FINGERPRINT = SystemProperties.get(
=======
        @NonNull public static final String PREVIEW_SDK_FINGERPRINT = SystemProperties.get(
>>>>>>> 825827da
                "ro.build.version.preview_sdk_fingerprint", "REL");

        /**
         * The current development codename, or the string "REL" if this is
         * a release build.
         */
        public static final String CODENAME = getString("ro.build.version.codename");

        private static final String[] ALL_CODENAMES
                = getStringList("ro.build.version.all_codenames", ",");

        /**
         * @hide
         */
        @UnsupportedAppUsage
        public static final String[] ACTIVE_CODENAMES = "REL".equals(ALL_CODENAMES[0])
                ? new String[0] : ALL_CODENAMES;

        /**
         * The SDK version to use when accessing resources.
         * Use the current SDK version code.  For every active development codename
         * we are operating under, we bump the assumed resource platform version by 1.
         * @hide
         */
        @TestApi
        public static final int RESOURCES_SDK_INT = SDK_INT + ACTIVE_CODENAMES.length;

        /**
         * The current lowest supported value of app target SDK. Applications targeting
         * lower values may not function on devices running this SDK version. Its possible
         * values are defined in {@link Build.VERSION_CODES}.
         *
         * @hide
         */
        public static final int MIN_SUPPORTED_TARGET_SDK_INT = SystemProperties.getInt(
                "ro.build.version.min_supported_target_sdk", 0);
    }

    /**
     * Enumeration of the currently known SDK version codes.  These are the
     * values that can be found in {@link VERSION#SDK}.  Version numbers
     * increment monotonically with each official platform release.
     */
    public static class VERSION_CODES {
        /**
         * Magic version number for a current development build, which has
         * not yet turned into an official release.
         */
        public static final int CUR_DEVELOPMENT = VMRuntime.SDK_VERSION_CUR_DEVELOPMENT;

        /**
         * October 2008: The original, first, version of Android.  Yay!
         */
        public static final int BASE = 1;

        /**
         * February 2009: First Android update, officially called 1.1.
         */
        public static final int BASE_1_1 = 2;

        /**
         * May 2009: Android 1.5.
         */
        public static final int CUPCAKE = 3;

        /**
         * September 2009: Android 1.6.
         *
         * <p>Applications targeting this or a later release will get these
         * new changes in behavior:</p>
         * <ul>
         * <li> They must explicitly request the
         * {@link android.Manifest.permission#WRITE_EXTERNAL_STORAGE} permission to be
         * able to modify the contents of the SD card.  (Apps targeting
         * earlier versions will always request the permission.)
         * <li> They must explicitly request the
         * {@link android.Manifest.permission#READ_PHONE_STATE} permission to be
         * able to be able to retrieve phone state info.  (Apps targeting
         * earlier versions will always request the permission.)
         * <li> They are assumed to support different screen densities and
         * sizes.  (Apps targeting earlier versions are assumed to only support
         * medium density normal size screens unless otherwise indicated).
         * They can still explicitly specify screen support either way with the
         * supports-screens manifest tag.
         * <li> {@link android.widget.TabHost} will use the new dark tab
         * background design.
         * </ul>
         */
        public static final int DONUT = 4;

        /**
         * November 2009: Android 2.0
         *
         * <p>Applications targeting this or a later release will get these
         * new changes in behavior:</p>
         * <ul>
         * <li> The {@link android.app.Service#onStartCommand
         * Service.onStartCommand} function will return the new
         * {@link android.app.Service#START_STICKY} behavior instead of the
         * old compatibility {@link android.app.Service#START_STICKY_COMPATIBILITY}.
         * <li> The {@link android.app.Activity} class will now execute back
         * key presses on the key up instead of key down, to be able to detect
         * canceled presses from virtual keys.
         * <li> The {@link android.widget.TabWidget} class will use a new color scheme
         * for tabs. In the new scheme, the foreground tab has a medium gray background
         * the background tabs have a dark gray background.
         * </ul>
         */
        public static final int ECLAIR = 5;

        /**
         * December 2009: Android 2.0.1
         */
        public static final int ECLAIR_0_1 = 6;

        /**
         * January 2010: Android 2.1
         */
        public static final int ECLAIR_MR1 = 7;

        /**
         * June 2010: Android 2.2
         */
        public static final int FROYO = 8;

        /**
         * November 2010: Android 2.3
         *
         * <p>Applications targeting this or a later release will get these
         * new changes in behavior:</p>
         * <ul>
         * <li> The application's notification icons will be shown on the new
         * dark status bar background, so must be visible in this situation.
         * </ul>
         */
        public static final int GINGERBREAD = 9;

        /**
         * February 2011: Android 2.3.3.
         */
        public static final int GINGERBREAD_MR1 = 10;

        /**
         * February 2011: Android 3.0.
         *
         * <p>Applications targeting this or a later release will get these
         * new changes in behavior:</p>
         * <ul>
         * <li> The default theme for applications is now dark holographic:
         *      {@link android.R.style#Theme_Holo}.
         * <li> On large screen devices that do not have a physical menu
         * button, the soft (compatibility) menu is disabled.
         * <li> The activity lifecycle has changed slightly as per
         * {@link android.app.Activity}.
         * <li> An application will crash if it does not call through
         * to the super implementation of its
         * {@link android.app.Activity#onPause Activity.onPause()} method.
         * <li> When an application requires a permission to access one of
         * its components (activity, receiver, service, provider), this
         * permission is no longer enforced when the application wants to
         * access its own component.  This means it can require a permission
         * on a component that it does not itself hold and still access that
         * component.
         * <li> {@link android.content.Context#getSharedPreferences
         * Context.getSharedPreferences()} will not automatically reload
         * the preferences if they have changed on storage, unless
         * {@link android.content.Context#MODE_MULTI_PROCESS} is used.
         * <li> {@link android.view.ViewGroup#setMotionEventSplittingEnabled}
         * will default to true.
         * <li> {@link android.view.WindowManager.LayoutParams#FLAG_SPLIT_TOUCH}
         * is enabled by default on windows.
         * <li> {@link android.widget.PopupWindow#isSplitTouchEnabled()
         * PopupWindow.isSplitTouchEnabled()} will return true by default.
         * <li> {@link android.widget.GridView} and {@link android.widget.ListView}
         * will use {@link android.view.View#setActivated View.setActivated}
         * for selected items if they do not implement {@link android.widget.Checkable}.
         * <li> {@link android.widget.Scroller} will be constructed with
         * "flywheel" behavior enabled by default.
         * </ul>
         */
        public static final int HONEYCOMB = 11;

        /**
         * May 2011: Android 3.1.
         */
        public static final int HONEYCOMB_MR1 = 12;

        /**
         * June 2011: Android 3.2.
         *
         * <p>Update to Honeycomb MR1 to support 7 inch tablets, improve
         * screen compatibility mode, etc.</p>
         *
         * <p>As of this version, applications that don't say whether they
         * support XLARGE screens will be assumed to do so only if they target
         * {@link #HONEYCOMB} or later; it had been {@link #GINGERBREAD} or
         * later.  Applications that don't support a screen size at least as
         * large as the current screen will provide the user with a UI to
         * switch them in to screen size compatibility mode.</p>
         *
         * <p>This version introduces new screen size resource qualifiers
         * based on the screen size in dp: see
         * {@link android.content.res.Configuration#screenWidthDp},
         * {@link android.content.res.Configuration#screenHeightDp}, and
         * {@link android.content.res.Configuration#smallestScreenWidthDp}.
         * Supplying these in &lt;supports-screens&gt; as per
         * {@link android.content.pm.ApplicationInfo#requiresSmallestWidthDp},
         * {@link android.content.pm.ApplicationInfo#compatibleWidthLimitDp}, and
         * {@link android.content.pm.ApplicationInfo#largestWidthLimitDp} is
         * preferred over the older screen size buckets and for older devices
         * the appropriate buckets will be inferred from them.</p>
         *
         * <p>Applications targeting this or a later release will get these
         * new changes in behavior:</p>
         * <ul>
         * <li><p>New {@link android.content.pm.PackageManager#FEATURE_SCREEN_PORTRAIT}
         * and {@link android.content.pm.PackageManager#FEATURE_SCREEN_LANDSCAPE}
         * features were introduced in this release.  Applications that target
         * previous platform versions are assumed to require both portrait and
         * landscape support in the device; when targeting Honeycomb MR1 or
         * greater the application is responsible for specifying any specific
         * orientation it requires.</p>
         * <li><p>{@link android.os.AsyncTask} will use the serial executor
         * by default when calling {@link android.os.AsyncTask#execute}.</p>
         * <li><p>{@link android.content.pm.ActivityInfo#configChanges
         * ActivityInfo.configChanges} will have the
         * {@link android.content.pm.ActivityInfo#CONFIG_SCREEN_SIZE} and
         * {@link android.content.pm.ActivityInfo#CONFIG_SMALLEST_SCREEN_SIZE}
         * bits set; these need to be cleared for older applications because
         * some developers have done absolute comparisons against this value
         * instead of correctly masking the bits they are interested in.
         * </ul>
         */
        public static final int HONEYCOMB_MR2 = 13;

        /**
         * October 2011: Android 4.0.
         *
         * <p>Applications targeting this or a later release will get these
         * new changes in behavior:</p>
         * <ul>
         * <li> For devices without a dedicated menu key, the software compatibility
         * menu key will not be shown even on phones.  By targeting Ice Cream Sandwich
         * or later, your UI must always have its own menu UI affordance if needed,
         * on both tablets and phones.  The ActionBar will take care of this for you.
         * <li> 2d drawing hardware acceleration is now turned on by default.
         * You can use
         * {@link android.R.attr#hardwareAccelerated android:hardwareAccelerated}
         * to turn it off if needed, although this is strongly discouraged since
         * it will result in poor performance on larger screen devices.
         * <li> The default theme for applications is now the "device default" theme:
         *      {@link android.R.style#Theme_DeviceDefault}. This may be the
         *      holo dark theme or a different dark theme defined by the specific device.
         *      The {@link android.R.style#Theme_Holo} family must not be modified
         *      for a device to be considered compatible. Applications that explicitly
         *      request a theme from the Holo family will be guaranteed that these themes
         *      will not change character within the same platform version. Applications
         *      that wish to blend in with the device should use a theme from the
         *      {@link android.R.style#Theme_DeviceDefault} family.
         * <li> Managed cursors can now throw an exception if you directly close
         * the cursor yourself without stopping the management of it; previously failures
         * would be silently ignored.
         * <li> The fadingEdge attribute on views will be ignored (fading edges is no
         * longer a standard part of the UI).  A new requiresFadingEdge attribute allows
         * applications to still force fading edges on for special cases.
         * <li> {@link android.content.Context#bindService Context.bindService()}
         * will not automatically add in {@link android.content.Context#BIND_WAIVE_PRIORITY}.
         * <li> App Widgets will have standard padding automatically added around
         * them, rather than relying on the padding being baked into the widget itself.
         * <li> An exception will be thrown if you try to change the type of a
         * window after it has been added to the window manager.  Previously this
         * would result in random incorrect behavior.
         * <li> {@link android.view.animation.AnimationSet} will parse out
         * the duration, fillBefore, fillAfter, repeatMode, and startOffset
         * XML attributes that are defined.
         * <li> {@link android.app.ActionBar#setHomeButtonEnabled
         * ActionBar.setHomeButtonEnabled()} is false by default.
         * </ul>
         */
        public static final int ICE_CREAM_SANDWICH = 14;

        /**
         * December 2011: Android 4.0.3.
         */
        public static final int ICE_CREAM_SANDWICH_MR1 = 15;

        /**
         * June 2012: Android 4.1.
         *
         * <p>Applications targeting this or a later release will get these
         * new changes in behavior:</p>
         * <ul>
         * <li> You must explicitly request the {@link android.Manifest.permission#READ_CALL_LOG}
         * and/or {@link android.Manifest.permission#WRITE_CALL_LOG} permissions;
         * access to the call log is no longer implicitly provided through
         * {@link android.Manifest.permission#READ_CONTACTS} and
         * {@link android.Manifest.permission#WRITE_CONTACTS}.
         * <li> {@link android.widget.RemoteViews} will throw an exception if
         * setting an onClick handler for views being generated by a
         * {@link android.widget.RemoteViewsService} for a collection container;
         * previously this just resulted in a warning log message.
         * <li> New {@link android.app.ActionBar} policy for embedded tabs:
         * embedded tabs are now always stacked in the action bar when in portrait
         * mode, regardless of the size of the screen.
         * <li> {@link android.webkit.WebSettings#setAllowFileAccessFromFileURLs(boolean)
         * WebSettings.setAllowFileAccessFromFileURLs} and
         * {@link android.webkit.WebSettings#setAllowUniversalAccessFromFileURLs(boolean)
         * WebSettings.setAllowUniversalAccessFromFileURLs} default to false.
         * <li> Calls to {@link android.content.pm.PackageManager#setComponentEnabledSetting
         * PackageManager.setComponentEnabledSetting} will now throw an
         * IllegalArgumentException if the given component class name does not
         * exist in the application's manifest.
         * <li> {@link android.nfc.NfcAdapter#setNdefPushMessage
         * NfcAdapter.setNdefPushMessage},
         * {@link android.nfc.NfcAdapter#setNdefPushMessageCallback
         * NfcAdapter.setNdefPushMessageCallback} and
         * {@link android.nfc.NfcAdapter#setOnNdefPushCompleteCallback
         * NfcAdapter.setOnNdefPushCompleteCallback} will throw
         * IllegalStateException if called after the Activity has been destroyed.
         * <li> Accessibility services must require the new
         * {@link android.Manifest.permission#BIND_ACCESSIBILITY_SERVICE} permission or
         * they will not be available for use.
         * <li> {@link android.accessibilityservice.AccessibilityServiceInfo#FLAG_INCLUDE_NOT_IMPORTANT_VIEWS
         * AccessibilityServiceInfo.FLAG_INCLUDE_NOT_IMPORTANT_VIEWS} must be set
         * for unimportant views to be included in queries.
         * </ul>
         */
        public static final int JELLY_BEAN = 16;

        /**
         * November 2012: Android 4.2, Moar jelly beans!
         *
         * <p>Applications targeting this or a later release will get these
         * new changes in behavior:</p>
         * <ul>
         * <li>Content Providers: The default value of {@code android:exported} is now
         * {@code false}. See
         * <a href="{@docRoot}guide/topics/manifest/provider-element.html#exported">
         * the android:exported section</a> in the provider documentation for more details.</li>
         * <li>{@link android.view.View#getLayoutDirection() View.getLayoutDirection()}
         * can return different values than {@link android.view.View#LAYOUT_DIRECTION_LTR}
         * based on the locale etc.
         * <li> {@link android.webkit.WebView#addJavascriptInterface(Object, String)
         * WebView.addJavascriptInterface} requires explicit annotations on methods
         * for them to be accessible from Javascript.
         * </ul>
         */
        public static final int JELLY_BEAN_MR1 = 17;

        /**
         * July 2013: Android 4.3, the revenge of the beans.
         */
        public static final int JELLY_BEAN_MR2 = 18;

        /**
         * October 2013: Android 4.4, KitKat, another tasty treat.
         *
         * <p>Applications targeting this or a later release will get these
         * new changes in behavior. For more information about this release, see the
         * <a href="/about/versions/kitkat/">Android KitKat overview</a>.</p>
         * <ul>
         * <li> The default result of
         * {@link android.preference.PreferenceActivity#isValidFragment(String)
         * PreferenceActivity.isValueFragment} becomes false instead of true.</li>
         * <li> In {@link android.webkit.WebView}, apps targeting earlier versions will have
         * JS URLs evaluated directly and any result of the evaluation will not replace
         * the current page content.  Apps targetting KITKAT or later that load a JS URL will
         * have the result of that URL replace the content of the current page</li>
         * <li> {@link android.app.AlarmManager#set AlarmManager.set} becomes interpreted as
         * an inexact value, to give the system more flexibility in scheduling alarms.</li>
         * <li> {@link android.content.Context#getSharedPreferences(String, int)
         * Context.getSharedPreferences} no longer allows a null name.</li>
         * <li> {@link android.widget.RelativeLayout} changes to compute wrapped content
         * margins correctly.</li>
         * <li> {@link android.app.ActionBar}'s window content overlay is allowed to be
         * drawn.</li>
         * <li>The {@link android.Manifest.permission#READ_EXTERNAL_STORAGE}
         * permission is now always enforced.</li>
         * <li>Access to package-specific external storage directories belonging
         * to the calling app no longer requires the
         * {@link android.Manifest.permission#READ_EXTERNAL_STORAGE} or
         * {@link android.Manifest.permission#WRITE_EXTERNAL_STORAGE}
         * permissions.</li>
         * </ul>
         */
        public static final int KITKAT = 19;

        /**
         * June 2014: Android 4.4W. KitKat for watches, snacks on the run.
         *
         * <p>Applications targeting this or a later release will get these
         * new changes in behavior:</p>
         * <ul>
         * <li>{@link android.app.AlertDialog} might not have a default background if the theme does
         * not specify one.</li>
         * </ul>
         */
        public static final int KITKAT_WATCH = 20;

        /**
         * Temporary until we completely switch to {@link #LOLLIPOP}.
         * @hide
         */
        public static final int L = 21;

        /**
         * November 2014: Lollipop.  A flat one with beautiful shadows.  But still tasty.
         *
         * <p>Applications targeting this or a later release will get these
         * new changes in behavior.  For more information about this release, see the
         * <a href="/about/versions/lollipop/">Android Lollipop overview</a>.</p>
         * <ul>
         * <li> {@link android.content.Context#bindService Context.bindService} now
         * requires an explicit Intent, and will throw an exception if given an implicit
         * Intent.</li>
         * <li> {@link android.app.Notification.Builder Notification.Builder} will
         * not have the colors of their various notification elements adjusted to better
         * match the new material design look.</li>
         * <li> {@link android.os.Message} will validate that a message is not currently
         * in use when it is recycled.</li>
         * <li> Hardware accelerated drawing in windows will be enabled automatically
         * in most places.</li>
         * <li> {@link android.widget.Spinner} throws an exception if attaching an
         * adapter with more than one item type.</li>
         * <li> If the app is a launcher, the launcher will be available to the user
         * even when they are using corporate profiles (which requires that the app
         * use {@link android.content.pm.LauncherApps} to correctly populate its
         * apps UI).</li>
         * <li> Calling {@link android.app.Service#stopForeground Service.stopForeground}
         * with removeNotification false will modify the still posted notification so that
         * it is no longer forced to be ongoing.</li>
         * <li> A {@link android.service.dreams.DreamService} must require the
         * {@link android.Manifest.permission#BIND_DREAM_SERVICE} permission to be usable.</li>
         * </ul>
         */
        public static final int LOLLIPOP = 21;

        /**
         * March 2015: Lollipop with an extra sugar coating on the outside!
         * For more information about this release, see the
         * <a href="/about/versions/android-5.1">Android 5.1 APIs</a>.
         */
        public static final int LOLLIPOP_MR1 = 22;

        /**
         * M is for Marshmallow!
         *
         * <p>Applications targeting this or a later release will get these
         * new changes in behavior. For more information about this release, see the
         * <a href="/about/versions/marshmallow/">Android 6.0 Marshmallow overview</a>.</p>
         * <ul>
         * <li> Runtime permissions.  Dangerous permissions are no longer granted at
         * install time, but must be requested by the application at runtime through
         * {@link android.app.Activity#requestPermissions}.</li>
         * <li> Bluetooth and Wi-Fi scanning now requires holding the location permission.</li>
         * <li> {@link android.app.AlarmManager#setTimeZone AlarmManager.setTimeZone} will fail if
         * the given timezone is non-Olson.</li>
         * <li> Activity transitions will only return shared
         * elements mapped in the returned view hierarchy back to the calling activity.</li>
         * <li> {@link android.view.View} allows a number of behaviors that may break
         * existing apps: Canvas throws an exception if restore() is called too many times,
         * widgets may return a hint size when returning UNSPECIFIED measure specs, and it
         * will respect the attributes {@link android.R.attr#foreground},
         * {@link android.R.attr#foregroundGravity}, {@link android.R.attr#foregroundTint}, and
         * {@link android.R.attr#foregroundTintMode}.</li>
         * <li> {@link android.view.MotionEvent#getButtonState MotionEvent.getButtonState}
         * will no longer report {@link android.view.MotionEvent#BUTTON_PRIMARY}
         * and {@link android.view.MotionEvent#BUTTON_SECONDARY} as synonyms for
         * {@link android.view.MotionEvent#BUTTON_STYLUS_PRIMARY} and
         * {@link android.view.MotionEvent#BUTTON_STYLUS_SECONDARY}.</li>
         * <li> {@link android.widget.ScrollView} now respects the layout param margins
         * when measuring.</li>
         * </ul>
         */
        public static final int M = 23;

        /**
         * N is for Nougat.
         *
         * <p>Applications targeting this or a later release will get these
         * new changes in behavior. For more information about this release, see
         * the <a href="/about/versions/nougat/">Android Nougat overview</a>.</p>
         * <ul>
         * <li> {@link android.app.DownloadManager.Request#setAllowedNetworkTypes
         * DownloadManager.Request.setAllowedNetworkTypes}
         * will disable "allow over metered" when specifying only
         * {@link android.app.DownloadManager.Request#NETWORK_WIFI}.</li>
         * <li> {@link android.app.DownloadManager} no longer allows access to raw
         * file paths.</li>
         * <li> {@link android.app.Notification.Builder#setShowWhen
         * Notification.Builder.setShowWhen}
         * must be called explicitly to have the time shown, and various other changes in
         * {@link android.app.Notification.Builder Notification.Builder} to how notifications
         * are shown.</li>
         * <li>{@link android.content.Context#MODE_WORLD_READABLE} and
         * {@link android.content.Context#MODE_WORLD_WRITEABLE} are no longer supported.</li>
         * <li>{@link android.os.FileUriExposedException} will be thrown to applications.</li>
         * <li>Applications will see global drag and drops as per
         * {@link android.view.View#DRAG_FLAG_GLOBAL}.</li>
         * <li>{@link android.webkit.WebView#evaluateJavascript WebView.evaluateJavascript}
         * will not persist state from an empty WebView.</li>
         * <li>{@link android.animation.AnimatorSet} will not ignore calls to end() before
         * start().</li>
         * <li>{@link android.app.AlarmManager#cancel(android.app.PendingIntent)
         * AlarmManager.cancel} will throw a NullPointerException if given a null operation.</li>
         * <li>{@link android.app.FragmentManager} will ensure fragments have been created
         * before being placed on the back stack.</li>
         * <li>{@link android.app.FragmentManager} restores fragments in
         * {@link android.app.Fragment#onCreate Fragment.onCreate} rather than after the
         * method returns.</li>
         * <li>{@link android.R.attr#resizeableActivity} defaults to true.</li>
         * <li>{@link android.graphics.drawable.AnimatedVectorDrawable} throws exceptions when
         * opening invalid VectorDrawable animations.</li>
         * <li>{@link android.view.ViewGroup.MarginLayoutParams} will no longer be dropped
         * when converting between some types of layout params (such as
         * {@link android.widget.LinearLayout.LayoutParams LinearLayout.LayoutParams} to
         * {@link android.widget.RelativeLayout.LayoutParams RelativeLayout.LayoutParams}).</li>
         * <li>Your application processes will not be killed when the device density changes.</li>
         * <li>Drag and drop. After a view receives the
         * {@link android.view.DragEvent#ACTION_DRAG_ENTERED} event, when the drag shadow moves into
         * a descendant view that can accept the data, the view receives the
         * {@link android.view.DragEvent#ACTION_DRAG_EXITED} event and won’t receive
         * {@link android.view.DragEvent#ACTION_DRAG_LOCATION} and
         * {@link android.view.DragEvent#ACTION_DROP} events while the drag shadow is within that
         * descendant view, even if the descendant view returns <code>false</code> from its handler
         * for these events.</li>
         * </ul>
         */
        public static final int N = 24;

        /**
         * N MR1: Nougat++. For more information about this release, see
         * <a href="/about/versions/nougat/android-7.1">Android 7.1 for
         * Developers</a>.
         */
        public static final int N_MR1 = 25;

        /**
         * O.
         *
         * <p>Applications targeting this or a later release will get these
         * new changes in behavior. For more information about this release, see
         * the <a href="/about/versions/oreo/">Android Oreo overview</a>.</p>
         * <ul>
         * <li><a href="{@docRoot}about/versions/oreo/background.html">Background execution limits</a>
         * are applied to the application.</li>
         * <li>The behavior of AccountManager's
         * {@link android.accounts.AccountManager#getAccountsByType},
         * {@link android.accounts.AccountManager#getAccountsByTypeAndFeatures}, and
         * {@link android.accounts.AccountManager#hasFeatures} has changed as documented there.</li>
         * <li>{@link android.app.ActivityManager.RunningAppProcessInfo#IMPORTANCE_PERCEPTIBLE_PRE_26}
         * is now returned as
         * {@link android.app.ActivityManager.RunningAppProcessInfo#IMPORTANCE_PERCEPTIBLE}.</li>
         * <li>The {@link android.app.NotificationManager} now requires the use of notification
         * channels.</li>
         * <li>Changes to the strict mode that are set in
         * {@link Application#onCreate Application.onCreate} will no longer be clobbered after
         * that function returns.</li>
         * <li>A shared library apk with native code will have that native code included in
         * the library path of its clients.</li>
         * <li>{@link android.content.Context#getSharedPreferences Context.getSharedPreferences}
         * in credential encrypted storage will throw an exception before the user is unlocked.</li>
         * <li>Attempting to retrieve a {@link Context#FINGERPRINT_SERVICE} on a device that
         * does not support that feature will now throw a runtime exception.</li>
         * <li>{@link android.app.Fragment} will stop any active view animations when
         * the fragment is stopped.</li>
         * <li>Some compatibility code in Resources that attempts to use the default Theme
         * the app may be using will be turned off, requiring the app to explicitly request
         * resources with the right theme.</li>
         * <li>{@link android.content.ContentResolver#notifyChange ContentResolver.notifyChange} and
         * {@link android.content.ContentResolver#registerContentObserver
         * ContentResolver.registerContentObserver}
         * will throw a SecurityException if the caller does not have permission to access
         * the provider (or the provider doesn't exit); otherwise the call will be silently
         * ignored.</li>
         * <li>{@link android.hardware.camera2.CameraDevice#createCaptureRequest
         * CameraDevice.createCaptureRequest} will enable
         * {@link android.hardware.camera2.CaptureRequest#CONTROL_ENABLE_ZSL} by default for
         * still image capture.</li>
         * <li>WallpaperManager's {@link android.app.WallpaperManager#getWallpaperFile},
         * {@link android.app.WallpaperManager#getDrawable},
         * {@link android.app.WallpaperManager#getFastDrawable},
         * {@link android.app.WallpaperManager#peekDrawable}, and
         * {@link android.app.WallpaperManager#peekFastDrawable} will throw an exception
         * if you can not access the wallpaper.</li>
         * <li>The behavior of
         * {@link android.hardware.usb.UsbDeviceConnection#requestWait UsbDeviceConnection.requestWait}
         * is modified as per the documentation there.</li>
         * <li>{@link StrictMode.VmPolicy.Builder#detectAll StrictMode.VmPolicy.Builder.detectAll}
         * will also enable {@link StrictMode.VmPolicy.Builder#detectContentUriWithoutPermission}
         * and {@link StrictMode.VmPolicy.Builder#detectUntaggedSockets}.</li>
         * <li>{@link StrictMode.ThreadPolicy.Builder#detectAll StrictMode.ThreadPolicy.Builder.detectAll}
         * will also enable {@link StrictMode.ThreadPolicy.Builder#detectUnbufferedIo}.</li>
         * <li>{@link android.provider.DocumentsContract}'s various methods will throw failure
         * exceptions back to the caller instead of returning null.
         * <li>{@link View#hasFocusable View.hasFocusable} now includes auto-focusable views.</li>
         * <li>{@link android.view.SurfaceView} will no longer always change the underlying
         * Surface object when something about it changes; apps need to look at the current
         * state of the object to determine which things they are interested in have changed.</li>
         * <li>{@link android.view.WindowManager.LayoutParams#TYPE_APPLICATION_OVERLAY} must be
         * used for overlay windows, other system overlay window types are not allowed.</li>
         * <li>{@link android.view.ViewTreeObserver#addOnDrawListener
         * ViewTreeObserver.addOnDrawListener} will throw an exception if called from within
         * onDraw.</li>
         * <li>{@link android.graphics.Canvas#setBitmap Canvas.setBitmap} will no longer preserve
         * the current matrix and clip stack of the canvas.</li>
         * <li>{@link android.widget.ListPopupWindow#setHeight ListPopupWindow.setHeight}
         * will throw an exception if a negative height is supplied.</li>
         * <li>{@link android.widget.TextView} will use internationalized input for numbers,
         * dates, and times.</li>
         * <li>{@link android.widget.Toast} must be used for showing toast windows; the toast
         * window type can not be directly used.</li>
         * <li>{@link android.net.wifi.WifiManager#getConnectionInfo WifiManager.getConnectionInfo}
         * requires that the caller hold the location permission to return BSSID/SSID</li>
         * <li>{@link android.net.wifi.p2p.WifiP2pManager#requestPeers WifiP2pManager.requestPeers}
         * requires the caller hold the location permission.</li>
         * <li>{@link android.R.attr#maxAspectRatio} defaults to 0, meaning there is no restriction
         * on the app's maximum aspect ratio (so it can be stretched to fill larger screens).</li>
         * <li>{@link android.R.attr#focusable} defaults to a new state ({@code auto}) where it will
         * inherit the value of {@link android.R.attr#clickable} unless explicitly overridden.</li>
         * <li>A default theme-appropriate focus-state highlight will be supplied to all Views
         * which don't provide a focus-state drawable themselves. This can be disabled by setting
         * {@link android.R.attr#defaultFocusHighlightEnabled} to false.</li>
         * </ul>
         */
        public static final int O = 26;

        /**
         * O MR1.
         *
         * <p>Applications targeting this or a later release will get these
         * new changes in behavior. For more information about this release, see
         * <a href="/about/versions/oreo/android-8.1">Android 8.1 features and
         * APIs</a>.</p>
         * <ul>
         * <li>Apps exporting and linking to apk shared libraries must explicitly
         * enumerate all signing certificates in a consistent order.</li>
         * <li>{@link android.R.attr#screenOrientation} can not be used to request a fixed
         * orientation if the associated activity is not fullscreen and opaque.</li>
         * </ul>
         *
         */
        public static final int O_MR1 = 27;

        /**
         * P.
         *
         * <p>Applications targeting this or a later release will get these
         * new changes in behavior. For more information about this release, see the
         * <a href="/about/versions/pie/">Android 9 Pie overview</a>.</p>
         * <ul>
         * <li>{@link android.app.Service#startForeground Service.startForeground} requires
         * that apps hold the permission
         * {@link android.Manifest.permission#FOREGROUND_SERVICE}.</li>
         * <li>{@link android.widget.LinearLayout} will always remeasure weighted children,
         * even if there is no excess space.</li>
         * </ul>
         *
         */
        public static final int P = 28;

        /**
         * Q.
         * <p>
         * <em>Why? Why, to give you a taste of your future, a preview of things
         * to come. Con permiso, Capitan. The hall is rented, the orchestra
         * engaged. It's now time to see if you can dance.</em>
         */
        public static final int Q = CUR_DEVELOPMENT;

        /**
         * Stub for a potential new API level after P.
         * @hide
         */
        public static final int P0 = Q;
    }

    /** The type of build, like "user" or "eng". */
    public static final String TYPE = getString("ro.build.type");

    /** Comma-separated tags describing the build, like "unsigned,debug". */
    public static final String TAGS = getString("ro.build.tags");

    /** A string that uniquely identifies this build.  Do not attempt to parse this value. */
    public static final String FINGERPRINT = deriveFingerprint();

    /**
     * Some devices split the fingerprint components between multiple
     * partitions, so we might derive the fingerprint at runtime.
     */
    private static String deriveFingerprint() {
        String finger = SystemProperties.get("ro.build.fingerprint");
        if (TextUtils.isEmpty(finger)) {
            finger = getString("ro.product.brand") + '/' +
                    getString("ro.product.name") + '/' +
                    getString("ro.product.device") + ':' +
                    getString("ro.build.version.release") + '/' +
                    getString("ro.build.id") + '/' +
                    getString("ro.build.version.incremental") + ':' +
                    getString("ro.build.type") + '/' +
                    getString("ro.build.tags");
        }
        return finger;
    }

    /**
     * Ensure that raw fingerprint system property is defined. If it was derived
     * dynamically by {@link #deriveFingerprint()} this is where we push the
     * derived value into the property service.
     *
     * @hide
     */
    public static void ensureFingerprintProperty() {
        if (TextUtils.isEmpty(SystemProperties.get("ro.build.fingerprint"))) {
            try {
                SystemProperties.set("ro.build.fingerprint", FINGERPRINT);
            } catch (IllegalArgumentException e) {
                Slog.e(TAG, "Failed to set fingerprint property", e);
            }
        }
    }

    /**
     * True if Treble is enabled and required for this device.
     *
     * @hide
     */
    public static final boolean IS_TREBLE_ENABLED =
        SystemProperties.getBoolean("ro.treble.enabled", false);

    /**
     * Verifies the current flash of the device is consistent with what
     * was expected at build time.
     *
     * Treble devices will verify the Vendor Interface (VINTF). A device
     * launched without Treble:
     *
     * 1) Checks that device fingerprint is defined and that it matches across
     *    various partitions.
     * 2) Verifies radio and bootloader partitions are those expected in the build.
     *
     * @hide
     */
    public static boolean isBuildConsistent() {
        // Don't care on eng builds.  Incremental build may trigger false negative.
        if (IS_ENG) return true;

        if (IS_TREBLE_ENABLED) {
            // If we can run this code, the device should already pass AVB.
            // So, we don't need to check AVB here.
            int result = VintfObject.verifyWithoutAvb();

            if (result != 0) {
                Slog.e(TAG, "Vendor interface is incompatible, error="
                        + String.valueOf(result));
            }

            return result == 0;
        }

        final String system = SystemProperties.get("ro.build.fingerprint");
        final String vendor = SystemProperties.get("ro.vendor.build.fingerprint");
        final String bootimage = SystemProperties.get("ro.bootimage.build.fingerprint");
        final String requiredBootloader = SystemProperties.get("ro.build.expect.bootloader");
        final String currentBootloader = SystemProperties.get("ro.bootloader");
        final String requiredRadio = SystemProperties.get("ro.build.expect.baseband");
        final String currentRadio = SystemProperties.get("gsm.version.baseband");

        if (TextUtils.isEmpty(system)) {
            Slog.e(TAG, "Required ro.build.fingerprint is empty!");
            return false;
        }

        if (!TextUtils.isEmpty(vendor)) {
            if (!Objects.equals(system, vendor)) {
                Slog.e(TAG, "Mismatched fingerprints; system reported " + system
                        + " but vendor reported " + vendor);
                return false;
            }
        }

        /* TODO: Figure out issue with checks failing
        if (!TextUtils.isEmpty(bootimage)) {
            if (!Objects.equals(system, bootimage)) {
                Slog.e(TAG, "Mismatched fingerprints; system reported " + system
                        + " but bootimage reported " + bootimage);
                return false;
            }
        }

        if (!TextUtils.isEmpty(requiredBootloader)) {
            if (!Objects.equals(currentBootloader, requiredBootloader)) {
                Slog.e(TAG, "Mismatched bootloader version: build requires " + requiredBootloader
                        + " but runtime reports " + currentBootloader);
                return false;
            }
        }

        if (!TextUtils.isEmpty(requiredRadio)) {
            if (!Objects.equals(currentRadio, requiredRadio)) {
                Slog.e(TAG, "Mismatched radio version: build requires " + requiredRadio
                        + " but runtime reports " + currentRadio);
                return false;
            }
        }
        */

        return true;
    }

    /** Build information for a particular device partition. */
    public static class Partition {
        /** The name identifying the system partition. */
        public static final String PARTITION_NAME_SYSTEM = "system";

        private final String mName;
        private final String mFingerprint;
        private final long mTimeMs;

        private Partition(String name, String fingerprint, long timeMs) {
            mName = name;
            mFingerprint = fingerprint;
            mTimeMs = timeMs;
        }

        /** The name of this partition, e.g. "system", or "vendor" */
        @NonNull
        public String getName() {
            return mName;
        }

        /** The build fingerprint of this partition, see {@link Build#FINGERPRINT}. */
        @NonNull
        public String getFingerprint() {
            return mFingerprint;
        }

        /** The time (ms since epoch), at which this partition was built, see {@link Build#TIME}. */
        public long getBuildTimeMillis() {
            return mTimeMs;
        }

        @Override
        public boolean equals(Object o) {
            if (!(o instanceof Partition)) {
                return false;
            }
            Partition op = (Partition) o;
            return mName.equals(op.mName)
                    && mFingerprint.equals(op.mFingerprint)
                    && mTimeMs == op.mTimeMs;
        }

        @Override
        public int hashCode() {
            return Objects.hash(mName, mFingerprint, mTimeMs);
        }
    }

    /**
     * Get build information about partitions that have a separate fingerprint defined.
     *
     * The list includes partitions that are suitable candidates for over-the-air updates. This is
     * not an exhaustive list of partitions on the device.
     */
    @NonNull
    public static List<Partition> getFingerprintedPartitions() {
        ArrayList<Partition> partitions = new ArrayList();

        String[] names = new String[] {
            "bootimage", "odm", "product", "product_services", Partition.PARTITION_NAME_SYSTEM,
            "vendor"
        };
        for (String name : names) {
            String fingerprint = SystemProperties.get("ro." + name + ".build.fingerprint");
            if (TextUtils.isEmpty(fingerprint)) {
                continue;
            }
            long time = getLong("ro." + name + ".build.date.utc") * 1000;
            partitions.add(new Partition(name, fingerprint, time));
        }

        return partitions;
    }

    // The following properties only make sense for internal engineering builds.

    /** The time at which the build was produced, given in milliseconds since the UNIX epoch. */
    public static final long TIME = getLong("ro.build.date.utc") * 1000;
    public static final String USER = getString("ro.build.user");
    public static final String HOST = getString("ro.build.host");

    /**
     * Returns true if we are running a debug build such as "user-debug" or "eng".
     * @hide
     */
    @UnsupportedAppUsage
    public static final boolean IS_DEBUGGABLE =
            SystemProperties.getInt("ro.debuggable", 0) == 1;

    /** {@hide} */
    public static final boolean IS_ENG = "eng".equals(TYPE);
    /** {@hide} */
    public static final boolean IS_USERDEBUG = "userdebug".equals(TYPE);
    /** {@hide} */
    public static final boolean IS_USER = "user".equals(TYPE);

    /**
     * Whether this build is running inside a container.
     *
     * We should try to avoid checking this flag if possible to minimize
     * unnecessarily diverging from non-container Android behavior.
     * Checking this flag is acceptable when low-level resources being
     * different, e.g. the availability of certain capabilities, access to
     * system resources being restricted, and the fact that the host OS might
     * handle some features for us.
     * For higher-level behavior differences, other checks should be preferred.
     * @hide
     */
    public static final boolean IS_CONTAINER =
            SystemProperties.getBoolean("ro.boot.container", false);

    /**
     * Specifies whether the permissions needed by a legacy app should be
     * reviewed before any of its components can run. A legacy app is one
     * with targetSdkVersion < 23, i.e apps using the old permission model.
     * If review is not required, permissions are reviewed before the app
     * is installed.
     *
     * @hide
     * @removed
     */
    @SystemApi
    public static final boolean PERMISSIONS_REVIEW_REQUIRED = true;

    /**
     * Returns the version string for the radio firmware.  May return
     * null (if, for instance, the radio is not currently on).
     */
    public static String getRadioVersion() {
        String propVal = SystemProperties.get(TelephonyProperties.PROPERTY_BASEBAND_VERSION);
        return TextUtils.isEmpty(propVal) ? null : propVal;
    }

    @UnsupportedAppUsage
    private static String getString(String property) {
        return SystemProperties.get(property, UNKNOWN);
    }

    private static String[] getStringList(String property, String separator) {
        String value = SystemProperties.get(property);
        if (value.isEmpty()) {
            return new String[0];
        } else {
            return value.split(separator);
        }
    }

    @UnsupportedAppUsage
    private static long getLong(String property) {
        try {
            return Long.parseLong(SystemProperties.get(property));
        } catch (NumberFormatException e) {
            return -1;
        }
    }
}<|MERGE_RESOLUTION|>--- conflicted
+++ resolved
@@ -22,10 +22,7 @@
 import android.annotation.SuppressAutoDoc;
 import android.annotation.SystemApi;
 import android.annotation.TestApi;
-<<<<<<< HEAD
-=======
 import android.annotation.UnsupportedAppUsage;
->>>>>>> 825827da
 import android.app.ActivityThread;
 import android.app.Application;
 import android.content.Context;
@@ -310,11 +307,7 @@
          * @hide
          */
         @SystemApi
-<<<<<<< HEAD
-        public static final String PREVIEW_SDK_FINGERPRINT = SystemProperties.get(
-=======
         @NonNull public static final String PREVIEW_SDK_FINGERPRINT = SystemProperties.get(
->>>>>>> 825827da
                 "ro.build.version.preview_sdk_fingerprint", "REL");
 
         /**
