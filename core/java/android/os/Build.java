/*
 * Copyright (C) 2007 The Android Open Source Project
 *
 * Licensed under the Apache License, Version 2.0 (the "License");
 * you may not use this file except in compliance with the License.
 * You may obtain a copy of the License at
 *
 *      http://www.apache.org/licenses/LICENSE-2.0
 *
 * Unless required by applicable law or agreed to in writing, software
 * distributed under the License is distributed on an "AS IS" BASIS,
 * WITHOUT WARRANTIES OR CONDITIONS OF ANY KIND, either express or implied.
 * See the License for the specific language governing permissions and
 * limitations under the License.
 */

package android.os;

import android.Manifest;
import android.annotation.NonNull;
import android.annotation.RequiresPermission;
import android.annotation.SuppressAutoDoc;
import android.annotation.SystemApi;
import android.annotation.TestApi;
import android.annotation.UnsupportedAppUsage;
import android.app.ActivityThread;
import android.app.Application;
import android.content.Context;
import android.text.TextUtils;
import android.util.Slog;
import android.view.View;

import com.android.internal.telephony.TelephonyProperties;

import dalvik.system.VMRuntime;

import java.util.ArrayList;
import java.util.List;
import java.util.Objects;

/**
 * Information about the current build, extracted from system properties.
 */
public class Build {
    private static final String TAG = "Build";

    /** Value used for when a build property is unknown. */
    public static final String UNKNOWN = "unknown";

    /** Either a changelist number, or a label like "M4-rc20". */
    public static final String ID = getString("ro.build.id");

    /** A build ID string meant for displaying to the user */
    public static final String DISPLAY = getString("ro.build.display.id");

    /** The name of the overall product. */
    public static final String PRODUCT = getString("ro.product.name");

    /** The name of the industrial design. */
    public static final String DEVICE = getString("ro.product.device");

    /** The name of the underlying board, like "goldfish". */
    public static final String BOARD = getString("ro.product.board");

    /**
     * The name of the instruction set (CPU type + ABI convention) of native code.
     *
     * @deprecated Use {@link #SUPPORTED_ABIS} instead.
     */
    @Deprecated
    public static final String CPU_ABI;

    /**
     * The name of the second instruction set (CPU type + ABI convention) of native code.
     *
     * @deprecated Use {@link #SUPPORTED_ABIS} instead.
     */
    @Deprecated
    public static final String CPU_ABI2;

    /** The manufacturer of the product/hardware. */
    public static final String MANUFACTURER = getString("ro.product.manufacturer");

    /** The consumer-visible brand with which the product/hardware will be associated, if any. */
    public static final String BRAND = getString("ro.product.brand");

    /** The end-user-visible name for the end product. */
    public static final String MODEL = getString("ro.product.model");

    /** The system bootloader version number. */
    public static final String BOOTLOADER = getString("ro.bootloader");

    /**
     * The radio firmware version number.
     *
     * @deprecated The radio firmware version is frequently not
     * available when this class is initialized, leading to a blank or
     * "unknown" value for this string.  Use
     * {@link #getRadioVersion} instead.
     */
    @Deprecated
    public static final String RADIO = getString(TelephonyProperties.PROPERTY_BASEBAND_VERSION);

    /** The name of the hardware (from the kernel command line or /proc). */
    public static final String HARDWARE = getString("ro.hardware");

    /**
     * Whether this build was for an emulator device.
     * @hide
     */
    @TestApi
    public static final boolean IS_EMULATOR = getString("ro.kernel.qemu").equals("1");

    /**
     * A hardware serial number, if available. Alphanumeric only, case-insensitive.
     * This field is always set to {@link Build#UNKNOWN}.
     *
     * @deprecated Use {@link #getSerial()} instead.
     **/
    @Deprecated
    // IMPORTANT: This field should be initialized via a function call to
    // prevent its value being inlined in the app during compilation because
    // we will later set it to the value based on the app's target SDK.
    public static final String SERIAL = getString("no.such.thing");

    /**
     * Gets the hardware serial number, if available.
     *
     * <p class="note"><b>Note:</b> Root access may allow you to modify device identifiers, such as
     * the hardware serial number. If you change these identifiers, you can use
     * <a href="/training/articles/security-key-attestation.html">key attestation</a> to obtain
     * proof of the device's original identifiers.
     *
     * <p>Requires Permission: READ_PRIVILEGED_PHONE_STATE, for the calling app to be the device or
     * profile owner and have the READ_PHONE_STATE permission, or that the calling app has carrier
     * privileges (see {@link android.telephony.TelephonyManager#hasCarrierPrivileges}). The profile
     * owner is an app that owns a managed profile on the device; for more details see <a
     * href="https://developer.android.com/work/managed-profiles">Work profiles</a>. Profile owner
     * access is deprecated and will be removed in a future release.
     *
     * <p>If the calling app does not meet one of these requirements then this method will behave
     * as follows:
     *
     * <ul>
     *     <li>If the calling app's target SDK is API level 28 or lower and the app has the
     *     READ_PHONE_STATE permission then {@link Build#UNKNOWN} is returned.</li>
     *     <li>If the calling app's target SDK is API level 28 or lower and the app does not have
     *     the READ_PHONE_STATE permission, or if the calling app is targeting API level 29 or
     *     higher, then a SecurityException is thrown.</li>
     * </ul>
     * *
     * @return The serial number if specified.
     */
    @SuppressAutoDoc // No support for device / profile owner.
    @RequiresPermission(Manifest.permission.READ_PRIVILEGED_PHONE_STATE)
    public static String getSerial() {
        IDeviceIdentifiersPolicyService service = IDeviceIdentifiersPolicyService.Stub
                .asInterface(ServiceManager.getService(Context.DEVICE_IDENTIFIERS_SERVICE));
        try {
            Application application = ActivityThread.currentApplication();
            String callingPackage = application != null ? application.getPackageName() : null;
            return service.getSerialForPackage(callingPackage);
        } catch (RemoteException e) {
            e.rethrowFromSystemServer();
        }
        return UNKNOWN;
    }

    /**
     * An ordered list of ABIs supported by this device. The most preferred ABI is the first
     * element in the list.
     *
     * See {@link #SUPPORTED_32_BIT_ABIS} and {@link #SUPPORTED_64_BIT_ABIS}.
     */
    public static final String[] SUPPORTED_ABIS = getStringList("ro.product.cpu.abilist", ",");

    /**
     * An ordered list of <b>32 bit</b> ABIs supported by this device. The most preferred ABI
     * is the first element in the list.
     *
     * See {@link #SUPPORTED_ABIS} and {@link #SUPPORTED_64_BIT_ABIS}.
     */
    public static final String[] SUPPORTED_32_BIT_ABIS =
            getStringList("ro.product.cpu.abilist32", ",");

    /**
     * An ordered list of <b>64 bit</b> ABIs supported by this device. The most preferred ABI
     * is the first element in the list.
     *
     * See {@link #SUPPORTED_ABIS} and {@link #SUPPORTED_32_BIT_ABIS}.
     */
    public static final String[] SUPPORTED_64_BIT_ABIS =
            getStringList("ro.product.cpu.abilist64", ",");

    /** {@hide} */
    @TestApi
    public static boolean is64BitAbi(String abi) {
        return VMRuntime.is64BitAbi(abi);
    }

    static {
        /*
         * Adjusts CPU_ABI and CPU_ABI2 depending on whether or not a given process is 64 bit.
         * 32 bit processes will always see 32 bit ABIs in these fields for backward
         * compatibility.
         */
        final String[] abiList;
        if (VMRuntime.getRuntime().is64Bit()) {
            abiList = SUPPORTED_64_BIT_ABIS;
        } else {
            abiList = SUPPORTED_32_BIT_ABIS;
        }

        CPU_ABI = abiList[0];
        if (abiList.length > 1) {
            CPU_ABI2 = abiList[1];
        } else {
            CPU_ABI2 = "";
        }
    }

    /** Various version strings. */
    public static class VERSION {
        /**
         * The internal value used by the underlying source control to
         * represent this build.  E.g., a perforce changelist number
         * or a git hash.
         */
        public static final String INCREMENTAL = getString("ro.build.version.incremental");

        /**
         * The user-visible version string.  E.g., "1.0" or "3.4b5" or "bananas".
         *
         * This field is an opaque string. Do not assume that its value
         * has any particular structure or that values of RELEASE from
         * different releases can be somehow ordered.
         */
        public static final String RELEASE = getString("ro.build.version.release");

        /**
         * The base OS build the product is based on.
         */
        public static final String BASE_OS = SystemProperties.get("ro.build.version.base_os", "");

        /**
         * The user-visible security patch level.
         */
        public static final String SECURITY_PATCH = SystemProperties.get(
                "ro.build.version.security_patch", "");

        /**
         * The user-visible SDK version of the framework in its raw String
         * representation; use {@link #SDK_INT} instead.
         *
         * @deprecated Use {@link #SDK_INT} to easily get this as an integer.
         */
        @Deprecated
        public static final String SDK = getString("ro.build.version.sdk");

        /**
         * The SDK version of the software currently running on this hardware
         * device. This value never changes while a device is booted, but it may
         * increase when the hardware manufacturer provides an OTA update.
         * <p>
         * Possible values are defined in {@link Build.VERSION_CODES}.
         */
        public static final int SDK_INT = SystemProperties.getInt(
                "ro.build.version.sdk", 0);

        /**
         * The SDK version of the software that <em>initially</em> shipped on
         * this hardware device. It <em>never</em> changes during the lifetime
         * of the device, even when {@link #SDK_INT} increases due to an OTA
         * update.
         * <p>
         * Possible values are defined in {@link Build.VERSION_CODES}.
         *
         * @see #SDK_INT
         * @hide
         */
        @TestApi
        public static final int FIRST_SDK_INT = SystemProperties
                .getInt("ro.product.first_api_level", 0);

        /**
         * The developer preview revision of a prerelease SDK. This value will always
         * be <code>0</code> on production platform builds/devices.
         *
         * <p>When this value is nonzero, any new API added since the last
         * officially published {@link #SDK_INT API level} is only guaranteed to be present
         * on that specific preview revision. For example, an API <code>Activity.fooBar()</code>
         * might be present in preview revision 1 but renamed or removed entirely in
         * preview revision 2, which may cause an app attempting to call it to crash
         * at runtime.</p>
         *
         * <p>Experimental apps targeting preview APIs should check this value for
         * equality (<code>==</code>) with the preview SDK revision they were built for
         * before using any prerelease platform APIs. Apps that detect a preview SDK revision
         * other than the specific one they expect should fall back to using APIs from
         * the previously published API level only to avoid unwanted runtime exceptions.
         * </p>
         */
        public static final int PREVIEW_SDK_INT = SystemProperties.getInt(
                "ro.build.version.preview_sdk", 0);

        /**
         * The SDK fingerprint for a given prerelease SDK. This value will always be
         * {@code REL} on production platform builds/devices.
         *
         * <p>When this value is not {@code REL}, it contains a string fingerprint of the API
         * surface exposed by the preview SDK. Preview platforms with different API surfaces
         * will have different {@code PREVIEW_SDK_FINGERPRINT}.
         *
         * <p>This attribute is intended for use by installers for finer grained targeting of
         * packages. Applications targeting preview APIs should not use this field and should
         * instead use {@code PREVIEW_SDK_INT} or use reflection or other runtime checks to
         * detect the presence of an API or guard themselves against unexpected runtime
         * behavior.
         *
         * @hide
         */
        @SystemApi
        @NonNull public static final String PREVIEW_SDK_FINGERPRINT = SystemProperties.get(
                "ro.build.version.preview_sdk_fingerprint", "REL");

        /**
         * The current development codename, or the string "REL" if this is
         * a release build.
         */
        public static final String CODENAME = getString("ro.build.version.codename");

        private static final String[] ALL_CODENAMES
                = getStringList("ro.build.version.all_codenames", ",");

        /**
         * @hide
         */
        @TestApi
        @UnsupportedAppUsage
        public static final String[] ACTIVE_CODENAMES = "REL".equals(ALL_CODENAMES[0])
                ? new String[0] : ALL_CODENAMES;

        /**
         * The SDK version to use when accessing resources.
         * Use the current SDK version code.  For every active development codename
         * we are operating under, we bump the assumed resource platform version by 1.
         * @hide
         */
        @TestApi
        public static final int RESOURCES_SDK_INT = SDK_INT + ACTIVE_CODENAMES.length;

        /**
         * The current lowest supported value of app target SDK. Applications targeting
         * lower values may not function on devices running this SDK version. Its possible
         * values are defined in {@link Build.VERSION_CODES}.
         *
         * @hide
         */
        public static final int MIN_SUPPORTED_TARGET_SDK_INT = SystemProperties.getInt(
                "ro.build.version.min_supported_target_sdk", 0);
    }

    /**
     * Enumeration of the currently known SDK version codes.  These are the
     * values that can be found in {@link VERSION#SDK}.  Version numbers
     * increment monotonically with each official platform release.
     */
    public static class VERSION_CODES {
        /**
         * Magic version number for a current development build, which has
         * not yet turned into an official release.
         */
        public static final int CUR_DEVELOPMENT = VMRuntime.SDK_VERSION_CUR_DEVELOPMENT;

        /**
         * October 2008: The original, first, version of Android.  Yay!
         */
        public static final int BASE = 1;

        /**
         * February 2009: First Android update, officially called 1.1.
         */
        public static final int BASE_1_1 = 2;

        /**
         * May 2009: Android 1.5.
         */
        public static final int CUPCAKE = 3;

        /**
         * September 2009: Android 1.6.
         *
         * <p>Applications targeting this or a later release will get these
         * new changes in behavior:</p>
         * <ul>
         * <li> They must explicitly request the
         * {@link android.Manifest.permission#WRITE_EXTERNAL_STORAGE} permission to be
         * able to modify the contents of the SD card.  (Apps targeting
         * earlier versions will always request the permission.)
         * <li> They must explicitly request the
         * {@link android.Manifest.permission#READ_PHONE_STATE} permission to be
         * able to be able to retrieve phone state info.  (Apps targeting
         * earlier versions will always request the permission.)
         * <li> They are assumed to support different screen densities and
         * sizes.  (Apps targeting earlier versions are assumed to only support
         * medium density normal size screens unless otherwise indicated).
         * They can still explicitly specify screen support either way with the
         * supports-screens manifest tag.
         * <li> {@link android.widget.TabHost} will use the new dark tab
         * background design.
         * </ul>
         */
        public static final int DONUT = 4;

        /**
         * November 2009: Android 2.0
         *
         * <p>Applications targeting this or a later release will get these
         * new changes in behavior:</p>
         * <ul>
         * <li> The {@link android.app.Service#onStartCommand
         * Service.onStartCommand} function will return the new
         * {@link android.app.Service#START_STICKY} behavior instead of the
         * old compatibility {@link android.app.Service#START_STICKY_COMPATIBILITY}.
         * <li> The {@link android.app.Activity} class will now execute back
         * key presses on the key up instead of key down, to be able to detect
         * canceled presses from virtual keys.
         * <li> The {@link android.widget.TabWidget} class will use a new color scheme
         * for tabs. In the new scheme, the foreground tab has a medium gray background
         * the background tabs have a dark gray background.
         * </ul>
         */
        public static final int ECLAIR = 5;

        /**
         * December 2009: Android 2.0.1
         */
        public static final int ECLAIR_0_1 = 6;

        /**
         * January 2010: Android 2.1
         */
        public static final int ECLAIR_MR1 = 7;

        /**
         * June 2010: Android 2.2
         */
        public static final int FROYO = 8;

        /**
         * November 2010: Android 2.3
         *
         * <p>Applications targeting this or a later release will get these
         * new changes in behavior:</p>
         * <ul>
         * <li> The application's notification icons will be shown on the new
         * dark status bar background, so must be visible in this situation.
         * </ul>
         */
        public static final int GINGERBREAD = 9;

        /**
         * February 2011: Android 2.3.3.
         */
        public static final int GINGERBREAD_MR1 = 10;

        /**
         * February 2011: Android 3.0.
         *
         * <p>Applications targeting this or a later release will get these
         * new changes in behavior:</p>
         * <ul>
         * <li> The default theme for applications is now dark holographic:
         *      {@link android.R.style#Theme_Holo}.
         * <li> On large screen devices that do not have a physical menu
         * button, the soft (compatibility) menu is disabled.
         * <li> The activity lifecycle has changed slightly as per
         * {@link android.app.Activity}.
         * <li> An application will crash if it does not call through
         * to the super implementation of its
         * {@link android.app.Activity#onPause Activity.onPause()} method.
         * <li> When an application requires a permission to access one of
         * its components (activity, receiver, service, provider), this
         * permission is no longer enforced when the application wants to
         * access its own component.  This means it can require a permission
         * on a component that it does not itself hold and still access that
         * component.
         * <li> {@link android.content.Context#getSharedPreferences
         * Context.getSharedPreferences()} will not automatically reload
         * the preferences if they have changed on storage, unless
         * {@link android.content.Context#MODE_MULTI_PROCESS} is used.
         * <li> {@link android.view.ViewGroup#setMotionEventSplittingEnabled}
         * will default to true.
         * <li> {@link android.view.WindowManager.LayoutParams#FLAG_SPLIT_TOUCH}
         * is enabled by default on windows.
         * <li> {@link android.widget.PopupWindow#isSplitTouchEnabled()
         * PopupWindow.isSplitTouchEnabled()} will return true by default.
         * <li> {@link android.widget.GridView} and {@link android.widget.ListView}
         * will use {@link android.view.View#setActivated View.setActivated}
         * for selected items if they do not implement {@link android.widget.Checkable}.
         * <li> {@link android.widget.Scroller} will be constructed with
         * "flywheel" behavior enabled by default.
         * </ul>
         */
        public static final int HONEYCOMB = 11;

        /**
         * May 2011: Android 3.1.
         */
        public static final int HONEYCOMB_MR1 = 12;

        /**
         * June 2011: Android 3.2.
         *
         * <p>Update to Honeycomb MR1 to support 7 inch tablets, improve
         * screen compatibility mode, etc.</p>
         *
         * <p>As of this version, applications that don't say whether they
         * support XLARGE screens will be assumed to do so only if they target
         * {@link #HONEYCOMB} or later; it had been {@link #GINGERBREAD} or
         * later.  Applications that don't support a screen size at least as
         * large as the current screen will provide the user with a UI to
         * switch them in to screen size compatibility mode.</p>
         *
         * <p>This version introduces new screen size resource qualifiers
         * based on the screen size in dp: see
         * {@link android.content.res.Configuration#screenWidthDp},
         * {@link android.content.res.Configuration#screenHeightDp}, and
         * {@link android.content.res.Configuration#smallestScreenWidthDp}.
         * Supplying these in &lt;supports-screens&gt; as per
         * {@link android.content.pm.ApplicationInfo#requiresSmallestWidthDp},
         * {@link android.content.pm.ApplicationInfo#compatibleWidthLimitDp}, and
         * {@link android.content.pm.ApplicationInfo#largestWidthLimitDp} is
         * preferred over the older screen size buckets and for older devices
         * the appropriate buckets will be inferred from them.</p>
         *
         * <p>Applications targeting this or a later release will get these
         * new changes in behavior:</p>
         * <ul>
         * <li><p>New {@link android.content.pm.PackageManager#FEATURE_SCREEN_PORTRAIT}
         * and {@link android.content.pm.PackageManager#FEATURE_SCREEN_LANDSCAPE}
         * features were introduced in this release.  Applications that target
         * previous platform versions are assumed to require both portrait and
         * landscape support in the device; when targeting Honeycomb MR1 or
         * greater the application is responsible for specifying any specific
         * orientation it requires.</p>
         * <li><p>{@link android.os.AsyncTask} will use the serial executor
         * by default when calling {@link android.os.AsyncTask#execute}.</p>
         * <li><p>{@link android.content.pm.ActivityInfo#configChanges
         * ActivityInfo.configChanges} will have the
         * {@link android.content.pm.ActivityInfo#CONFIG_SCREEN_SIZE} and
         * {@link android.content.pm.ActivityInfo#CONFIG_SMALLEST_SCREEN_SIZE}
         * bits set; these need to be cleared for older applications because
         * some developers have done absolute comparisons against this value
         * instead of correctly masking the bits they are interested in.
         * </ul>
         */
        public static final int HONEYCOMB_MR2 = 13;

        /**
         * October 2011: Android 4.0.
         *
         * <p>Applications targeting this or a later release will get these
         * new changes in behavior:</p>
         * <ul>
         * <li> For devices without a dedicated menu key, the software compatibility
         * menu key will not be shown even on phones.  By targeting Ice Cream Sandwich
         * or later, your UI must always have its own menu UI affordance if needed,
         * on both tablets and phones.  The ActionBar will take care of this for you.
         * <li> 2d drawing hardware acceleration is now turned on by default.
         * You can use
         * {@link android.R.attr#hardwareAccelerated android:hardwareAccelerated}
         * to turn it off if needed, although this is strongly discouraged since
         * it will result in poor performance on larger screen devices.
         * <li> The default theme for applications is now the "device default" theme:
         *      {@link android.R.style#Theme_DeviceDefault}. This may be the
         *      holo dark theme or a different dark theme defined by the specific device.
         *      The {@link android.R.style#Theme_Holo} family must not be modified
         *      for a device to be considered compatible. Applications that explicitly
         *      request a theme from the Holo family will be guaranteed that these themes
         *      will not change character within the same platform version. Applications
         *      that wish to blend in with the device should use a theme from the
         *      {@link android.R.style#Theme_DeviceDefault} family.
         * <li> Managed cursors can now throw an exception if you directly close
         * the cursor yourself without stopping the management of it; previously failures
         * would be silently ignored.
         * <li> The fadingEdge attribute on views will be ignored (fading edges is no
         * longer a standard part of the UI).  A new requiresFadingEdge attribute allows
         * applications to still force fading edges on for special cases.
         * <li> {@link android.content.Context#bindService Context.bindService()}
         * will not automatically add in {@link android.content.Context#BIND_WAIVE_PRIORITY}.
         * <li> App Widgets will have standard padding automatically added around
         * them, rather than relying on the padding being baked into the widget itself.
         * <li> An exception will be thrown if you try to change the type of a
         * window after it has been added to the window manager.  Previously this
         * would result in random incorrect behavior.
         * <li> {@link android.view.animation.AnimationSet} will parse out
         * the duration, fillBefore, fillAfter, repeatMode, and startOffset
         * XML attributes that are defined.
         * <li> {@link android.app.ActionBar#setHomeButtonEnabled
         * ActionBar.setHomeButtonEnabled()} is false by default.
         * </ul>
         */
        public static final int ICE_CREAM_SANDWICH = 14;

        /**
         * December 2011: Android 4.0.3.
         */
        public static final int ICE_CREAM_SANDWICH_MR1 = 15;

        /**
         * June 2012: Android 4.1.
         *
         * <p>Applications targeting this or a later release will get these
         * new changes in behavior:</p>
         * <ul>
         * <li> You must explicitly request the {@link android.Manifest.permission#READ_CALL_LOG}
         * and/or {@link android.Manifest.permission#WRITE_CALL_LOG} permissions;
         * access to the call log is no longer implicitly provided through
         * {@link android.Manifest.permission#READ_CONTACTS} and
         * {@link android.Manifest.permission#WRITE_CONTACTS}.
         * <li> {@link android.widget.RemoteViews} will throw an exception if
         * setting an onClick handler for views being generated by a
         * {@link android.widget.RemoteViewsService} for a collection container;
         * previously this just resulted in a warning log message.
         * <li> New {@link android.app.ActionBar} policy for embedded tabs:
         * embedded tabs are now always stacked in the action bar when in portrait
         * mode, regardless of the size of the screen.
         * <li> {@link android.webkit.WebSettings#setAllowFileAccessFromFileURLs(boolean)
         * WebSettings.setAllowFileAccessFromFileURLs} and
         * {@link android.webkit.WebSettings#setAllowUniversalAccessFromFileURLs(boolean)
         * WebSettings.setAllowUniversalAccessFromFileURLs} default to false.
         * <li> Calls to {@link android.content.pm.PackageManager#setComponentEnabledSetting
         * PackageManager.setComponentEnabledSetting} will now throw an
         * IllegalArgumentException if the given component class name does not
         * exist in the application's manifest.
         * <li> {@link android.nfc.NfcAdapter#setNdefPushMessage
         * NfcAdapter.setNdefPushMessage},
         * {@link android.nfc.NfcAdapter#setNdefPushMessageCallback
         * NfcAdapter.setNdefPushMessageCallback} and
         * {@link android.nfc.NfcAdapter#setOnNdefPushCompleteCallback
         * NfcAdapter.setOnNdefPushCompleteCallback} will throw
         * IllegalStateException if called after the Activity has been destroyed.
         * <li> Accessibility services must require the new
         * {@link android.Manifest.permission#BIND_ACCESSIBILITY_SERVICE} permission or
         * they will not be available for use.
         * <li> {@link android.accessibilityservice.AccessibilityServiceInfo#FLAG_INCLUDE_NOT_IMPORTANT_VIEWS
         * AccessibilityServiceInfo.FLAG_INCLUDE_NOT_IMPORTANT_VIEWS} must be set
         * for unimportant views to be included in queries.
         * </ul>
         */
        public static final int JELLY_BEAN = 16;

        /**
         * November 2012: Android 4.2, Moar jelly beans!
         *
         * <p>Applications targeting this or a later release will get these
         * new changes in behavior:</p>
         * <ul>
         * <li>Content Providers: The default value of {@code android:exported} is now
         * {@code false}. See
         * <a href="{@docRoot}guide/topics/manifest/provider-element.html#exported">
         * the android:exported section</a> in the provider documentation for more details.</li>
         * <li>{@link android.view.View#getLayoutDirection() View.getLayoutDirection()}
         * can return different values than {@link android.view.View#LAYOUT_DIRECTION_LTR}
         * based on the locale etc.
         * <li> {@link android.webkit.WebView#addJavascriptInterface(Object, String)
         * WebView.addJavascriptInterface} requires explicit annotations on methods
         * for them to be accessible from Javascript.
         * </ul>
         */
        public static final int JELLY_BEAN_MR1 = 17;

        /**
         * July 2013: Android 4.3, the revenge of the beans.
         */
        public static final int JELLY_BEAN_MR2 = 18;

        /**
         * October 2013: Android 4.4, KitKat, another tasty treat.
         *
         * <p>Applications targeting this or a later release will get these
         * new changes in behavior. For more information about this release, see the
         * <a href="/about/versions/kitkat/">Android KitKat overview</a>.</p>
         * <ul>
         * <li> The default result of
         * {@link android.preference.PreferenceActivity#isValidFragment(String)
         * PreferenceActivity.isValueFragment} becomes false instead of true.</li>
         * <li> In {@link android.webkit.WebView}, apps targeting earlier versions will have
         * JS URLs evaluated directly and any result of the evaluation will not replace
         * the current page content.  Apps targetting KITKAT or later that load a JS URL will
         * have the result of that URL replace the content of the current page</li>
         * <li> {@link android.app.AlarmManager#set AlarmManager.set} becomes interpreted as
         * an inexact value, to give the system more flexibility in scheduling alarms.</li>
         * <li> {@link android.content.Context#getSharedPreferences(String, int)
         * Context.getSharedPreferences} no longer allows a null name.</li>
         * <li> {@link android.widget.RelativeLayout} changes to compute wrapped content
         * margins correctly.</li>
         * <li> {@link android.app.ActionBar}'s window content overlay is allowed to be
         * drawn.</li>
         * <li>The {@link android.Manifest.permission#READ_EXTERNAL_STORAGE}
         * permission is now always enforced.</li>
         * <li>Access to package-specific external storage directories belonging
         * to the calling app no longer requires the
         * {@link android.Manifest.permission#READ_EXTERNAL_STORAGE} or
         * {@link android.Manifest.permission#WRITE_EXTERNAL_STORAGE}
         * permissions.</li>
         * </ul>
         */
        public static final int KITKAT = 19;

        /**
         * June 2014: Android 4.4W. KitKat for watches, snacks on the run.
         *
         * <p>Applications targeting this or a later release will get these
         * new changes in behavior:</p>
         * <ul>
         * <li>{@link android.app.AlertDialog} might not have a default background if the theme does
         * not specify one.</li>
         * </ul>
         */
        public static final int KITKAT_WATCH = 20;

        /**
         * Temporary until we completely switch to {@link #LOLLIPOP}.
         * @hide
         */
        public static final int L = 21;

        /**
         * November 2014: Lollipop.  A flat one with beautiful shadows.  But still tasty.
         *
         * <p>Applications targeting this or a later release will get these
         * new changes in behavior.  For more information about this release, see the
         * <a href="/about/versions/lollipop/">Android Lollipop overview</a>.</p>
         * <ul>
         * <li> {@link android.content.Context#bindService Context.bindService} now
         * requires an explicit Intent, and will throw an exception if given an implicit
         * Intent.</li>
         * <li> {@link android.app.Notification.Builder Notification.Builder} will
         * not have the colors of their various notification elements adjusted to better
         * match the new material design look.</li>
         * <li> {@link android.os.Message} will validate that a message is not currently
         * in use when it is recycled.</li>
         * <li> Hardware accelerated drawing in windows will be enabled automatically
         * in most places.</li>
         * <li> {@link android.widget.Spinner} throws an exception if attaching an
         * adapter with more than one item type.</li>
         * <li> If the app is a launcher, the launcher will be available to the user
         * even when they are using corporate profiles (which requires that the app
         * use {@link android.content.pm.LauncherApps} to correctly populate its
         * apps UI).</li>
         * <li> Calling {@link android.app.Service#stopForeground Service.stopForeground}
         * with removeNotification false will modify the still posted notification so that
         * it is no longer forced to be ongoing.</li>
         * <li> A {@link android.service.dreams.DreamService} must require the
         * {@link android.Manifest.permission#BIND_DREAM_SERVICE} permission to be usable.</li>
         * </ul>
         */
        public static final int LOLLIPOP = 21;

        /**
         * March 2015: Lollipop with an extra sugar coating on the outside!
         * For more information about this release, see the
         * <a href="/about/versions/android-5.1">Android 5.1 APIs</a>.
         */
        public static final int LOLLIPOP_MR1 = 22;

        /**
         * M is for Marshmallow!
         *
         * <p>Applications targeting this or a later release will get these
         * new changes in behavior. For more information about this release, see the
         * <a href="/about/versions/marshmallow/">Android 6.0 Marshmallow overview</a>.</p>
         * <ul>
         * <li> Runtime permissions.  Dangerous permissions are no longer granted at
         * install time, but must be requested by the application at runtime through
         * {@link android.app.Activity#requestPermissions}.</li>
         * <li> Bluetooth and Wi-Fi scanning now requires holding the location permission.</li>
         * <li> {@link android.app.AlarmManager#setTimeZone AlarmManager.setTimeZone} will fail if
         * the given timezone is non-Olson.</li>
         * <li> Activity transitions will only return shared
         * elements mapped in the returned view hierarchy back to the calling activity.</li>
         * <li> {@link android.view.View} allows a number of behaviors that may break
         * existing apps: Canvas throws an exception if restore() is called too many times,
         * widgets may return a hint size when returning UNSPECIFIED measure specs, and it
         * will respect the attributes {@link android.R.attr#foreground},
         * {@link android.R.attr#foregroundGravity}, {@link android.R.attr#foregroundTint}, and
         * {@link android.R.attr#foregroundTintMode}.</li>
         * <li> {@link android.view.MotionEvent#getButtonState MotionEvent.getButtonState}
         * will no longer report {@link android.view.MotionEvent#BUTTON_PRIMARY}
         * and {@link android.view.MotionEvent#BUTTON_SECONDARY} as synonyms for
         * {@link android.view.MotionEvent#BUTTON_STYLUS_PRIMARY} and
         * {@link android.view.MotionEvent#BUTTON_STYLUS_SECONDARY}.</li>
         * <li> {@link android.widget.ScrollView} now respects the layout param margins
         * when measuring.</li>
         * </ul>
         */
        public static final int M = 23;

        /**
         * N is for Nougat.
         *
         * <p>Applications targeting this or a later release will get these
         * new changes in behavior. For more information about this release, see
         * the <a href="/about/versions/nougat/">Android Nougat overview</a>.</p>
         * <ul>
         * <li> {@link android.app.DownloadManager.Request#setAllowedNetworkTypes
         * DownloadManager.Request.setAllowedNetworkTypes}
         * will disable "allow over metered" when specifying only
         * {@link android.app.DownloadManager.Request#NETWORK_WIFI}.</li>
         * <li> {@link android.app.DownloadManager} no longer allows access to raw
         * file paths.</li>
         * <li> {@link android.app.Notification.Builder#setShowWhen
         * Notification.Builder.setShowWhen}
         * must be called explicitly to have the time shown, and various other changes in
         * {@link android.app.Notification.Builder Notification.Builder} to how notifications
         * are shown.</li>
         * <li>{@link android.content.Context#MODE_WORLD_READABLE} and
         * {@link android.content.Context#MODE_WORLD_WRITEABLE} are no longer supported.</li>
         * <li>{@link android.os.FileUriExposedException} will be thrown to applications.</li>
         * <li>Applications will see global drag and drops as per
         * {@link android.view.View#DRAG_FLAG_GLOBAL}.</li>
         * <li>{@link android.webkit.WebView#evaluateJavascript WebView.evaluateJavascript}
         * will not persist state from an empty WebView.</li>
         * <li>{@link android.animation.AnimatorSet} will not ignore calls to end() before
         * start().</li>
         * <li>{@link android.app.AlarmManager#cancel(android.app.PendingIntent)
         * AlarmManager.cancel} will throw a NullPointerException if given a null operation.</li>
         * <li>{@link android.app.FragmentManager} will ensure fragments have been created
         * before being placed on the back stack.</li>
         * <li>{@link android.app.FragmentManager} restores fragments in
         * {@link android.app.Fragment#onCreate Fragment.onCreate} rather than after the
         * method returns.</li>
         * <li>{@link android.R.attr#resizeableActivity} defaults to true.</li>
         * <li>{@link android.graphics.drawable.AnimatedVectorDrawable} throws exceptions when
         * opening invalid VectorDrawable animations.</li>
         * <li>{@link android.view.ViewGroup.MarginLayoutParams} will no longer be dropped
         * when converting between some types of layout params (such as
         * {@link android.widget.LinearLayout.LayoutParams LinearLayout.LayoutParams} to
         * {@link android.widget.RelativeLayout.LayoutParams RelativeLayout.LayoutParams}).</li>
         * <li>Your application processes will not be killed when the device density changes.</li>
         * <li>Drag and drop. After a view receives the
         * {@link android.view.DragEvent#ACTION_DRAG_ENTERED} event, when the drag shadow moves into
         * a descendant view that can accept the data, the view receives the
         * {@link android.view.DragEvent#ACTION_DRAG_EXITED} event and won’t receive
         * {@link android.view.DragEvent#ACTION_DRAG_LOCATION} and
         * {@link android.view.DragEvent#ACTION_DROP} events while the drag shadow is within that
         * descendant view, even if the descendant view returns <code>false</code> from its handler
         * for these events.</li>
         * </ul>
         */
        public static final int N = 24;

        /**
         * N MR1: Nougat++. For more information about this release, see
         * <a href="/about/versions/nougat/android-7.1">Android 7.1 for
         * Developers</a>.
         */
        public static final int N_MR1 = 25;

        /**
         * O.
         *
         * <p>Applications targeting this or a later release will get these
         * new changes in behavior. For more information about this release, see
         * the <a href="/about/versions/oreo/">Android Oreo overview</a>.</p>
         * <ul>
         * <li><a href="{@docRoot}about/versions/oreo/background.html">Background execution limits</a>
         * are applied to the application.</li>
         * <li>The behavior of AccountManager's
         * {@link android.accounts.AccountManager#getAccountsByType},
         * {@link android.accounts.AccountManager#getAccountsByTypeAndFeatures}, and
         * {@link android.accounts.AccountManager#hasFeatures} has changed as documented there.</li>
         * <li>{@link android.app.ActivityManager.RunningAppProcessInfo#IMPORTANCE_PERCEPTIBLE_PRE_26}
         * is now returned as
         * {@link android.app.ActivityManager.RunningAppProcessInfo#IMPORTANCE_PERCEPTIBLE}.</li>
         * <li>The {@link android.app.NotificationManager} now requires the use of notification
         * channels.</li>
         * <li>Changes to the strict mode that are set in
         * {@link Application#onCreate Application.onCreate} will no longer be clobbered after
         * that function returns.</li>
         * <li>A shared library apk with native code will have that native code included in
         * the library path of its clients.</li>
         * <li>{@link android.content.Context#getSharedPreferences Context.getSharedPreferences}
         * in credential encrypted storage will throw an exception before the user is unlocked.</li>
         * <li>Attempting to retrieve a {@link Context#FINGERPRINT_SERVICE} on a device that
         * does not support that feature will now throw a runtime exception.</li>
         * <li>{@link android.app.Fragment} will stop any active view animations when
         * the fragment is stopped.</li>
         * <li>Some compatibility code in Resources that attempts to use the default Theme
         * the app may be using will be turned off, requiring the app to explicitly request
         * resources with the right theme.</li>
         * <li>{@link android.content.ContentResolver#notifyChange ContentResolver.notifyChange} and
         * {@link android.content.ContentResolver#registerContentObserver
         * ContentResolver.registerContentObserver}
         * will throw a SecurityException if the caller does not have permission to access
         * the provider (or the provider doesn't exit); otherwise the call will be silently
         * ignored.</li>
         * <li>{@link android.hardware.camera2.CameraDevice#createCaptureRequest
         * CameraDevice.createCaptureRequest} will enable
         * {@link android.hardware.camera2.CaptureRequest#CONTROL_ENABLE_ZSL} by default for
         * still image capture.</li>
         * <li>WallpaperManager's {@link android.app.WallpaperManager#getWallpaperFile},
         * {@link android.app.WallpaperManager#getDrawable},
         * {@link android.app.WallpaperManager#getFastDrawable},
         * {@link android.app.WallpaperManager#peekDrawable}, and
         * {@link android.app.WallpaperManager#peekFastDrawable} will throw an exception
         * if you can not access the wallpaper.</li>
         * <li>The behavior of
         * {@link android.hardware.usb.UsbDeviceConnection#requestWait UsbDeviceConnection.requestWait}
         * is modified as per the documentation there.</li>
         * <li>{@link StrictMode.VmPolicy.Builder#detectAll StrictMode.VmPolicy.Builder.detectAll}
         * will also enable {@link StrictMode.VmPolicy.Builder#detectContentUriWithoutPermission}
         * and {@link StrictMode.VmPolicy.Builder#detectUntaggedSockets}.</li>
         * <li>{@link StrictMode.ThreadPolicy.Builder#detectAll StrictMode.ThreadPolicy.Builder.detectAll}
         * will also enable {@link StrictMode.ThreadPolicy.Builder#detectUnbufferedIo}.</li>
         * <li>{@link android.provider.DocumentsContract}'s various methods will throw failure
         * exceptions back to the caller instead of returning null.
         * <li>{@link View#hasFocusable View.hasFocusable} now includes auto-focusable views.</li>
         * <li>{@link android.view.SurfaceView} will no longer always change the underlying
         * Surface object when something about it changes; apps need to look at the current
         * state of the object to determine which things they are interested in have changed.</li>
         * <li>{@link android.view.WindowManager.LayoutParams#TYPE_APPLICATION_OVERLAY} must be
         * used for overlay windows, other system overlay window types are not allowed.</li>
         * <li>{@link android.view.ViewTreeObserver#addOnDrawListener
         * ViewTreeObserver.addOnDrawListener} will throw an exception if called from within
         * onDraw.</li>
         * <li>{@link android.graphics.Canvas#setBitmap Canvas.setBitmap} will no longer preserve
         * the current matrix and clip stack of the canvas.</li>
         * <li>{@link android.widget.ListPopupWindow#setHeight ListPopupWindow.setHeight}
         * will throw an exception if a negative height is supplied.</li>
         * <li>{@link android.widget.TextView} will use internationalized input for numbers,
         * dates, and times.</li>
         * <li>{@link android.widget.Toast} must be used for showing toast windows; the toast
         * window type can not be directly used.</li>
         * <li>{@link android.net.wifi.WifiManager#getConnectionInfo WifiManager.getConnectionInfo}
         * requires that the caller hold the location permission to return BSSID/SSID</li>
         * <li>{@link android.net.wifi.p2p.WifiP2pManager#requestPeers WifiP2pManager.requestPeers}
         * requires the caller hold the location permission.</li>
         * <li>{@link android.R.attr#maxAspectRatio} defaults to 0, meaning there is no restriction
         * on the app's maximum aspect ratio (so it can be stretched to fill larger screens).</li>
         * <li>{@link android.R.attr#focusable} defaults to a new state ({@code auto}) where it will
         * inherit the value of {@link android.R.attr#clickable} unless explicitly overridden.</li>
         * <li>A default theme-appropriate focus-state highlight will be supplied to all Views
         * which don't provide a focus-state drawable themselves. This can be disabled by setting
         * {@link android.R.attr#defaultFocusHighlightEnabled} to false.</li>
         * </ul>
         */
        public static final int O = 26;

        /**
         * O MR1.
         *
         * <p>Applications targeting this or a later release will get these
         * new changes in behavior. For more information about this release, see
         * <a href="/about/versions/oreo/android-8.1">Android 8.1 features and
         * APIs</a>.</p>
         * <ul>
         * <li>Apps exporting and linking to apk shared libraries must explicitly
         * enumerate all signing certificates in a consistent order.</li>
         * <li>{@link android.R.attr#screenOrientation} can not be used to request a fixed
         * orientation if the associated activity is not fullscreen and opaque.</li>
         * </ul>
         *
         */
        public static final int O_MR1 = 27;

        /**
         * P.
         *
         * <p>Applications targeting this or a later release will get these
         * new changes in behavior. For more information about this release, see the
         * <a href="/about/versions/pie/">Android 9 Pie overview</a>.</p>
         * <ul>
         * <li>{@link android.app.Service#startForeground Service.startForeground} requires
         * that apps hold the permission
         * {@link android.Manifest.permission#FOREGROUND_SERVICE}.</li>
         * <li>{@link android.widget.LinearLayout} will always remeasure weighted children,
         * even if there is no excess space.</li>
         * </ul>
         *
         */
        public static final int P = 28;

        /**
         * Q.
         * <p>
         * <em>Why? Why, to give you a taste of your future, a preview of things
         * to come. Con permiso, Capitan. The hall is rented, the orchestra
         * engaged. It's now time to see if you can dance.</em>
         */
        public static final int Q = 29;
<<<<<<< HEAD
=======

        /**
         * R.
         */
        public static final int R = CUR_DEVELOPMENT;
>>>>>>> dbf9e87c
    }

    /** The type of build, like "user" or "eng". */
    public static final String TYPE = getString("ro.build.type");

    /** Comma-separated tags describing the build, like "unsigned,debug". */
    public static final String TAGS = getString("ro.build.tags");

    /** A string that uniquely identifies this build.  Do not attempt to parse this value. */
    public static final String FINGERPRINT = deriveFingerprint();

    /**
     * Some devices split the fingerprint components between multiple
     * partitions, so we might derive the fingerprint at runtime.
     */
    private static String deriveFingerprint() {
        String finger = SystemProperties.get("ro.build.fingerprint");
        if (TextUtils.isEmpty(finger)) {
            finger = getString("ro.product.brand") + '/' +
                    getString("ro.product.name") + '/' +
                    getString("ro.product.device") + ':' +
                    getString("ro.build.version.release") + '/' +
                    getString("ro.build.id") + '/' +
                    getString("ro.build.version.incremental") + ':' +
                    getString("ro.build.type") + '/' +
                    getString("ro.build.tags");
        }
        return finger;
    }

    /**
     * Ensure that raw fingerprint system property is defined. If it was derived
     * dynamically by {@link #deriveFingerprint()} this is where we push the
     * derived value into the property service.
     *
     * @hide
     */
    public static void ensureFingerprintProperty() {
        if (TextUtils.isEmpty(SystemProperties.get("ro.build.fingerprint"))) {
            try {
                SystemProperties.set("ro.build.fingerprint", FINGERPRINT);
            } catch (IllegalArgumentException e) {
                Slog.e(TAG, "Failed to set fingerprint property", e);
            }
        }
    }

    /**
     * True if Treble is enabled and required for this device.
     *
     * @hide
     */
    public static final boolean IS_TREBLE_ENABLED =
        SystemProperties.getBoolean("ro.treble.enabled", false);

    /**
     * Verifies the current flash of the device is consistent with what
     * was expected at build time.
     *
     * Treble devices will verify the Vendor Interface (VINTF). A device
     * launched without Treble:
     *
     * 1) Checks that device fingerprint is defined and that it matches across
     *    various partitions.
     * 2) Verifies radio and bootloader partitions are those expected in the build.
     *
     * @hide
     */
    public static boolean isBuildConsistent() {
        // Don't care on eng builds.  Incremental build may trigger false negative.
        if (IS_ENG) return true;

        if (IS_TREBLE_ENABLED) {
            // If we can run this code, the device should already pass AVB.
            // So, we don't need to check AVB here.
            int result = VintfObject.verifyWithoutAvb();

            if (result != 0) {
                Slog.e(TAG, "Vendor interface is incompatible, error="
                        + String.valueOf(result));
            }

            return result == 0;
        }

        final String system = SystemProperties.get("ro.build.fingerprint");
        final String vendor = SystemProperties.get("ro.vendor.build.fingerprint");
        final String bootimage = SystemProperties.get("ro.bootimage.build.fingerprint");
        final String requiredBootloader = SystemProperties.get("ro.build.expect.bootloader");
        final String currentBootloader = SystemProperties.get("ro.bootloader");
        final String requiredRadio = SystemProperties.get("ro.build.expect.baseband");
        final String currentRadio = SystemProperties.get("gsm.version.baseband");

        if (TextUtils.isEmpty(system)) {
            Slog.e(TAG, "Required ro.build.fingerprint is empty!");
            return false;
        }

        if (!TextUtils.isEmpty(vendor)) {
            if (!Objects.equals(system, vendor)) {
                Slog.e(TAG, "Mismatched fingerprints; system reported " + system
                        + " but vendor reported " + vendor);
                return false;
            }
        }

        /* TODO: Figure out issue with checks failing
        if (!TextUtils.isEmpty(bootimage)) {
            if (!Objects.equals(system, bootimage)) {
                Slog.e(TAG, "Mismatched fingerprints; system reported " + system
                        + " but bootimage reported " + bootimage);
                return false;
            }
        }

        if (!TextUtils.isEmpty(requiredBootloader)) {
            if (!Objects.equals(currentBootloader, requiredBootloader)) {
                Slog.e(TAG, "Mismatched bootloader version: build requires " + requiredBootloader
                        + " but runtime reports " + currentBootloader);
                return false;
            }
        }

        if (!TextUtils.isEmpty(requiredRadio)) {
            if (!Objects.equals(currentRadio, requiredRadio)) {
                Slog.e(TAG, "Mismatched radio version: build requires " + requiredRadio
                        + " but runtime reports " + currentRadio);
                return false;
            }
        }
        */

        return true;
    }

    /** Build information for a particular device partition. */
    public static class Partition {
        /** The name identifying the system partition. */
        public static final String PARTITION_NAME_SYSTEM = "system";

        private final String mName;
        private final String mFingerprint;
        private final long mTimeMs;

        private Partition(String name, String fingerprint, long timeMs) {
            mName = name;
            mFingerprint = fingerprint;
            mTimeMs = timeMs;
        }

        /** The name of this partition, e.g. "system", or "vendor" */
        @NonNull
        public String getName() {
            return mName;
        }

        /** The build fingerprint of this partition, see {@link Build#FINGERPRINT}. */
        @NonNull
        public String getFingerprint() {
            return mFingerprint;
        }

        /** The time (ms since epoch), at which this partition was built, see {@link Build#TIME}. */
        public long getBuildTimeMillis() {
            return mTimeMs;
        }

        @Override
        public boolean equals(Object o) {
            if (!(o instanceof Partition)) {
                return false;
            }
            Partition op = (Partition) o;
            return mName.equals(op.mName)
                    && mFingerprint.equals(op.mFingerprint)
                    && mTimeMs == op.mTimeMs;
        }

        @Override
        public int hashCode() {
            return Objects.hash(mName, mFingerprint, mTimeMs);
        }
    }

    /**
     * Get build information about partitions that have a separate fingerprint defined.
     *
     * The list includes partitions that are suitable candidates for over-the-air updates. This is
     * not an exhaustive list of partitions on the device.
     */
    @NonNull
    public static List<Partition> getFingerprintedPartitions() {
        ArrayList<Partition> partitions = new ArrayList();

        String[] names = new String[] {
<<<<<<< HEAD
            "bootimage", "odm", "product", "product_services", Partition.PARTITION_NAME_SYSTEM,
=======
            "bootimage", "odm", "product", "system_ext", Partition.PARTITION_NAME_SYSTEM,
>>>>>>> dbf9e87c
            "vendor"
        };
        for (String name : names) {
            String fingerprint = SystemProperties.get("ro." + name + ".build.fingerprint");
            if (TextUtils.isEmpty(fingerprint)) {
                continue;
            }
            long time = getLong("ro." + name + ".build.date.utc") * 1000;
            partitions.add(new Partition(name, fingerprint, time));
        }

        return partitions;
    }

    // The following properties only make sense for internal engineering builds.

    /** The time at which the build was produced, given in milliseconds since the UNIX epoch. */
    public static final long TIME = getLong("ro.build.date.utc") * 1000;
    public static final String USER = getString("ro.build.user");
    public static final String HOST = getString("ro.build.host");

    /**
     * Returns true if we are running a debug build such as "user-debug" or "eng".
     * @hide
     */
    @UnsupportedAppUsage
    public static final boolean IS_DEBUGGABLE =
            SystemProperties.getInt("ro.debuggable", 0) == 1;

    /** {@hide} */
    public static final boolean IS_ENG = "eng".equals(TYPE);
    /** {@hide} */
    public static final boolean IS_USERDEBUG = "userdebug".equals(TYPE);
    /** {@hide} */
    public static final boolean IS_USER = "user".equals(TYPE);

    /**
     * Whether this build is running inside a container.
     *
     * We should try to avoid checking this flag if possible to minimize
     * unnecessarily diverging from non-container Android behavior.
     * Checking this flag is acceptable when low-level resources being
     * different, e.g. the availability of certain capabilities, access to
     * system resources being restricted, and the fact that the host OS might
     * handle some features for us.
     * For higher-level behavior differences, other checks should be preferred.
     * @hide
     */
    public static final boolean IS_CONTAINER =
            SystemProperties.getBoolean("ro.boot.container", false);

    /**
     * Specifies whether the permissions needed by a legacy app should be
     * reviewed before any of its components can run. A legacy app is one
     * with targetSdkVersion < 23, i.e apps using the old permission model.
     * If review is not required, permissions are reviewed before the app
     * is installed.
     *
     * @hide
     * @removed
     */
    @SystemApi
    public static final boolean PERMISSIONS_REVIEW_REQUIRED = true;

    /**
     * Returns the version string for the radio firmware.  May return
     * null (if, for instance, the radio is not currently on).
     */
    public static String getRadioVersion() {
        String propVal = SystemProperties.get(TelephonyProperties.PROPERTY_BASEBAND_VERSION);
        return TextUtils.isEmpty(propVal) ? null : propVal;
    }

    @UnsupportedAppUsage
    private static String getString(String property) {
        return SystemProperties.get(property, UNKNOWN);
    }

    private static String[] getStringList(String property, String separator) {
        String value = SystemProperties.get(property);
        if (value.isEmpty()) {
            return new String[0];
        } else {
            return value.split(separator);
        }
    }

    @UnsupportedAppUsage
    private static long getLong(String property) {
        try {
            return Long.parseLong(SystemProperties.get(property));
        } catch (NumberFormatException e) {
            return -1;
        }
    }
}<|MERGE_RESOLUTION|>--- conflicted
+++ resolved
@@ -991,14 +991,11 @@
          * engaged. It's now time to see if you can dance.</em>
          */
         public static final int Q = 29;
-<<<<<<< HEAD
-=======
 
         /**
          * R.
          */
         public static final int R = CUR_DEVELOPMENT;
->>>>>>> dbf9e87c
     }
 
     /** The type of build, like "user" or "eng". */
@@ -1194,11 +1191,7 @@
         ArrayList<Partition> partitions = new ArrayList();
 
         String[] names = new String[] {
-<<<<<<< HEAD
-            "bootimage", "odm", "product", "product_services", Partition.PARTITION_NAME_SYSTEM,
-=======
             "bootimage", "odm", "product", "system_ext", Partition.PARTITION_NAME_SYSTEM,
->>>>>>> dbf9e87c
             "vendor"
         };
         for (String name : names) {
