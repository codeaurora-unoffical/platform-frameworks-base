/**
 * Copyright (c) 2007, The Android Open Source Project
 *
 * Licensed under the Apache License, Version 2.0 (the "License");
 * you may not use this file except in compliance with the License.
 * You may obtain a copy of the License at
 *
 *     http://www.apache.org/licenses/LICENSE-2.0
 *
 * Unless required by applicable law or agreed to in writing, software
 * distributed under the License is distributed on an "AS IS" BASIS,
 * WITHOUT WARRANTIES OR CONDITIONS OF ANY KIND, either express or implied.
 * See the License for the specific language governing permissions and
 * limitations under the License.
 */

package android.os;

import android.media.AudioAttributes;
import android.os.VibrationEffect;

/** {@hide} */
interface IVibratorService
{
    boolean hasVibrator();
    boolean hasAmplitudeControl();
<<<<<<< HEAD
    void vibrate(int uid, String opPkg, in VibrationEffect effect, int usageHint, String reason,
            IBinder token);
=======
    void vibrate(int uid, String opPkg, in VibrationEffect effect, in AudioAttributes attributes,
            String reason, IBinder token);
>>>>>>> dbf9e87c
    void cancelVibrate(IBinder token);
}
<|MERGE_RESOLUTION|>--- conflicted
+++ resolved
@@ -24,12 +24,7 @@
 {
     boolean hasVibrator();
     boolean hasAmplitudeControl();
-<<<<<<< HEAD
-    void vibrate(int uid, String opPkg, in VibrationEffect effect, int usageHint, String reason,
-            IBinder token);
-=======
     void vibrate(int uid, String opPkg, in VibrationEffect effect, in AudioAttributes attributes,
             String reason, IBinder token);
->>>>>>> dbf9e87c
     void cancelVibrate(IBinder token);
 }
