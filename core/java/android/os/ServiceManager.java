--- conflicted
+++ resolved
@@ -16,10 +16,7 @@
 
 package android.os;
 
-<<<<<<< HEAD
-=======
 import android.annotation.UnsupportedAppUsage;
->>>>>>> 825827da
 import android.util.ArrayMap;
 import android.util.Log;
 
@@ -40,10 +37,7 @@
     /**
      * Cache for the "well known" services, such as WM and AM.
      */
-<<<<<<< HEAD
-=======
-    @UnsupportedAppUsage
->>>>>>> 825827da
+    @UnsupportedAppUsage
     private static Map<String, IBinder> sCache = new ArrayMap<String, IBinder>();
 
     /**
