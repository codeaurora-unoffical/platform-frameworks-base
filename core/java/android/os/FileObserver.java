/*
 * Copyright (C) 2006 The Android Open Source Project
 *
 * Licensed under the Apache License, Version 2.0 (the "License");
 * you may not use this file except in compliance with the License.
 * You may obtain a copy of the License at
 *
 *      http://www.apache.org/licenses/LICENSE-2.0
 *
 * Unless required by applicable law or agreed to in writing, software
 * distributed under the License is distributed on an "AS IS" BASIS,
 * WITHOUT WARRANTIES OR CONDITIONS OF ANY KIND, either express or implied.
 * See the License for the specific language governing permissions and
 * limitations under the License.
 */

package android.os;

import android.annotation.IntDef;
import android.annotation.NonNull;
import android.annotation.Nullable;
import android.annotation.UnsupportedAppUsage;
import android.util.Log;

import java.io.File;
import java.lang.annotation.Retention;
import java.lang.annotation.RetentionPolicy;
import java.lang.ref.WeakReference;
import java.util.Arrays;
import java.util.HashMap;
import java.util.List;

/**
 * Monitors files (using <a href="http://en.wikipedia.org/wiki/Inotify">inotify</a>)
 * to fire an event after files are accessed or changed by by any process on
 * the device (including this one).  FileObserver is an abstract class;
 * subclasses must implement the event handler {@link #onEvent(int, String)}.
 *
 * <p>Each FileObserver instance can monitor multiple files or directories.
 * If a directory is monitored, events will be triggered for all files and
 * subdirectories inside the monitored directory.</p>
 *
 * <p>An event mask is used to specify which changes or actions to report.
 * Event type constants are used to describe the possible changes in the
 * event mask as well as what actually happened in event callbacks.</p>
 *
 * <p class="caution"><b>Warning</b>: If a FileObserver is garbage collected, it
 * will stop sending events.  To ensure you keep receiving events, you must
 * keep a reference to the FileObserver instance from some other live object.</p>
 */
public abstract class FileObserver {
    /** @hide */
    @IntDef(flag = true, value = {
            ACCESS,
            MODIFY,
            ATTRIB,
            CLOSE_WRITE,
            CLOSE_NOWRITE,
            OPEN,
            MOVED_FROM,
            MOVED_TO,
            CREATE,
            DELETE,
            DELETE_SELF,
            MOVE_SELF
    })
    @Retention(RetentionPolicy.SOURCE)
    public @interface NotifyEventType {}

    /** Event type: Data was read from a file */
    public static final int ACCESS = 0x00000001;
    /** Event type: Data was written to a file */
    public static final int MODIFY = 0x00000002;
    /** Event type: Metadata (permissions, owner, timestamp) was changed explicitly */
    public static final int ATTRIB = 0x00000004;
    /** Event type: Someone had a file or directory open for writing, and closed it */
    public static final int CLOSE_WRITE = 0x00000008;
    /** Event type: Someone had a file or directory open read-only, and closed it */
    public static final int CLOSE_NOWRITE = 0x00000010;
    /** Event type: A file or directory was opened */
    public static final int OPEN = 0x00000020;
    /** Event type: A file or subdirectory was moved from the monitored directory */
    public static final int MOVED_FROM = 0x00000040;
    /** Event type: A file or subdirectory was moved to the monitored directory */
    public static final int MOVED_TO = 0x00000080;
    /** Event type: A new file or subdirectory was created under the monitored directory */
    public static final int CREATE = 0x00000100;
    /** Event type: A file was deleted from the monitored directory */
    public static final int DELETE = 0x00000200;
    /** Event type: The monitored file or directory was deleted; monitoring effectively stops */
    public static final int DELETE_SELF = 0x00000400;
    /** Event type: The monitored file or directory was moved; monitoring continues */
    public static final int MOVE_SELF = 0x00000800;

    /** Event mask: All valid event types, combined */
    @NotifyEventType
    public static final int ALL_EVENTS = ACCESS | MODIFY | ATTRIB | CLOSE_WRITE
            | CLOSE_NOWRITE | OPEN | MOVED_FROM | MOVED_TO | DELETE | CREATE
            | DELETE_SELF | MOVE_SELF;

    private static final String LOG_TAG = "FileObserver";

    private static class ObserverThread extends Thread {
        private HashMap<Integer, WeakReference> m_observers = new HashMap<Integer, WeakReference>();
        private int m_fd;

        public ObserverThread() {
            super("FileObserver");
            m_fd = init();
        }

        public void run() {
            observe(m_fd);
        }

        public int[] startWatching(List<File> files,
                @NotifyEventType int mask, FileObserver observer) {
            final int count = files.size();
            final String[] paths = new String[count];
            for (int i = 0; i < count; ++i) {
                paths[i] = files.get(i).getAbsolutePath();
            }
            final int[] wfds = new int[count];
            Arrays.fill(wfds, -1);

            startWatching(m_fd, paths, mask, wfds);

            final WeakReference<FileObserver> fileObserverWeakReference =
                    new WeakReference<>(observer);
            synchronized (m_observers) {
                for (int wfd : wfds) {
                    if (wfd >= 0) {
                        m_observers.put(wfd, fileObserverWeakReference);
                    }
                }
            }

            return wfds;
        }

        public void stopWatching(int[] descriptors) {
            stopWatching(m_fd, descriptors);
        }

<<<<<<< HEAD
=======
        @UnsupportedAppUsage
>>>>>>> 825827da
        public void onEvent(int wfd, @NotifyEventType int mask, String path) {
            // look up our observer, fixing up the map if necessary...
            FileObserver observer = null;

            synchronized (m_observers) {
                WeakReference weak = m_observers.get(wfd);
                if (weak != null) {  // can happen with lots of events from a dead wfd
                    observer = (FileObserver) weak.get();
                    if (observer == null) {
                        m_observers.remove(wfd);
                    }
                }
            }

            // ...then call out to the observer without the sync lock held
            if (observer != null) {
                try {
                    observer.onEvent(mask, path);
                } catch (Throwable throwable) {
                    Log.wtf(LOG_TAG, "Unhandled exception in FileObserver " + observer, throwable);
                }
            }
        }

        private native int init();
        private native void observe(int fd);
        private native void startWatching(int fd, String[] paths,
                @NotifyEventType int mask, int[] wfds);
        private native void stopWatching(int fd, int[] wfds);
    }

    @UnsupportedAppUsage
    private static ObserverThread s_observerThread;

    static {
        s_observerThread = new ObserverThread();
        s_observerThread.start();
    }

    // instance
    private final List<File> mFiles;
    private int[] mDescriptors;
    private final int mMask;

    /**
     * Equivalent to FileObserver(path, FileObserver.ALL_EVENTS).
     *
     * @deprecated use {@link #FileObserver(File)} instead.
     */
    @Deprecated
    public FileObserver(String path) {
        this(new File(path));
    }

    /**
     * Equivalent to FileObserver(file, FileObserver.ALL_EVENTS).
     */
    public FileObserver(@NonNull File file) {
        this(Arrays.asList(file));
    }

    /**
     * Equivalent to FileObserver(paths, FileObserver.ALL_EVENTS).
     *
     * @param files The files or directories to monitor
     */
    public FileObserver(@NonNull List<File> files) {
        this(files, ALL_EVENTS);
    }

    /**
     * Create a new file observer for a certain file or directory.
     * Monitoring does not start on creation!  You must call
     * {@link #startWatching()} before you will receive events.
     *
     * @param path The file or directory to monitor
     * @param mask The event or events (added together) to watch for
     *
     * @deprecated use {@link #FileObserver(File, int)} instead.
     */
    @Deprecated
    public FileObserver(String path, @NotifyEventType int mask) {
        this(new File(path), mask);
    }

    /**
     * Create a new file observer for a certain file or directory.
     * Monitoring does not start on creation!  You must call
     * {@link #startWatching()} before you will receive events.
     *
     * @param file The file or directory to monitor
     * @param mask The event or events (added together) to watch for
     */
    public FileObserver(@NonNull File file, @NotifyEventType int mask) {
        this(Arrays.asList(file), mask);
    }

    /**
     * Version of {@link #FileObserver(File, int)} that allows callers to monitor
     * multiple files or directories.
     *
     * @param files The files or directories to monitor
     * @param mask The event or events (added together) to watch for
     */
    public FileObserver(@NonNull List<File> files, @NotifyEventType int mask) {
        mFiles = files;
        mMask = mask;
    }

    protected void finalize() {
        stopWatching();
    }

    /**
     * Start watching for events.  The monitored file or directory must exist at
     * this time, or else no events will be reported (even if it appears later).
     * If monitoring is already started, this call has no effect.
     */
    public void startWatching() {
        if (mDescriptors == null) {
            mDescriptors = s_observerThread.startWatching(mFiles, mMask, this);
        }
    }

    /**
     * Stop watching for events.  Some events may be in process, so events
     * may continue to be reported even after this method completes.  If
     * monitoring is already stopped, this call has no effect.
     */
    public void stopWatching() {
        if (mDescriptors != null) {
            s_observerThread.stopWatching(mDescriptors);
            mDescriptors = null;
        }
    }

    /**
     * The event handler, which must be implemented by subclasses.
     *
     * <p class="note">This method is invoked on a special FileObserver thread.
     * It runs independently of any threads, so take care to use appropriate
     * synchronization!  Consider using {@link Handler#post(Runnable)} to shift
     * event handling work to the main thread to avoid concurrency problems.</p>
     *
     * <p>Event handlers must not throw exceptions.</p>
     *
     * @param event The type of event which happened
     * @param path The path, relative to the main monitored file or directory,
     *     of the file or directory which triggered the event.  This value can
     *     be {@code null} for certain events, such as {@link #MOVE_SELF}.
     */
    public abstract void onEvent(int event, @Nullable String path);
}<|MERGE_RESOLUTION|>--- conflicted
+++ resolved
@@ -142,10 +142,7 @@
             stopWatching(m_fd, descriptors);
         }
 
-<<<<<<< HEAD
-=======
         @UnsupportedAppUsage
->>>>>>> 825827da
         public void onEvent(int wfd, @NotifyEventType int mask, String path) {
             // look up our observer, fixing up the map if necessary...
             FileObserver observer = null;
