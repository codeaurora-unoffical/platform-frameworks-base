/*
 * Copyright (C) 2006 The Android Open Source Project
 *
 * Licensed under the Apache License, Version 2.0 (the "License");
 * you may not use this file except in compliance with the License.
 * You may obtain a copy of the License at
 *
 *      http://www.apache.org/licenses/LICENSE-2.0
 *
 * Unless required by applicable law or agreed to in writing, software
 * distributed under the License is distributed on an "AS IS" BASIS,
 * WITHOUT WARRANTIES OR CONDITIONS OF ANY KIND, either express or implied.
 * See the License for the specific language governing permissions and
 * limitations under the License.
 */

package android.view;

import static android.view.WindowManager.LayoutParams.TYPE_APPLICATION_PANEL;
import static android.view.WindowManagerPolicy.APPLICATION_MEDIA_OVERLAY_SUBLAYER;
import static android.view.WindowManagerPolicy.APPLICATION_MEDIA_SUBLAYER;
import static android.view.WindowManagerPolicy.APPLICATION_PANEL_SUBLAYER;

import android.content.Context;
import android.content.res.CompatibilityInfo.Translator;
import android.content.res.Configuration;
import android.graphics.Canvas;
import android.graphics.PixelFormat;
import android.graphics.PorterDuff;
import android.graphics.Rect;
import android.graphics.Region;
import android.os.Build;
import android.os.Handler;
import android.os.Looper;
import android.os.SystemClock;
import android.util.AttributeSet;
import android.util.Log;

import com.android.internal.view.SurfaceCallbackHelper;

import java.util.ArrayList;
import java.util.concurrent.locks.ReentrantLock;

/**
 * Provides a dedicated drawing surface embedded inside of a view hierarchy.
 * You can control the format of this surface and, if you like, its size; the
 * SurfaceView takes care of placing the surface at the correct location on the
 * screen
 *
 * <p>The surface is Z ordered so that it is behind the window holding its
 * SurfaceView; the SurfaceView punches a hole in its window to allow its
 * surface to be displayed. The view hierarchy will take care of correctly
 * compositing with the Surface any siblings of the SurfaceView that would
 * normally appear on top of it. This can be used to place overlays such as
 * buttons on top of the Surface, though note however that it can have an
 * impact on performance since a full alpha-blended composite will be performed
 * each time the Surface changes.
 *
 * <p> The transparent region that makes the surface visible is based on the
 * layout positions in the view hierarchy. If the post-layout transform
 * properties are used to draw a sibling view on top of the SurfaceView, the
 * view may not be properly composited with the surface.
 *
 * <p>Access to the underlying surface is provided via the SurfaceHolder interface,
 * which can be retrieved by calling {@link #getHolder}.
 *
 * <p>The Surface will be created for you while the SurfaceView's window is
 * visible; you should implement {@link SurfaceHolder.Callback#surfaceCreated}
 * and {@link SurfaceHolder.Callback#surfaceDestroyed} to discover when the
 * Surface is created and destroyed as the window is shown and hidden.
 *
 * <p>One of the purposes of this class is to provide a surface in which a
 * secondary thread can render into the screen. If you are going to use it
 * this way, you need to be aware of some threading semantics:
 *
 * <ul>
 * <li> All SurfaceView and
 * {@link SurfaceHolder.Callback SurfaceHolder.Callback} methods will be called
 * from the thread running the SurfaceView's window (typically the main thread
 * of the application). They thus need to correctly synchronize with any
 * state that is also touched by the drawing thread.
 * <li> You must ensure that the drawing thread only touches the underlying
 * Surface while it is valid -- between
 * {@link SurfaceHolder.Callback#surfaceCreated SurfaceHolder.Callback.surfaceCreated()}
 * and
 * {@link SurfaceHolder.Callback#surfaceDestroyed SurfaceHolder.Callback.surfaceDestroyed()}.
 * </ul>
 *
 * <p class="note"><strong>Note:</strong> Starting in platform version
 * {@link android.os.Build.VERSION_CODES#N}, SurfaceView's window position is
 * updated synchronously with other View rendering. This means that translating
 * and scaling a SurfaceView on screen will not cause rendering artifacts. Such
 * artifacts may occur on previous versions of the platform when its window is
 * positioned asynchronously.</p>
 */
public class SurfaceView extends View implements ViewRootImpl.WindowStoppedCallback {
    private static final String TAG = "SurfaceView";
    private static final boolean DEBUG = false;

    final ArrayList<SurfaceHolder.Callback> mCallbacks
            = new ArrayList<SurfaceHolder.Callback>();

    final int[] mLocation = new int[2];

    final ReentrantLock mSurfaceLock = new ReentrantLock();
    final Surface mSurface = new Surface();       // Current surface in use
    boolean mDrawingStopped = true;
    // We use this to track if the application has produced a frame
    // in to the Surface. Up until that point, we should be careful not to punch
    // holes.
    boolean mDrawFinished = false;

    final Rect mScreenRect = new Rect();
    SurfaceSession mSurfaceSession;

    SurfaceControl mSurfaceControl;
    // In the case of format changes we switch out the surface in-place
    // we need to preserve the old one until the new one has drawn.
    SurfaceControl mDeferredDestroySurfaceControl;
    final Rect mTmpRect = new Rect();
    final Configuration mConfiguration = new Configuration();

    int mSubLayer = APPLICATION_MEDIA_SUBLAYER;

    boolean mIsCreating = false;
    private volatile boolean mRtHandlingPositionUpdates = false;

    private final ViewTreeObserver.OnScrollChangedListener mScrollChangedListener
            = new ViewTreeObserver.OnScrollChangedListener() {
                    @Override
                    public void onScrollChanged() {
                        updateSurface();
                    }
            };

    private final ViewTreeObserver.OnPreDrawListener mDrawListener =
            new ViewTreeObserver.OnPreDrawListener() {
                @Override
                public boolean onPreDraw() {
                    // reposition ourselves where the surface is
                    mHaveFrame = getWidth() > 0 && getHeight() > 0;
                    updateSurface();
                    return true;
                }
            };

    boolean mRequestedVisible = false;
    boolean mWindowVisibility = false;
    boolean mLastWindowVisibility = false;
    boolean mViewVisibility = false;
    boolean mWindowStopped = false;

    int mRequestedWidth = -1;
    int mRequestedHeight = -1;
    /* Set SurfaceView's format to 565 by default to maintain backward
     * compatibility with applications assuming this format.
     */
    int mRequestedFormat = PixelFormat.RGB_565;

    boolean mHaveFrame = false;
    boolean mSurfaceCreated = false;
    long mLastLockTime = 0;

    boolean mVisible = false;
    int mWindowSpaceLeft = -1;
    int mWindowSpaceTop = -1;
    int mSurfaceWidth = -1;
    int mSurfaceHeight = -1;
    int mFormat = -1;
    final Rect mSurfaceFrame = new Rect();
    int mLastSurfaceWidth = -1, mLastSurfaceHeight = -1;
    private Translator mTranslator;

    private boolean mGlobalListenersAdded;
    private boolean mAttachedToWindow;

    private int mSurfaceFlags = SurfaceControl.HIDDEN;

    private int mPendingReportDraws;

    public SurfaceView(Context context) {
        this(context, null);
    }

    public SurfaceView(Context context, AttributeSet attrs) {
        this(context, attrs, 0);
    }

    public SurfaceView(Context context, AttributeSet attrs, int defStyleAttr) {
        this(context, attrs, defStyleAttr, 0);
    }

    public SurfaceView(Context context, AttributeSet attrs, int defStyleAttr, int defStyleRes) {
        super(context, attrs, defStyleAttr, defStyleRes);
        mRenderNode.requestPositionUpdates(this);

        setWillNotDraw(true);
    }

    /**
     * Return the SurfaceHolder providing access and control over this
     * SurfaceView's underlying surface.
     *
     * @return SurfaceHolder The holder of the surface.
     */
    public SurfaceHolder getHolder() {
        return mSurfaceHolder;
    }

    private void updateRequestedVisibility() {
        mRequestedVisible = mViewVisibility && mWindowVisibility && !mWindowStopped;
    }

    /** @hide */
    @Override
    public void windowStopped(boolean stopped) {
        mWindowStopped = stopped;
        updateRequestedVisibility();
        updateSurface();
    }

    @Override
    protected void onAttachedToWindow() {
        super.onAttachedToWindow();

        getViewRootImpl().addWindowStoppedCallback(this);
        mWindowStopped = false;

        mViewVisibility = getVisibility() == VISIBLE;
        updateRequestedVisibility();

        mAttachedToWindow = true;
        if (!mGlobalListenersAdded) {
            ViewTreeObserver observer = getViewTreeObserver();
            observer.addOnScrollChangedListener(mScrollChangedListener);
            observer.addOnPreDrawListener(mDrawListener);
            mGlobalListenersAdded = true;
        }
    }

    @Override
    protected void onWindowVisibilityChanged(int visibility) {
        super.onWindowVisibilityChanged(visibility);
        mWindowVisibility = visibility == VISIBLE;
        updateRequestedVisibility();
        updateSurface();
    }

    @Override
    public void setVisibility(int visibility) {
        super.setVisibility(visibility);
        mViewVisibility = visibility == VISIBLE;
        boolean newRequestedVisible = mWindowVisibility && mViewVisibility && !mWindowStopped;
        if (newRequestedVisible != mRequestedVisible) {
            // our base class (View) invalidates the layout only when
            // we go from/to the GONE state. However, SurfaceView needs
            // to request a re-layout when the visibility changes at all.
            // This is needed because the transparent region is computed
            // as part of the layout phase, and it changes (obviously) when
            // the visibility changes.
            requestLayout();
        }
        mRequestedVisible = newRequestedVisible;
        updateSurface();
    }

    private void performDrawFinished() {
        if (mPendingReportDraws > 0) {
            mDrawFinished = true;
            if (mAttachedToWindow) {
                mParent.requestTransparentRegion(SurfaceView.this);
                
                notifyDrawFinished();
                invalidate();
            }
        } else {
            Log.e(TAG, System.identityHashCode(this) + "finished drawing"
                    + " but no pending report draw (extra call"
                    + " to draw completion runnable?)");
        }
    }

    void notifyDrawFinished() {
        ViewRootImpl viewRoot = getViewRootImpl();
        if (viewRoot != null) {
            viewRoot.pendingDrawFinished();
        }
        mPendingReportDraws--;
    }

    @Override
    protected void onDetachedFromWindow() {
        ViewRootImpl viewRoot = getViewRootImpl();
        // It's possible to create a SurfaceView using the default constructor and never
        // attach it to a view hierarchy, this is a common use case when dealing with
        // OpenGL. A developer will probably create a new GLSurfaceView, and let it manage
        // the lifecycle. Instead of attaching it to a view, he/she can just pass
        // the SurfaceHolder forward, most live wallpapers do it.
        if (viewRoot != null) {
            viewRoot.removeWindowStoppedCallback(this);
        }

        mAttachedToWindow = false;
        if (mGlobalListenersAdded) {
            ViewTreeObserver observer = getViewTreeObserver();
            observer.removeOnScrollChangedListener(mScrollChangedListener);
            observer.removeOnPreDrawListener(mDrawListener);
            mGlobalListenersAdded = false;
        }

        while (mPendingReportDraws > 0) {
            notifyDrawFinished();
        }

        mRequestedVisible = false;

        updateSurface();
        if (mSurfaceControl != null) {
            mSurfaceControl.destroy();
        }
        mSurfaceControl = null;

        mHaveFrame = false;

        super.onDetachedFromWindow();
    }

    @Override
    protected void onMeasure(int widthMeasureSpec, int heightMeasureSpec) {
        int width = mRequestedWidth >= 0
                ? resolveSizeAndState(mRequestedWidth, widthMeasureSpec, 0)
                : getDefaultSize(0, widthMeasureSpec);
        int height = mRequestedHeight >= 0
                ? resolveSizeAndState(mRequestedHeight, heightMeasureSpec, 0)
                : getDefaultSize(0, heightMeasureSpec);
        setMeasuredDimension(width, height);
    }

    /** @hide */
    @Override
    protected boolean setFrame(int left, int top, int right, int bottom) {
        boolean result = super.setFrame(left, top, right, bottom);
        updateSurface();
        return result;
    }

    @Override
    public boolean gatherTransparentRegion(Region region) {
        if (isAboveParent() || !mDrawFinished) {
            return super.gatherTransparentRegion(region);
        }

        boolean opaque = true;
        if ((mPrivateFlags & PFLAG_SKIP_DRAW) == 0) {
            // this view draws, remove it from the transparent region
            opaque = super.gatherTransparentRegion(region);
        } else if (region != null) {
            int w = getWidth();
            int h = getHeight();
            if (w>0 && h>0) {
                getLocationInWindow(mLocation);
                // otherwise, punch a hole in the whole hierarchy
                int l = mLocation[0];
                int t = mLocation[1];
                region.op(l, t, l+w, t+h, Region.Op.UNION);
            }
        }
        if (PixelFormat.formatHasAlpha(mRequestedFormat)) {
            opaque = false;
        }
        return opaque;
    }

    @Override
    public void draw(Canvas canvas) {
        if (mDrawFinished && !isAboveParent()) {
            // draw() is not called when SKIP_DRAW is set
            if ((mPrivateFlags & PFLAG_SKIP_DRAW) == 0) {
                // punch a whole in the view-hierarchy below us
                canvas.drawColor(0, PorterDuff.Mode.CLEAR);
            }
        }
        super.draw(canvas);
    }

    @Override
    protected void dispatchDraw(Canvas canvas) {
        if (mDrawFinished && !isAboveParent()) {
            // draw() is not called when SKIP_DRAW is set
            if ((mPrivateFlags & PFLAG_SKIP_DRAW) == PFLAG_SKIP_DRAW) {
                // punch a whole in the view-hierarchy below us
                canvas.drawColor(0, PorterDuff.Mode.CLEAR);
            }
        }
        super.dispatchDraw(canvas);
    }

    /**
     * Control whether the surface view's surface is placed on top of another
     * regular surface view in the window (but still behind the window itself).
     * This is typically used to place overlays on top of an underlying media
     * surface view.
     *
     * <p>Note that this must be set before the surface view's containing
     * window is attached to the window manager.
     *
     * <p>Calling this overrides any previous call to {@link #setZOrderOnTop}.
     */
    public void setZOrderMediaOverlay(boolean isMediaOverlay) {
        mSubLayer = isMediaOverlay
            ? APPLICATION_MEDIA_OVERLAY_SUBLAYER : APPLICATION_MEDIA_SUBLAYER;
    }

    /**
     * Control whether the surface view's surface is placed on top of its
     * window.  Normally it is placed behind the window, to allow it to
     * (for the most part) appear to composite with the views in the
     * hierarchy.  By setting this, you cause it to be placed above the
     * window.  This means that none of the contents of the window this
     * SurfaceView is in will be visible on top of its surface.
     *
     * <p>Note that this must be set before the surface view's containing
     * window is attached to the window manager.
     *
     * <p>Calling this overrides any previous call to {@link #setZOrderMediaOverlay}.
     */
    public void setZOrderOnTop(boolean onTop) {
        if (onTop) {
            mSubLayer = APPLICATION_PANEL_SUBLAYER;
        } else {
            mSubLayer = APPLICATION_MEDIA_SUBLAYER;
        }
    }

    /**
     * Control whether the surface view's content should be treated as secure,
     * preventing it from appearing in screenshots or from being viewed on
     * non-secure displays.
     *
     * <p>Note that this must be set before the surface view's containing
     * window is attached to the window manager.
     *
     * <p>See {@link android.view.Display#FLAG_SECURE} for details.
     *
     * @param isSecure True if the surface view is secure.
     */
    public void setSecure(boolean isSecure) {
        if (isSecure) {
            mSurfaceFlags |= SurfaceControl.SECURE;
        } else {
            mSurfaceFlags &= ~SurfaceControl.SECURE;
        }
    }

    private Rect getParentSurfaceInsets() {
        final ViewRootImpl root = getViewRootImpl();
        if (root == null) {
            return null;
        } else {
            return root.mWindowAttributes.surfaceInsets;
        }
    }

    /** @hide */
    protected void updateSurface() {
        if (!mHaveFrame) {
            return;
        }
        ViewRootImpl viewRoot = getViewRootImpl();
        if (viewRoot == null || viewRoot.mSurface == null || !viewRoot.mSurface.isValid()) {
            return;
        }

        mTranslator = viewRoot.mTranslator;
        if (mTranslator != null) {
            mSurface.setCompatibilityTranslator(mTranslator);
        }

        int myWidth = mRequestedWidth;
        if (myWidth <= 0) myWidth = getWidth();
        int myHeight = mRequestedHeight;
        if (myHeight <= 0) myHeight = getHeight();

        final boolean formatChanged = mFormat != mRequestedFormat;
        final boolean creating = (mSurfaceControl == null || formatChanged)
                && mRequestedVisible;
        final boolean sizeChanged = mSurfaceWidth != myWidth || mSurfaceHeight != myHeight;
        final boolean visibleChanged = mVisible != mRequestedVisible;
        final boolean windowVisibleChanged = mWindowVisibility != mLastWindowVisibility;
        boolean redrawNeeded = false;

        if (creating || formatChanged || sizeChanged || visibleChanged || windowVisibleChanged) {
            getLocationInWindow(mLocation);

            if (DEBUG) Log.i(TAG, System.identityHashCode(this) + " "
                    + "Changes: creating=" + creating
                    + " format=" + formatChanged + " size=" + sizeChanged
                    + " visible=" + visibleChanged
                    + " left=" + (mWindowSpaceLeft != mLocation[0])
                    + " top=" + (mWindowSpaceTop != mLocation[1]));

            try {
                final boolean visible = mVisible = mRequestedVisible;
                mWindowSpaceLeft = mLocation[0];
                mWindowSpaceTop = mLocation[1];
                mSurfaceWidth = myWidth;
                mSurfaceHeight = myHeight;
                mFormat = mRequestedFormat;
                mLastWindowVisibility = mWindowVisibility;

                mScreenRect.left = mWindowSpaceLeft;
                mScreenRect.top = mWindowSpaceTop;
                mScreenRect.right = mWindowSpaceLeft + getWidth();
                mScreenRect.bottom = mWindowSpaceTop + getHeight();
                if (mTranslator != null) {
                    mTranslator.translateRectInAppWindowToScreen(mScreenRect);
                }

                final Rect surfaceInsets = getParentSurfaceInsets();
                mScreenRect.offset(surfaceInsets.left, surfaceInsets.top);

                if (creating) {
                    mSurfaceSession = new SurfaceSession(viewRoot.mSurface);
                    mDeferredDestroySurfaceControl = mSurfaceControl;
                    mSurfaceControl = new SurfaceControl(mSurfaceSession,
                            "SurfaceView - " + viewRoot.getTitle().toString(),
                            mSurfaceWidth, mSurfaceHeight, mFormat,
                            mSurfaceFlags);
                } else if (mSurfaceControl == null) {
                    return;
                }

                boolean realSizeChanged = false;

                mSurfaceLock.lock();
                try {
                    mDrawingStopped = !visible;

                    if (DEBUG) Log.i(TAG, System.identityHashCode(this) + " "
                            + "Cur surface: " + mSurface);

                    SurfaceControl.openTransaction();
                    try {
                        mSurfaceControl.setLayer(mSubLayer);
                        if (mViewVisibility) {
                            mSurfaceControl.show();
                        } else {
                            mSurfaceControl.hide();
                        }

                        // While creating the surface, we will set it's initial
                        // geometry. Outside of that though, we should generally
                        // leave it to the RenderThread.
                        //
                        // There is one more case when the buffer size changes we aren't yet
                        // prepared to sync (as even following the transaction applying
                        // we still need to latch a buffer).
                        // b/28866173
                        if (sizeChanged || creating || !mRtHandlingPositionUpdates) {
                            mSurfaceControl.setPosition(mScreenRect.left, mScreenRect.top);
                            mSurfaceControl.setMatrix(mScreenRect.width() / (float) mSurfaceWidth,
                                    0.0f, 0.0f,
                                    mScreenRect.height() / (float) mSurfaceHeight);
                        }
                        if (sizeChanged) {
                            mSurfaceControl.setSize(mSurfaceWidth, mSurfaceHeight);
                        }
                    } finally {
                        SurfaceControl.closeTransaction();
                    }

                    if (sizeChanged || creating) {
                        redrawNeeded = true;
                    }

                    mSurfaceFrame.left = 0;
                    mSurfaceFrame.top = 0;
                    if (mTranslator == null) {
                        mSurfaceFrame.right = mSurfaceWidth;
                        mSurfaceFrame.bottom = mSurfaceHeight;
                    } else {
                        float appInvertedScale = mTranslator.applicationInvertedScale;
                        mSurfaceFrame.right = (int) (mSurfaceWidth * appInvertedScale + 0.5f);
                        mSurfaceFrame.bottom = (int) (mSurfaceHeight * appInvertedScale + 0.5f);
                    }

                    final int surfaceWidth = mSurfaceFrame.right;
                    final int surfaceHeight = mSurfaceFrame.bottom;
                    realSizeChanged = mLastSurfaceWidth != surfaceWidth
                            || mLastSurfaceHeight != surfaceHeight;
                    mLastSurfaceWidth = surfaceWidth;
                    mLastSurfaceHeight = surfaceHeight;
                } finally {
                    mSurfaceLock.unlock();
                }

                try {
                    redrawNeeded |= visible && !mDrawFinished;

                    SurfaceHolder.Callback callbacks[] = null;

                    final boolean surfaceChanged = creating;
                    if (mSurfaceCreated && (surfaceChanged || (!visible && visibleChanged))) {
                        mSurfaceCreated = false;
                        if (mSurface.isValid()) {
                            if (DEBUG) Log.i(TAG, System.identityHashCode(this) + " "
                                    + "visibleChanged -- surfaceDestroyed");
                            callbacks = getSurfaceCallbacks();
                            for (SurfaceHolder.Callback c : callbacks) {
                                c.surfaceDestroyed(mSurfaceHolder);
                            }
                            // Since Android N the same surface may be reused and given to us
                            // again by the system server at a later point. However
                            // as we didn't do this in previous releases, clients weren't
                            // necessarily required to clean up properly in
                            // surfaceDestroyed. This leads to problems for example when
                            // clients don't destroy their EGL context, and try
                            // and create a new one on the same surface following reuse.
                            // Since there is no valid use of the surface in-between
                            // surfaceDestroyed and surfaceCreated, we force a disconnect,
                            // so the next connect will always work if we end up reusing
                            // the surface.
                            if (mSurface.isValid()) {
                                mSurface.forceScopedDisconnect();
                            }
                        }
                    }

                    if (creating) {
                        mSurface.copyFrom(mSurfaceControl);
                    }

                    if (visible && mSurface.isValid()) {
                        if (!mSurfaceCreated && (surfaceChanged || visibleChanged)) {
                            mSurfaceCreated = true;
                            mIsCreating = true;
                            if (DEBUG) Log.i(TAG, System.identityHashCode(this) + " "
                                    + "visibleChanged -- surfaceCreated");
                            if (callbacks == null) {
                                callbacks = getSurfaceCallbacks();
                            }
                            for (SurfaceHolder.Callback c : callbacks) {
                                c.surfaceCreated(mSurfaceHolder);
                            }
                        }
                        if (creating || formatChanged || sizeChanged
                                || visibleChanged || realSizeChanged) {
                            if (DEBUG) Log.i(TAG, System.identityHashCode(this) + " "
                                    + "surfaceChanged -- format=" + mFormat
                                    + " w=" + myWidth + " h=" + myHeight);
                            if (callbacks == null) {
                                callbacks = getSurfaceCallbacks();
                            }
                            for (SurfaceHolder.Callback c : callbacks) {
                                c.surfaceChanged(mSurfaceHolder, mFormat, myWidth, myHeight);
                            }
                        }
                        if (redrawNeeded) {
                            if (DEBUG) Log.i(TAG, System.identityHashCode(this) + " "
                                    + "surfaceRedrawNeeded");
                            if (callbacks == null) {
                                callbacks = getSurfaceCallbacks();
                            }

                            mPendingReportDraws++;
                            viewRoot.drawPending();
                            SurfaceCallbackHelper sch =
                                    new SurfaceCallbackHelper(this::onDrawFinished);
                            sch.dispatchSurfaceRedrawNeededAsync(mSurfaceHolder, callbacks);
                        }
                    }
                } finally {
                    mIsCreating = false;
                    if (mSurfaceControl != null && !mSurfaceCreated) {
                        mSurface.release();
                        // If we are not in the stopped state, then the destruction of the Surface
                        // represents a visual change we need to display, and we should go ahead
                        // and destroy the SurfaceControl. However if we are in the stopped state,
                        // we can just leave the Surface around so it can be a part of animations,
                        // and we let the life-time be tied to the parent surface.
                        if (!mWindowStopped) {
                            mSurfaceControl.destroy();
                            mSurfaceControl = null;
                        }
                    }
                }
            } catch (Exception ex) {
                Log.e(TAG, "Exception configuring surface", ex);
            }
            if (DEBUG) Log.v(
                TAG, "Layout: x=" + mScreenRect.left + " y=" + mScreenRect.top
                + " w=" + mScreenRect.width() + " h=" + mScreenRect.height()
                + ", frame=" + mSurfaceFrame);
        } else {
            // Calculate the window position in case RT loses the window
            // and we need to fallback to a UI-thread driven position update
            getLocationInSurface(mLocation);
            final boolean positionChanged = mWindowSpaceLeft != mLocation[0]
                    || mWindowSpaceTop != mLocation[1];
            final boolean layoutSizeChanged = getWidth() != mScreenRect.width()
                    || getHeight() != mScreenRect.height();
            if (positionChanged || layoutSizeChanged) { // Only the position has changed
                mWindowSpaceLeft = mLocation[0];
                mWindowSpaceTop = mLocation[1];
                // For our size changed check, we keep mScreenRect.width() and mScreenRect.height()
                // in view local space.
                mLocation[0] = getWidth();
                mLocation[1] = getHeight();

                mScreenRect.set(mWindowSpaceLeft, mWindowSpaceTop,
                        mLocation[0], mLocation[1]);

                if (mTranslator != null) {
                    mTranslator.translateRectInAppWindowToScreen(mScreenRect);
                }

                if (mSurfaceControl == null) {
                    return;
                }

                if (!isHardwareAccelerated() || !mRtHandlingPositionUpdates) {
                    try {
                        if (DEBUG) Log.d(TAG, String.format("%d updateSurfacePosition UI, " +
                                "postion = [%d, %d, %d, %d]", System.identityHashCode(this),
                                mScreenRect.left, mScreenRect.top,
                                mScreenRect.right, mScreenRect.bottom));
                        setParentSpaceRectangle(mScreenRect, -1);
                    } catch (Exception ex) {
                        Log.e(TAG, "Exception configuring surface", ex);
                    }
                }
            }
        }
    }

    private void onDrawFinished() {
        if (DEBUG) {
            Log.i(TAG, System.identityHashCode(this) + " "
                    + "finishedDrawing");
        }

        if (mDeferredDestroySurfaceControl != null) {
            mDeferredDestroySurfaceControl.destroy();
            mDeferredDestroySurfaceControl = null;
        }

        runOnUiThread(() -> {
<<<<<<< HEAD
            mDrawFinished = true;
            if (mAttachedToWindow) {
                mParent.requestTransparentRegion(SurfaceView.this);
                notifyDrawFinished();
                invalidate();
            }
=======
            performDrawFinished();
>>>>>>> c6700cac
        });
    }

    private void setParentSpaceRectangle(Rect position, long frameNumber) {
        ViewRootImpl viewRoot = getViewRootImpl();

        SurfaceControl.openTransaction();
        try {
            if (frameNumber > 0) {
                mSurfaceControl.deferTransactionUntil(viewRoot.mSurface, frameNumber);
            }
            mSurfaceControl.setPosition(position.left, position.top);
            mSurfaceControl.setMatrix(position.width() / (float) mSurfaceWidth,
                    0.0f, 0.0f,
                    position.height() / (float) mSurfaceHeight);
        } finally {
            SurfaceControl.closeTransaction();
        }
    }

    private Rect mRTLastReportedPosition = new Rect();

    /**
     * Called by native by a Rendering Worker thread to update the window position
     * @hide
     */
    public final void updateSurfacePosition_renderWorker(long frameNumber,
            int left, int top, int right, int bottom) {
        if (mSurfaceControl == null) {
            return;
        }

        // TODO: This is teensy bit racey in that a brand new SurfaceView moving on
        // its 2nd frame if RenderThread is running slowly could potentially see
        // this as false, enter the branch, get pre-empted, then this comes along
        // and reports a new position, then the UI thread resumes and reports
        // its position. This could therefore be de-sync'd in that interval, but
        // the synchronization would violate the rule that RT must never block
        // on the UI thread which would open up potential deadlocks. The risk of
        // a single-frame desync is therefore preferable for now.
        mRtHandlingPositionUpdates = true;
        if (mRTLastReportedPosition.left == left
                && mRTLastReportedPosition.top == top
                && mRTLastReportedPosition.right == right
                && mRTLastReportedPosition.bottom == bottom) {
            return;
        }
        try {
            if (DEBUG) {
                Log.d(TAG, String.format("%d updateSurfacePosition RenderWorker, frameNr = %d, " +
                        "postion = [%d, %d, %d, %d]", System.identityHashCode(this),
                        frameNumber, left, top, right, bottom));
            }
            mRTLastReportedPosition.set(left, top, right, bottom);
            setParentSpaceRectangle(mRTLastReportedPosition, frameNumber);
            // Now overwrite mRTLastReportedPosition with our values
        } catch (Exception ex) {
            Log.e(TAG, "Exception from repositionChild", ex);
        }
    }

    /**
     * Called by native on RenderThread to notify that the view is no longer in the
     * draw tree. UI thread is blocked at this point.
     * @hide
     */
    public final void surfacePositionLost_uiRtSync(long frameNumber) {
        if (DEBUG) {
            Log.d(TAG, String.format("%d windowPositionLost, frameNr = %d",
                    System.identityHashCode(this), frameNumber));
        }
        if (mSurfaceControl == null) {
            return;
        }
        if (mRtHandlingPositionUpdates) {
            mRtHandlingPositionUpdates = false;
            // This callback will happen while the UI thread is blocked, so we can
            // safely access other member variables at this time.
            // So do what the UI thread would have done if RT wasn't handling position
            // updates.
            if (!mScreenRect.isEmpty() && !mScreenRect.equals(mRTLastReportedPosition)) {
                try {
                    if (DEBUG) Log.d(TAG, String.format("%d updateSurfacePosition, " +
                            "postion = [%d, %d, %d, %d]", System.identityHashCode(this),
                            mScreenRect.left, mScreenRect.top,
                            mScreenRect.right, mScreenRect.bottom));
                    setParentSpaceRectangle(mScreenRect, frameNumber);
                } catch (Exception ex) {
                    Log.e(TAG, "Exception configuring surface", ex);
                }
            }
            mRTLastReportedPosition.setEmpty();
        }
    }

    private SurfaceHolder.Callback[] getSurfaceCallbacks() {
        SurfaceHolder.Callback callbacks[];
        synchronized (mCallbacks) {
            callbacks = new SurfaceHolder.Callback[mCallbacks.size()];
            mCallbacks.toArray(callbacks);
        }
        return callbacks;
    }

    /**
     * This method still exists only for compatibility reasons because some applications have relied
     * on this method via reflection. See Issue 36345857 for details.
     *
     * @deprecated No platform code is using this method anymore.
     * @hide
     */
    @Deprecated
    public void setWindowType(int type) {
        if (getContext().getApplicationInfo().targetSdkVersion >= Build.VERSION_CODES.O) {
            throw new UnsupportedOperationException(
                    "SurfaceView#setWindowType() has never been a public API.");
        }

        if (type == TYPE_APPLICATION_PANEL) {
            Log.e(TAG, "If you are calling SurfaceView#setWindowType(TYPE_APPLICATION_PANEL) "
                    + "just to make the SurfaceView to be placed on top of its window, you must "
                    + "call setZOrderOnTop(true) instead.", new Throwable());
            setZOrderOnTop(true);
            return;
        }
        Log.e(TAG, "SurfaceView#setWindowType(int) is deprecated and now does nothing. "
                + "type=" + type, new Throwable());
    }

    private void runOnUiThread(Runnable runnable) {
        Handler handler = getHandler();
        if (handler != null && handler.getLooper() != Looper.myLooper()) {
            handler.post(runnable);
        } else {
            runnable.run();
        }
    }

    /**
     * Check to see if the surface has fixed size dimensions or if the surface's
     * dimensions are dimensions are dependent on its current layout.
     *
     * @return true if the surface has dimensions that are fixed in size
     * @hide
     */
    public boolean isFixedSize() {
        return (mRequestedWidth != -1 || mRequestedHeight != -1);
    }

    private boolean isAboveParent() {
        return mSubLayer >= 0;
    }

    private final SurfaceHolder mSurfaceHolder = new SurfaceHolder() {
        private static final String LOG_TAG = "SurfaceHolder";

        @Override
        public boolean isCreating() {
            return mIsCreating;
        }

        @Override
        public void addCallback(Callback callback) {
            synchronized (mCallbacks) {
                // This is a linear search, but in practice we'll
                // have only a couple callbacks, so it doesn't matter.
                if (mCallbacks.contains(callback) == false) {
                    mCallbacks.add(callback);
                }
            }
        }

        @Override
        public void removeCallback(Callback callback) {
            synchronized (mCallbacks) {
                mCallbacks.remove(callback);
            }
        }

        @Override
        public void setFixedSize(int width, int height) {
            if (mRequestedWidth != width || mRequestedHeight != height) {
                mRequestedWidth = width;
                mRequestedHeight = height;
                requestLayout();
            }
        }

        @Override
        public void setSizeFromLayout() {
            if (mRequestedWidth != -1 || mRequestedHeight != -1) {
                mRequestedWidth = mRequestedHeight = -1;
                requestLayout();
            }
        }

        @Override
        public void setFormat(int format) {
            // for backward compatibility reason, OPAQUE always
            // means 565 for SurfaceView
            if (format == PixelFormat.OPAQUE)
                format = PixelFormat.RGB_565;

            mRequestedFormat = format;
            if (mSurfaceControl != null) {
                updateSurface();
            }
        }

        /**
         * @deprecated setType is now ignored.
         */
        @Override
        @Deprecated
        public void setType(int type) { }

        @Override
        public void setKeepScreenOn(boolean screenOn) {
            runOnUiThread(() -> SurfaceView.this.setKeepScreenOn(screenOn));
        }

        /**
         * Gets a {@link Canvas} for drawing into the SurfaceView's Surface
         *
         * After drawing into the provided {@link Canvas}, the caller must
         * invoke {@link #unlockCanvasAndPost} to post the new contents to the surface.
         *
         * The caller must redraw the entire surface.
         * @return A canvas for drawing into the surface.
         */
        @Override
        public Canvas lockCanvas() {
            return internalLockCanvas(null, false);
        }

        /**
         * Gets a {@link Canvas} for drawing into the SurfaceView's Surface
         *
         * After drawing into the provided {@link Canvas}, the caller must
         * invoke {@link #unlockCanvasAndPost} to post the new contents to the surface.
         *
         * @param inOutDirty A rectangle that represents the dirty region that the caller wants
         * to redraw.  This function may choose to expand the dirty rectangle if for example
         * the surface has been resized or if the previous contents of the surface were
         * not available.  The caller must redraw the entire dirty region as represented
         * by the contents of the inOutDirty rectangle upon return from this function.
         * The caller may also pass <code>null</code> instead, in the case where the
         * entire surface should be redrawn.
         * @return A canvas for drawing into the surface.
         */
        @Override
        public Canvas lockCanvas(Rect inOutDirty) {
            return internalLockCanvas(inOutDirty, false);
        }

        @Override
        public Canvas lockHardwareCanvas() {
            return internalLockCanvas(null, true);
        }

        private Canvas internalLockCanvas(Rect dirty, boolean hardware) {
            mSurfaceLock.lock();

            if (DEBUG) Log.i(TAG, System.identityHashCode(this) + " " + "Locking canvas... stopped="
                    + mDrawingStopped + ", surfaceControl=" + mSurfaceControl);

            Canvas c = null;
            if (!mDrawingStopped && mSurfaceControl != null) {
                try {
                    if (hardware) {
                        c = mSurface.lockHardwareCanvas();
                    } else {
                        c = mSurface.lockCanvas(dirty);
                    }
                } catch (Exception e) {
                    Log.e(LOG_TAG, "Exception locking surface", e);
                }
            }

            if (DEBUG) Log.i(TAG, System.identityHashCode(this) + " " + "Returned canvas: " + c);
            if (c != null) {
                mLastLockTime = SystemClock.uptimeMillis();
                return c;
            }

            // If the Surface is not ready to be drawn, then return null,
            // but throttle calls to this function so it isn't called more
            // than every 100ms.
            long now = SystemClock.uptimeMillis();
            long nextTime = mLastLockTime + 100;
            if (nextTime > now) {
                try {
                    Thread.sleep(nextTime-now);
                } catch (InterruptedException e) {
                }
                now = SystemClock.uptimeMillis();
            }
            mLastLockTime = now;
            mSurfaceLock.unlock();

            return null;
        }

        /**
         * Posts the new contents of the {@link Canvas} to the surface and
         * releases the {@link Canvas}.
         *
         * @param canvas The canvas previously obtained from {@link #lockCanvas}.
         */
        @Override
        public void unlockCanvasAndPost(Canvas canvas) {
            mSurface.unlockCanvasAndPost(canvas);
            mSurfaceLock.unlock();
        }

        @Override
        public Surface getSurface() {
            return mSurface;
        }

        @Override
        public Rect getSurfaceFrame() {
            return mSurfaceFrame;
        }
    };
}<|MERGE_RESOLUTION|>--- conflicted
+++ resolved
@@ -745,16 +745,7 @@
         }
 
         runOnUiThread(() -> {
-<<<<<<< HEAD
-            mDrawFinished = true;
-            if (mAttachedToWindow) {
-                mParent.requestTransparentRegion(SurfaceView.this);
-                notifyDrawFinished();
-                invalidate();
-            }
-=======
             performDrawFinished();
->>>>>>> c6700cac
         });
     }
 
