--- conflicted
+++ resolved
@@ -508,14 +508,12 @@
          */
         void getStackBounds(int stackId, Rect outBounds);
 
-<<<<<<< HEAD
+        /**
+         * Overrides all currently playing app animations with {@param a}.
+         */
+        void overridePlayingAppAnimationsLw(Animation a);
+
         void addSystemUIVisibilityFlag(int flags);
-=======
-        /**
-         * Overrides all currently playing app animations with {@param a}.
-         */
-        void overridePlayingAppAnimationsLw(Animation a);
->>>>>>> 3570784f
     }
 
     public interface PointerEventListener {
