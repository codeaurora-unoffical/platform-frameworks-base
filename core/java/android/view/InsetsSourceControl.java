/*
 * Copyright (C) 2018 The Android Open Source Project
 *
 * Licensed under the Apache License, Version 2.0 (the "License");
 * you may not use this file except in compliance with the License.
 * You may obtain a copy of the License at
 *
 *      http://www.apache.org/licenses/LICENSE-2.0
 *
 * Unless required by applicable law or agreed to in writing, software
 * distributed under the License is distributed on an "AS IS" BASIS,
 * WITHOUT WARRANTIES OR CONDITIONS OF ANY KIND, either express or implied.
 * See the License for the specific language governing permissions and
 * limitations under the License.
 */

package android.view;

import android.annotation.Nullable;
import android.graphics.Point;
import android.os.Parcel;
import android.os.Parcelable;
import android.view.InsetsState.InternalInsetsType;

import java.util.function.Consumer;

/**
 * Represents a parcelable object to allow controlling a single {@link InsetsSource}.
 * @hide
 */
public class InsetsSourceControl implements Parcelable {

    private final @InternalInsetsType int mType;
    private final @Nullable SurfaceControl mLeash;
    private final Point mSurfacePosition;

    public InsetsSourceControl(@InternalInsetsType int type, @Nullable SurfaceControl leash,
            Point surfacePosition) {
        mType = type;
        mLeash = leash;
        mSurfacePosition = surfacePosition;
    }

    public InsetsSourceControl(InsetsSourceControl other) {
        mType = other.mType;
        if (other.mLeash != null) {
            mLeash = new SurfaceControl();
            mLeash.copyFrom(other.mLeash);
        } else {
            mLeash = null;
        }
        mSurfacePosition = new Point(other.mSurfacePosition);
    }

    public int getType() {
        return mType;
    }

    /**
     * Gets the leash for controlling insets source. If the system is controlling the insets source,
     * for example, transient bars, the client will receive fake controls without leash in it.
     *
     * @return the leash.
     */
    public @Nullable SurfaceControl getLeash() {
        return mLeash;
    }

    public InsetsSourceControl(Parcel in) {
        mType = in.readInt();
        mLeash = in.readParcelable(null /* loader */);
        mSurfacePosition = in.readParcelable(null /* loader */);
    }

    public boolean setSurfacePosition(int left, int top) {
        if (mSurfacePosition.equals(left, top)) {
            return false;
        }
        mSurfacePosition.set(left, top);
        return true;
    }

    public Point getSurfacePosition() {
        return mSurfacePosition;
    }

    @Override
    public int describeContents() {
        return 0;
    }

    @Override
    public void writeToParcel(Parcel dest, int flags) {
        dest.writeInt(mType);
        dest.writeParcelable(mLeash, 0 /* flags*/);
        dest.writeParcelable(mSurfacePosition, 0 /* flags*/);
    }

<<<<<<< HEAD
    public void release(InsetsController controller) {
        if (mLeash != null) {
            controller.releaseSurfaceControlFromRt(mLeash);
=======
    public void release(Consumer<SurfaceControl> surfaceReleaseConsumer) {
        if (mLeash != null) {
            surfaceReleaseConsumer.accept(mLeash);
>>>>>>> b9874529
        }
    }

    public static final @android.annotation.NonNull Creator<InsetsSourceControl> CREATOR
            = new Creator<InsetsSourceControl>() {
        public InsetsSourceControl createFromParcel(Parcel in) {
            return new InsetsSourceControl(in);
        }

        public InsetsSourceControl[] newArray(int size) {
            return new InsetsSourceControl[size];
        }
    };
}<|MERGE_RESOLUTION|>--- conflicted
+++ resolved
@@ -96,15 +96,9 @@
         dest.writeParcelable(mSurfacePosition, 0 /* flags*/);
     }
 
-<<<<<<< HEAD
-    public void release(InsetsController controller) {
-        if (mLeash != null) {
-            controller.releaseSurfaceControlFromRt(mLeash);
-=======
     public void release(Consumer<SurfaceControl> surfaceReleaseConsumer) {
         if (mLeash != null) {
             surfaceReleaseConsumer.accept(mLeash);
->>>>>>> b9874529
         }
     }
 
