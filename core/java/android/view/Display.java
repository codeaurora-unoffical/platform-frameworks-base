--- conflicted
+++ resolved
@@ -643,8 +643,6 @@
                 || uid == 0;
     }
 
-<<<<<<< HEAD
-=======
     /**
      * Returns true if the display is a public presentation display.
      * @hide
@@ -654,7 +652,6 @@
                 Display.FLAG_PRESENTATION;
     }
 
->>>>>>> bac61807
     private void updateDisplayInfoLocked() {
         // Note: The display manager caches display info objects on our behalf.
         DisplayInfo newInfo = mGlobal.getDisplayInfo(mDisplayId);
