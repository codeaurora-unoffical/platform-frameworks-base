/*
 * Copyright 2017 The Android Open Source Project
 *
 * Licensed under the Apache License, Version 2.0 (the "License");
 * you may not use this file except in compliance with the License.
 * You may obtain a copy of the License at
 *
 *      http://www.apache.org/licenses/LICENSE-2.0
 *
 * Unless required by applicable law or agreed to in writing, software
 * distributed under the License is distributed on an "AS IS" BASIS,
 * WITHOUT WARRANTIES OR CONDITIONS OF ANY KIND, either express or implied.
 * See the License for the specific language governing permissions and
 * limitations under the License.
 */

package android.view.textclassifier;

import android.annotation.FloatRange;
import android.annotation.IntDef;
import android.annotation.NonNull;
import android.annotation.Nullable;
import android.content.Context;
import android.os.Bundle;
import android.os.LocaleList;
import android.os.Parcel;
import android.os.Parcelable;
import android.text.Spannable;
import android.text.method.MovementMethod;
import android.text.style.ClickableSpan;
import android.text.style.URLSpan;
import android.view.View;
import android.view.textclassifier.TextClassifier.EntityConfig;
import android.view.textclassifier.TextClassifier.EntityType;
import android.widget.TextView;

import com.android.internal.annotations.VisibleForTesting;
import com.android.internal.annotations.VisibleForTesting.Visibility;
import com.android.internal.util.Preconditions;

import java.lang.annotation.Retention;
import java.lang.annotation.RetentionPolicy;
import java.util.ArrayList;
import java.util.Collection;
import java.util.Collections;
import java.util.List;
import java.util.Locale;
import java.util.Map;
import java.util.function.Function;

/**
 * A collection of links, representing subsequences of text and the entity types (phone number,
 * address, url, etc) they may be.
 */
public final class TextLinks implements Parcelable {

    /**
     * Return status of an attempt to apply TextLinks to text.
     * @hide
     */
    @Retention(RetentionPolicy.SOURCE)
    @IntDef({STATUS_LINKS_APPLIED, STATUS_NO_LINKS_FOUND, STATUS_NO_LINKS_APPLIED,
            STATUS_DIFFERENT_TEXT, STATUS_UNSUPPORTED_CHARACTER})
    public @interface Status {}

    /** Links were successfully applied to the text. */
    public static final int STATUS_LINKS_APPLIED = 0;

    /** No links exist to apply to text. Links count is zero. */
    public static final int STATUS_NO_LINKS_FOUND = 1;

    /** No links applied to text. The links were filtered out. */
    public static final int STATUS_NO_LINKS_APPLIED = 2;

    /** The specified text does not match the text used to generate the links. */
    public static final int STATUS_DIFFERENT_TEXT = 3;

    /** The specified text contains unsupported characters. */
    public static final int STATUS_UNSUPPORTED_CHARACTER = 4;

    /** @hide */
    @Retention(RetentionPolicy.SOURCE)
    @IntDef({APPLY_STRATEGY_IGNORE, APPLY_STRATEGY_REPLACE})
    public @interface ApplyStrategy {}

    /**
     * Do not replace {@link ClickableSpan}s that exist where the {@link TextLinkSpan} needs to
     * be applied to. Do not apply the TextLinkSpan.
     */
    public static final int APPLY_STRATEGY_IGNORE = 0;

    /**
     * Replace any {@link ClickableSpan}s that exist where the {@link TextLinkSpan} needs to be
     * applied to.
     */
    public static final int APPLY_STRATEGY_REPLACE = 1;

    private final String mFullText;
    private final List<TextLink> mLinks;
    private final Bundle mExtras;

    private TextLinks(String fullText, ArrayList<TextLink> links, Bundle extras) {
        mFullText = fullText;
        mLinks = Collections.unmodifiableList(links);
        mExtras = extras;
    }

    /**
     * Returns the text that was used to generate these links.
     * @hide
     */
    @NonNull
    public String getText() {
        return mFullText;
    }

    /**
     * Returns an unmodifiable Collection of the links.
     */
    @NonNull
    public Collection<TextLink> getLinks() {
        return mLinks;
    }

    /**
     * Returns the extended data.
     *
     * <p><b>NOTE: </b>Each call to this method returns a new bundle copy so clients should
     * prefer to hold a reference to the returned bundle rather than frequently calling this
     * method.
     */
    @NonNull
    public Bundle getExtras() {
        return mExtras.deepCopy();
    }

    /**
     * Annotates the given text with the generated links. It will fail if the provided text doesn't
     * match the original text used to create the TextLinks.
     *
     * <p><strong>NOTE: </strong>It may be necessary to set a LinkMovementMethod on the TextView
     * widget to properly handle links. See {@link TextView#setMovementMethod(MovementMethod)}
     *
     * @param text the text to apply the links to. Must match the original text
     * @param applyStrategy the apply strategy used to determine how to apply links to text.
     *      e.g {@link TextLinks#APPLY_STRATEGY_IGNORE}
     * @param spanFactory a custom span factory for converting TextLinks to TextLinkSpans.
     *      Set to {@code null} to use the default span factory.
     *
     * @return a status code indicating whether or not the links were successfully applied
     *      e.g. {@link #STATUS_LINKS_APPLIED}
     */
    @Status
    public int apply(
            @NonNull Spannable text,
            @ApplyStrategy int applyStrategy,
            @Nullable Function<TextLink, TextLinkSpan> spanFactory) {
        Preconditions.checkNotNull(text);
        return new TextLinksParams.Builder()
                .setApplyStrategy(applyStrategy)
                .setSpanFactory(spanFactory)
                .build()
                .apply(text, this);
    }

    @Override
    public String toString() {
        return String.format(Locale.US, "TextLinks{fullText=%s, links=%s}", mFullText, mLinks);
    }

    @Override
    public int describeContents() {
        return 0;
    }

    @Override
    public void writeToParcel(Parcel dest, int flags) {
        dest.writeString(mFullText);
        dest.writeTypedList(mLinks);
        dest.writeBundle(mExtras);
    }

    public static final @android.annotation.NonNull Parcelable.Creator<TextLinks> CREATOR =
            new Parcelable.Creator<TextLinks>() {
                @Override
                public TextLinks createFromParcel(Parcel in) {
                    return new TextLinks(in);
                }

                @Override
                public TextLinks[] newArray(int size) {
                    return new TextLinks[size];
                }
            };

    private TextLinks(Parcel in) {
        mFullText = in.readString();
        mLinks = in.createTypedArrayList(TextLink.CREATOR);
        mExtras = in.readBundle();
    }

    /**
     * A link, identifying a substring of text and possible entity types for it.
     */
    public static final class TextLink implements Parcelable {
        private final EntityConfidence mEntityScores;
        private final int mStart;
        private final int mEnd;
        private final Bundle mExtras;
        @Nullable private final URLSpan mUrlSpan;

        /**
         * Create a new TextLink.
         *
         * @param start The start index of the identified subsequence
         * @param end The end index of the identified subsequence
         * @param entityConfidence A mapping of entity type to confidence score
         * @param extras A bundle containing custom data related to this TextLink
         * @param urlSpan An optional URLSpan to delegate to. NOTE: Not parcelled
         *
         * @throws IllegalArgumentException if {@code entityConfidence} is null or empty
         * @throws IllegalArgumentException if {@code start} is greater than {@code end}
         */
        private TextLink(int start, int end, @NonNull EntityConfidence entityConfidence,
                @NonNull Bundle extras, @Nullable URLSpan urlSpan) {
            Preconditions.checkNotNull(entityConfidence);
            Preconditions.checkArgument(!entityConfidence.getEntities().isEmpty());
            Preconditions.checkArgument(start <= end);
            Preconditions.checkNotNull(extras);
            mStart = start;
            mEnd = end;
            mEntityScores = entityConfidence;
            mUrlSpan = urlSpan;
            mExtras = extras;
        }

        /**
         * Returns the start index of this link in the original text.
         *
         * @return the start index
         */
        public int getStart() {
            return mStart;
        }

        /**
         * Returns the end index of this link in the original text.
         *
         * @return the end index
         */
        public int getEnd() {
            return mEnd;
        }

        /**
         * Returns the number of entity types that have confidence scores.
         *
         * @return the entity count
         */
        public int getEntityCount() {
            return mEntityScores.getEntities().size();
        }

        /**
         * Returns the entity type at a given index. Entity types are sorted by confidence.
         *
         * @return the entity type at the provided index
         */
        @NonNull public @EntityType String getEntity(int index) {
            return mEntityScores.getEntities().get(index);
        }

        /**
         * Returns the confidence score for a particular entity type.
         *
         * @param entityType the entity type
         */
        public @FloatRange(from = 0.0, to = 1.0) float getConfidenceScore(
                @EntityType String entityType) {
            return mEntityScores.getConfidenceScore(entityType);
        }

        /**
         * Returns a bundle containing custom data related to this TextLink.
         */
        public Bundle getExtras() {
            return mExtras;
        }

        @Override
        public String toString() {
            return String.format(Locale.US,
                    "TextLink{start=%s, end=%s, entityScores=%s, urlSpan=%s}",
                    mStart, mEnd, mEntityScores, mUrlSpan);
        }

        @Override
        public int describeContents() {
            return 0;
        }

        @Override
        public void writeToParcel(Parcel dest, int flags) {
            mEntityScores.writeToParcel(dest, flags);
            dest.writeInt(mStart);
            dest.writeInt(mEnd);
            dest.writeBundle(mExtras);
        }

        private static TextLink readFromParcel(Parcel in) {
            final EntityConfidence entityConfidence = EntityConfidence.CREATOR.createFromParcel(in);
            final int start = in.readInt();
            final int end = in.readInt();
            final Bundle extras = in.readBundle();
            return new TextLink(start, end, entityConfidence, extras, null /* urlSpan */);
        }

        public static final @android.annotation.NonNull Parcelable.Creator<TextLink> CREATOR =
                new Parcelable.Creator<TextLink>() {
                    @Override
                    public TextLink createFromParcel(Parcel in) {
                        return readFromParcel(in);
                    }

                    @Override
                    public TextLink[] newArray(int size) {
                        return new TextLink[size];
                    }
                };
    }

    /**
     * A request object for generating TextLinks.
     */
    public static final class Request implements Parcelable {

        private final CharSequence mText;
        @Nullable private final LocaleList mDefaultLocales;
        @Nullable private final EntityConfig mEntityConfig;
        private final boolean mLegacyFallback;
        @Nullable private String mCallingPackageName;
        private final Bundle mExtras;

        private Request(
                CharSequence text,
                LocaleList defaultLocales,
                EntityConfig entityConfig,
                boolean legacyFallback,
                Bundle extras) {
            mText = text;
            mDefaultLocales = defaultLocales;
            mEntityConfig = entityConfig;
            mLegacyFallback = legacyFallback;
            mExtras = extras;
        }

        /**
         * Returns the text to generate links for.
         */
        @NonNull
        public CharSequence getText() {
            return mText;
        }

        /**
         * @return ordered list of locale preferences that can be used to disambiguate
         *      the provided text
         */
        @Nullable
        public LocaleList getDefaultLocales() {
            return mDefaultLocales;
        }

        /**
         * @return The config representing the set of entities to look for
         * @see Builder#setEntityConfig(EntityConfig)
         */
        @Nullable
        public EntityConfig getEntityConfig() {
            return mEntityConfig;
        }

        /**
         * Returns whether the TextClassifier can fallback to legacy links if smart linkify is
         * disabled.
         * <strong>Note: </strong>This is not parcelled.
         * @hide
         */
        public boolean isLegacyFallback() {
            return mLegacyFallback;
        }

        /**
         * Sets the name of the package that is sending this request.
         * <p>
         * Package-private for SystemTextClassifier's use.
         * @hide
         */
        @VisibleForTesting(visibility = VisibleForTesting.Visibility.PACKAGE)
        public void setCallingPackageName(@Nullable String callingPackageName) {
            mCallingPackageName = callingPackageName;
        }

        /**
         * Returns the name of the package that sent this request.
         * This returns {@code null} if no calling package name is set.
         */
        @Nullable
        public String getCallingPackageName() {
            return mCallingPackageName;
        }

        /**
         * Returns the extended data.
         *
         * <p><b>NOTE: </b>Each call to this method returns a new bundle copy so clients should
         * prefer to hold a reference to the returned bundle rather than frequently calling this
         * method.
         */
        @NonNull
        public Bundle getExtras() {
            return mExtras.deepCopy();
        }

        /**
         * A builder for building TextLinks requests.
         */
        public static final class Builder {

            private final CharSequence mText;

            @Nullable private LocaleList mDefaultLocales;
            @Nullable private EntityConfig mEntityConfig;
            private boolean mLegacyFallback = true; // Use legacy fall back by default.
            @Nullable private Bundle mExtras;

            public Builder(@NonNull CharSequence text) {
                mText = Preconditions.checkNotNull(text);
            }

            /**
             * @param defaultLocales ordered list of locale preferences that may be used to
             *                       disambiguate the provided text. If no locale preferences exist,
             *                       set this to null or an empty locale list.
             * @return this builder
             */
            @NonNull
            public Builder setDefaultLocales(@Nullable LocaleList defaultLocales) {
                mDefaultLocales = defaultLocales;
                return this;
            }

            /**
             * Sets the entity configuration to use. This determines what types of entities the
             * TextClassifier will look for.
             * Set to {@code null} for the default entity config and teh TextClassifier will
             * automatically determine what links to generate.
             *
             * @return this builder
             */
            @NonNull
            public Builder setEntityConfig(@Nullable EntityConfig entityConfig) {
                mEntityConfig = entityConfig;
                return this;
            }

            /**
             * Sets whether the TextClassifier can fallback to legacy links if smart linkify is
             * disabled.
             *
             * <p><strong>Note: </strong>This is not parcelled.
             *
             * @return this builder
             * @hide
             */
            @NonNull
            public Builder setLegacyFallback(boolean legacyFallback) {
                mLegacyFallback = legacyFallback;
                return this;
            }

            /**
             * Sets the extended data.
             *
             * @return this builder
             */
            public Builder setExtras(@Nullable Bundle extras) {
                mExtras = extras;
                return this;
            }

            /**
             * Builds and returns the request object.
             */
            @NonNull
            public Request build() {
                return new Request(
                        mText, mDefaultLocales, mEntityConfig,
                        mLegacyFallback,
                        mExtras == null ? Bundle.EMPTY : mExtras.deepCopy());
            }
        }

        @Override
        public int describeContents() {
            return 0;
        }

        @Override
        public void writeToParcel(Parcel dest, int flags) {
            dest.writeString(mText.toString());
            dest.writeParcelable(mDefaultLocales, flags);
            dest.writeParcelable(mEntityConfig, flags);
            dest.writeString(mCallingPackageName);
            dest.writeBundle(mExtras);
        }

        private static Request readFromParcel(Parcel in) {
            final String text = in.readString();
            final LocaleList defaultLocales = in.readParcelable(null);
            final EntityConfig entityConfig = in.readParcelable(null);
            final String callingPackageName = in.readString();
            final Bundle extras = in.readBundle();

            final Request request = new Request(text, defaultLocales, entityConfig,
                    /* legacyFallback= */ true, extras);
            request.setCallingPackageName(callingPackageName);
            return request;
        }

        public static final @android.annotation.NonNull Parcelable.Creator<Request> CREATOR =
                new Parcelable.Creator<Request>() {
                    @Override
                    public Request createFromParcel(Parcel in) {
                        return readFromParcel(in);
                    }

                    @Override
                    public Request[] newArray(int size) {
                        return new Request[size];
                    }
                };
    }

    /**
     * A ClickableSpan for a TextLink.
     *
     * <p>Applies only to TextViews.
     */
    public static class TextLinkSpan extends ClickableSpan {

        /**
         * How the clickspan is triggered.
         * @hide
         */
        @Retention(RetentionPolicy.SOURCE)
        @IntDef({INVOCATION_METHOD_UNSPECIFIED, INVOCATION_METHOD_TOUCH,
                INVOCATION_METHOD_KEYBOARD})
        public @interface InvocationMethod {}

        /** @hide */
        public static final int INVOCATION_METHOD_UNSPECIFIED = -1;
        /** @hide */
        public static final int INVOCATION_METHOD_TOUCH = 0;
        /** @hide */
        public static final int INVOCATION_METHOD_KEYBOARD = 1;

        private final TextLink mTextLink;

        public TextLinkSpan(@NonNull TextLink textLink) {
            mTextLink = textLink;
        }

        @Override
        public void onClick(View widget) {
            onClick(widget, INVOCATION_METHOD_UNSPECIFIED);
        }

        /** @hide */
        public final void onClick(View widget, @InvocationMethod int invocationMethod) {
            if (widget instanceof TextView) {
                final TextView textView = (TextView) widget;
                final Context context = textView.getContext();
                if (TextClassificationManager.getSettings(context).isSmartLinkifyEnabled()) {
                    switch (invocationMethod) {
                        case INVOCATION_METHOD_TOUCH:
                            textView.requestActionMode(this);
                            break;
                        case INVOCATION_METHOD_KEYBOARD:// fall though
                        case INVOCATION_METHOD_UNSPECIFIED:  // fall through
                        default:
                            textView.handleClick(this);
                            break;
                    }
                } else {
                    if (mTextLink.mUrlSpan != null) {
                        mTextLink.mUrlSpan.onClick(textView);
                    } else {
                        textView.handleClick(this);
                    }
                }
            }
        }

        public final TextLink getTextLink() {
            return mTextLink;
        }

        /** @hide */
        @VisibleForTesting(visibility = Visibility.PRIVATE)
        @Nullable
        public final String getUrl() {
            if (mTextLink.mUrlSpan != null) {
                return mTextLink.mUrlSpan.getURL();
            }
            return null;
        }
    }

    /**
     * A builder to construct a TextLinks instance.
     */
    public static final class Builder {
        private final String mFullText;
        private final ArrayList<TextLink> mLinks;
        private Bundle mExtras;

        /**
         * Create a new TextLinks.Builder.
         *
         * @param fullText The full text to annotate with links
         */
        public Builder(@NonNull String fullText) {
            mFullText = Preconditions.checkNotNull(fullText);
            mLinks = new ArrayList<>();
        }

        /**
         * Adds a TextLink.
         *
         * @param start The start index of the identified subsequence
         * @param end The end index of the identified subsequence
         * @param entityScores A mapping of entity type to confidence score
         *
         * @throws IllegalArgumentException if entityScores is null or empty.
         */
        @NonNull
        public Builder addLink(int start, int end, @NonNull Map<String, Float> entityScores) {
            return addLink(start, end, entityScores, Bundle.EMPTY, null);
        }

        /**
         * Adds a TextLink.
         *
         * @see #addLink(int, int, Map)
         * @param extras An optional bundle containing custom data related to this TextLink
         */
        @NonNull
        public Builder addLink(int start, int end, @NonNull Map<String, Float> entityScores,
                @NonNull Bundle extras) {
            return addLink(start, end, entityScores, extras, null);
        }

        /**
         * @see #addLink(int, int, Map)
         * @param urlSpan An optional URLSpan to delegate to. NOTE: Not parcelled.
         */
        @NonNull
        Builder addLink(int start, int end, @NonNull Map<String, Float> entityScores,
                @Nullable URLSpan urlSpan) {
            return addLink(start, end, entityScores, Bundle.EMPTY, urlSpan);
        }

        private Builder addLink(int start, int end, @NonNull Map<String, Float> entityScores,
                @NonNull Bundle extras, @Nullable URLSpan urlSpan) {
            mLinks.add(new TextLink(
                    start, end, new EntityConfidence(entityScores), extras, urlSpan));
            return this;
        }

        /**
         * Removes all {@link TextLink}s.
         */
        @NonNull
        public Builder clearTextLinks() {
            mLinks.clear();
            return this;
        }

        /**
         * Sets the extended data.
<<<<<<< HEAD
         *
         * @return this builder
         */
        public Builder setExtras(@Nullable Bundle extras) {
            mExtras = extras;
            return this;
        }

        /**
         * Constructs a TextLinks instance.
=======
>>>>>>> 825827da
         *
         * @return this builder
         */
        @NonNull
<<<<<<< HEAD
=======
        public Builder setExtras(@Nullable Bundle extras) {
            mExtras = extras;
            return this;
        }

        /**
         * Constructs a TextLinks instance.
         *
         * @return the constructed TextLinks
         */
        @NonNull
>>>>>>> 825827da
        public TextLinks build() {
            return new TextLinks(mFullText, mLinks,
                    mExtras == null ? Bundle.EMPTY : mExtras.deepCopy());
        }
    }
}<|MERGE_RESOLUTION|>--- conflicted
+++ resolved
@@ -689,10 +689,10 @@
 
         /**
          * Sets the extended data.
-<<<<<<< HEAD
          *
          * @return this builder
          */
+        @NonNull
         public Builder setExtras(@Nullable Bundle extras) {
             mExtras = extras;
             return this;
@@ -700,26 +700,10 @@
 
         /**
          * Constructs a TextLinks instance.
-=======
->>>>>>> 825827da
-         *
-         * @return this builder
+         *
+         * @return the constructed TextLinks
          */
         @NonNull
-<<<<<<< HEAD
-=======
-        public Builder setExtras(@Nullable Bundle extras) {
-            mExtras = extras;
-            return this;
-        }
-
-        /**
-         * Constructs a TextLinks instance.
-         *
-         * @return the constructed TextLinks
-         */
-        @NonNull
->>>>>>> 825827da
         public TextLinks build() {
             return new TextLinks(mFullText, mLinks,
                     mExtras == null ? Bundle.EMPTY : mExtras.deepCopy());
