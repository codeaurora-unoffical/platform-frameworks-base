/*
 * Copyright (C) 2013 The Android Open Source Project
 *
 * Licensed under the Apache License, Version 2.0 (the "License");
 * you may not use this file except in compliance with the License.
 * You may obtain a copy of the License at
 *
 *      http://www.apache.org/licenses/LICENSE-2.0
 *
 * Unless required by applicable law or agreed to in writing, software
 * distributed under the License is distributed on an "AS IS" BASIS,
 * WITHOUT WARRANTIES OR CONDITIONS OF ANY KIND, either express or implied.
 * See the License for the specific language governing permissions and
 * limitations under the License.
 */

package android.view;

import android.app.ActivityManagerNative;
import android.annotation.IntDef;
import android.annotation.NonNull;
import android.content.Context;
import android.content.res.TypedArray;
import android.graphics.Bitmap;
import android.graphics.Point;
import android.graphics.Rect;
import android.graphics.drawable.AnimatedVectorDrawable;
import android.os.Binder;
import android.os.IBinder;
import android.os.ParcelFileDescriptor;
import android.os.RemoteException;
import android.os.ServiceManager;
import android.os.Trace;
import android.util.Log;
import android.view.Surface.OutOfResourcesException;
import android.view.View.AttachInfo;

import com.android.internal.R;
import com.android.internal.util.VirtualRefBasePtr;

import java.io.File;
import java.io.FileDescriptor;
import java.io.PrintWriter;
import java.lang.annotation.Retention;
import java.lang.annotation.RetentionPolicy;

/**
 * Threaded renderer that proxies the rendering to a render thread. Most calls
 * are currently synchronous.
 *
 * The UI thread can block on the RenderThread, but RenderThread must never
 * block on the UI thread.
 *
 * ThreadedRenderer creates an instance of RenderProxy. RenderProxy in turn creates
 * and manages a CanvasContext on the RenderThread. The CanvasContext is fully managed
 * by the lifecycle of the RenderProxy.
 *
 * Note that although currently the EGL context & surfaces are created & managed
 * by the render thread, the goal is to move that into a shared structure that can
 * be managed by both threads. EGLSurface creation & deletion should ideally be
 * done on the UI thread and not the RenderThread to avoid stalling the
 * RenderThread with surface buffer allocation.
 *
 * @hide
 */
public final class ThreadedRenderer {
    private static final String LOG_TAG = "ThreadedRenderer";

    /**
     * Name of the file that holds the shaders cache.
     */
    private static final String CACHE_PATH_SHADERS = "com.android.opengl.shaders_cache";

    /**
     * System property used to enable or disable dirty regions invalidation.
     * This property is only queried if {@link #RENDER_DIRTY_REGIONS} is true.
     * The default value of this property is assumed to be true.
     *
     * Possible values:
     * "true", to enable partial invalidates
     * "false", to disable partial invalidates
     */
    static final String RENDER_DIRTY_REGIONS_PROPERTY = "debug.hwui.render_dirty_regions";

    /**
     * System property used to enable or disable threaded rendering profiling.
     * The default value of this property is assumed to be false.
     *
     * When profiling is enabled, the adb shell dumpsys gfxinfo command will
     * output extra information about the time taken to execute by the last
     * frames.
     *
     * Possible values:
     * "true", to enable profiling
     * "visual_bars", to enable profiling and visualize the results on screen
     * "false", to disable profiling
     *
     * @see #PROFILE_PROPERTY_VISUALIZE_BARS
     *
     * @hide
     */
    public static final String PROFILE_PROPERTY = "debug.hwui.profile";

    /**
     * Value for {@link #PROFILE_PROPERTY}. When the property is set to this
     * value, profiling data will be visualized on screen as a bar chart.
     *
     * @hide
     */
    public static final String PROFILE_PROPERTY_VISUALIZE_BARS = "visual_bars";

    /**
     * System property used to specify the number of frames to be used
     * when doing threaded rendering profiling.
     * The default value of this property is #PROFILE_MAX_FRAMES.
     *
     * When profiling is enabled, the adb shell dumpsys gfxinfo command will
     * output extra information about the time taken to execute by the last
     * frames.
     *
     * Possible values:
     * "60", to set the limit of frames to 60
     */
    static final String PROFILE_MAXFRAMES_PROPERTY = "debug.hwui.profile.maxframes";

    /**
     * System property used to debug EGL configuration choice.
     *
     * Possible values:
     * "choice", print the chosen configuration only
     * "all", print all possible configurations
     */
    static final String PRINT_CONFIG_PROPERTY = "debug.hwui.print_config";

    /**
     * Turn on to draw dirty regions every other frame.
     *
     * Possible values:
     * "true", to enable dirty regions debugging
     * "false", to disable dirty regions debugging
     *
     * @hide
     */
    public static final String DEBUG_DIRTY_REGIONS_PROPERTY = "debug.hwui.show_dirty_regions";

    /**
     * Turn on to flash hardware layers when they update.
     *
     * Possible values:
     * "true", to enable hardware layers updates debugging
     * "false", to disable hardware layers updates debugging
     *
     * @hide
     */
    public static final String DEBUG_SHOW_LAYERS_UPDATES_PROPERTY =
            "debug.hwui.show_layers_updates";

    /**
     * Controls overdraw debugging.
     *
     * Possible values:
     * "false", to disable overdraw debugging
     * "show", to show overdraw areas on screen
     * "count", to display an overdraw counter
     *
     * @hide
     */
    public static final String DEBUG_OVERDRAW_PROPERTY = "debug.hwui.overdraw";

    /**
     * Value for {@link #DEBUG_OVERDRAW_PROPERTY}. When the property is set to this
     * value, overdraw will be shown on screen by coloring pixels.
     *
     * @hide
     */
    public static final String OVERDRAW_PROPERTY_SHOW = "show";

    /**
     * Turn on to debug non-rectangular clip operations.
     *
     * Possible values:
     * "hide", to disable this debug mode
     * "highlight", highlight drawing commands tested against a non-rectangular clip
     * "stencil", renders the clip region on screen when set
     *
     * @hide
     */
    public static final String DEBUG_SHOW_NON_RECTANGULAR_CLIP_PROPERTY =
            "debug.hwui.show_non_rect_clip";

    /**
     * A process can set this flag to false to prevent the use of threaded
     * rendering.
     *
     * @hide
     */
    public static boolean sRendererDisabled = false;

    /**
     * Further threaded renderer disabling for the system process.
     *
     * @hide
     */
    public static boolean sSystemRendererDisabled = false;

    /**
     * Invoke this method to disable threaded rendering in the current process.
     *
     * @hide
     */
    public static void disable(boolean system) {
        sRendererDisabled = true;
        if (system) {
            sSystemRendererDisabled = true;
        }
    }

    public static boolean sTrimForeground = false;

    /**
     * Controls whether or not the renderer should aggressively trim
     * memory. Note that this must not be set for any process that uses
     * WebView! This should be only used by system_process or similar
     * that do not go into the background.
     */
    public static void enableForegroundTrimming() {
        sTrimForeground = true;
    }

    private static native boolean nSupportsOpenGL();
    private static boolean sSupportsOpenGL = nSupportsOpenGL();

    /**
     * Indicates whether threaded rendering is available under any form for
     * the view hierarchy.
     *
     * @return True if the view hierarchy can potentially be defer rendered,
     *         false otherwise
     */
    public static boolean isAvailable() {
        return sSupportsOpenGL;
    }

    /**
     * Sets the directory to use as a persistent storage for threaded rendering
     * resources.
     *
     * @param cacheDir A directory the current process can write to
     *
     * @hide
     */
    public static void setupDiskCache(File cacheDir) {
        ThreadedRenderer.setupShadersDiskCache(new File(cacheDir, CACHE_PATH_SHADERS).getAbsolutePath());
    }

    /**
     * Creates a threaded renderer using OpenGL.
     *
     * @param translucent True if the surface is translucent, false otherwise
     *
     * @return A threaded renderer backed by OpenGL.
     */
    public static ThreadedRenderer create(Context context, boolean translucent) {
        ThreadedRenderer renderer = null;
        if (isAvailable()) {
            renderer = new ThreadedRenderer(context, translucent);
        }
        return renderer;
    }

    /**
     * Invoke this method when the system is running out of memory. This
     * method will attempt to recover as much memory as possible, based on
     * the specified hint.
     *
     * @param level Hint about the amount of memory that should be trimmed,
     *              see {@link android.content.ComponentCallbacks}
     */
    public static void trimMemory(int level) {
        nTrimMemory(level);
    }

    public static void overrideProperty(@NonNull String name, @NonNull String value) {
        if (name == null || value == null) {
            throw new IllegalArgumentException("name and value must be non-null");
        }
        nOverrideProperty(name, value);
    }

    public static void dumpProfileData(byte[] data, FileDescriptor fd) {
        nDumpProfileData(data, fd);
    }

    // Keep in sync with DrawFrameTask.h SYNC_* flags
    // Nothing interesting to report
    private static final int SYNC_OK = 0;
    // Needs a ViewRoot invalidate
    private static final int SYNC_INVALIDATE_REQUIRED = 1 << 0;
    // Spoiler: the reward is GPU-accelerated drawing, better find that Surface!
    private static final int SYNC_LOST_SURFACE_REWARD_IF_FOUND = 1 << 1;
    // setStopped is true, drawing is false
    // TODO: Remove this and SYNC_LOST_SURFACE_REWARD_IF_FOUND?
    // This flag isn't really used as there's nothing that we care to do
    // in response, so it really just exists to differentiate from LOST_SURFACE
    // but possibly both can just be deleted.
    private static final int SYNC_CONTEXT_IS_STOPPED = 1 << 2;

    private static final String[] VISUALIZERS = {
        PROFILE_PROPERTY_VISUALIZE_BARS,
    };

    private static final int FLAG_DUMP_FRAMESTATS   = 1 << 0;
    private static final int FLAG_DUMP_RESET        = 1 << 1;

    @IntDef(flag = true, value = {
            FLAG_DUMP_FRAMESTATS, FLAG_DUMP_RESET })
    @Retention(RetentionPolicy.SOURCE)
    public @interface DumpFlags {}

    // Size of the rendered content.
    private int mWidth, mHeight;

    // Actual size of the drawing surface.
    private int mSurfaceWidth, mSurfaceHeight;

    // Insets between the drawing surface and rendered content. These are
    // applied as translation when updating the root render node.
    private int mInsetTop, mInsetLeft;

    // Whether the surface has insets. Used to protect opacity.
    private boolean mHasInsets;

    // Light and shadow properties specified by the theme.
    private final float mLightY;
    private final float mLightZ;
    private final float mLightRadius;
    private final int mAmbientShadowAlpha;
    private final int mSpotShadowAlpha;

    private long mNativeProxy;
    private boolean mInitialized = false;
    private RenderNode mRootNode;
    private Choreographer mChoreographer;
    private boolean mRootNodeNeedsUpdate;

    private boolean mEnabled;
    private boolean mRequested = true;

    ThreadedRenderer(Context context, boolean translucent) {
        final TypedArray a = context.obtainStyledAttributes(null, R.styleable.Lighting, 0, 0);
        mLightY = a.getDimension(R.styleable.Lighting_lightY, 0);
        mLightZ = a.getDimension(R.styleable.Lighting_lightZ, 0);
        mLightRadius = a.getDimension(R.styleable.Lighting_lightRadius, 0);
        mAmbientShadowAlpha =
                (int) (255 * a.getFloat(R.styleable.Lighting_ambientShadowAlpha, 0) + 0.5f);
        mSpotShadowAlpha = (int) (255 * a.getFloat(R.styleable.Lighting_spotShadowAlpha, 0) + 0.5f);
        a.recycle();

        long rootNodePtr = nCreateRootRenderNode();
        mRootNode = RenderNode.adopt(rootNodePtr);
        mRootNode.setClipToBounds(false);
        mNativeProxy = nCreateProxy(translucent, rootNodePtr);

        ProcessInitializer.sInstance.init(context, mNativeProxy);

        loadSystemProperties();
    }

    /**
     * Destroys the threaded rendering context.
     */
    void destroy() {
        mInitialized = false;
        updateEnabledState(null);
        nDestroy(mNativeProxy, mRootNode.mNativeRenderNode);
    }

    /**
     * Indicates whether threaded rendering is currently enabled.
     *
     * @return True if threaded rendering  is in use, false otherwise.
     */
    boolean isEnabled() {
        return mEnabled;
    }

    /**
     * Indicates whether threaded rendering  is currently enabled.
     *
     * @param enabled True if the threaded renderer is in use, false otherwise.
     */
    void setEnabled(boolean enabled) {
        mEnabled = enabled;
    }

    /**
     * Indicates whether threaded rendering is currently request but not
     * necessarily enabled yet.
     *
     * @return True if requested, false otherwise.
     */
    boolean isRequested() {
        return mRequested;
    }

    /**
     * Indicates whether threaded rendering is currently requested but not
     * necessarily enabled yet.
     *
     * @return True to request threaded rendering, false otherwise.
     */
    void setRequested(boolean requested) {
        mRequested = requested;
    }

    private void updateEnabledState(Surface surface) {
        if (surface == null || !surface.isValid()) {
            setEnabled(false);
        } else {
            setEnabled(mInitialized);
        }
    }

    /**
     * Initializes the threaded renderer for the specified surface.
     *
     * @param surface The surface to render
     *
     * @return True if the initialization was successful, false otherwise.
     */
    boolean initialize(Surface surface) throws OutOfResourcesException {
        boolean status = !mInitialized;
        mInitialized = true;
        updateEnabledState(surface);
        nInitialize(mNativeProxy, surface);
        return status;
    }

    /**
     * Initializes the threaded renderer for the specified surface and setup the
     * renderer for drawing, if needed. This is invoked when the ViewAncestor has
     * potentially lost the threaded renderer. The threaded renderer should be
     * reinitialized and setup when the render {@link #isRequested()} and
     * {@link #isEnabled()}.
     *
     * @param width The width of the drawing surface.
     * @param height The height of the drawing surface.
     * @param attachInfo Information about the window.
     * @param surface The surface to render
     * @param surfaceInsets The drawing surface insets to apply
     *
     * @return true if the surface was initialized, false otherwise. Returning
     *         false might mean that the surface was already initialized.
     */
    boolean initializeIfNeeded(int width, int height, View.AttachInfo attachInfo,
            Surface surface, Rect surfaceInsets) throws OutOfResourcesException {
        if (isRequested()) {
            // We lost the gl context, so recreate it.
            if (!isEnabled()) {
                if (initialize(surface)) {
                    setup(width, height, attachInfo, surfaceInsets);
                    return true;
                }
            }
        }
        return false;
    }

    /**
     * Updates the threaded renderer for the specified surface.
     *
     * @param surface The surface to render
     */
    void updateSurface(Surface surface) throws OutOfResourcesException {
        updateEnabledState(surface);
        nUpdateSurface(mNativeProxy, surface);
    }

    /**
     * Halts any current rendering into the surface. Use this if it is unclear whether
     * or not the surface used by the ThreadedRenderer will be changing. It
     * Suspends any rendering into the surface, but will not do any destruction.
     *
     * Any subsequent draws will override the pause, resuming normal operation.
     */
    boolean pauseSurface(Surface surface) {
        return nPauseSurface(mNativeProxy, surface);
    }

    /**
     * Hard stops or resumes rendering into the surface. This flag is used to
     * determine whether or not it is safe to use the given surface *at all*
     */
    void setStopped(boolean stopped) {
        nSetStopped(mNativeProxy, stopped);
    }

    /**
     * Destroys all hardware rendering resources associated with the specified
     * view hierarchy.
     *
     * @param view The root of the view hierarchy
     */
    void destroyHardwareResources(View view) {
        destroyResources(view);
        nDestroyHardwareResources(mNativeProxy);
    }

    private static void destroyResources(View view) {
        view.destroyHardwareResources();

        if (view instanceof ViewGroup) {
            ViewGroup group = (ViewGroup) view;

            int count = group.getChildCount();
            for (int i = 0; i < count; i++) {
                destroyResources(group.getChildAt(i));
            }
        }
    }

    /**
<<<<<<< HEAD
     * This method should be invoked whenever the current threaded renderer
     * context should be reset.
     *
     * @param surface The surface to render
     */
    void invalidate(Surface surface) {
        updateSurface(surface);
    }

    /**
=======
>>>>>>> 1d7ee6b5
     * Detaches the layer's surface texture from the GL context and releases
     * the texture id
     */
    void detachSurfaceTexture(long hardwareLayer) {
        nDetachSurfaceTexture(mNativeProxy, hardwareLayer);
    }

    /**
     * Sets up the renderer for drawing.
     *
     * @param width The width of the drawing surface.
     * @param height The height of the drawing surface.
     * @param attachInfo Information about the window.
     * @param surfaceInsets The drawing surface insets to apply
     */
    void setup(int width, int height, AttachInfo attachInfo, Rect surfaceInsets) {
        mWidth = width;
        mHeight = height;

        if (surfaceInsets != null && (surfaceInsets.left != 0 || surfaceInsets.right != 0
                || surfaceInsets.top != 0 || surfaceInsets.bottom != 0)) {
            mHasInsets = true;
            mInsetLeft = surfaceInsets.left;
            mInsetTop = surfaceInsets.top;
            mSurfaceWidth = width + mInsetLeft + surfaceInsets.right;
            mSurfaceHeight = height + mInsetTop + surfaceInsets.bottom;

            // If the surface has insets, it can't be opaque.
            setOpaque(false);
        } else {
            mHasInsets = false;
            mInsetLeft = 0;
            mInsetTop = 0;
            mSurfaceWidth = width;
            mSurfaceHeight = height;
        }

        mRootNode.setLeftTopRightBottom(-mInsetLeft, -mInsetTop, mSurfaceWidth, mSurfaceHeight);
        nSetup(mNativeProxy, mLightRadius,
                mAmbientShadowAlpha, mSpotShadowAlpha);

        setLightCenter(attachInfo);
    }

    /**
     * Updates the light position based on the position of the window.
     *
     * @param attachInfo Information about the window.
     */
    void setLightCenter(AttachInfo attachInfo) {
        // Adjust light position for window offsets.
        final Point displaySize = attachInfo.mPoint;
        attachInfo.mDisplay.getRealSize(displaySize);
        final float lightX = displaySize.x / 2f - attachInfo.mWindowLeft;
        final float lightY = mLightY - attachInfo.mWindowTop;

        nSetLightCenter(mNativeProxy, lightX, lightY, mLightZ);
    }

    /**
     * Change the ThreadedRenderer's opacity
     */
    void setOpaque(boolean opaque) {
        nSetOpaque(mNativeProxy, opaque && !mHasInsets);
    }

    /**
     * Gets the current width of the surface. This is the width that the surface
     * was last set to in a call to {@link #setup(int, int, View.AttachInfo, Rect)}.
     *
     * @return the current width of the surface
     */
    int getWidth() {
        return mWidth;
    }

    /**
     * Gets the current height of the surface. This is the height that the surface
     * was last set to in a call to {@link #setup(int, int, View.AttachInfo, Rect)}.
     *
     * @return the current width of the surface
     */
    int getHeight() {
        return mHeight;
    }

    /**
     * Outputs extra debugging information in the specified file descriptor.
     */
    void dumpGfxInfo(PrintWriter pw, FileDescriptor fd, String[] args) {
        pw.flush();
        int flags = 0;
        for (int i = 0; i < args.length; i++) {
            switch (args[i]) {
                case "framestats":
                    flags |= FLAG_DUMP_FRAMESTATS;
                    break;
                case "reset":
                    flags |= FLAG_DUMP_RESET;
                    break;
            }
        }
        nDumpProfileInfo(mNativeProxy, fd, flags);
    }

    /**
     * Loads system properties used by the renderer. This method is invoked
     * whenever system properties are modified. Implementations can use this
     * to trigger live updates of the renderer based on properties.
     *
     * @return True if a property has changed.
     */
    boolean loadSystemProperties() {
        boolean changed = nLoadSystemProperties(mNativeProxy);
        if (changed) {
            invalidateRoot();
        }
        return changed;
    }

    private void updateViewTreeDisplayList(View view) {
        view.mPrivateFlags |= View.PFLAG_DRAWN;
        view.mRecreateDisplayList = (view.mPrivateFlags & View.PFLAG_INVALIDATED)
                == View.PFLAG_INVALIDATED;
        view.mPrivateFlags &= ~View.PFLAG_INVALIDATED;
        view.updateDisplayListIfDirty();
        view.mRecreateDisplayList = false;
    }

    private void updateRootDisplayList(View view, DrawCallbacks callbacks) {
        Trace.traceBegin(Trace.TRACE_TAG_VIEW, "Record View#draw()");
        updateViewTreeDisplayList(view);

        if (mRootNodeNeedsUpdate || !mRootNode.isValid()) {
            DisplayListCanvas canvas = mRootNode.start(mSurfaceWidth, mSurfaceHeight);
            try {
                final int saveCount = canvas.save();
                canvas.translate(mInsetLeft, mInsetTop);
                callbacks.onPreDraw(canvas);

                canvas.insertReorderBarrier();
                canvas.drawRenderNode(view.updateDisplayListIfDirty());
                canvas.insertInorderBarrier();

                callbacks.onPostDraw(canvas);
                canvas.restoreToCount(saveCount);
                mRootNodeNeedsUpdate = false;
            } finally {
                mRootNode.end(canvas);
            }
        }
        Trace.traceEnd(Trace.TRACE_TAG_VIEW);
    }

    /**
     * Adds a rendernode to the renderer which can be drawn and changed asynchronously to the
     * rendernode of the UI thread.
     * @param node The node to add.
     * @param placeFront If true, the render node will be placed in front of the content node,
     *                   otherwise behind the content node.
     */
    public void addRenderNode(RenderNode node, boolean placeFront) {
        nAddRenderNode(mNativeProxy, node.mNativeRenderNode, placeFront);
    }

    /**
     * Only especially added render nodes can be removed.
     * @param node The node which was added via addRenderNode which should get removed again.
     */
    public void removeRenderNode(RenderNode node) {
        nRemoveRenderNode(mNativeProxy, node.mNativeRenderNode);
    }

    /**
     * Draws a particular render node. If the node is not the content node, only the additional
     * nodes will get drawn and the content remains untouched.
     * @param node The node to be drawn.
     */
    public void drawRenderNode(RenderNode node) {
        nDrawRenderNode(mNativeProxy, node.mNativeRenderNode);
    }

    /**
     * To avoid unnecessary overdrawing of the main content all additionally passed render nodes
     * will be prevented to overdraw this area. It will be synchronized with the draw call.
     * This should be updated in the content view's draw call.
     * @param left The left side of the protected bounds.
     * @param top The top side of the protected bounds.
     * @param right The right side of the protected bounds.
     * @param bottom The bottom side of the protected bounds.
     */
    public void setContentDrawBounds(int left, int top, int right, int bottom) {
        nSetContentDrawBounds(mNativeProxy, left, top, right, bottom);
    }

    /**
     * Interface used to receive callbacks whenever a view is drawn by
     * a threaded renderer instance.
     */
    interface DrawCallbacks {
        /**
         * Invoked before a view is drawn by a threaded renderer.
         * This method can be used to apply transformations to the
         * canvas but no drawing command should be issued.
         *
         * @param canvas The Canvas used to render the view.
         */
        void onPreDraw(DisplayListCanvas canvas);

        /**
         * Invoked after a view is drawn by a threaded renderer.
         * It is safe to invoke drawing commands from this method.
         *
         * @param canvas The Canvas used to render the view.
         */
        void onPostDraw(DisplayListCanvas canvas);
    }

    /**
     *  Indicates that the content drawn by DrawCallbacks needs to
     *  be updated, which will be done by the next call to draw()
     */
    void invalidateRoot() {
        mRootNodeNeedsUpdate = true;
    }

    /**
     * Draws the specified view.
     *
     * @param view The view to draw.
     * @param attachInfo AttachInfo tied to the specified view.
     * @param callbacks Callbacks invoked when drawing happens.
     */
    void draw(View view, AttachInfo attachInfo, DrawCallbacks callbacks) {
        attachInfo.mIgnoreDirtyState = true;

        final Choreographer choreographer = attachInfo.mViewRootImpl.mChoreographer;
        choreographer.mFrameInfo.markDrawStart();

        updateRootDisplayList(view, callbacks);

        attachInfo.mIgnoreDirtyState = false;

        // register animating rendernodes which started animating prior to renderer
        // creation, which is typical for animators started prior to first draw
        if (attachInfo.mPendingAnimatingRenderNodes != null) {
            final int count = attachInfo.mPendingAnimatingRenderNodes.size();
            for (int i = 0; i < count; i++) {
                registerAnimatingRenderNode(
                        attachInfo.mPendingAnimatingRenderNodes.get(i));
            }
            attachInfo.mPendingAnimatingRenderNodes.clear();
            // We don't need this anymore as subsequent calls to
            // ViewRootImpl#attachRenderNodeAnimator will go directly to us.
            attachInfo.mPendingAnimatingRenderNodes = null;
        }

        final long[] frameInfo = choreographer.mFrameInfo.mFrameInfo;
        int syncResult = nSyncAndDrawFrame(mNativeProxy, frameInfo, frameInfo.length);
        if ((syncResult & SYNC_LOST_SURFACE_REWARD_IF_FOUND) != 0) {
            setEnabled(false);
            attachInfo.mViewRootImpl.mSurface.release();
            // Invalidate since we failed to draw. This should fetch a Surface
            // if it is still needed or do nothing if we are no longer drawing
            attachInfo.mViewRootImpl.invalidate();
        }
        if ((syncResult & SYNC_INVALIDATE_REQUIRED) != 0) {
            attachInfo.mViewRootImpl.invalidate();
        }
    }

    static void invokeFunctor(long functor, boolean waitForCompletion) {
        nInvokeFunctor(functor, waitForCompletion);
    }

    /**
     * Creates a new hardware layer. A hardware layer built by calling this
     * method will be treated as a texture layer, instead of as a render target.
     *
     * @return A hardware layer
     */
    HardwareLayer createTextureLayer() {
        long layer = nCreateTextureLayer(mNativeProxy);
        return HardwareLayer.adoptTextureLayer(this, layer);
    }


    void buildLayer(RenderNode node) {
        nBuildLayer(mNativeProxy, node.getNativeDisplayList());
    }


    boolean copyLayerInto(final HardwareLayer layer, final Bitmap bitmap) {
        return nCopyLayerInto(mNativeProxy,
                layer.getDeferredLayerUpdater(), bitmap);
    }

    /**
     * Indicates that the specified hardware layer needs to be updated
     * as soon as possible.
     *
     * @param layer The hardware layer that needs an update
     */
    void pushLayerUpdate(HardwareLayer layer) {
        nPushLayerUpdate(mNativeProxy, layer.getDeferredLayerUpdater());
    }

    /**
     * Tells the HardwareRenderer that the layer is destroyed. The renderer
     * should remove the layer from any update queues.
     */
    void onLayerDestroyed(HardwareLayer layer) {
        nCancelLayerUpdate(mNativeProxy, layer.getDeferredLayerUpdater());
    }

    /**
     * Optional, sets the name of the renderer. Useful for debugging purposes.
     *
     * @param name The name of this renderer, can be null
     */
    void setName(String name) {
        nSetName(mNativeProxy, name);
    }

    /**
     * Blocks until all previously queued work has completed.
     */
    void fence() {
        nFence(mNativeProxy);
    }

    /**
     * Prevents any further drawing until draw() is called. This is a signal
     * that the contents of the RenderNode tree are no longer safe to play back.
     * In practice this usually means that there are Functor pointers in the
     * display list that are no longer valid.
     */
    void stopDrawing() {
        nStopDrawing(mNativeProxy);
    }

    /**
     * Called by {@link ViewRootImpl} when a new performTraverals is scheduled.
     */
    public void notifyFramePending() {
        nNotifyFramePending(mNativeProxy);
    }


    void registerAnimatingRenderNode(RenderNode animator) {
        nRegisterAnimatingRenderNode(mRootNode.mNativeRenderNode, animator.mNativeRenderNode);
    }

    void registerVectorDrawableAnimator(
        AnimatedVectorDrawable.VectorDrawableAnimatorRT animator) {
        nRegisterVectorDrawableAnimator(mRootNode.mNativeRenderNode,
                animator.getAnimatorNativePtr());
    }

    public void serializeDisplayListTree() {
        nSerializeDisplayListTree(mNativeProxy);
    }

    public static int copySurfaceInto(Surface surface, Bitmap bitmap) {
        return nCopySurfaceInto(surface, bitmap);
    }

    @Override
    protected void finalize() throws Throwable {
        try {
            nDeleteProxy(mNativeProxy);
            mNativeProxy = 0;
        } finally {
            super.finalize();
        }
    }

    private static class ProcessInitializer {
        static ProcessInitializer sInstance = new ProcessInitializer();
        private static IBinder sProcToken;

        private boolean mInitialized = false;

        private ProcessInitializer() {}

        synchronized void init(Context context, long renderProxy) {
            if (mInitialized) return;
            mInitialized = true;
            initSched(context, renderProxy);
            initGraphicsStats(context, renderProxy);
            initAssetAtlas(context, renderProxy);
        }

        private static void initSched(Context context, long renderProxy) {
            try {
                int tid = nGetRenderThreadTid(renderProxy);
                ActivityManagerNative.getDefault().setRenderThread(tid);
            } catch (Throwable t) {
                Log.w(LOG_TAG, "Failed to set scheduler for RenderThread", t);
            }
        }

        private static void initGraphicsStats(Context context, long renderProxy) {
            try {
                IBinder binder = ServiceManager.getService("graphicsstats");
                if (binder == null) return;
                IGraphicsStats graphicsStatsService = IGraphicsStats.Stub
                        .asInterface(binder);
                sProcToken = new Binder();
                final String pkg = context.getApplicationInfo().packageName;
                ParcelFileDescriptor pfd = graphicsStatsService.
                        requestBufferForProcess(pkg, sProcToken);
                nSetProcessStatsBuffer(renderProxy, pfd.getFd());
                pfd.close();
            } catch (Throwable t) {
                Log.w(LOG_TAG, "Could not acquire gfx stats buffer", t);
            }
        }

        private static void initAssetAtlas(Context context, long renderProxy) {
            IBinder binder = ServiceManager.getService("assetatlas");
            if (binder == null) return;

            IAssetAtlas atlas = IAssetAtlas.Stub.asInterface(binder);
            try {
                if (atlas.isCompatible(android.os.Process.myPpid())) {
                    GraphicBuffer buffer = atlas.getBuffer();
                    if (buffer != null) {
                        long[] map = atlas.getMap();
                        if (map != null) {
                            nSetAtlas(renderProxy, buffer, map);
                        }
                        // If IAssetAtlas is not the same class as the IBinder
                        // we are using a remote service and we can safely
                        // destroy the graphic buffer
                        if (atlas.getClass() != binder.getClass()) {
                            buffer.destroy();
                        }
                    }
                }
            } catch (RemoteException e) {
                Log.w(LOG_TAG, "Could not acquire atlas", e);
            }
        }
    }

    void addFrameMetricsObserver(FrameMetricsObserver observer) {
        long nativeObserver = nAddFrameMetricsObserver(mNativeProxy, observer);
        observer.mNative = new VirtualRefBasePtr(nativeObserver);
    }

    void removeFrameMetricsObserver(FrameMetricsObserver observer) {
        nRemoveFrameMetricsObserver(mNativeProxy, observer.mNative.get());
        observer.mNative = null;
    }

    static native void setupShadersDiskCache(String cacheFile);

    private static native void nSetAtlas(long nativeProxy, GraphicBuffer buffer, long[] map);
    private static native void nSetProcessStatsBuffer(long nativeProxy, int fd);
    private static native int nGetRenderThreadTid(long nativeProxy);

    private static native long nCreateRootRenderNode();
    private static native long nCreateProxy(boolean translucent, long rootRenderNode);
    private static native void nDeleteProxy(long nativeProxy);

    private static native boolean nLoadSystemProperties(long nativeProxy);
    private static native void nSetName(long nativeProxy, String name);

    private static native void nInitialize(long nativeProxy, Surface window);
    private static native void nUpdateSurface(long nativeProxy, Surface window);
    private static native boolean nPauseSurface(long nativeProxy, Surface window);
    private static native void nSetStopped(long nativeProxy, boolean stopped);
    private static native void nSetup(long nativeProxy,
            float lightRadius, int ambientShadowAlpha, int spotShadowAlpha);
    private static native void nSetLightCenter(long nativeProxy,
            float lightX, float lightY, float lightZ);
    private static native void nSetOpaque(long nativeProxy, boolean opaque);
    private static native int nSyncAndDrawFrame(long nativeProxy, long[] frameInfo, int size);
    private static native void nDestroy(long nativeProxy, long rootRenderNode);
    private static native void nRegisterAnimatingRenderNode(long rootRenderNode, long animatingNode);
    private static native void nRegisterVectorDrawableAnimator(long rootRenderNode, long animator);

    private static native void nInvokeFunctor(long functor, boolean waitForCompletion);

    private static native long nCreateTextureLayer(long nativeProxy);
    private static native void nBuildLayer(long nativeProxy, long node);
    private static native boolean nCopyLayerInto(long nativeProxy, long layer, Bitmap bitmap);
    private static native void nPushLayerUpdate(long nativeProxy, long layer);
    private static native void nCancelLayerUpdate(long nativeProxy, long layer);
    private static native void nDetachSurfaceTexture(long nativeProxy, long layer);

    private static native void nDestroyHardwareResources(long nativeProxy);
    private static native void nTrimMemory(int level);
    private static native void nOverrideProperty(String name, String value);

    private static native void nFence(long nativeProxy);
    private static native void nStopDrawing(long nativeProxy);
    private static native void nNotifyFramePending(long nativeProxy);

    private static native void nSerializeDisplayListTree(long nativeProxy);

    private static native void nDumpProfileInfo(long nativeProxy, FileDescriptor fd,
            @DumpFlags int dumpFlags);
    private static native void nDumpProfileData(byte[] data, FileDescriptor fd);

    private static native void nAddRenderNode(long nativeProxy, long rootRenderNode,
             boolean placeFront);
    private static native void nRemoveRenderNode(long nativeProxy, long rootRenderNode);
    private static native void nDrawRenderNode(long nativeProxy, long rootRenderNode);
    private static native void nSetContentDrawBounds(long nativeProxy, int left,
             int top, int right, int bottom);

    private static native long nAddFrameMetricsObserver(long nativeProxy, FrameMetricsObserver observer);
    private static native void nRemoveFrameMetricsObserver(long nativeProxy, long nativeObserver);

    private static native int nCopySurfaceInto(Surface surface, Bitmap bitmap);
}<|MERGE_RESOLUTION|>--- conflicted
+++ resolved
@@ -520,19 +520,6 @@
     }
 
     /**
-<<<<<<< HEAD
-     * This method should be invoked whenever the current threaded renderer
-     * context should be reset.
-     *
-     * @param surface The surface to render
-     */
-    void invalidate(Surface surface) {
-        updateSurface(surface);
-    }
-
-    /**
-=======
->>>>>>> 1d7ee6b5
      * Detaches the layer's surface texture from the GL context and releases
      * the texture id
      */
