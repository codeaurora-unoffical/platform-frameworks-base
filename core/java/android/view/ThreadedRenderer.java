--- conflicted
+++ resolved
@@ -17,10 +17,7 @@
 package android.view;
 
 import android.annotation.NonNull;
-<<<<<<< HEAD
-=======
 import android.annotation.Nullable;
->>>>>>> dbf9e87c
 import android.content.Context;
 import android.content.res.TypedArray;
 import android.graphics.HardwareRenderer;
@@ -31,6 +28,7 @@
 import android.graphics.RenderNode;
 import android.os.SystemProperties;
 import android.os.Trace;
+import android.util.Log;
 import android.view.Surface.OutOfResourcesException;
 import android.view.View.AttachInfo;
 import android.view.animation.AnimationUtils;
@@ -39,10 +37,7 @@
 
 import java.io.FileDescriptor;
 import java.io.PrintWriter;
-<<<<<<< HEAD
-=======
 import java.util.ArrayList;
->>>>>>> dbf9e87c
 
 /**
  * Threaded renderer that proxies the rendering to a render thread. Most calls
@@ -294,12 +289,6 @@
     // applied as translation when updating the root render node.
     private int mInsetTop, mInsetLeft;
 
-<<<<<<< HEAD
-    // Whether the surface has insets. Used to protect opacity.
-    private boolean mHasInsets;
-
-=======
->>>>>>> dbf9e87c
     // Light properties specified by the theme.
     private final float mLightY;
     private final float mLightZ;
@@ -311,12 +300,8 @@
     private boolean mEnabled;
     private boolean mRequested = true;
 
-<<<<<<< HEAD
-    private FrameDrawingCallback mNextRtFrameCallback;
-=======
     @Nullable
     private ArrayList<FrameDrawingCallback> mNextRtFrameCallbacks;
->>>>>>> dbf9e87c
 
     ThreadedRenderer(Context context, boolean translucent, String name) {
         super();
@@ -457,16 +442,11 @@
      *
      * @param callback The callback to register.
      */
-<<<<<<< HEAD
-    void registerRtFrameCallback(FrameDrawingCallback callback) {
-        mNextRtFrameCallback = callback;
-=======
     void registerRtFrameCallback(@NonNull FrameDrawingCallback callback) {
         if (mNextRtFrameCallbacks == null) {
             mNextRtFrameCallbacks = new ArrayList<>();
         }
         mNextRtFrameCallbacks.add(callback);
->>>>>>> dbf9e87c
     }
 
     /**
@@ -605,12 +585,6 @@
         // Consume and set the frame callback after we dispatch draw to the view above, but before
         // onPostDraw below which may reset the callback for the next frame.  This ensures that
         // updates to the frame callback during scroll handling will also apply in this frame.
-<<<<<<< HEAD
-        final FrameDrawingCallback callback = mNextRtFrameCallback;
-        mNextRtFrameCallback = null;
-        if (callback != null) {
-            setFrameCallback(callback);
-=======
         if (mNextRtFrameCallbacks != null) {
             final ArrayList<FrameDrawingCallback> frameCallbacks = mNextRtFrameCallbacks;
             mNextRtFrameCallbacks = null;
@@ -619,7 +593,6 @@
                     frameCallbacks.get(i).onFrameDraw(frame);
                 }
             });
->>>>>>> dbf9e87c
         }
 
         if (mRootNodeNeedsUpdate || !mRootNode.hasDisplayList()) {
