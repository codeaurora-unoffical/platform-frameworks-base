/*
 * Copyright (C) 2013 The Android Open Source Project
 *
 * Licensed under the Apache License, Version 2.0 (the "License");
 * you may not use this file except in compliance with the License.
 * You may obtain a copy of the License at
 *
 *      http://www.apache.org/licenses/LICENSE-2.0
 *
 * Unless required by applicable law or agreed to in writing, software
 * distributed under the License is distributed on an "AS IS" BASIS,
 * WITHOUT WARRANTIES OR CONDITIONS OF ANY KIND, either express or implied.
 * See the License for the specific language governing permissions and
 * limitations under the License.
 */

package android.view;

import static android.graphics.Matrix.MSCALE_X;
import static android.graphics.Matrix.MSCALE_Y;
import static android.graphics.Matrix.MSKEW_X;
import static android.graphics.Matrix.MSKEW_Y;
import static android.graphics.Matrix.MTRANS_X;
import static android.graphics.Matrix.MTRANS_Y;
import static android.view.Surface.ROTATION_270;
import static android.view.Surface.ROTATION_90;
import static android.view.SurfaceControlProto.HASH_CODE;
import static android.view.SurfaceControlProto.NAME;

import android.annotation.Size;
import android.annotation.UnsupportedAppUsage;
import android.graphics.Bitmap;
import android.graphics.GraphicBuffer;
import android.graphics.Matrix;
import android.graphics.PixelFormat;
import android.graphics.Point;
import android.graphics.Rect;
import android.graphics.Region;
import android.hardware.display.DisplayedContentSample;
import android.hardware.display.DisplayedContentSamplingAttributes;
import android.os.IBinder;
import android.os.Parcel;
import android.os.Parcelable;
import android.os.Process;
import android.os.UserHandle;
import android.util.ArrayMap;
import android.util.Log;
import android.util.proto.ProtoOutputStream;
import android.view.Surface.OutOfResourcesException;

import com.android.internal.annotations.GuardedBy;

import dalvik.system.CloseGuard;

import libcore.util.NativeAllocationRegistry;

import java.io.Closeable;

/**
 * SurfaceControl
 *  @hide
 */
public class SurfaceControl implements Parcelable {
    private static final String TAG = "SurfaceControl";

    private static native long nativeCreate(SurfaceSession session, String name,
            int w, int h, int format, int flags, long parentObject, int windowType, int ownerUid)
            throws OutOfResourcesException;
    private static native long nativeReadFromParcel(Parcel in);
    private static native void nativeWriteToParcel(long nativeObject, Parcel out);
    private static native void nativeRelease(long nativeObject);
    private static native void nativeDestroy(long nativeObject);
    private static native void nativeDisconnect(long nativeObject);

    private static native GraphicBuffer nativeScreenshot(IBinder displayToken,
            Rect sourceCrop, int width, int height, boolean useIdentityTransform, int rotation);
    private static native GraphicBuffer nativeCaptureLayers(IBinder layerHandleToken,
            Rect sourceCrop, float frameScale);

    private static native long nativeCreateTransaction();
    private static native long nativeGetNativeTransactionFinalizer();
    private static native void nativeApplyTransaction(long transactionObj, boolean sync);
    private static native void nativeMergeTransaction(long transactionObj,
            long otherTransactionObj);
    private static native void nativeSetAnimationTransaction(long transactionObj);
    private static native void nativeSetEarlyWakeup(long transactionObj);

    private static native void nativeSetLayer(long transactionObj, long nativeObject, int zorder);
    private static native void nativeSetRelativeLayer(long transactionObj, long nativeObject,
            IBinder relativeTo, int zorder);
    private static native void nativeSetPosition(long transactionObj, long nativeObject,
            float x, float y);
    private static native void nativeSetGeometryAppliesWithResize(long transactionObj,
            long nativeObject);
    private static native void nativeSetSize(long transactionObj, long nativeObject, int w, int h);
    private static native void nativeSetTransparentRegionHint(long transactionObj,
            long nativeObject, Region region);
    private static native void nativeSetAlpha(long transactionObj, long nativeObject, float alpha);
    private static native void nativeSetMatrix(long transactionObj, long nativeObject,
            float dsdx, float dtdx,
            float dtdy, float dsdy);
    private static native void nativeSetColorTransform(long transactionObj, long nativeObject,
            float[] matrix, float[] translation);
    private static native void nativeSetColor(long transactionObj, long nativeObject, float[] color);
    private static native void nativeSetFlags(long transactionObj, long nativeObject,
            int flags, int mask);
    private static native void nativeSetWindowCrop(long transactionObj, long nativeObject,
            int l, int t, int r, int b);
<<<<<<< HEAD
=======
    private static native void nativeSetCornerRadius(long transactionObj, long nativeObject,
            float cornerRadius);
>>>>>>> de843449
    private static native void nativeSetLayerStack(long transactionObj, long nativeObject,
            int layerStack);

    private static native boolean nativeClearContentFrameStats(long nativeObject);
    private static native boolean nativeGetContentFrameStats(long nativeObject, WindowContentFrameStats outStats);
    private static native boolean nativeClearAnimationFrameStats();
    private static native boolean nativeGetAnimationFrameStats(WindowAnimationFrameStats outStats);

    private static native IBinder nativeGetBuiltInDisplay(int physicalDisplayId);
    private static native IBinder nativeCreateDisplay(String name, boolean secure);
    private static native void nativeDestroyDisplay(IBinder displayToken);
    private static native void nativeSetDisplaySurface(long transactionObj,
            IBinder displayToken, long nativeSurfaceObject);
    private static native void nativeSetDisplayLayerStack(long transactionObj,
            IBinder displayToken, int layerStack);
    private static native void nativeSetDisplayProjection(long transactionObj,
            IBinder displayToken, int orientation,
            int l, int t, int r, int b,
            int L, int T, int R, int B);
    private static native void nativeSetDisplaySize(long transactionObj, IBinder displayToken,
            int width, int height);
    private static native SurfaceControl.PhysicalDisplayInfo[] nativeGetDisplayConfigs(
            IBinder displayToken);
    private static native DisplayedContentSamplingAttributes
            nativeGetDisplayedContentSamplingAttributes(IBinder displayToken);
    private static native boolean nativeSetDisplayedContentSamplingEnabled(IBinder displayToken,
            boolean enable, int componentMask, int maxFrames);
    private static native DisplayedContentSample nativeGetDisplayedContentSample(
            IBinder displayToken, long numFrames, long timestamp);
    private static native int nativeGetActiveConfig(IBinder displayToken);
    private static native boolean nativeSetActiveConfig(IBinder displayToken, int id);
    private static native int[] nativeGetDisplayColorModes(IBinder displayToken);
    private static native int nativeGetActiveColorMode(IBinder displayToken);
    private static native boolean nativeSetActiveColorMode(IBinder displayToken,
            int colorMode);
    private static native void nativeSetDisplayPowerMode(
            IBinder displayToken, int mode);
    private static native void nativeDeferTransactionUntil(long transactionObj, long nativeObject,
            IBinder handle, long frame);
    private static native void nativeDeferTransactionUntilSurface(long transactionObj,
            long nativeObject,
            long surfaceObject, long frame);
    private static native void nativeReparentChildren(long transactionObj, long nativeObject,
            IBinder handle);
    private static native void nativeReparent(long transactionObj, long nativeObject,
            IBinder parentHandle);
    private static native void nativeSeverChildren(long transactionObj, long nativeObject);
    private static native void nativeSetOverrideScalingMode(long transactionObj, long nativeObject,
            int scalingMode);
    private static native void nativeDestroy(long transactionObj, long nativeObject);
    private static native IBinder nativeGetHandle(long nativeObject);
    private static native boolean nativeGetTransformToDisplayInverse(long nativeObject);

    private static native Display.HdrCapabilities nativeGetHdrCapabilities(IBinder displayToken);

    private static native void nativeSetInputWindowInfo(long transactionObj, long nativeObject,
            InputWindowHandle handle);
<<<<<<< HEAD

=======
    private static native void nativeTransferTouchFocus(long transactionObj, IBinder fromToken,
            IBinder toToken);
>>>>>>> de843449

    private final CloseGuard mCloseGuard = CloseGuard.get();
    private final String mName;
    long mNativeObject; // package visibility only for Surface.java access

    // TODO: Move this to native.
    private final Object mSizeLock = new Object();
    @GuardedBy("mSizeLock")
    private int mWidth;
    @GuardedBy("mSizeLock")
    private int mHeight;

    static Transaction sGlobalTransaction;
    static long sTransactionNestCount = 0;

    /* flags used in constructor (keep in sync with ISurfaceComposerClient.h) */

    /**
     * Surface creation flag: Surface is created hidden
     */
    @UnsupportedAppUsage
    public static final int HIDDEN = 0x00000004;

    /**
     * Surface creation flag: The surface contains secure content, special
     * measures will be taken to disallow the surface's content to be copied
     * from another process. In particular, screenshots and VNC servers will
     * be disabled, but other measures can take place, for instance the
     * surface might not be hardware accelerated.
     *
     */
    public static final int SECURE = 0x00000080;

    /**
     * Surface creation flag: Creates a surface where color components are interpreted
     * as "non pre-multiplied" by their alpha channel. Of course this flag is
     * meaningless for surfaces without an alpha channel. By default
     * surfaces are pre-multiplied, which means that each color component is
     * already multiplied by its alpha value. In this case the blending
     * equation used is:
     * <p>
     *    <code>DEST = SRC + DEST * (1-SRC_ALPHA)</code>
     * <p>
     * By contrast, non pre-multiplied surfaces use the following equation:
     * <p>
     *    <code>DEST = SRC * SRC_ALPHA * DEST * (1-SRC_ALPHA)</code>
     * <p>
     * pre-multiplied surfaces must always be used if transparent pixels are
     * composited on top of each-other into the surface. A pre-multiplied
     * surface can never lower the value of the alpha component of a given
     * pixel.
     * <p>
     * In some rare situations, a non pre-multiplied surface is preferable.
     *
     */
    public static final int NON_PREMULTIPLIED = 0x00000100;

    /**
     * Surface creation flag: Indicates that the surface must be considered opaque,
     * even if its pixel format contains an alpha channel. This can be useful if an
     * application needs full RGBA 8888 support for instance but will
     * still draw every pixel opaque.
     * <p>
     * This flag is ignored if setAlpha() is used to make the surface non-opaque.
     * Combined effects are (assuming a buffer format with an alpha channel):
     * <ul>
     * <li>OPAQUE + alpha(1.0) == opaque composition
     * <li>OPAQUE + alpha(0.x) == blended composition
     * <li>!OPAQUE + alpha(1.0) == blended composition
     * <li>!OPAQUE + alpha(0.x) == blended composition
     * </ul>
     * If the underlying buffer lacks an alpha channel, the OPAQUE flag is effectively
     * set automatically.
     */
    public static final int OPAQUE = 0x00000400;

    /**
     * Surface creation flag: Application requires a hardware-protected path to an
     * external display sink. If a hardware-protected path is not available,
     * then this surface will not be displayed on the external sink.
     *
     */
    public static final int PROTECTED_APP = 0x00000800;

    // 0x1000 is reserved for an independent DRM protected flag in framework

    /**
     * Surface creation flag: Window represents a cursor glyph.
     */
    public static final int CURSOR_WINDOW = 0x00002000;

    /**
     * Surface creation flag: Creates a normal surface.
     * This is the default.
     *
     */
    public static final int FX_SURFACE_NORMAL   = 0x00000000;

    /**
     * Surface creation flag: Creates a Dim surface.
     * Everything behind this surface is dimmed by the amount specified
     * in {@link #setAlpha}.  It is an error to lock a Dim surface, since it
     * doesn't have a backing store.
     *
     */
    public static final int FX_SURFACE_DIM = 0x00020000;

    /**
     * Surface creation flag: Creates a container surface.
     * This surface will have no buffers and will only be used
     * as a container for other surfaces, or for its InputInfo.
     */
    public static final int FX_SURFACE_CONTAINER = 0x00080000;

    /**
     * Mask used for FX values above.
     *
     */
    public static final int FX_SURFACE_MASK = 0x000F0000;

    /* flags used with setFlags() (keep in sync with ISurfaceComposer.h) */

    /**
     * Surface flag: Hide the surface.
     * Equivalent to calling hide().
     * Updates the value set during Surface creation (see {@link #HIDDEN}).
     */
    private static final int SURFACE_HIDDEN = 0x01;

    /**
     * Surface flag: composite without blending when possible.
     * Updates the value set during Surface creation (see {@link #OPAQUE}).
     */
    private static final int SURFACE_OPAQUE = 0x02;


    /* built-in physical display ids (keep in sync with ISurfaceComposer.h)
     * these are different from the logical display ids used elsewhere in the framework */

    /**
     * Built-in physical display id: Main display.
     * Use only with {@link SurfaceControl#getBuiltInDisplay(int)}.
     */
    public static final int BUILT_IN_DISPLAY_ID_MAIN = 0;

    /**
     * Built-in physical display id: Attached HDMI display.
     * Use only with {@link SurfaceControl#getBuiltInDisplay(int)}.
     */
    public static final int BUILT_IN_DISPLAY_ID_HDMI = 1;

    /**
     * Built-in physical display id: Additional Built-in display id range.
     * HDMI display ID range will be HDMI ID to EXT_MIN ID.
     * Built-in display ID range will bee EXT_MIN ID to EXT_MAX ID.
     * Use only with {@link SurfaceControl#getBuiltInDisplay(int)}.
     */
    public static final int BUILT_IN_DISPLAY_ID_EXT_MIN = 5;
    public static final int BUILT_IN_DISPLAY_ID_EXT_MAX = 7;

    /* Display power modes * /

    /**
     * Display power mode off: used while blanking the screen.
     * Use only with {@link SurfaceControl#setDisplayPowerMode}.
     */
    public static final int POWER_MODE_OFF = 0;

    /**
     * Display power mode doze: used while putting the screen into low power mode.
     * Use only with {@link SurfaceControl#setDisplayPowerMode}.
     */
    public static final int POWER_MODE_DOZE = 1;

    /**
     * Display power mode normal: used while unblanking the screen.
     * Use only with {@link SurfaceControl#setDisplayPowerMode}.
     */
    public static final int POWER_MODE_NORMAL = 2;

    /**
     * Display power mode doze: used while putting the screen into a suspended
     * low power mode.  Use only with {@link SurfaceControl#setDisplayPowerMode}.
     */
    public static final int POWER_MODE_DOZE_SUSPEND = 3;

    /**
     * Display power mode on: used while putting the screen into a suspended
     * full power mode.  Use only with {@link SurfaceControl#setDisplayPowerMode}.
     */
    public static final int POWER_MODE_ON_SUSPEND = 4;

    /**
     * A value for windowType used to indicate that the window should be omitted from screenshots
     * and display mirroring. A temporary workaround until we express such things with
     * the hierarchy.
     * TODO: b/64227542
     * @hide
     */
    public static final int WINDOW_TYPE_DONT_SCREENSHOT = 441731;

    /**
     * Builder class for {@link SurfaceControl} objects.
     */
    public static class Builder {
        private SurfaceSession mSession;
        private int mFlags = HIDDEN;
        private int mWidth;
        private int mHeight;
        private int mFormat = PixelFormat.OPAQUE;
        private String mName;
        private SurfaceControl mParent;
        private int mWindowType = -1;
        private int mOwnerUid = -1;

        /**
         * Begin building a SurfaceControl with a given {@link SurfaceSession}.
         *
         * @param session The {@link SurfaceSession} with which to eventually construct the surface.
         */
        public Builder(SurfaceSession session) {
            mSession = session;
        }

        /**
         * Construct a new {@link SurfaceControl} with the set parameters.
         */
        public SurfaceControl build() {
            if (mWidth < 0 || mHeight < 0) {
                throw new IllegalArgumentException(
                        "width and height must be positive or unset");
            }
            if ((mWidth > 0 || mHeight > 0) && (isColorLayerSet() || isContainerLayerSet())) {
                throw new IllegalArgumentException(
                        "Only buffer layers can set a valid buffer size.");
            }
            return new SurfaceControl(mSession, mName, mWidth, mHeight, mFormat,
                    mFlags, mParent, mWindowType, mOwnerUid);
        }

        /**
         * Set a debugging-name for the SurfaceControl.
         *
         * @param name A name to identify the Surface in debugging.
         */
        public Builder setName(String name) {
            mName = name;
            return this;
        }

        /**
         * Set the initial size of the controlled surface's buffers in pixels.
         *
         * @param width The buffer width in pixels.
         * @param height The buffer height in pixels.
         */
        public Builder setBufferSize(int width, int height) {
            if (width < 0 || height < 0) {
                throw new IllegalArgumentException(
                        "width and height must be positive");
            }
            mWidth = width;
            mHeight = height;
            return this;
        }

        /**
         * Set the pixel format of the controlled surface's buffers, using constants from
         * {@link android.graphics.PixelFormat}.
         */
        public Builder setFormat(@PixelFormat.Format int format) {
            mFormat = format;
            return this;
        }

        /**
         * Specify if the app requires a hardware-protected path to
         * an external display sync. If protected content is enabled, but
         * such a path is not available, then the controlled Surface will
         * not be displayed.
         *
         * @param protectedContent Whether to require a protected sink.
         */
        public Builder setProtected(boolean protectedContent) {
            if (protectedContent) {
                mFlags |= PROTECTED_APP;
            } else {
                mFlags &= ~PROTECTED_APP;
            }
            return this;
        }

        /**
         * Specify whether the Surface contains secure content. If true, the system
         * will prevent the surfaces content from being copied by another process. In
         * particular screenshots and VNC servers will be disabled. This is however
         * not a complete prevention of readback as {@link #setProtected}.
         */
        public Builder setSecure(boolean secure) {
            if (secure) {
                mFlags |= SECURE;
            } else {
                mFlags &= ~SECURE;
            }
            return this;
        }

        /**
         * Indicates whether the surface must be considered opaque,
         * even if its pixel format is set to translucent. This can be useful if an
         * application needs full RGBA 8888 support for instance but will
         * still draw every pixel opaque.
         * <p>
         * This flag only determines whether opacity will be sampled from the alpha channel.
         * Plane-alpha from calls to setAlpha() can still result in blended composition
         * regardless of the opaque setting.
         *
         * Combined effects are (assuming a buffer format with an alpha channel):
         * <ul>
         * <li>OPAQUE + alpha(1.0) == opaque composition
         * <li>OPAQUE + alpha(0.x) == blended composition
         * <li>OPAQUE + alpha(0.0) == no composition
         * <li>!OPAQUE + alpha(1.0) == blended composition
         * <li>!OPAQUE + alpha(0.x) == blended composition
         * <li>!OPAQUE + alpha(0.0) == no composition
         * </ul>
         * If the underlying buffer lacks an alpha channel, it is as if setOpaque(true)
         * were set automatically.
         * @param opaque Whether the Surface is OPAQUE.
         */
        public Builder setOpaque(boolean opaque) {
            if (opaque) {
                mFlags |= OPAQUE;
            } else {
                mFlags &= ~OPAQUE;
            }
            return this;
        }

        /**
         * Set a parent surface for our new SurfaceControl.
         *
         * Child surfaces are constrained to the onscreen region of their parent.
         * Furthermore they stack relatively in Z order, and inherit the transformation
         * of the parent.
         *
         * @param parent The parent control.
         */
        public Builder setParent(SurfaceControl parent) {
            mParent = parent;
            return this;
        }

        /**
         * Set surface metadata.
         *
         * Currently these are window-types as per {@link WindowManager.LayoutParams} and
         * owner UIDs. Child surfaces inherit their parents
         * metadata so only the WindowManager needs to set this on root Surfaces.
         *
         * @param windowType A window-type
         * @param ownerUid UID of the window owner.
         */
        public Builder setMetadata(int windowType, int ownerUid) {
            if (UserHandle.getAppId(Process.myUid()) != Process.SYSTEM_UID) {
                throw new UnsupportedOperationException(
                        "It only makes sense to set Surface metadata from the WindowManager");
            }
            mWindowType = windowType;
            mOwnerUid = ownerUid;
            return this;
        }

        /**
         * Indicate whether a 'ColorLayer' is to be constructed.
         *
         * Color layers will not have an associated BufferQueue and will instead always render a
         * solid color (that is, solid before plane alpha). Currently that color is black.
         *
         * @param isColorLayer Whether to create a color layer.
         */
        public Builder setColorLayer(boolean isColorLayer) {
            if (isColorLayer) {
                mFlags |= FX_SURFACE_DIM;
            } else {
                mFlags &= ~FX_SURFACE_DIM;
            }
            return this;
        }

        private boolean isColorLayerSet() {
            return  (mFlags & FX_SURFACE_DIM) == FX_SURFACE_DIM;
        }

        /**
         * Indicates whether a 'ContainerLayer' is to be constructed.
         *
         * Container layers will not be rendered in any fashion and instead are used
         * as a parent of renderable layers.
         *
         * @param isContainerLayer Whether to create a container layer.
         */
        public Builder setContainerLayer(boolean isContainerLayer) {
            if (isContainerLayer) {
                mFlags |= FX_SURFACE_CONTAINER;
            } else {
                mFlags &= ~FX_SURFACE_CONTAINER;
            }
            return this;
        }

        private boolean isContainerLayerSet() {
            return  (mFlags & FX_SURFACE_CONTAINER) == FX_SURFACE_CONTAINER;
        }

        /**
         * Set 'Surface creation flags' such as {@link HIDDEN}, {@link SECURE}.
         *
         * TODO: Finish conversion to individual builder methods?
         * @param flags The combined flags
         */
        public Builder setFlags(int flags) {
            mFlags = flags;
            return this;
        }
    }

    /**
     * Create a surface with a name.
     * <p>
     * The surface creation flags specify what kind of surface to create and
     * certain options such as whether the surface can be assumed to be opaque
     * and whether it should be initially hidden.  Surfaces should always be
     * created with the {@link #HIDDEN} flag set to ensure that they are not
     * made visible prematurely before all of the surface's properties have been
     * configured.
     * <p>
     * Good practice is to first create the surface with the {@link #HIDDEN} flag
     * specified, open a transaction, set the surface layer, layer stack, alpha,
     * and position, call {@link #show} if appropriate, and close the transaction.
     * <p>
     * Bounds of the surface is determined by its crop and its buffer size. If the
     * surface has no buffer or crop, the surface is boundless and only constrained
     * by the size of its parent bounds.
     *
     * @param session The surface session, must not be null.
     * @param name The surface name, must not be null.
     * @param w The surface initial width.
     * @param h The surface initial height.
     * @param flags The surface creation flags.  Should always include {@link #HIDDEN}
     * in the creation flags.
     * @param windowType The type of the window as specified in WindowManager.java.
     * @param ownerUid A unique per-app ID.
     *
     * @throws throws OutOfResourcesException If the SurfaceControl cannot be created.
     */
    private SurfaceControl(SurfaceSession session, String name, int w, int h, int format, int flags,
            SurfaceControl parent, int windowType, int ownerUid)
                    throws OutOfResourcesException, IllegalArgumentException {
        if (session == null) {
            throw new IllegalArgumentException("session must not be null");
        }
        if (name == null) {
            throw new IllegalArgumentException("name must not be null");
        }

        if ((flags & SurfaceControl.HIDDEN) == 0) {
            Log.w(TAG, "Surfaces should always be created with the HIDDEN flag set "
                    + "to ensure that they are not made visible prematurely before "
                    + "all of the surface's properties have been configured.  "
                    + "Set the other properties and make the surface visible within "
                    + "a transaction.  New surface name: " + name,
                    new Throwable());
        }

        mName = name;
        mWidth = w;
        mHeight = h;
        mNativeObject = nativeCreate(session, name, w, h, format, flags,
            parent != null ? parent.mNativeObject : 0, windowType, ownerUid);
        if (mNativeObject == 0) {
            throw new OutOfResourcesException(
                    "Couldn't allocate SurfaceControl native object");
        }

        mCloseGuard.open("release");
    }

    // This is a transfer constructor, useful for transferring a live SurfaceControl native
    // object to another Java wrapper which could have some different behavior, e.g.
    // event logging.
    public SurfaceControl(SurfaceControl other) {
        mName = other.mName;
        mWidth = other.mWidth;
        mHeight = other.mHeight;
        mNativeObject = other.mNativeObject;
        other.mCloseGuard.close();
        other.mNativeObject = 0;
        mCloseGuard.open("release");
    }

    private SurfaceControl(Parcel in) {
        mName = in.readString();
        mWidth = in.readInt();
        mHeight = in.readInt();
        mNativeObject = nativeReadFromParcel(in);
        if (mNativeObject == 0) {
            throw new IllegalArgumentException("Couldn't read SurfaceControl from parcel=" + in);
        }
        mCloseGuard.open("release");
    }

    @Override
    public int describeContents() {
        return 0;
    }

    @Override
    public void writeToParcel(Parcel dest, int flags) {
        dest.writeString(mName);
        dest.writeInt(mWidth);
        dest.writeInt(mHeight);
        nativeWriteToParcel(mNativeObject, dest);
    }

    /**
     * Write to a protocol buffer output stream. Protocol buffer message definition is at {@link
     * android.view.SurfaceControlProto}.
     *
     * @param proto Stream to write the SurfaceControl object to.
     * @param fieldId Field Id of the SurfaceControl as defined in the parent message.
     * @hide
     */
    public void writeToProto(ProtoOutputStream proto, long fieldId) {
        final long token = proto.start(fieldId);
        proto.write(HASH_CODE, System.identityHashCode(this));
        proto.write(NAME, mName);
        proto.end(token);
    }

    public static final Creator<SurfaceControl> CREATOR
            = new Creator<SurfaceControl>() {
        public SurfaceControl createFromParcel(Parcel in) {
            return new SurfaceControl(in);
        }

        public SurfaceControl[] newArray(int size) {
            return new SurfaceControl[size];
        }
    };

    @Override
    protected void finalize() throws Throwable {
        try {
            if (mCloseGuard != null) {
                mCloseGuard.warnIfOpen();
            }
            if (mNativeObject != 0) {
                nativeRelease(mNativeObject);
            }
        } finally {
            super.finalize();
        }
    }

    /**
     * Release the local reference to the server-side surface.
     * Always call release() when you're done with a Surface.
     * This will make the surface invalid.
     */
    public void release() {
        if (mNativeObject != 0) {
            nativeRelease(mNativeObject);
            mNativeObject = 0;
        }
        mCloseGuard.close();
    }

    /**
     * Free all server-side state associated with this surface and
     * release this object's reference.  This method can only be
     * called from the process that created the service.
     */
    public void destroy() {
        if (mNativeObject != 0) {
            nativeDestroy(mNativeObject);
            mNativeObject = 0;
        }
        mCloseGuard.close();
    }

    /**
     * Disconnect any client still connected to the surface.
     */
    public void disconnect() {
        if (mNativeObject != 0) {
            nativeDisconnect(mNativeObject);
        }
    }

    private void checkNotReleased() {
        if (mNativeObject == 0) throw new NullPointerException(
                "mNativeObject is null. Have you called release() already?");
    }

    /*
     * set surface parameters.
     * needs to be inside open/closeTransaction block
     */

    /** start a transaction */
    @UnsupportedAppUsage
    public static void openTransaction() {
        synchronized (SurfaceControl.class) {
            if (sGlobalTransaction == null) {
                sGlobalTransaction = new Transaction();
            }
            synchronized(SurfaceControl.class) {
                sTransactionNestCount++;
            }
        }
    }

    private static void closeTransaction(boolean sync) {
        synchronized(SurfaceControl.class) {
            if (sTransactionNestCount == 0) {
                Log.e(TAG, "Call to SurfaceControl.closeTransaction without matching openTransaction");
            } else if (--sTransactionNestCount > 0) {
                return;
            }
            sGlobalTransaction.apply(sync);
        }
    }

    /**
     * Merge the supplied transaction in to the deprecated "global" transaction.
     * This clears the supplied transaction in an identical fashion to {@link Transaction#merge}.
     * <p>
     * This is a utility for interop with legacy-code and will go away with the Global Transaction.
     */
    @Deprecated
    public static void mergeToGlobalTransaction(Transaction t) {
        synchronized(SurfaceControl.class) {
            sGlobalTransaction.merge(t);
        }
    }

    /** end a transaction */
    @UnsupportedAppUsage
    public static void closeTransaction() {
        closeTransaction(false);
    }

    public static void closeTransactionSync() {
        closeTransaction(true);
    }

    public void deferTransactionUntil(IBinder handle, long frame) {
        synchronized(SurfaceControl.class) {
            sGlobalTransaction.deferTransactionUntil(this, handle, frame);
        }
    }

    public void deferTransactionUntil(Surface barrier, long frame) {
        synchronized(SurfaceControl.class) {
            sGlobalTransaction.deferTransactionUntilSurface(this, barrier, frame);
        }
    }

    public void reparentChildren(IBinder newParentHandle) {
        synchronized(SurfaceControl.class) {
            sGlobalTransaction.reparentChildren(this, newParentHandle);
        }
    }

    public void reparent(IBinder newParentHandle) {
        synchronized(SurfaceControl.class) {
            sGlobalTransaction.reparent(this, newParentHandle);
        }
    }

    public void detachChildren() {
        synchronized(SurfaceControl.class) {
            sGlobalTransaction.detachChildren(this);
        }
    }

    public void setOverrideScalingMode(int scalingMode) {
        checkNotReleased();
        synchronized(SurfaceControl.class) {
            sGlobalTransaction.setOverrideScalingMode(this, scalingMode);
        }
    }

    public IBinder getHandle() {
        return nativeGetHandle(mNativeObject);
    }

    public static void setAnimationTransaction() {
        synchronized (SurfaceControl.class) {
            sGlobalTransaction.setAnimationTransaction();
        }
    }

    @UnsupportedAppUsage
    public void setLayer(int zorder) {
        checkNotReleased();
        synchronized(SurfaceControl.class) {
            sGlobalTransaction.setLayer(this, zorder);
        }
    }

    public void setRelativeLayer(SurfaceControl relativeTo, int zorder) {
        checkNotReleased();
        synchronized(SurfaceControl.class) {
            sGlobalTransaction.setRelativeLayer(this, relativeTo, zorder);
        }
    }

    @UnsupportedAppUsage
    public void setPosition(float x, float y) {
        checkNotReleased();
        synchronized(SurfaceControl.class) {
            sGlobalTransaction.setPosition(this, x, y);
        }
    }

    public void setGeometryAppliesWithResize() {
        checkNotReleased();
        synchronized(SurfaceControl.class) {
            sGlobalTransaction.setGeometryAppliesWithResize(this);
        }
    }

    public void setBufferSize(int w, int h) {
        checkNotReleased();
        synchronized(SurfaceControl.class) {
            sGlobalTransaction.setBufferSize(this, w, h);
        }
    }

    @UnsupportedAppUsage
    public void hide() {
        checkNotReleased();
        synchronized(SurfaceControl.class) {
            sGlobalTransaction.hide(this);
        }
    }

    @UnsupportedAppUsage
    public void show() {
        checkNotReleased();
        synchronized(SurfaceControl.class) {
            sGlobalTransaction.show(this);
        }
    }

    public void setTransparentRegionHint(Region region) {
        checkNotReleased();
        synchronized(SurfaceControl.class) {
            sGlobalTransaction.setTransparentRegionHint(this, region);
        }
    }

    public boolean clearContentFrameStats() {
        checkNotReleased();
        return nativeClearContentFrameStats(mNativeObject);
    }

    public boolean getContentFrameStats(WindowContentFrameStats outStats) {
        checkNotReleased();
        return nativeGetContentFrameStats(mNativeObject, outStats);
    }

    public static boolean clearAnimationFrameStats() {
        return nativeClearAnimationFrameStats();
    }

    public static boolean getAnimationFrameStats(WindowAnimationFrameStats outStats) {
        return nativeGetAnimationFrameStats(outStats);
    }

    public void setAlpha(float alpha) {
        checkNotReleased();
        synchronized(SurfaceControl.class) {
            sGlobalTransaction.setAlpha(this, alpha);
        }
    }

    public void setColor(@Size(3) float[] color) {
        checkNotReleased();
        synchronized (SurfaceControl.class) {
            sGlobalTransaction.setColor(this, color);
        }
    }

    public void setMatrix(float dsdx, float dtdx, float dtdy, float dsdy) {
        checkNotReleased();
        synchronized(SurfaceControl.class) {
            sGlobalTransaction.setMatrix(this, dsdx, dtdx, dtdy, dsdy);
        }
    }

    /**
     * Sets the transform and position of a {@link SurfaceControl} from a 3x3 transformation matrix.
     *
     * @param matrix The matrix to apply.
     * @param float9 An array of 9 floats to be used to extract the values from the matrix.
     */
    public void setMatrix(Matrix matrix, float[] float9) {
        checkNotReleased();
        matrix.getValues(float9);
        synchronized (SurfaceControl.class) {
            sGlobalTransaction.setMatrix(this, float9[MSCALE_X], float9[MSKEW_Y],
                    float9[MSKEW_X], float9[MSCALE_Y]);
            sGlobalTransaction.setPosition(this, float9[MTRANS_X], float9[MTRANS_Y]);
        }
    }

    /**
     * Sets the color transform for the Surface.
     * @param matrix A float array with 9 values represents a 3x3 transform matrix
     * @param translation A float array with 3 values represents a translation vector
     */
    public void setColorTransform(@Size(9) float[] matrix, @Size(3) float[] translation) {
        checkNotReleased();
        synchronized (SurfaceControl.class) {
            sGlobalTransaction.setColorTransform(this, matrix, translation);
        }
    }

    /**
     * Bounds the surface and its children to the bounds specified. Size of the surface will be
     * ignored and only the crop and buffer size will be used to determine the bounds of the
     * surface. If no crop is specified and the surface has no buffer, the surface bounds is only
     * constrained by the size of its parent bounds.
     *
     * @param crop Bounds of the crop to apply.
     */
    public void setWindowCrop(Rect crop) {
        checkNotReleased();
        synchronized (SurfaceControl.class) {
            sGlobalTransaction.setWindowCrop(this, crop);
        }
    }

    /**
     * Same as {@link SurfaceControl#setWindowCrop(Rect)} but sets the crop rect top left at 0, 0.
     *
     * @param width width of crop rect
     * @param height height of crop rect
     */
    public void setWindowCrop(int width, int height) {
<<<<<<< HEAD
        checkNotReleased();
        synchronized (SurfaceControl.class) {
            sGlobalTransaction.setWindowCrop(this, width, height);
=======
        checkNotReleased();
        synchronized (SurfaceControl.class) {
            sGlobalTransaction.setWindowCrop(this, width, height);
        }
    }

    /**
     * Sets the corner radius of a {@link SurfaceControl}.
     *
     * @param cornerRadius Corner radius in pixels.
     */
    public void setCornerRadius(float cornerRadius) {
        checkNotReleased();
        synchronized (SurfaceControl.class) {
            sGlobalTransaction.setCornerRadius(this, cornerRadius);
>>>>>>> de843449
        }
    }

    public void setLayerStack(int layerStack) {
        checkNotReleased();
        synchronized(SurfaceControl.class) {
            sGlobalTransaction.setLayerStack(this, layerStack);
        }
    }

    public void setOpaque(boolean isOpaque) {
        checkNotReleased();

        synchronized (SurfaceControl.class) {
            sGlobalTransaction.setOpaque(this, isOpaque);
        }
    }

    public void setSecure(boolean isSecure) {
        checkNotReleased();

        synchronized (SurfaceControl.class) {
            sGlobalTransaction.setSecure(this, isSecure);
        }
    }

    public int getWidth() {
        synchronized (mSizeLock) {
            return mWidth;
        }
    }

    public int getHeight() {
        synchronized (mSizeLock) {
            return mHeight;
        }
    }

    @Override
    public String toString() {
        return "Surface(name=" + mName + ")/@0x" +
                Integer.toHexString(System.identityHashCode(this));
    }

    /*
     * set display parameters.
     * needs to be inside open/closeTransaction block
     */

    /**
     * Describes the properties of a physical display known to surface flinger.
     */
    public static final class PhysicalDisplayInfo {
        @UnsupportedAppUsage
        public int width;
        @UnsupportedAppUsage
        public int height;
        @UnsupportedAppUsage
        public float refreshRate;
        @UnsupportedAppUsage
        public float density;
        @UnsupportedAppUsage
        public float xDpi;
        @UnsupportedAppUsage
        public float yDpi;
        @UnsupportedAppUsage
        public boolean secure;
        @UnsupportedAppUsage
        public long appVsyncOffsetNanos;
        @UnsupportedAppUsage
        public long presentationDeadlineNanos;

        @UnsupportedAppUsage
        public PhysicalDisplayInfo() {
        }

        public PhysicalDisplayInfo(PhysicalDisplayInfo other) {
            copyFrom(other);
        }

        @Override
        public boolean equals(Object o) {
            return o instanceof PhysicalDisplayInfo && equals((PhysicalDisplayInfo)o);
        }

        public boolean equals(PhysicalDisplayInfo other) {
            return other != null
                    && width == other.width
                    && height == other.height
                    && refreshRate == other.refreshRate
                    && density == other.density
                    && xDpi == other.xDpi
                    && yDpi == other.yDpi
                    && secure == other.secure
                    && appVsyncOffsetNanos == other.appVsyncOffsetNanos
                    && presentationDeadlineNanos == other.presentationDeadlineNanos;
        }

        @Override
        public int hashCode() {
            return 0; // don't care
        }

        public void copyFrom(PhysicalDisplayInfo other) {
            width = other.width;
            height = other.height;
            refreshRate = other.refreshRate;
            density = other.density;
            xDpi = other.xDpi;
            yDpi = other.yDpi;
            secure = other.secure;
            appVsyncOffsetNanos = other.appVsyncOffsetNanos;
            presentationDeadlineNanos = other.presentationDeadlineNanos;
        }

        // For debugging purposes
        @Override
        public String toString() {
            return "PhysicalDisplayInfo{" + width + " x " + height + ", " + refreshRate + " fps, "
                    + "density " + density + ", " + xDpi + " x " + yDpi + " dpi, secure " + secure
                    + ", appVsyncOffset " + appVsyncOffsetNanos
                    + ", bufferDeadline " + presentationDeadlineNanos + "}";
        }
    }

    public static void setDisplayPowerMode(IBinder displayToken, int mode) {
        if (displayToken == null) {
            throw new IllegalArgumentException("displayToken must not be null");
        }
        nativeSetDisplayPowerMode(displayToken, mode);
    }

    @UnsupportedAppUsage
    public static SurfaceControl.PhysicalDisplayInfo[] getDisplayConfigs(IBinder displayToken) {
        if (displayToken == null) {
            throw new IllegalArgumentException("displayToken must not be null");
        }
        return nativeGetDisplayConfigs(displayToken);
    }

    public static int getActiveConfig(IBinder displayToken) {
        if (displayToken == null) {
            throw new IllegalArgumentException("displayToken must not be null");
        }
        return nativeGetActiveConfig(displayToken);
    }

    /**
     * @hide
     */
    public static DisplayedContentSamplingAttributes getDisplayedContentSamplingAttributes(
            IBinder displayToken) {
        if (displayToken == null) {
            throw new IllegalArgumentException("displayToken must not be null");
        }
        return nativeGetDisplayedContentSamplingAttributes(displayToken);
    }

    /**
     * @hide
     */
    public static boolean setDisplayedContentSamplingEnabled(
            IBinder displayToken, boolean enable, int componentMask, int maxFrames) {
        if (displayToken == null) {
            throw new IllegalArgumentException("displayToken must not be null");
        }
        final int maxColorComponents = 4;
        if ((componentMask >> maxColorComponents) != 0) {
            throw new IllegalArgumentException("invalid componentMask when enabling sampling");
        }
        return nativeSetDisplayedContentSamplingEnabled(
                displayToken, enable, componentMask, maxFrames);
    }

    /**
     * @hide
     */
    public static DisplayedContentSample getDisplayedContentSample(
            IBinder displayToken, long maxFrames, long timestamp) {
        if (displayToken == null) {
            throw new IllegalArgumentException("displayToken must not be null");
        }
        return nativeGetDisplayedContentSample(displayToken, maxFrames, timestamp);
    }


    public static boolean setActiveConfig(IBinder displayToken, int id) {
        if (displayToken == null) {
            throw new IllegalArgumentException("displayToken must not be null");
        }
        return nativeSetActiveConfig(displayToken, id);
    }

    public static int[] getDisplayColorModes(IBinder displayToken) {
        if (displayToken == null) {
            throw new IllegalArgumentException("displayToken must not be null");
        }
        return nativeGetDisplayColorModes(displayToken);
    }

    public static int getActiveColorMode(IBinder displayToken) {
        if (displayToken == null) {
            throw new IllegalArgumentException("displayToken must not be null");
        }
        return nativeGetActiveColorMode(displayToken);
    }

    public static boolean setActiveColorMode(IBinder displayToken, int colorMode) {
        if (displayToken == null) {
            throw new IllegalArgumentException("displayToken must not be null");
        }
        return nativeSetActiveColorMode(displayToken, colorMode);
    }

    @UnsupportedAppUsage
    public static void setDisplayProjection(IBinder displayToken,
            int orientation, Rect layerStackRect, Rect displayRect) {
        synchronized (SurfaceControl.class) {
            sGlobalTransaction.setDisplayProjection(displayToken, orientation,
                    layerStackRect, displayRect);
        }
    }

    @UnsupportedAppUsage
    public static void setDisplayLayerStack(IBinder displayToken, int layerStack) {
        synchronized (SurfaceControl.class) {
            sGlobalTransaction.setDisplayLayerStack(displayToken, layerStack);
        }
    }

    @UnsupportedAppUsage
    public static void setDisplaySurface(IBinder displayToken, Surface surface) {
        synchronized (SurfaceControl.class) {
            sGlobalTransaction.setDisplaySurface(displayToken, surface);
        }
    }

    public static void setDisplaySize(IBinder displayToken, int width, int height) {
        synchronized (SurfaceControl.class) {
            sGlobalTransaction.setDisplaySize(displayToken, width, height);
        }
    }

    public static Display.HdrCapabilities getHdrCapabilities(IBinder displayToken) {
        if (displayToken == null) {
            throw new IllegalArgumentException("displayToken must not be null");
        }
        return nativeGetHdrCapabilities(displayToken);
    }

    @UnsupportedAppUsage
    public static IBinder createDisplay(String name, boolean secure) {
        if (name == null) {
            throw new IllegalArgumentException("name must not be null");
        }
        return nativeCreateDisplay(name, secure);
    }

    @UnsupportedAppUsage
    public static void destroyDisplay(IBinder displayToken) {
        if (displayToken == null) {
            throw new IllegalArgumentException("displayToken must not be null");
        }
        nativeDestroyDisplay(displayToken);
    }

    @UnsupportedAppUsage
    public static IBinder getBuiltInDisplay(int builtInDisplayId) {
        return nativeGetBuiltInDisplay(builtInDisplayId);
    }

    /**
     * @see SurfaceControl#screenshot(IBinder, Surface, Rect, int, int, boolean, int)
     */
    public static void screenshot(IBinder display, Surface consumer) {
        screenshot(display, consumer, new Rect(), 0, 0, false, 0);
    }

    /**
     * Copy the current screen contents into the provided {@link Surface}
     *
     * @param consumer The {@link Surface} to take the screenshot into.
     * @see SurfaceControl#screenshotToBuffer(IBinder, Rect, int, int, boolean, int)
     */
    public static void screenshot(IBinder display, Surface consumer, Rect sourceCrop, int width,
            int height, boolean useIdentityTransform, int rotation) {
        if (consumer == null) {
            throw new IllegalArgumentException("consumer must not be null");
        }

        final GraphicBuffer buffer = screenshotToBuffer(display, sourceCrop, width, height,
                useIdentityTransform, rotation);
        try {
            consumer.attachAndQueueBuffer(buffer);
        } catch (RuntimeException e) {
            Log.w(TAG, "Failed to take screenshot - " + e.getMessage());
        }
    }

    /**
     * @see SurfaceControl#screenshot(Rect, int, int, boolean, int)}
     */
    @UnsupportedAppUsage
    public static Bitmap screenshot(Rect sourceCrop, int width, int height, int rotation) {
        return screenshot(sourceCrop, width, height, false, rotation);
    }

    /**
     * Copy the current screen contents into a hardware bitmap and return it.
     * Note: If you want to modify the Bitmap in software, you will need to copy the Bitmap into
     * a software Bitmap using {@link Bitmap#copy(Bitmap.Config, boolean)}
     *
     * CAVEAT: Versions of screenshot that return a {@link Bitmap} can be extremely slow; avoid use
     * unless absolutely necessary; prefer the versions that use a {@link Surface} such as
     * {@link SurfaceControl#screenshot(IBinder, Surface)} or {@link GraphicBuffer} such as
     * {@link SurfaceControl#screenshotToBuffer(IBinder, Rect, int, int, boolean, int)}.
     *
     * @see SurfaceControl#screenshotToBuffer(IBinder, Rect, int, int, boolean, int)}
     */
    @UnsupportedAppUsage
    public static Bitmap screenshot(Rect sourceCrop, int width, int height,
            boolean useIdentityTransform, int rotation) {
        // TODO: should take the display as a parameter
        IBinder displayToken = SurfaceControl.getBuiltInDisplay(
                SurfaceControl.BUILT_IN_DISPLAY_ID_MAIN);
        if (rotation == ROTATION_90 || rotation == ROTATION_270) {
            rotation = (rotation == ROTATION_90) ? ROTATION_270 : ROTATION_90;
        }

        SurfaceControl.rotateCropForSF(sourceCrop, rotation);
        final GraphicBuffer buffer = screenshotToBuffer(displayToken, sourceCrop, width, height,
                useIdentityTransform, rotation);

        if (buffer == null) {
            Log.w(TAG, "Failed to take screenshot");
            return null;
        }
        return Bitmap.createHardwareBitmap(buffer);
    }

    /**
     * Captures all the surfaces in a display and returns a {@link GraphicBuffer} with the content.
     *
     * @param display              The display to take the screenshot of.
     * @param sourceCrop           The portion of the screen to capture into the Bitmap; caller may
     *                             pass in 'new Rect()' if no cropping is desired.
     * @param width                The desired width of the returned bitmap; the raw screen will be
     *                             scaled down to this size; caller may pass in 0 if no scaling is
     *                             desired.
     * @param height               The desired height of the returned bitmap; the raw screen will
     *                             be scaled down to this size; caller may pass in 0 if no scaling
     *                             is desired.
     * @param useIdentityTransform Replace whatever transformation (rotation, scaling, translation)
     *                             the surface layers are currently using with the identity
     *                             transformation while taking the screenshot.
     * @param rotation             Apply a custom clockwise rotation to the screenshot, i.e.
     *                             Surface.ROTATION_0,90,180,270. SurfaceFlinger will always take
     *                             screenshots in its native portrait orientation by default, so
     *                             this is useful for returning screenshots that are independent of
     *                             device orientation.
     * @return Returns a GraphicBuffer that contains the captured content.
     */
    public static GraphicBuffer screenshotToBuffer(IBinder display, Rect sourceCrop, int width,
            int height, boolean useIdentityTransform, int rotation) {
        if (display == null) {
            throw new IllegalArgumentException("displayToken must not be null");
        }

        return nativeScreenshot(display, sourceCrop, width, height, useIdentityTransform, rotation);
    }

    private static void rotateCropForSF(Rect crop, int rot) {
        if (rot == Surface.ROTATION_90 || rot == Surface.ROTATION_270) {
            int tmp = crop.top;
            crop.top = crop.left;
            crop.left = tmp;
            tmp = crop.right;
            crop.right = crop.bottom;
            crop.bottom = tmp;
        }
    }

    /**
     * Captures a layer and its children and returns a {@link GraphicBuffer} with the content.
     *
     * @param layerHandleToken The root layer to capture.
     * @param sourceCrop       The portion of the root surface to capture; caller may pass in 'new
     *                         Rect()' or null if no cropping is desired.
     * @param frameScale       The desired scale of the returned buffer; the raw
     *                         screen will be scaled up/down.
     *
     * @return Returns a GraphicBuffer that contains the layer capture.
     */
    public static GraphicBuffer captureLayers(IBinder layerHandleToken, Rect sourceCrop,
            float frameScale) {
        return nativeCaptureLayers(layerHandleToken, sourceCrop, frameScale);
    }

    public static class Transaction implements Closeable {
        public static final NativeAllocationRegistry sRegistry = new NativeAllocationRegistry(
                Transaction.class.getClassLoader(),
                nativeGetNativeTransactionFinalizer(), 512);
        private long mNativeObject;

        private final ArrayMap<SurfaceControl, Point> mResizedSurfaces = new ArrayMap<>();
        Runnable mFreeNativeResources;

        @UnsupportedAppUsage
        public Transaction() {
            mNativeObject = nativeCreateTransaction();
            mFreeNativeResources
                = sRegistry.registerNativeAllocation(this, mNativeObject);
        }

        /**
         * Apply the transaction, clearing it's state, and making it usable
         * as a new transaction.
         */
        @UnsupportedAppUsage
        public void apply() {
            apply(false);
        }

        /**
         * Close the transaction, if the transaction was not already applied this will cancel the
         * transaction.
         */
        @Override
        public void close() {
            mFreeNativeResources.run();
            mNativeObject = 0;
        }

        /**
         * Jankier version of apply. Avoid use (b/28068298).
         */
        public void apply(boolean sync) {
            applyResizedSurfaces();
            nativeApplyTransaction(mNativeObject, sync);
        }

        private void applyResizedSurfaces() {
            for (int i = mResizedSurfaces.size() - 1; i >= 0; i--) {
                final Point size = mResizedSurfaces.valueAt(i);
                final SurfaceControl surfaceControl = mResizedSurfaces.keyAt(i);
                synchronized (surfaceControl.mSizeLock) {
                    surfaceControl.mWidth = size.x;
                    surfaceControl.mHeight = size.y;
                }
            }
            mResizedSurfaces.clear();
        }

        @UnsupportedAppUsage
        public Transaction show(SurfaceControl sc) {
            sc.checkNotReleased();
            nativeSetFlags(mNativeObject, sc.mNativeObject, 0, SURFACE_HIDDEN);
            return this;
        }

        @UnsupportedAppUsage
        public Transaction hide(SurfaceControl sc) {
            sc.checkNotReleased();
            nativeSetFlags(mNativeObject, sc.mNativeObject, SURFACE_HIDDEN, SURFACE_HIDDEN);
            return this;
        }

        @UnsupportedAppUsage
        public Transaction setPosition(SurfaceControl sc, float x, float y) {
            sc.checkNotReleased();
            nativeSetPosition(mNativeObject, sc.mNativeObject, x, y);
            return this;
        }

        @UnsupportedAppUsage
        public Transaction setBufferSize(SurfaceControl sc, int w, int h) {
            sc.checkNotReleased();
            mResizedSurfaces.put(sc, new Point(w, h));
            nativeSetSize(mNativeObject, sc.mNativeObject, w, h);
            return this;
        }

        @UnsupportedAppUsage
        public Transaction setLayer(SurfaceControl sc, int z) {
            sc.checkNotReleased();
            nativeSetLayer(mNativeObject, sc.mNativeObject, z);
            return this;
        }

        public Transaction setRelativeLayer(SurfaceControl sc, SurfaceControl relativeTo, int z) {
            sc.checkNotReleased();
            nativeSetRelativeLayer(mNativeObject, sc.mNativeObject,
                    relativeTo.getHandle(), z);
            return this;
        }

        public Transaction setTransparentRegionHint(SurfaceControl sc, Region transparentRegion) {
            sc.checkNotReleased();
            nativeSetTransparentRegionHint(mNativeObject,
                    sc.mNativeObject, transparentRegion);
            return this;
        }

        @UnsupportedAppUsage
        public Transaction setAlpha(SurfaceControl sc, float alpha) {
            sc.checkNotReleased();
            nativeSetAlpha(mNativeObject, sc.mNativeObject, alpha);
            return this;
        }

        public Transaction setInputWindowInfo(SurfaceControl sc, InputWindowHandle handle) {
            sc.checkNotReleased();
            nativeSetInputWindowInfo(mNativeObject, sc.mNativeObject, handle);
            return this;
        }

<<<<<<< HEAD
=======
        /**
         * Transfers touch focus from one window to another. It is possible for multiple windows to
         * have touch focus if they support split touch dispatch
         * {@link android.view.WindowManager.LayoutParams#FLAG_SPLIT_TOUCH} but this
         * method only transfers touch focus of the specified window without affecting
         * other windows that may also have touch focus at the same time.
         * @param fromToken The token of a window that currently has touch focus.
         * @param toToken The token of the window that should receive touch focus in
         * place of the first.
         */
        public Transaction transferTouchFocus(IBinder fromToken, IBinder toToken) {
            nativeTransferTouchFocus(mNativeObject, fromToken, toToken);
            return this;
        }

>>>>>>> de843449
        @UnsupportedAppUsage
        public Transaction setMatrix(SurfaceControl sc,
                float dsdx, float dtdx, float dtdy, float dsdy) {
            sc.checkNotReleased();
            nativeSetMatrix(mNativeObject, sc.mNativeObject,
                    dsdx, dtdx, dtdy, dsdy);
            return this;
        }

        @UnsupportedAppUsage
        public Transaction setMatrix(SurfaceControl sc, Matrix matrix, float[] float9) {
            matrix.getValues(float9);
            setMatrix(sc, float9[MSCALE_X], float9[MSKEW_Y],
                    float9[MSKEW_X], float9[MSCALE_Y]);
            setPosition(sc, float9[MTRANS_X], float9[MTRANS_Y]);
            return this;
        }

        /**
         * Sets the color transform for the Surface.
         * @param matrix A float array with 9 values represents a 3x3 transform matrix
         * @param translation A float array with 3 values represents a translation vector
         */
        public Transaction setColorTransform(SurfaceControl sc, @Size(9) float[] matrix,
                @Size(3) float[] translation) {
            sc.checkNotReleased();
            nativeSetColorTransform(mNativeObject, sc.mNativeObject, matrix, translation);
            return this;
        }

        @UnsupportedAppUsage
        public Transaction setWindowCrop(SurfaceControl sc, Rect crop) {
            sc.checkNotReleased();
            if (crop != null) {
                nativeSetWindowCrop(mNativeObject, sc.mNativeObject,
                        crop.left, crop.top, crop.right, crop.bottom);
            } else {
                nativeSetWindowCrop(mNativeObject, sc.mNativeObject, 0, 0, 0, 0);
            }

            return this;
        }

        public Transaction setWindowCrop(SurfaceControl sc, int width, int height) {
            sc.checkNotReleased();
            nativeSetWindowCrop(mNativeObject, sc.mNativeObject, 0, 0, width, height);
<<<<<<< HEAD
=======
            return this;
        }

        /**
         * Sets the corner radius of a {@link SurfaceControl}.
         * @param sc SurfaceControl
         * @param cornerRadius Corner radius in pixels.
         * @return Itself.
         */
        @UnsupportedAppUsage
        public Transaction setCornerRadius(SurfaceControl sc, float cornerRadius) {
            sc.checkNotReleased();
            nativeSetCornerRadius(mNativeObject, sc.mNativeObject, cornerRadius);

>>>>>>> de843449
            return this;
        }

        @UnsupportedAppUsage
        public Transaction setLayerStack(SurfaceControl sc, int layerStack) {
            sc.checkNotReleased();
            nativeSetLayerStack(mNativeObject, sc.mNativeObject, layerStack);
            return this;
        }

        @UnsupportedAppUsage
        public Transaction deferTransactionUntil(SurfaceControl sc, IBinder handle,
                long frameNumber) {
            if (frameNumber < 0) {
                return this;
            }
            sc.checkNotReleased();
            nativeDeferTransactionUntil(mNativeObject, sc.mNativeObject, handle, frameNumber);
            return this;
        }

        @UnsupportedAppUsage
        public Transaction deferTransactionUntilSurface(SurfaceControl sc, Surface barrierSurface,
                long frameNumber) {
            if (frameNumber < 0) {
                return this;
            }
            sc.checkNotReleased();
            nativeDeferTransactionUntilSurface(mNativeObject, sc.mNativeObject,
                    barrierSurface.mNativeObject, frameNumber);
            return this;
        }

        public Transaction reparentChildren(SurfaceControl sc, IBinder newParentHandle) {
            sc.checkNotReleased();
            nativeReparentChildren(mNativeObject, sc.mNativeObject, newParentHandle);
            return this;
        }

        /** Re-parents a specific child layer to a new parent */
        public Transaction reparent(SurfaceControl sc, IBinder newParentHandle) {
            sc.checkNotReleased();
            nativeReparent(mNativeObject, sc.mNativeObject,
                    newParentHandle);
            return this;
        }

        public Transaction detachChildren(SurfaceControl sc) {
            sc.checkNotReleased();
            nativeSeverChildren(mNativeObject, sc.mNativeObject);
            return this;
        }

        public Transaction setOverrideScalingMode(SurfaceControl sc, int overrideScalingMode) {
            sc.checkNotReleased();
            nativeSetOverrideScalingMode(mNativeObject, sc.mNativeObject,
                    overrideScalingMode);
            return this;
        }

        /**
         * Sets a color for the Surface.
         * @param color A float array with three values to represent r, g, b in range [0..1]
         */
        @UnsupportedAppUsage
        public Transaction setColor(SurfaceControl sc, @Size(3) float[] color) {
            sc.checkNotReleased();
            nativeSetColor(mNativeObject, sc.mNativeObject, color);
            return this;
        }

        /**
         * If the buffer size changes in this transaction, position and crop updates specified
         * in this transaction will not complete until a buffer of the new size
         * arrives. As transform matrix and size are already frozen in this fashion,
         * this enables totally freezing the surface until the resize has completed
         * (at which point the geometry influencing aspects of this transaction will then occur)
         */
        public Transaction setGeometryAppliesWithResize(SurfaceControl sc) {
            sc.checkNotReleased();
            nativeSetGeometryAppliesWithResize(mNativeObject, sc.mNativeObject);
            return this;
        }

        /**
         * Sets the security of the surface.  Setting the flag is equivalent to creating the
         * Surface with the {@link #SECURE} flag.
         */
        public Transaction setSecure(SurfaceControl sc, boolean isSecure) {
            sc.checkNotReleased();
            if (isSecure) {
                nativeSetFlags(mNativeObject, sc.mNativeObject, SECURE, SECURE);
            } else {
                nativeSetFlags(mNativeObject, sc.mNativeObject, 0, SECURE);
            }
            return this;
        }

        /**
         * Sets the opacity of the surface.  Setting the flag is equivalent to creating the
         * Surface with the {@link #OPAQUE} flag.
         */
        public Transaction setOpaque(SurfaceControl sc, boolean isOpaque) {
            sc.checkNotReleased();
            if (isOpaque) {
                nativeSetFlags(mNativeObject, sc.mNativeObject, SURFACE_OPAQUE, SURFACE_OPAQUE);
            } else {
                nativeSetFlags(mNativeObject, sc.mNativeObject, 0, SURFACE_OPAQUE);
            }
            return this;
        }

        /**
         * Same as {@link #destroy()} except this is invoked in a transaction instead of
         * immediately.
         */
        public Transaction destroy(SurfaceControl sc) {
            sc.checkNotReleased();

            /**
             * Perhaps it's safer to transfer the close guard to the Transaction
             * but then we have a whole wonky scenario regarding merging, multiple
             * close-guards per transaction etc...the whole scenario is kind of wonky
             * and it seems really we'd like to just be able to call release here
             * but the WindowManager has some code that looks like
             * --- destroyInTransaction(a)
             * --- reparentChildrenInTransaction(a)
             * so we need to ensure the SC remains valid until the transaction
             * is applied.
             */
            sc.mCloseGuard.close();

            nativeDestroy(mNativeObject, sc.mNativeObject);
            return this;
        }

        public Transaction setDisplaySurface(IBinder displayToken, Surface surface) {
            if (displayToken == null) {
                throw new IllegalArgumentException("displayToken must not be null");
            }

            if (surface != null) {
                synchronized (surface.mLock) {
                    nativeSetDisplaySurface(mNativeObject, displayToken, surface.mNativeObject);
                }
            } else {
                nativeSetDisplaySurface(mNativeObject, displayToken, 0);
            }
            return this;
        }

        public Transaction setDisplayLayerStack(IBinder displayToken, int layerStack) {
            if (displayToken == null) {
                throw new IllegalArgumentException("displayToken must not be null");
            }
            nativeSetDisplayLayerStack(mNativeObject, displayToken, layerStack);
            return this;
        }

        public Transaction setDisplayProjection(IBinder displayToken,
                int orientation, Rect layerStackRect, Rect displayRect) {
            if (displayToken == null) {
                throw new IllegalArgumentException("displayToken must not be null");
            }
            if (layerStackRect == null) {
                throw new IllegalArgumentException("layerStackRect must not be null");
            }
            if (displayRect == null) {
                throw new IllegalArgumentException("displayRect must not be null");
            }
            nativeSetDisplayProjection(mNativeObject, displayToken, orientation,
                    layerStackRect.left, layerStackRect.top, layerStackRect.right, layerStackRect.bottom,
                    displayRect.left, displayRect.top, displayRect.right, displayRect.bottom);
            return this;
        }

        public Transaction setDisplaySize(IBinder displayToken, int width, int height) {
            if (displayToken == null) {
                throw new IllegalArgumentException("displayToken must not be null");
            }
            if (width <= 0 || height <= 0) {
                throw new IllegalArgumentException("width and height must be positive");
            }

            nativeSetDisplaySize(mNativeObject, displayToken, width, height);
            return this;
        }

        /** flag the transaction as an animation */
        public Transaction setAnimationTransaction() {
            nativeSetAnimationTransaction(mNativeObject);
            return this;
        }

        /**
         * Indicate that SurfaceFlinger should wake up earlier than usual as a result of this
         * transaction. This should be used when the caller thinks that the scene is complex enough
         * that it's likely to hit GL composition, and thus, SurfaceFlinger needs to more time in
         * order not to miss frame deadlines.
         * <p>
         * Corresponds to setting ISurfaceComposer::eEarlyWakeup
         */
        public Transaction setEarlyWakeup() {
            nativeSetEarlyWakeup(mNativeObject);
            return this;
        }

        /**
         * Merge the other transaction into this transaction, clearing the
         * other transaction as if it had been applied.
         */
        public Transaction merge(Transaction other) {
            mResizedSurfaces.putAll(other.mResizedSurfaces);
            other.mResizedSurfaces.clear();
            nativeMergeTransaction(mNativeObject, other.mNativeObject);
            return this;
        }
    }
}<|MERGE_RESOLUTION|>--- conflicted
+++ resolved
@@ -106,11 +106,8 @@
             int flags, int mask);
     private static native void nativeSetWindowCrop(long transactionObj, long nativeObject,
             int l, int t, int r, int b);
-<<<<<<< HEAD
-=======
     private static native void nativeSetCornerRadius(long transactionObj, long nativeObject,
             float cornerRadius);
->>>>>>> de843449
     private static native void nativeSetLayerStack(long transactionObj, long nativeObject,
             int layerStack);
 
@@ -168,12 +165,8 @@
 
     private static native void nativeSetInputWindowInfo(long transactionObj, long nativeObject,
             InputWindowHandle handle);
-<<<<<<< HEAD
-
-=======
     private static native void nativeTransferTouchFocus(long transactionObj, IBinder fromToken,
             IBinder toToken);
->>>>>>> de843449
 
     private final CloseGuard mCloseGuard = CloseGuard.get();
     private final String mName;
@@ -1027,11 +1020,6 @@
      * @param height height of crop rect
      */
     public void setWindowCrop(int width, int height) {
-<<<<<<< HEAD
-        checkNotReleased();
-        synchronized (SurfaceControl.class) {
-            sGlobalTransaction.setWindowCrop(this, width, height);
-=======
         checkNotReleased();
         synchronized (SurfaceControl.class) {
             sGlobalTransaction.setWindowCrop(this, width, height);
@@ -1047,7 +1035,6 @@
         checkNotReleased();
         synchronized (SurfaceControl.class) {
             sGlobalTransaction.setCornerRadius(this, cornerRadius);
->>>>>>> de843449
         }
     }
 
@@ -1564,8 +1551,6 @@
             return this;
         }
 
-<<<<<<< HEAD
-=======
         /**
          * Transfers touch focus from one window to another. It is possible for multiple windows to
          * have touch focus if they support split touch dispatch
@@ -1581,7 +1566,6 @@
             return this;
         }
 
->>>>>>> de843449
         @UnsupportedAppUsage
         public Transaction setMatrix(SurfaceControl sc,
                 float dsdx, float dtdx, float dtdy, float dsdy) {
@@ -1628,8 +1612,6 @@
         public Transaction setWindowCrop(SurfaceControl sc, int width, int height) {
             sc.checkNotReleased();
             nativeSetWindowCrop(mNativeObject, sc.mNativeObject, 0, 0, width, height);
-<<<<<<< HEAD
-=======
             return this;
         }
 
@@ -1644,7 +1626,6 @@
             sc.checkNotReleased();
             nativeSetCornerRadius(mNativeObject, sc.mNativeObject, cornerRadius);
 
->>>>>>> de843449
             return this;
         }
 
