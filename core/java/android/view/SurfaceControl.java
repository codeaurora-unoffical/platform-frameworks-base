--- conflicted
+++ resolved
@@ -346,23 +346,6 @@
     /* built-in physical display ids (keep in sync with ISurfaceComposer.h)
      * these are different from the logical display ids used elsewhere in the framework */
 
-<<<<<<< HEAD
-    /**
-     * Built-in physical display id: Main display.
-     * Use only with {@link SurfaceControl#getBuiltInDisplay(int)}.
-     * @hide
-     */
-    public static final int BUILT_IN_DISPLAY_ID_MAIN = 0;
-
-    /**
-     * Built-in physical display id: Attached HDMI display.
-     * Use only with {@link SurfaceControl#getBuiltInDisplay(int)}.
-     * @hide
-     */
-    public static final int BUILT_IN_DISPLAY_ID_HDMI = 1;
-
-=======
->>>>>>> 10221123
     // Display power modes.
     /**
      * Display power mode off: used while blanking the screen.
