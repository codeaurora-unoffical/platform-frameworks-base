/*
 * Copyright (C) 2007-2008 The Android Open Source Project
 *
 * Licensed under the Apache License, Version 2.0 (the "License"); you may not
 * use this file except in compliance with the License. You may obtain a copy of
 * the License at
 *
 * http://www.apache.org/licenses/LICENSE-2.0
 *
 * Unless required by applicable law or agreed to in writing, software
 * distributed under the License is distributed on an "AS IS" BASIS, WITHOUT
 * WARRANTIES OR CONDITIONS OF ANY KIND, either express or implied. See the
 * License for the specific language governing permissions and limitations under
 * the License.
 */

package android.view.inputmethod;

import static android.Manifest.permission.INTERACT_ACROSS_USERS_FULL;
import static android.Manifest.permission.WRITE_SECURE_SETTINGS;

import android.annotation.DrawableRes;
import android.annotation.NonNull;
import android.annotation.Nullable;
import android.annotation.RequiresFeature;
import android.annotation.RequiresPermission;
import android.annotation.SystemService;
import android.annotation.TestApi;
import android.annotation.UnsupportedAppUsage;
import android.annotation.UserIdInt;
import android.app.ActivityThread;
import android.content.ComponentName;
import android.content.ContentResolver;
import android.content.Context;
import android.content.pm.PackageManager;
import android.graphics.Rect;
import android.inputmethodservice.InputMethodService;
import android.os.Binder;
import android.os.Build;
import android.os.Bundle;
import android.os.Handler;
import android.os.IBinder;
import android.os.Looper;
import android.os.Message;
import android.os.Process;
import android.os.RemoteException;
import android.os.ResultReceiver;
import android.os.ServiceManager;
import android.os.ServiceManager.ServiceNotFoundException;
import android.os.Trace;
import android.os.UserHandle;
import android.provider.Settings;
import android.text.style.SuggestionSpan;
import android.util.Log;
import android.util.Pools.Pool;
import android.util.Pools.SimplePool;
import android.util.PrintWriterPrinter;
import android.util.Printer;
import android.util.SparseArray;
import android.view.Display;
import android.view.ImeInsetsSourceConsumer;
import android.view.InputChannel;
import android.view.InputEvent;
import android.view.InputEventSender;
import android.view.KeyEvent;
import android.view.View;
import android.view.ViewRootImpl;
import android.view.WindowManager.LayoutParams.SoftInputModeFlags;
import android.view.autofill.AutofillManager;

import com.android.internal.annotations.GuardedBy;
import com.android.internal.inputmethod.InputMethodDebug;
import com.android.internal.inputmethod.InputMethodPrivilegedOperationsRegistry;
import com.android.internal.inputmethod.StartInputFlags;
import com.android.internal.inputmethod.StartInputReason;
import com.android.internal.inputmethod.UnbindReason;
import com.android.internal.os.SomeArgs;
import com.android.internal.view.IInputConnectionWrapper;
import com.android.internal.view.IInputContext;
import com.android.internal.view.IInputMethodClient;
import com.android.internal.view.IInputMethodManager;
import com.android.internal.view.IInputMethodSession;
import com.android.internal.view.InputBindResult;

import java.io.FileDescriptor;
import java.io.PrintWriter;
import java.lang.reflect.Proxy;
import java.util.Arrays;
import java.util.Collections;
import java.util.Comparator;
import java.util.List;
import java.util.Map;
import java.util.Objects;
import java.util.concurrent.CountDownLatch;
import java.util.concurrent.TimeUnit;

/**
 * Central system API to the overall input method framework (IMF) architecture,
 * which arbitrates interaction between applications and the current input method.
 *
 * <p>Topics covered here:
 * <ol>
 * <li><a href="#ArchitectureOverview">Architecture Overview</a>
 * <li><a href="#Applications">Applications</a>
 * <li><a href="#InputMethods">Input Methods</a>
 * <li><a href="#Security">Security</a>
 * </ol>
 *
 * <a name="ArchitectureOverview"></a>
 * <h3>Architecture Overview</h3>
 *
 * <p>There are three primary parties involved in the input method
 * framework (IMF) architecture:</p>
 *
 * <ul>
 * <li> The <strong>input method manager</strong> as expressed by this class
 * is the central point of the system that manages interaction between all
 * other parts.  It is expressed as the client-side API here which exists
 * in each application context and communicates with a global system service
 * that manages the interaction across all processes.
 * <li> An <strong>input method (IME)</strong> implements a particular
 * interaction model allowing the user to generate text.  The system binds
 * to the current input method that is in use, causing it to be created and run,
 * and tells it when to hide and show its UI.  Only one IME is running at a time.
 * <li> Multiple <strong>client applications</strong> arbitrate with the input
 * method manager for input focus and control over the state of the IME.  Only
 * one such client is ever active (working with the IME) at a time.
 * </ul>
 *
 *
 * <a name="Applications"></a>
 * <h3>Applications</h3>
 *
 * <p>In most cases, applications that are using the standard
 * {@link android.widget.TextView} or its subclasses will have little they need
 * to do to work well with soft input methods.  The main things you need to
 * be aware of are:</p>
 *
 * <ul>
 * <li> Properly set the {@link android.R.attr#inputType} in your editable
 * text views, so that the input method will have enough context to help the
 * user in entering text into them.
 * <li> Deal well with losing screen space when the input method is
 * displayed.  Ideally an application should handle its window being resized
 * smaller, but it can rely on the system performing panning of the window
 * if needed.  You should set the {@link android.R.attr#windowSoftInputMode}
 * attribute on your activity or the corresponding values on windows you
 * create to help the system determine whether to pan or resize (it will
 * try to determine this automatically but may get it wrong).
 * <li> You can also control the preferred soft input state (open, closed, etc)
 * for your window using the same {@link android.R.attr#windowSoftInputMode}
 * attribute.
 * </ul>
 *
 * <p>More finer-grained control is available through the APIs here to directly
 * interact with the IMF and its IME -- either showing or hiding the input
 * area, letting the user pick an input method, etc.</p>
 *
 * <p>For the rare people amongst us writing their own text editors, you
 * will need to implement {@link android.view.View#onCreateInputConnection}
 * to return a new instance of your own {@link InputConnection} interface
 * allowing the IME to interact with your editor.</p>
 *
 *
 * <a name="InputMethods"></a>
 * <h3>Input Methods</h3>
 *
 * <p>An input method (IME) is implemented
 * as a {@link android.app.Service}, typically deriving from
 * {@link android.inputmethodservice.InputMethodService}.  It must provide
 * the core {@link InputMethod} interface, though this is normally handled by
 * {@link android.inputmethodservice.InputMethodService} and implementors will
 * only need to deal with the higher-level API there.</p>
 *
 * See the {@link android.inputmethodservice.InputMethodService} class for
 * more information on implementing IMEs.
 *
 *
 * <a name="Security"></a>
 * <h3>Security</h3>
 *
 * <p>There are a lot of security issues associated with input methods,
 * since they essentially have freedom to completely drive the UI and monitor
 * everything the user enters.  The Android input method framework also allows
 * arbitrary third party IMEs, so care must be taken to restrict their
 * selection and interactions.</p>
 *
 * <p>Here are some key points about the security architecture behind the
 * IMF:</p>
 *
 * <ul>
 * <li> <p>Only the system is allowed to directly access an IME's
 * {@link InputMethod} interface, via the
 * {@link android.Manifest.permission#BIND_INPUT_METHOD} permission.  This is
 * enforced in the system by not binding to an input method service that does
 * not require this permission, so the system can guarantee no other untrusted
 * clients are accessing the current input method outside of its control.</p>
 *
 * <li> <p>There may be many client processes of the IMF, but only one may
 * be active at a time.  The inactive clients can not interact with key
 * parts of the IMF through the mechanisms described below.</p>
 *
 * <li> <p>Clients of an input method are only given access to its
 * {@link InputMethodSession} interface.  One instance of this interface is
 * created for each client, and only calls from the session associated with
 * the active client will be processed by the current IME.  This is enforced
 * by {@link android.inputmethodservice.AbstractInputMethodService} for normal
 * IMEs, but must be explicitly handled by an IME that is customizing the
 * raw {@link InputMethodSession} implementation.</p>
 *
 * <li> <p>Only the active client's {@link InputConnection} will accept
 * operations.  The IMF tells each client process whether it is active, and
 * the framework enforces that in inactive processes calls on to the current
 * InputConnection will be ignored.  This ensures that the current IME can
 * only deliver events and text edits to the UI that the user sees as
 * being in focus.</p>
 *
 * <li> <p>An IME can never interact with an {@link InputConnection} while
 * the screen is off.  This is enforced by making all clients inactive while
 * the screen is off, and prevents bad IMEs from driving the UI when the user
 * can not be aware of its behavior.</p>
 *
 * <li> <p>A client application can ask that the system let the user pick a
 * new IME, but can not programmatically switch to one itself.  This avoids
 * malicious applications from switching the user to their own IME, which
 * remains running when the user navigates away to another application.  An
 * IME, on the other hand, <em>is</em> allowed to programmatically switch
 * the system to another IME, since it already has full control of user
 * input.</p>
 *
 * <li> <p>The user must explicitly enable a new IME in settings before
 * they can switch to it, to confirm with the system that they know about it
 * and want to make it available for use.</p>
 * </ul>
 */
@SystemService(Context.INPUT_METHOD_SERVICE)
@RequiresFeature(PackageManager.FEATURE_INPUT_METHODS)
public final class InputMethodManager {
    static final boolean DEBUG = false;
    static final String TAG = "InputMethodManager";

    static final String PENDING_EVENT_COUNTER = "aq:imm";

    private static final int NOT_A_SUBTYPE_ID = -1;

    /**
     * A constant that represents Voice IME.
     *
     * @see InputMethodSubtype#getMode()
     */
    private static final String SUBTYPE_MODE_VOICE = "voice";

    /**
     * Ensures that {@link #sInstance} becomes non-{@code null} for application that have directly
     * or indirectly relied on {@link #sInstance} via reflection or something like that.
     *
     * <p>Here are scenarios we know and there could be more scenarios we are not
     * aware of right know.</p>
     *
     * <ul>
     *     <li>Apps that directly access {@link #sInstance} via reflection, which is currently
     *     allowed because of {@link UnsupportedAppUsage} annotation.  Currently
     *     {@link android.view.WindowManagerGlobal#getWindowSession()} is likely to guarantee that
     *     {@link #sInstance} is not {@code null} when such an app is accessing it, but removing
     *     that code from {@link android.view.WindowManagerGlobal#getWindowSession()} can reveal
     *     untested code paths in their apps, which probably happen in an early startup time of that
     *     app.</li>
     *     <li>Apps that directly access {@link #peekInstance()} via reflection, which is currently
     *     allowed because of {@link UnsupportedAppUsage} annotation.  Currently
     *     {@link android.view.WindowManagerGlobal#getWindowSession()} is likely to guarantee that
     *     {@link #peekInstance()} returns non-{@code null} object when such an app is calling
     *     {@link #peekInstance()}, but removing that code from
     *     {@link android.view.WindowManagerGlobal#getWindowSession()} can reveal untested code
     *     paths in their apps, which probably happen in an early startup time of that app. The good
     *     news is that unlike {@link #sInstance}'s case we can at least work around this scenario
     *     by changing the semantics of {@link #peekInstance()}, which is currently defined as
     *     "retrieve the global {@link InputMethodManager} instance, if it exists" to something that
     *     always returns non-{@code null} {@link InputMethodManager}.  However, introducing such an
     *     workaround can also trigger different compatibility issues if {@link #peekInstance()} was
     *     called before {@link android.view.WindowManagerGlobal#getWindowSession()} and it expected
     *     {@link #peekInstance()} to return {@code null} as written in the JavaDoc.</li>
     * </ul>
     *
     * <p>Since this is purely a compatibility hack, this method must be used only from
     * {@link android.view.WindowManagerGlobal#getWindowSession()} and {@link #getInstance()}.</p>
     *
     * <p>TODO(Bug 116157766): Remove this method once we clean up {@link UnsupportedAppUsage}.</p>
     * @hide
     */
    public static void ensureDefaultInstanceForDefaultDisplayIfNecessary() {
        forContextInternal(Display.DEFAULT_DISPLAY, Looper.getMainLooper());
    }

    private static final Object sLock = new Object();

    /**
     * @deprecated This cannot be compatible with multi-display. Please do not use this.
     */
    @Deprecated
    @GuardedBy("sLock")
    @UnsupportedAppUsage
    static InputMethodManager sInstance;

    /**
     * Global map between display to {@link InputMethodManager}.
     *
     * <p>Currently this map works like a so-called leaky singleton.  Once an instance is registered
     * for the associated display ID, that instance will never be garbage collected.</p>
     *
     * <p>TODO(Bug 116699479): Implement instance clean up mechanism.</p>
     */
    @GuardedBy("sLock")
    private static final SparseArray<InputMethodManager> sInstanceMap = new SparseArray<>();

    /**
     * Timeout in milliseconds for delivering a key to an IME.
     */
    static final long INPUT_METHOD_NOT_RESPONDING_TIMEOUT = 2500;

    /** @hide */
    public static final int DISPATCH_IN_PROGRESS = -1;

    /** @hide */
    public static final int DISPATCH_NOT_HANDLED = 0;

    /** @hide */
    public static final int DISPATCH_HANDLED = 1;

    /** @hide */
    public static final int SHOW_IM_PICKER_MODE_AUTO = 0;
    /** @hide */
    public static final int SHOW_IM_PICKER_MODE_INCLUDE_AUXILIARY_SUBTYPES = 1;
    /** @hide */
    public static final int SHOW_IM_PICKER_MODE_EXCLUDE_AUXILIARY_SUBTYPES = 2;

    @UnsupportedAppUsage
    final IInputMethodManager mService;
    final Looper mMainLooper;

    // For scheduling work on the main thread.  This also serves as our
    // global lock.
    // Remark on @UnsupportedAppUsage: there were context leaks on old versions
    // of android (b/37043700), so developers used this field to perform manual clean up.
    // Leaks were fixed, hacks were backported to AppCompatActivity,
    // so an access to the field is closed.
    @UnsupportedAppUsage(maxTargetSdk = Build.VERSION_CODES.P)
    final H mH;

    // Our generic input connection if the current target does not have its own.
    final IInputContext mIInputContext;

    private final int mDisplayId;

    /**
     * True if this input method client is active, initially false.
     */
    boolean mActive = false;

    /**
     * {@code true} if next {@link #onPostWindowFocus(View, View, int, boolean, int)} needs to
     * restart input.
     */
    boolean mRestartOnNextWindowFocus = true;

    /**
     * As reported by IME through InputConnection.
     */
    boolean mFullscreenMode;

    // -----------------------------------------------------------

    /**
     * This is the root view of the overall window that currently has input
     * method focus.
     */
    @UnsupportedAppUsage
    View mCurRootView;
    /**
     * This is the view that should currently be served by an input method,
     * regardless of the state of setting that up.
     */
    // See comment to mH field in regard to @UnsupportedAppUsage
    @UnsupportedAppUsage(maxTargetSdk = Build.VERSION_CODES.P)
    View mServedView;
    /**
     * This is then next view that will be served by the input method, when
     * we get around to updating things.
     */
    // See comment to mH field in regard to @UnsupportedAppUsage
    @UnsupportedAppUsage(maxTargetSdk = Build.VERSION_CODES.P)
    View mNextServedView;
    /**
     * This is set when we are in the process of connecting, to determine
     * when we have actually finished.
     */
    boolean mServedConnecting;
    /**
     * This is non-null when we have connected the served view; it holds
     * the attributes that were last retrieved from the served view and given
     * to the input connection.
     */
    EditorInfo mCurrentTextBoxAttribute;
    /**
     * The InputConnection that was last retrieved from the served view.
     */
    @UnsupportedAppUsage(maxTargetSdk = Build.VERSION_CODES.P, trackingBug = 115609023)
    ControlledInputConnectionWrapper mServedInputConnectionWrapper;
    /**
     * The completions that were last provided by the served view.
     */
    CompletionInfo[] mCompletions;

    // Cursor position on the screen.
    @UnsupportedAppUsage
    Rect mTmpCursorRect = new Rect();
    @UnsupportedAppUsage
    Rect mCursorRect = new Rect();
    int mCursorSelStart;
    int mCursorSelEnd;
    int mCursorCandStart;
    int mCursorCandEnd;

    /**
     * The instance that has previously been sent to the input method.
     */
    private CursorAnchorInfo mCursorAnchorInfo = null;

    // -----------------------------------------------------------

    /**
     * Sequence number of this binding, as returned by the server.
     */
    int mBindSequence = -1;
    /**
     * ID of the method we are bound to.
     */
    @UnsupportedAppUsage
    String mCurId;
    /**
     * The actual instance of the method to make calls on it.
     */
    @UnsupportedAppUsage
    IInputMethodSession mCurMethod;
    InputChannel mCurChannel;
    ImeInputEventSender mCurSender;

    private static final int REQUEST_UPDATE_CURSOR_ANCHOR_INFO_NONE = 0x0;

    /**
     * The monitor mode for {@link #updateCursorAnchorInfo(View, CursorAnchorInfo)}.
     */
    private int mRequestUpdateCursorAnchorInfoMonitorMode = REQUEST_UPDATE_CURSOR_ANCHOR_INFO_NONE;

    /**
     * When {@link ViewRootImpl#sNewInsetsMode} is set to
     * >= {@link ViewRootImpl#NEW_INSETS_MODE_IME}, {@link ImeInsetsSourceConsumer} applies the
     * IME visibility and listens for other state changes.
     */
    private ImeInsetsSourceConsumer mImeInsetsConsumer;

    final Pool<PendingEvent> mPendingEventPool = new SimplePool<>(20);
    final SparseArray<PendingEvent> mPendingEvents = new SparseArray<>(20);

    // -----------------------------------------------------------

    static final int MSG_DUMP = 1;
    static final int MSG_BIND = 2;
    static final int MSG_UNBIND = 3;
    static final int MSG_SET_ACTIVE = 4;
    static final int MSG_SEND_INPUT_EVENT = 5;
    static final int MSG_TIMEOUT_INPUT_EVENT = 6;
    static final int MSG_FLUSH_INPUT_EVENT = 7;
    static final int MSG_REPORT_FULLSCREEN_MODE = 10;
    static final int MSG_REPORT_PRE_RENDERED = 15;
    static final int MSG_APPLY_IME_VISIBILITY = 20;

    private static boolean isAutofillUIShowing(View servedView) {
        AutofillManager afm = servedView.getContext().getSystemService(AutofillManager.class);
        return afm != null && afm.isAutofillUiShowing();
    }

    /**
     * Returns fallback {@link InputMethodManager} if the called one is not likely to be compatible
     * with the given {@code view}.
     *
     * @param view {@link View} to be checked.
     * @return {@code null} when it is unnecessary (or impossible) to use fallback
     *         {@link InputMethodManager} to which IME API calls need to be re-dispatched.
     *          Non-{@code null} {@link InputMethodManager} if this method believes it'd be safer to
     *          re-dispatch IME APIs calls on it.
     */
    @Nullable
    private InputMethodManager getFallbackInputMethodManagerIfNecessary(@Nullable View view) {
        if (view == null) {
            return null;
        }
        // As evidenced in Bug 118341760, view.getViewRootImpl().getDisplayId() is supposed to be
        // more reliable to determine with which display the given view is interacting than
        // view.getContext().getDisplayId() / view.getContext().getSystemService(), which can be
        // easily messed up by app developers (or library authors) by creating inconsistent
        // ContextWrapper objects that re-dispatch those methods to other Context such as
        // ApplicationContext.
        final ViewRootImpl viewRootImpl = view.getViewRootImpl();
        if (viewRootImpl == null) {
            return null;
        }
        final int viewRootDisplayId = viewRootImpl.getDisplayId();
        if (viewRootDisplayId == mDisplayId) {
            // Expected case.  Good to go.
            return null;
        }
        final InputMethodManager fallbackImm =
                viewRootImpl.mDisplayContext.getSystemService(InputMethodManager.class);
        if (fallbackImm == null) {
            Log.e(TAG, "b/117267690: Failed to get non-null fallback IMM. view=" + view);
            return null;
        }
        if (fallbackImm.mDisplayId != viewRootDisplayId) {
            Log.e(TAG, "b/117267690: Failed to get fallback IMM with expected displayId="
                    + viewRootDisplayId + " actual IMM#displayId=" + fallbackImm.mDisplayId
                    + " view=" + view);
            return null;
        }
        Log.w(TAG, "b/117267690: Display ID mismatch found."
                + " ViewRootImpl displayId=" + viewRootDisplayId
                + " InputMethodManager displayId=" + mDisplayId
                + ". Use the right InputMethodManager instance to avoid performance overhead.",
                new Throwable());
        return fallbackImm;
    }

    private static boolean canStartInput(View servedView) {
        // We can start input ether the servedView has window focus
        // or the activity is showing autofill ui.
        return servedView.hasWindowFocus() || isAutofillUIShowing(servedView);
    }

    class H extends Handler {
        H(Looper looper) {
            super(looper, null, true);
        }

        @Override
        public void handleMessage(Message msg) {
            switch (msg.what) {
                case MSG_DUMP: {
                    SomeArgs args = (SomeArgs)msg.obj;
                    try {
                        doDump((FileDescriptor)args.arg1,
                                (PrintWriter)args.arg2, (String[])args.arg3);
                    } catch (RuntimeException e) {
                        ((PrintWriter)args.arg2).println("Exception: " + e);
                    }
                    synchronized (args.arg4) {
                        ((CountDownLatch)args.arg4).countDown();
                    }
                    args.recycle();
                    return;
                }
                case MSG_BIND: {
                    final InputBindResult res = (InputBindResult)msg.obj;
                    if (DEBUG) {
                        Log.i(TAG, "handleMessage: MSG_BIND " + res.sequence + "," + res.id);
                    }
                    synchronized (mH) {
                        if (mBindSequence < 0 || mBindSequence != res.sequence) {
                            Log.w(TAG, "Ignoring onBind: cur seq=" + mBindSequence
                                    + ", given seq=" + res.sequence);
                            if (res.channel != null && res.channel != mCurChannel) {
                                res.channel.dispose();
                            }
                            return;
                        }

                        mRequestUpdateCursorAnchorInfoMonitorMode =
                                REQUEST_UPDATE_CURSOR_ANCHOR_INFO_NONE;

                        setInputChannelLocked(res.channel);
                        mCurMethod = res.method;
                        mCurId = res.id;
                        mBindSequence = res.sequence;
                    }
                    startInputInner(StartInputReason.BOUND_TO_IMMS, null, 0, 0, 0);
                    return;
                }
                case MSG_UNBIND: {
                    final int sequence = msg.arg1;
                    @UnbindReason
                    final int reason = msg.arg2;
                    if (DEBUG) {
                        Log.i(TAG, "handleMessage: MSG_UNBIND " + sequence +
                                " reason=" + InputMethodDebug.unbindReasonToString(reason));
                    }
                    final boolean startInput;
                    synchronized (mH) {
                        if (mBindSequence != sequence) {
                            return;
                        }
                        clearBindingLocked();
                        // If we were actively using the last input method, then
                        // we would like to re-connect to the next input method.
                        if (mServedView != null && mServedView.isFocused()) {
                            mServedConnecting = true;
                        }
                        startInput = mActive;
                    }
                    if (startInput) {
                        startInputInner(
                                StartInputReason.UNBOUND_FROM_IMMS, null, 0, 0, 0);
                    }
                    return;
                }
                case MSG_SET_ACTIVE: {
                    final boolean active = msg.arg1 != 0;
                    final boolean fullscreen = msg.arg2 != 0;
                    if (DEBUG) {
                        Log.i(TAG, "handleMessage: MSG_SET_ACTIVE " + active + ", was " + mActive);
                    }
                    synchronized (mH) {
                        mActive = active;
                        mFullscreenMode = fullscreen;
                        if (!active) {
                            // Some other client has starting using the IME, so note
                            // that this happened and make sure our own editor's
                            // state is reset.
                            mRestartOnNextWindowFocus = true;
                            try {
                                // Note that finishComposingText() is allowed to run
                                // even when we are not active.
                                mIInputContext.finishComposingText();
                            } catch (RemoteException e) {
                            }
                        }
                        // Check focus again in case that "onWindowFocus" is called before
                        // handling this message.
                        if (mServedView != null && canStartInput(mServedView)) {
                            if (checkFocusNoStartInput(mRestartOnNextWindowFocus)) {
                                final int reason = active ? StartInputReason.ACTIVATED_BY_IMMS
                                        : StartInputReason.DEACTIVATED_BY_IMMS;
                                startInputInner(reason, null, 0, 0, 0);
                            }
                        }
                    }
                    return;
                }
                case MSG_SEND_INPUT_EVENT: {
                    sendInputEventAndReportResultOnMainLooper((PendingEvent)msg.obj);
                    return;
                }
                case MSG_TIMEOUT_INPUT_EVENT: {
                    finishedInputEvent(msg.arg1, false, true);
                    return;
                }
                case MSG_FLUSH_INPUT_EVENT: {
                    finishedInputEvent(msg.arg1, false, false);
                    return;
                }
                case MSG_REPORT_FULLSCREEN_MODE: {
                    final boolean fullscreen = msg.arg1 != 0;
                    InputConnection ic = null;
                    synchronized (mH) {
                        mFullscreenMode = fullscreen;
                        if (mServedInputConnectionWrapper != null) {
                            ic = mServedInputConnectionWrapper.getInputConnection();
                        }
                    }
                    if (ic != null) {
                        ic.reportFullscreenMode(fullscreen);
                    }
                    return;
                }
                case MSG_REPORT_PRE_RENDERED: {
                    synchronized (mH) {
                        if (mImeInsetsConsumer != null) {
                            mImeInsetsConsumer.onPreRendered((EditorInfo) msg.obj);
                        }
                    }
                    return;

                }
                case MSG_APPLY_IME_VISIBILITY: {
                    synchronized (mH) {
                        if (mImeInsetsConsumer != null) {
                            mImeInsetsConsumer.applyImeVisibility(msg.arg1 != 0);
                        }
                    }
                    return;
                }
            }
        }
    }

    private static class ControlledInputConnectionWrapper extends IInputConnectionWrapper {
        private final InputMethodManager mParentInputMethodManager;

        public ControlledInputConnectionWrapper(final Looper mainLooper, final InputConnection conn,
                final InputMethodManager inputMethodManager) {
            super(mainLooper, conn);
            mParentInputMethodManager = inputMethodManager;
        }

        @Override
        public boolean isActive() {
            return mParentInputMethodManager.mActive && !isFinished();
        }

        void deactivate() {
            if (isFinished()) {
                // This is a small performance optimization.  Still only the 1st call of
                // reportFinish() will take effect.
                return;
            }
            closeConnection();
        }

        @Override
        public String toString() {
            return "ControlledInputConnectionWrapper{"
                    + "connection=" + getInputConnection()
                    + " finished=" + isFinished()
                    + " mParentInputMethodManager.mActive=" + mParentInputMethodManager.mActive
                    + "}";
        }
    }

    final IInputMethodClient.Stub mClient = new IInputMethodClient.Stub() {
        @Override
        protected void dump(FileDescriptor fd, PrintWriter fout, String[] args) {
            // No need to check for dump permission, since we only give this
            // interface to the system.
            CountDownLatch latch = new CountDownLatch(1);
            SomeArgs sargs = SomeArgs.obtain();
            sargs.arg1 = fd;
            sargs.arg2 = fout;
            sargs.arg3 = args;
            sargs.arg4 = latch;
            mH.sendMessage(mH.obtainMessage(MSG_DUMP, sargs));
            try {
                if (!latch.await(5, TimeUnit.SECONDS)) {
                    fout.println("Timeout waiting for dump");
                }
            } catch (InterruptedException e) {
                fout.println("Interrupted waiting for dump");
            }
        }

        @Override
        public void onBindMethod(InputBindResult res) {
            mH.obtainMessage(MSG_BIND, res).sendToTarget();
        }

        @Override
        public void onUnbindMethod(int sequence, @UnbindReason int unbindReason) {
            mH.obtainMessage(MSG_UNBIND, sequence, unbindReason).sendToTarget();
        }

        @Override
        public void setActive(boolean active, boolean fullscreen) {
            mH.obtainMessage(MSG_SET_ACTIVE, active ? 1 : 0, fullscreen ? 1 : 0).sendToTarget();
        }

        @Override
        public void reportFullscreenMode(boolean fullscreen) {
            mH.obtainMessage(MSG_REPORT_FULLSCREEN_MODE, fullscreen ? 1 : 0, 0)
                    .sendToTarget();
        }

        @Override
        public void reportPreRendered(EditorInfo info) {
            mH.obtainMessage(MSG_REPORT_PRE_RENDERED, 0, 0, info)
                    .sendToTarget();
        }

        @Override
        public void applyImeVisibility(boolean setVisible) {
            mH.obtainMessage(MSG_APPLY_IME_VISIBILITY, setVisible ? 1 : 0, 0)
                    .sendToTarget();
        }

    };

    final InputConnection mDummyInputConnection = new BaseInputConnection(this, false);

    /**
     * For layoutlib to clean up static objects inside {@link InputMethodManager}.
     */
    static void tearDownEditMode() {
        if (!isInEditMode()) {
            throw new UnsupportedOperationException(
                    "This method must be called only from layoutlib");
        }
        synchronized (sLock) {
            sInstance = null;
        }
    }

    /**
     * For layoutlib to override this method to return {@code true}.
     *
     * @return {@code true} if the process is running for developer tools
     * @see View#isInEditMode()
     */
    private static boolean isInEditMode() {
        return false;
<<<<<<< HEAD
    }

    @NonNull
    private static InputMethodManager createInstance(int displayId, Looper looper) {
        return isInEditMode() ? createStubInstance(displayId, looper)
                : createRealInstance(displayId, looper);
    }

    @NonNull
    private static InputMethodManager createRealInstance(int displayId, Looper looper) {
        final IInputMethodManager service;
        try {
            service = IInputMethodManager.Stub.asInterface(
                    ServiceManager.getServiceOrThrow(Context.INPUT_METHOD_SERVICE));
        } catch (ServiceNotFoundException e) {
            throw new IllegalStateException(e);
        }
        final InputMethodManager imm = new InputMethodManager(service, displayId, looper);
        // InputMethodManagerService#addClient() relies on Binder.getCalling{Pid, Uid}() to
        // associate PID/UID with each IME client. This means:
        //  A. if this method call will be handled as an IPC, there is no problem.
        //  B. if this method call will be handled as an in-proc method call, we need to
        //     ensure that Binder.getCalling{Pid, Uid}() return Process.my{Pid, Uid}()
        // Either ways we can always call Binder.{clear, restore}CallingIdentity() because
        // 1) doing so has no effect for A and 2) doing so is sufficient for B.
        final long identity = Binder.clearCallingIdentity();
        try {
            service.addClient(imm.mClient, imm.mIInputContext, displayId);
        } catch (RemoteException e) {
            e.rethrowFromSystemServer();
        } finally {
            Binder.restoreCallingIdentity(identity);
        }
        return imm;
    }

    @NonNull
    private static InputMethodManager createStubInstance(int displayId, Looper looper) {
        // If InputMethodManager is running for layoutlib, stub out IPCs into IMMS.
        final Class<IInputMethodManager> c = IInputMethodManager.class;
        final IInputMethodManager stubInterface =
                (IInputMethodManager) Proxy.newProxyInstance(c.getClassLoader(),
                        new Class[]{c}, (proxy, method, args) -> {
                            final Class<?> returnType = method.getReturnType();
                            if (returnType == boolean.class) {
                                return false;
                            } else if (returnType == int.class) {
                                return 0;
                            } else if (returnType == long.class) {
                                return 0L;
                            } else if (returnType == short.class) {
                                return 0;
                            } else if (returnType == char.class) {
                                return 0;
                            } else if (returnType == byte.class) {
                                return 0;
                            } else if (returnType == float.class) {
                                return 0f;
                            } else if (returnType == double.class) {
                                return 0.0;
                            } else {
                                return null;
                            }
                        });
        return new InputMethodManager(stubInterface, displayId, looper);
    }

=======
    }

    @NonNull
    private static InputMethodManager createInstance(int displayId, Looper looper) {
        return isInEditMode() ? createStubInstance(displayId, looper)
                : createRealInstance(displayId, looper);
    }

    @NonNull
    private static InputMethodManager createRealInstance(int displayId, Looper looper) {
        final IInputMethodManager service;
        try {
            service = IInputMethodManager.Stub.asInterface(
                    ServiceManager.getServiceOrThrow(Context.INPUT_METHOD_SERVICE));
        } catch (ServiceNotFoundException e) {
            throw new IllegalStateException(e);
        }
        final InputMethodManager imm = new InputMethodManager(service, displayId, looper);
        // InputMethodManagerService#addClient() relies on Binder.getCalling{Pid, Uid}() to
        // associate PID/UID with each IME client. This means:
        //  A. if this method call will be handled as an IPC, there is no problem.
        //  B. if this method call will be handled as an in-proc method call, we need to
        //     ensure that Binder.getCalling{Pid, Uid}() return Process.my{Pid, Uid}()
        // Either ways we can always call Binder.{clear, restore}CallingIdentity() because
        // 1) doing so has no effect for A and 2) doing so is sufficient for B.
        final long identity = Binder.clearCallingIdentity();
        try {
            service.addClient(imm.mClient, imm.mIInputContext, displayId);
        } catch (RemoteException e) {
            e.rethrowFromSystemServer();
        } finally {
            Binder.restoreCallingIdentity(identity);
        }
        return imm;
    }

    @NonNull
    private static InputMethodManager createStubInstance(int displayId, Looper looper) {
        // If InputMethodManager is running for layoutlib, stub out IPCs into IMMS.
        final Class<IInputMethodManager> c = IInputMethodManager.class;
        final IInputMethodManager stubInterface =
                (IInputMethodManager) Proxy.newProxyInstance(c.getClassLoader(),
                        new Class[]{c}, (proxy, method, args) -> {
                            final Class<?> returnType = method.getReturnType();
                            if (returnType == boolean.class) {
                                return false;
                            } else if (returnType == int.class) {
                                return 0;
                            } else if (returnType == long.class) {
                                return 0L;
                            } else if (returnType == short.class) {
                                return 0;
                            } else if (returnType == char.class) {
                                return 0;
                            } else if (returnType == byte.class) {
                                return 0;
                            } else if (returnType == float.class) {
                                return 0f;
                            } else if (returnType == double.class) {
                                return 0.0;
                            } else {
                                return null;
                            }
                        });
        return new InputMethodManager(stubInterface, displayId, looper);
    }

>>>>>>> 825827da
    private InputMethodManager(IInputMethodManager service, int displayId, Looper looper) {
        mService = service;
        mMainLooper = looper;
        mH = new H(looper);
        mDisplayId = displayId;
        mIInputContext = new ControlledInputConnectionWrapper(looper, mDummyInputConnection, this);
    }

    /**
     * Retrieve an instance for the given {@link Context}, creating it if it doesn't already exist.
     *
     * @param context {@link Context} for which IME APIs need to work
     * @return {@link InputMethodManager} instance
     * @hide
     */
    @NonNull
    public static InputMethodManager forContext(Context context) {
        final int displayId = context.getDisplayId();
        // For better backward compatibility, we always use Looper.getMainLooper() for the default
        // display case.
        final Looper looper = displayId == Display.DEFAULT_DISPLAY
                ? Looper.getMainLooper() : context.getMainLooper();
        return forContextInternal(displayId, looper);
    }

    @NonNull
    private static InputMethodManager forContextInternal(int displayId, Looper looper) {
        final boolean isDefaultDisplay = displayId == Display.DEFAULT_DISPLAY;
        synchronized (sLock) {
            InputMethodManager instance = sInstanceMap.get(displayId);
            if (instance != null) {
                return instance;
            }
            instance = createInstance(displayId, looper);
            // For backward compatibility, store the instance also to sInstance for default display.
            if (sInstance == null && isDefaultDisplay) {
                sInstance = instance;
            }
            sInstanceMap.put(displayId, instance);
            return instance;
        }
    }

    /**
     * Deprecated. Do not use.
     *
     * @return global {@link InputMethodManager} instance
     * @deprecated Use {@link Context#getSystemService(Class)} instead. This method cannot fully
     *             support multi-display scenario.
     * @hide
     */
    @Deprecated
    @UnsupportedAppUsage
    public static InputMethodManager getInstance() {
        Log.w(TAG, "InputMethodManager.getInstance() is deprecated because it cannot be"
                        + " compatible with multi-display."
                        + " Use context.getSystemService(InputMethodManager.class) instead.",
                new Throwable());
        ensureDefaultInstanceForDefaultDisplayIfNecessary();
        return peekInstance();
    }

    /**
     * Deprecated. Do not use.
     *
     * @return {@link #sInstance}
     * @deprecated Use {@link Context#getSystemService(Class)} instead. This method cannot fully
     *             support multi-display scenario.
     * @hide
     */
    @Deprecated
    @UnsupportedAppUsage
    public static InputMethodManager peekInstance() {
        Log.w(TAG, "InputMethodManager.peekInstance() is deprecated because it cannot be"
                        + " compatible with multi-display."
                        + " Use context.getSystemService(InputMethodManager.class) instead.",
                new Throwable());
        synchronized (sLock) {
            return sInstance;
        }
    }

    /** @hide */
    @UnsupportedAppUsage
    public IInputMethodClient getClient() {
        return mClient;
    }

    /** @hide */
    @UnsupportedAppUsage
    public IInputContext getInputContext() {
        return mIInputContext;
    }

    /**
     * Returns the list of installed input methods.
     *
     * <p>On multi user environment, this API returns a result for the calling process user.</p>
     *
     * @return {@link List} of {@link InputMethodInfo}.
     */
    public List<InputMethodInfo> getInputMethodList() {
        try {
            // We intentionally do not use UserHandle.getCallingUserId() here because for system
            // services InputMethodManagerInternal.getInputMethodListAsUser() should be used
            // instead.
            return mService.getInputMethodList(UserHandle.myUserId());
        } catch (RemoteException e) {
            throw e.rethrowFromSystemServer();
        }
    }

    /**
     * Returns the list of installed input methods for the specified user.
     *
     * @param userId user ID to query
     * @return {@link List} of {@link InputMethodInfo}.
     * @hide
     */
    @RequiresPermission(INTERACT_ACROSS_USERS_FULL)
    public List<InputMethodInfo> getInputMethodListAsUser(@UserIdInt int userId) {
        try {
            return mService.getInputMethodList(userId);
        } catch (RemoteException e) {
            throw e.rethrowFromSystemServer();
        }
    }

    /**
     * Returns the list of enabled input methods.
     *
     * <p>On multi user environment, this API returns a result for the calling process user.</p>
     *
     * @return {@link List} of {@link InputMethodInfo}.
     */
    public List<InputMethodInfo> getEnabledInputMethodList() {
        try {
            // We intentionally do not use UserHandle.getCallingUserId() here because for system
            // services InputMethodManagerInternal.getEnabledInputMethodListAsUser() should be used
            // instead.
            return mService.getEnabledInputMethodList(UserHandle.myUserId());
        } catch (RemoteException e) {
            throw e.rethrowFromSystemServer();
        }
    }

    /**
     * Returns the list of enabled input methods for the specified user.
     *
     * @param userId user ID to query
     * @return {@link List} of {@link InputMethodInfo}.
     * @hide
     */
    @RequiresPermission(INTERACT_ACROSS_USERS_FULL)
    public List<InputMethodInfo> getEnabledInputMethodListAsUser(@UserIdInt int userId) {
        try {
            return mService.getEnabledInputMethodList(userId);
        } catch (RemoteException e) {
            throw e.rethrowFromSystemServer();
        }
    }

    /**
     * Returns a list of enabled input method subtypes for the specified input method info.
     *
     * <p>On multi user environment, this API returns a result for the calling process user.</p>
     *
     * @param imi An input method info whose subtypes list will be returned.
     * @param allowsImplicitlySelectedSubtypes A boolean flag to allow to return the implicitly
     * selected subtypes. If an input method info doesn't have enabled subtypes, the framework
     * will implicitly enable subtypes according to the current system language.
     */
    public List<InputMethodSubtype> getEnabledInputMethodSubtypeList(InputMethodInfo imi,
            boolean allowsImplicitlySelectedSubtypes) {
        try {
            return mService.getEnabledInputMethodSubtypeList(
                    imi == null ? null : imi.getId(), allowsImplicitlySelectedSubtypes);
        } catch (RemoteException e) {
            throw e.rethrowFromSystemServer();
        }
    }

    /**
     * @deprecated Use {@link InputMethodService#showStatusIcon(int)} instead. This method was
     * intended for IME developers who should be accessing APIs through the service. APIs in this
     * class are intended for app developers interacting with the IME.
     */
    @Deprecated
    public void showStatusIcon(IBinder imeToken, String packageName, @DrawableRes int iconId) {
        InputMethodPrivilegedOperationsRegistry.get(imeToken).updateStatusIcon(packageName, iconId);
    }

    /**
     * @deprecated Use {@link InputMethodService#hideStatusIcon()} instead. This method was
     * intended for IME developers who should be accessing APIs through the service. APIs in
     * this class are intended for app developers interacting with the IME.
     */
    @Deprecated
    public void hideStatusIcon(IBinder imeToken) {
        InputMethodPrivilegedOperationsRegistry.get(imeToken).updateStatusIcon(null, 0);
    }

    /**
     * This hidden API is deprecated in {@link android.os.Build.VERSION_CODES#Q}. Does nothing.
     *
     * @param spans will be ignored.
     *
     * @deprecated Do not use.
     * @hide
     */
    @Deprecated
    @UnsupportedAppUsage
    public void registerSuggestionSpansForNotification(SuggestionSpan[] spans) {
        Log.w(TAG, "registerSuggestionSpansForNotification() is deprecated.  Does nothing.");
    }

    /**
     * This hidden API is deprecated in {@link android.os.Build.VERSION_CODES#Q}. Does nothing.
     *
     * @deprecated Do not use.
     * @hide
     */
    @Deprecated
    @UnsupportedAppUsage
    public void notifySuggestionPicked(SuggestionSpan span, String originalString, int index) {
        Log.w(TAG, "notifySuggestionPicked() is deprecated.  Does nothing.");
    }

    /**
     * Allows you to discover whether the attached input method is running
     * in fullscreen mode.  Return true if it is fullscreen, entirely covering
     * your UI, else returns false.
     */
    public boolean isFullscreenMode() {
        synchronized (mH) {
            return mFullscreenMode;
        }
    }

    /**
     * Return true if the given view is the currently active view for the
     * input method.
     */
    public boolean isActive(View view) {
        // Re-dispatch if there is a context mismatch.
        final InputMethodManager fallbackImm = getFallbackInputMethodManagerIfNecessary(view);
        if (fallbackImm != null) {
            return fallbackImm.isActive(view);
        }

        checkFocus();
        synchronized (mH) {
            return (mServedView == view
                    || (mServedView != null
                            && mServedView.checkInputConnectionProxy(view)))
                    && mCurrentTextBoxAttribute != null;
        }
    }

    /**
     * Return true if any view is currently active in the input method.
     */
    public boolean isActive() {
        checkFocus();
        synchronized (mH) {
            return mServedView != null && mCurrentTextBoxAttribute != null;
        }
    }

    /**
     * Return true if the currently served view is accepting full text edits.
     * If false, it has no input connection, so can only handle raw key events.
     */
    public boolean isAcceptingText() {
        checkFocus();
        return mServedInputConnectionWrapper != null &&
                mServedInputConnectionWrapper.getInputConnection() != null;
    }

    /**
     * Reset all of the state associated with being bound to an input method.
     */
    void clearBindingLocked() {
        if (DEBUG) Log.v(TAG, "Clearing binding!");
        clearConnectionLocked();
        setInputChannelLocked(null);
        mBindSequence = -1;
        mCurId = null;
        mCurMethod = null;
    }

    void setInputChannelLocked(InputChannel channel) {
        if (mCurChannel != channel) {
            if (mCurSender != null) {
                flushPendingEventsLocked();
                mCurSender.dispose();
                mCurSender = null;
            }
            if (mCurChannel != null) {
                mCurChannel.dispose();
            }
            mCurChannel = channel;
        }
    }

    /**
     * Reset all of the state associated with a served view being connected
     * to an input method
     */
    void clearConnectionLocked() {
        mCurrentTextBoxAttribute = null;
        if (mServedInputConnectionWrapper != null) {
            mServedInputConnectionWrapper.deactivate();
            mServedInputConnectionWrapper = null;
        }
    }

    /**
     * Disconnect any existing input connection, clearing the served view.
     */
    @UnsupportedAppUsage
    void finishInputLocked() {
        mNextServedView = null;
        if (mServedView != null) {
            if (DEBUG) Log.v(TAG, "FINISH INPUT: mServedView=" + dumpViewInfo(mServedView));
            mServedView = null;
            mCompletions = null;
            mServedConnecting = false;
            clearConnectionLocked();
        }
    }

    public void displayCompletions(View view, CompletionInfo[] completions) {
        // Re-dispatch if there is a context mismatch.
        final InputMethodManager fallbackImm = getFallbackInputMethodManagerIfNecessary(view);
        if (fallbackImm != null) {
            fallbackImm.displayCompletions(view, completions);
            return;
        }

        checkFocus();
        synchronized (mH) {
            if (mServedView != view && (mServedView == null
                            || !mServedView.checkInputConnectionProxy(view))) {
                return;
            }

            mCompletions = completions;
            if (mCurMethod != null) {
                try {
                    mCurMethod.displayCompletions(mCompletions);
                } catch (RemoteException e) {
                }
            }
        }
    }

    public void updateExtractedText(View view, int token, ExtractedText text) {
        // Re-dispatch if there is a context mismatch.
        final InputMethodManager fallbackImm = getFallbackInputMethodManagerIfNecessary(view);
        if (fallbackImm != null) {
            fallbackImm.updateExtractedText(view, token, text);
            return;
        }

        checkFocus();
        synchronized (mH) {
            if (mServedView != view && (mServedView == null
                    || !mServedView.checkInputConnectionProxy(view))) {
                return;
            }

            if (mCurMethod != null) {
                try {
                    mCurMethod.updateExtractedText(token, text);
                } catch (RemoteException e) {
                }
            }
        }
    }

    /**
     * Flag for {@link #showSoftInput} to indicate that this is an implicit
     * request to show the input window, not as the result of a direct request
     * by the user.  The window may not be shown in this case.
     */
    public static final int SHOW_IMPLICIT = 0x0001;

    /**
     * Flag for {@link #showSoftInput} to indicate that the user has forced
     * the input method open (such as by long-pressing menu) so it should
     * not be closed until they explicitly do so.
     */
    public static final int SHOW_FORCED = 0x0002;

    /**
     * Synonym for {@link #showSoftInput(View, int, ResultReceiver)} without
     * a result receiver: explicitly request that the current input method's
     * soft input area be shown to the user, if needed.
     *
     * @param view The currently focused view, which would like to receive
     * soft keyboard input.
     * @param flags Provides additional operating flags.  Currently may be
     * 0 or have the {@link #SHOW_IMPLICIT} bit set.
     */
    public boolean showSoftInput(View view, int flags) {
        // Re-dispatch if there is a context mismatch.
        final InputMethodManager fallbackImm = getFallbackInputMethodManagerIfNecessary(view);
        if (fallbackImm != null) {
            return fallbackImm.showSoftInput(view, flags);
        }

        return showSoftInput(view, flags, null);
    }

    /**
     * Flag for the {@link ResultReceiver} result code from
     * {@link #showSoftInput(View, int, ResultReceiver)} and
     * {@link #hideSoftInputFromWindow(IBinder, int, ResultReceiver)}: the
     * state of the soft input window was unchanged and remains shown.
     */
    public static final int RESULT_UNCHANGED_SHOWN = 0;

    /**
     * Flag for the {@link ResultReceiver} result code from
     * {@link #showSoftInput(View, int, ResultReceiver)} and
     * {@link #hideSoftInputFromWindow(IBinder, int, ResultReceiver)}: the
     * state of the soft input window was unchanged and remains hidden.
     */
    public static final int RESULT_UNCHANGED_HIDDEN = 1;

    /**
     * Flag for the {@link ResultReceiver} result code from
     * {@link #showSoftInput(View, int, ResultReceiver)} and
     * {@link #hideSoftInputFromWindow(IBinder, int, ResultReceiver)}: the
     * state of the soft input window changed from hidden to shown.
     */
    public static final int RESULT_SHOWN = 2;

    /**
     * Flag for the {@link ResultReceiver} result code from
     * {@link #showSoftInput(View, int, ResultReceiver)} and
     * {@link #hideSoftInputFromWindow(IBinder, int, ResultReceiver)}: the
     * state of the soft input window changed from shown to hidden.
     */
    public static final int RESULT_HIDDEN = 3;

    /**
     * Explicitly request that the current input method's soft input area be
     * shown to the user, if needed.  Call this if the user interacts with
     * your view in such a way that they have expressed they would like to
     * start performing input into it.
     *
     * <p><strong>Caveat:</strong> {@link ResultReceiver} instance passed to
     * this method can be a long-lived object, because it may not be
     * garbage-collected until all the corresponding {@link ResultReceiver}
     * objects transferred to different processes get garbage-collected.
     * Follow the general patterns to avoid memory leaks in Android.
     * Consider to use {@link java.lang.ref.WeakReference} so that application
     * logic objects such as {@link android.app.Activity} and {@link Context}
     * can be garbage collected regardless of the lifetime of
     * {@link ResultReceiver}.
     *
     * @param view The currently focused view, which would like to receive
     * soft keyboard input.
     * @param flags Provides additional operating flags.  Currently may be
     * 0 or have the {@link #SHOW_IMPLICIT} bit set.
     * @param resultReceiver If non-null, this will be called by the IME when
     * it has processed your request to tell you what it has done.  The result
     * code you receive may be either {@link #RESULT_UNCHANGED_SHOWN},
     * {@link #RESULT_UNCHANGED_HIDDEN}, {@link #RESULT_SHOWN}, or
     * {@link #RESULT_HIDDEN}.
     */
    public boolean showSoftInput(View view, int flags, ResultReceiver resultReceiver) {
        // Re-dispatch if there is a context mismatch.
        final InputMethodManager fallbackImm = getFallbackInputMethodManagerIfNecessary(view);
        if (fallbackImm != null) {
            return fallbackImm.showSoftInput(view, flags, resultReceiver);
        }

        checkFocus();
        synchronized (mH) {
            if (mServedView != view && (mServedView == null
                    || !mServedView.checkInputConnectionProxy(view))) {
                return false;
            }

            try {
                return mService.showSoftInput(mClient, flags, resultReceiver);
            } catch (RemoteException e) {
                throw e.rethrowFromSystemServer();
            }
        }
    }

    /**
     * This method is still kept for a while until android.support.v7.widget.SearchView ver. 26.0
     * is publicly released because previous implementations of that class had relied on this method
     * via reflection.
     *
     * @deprecated This is a hidden API. You should never use this.
     * @hide
     */
    @Deprecated
    @UnsupportedAppUsage(maxTargetSdk = Build.VERSION_CODES.P, trackingBug = 123768499)
    public void showSoftInputUnchecked(int flags, ResultReceiver resultReceiver) {
        try {
            Log.w(TAG, "showSoftInputUnchecked() is a hidden method, which will be removed "
                    + "soon. If you are using android.support.v7.widget.SearchView, please update "
                    + "to version 26.0 or newer version.");
            mService.showSoftInput(mClient, flags, resultReceiver);
        } catch (RemoteException e) {
            throw e.rethrowFromSystemServer();
        }
    }

    /**
     * Flag for {@link #hideSoftInputFromWindow} and {@link InputMethodService#requestHideSelf(int)}
     * to indicate that the soft input window should only be hidden if it was not explicitly shown
     * by the user.
     */
    public static final int HIDE_IMPLICIT_ONLY = 0x0001;

    /**
     * Flag for {@link #hideSoftInputFromWindow} and {@link InputMethodService#requestShowSelf(int)}
     * to indicate that the soft input window should normally be hidden, unless it was originally
     * shown with {@link #SHOW_FORCED}.
     */
    public static final int HIDE_NOT_ALWAYS = 0x0002;

    /**
     * Synonym for {@link #hideSoftInputFromWindow(IBinder, int, ResultReceiver)}
     * without a result: request to hide the soft input window from the
     * context of the window that is currently accepting input.
     *
     * @param windowToken The token of the window that is making the request,
     * as returned by {@link View#getWindowToken() View.getWindowToken()}.
     * @param flags Provides additional operating flags.  Currently may be
     * 0 or have the {@link #HIDE_IMPLICIT_ONLY} bit set.
     */
    public boolean hideSoftInputFromWindow(IBinder windowToken, int flags) {
        return hideSoftInputFromWindow(windowToken, flags, null);
    }

    /**
     * Request to hide the soft input window from the context of the window
     * that is currently accepting input.  This should be called as a result
     * of the user doing some actually than fairly explicitly requests to
     * have the input window hidden.
     *
     * <p><strong>Caveat:</strong> {@link ResultReceiver} instance passed to
     * this method can be a long-lived object, because it may not be
     * garbage-collected until all the corresponding {@link ResultReceiver}
     * objects transferred to different processes get garbage-collected.
     * Follow the general patterns to avoid memory leaks in Android.
     * Consider to use {@link java.lang.ref.WeakReference} so that application
     * logic objects such as {@link android.app.Activity} and {@link Context}
     * can be garbage collected regardless of the lifetime of
     * {@link ResultReceiver}.
     *
     * @param windowToken The token of the window that is making the request,
     * as returned by {@link View#getWindowToken() View.getWindowToken()}.
     * @param flags Provides additional operating flags.  Currently may be
     * 0 or have the {@link #HIDE_IMPLICIT_ONLY} bit set.
     * @param resultReceiver If non-null, this will be called by the IME when
     * it has processed your request to tell you what it has done.  The result
     * code you receive may be either {@link #RESULT_UNCHANGED_SHOWN},
     * {@link #RESULT_UNCHANGED_HIDDEN}, {@link #RESULT_SHOWN}, or
     * {@link #RESULT_HIDDEN}.
     */
    public boolean hideSoftInputFromWindow(IBinder windowToken, int flags,
            ResultReceiver resultReceiver) {
        checkFocus();
        synchronized (mH) {
            if (mServedView == null || mServedView.getWindowToken() != windowToken) {
                return false;
            }

            try {
                return mService.hideSoftInput(mClient, flags, resultReceiver);
            } catch (RemoteException e) {
                throw e.rethrowFromSystemServer();
            }
        }
    }

    /**
     * This method toggles the input method window display.
     * If the input window is already displayed, it gets hidden.
     * If not the input window will be displayed.
     * @param windowToken The token of the window that is making the request,
     * as returned by {@link View#getWindowToken() View.getWindowToken()}.
     * @param showFlags Provides additional operating flags.  May be
     * 0 or have the {@link #SHOW_IMPLICIT},
     * {@link #SHOW_FORCED} bit set.
     * @param hideFlags Provides additional operating flags.  May be
     * 0 or have the {@link #HIDE_IMPLICIT_ONLY},
     * {@link #HIDE_NOT_ALWAYS} bit set.
     **/
    public void toggleSoftInputFromWindow(IBinder windowToken, int showFlags, int hideFlags) {
        synchronized (mH) {
            if (mServedView == null || mServedView.getWindowToken() != windowToken) {
                return;
            }
            if (mCurMethod != null) {
                try {
                    mCurMethod.toggleSoftInput(showFlags, hideFlags);
                } catch (RemoteException e) {
                }
            }
        }
    }

    /**
     * This method toggles the input method window display.
     *
     * If the input window is already displayed, it gets hidden.
     * If not the input window will be displayed.
     * @param showFlags Provides additional operating flags.  May be
     * 0 or have the {@link #SHOW_IMPLICIT},
     * {@link #SHOW_FORCED} bit set.
     * @param hideFlags Provides additional operating flags.  May be
     * 0 or have the {@link #HIDE_IMPLICIT_ONLY},
     * {@link #HIDE_NOT_ALWAYS} bit set.
     */
    public void toggleSoftInput(int showFlags, int hideFlags) {
        if (mCurMethod != null) {
            try {
                mCurMethod.toggleSoftInput(showFlags, hideFlags);
            } catch (RemoteException e) {
            }
        }
    }

    /**
     * If the input method is currently connected to the given view,
     * restart it with its new contents.  You should call this when the text
     * within your view changes outside of the normal input method or key
     * input flow, such as when an application calls TextView.setText().
     *
     * @param view The view whose text has changed.
     */
    public void restartInput(View view) {
        // Re-dispatch if there is a context mismatch.
        final InputMethodManager fallbackImm = getFallbackInputMethodManagerIfNecessary(view);
        if (fallbackImm != null) {
            fallbackImm.restartInput(view);
            return;
        }

        checkFocus();
        synchronized (mH) {
            if (mServedView != view && (mServedView == null
                    || !mServedView.checkInputConnectionProxy(view))) {
                return;
            }

            mServedConnecting = true;
        }

        startInputInner(StartInputReason.APP_CALLED_RESTART_INPUT_API, null, 0, 0, 0);
    }

    boolean startInputInner(@StartInputReason int startInputReason,
            @Nullable IBinder windowGainingFocus, @StartInputFlags int startInputFlags,
            @SoftInputModeFlags int softInputMode, int windowFlags) {
        final View view;
        synchronized (mH) {
            view = mServedView;

            // Make sure we have a window token for the served view.
            if (DEBUG) {
                Log.v(TAG, "Starting input: view=" + dumpViewInfo(view) +
                        " reason=" + InputMethodDebug.startInputReasonToString(startInputReason));
            }
            if (view == null) {
                if (DEBUG) Log.v(TAG, "ABORT input: no served view!");
                return false;
            }
        }

        if (windowGainingFocus == null) {
            windowGainingFocus = view.getWindowToken();
            if (windowGainingFocus == null) {
                Log.e(TAG, "ABORT input: ServedView must be attached to a Window");
                return false;
            }
            startInputFlags |= StartInputFlags.VIEW_HAS_FOCUS;
            if (view.onCheckIsTextEditor()) {
                startInputFlags |= StartInputFlags.IS_TEXT_EDITOR;
            }
            softInputMode = view.getViewRootImpl().mWindowAttributes.softInputMode;
            windowFlags = view.getViewRootImpl().mWindowAttributes.flags;
        }

        // Now we need to get an input connection from the served view.
        // This is complicated in a couple ways: we can't be holding our lock
        // when calling out to the view, and we need to make sure we call into
        // the view on the same thread that is driving its view hierarchy.
        Handler vh = view.getHandler();
        if (vh == null) {
            // If the view doesn't have a handler, something has changed out
            // from under us, so just close the current input.
            // If we don't close the current input, the current input method can remain on the
            // screen without a connection.
            if (DEBUG) Log.v(TAG, "ABORT input: no handler for view! Close current input.");
            closeCurrentInput();
            return false;
        }
        if (vh.getLooper() != Looper.myLooper()) {
            // The view is running on a different thread than our own, so
            // we need to reschedule our work for over there.
            if (DEBUG) Log.v(TAG, "Starting input: reschedule to view thread");
            vh.post(() -> startInputInner(startInputReason, null, 0, 0, 0));
            return false;
        }

        // Okay we are now ready to call into the served view and have it
        // do its stuff.
        // Life is good: let's hook everything up!
        EditorInfo tba = new EditorInfo();
        // Note: Use Context#getOpPackageName() rather than Context#getPackageName() so that the
        // system can verify the consistency between the uid of this process and package name passed
        // from here. See comment of Context#getOpPackageName() for details.
        tba.packageName = view.getContext().getOpPackageName();
        tba.fieldId = view.getId();
        InputConnection ic = view.onCreateInputConnection(tba);
        if (DEBUG) Log.v(TAG, "Starting input: tba=" + tba + " ic=" + ic);

        synchronized (mH) {
            // Now that we are locked again, validate that our state hasn't
            // changed.
            if (mServedView != view || !mServedConnecting) {
                // Something else happened, so abort.
                if (DEBUG) Log.v(TAG,
                        "Starting input: finished by someone else. view=" + dumpViewInfo(view)
                        + " mServedView=" + dumpViewInfo(mServedView)
                        + " mServedConnecting=" + mServedConnecting);
                return false;
            }

            // If we already have a text box, then this view is already
            // connected so we want to restart it.
            if (mCurrentTextBoxAttribute == null) {
                startInputFlags |= StartInputFlags.INITIAL_CONNECTION;
            }

            // Hook 'em up and let 'er rip.
            mCurrentTextBoxAttribute = tba;
            maybeCallServedViewChangedLocked(tba);
            mServedConnecting = false;
            if (mServedInputConnectionWrapper != null) {
                mServedInputConnectionWrapper.deactivate();
                mServedInputConnectionWrapper = null;
            }
            ControlledInputConnectionWrapper servedContext;
            final int missingMethodFlags;
            if (ic != null) {
                mCursorSelStart = tba.initialSelStart;
                mCursorSelEnd = tba.initialSelEnd;
                mCursorCandStart = -1;
                mCursorCandEnd = -1;
                mCursorRect.setEmpty();
                mCursorAnchorInfo = null;
                final Handler icHandler;
                missingMethodFlags = InputConnectionInspector.getMissingMethodFlags(ic);
                if ((missingMethodFlags & InputConnectionInspector.MissingMethodFlags.GET_HANDLER)
                        != 0) {
                    // InputConnection#getHandler() is not implemented.
                    icHandler = null;
                } else {
                    icHandler = ic.getHandler();
                }
                servedContext = new ControlledInputConnectionWrapper(
                        icHandler != null ? icHandler.getLooper() : vh.getLooper(), ic, this);
            } else {
                servedContext = null;
                missingMethodFlags = 0;
            }
            mServedInputConnectionWrapper = servedContext;

            try {
                if (DEBUG) Log.v(TAG, "START INPUT: view=" + dumpViewInfo(view) + " ic="
                        + ic + " tba=" + tba + " startInputFlags="
                        + InputMethodDebug.startInputFlagsToString(startInputFlags));
                final InputBindResult res = mService.startInputOrWindowGainedFocus(
                        startInputReason, mClient, windowGainingFocus, startInputFlags,
                        softInputMode, windowFlags, tba, servedContext, missingMethodFlags,
                        view.getContext().getApplicationInfo().targetSdkVersion);
                if (DEBUG) Log.v(TAG, "Starting input: Bind result=" + res);
                if (res == null) {
                    Log.wtf(TAG, "startInputOrWindowGainedFocus must not return"
                            + " null. startInputReason="
                            + InputMethodDebug.startInputReasonToString(startInputReason)
                            + " editorInfo=" + tba
                            + " startInputFlags="
                            + InputMethodDebug.startInputFlagsToString(startInputFlags));
                    return false;
                }
                if (res.id != null) {
                    setInputChannelLocked(res.channel);
                    mBindSequence = res.sequence;
                    mCurMethod = res.method;
                    mCurId = res.id;
                } else if (res.channel != null && res.channel != mCurChannel) {
                    res.channel.dispose();
                }
                switch (res.result) {
                    case InputBindResult.ResultCode.ERROR_NOT_IME_TARGET_WINDOW:
                        mRestartOnNextWindowFocus = true;
                        break;
                }
                if (mCurMethod != null && mCompletions != null) {
                    try {
                        mCurMethod.displayCompletions(mCompletions);
                    } catch (RemoteException e) {
                    }
                }
            } catch (RemoteException e) {
                Log.w(TAG, "IME died: " + mCurId, e);
            }
        }

        return true;
    }

    /**
     * When the focused window is dismissed, this method is called to finish the
     * input method started before.
     * @hide
     */
    @UnsupportedAppUsage
    public void windowDismissed(IBinder appWindowToken) {
        checkFocus();
        synchronized (mH) {
            if (mServedView != null &&
                    mServedView.getWindowToken() == appWindowToken) {
                finishInputLocked();
            }
            if (mCurRootView != null &&
                    mCurRootView.getWindowToken() == appWindowToken) {
                mCurRootView = null;
            }
        }
    }

    /**
     * Call this when a view receives focus.
     * @hide
     */
    @UnsupportedAppUsage
    public void focusIn(View view) {
        synchronized (mH) {
            focusInLocked(view);
        }
    }

    void focusInLocked(View view) {
        if (DEBUG) Log.v(TAG, "focusIn: " + dumpViewInfo(view));

        if (view != null && view.isTemporarilyDetached()) {
            // This is a request from a view that is temporarily detached from a window.
            if (DEBUG) Log.v(TAG, "Temporarily detached view, ignoring");
            return;
        }

        if (mCurRootView != view.getRootView()) {
            // This is a request from a window that isn't in the window with
            // IME focus, so ignore it.
            if (DEBUG) Log.v(TAG, "Not IME target window, ignoring");
            return;
        }

        mNextServedView = view;
        scheduleCheckFocusLocked(view);
    }

    /**
     * Call this when a view loses focus.
     * @hide
     */
    @UnsupportedAppUsage
    public void focusOut(View view) {
        synchronized (mH) {
            if (DEBUG) Log.v(TAG, "focusOut: view=" + dumpViewInfo(view)
                    + " mServedView=" + dumpViewInfo(mServedView));
            if (mServedView != view) {
                // The following code would auto-hide the IME if we end up
                // with no more views with focus.  This can happen, however,
                // whenever we go into touch mode, so it ends up hiding
                // at times when we don't really want it to.  For now it
                // seems better to just turn it all off.
                // TODO: Check view.isTemporarilyDetached() when re-enable the following code.
                if (false && canStartInput(view)) {
                    mNextServedView = null;
                    scheduleCheckFocusLocked(view);
                }
            }
        }
    }

    /**
     * Call this when a view is being detached from a {@link android.view.Window}.
     * @hide
     */
    public void onViewDetachedFromWindow(View view) {
        synchronized (mH) {
            if (DEBUG) Log.v(TAG, "onViewDetachedFromWindow: view=" + dumpViewInfo(view)
                    + " mServedView=" + dumpViewInfo(mServedView));
            if (mServedView == view) {
                mNextServedView = null;
                scheduleCheckFocusLocked(view);
            }
        }
    }

    static void scheduleCheckFocusLocked(View view) {
        ViewRootImpl viewRootImpl = view.getViewRootImpl();
        if (viewRootImpl != null) {
            viewRootImpl.dispatchCheckFocus();
        }
    }

    /**
     * @hide
     */
    @UnsupportedAppUsage
    public void checkFocus() {
        if (checkFocusNoStartInput(false)) {
            startInputInner(StartInputReason.CHECK_FOCUS, null, 0, 0, 0);
        }
    }

    private boolean checkFocusNoStartInput(boolean forceNewFocus) {
        // This is called a lot, so short-circuit before locking.
        if (mServedView == mNextServedView && !forceNewFocus) {
            return false;
        }

        final ControlledInputConnectionWrapper ic;
        synchronized (mH) {
            if (mServedView == mNextServedView && !forceNewFocus) {
                return false;
            }
            if (DEBUG) Log.v(TAG, "checkFocus: view=" + mServedView
                    + " next=" + mNextServedView
                    + " forceNewFocus=" + forceNewFocus
                    + " package="
                    + (mServedView != null ? mServedView.getContext().getPackageName() : "<none>"));

            if (mNextServedView == null) {
                finishInputLocked();
                // In this case, we used to have a focused view on the window,
                // but no longer do.  We should make sure the input method is
                // no longer shown, since it serves no purpose.
                closeCurrentInput();
                return false;
            }

            ic = mServedInputConnectionWrapper;

            mServedView = mNextServedView;
            mCurrentTextBoxAttribute = null;
            mCompletions = null;
            mServedConnecting = true;
            // servedView has changed and it's not editable.
            if (!mServedView.onCheckIsTextEditor()) {
                maybeCallServedViewChangedLocked(null);
            }
        }

        if (ic != null) {
            ic.finishComposingText();
        }

        return true;
    }

    @UnsupportedAppUsage
    void closeCurrentInput() {
        try {
            mService.hideSoftInput(mClient, HIDE_NOT_ALWAYS, null);
        } catch (RemoteException e) {
            throw e.rethrowFromSystemServer();
        }
    }

    /**
     * Called by ViewAncestor when its window gets input focus.
     * @hide
     */
    public void onPostWindowFocus(View rootView, View focusedView,
            @SoftInputModeFlags int softInputMode, boolean first, int windowFlags) {
        boolean forceNewFocus = false;
        synchronized (mH) {
            if (DEBUG) Log.v(TAG, "onWindowFocus: " + focusedView
                    + " softInputMode=" + InputMethodDebug.softInputModeToString(softInputMode)
                    + " first=" + first + " flags=#"
                    + Integer.toHexString(windowFlags));
            if (mRestartOnNextWindowFocus) {
                if (DEBUG) Log.v(TAG, "Restarting due to mRestartOnNextWindowFocus");
                mRestartOnNextWindowFocus = false;
                forceNewFocus = true;
            }
            focusInLocked(focusedView != null ? focusedView : rootView);
        }

        int startInputFlags = 0;
        if (focusedView != null) {
            startInputFlags |= StartInputFlags.VIEW_HAS_FOCUS;
            if (focusedView.onCheckIsTextEditor()) {
                startInputFlags |= StartInputFlags.IS_TEXT_EDITOR;
            }
        }
        if (first) {
            startInputFlags |= StartInputFlags.FIRST_WINDOW_FOCUS_GAIN;
        }

        if (checkFocusNoStartInput(forceNewFocus)) {
            // We need to restart input on the current focus view.  This
            // should be done in conjunction with telling the system service
            // about the window gaining focus, to help make the transition
            // smooth.
            if (startInputInner(StartInputReason.WINDOW_FOCUS_GAIN, rootView.getWindowToken(),
                    startInputFlags, softInputMode, windowFlags)) {
                return;
            }
        }

        // For some reason we didn't do a startInput + windowFocusGain, so
        // we'll just do a window focus gain and call it a day.
        synchronized (mH) {
            try {
                if (DEBUG) Log.v(TAG, "Reporting focus gain, without startInput");
                mService.startInputOrWindowGainedFocus(
                        StartInputReason.WINDOW_FOCUS_GAIN_REPORT_ONLY, mClient,
                        rootView.getWindowToken(), startInputFlags, softInputMode, windowFlags,
                        null, null, 0 /* missingMethodFlags */,
                        rootView.getContext().getApplicationInfo().targetSdkVersion);
            } catch (RemoteException e) {
                throw e.rethrowFromSystemServer();
            }
        }
    }

    /** @hide */
    @UnsupportedAppUsage
    public void onPreWindowFocus(View rootView, boolean hasWindowFocus) {
        synchronized (mH) {
            if (rootView == null) {
                mCurRootView = null;
            } if (hasWindowFocus) {
                mCurRootView = rootView;
            } else if (rootView == mCurRootView) {
                // If the mCurRootView is losing window focus, release the strong reference to it
                // so as not to prevent it from being garbage-collected.
                mCurRootView = null;
            } else {
                if (DEBUG) {
                    Log.v(TAG, "Ignoring onPreWindowFocus()."
                            + " mCurRootView=" + mCurRootView + " rootView=" + rootView);
                }
            }
        }
    }

    /**
     * Register for IME state callbacks and applying visibility in
     * {@link android.view.ImeInsetsSourceConsumer}.
     * @hide
     */
    public void registerImeConsumer(@NonNull ImeInsetsSourceConsumer imeInsetsConsumer) {
        if (imeInsetsConsumer == null) {
            throw new IllegalStateException("ImeInsetsSourceConsumer cannot be null.");
        }

        synchronized (mH) {
            mImeInsetsConsumer = imeInsetsConsumer;
        }
    }

    /**
     * Call showSoftInput with currently focused view.
     * @return {@code true} if IME can be shown.
     * @hide
     */
    public boolean requestImeShow(ResultReceiver resultReceiver) {
        synchronized (mH) {
            if (mServedView == null) {
                return false;
            }
            showSoftInput(mServedView, 0 /* flags */, resultReceiver);
            return true;
        }
    }

    /**
     * Notify IME directly that it is no longer visible.
     * @hide
     */
    public void notifyImeHidden() {
        synchronized (mH) {
            try {
                if (mCurMethod != null) {
                    mCurMethod.notifyImeHidden();
                }
            } catch (RemoteException re) {
            }
        }
    }

    /**
     * Report the current selection range.
     *
     * <p><strong>Editor authors</strong>, you need to call this method whenever
     * the cursor moves in your editor. Remember that in addition to doing this, your
     * editor needs to always supply current cursor values in
     * {@link EditorInfo#initialSelStart} and {@link EditorInfo#initialSelEnd} every
     * time {@link android.view.View#onCreateInputConnection(EditorInfo)} is
     * called, which happens whenever the keyboard shows up or the focus changes
     * to a text field, among other cases.</p>
     */
    public void updateSelection(View view, int selStart, int selEnd,
            int candidatesStart, int candidatesEnd) {
        // Re-dispatch if there is a context mismatch.
        final InputMethodManager fallbackImm = getFallbackInputMethodManagerIfNecessary(view);
        if (fallbackImm != null) {
            fallbackImm.updateSelection(view, selStart, selEnd, candidatesStart, candidatesEnd);
            return;
        }

        checkFocus();
        synchronized (mH) {
            if ((mServedView != view && (mServedView == null
                        || !mServedView.checkInputConnectionProxy(view)))
                    || mCurrentTextBoxAttribute == null || mCurMethod == null) {
                return;
            }

            if (mCursorSelStart != selStart || mCursorSelEnd != selEnd
                    || mCursorCandStart != candidatesStart
                    || mCursorCandEnd != candidatesEnd) {
                if (DEBUG) Log.d(TAG, "updateSelection");

                try {
                    if (DEBUG) Log.v(TAG, "SELECTION CHANGE: " + mCurMethod);
                    final int oldSelStart = mCursorSelStart;
                    final int oldSelEnd = mCursorSelEnd;
                    // Update internal values before sending updateSelection to the IME, because
                    // if it changes the text within its onUpdateSelection handler in a way that
                    // does not move the cursor we don't want to call it again with the same values.
                    mCursorSelStart = selStart;
                    mCursorSelEnd = selEnd;
                    mCursorCandStart = candidatesStart;
                    mCursorCandEnd = candidatesEnd;
                    mCurMethod.updateSelection(oldSelStart, oldSelEnd,
                            selStart, selEnd, candidatesStart, candidatesEnd);
                } catch (RemoteException e) {
                    Log.w(TAG, "IME died: " + mCurId, e);
                }
            }
        }
    }

    /**
     * Notify the event when the user tapped or clicked the text view.
     *
     * @param view {@link View} which is being clicked.
     * @see InputMethodService#onViewClicked(boolean)
     * @deprecated The semantics of this method can never be defined well for composite {@link View}
     *             that works as a giant "Canvas", which can host its own UI hierarchy and sub focus
     *             state. {@link android.webkit.WebView} is a good example. Application / IME
     *             developers should not rely on this method.
     */
    @Deprecated
    public void viewClicked(View view) {
        // Re-dispatch if there is a context mismatch.
        final InputMethodManager fallbackImm = getFallbackInputMethodManagerIfNecessary(view);
        if (fallbackImm != null) {
            fallbackImm.viewClicked(view);
            return;
        }

        final boolean focusChanged = mServedView != mNextServedView;
        checkFocus();
        synchronized (mH) {
            if ((mServedView != view && (mServedView == null
                    || !mServedView.checkInputConnectionProxy(view)))
                    || mCurrentTextBoxAttribute == null || mCurMethod == null) {
                return;
            }
            try {
                if (DEBUG) Log.v(TAG, "onViewClicked: " + focusChanged);
                mCurMethod.viewClicked(focusChanged);
            } catch (RemoteException e) {
                Log.w(TAG, "IME died: " + mCurId, e);
            }
        }
    }

    /**
     * Return true if the current input method wants to watch the location
     * of the input editor's cursor in its window.
     *
     * @deprecated Use {@link InputConnection#requestCursorUpdates(int)} instead.
     */
    @Deprecated
    public boolean isWatchingCursor(View view) {
        return false;
    }

    /**
     * Return true if the current input method wants to be notified when cursor/anchor location
     * is changed.
     *
     * @hide
     */
    @UnsupportedAppUsage
    public boolean isCursorAnchorInfoEnabled() {
        synchronized (mH) {
            final boolean isImmediate = (mRequestUpdateCursorAnchorInfoMonitorMode &
                    InputConnection.CURSOR_UPDATE_IMMEDIATE) != 0;
            final boolean isMonitoring = (mRequestUpdateCursorAnchorInfoMonitorMode &
                    InputConnection.CURSOR_UPDATE_MONITOR) != 0;
            return isImmediate || isMonitoring;
        }
    }

    /**
     * Set the requested mode for {@link #updateCursorAnchorInfo(View, CursorAnchorInfo)}.
     *
     * @hide
     */
    @UnsupportedAppUsage
    public void setUpdateCursorAnchorInfoMode(int flags) {
        synchronized (mH) {
            mRequestUpdateCursorAnchorInfoMonitorMode = flags;
        }
    }

    /**
     * Report the current cursor location in its window.
     *
     * @deprecated Use {@link #updateCursorAnchorInfo(View, CursorAnchorInfo)} instead.
     */
    @Deprecated
    public void updateCursor(View view, int left, int top, int right, int bottom) {
        // Re-dispatch if there is a context mismatch.
        final InputMethodManager fallbackImm = getFallbackInputMethodManagerIfNecessary(view);
        if (fallbackImm != null) {
            fallbackImm.updateCursor(view, left, top, right, bottom);
            return;
        }

        checkFocus();
        synchronized (mH) {
            if ((mServedView != view && (mServedView == null
                        || !mServedView.checkInputConnectionProxy(view)))
                    || mCurrentTextBoxAttribute == null || mCurMethod == null) {
                return;
            }

            mTmpCursorRect.set(left, top, right, bottom);
            if (!mCursorRect.equals(mTmpCursorRect)) {
                if (DEBUG) Log.d(TAG, "updateCursor");

                try {
                    if (DEBUG) Log.v(TAG, "CURSOR CHANGE: " + mCurMethod);
                    mCurMethod.updateCursor(mTmpCursorRect);
                    mCursorRect.set(mTmpCursorRect);
                } catch (RemoteException e) {
                    Log.w(TAG, "IME died: " + mCurId, e);
                }
            }
        }
    }

    /**
     * Report positional change of the text insertion point and/or characters in the composition
     * string.
     */
    public void updateCursorAnchorInfo(View view, final CursorAnchorInfo cursorAnchorInfo) {
        if (view == null || cursorAnchorInfo == null) {
            return;
        }
        // Re-dispatch if there is a context mismatch.
        final InputMethodManager fallbackImm = getFallbackInputMethodManagerIfNecessary(view);
        if (fallbackImm != null) {
            fallbackImm.updateCursorAnchorInfo(view, cursorAnchorInfo);
            return;
        }

        checkFocus();
        synchronized (mH) {
            if ((mServedView != view &&
                    (mServedView == null || !mServedView.checkInputConnectionProxy(view)))
                    || mCurrentTextBoxAttribute == null || mCurMethod == null) {
                return;
            }
            // If immediate bit is set, we will call updateCursorAnchorInfo() even when the data has
            // not been changed from the previous call.
            final boolean isImmediate = (mRequestUpdateCursorAnchorInfoMonitorMode &
                    InputConnection.CURSOR_UPDATE_IMMEDIATE) != 0;
            if (!isImmediate && Objects.equals(mCursorAnchorInfo, cursorAnchorInfo)) {
                // TODO: Consider always emitting this message once we have addressed redundant
                // calls of this method from android.widget.Editor.
                if (DEBUG) {
                    Log.w(TAG, "Ignoring redundant updateCursorAnchorInfo: info="
                            + cursorAnchorInfo);
                }
                return;
            }
            if (DEBUG) Log.v(TAG, "updateCursorAnchorInfo: " + cursorAnchorInfo);
            try {
                mCurMethod.updateCursorAnchorInfo(cursorAnchorInfo);
                mCursorAnchorInfo = cursorAnchorInfo;
                // Clear immediate bit (if any).
                mRequestUpdateCursorAnchorInfoMonitorMode &=
                        ~InputConnection.CURSOR_UPDATE_IMMEDIATE;
            } catch (RemoteException e) {
                Log.w(TAG, "IME died: " + mCurId, e);
            }
        }
    }

    /**
     * Call {@link InputMethodSession#appPrivateCommand(String, Bundle)
     * InputMethodSession.appPrivateCommand()} on the current Input Method.
     * @param view Optional View that is sending the command, or null if
     * you want to send the command regardless of the view that is attached
     * to the input method.
     * @param action Name of the command to be performed.  This <em>must</em>
     * be a scoped name, i.e. prefixed with a package name you own, so that
     * different developers will not create conflicting commands.
     * @param data Any data to include with the command.
     */
    public void sendAppPrivateCommand(View view, String action, Bundle data) {
        // Re-dispatch if there is a context mismatch.
        final InputMethodManager fallbackImm = getFallbackInputMethodManagerIfNecessary(view);
        if (fallbackImm != null) {
            fallbackImm.sendAppPrivateCommand(view, action, data);
            return;
        }

        checkFocus();
        synchronized (mH) {
            if ((mServedView != view && (mServedView == null
                        || !mServedView.checkInputConnectionProxy(view)))
                    || mCurrentTextBoxAttribute == null || mCurMethod == null) {
                return;
            }
            try {
                if (DEBUG) Log.v(TAG, "APP PRIVATE COMMAND " + action + ": " + data);
                mCurMethod.appPrivateCommand(action, data);
            } catch (RemoteException e) {
                Log.w(TAG, "IME died: " + mCurId, e);
            }
        }
    }

    /**
     * Force switch to a new input method component. This can only be called
     * from an application or a service which has a token of the currently active input method.
     *
     * <p>On Android {@link Build.VERSION_CODES#Q} and later devices, the undocumented behavior that
     * token can be {@code null} when the caller has
     * {@link android.Manifest.permission#WRITE_SECURE_SETTINGS} is deprecated. Instead, update
     * {@link android.provider.Settings.Secure#DEFAULT_INPUT_METHOD} and
     * {@link android.provider.Settings.Secure#SELECTED_INPUT_METHOD_SUBTYPE} directly.</p>
     *
     * @param token Supplies the identifying token given to an input method
     * when it was started, which allows it to perform this operation on
     * itself.
     * @param id The unique identifier for the new input method to be switched to.
     * @deprecated Use {@link InputMethodService#switchInputMethod(String)}
     * instead. This method was intended for IME developers who should be accessing APIs through
     * the service. APIs in this class are intended for app developers interacting with the IME.
     */
    @Deprecated
    public void setInputMethod(IBinder token, String id) {
        if (token == null) {
            // There are still some system components that rely on this undocumented behavior
            // regarding null IME token with WRITE_SECURE_SETTINGS.  Provide a fallback logic as a
            // temporary remedy.
            if (id == null) {
                return;
            }
            if (Process.myUid() == Process.SYSTEM_UID) {
                Log.w(TAG, "System process should not be calling setInputMethod() because almost "
                        + "always it is a bug under multi-user / multi-profile environment. "
                        + "Consider interacting with InputMethodManagerService directly via "
                        + "LocalServices.");
                return;
            }
            final Context fallbackContext = ActivityThread.currentApplication();
            if (fallbackContext == null) {
                return;
            }
            if (fallbackContext.checkSelfPermission(WRITE_SECURE_SETTINGS)
                    != PackageManager.PERMISSION_GRANTED) {
                return;
            }
            final List<InputMethodInfo> imis = getEnabledInputMethodList();
            final int numImis = imis.size();
            boolean found = false;
            for (int i = 0; i < numImis; ++i) {
                final InputMethodInfo imi = imis.get(i);
                if (id.equals(imi.getId())) {
                    found = true;
                    break;
                }
            }
            if (!found) {
                Log.e(TAG, "Ignoring setInputMethod(null, " + id + ") because the specified "
                        + "id not found in enabled IMEs.");
                return;
            }
            Log.w(TAG, "The undocumented behavior that setInputMethod() accepts null token "
                    + "when the caller has WRITE_SECURE_SETTINGS is deprecated. This behavior may "
                    + "be completely removed in a future version.  Update secure settings directly "
                    + "instead.");
            final ContentResolver resolver = fallbackContext.getContentResolver();
            Settings.Secure.putInt(resolver, Settings.Secure.SELECTED_INPUT_METHOD_SUBTYPE,
                    NOT_A_SUBTYPE_ID);
            Settings.Secure.putString(resolver, Settings.Secure.DEFAULT_INPUT_METHOD, id);
            return;
        }
        InputMethodPrivilegedOperationsRegistry.get(token).setInputMethod(id);
    }

    /**
     * Force switch to a new input method and subtype. This can only be called
     * from an application or a service which has a token of the currently active input method.
     *
     * <p>On Android {@link Build.VERSION_CODES#Q} and later devices, {@code token} cannot be
     * {@code null} even with {@link android.Manifest.permission#WRITE_SECURE_SETTINGS}. Instead,
     * update {@link android.provider.Settings.Secure#DEFAULT_INPUT_METHOD} and
     * {@link android.provider.Settings.Secure#SELECTED_INPUT_METHOD_SUBTYPE} directly.</p>
     *
     * @param token Supplies the identifying token given to an input method
     * when it was started, which allows it to perform this operation on
     * itself.
     * @param id The unique identifier for the new input method to be switched to.
     * @param subtype The new subtype of the new input method to be switched to.
     * @deprecated Use
     * {@link InputMethodService#switchInputMethod(String, InputMethodSubtype)}
     * instead. This method was intended for IME developers who should be accessing APIs through
     * the service. APIs in this class are intended for app developers interacting with the IME.
     */
    @Deprecated
    public void setInputMethodAndSubtype(@NonNull IBinder token, String id,
            InputMethodSubtype subtype) {
        if (token == null) {
            Log.e(TAG, "setInputMethodAndSubtype() does not accept null token on Android Q "
                    + "and later.");
            return;
        }
        InputMethodPrivilegedOperationsRegistry.get(token).setInputMethodAndSubtype(id, subtype);
    }

    /**
     * Close/hide the input method's soft input area, so the user no longer
     * sees it or can interact with it.  This can only be called
     * from the currently active input method, as validated by the given token.
     *
     * @param token Supplies the identifying token given to an input method
     * when it was started, which allows it to perform this operation on
     * itself.
     * @param flags Provides additional operating flags.  Currently may be
     * 0 or have the {@link #HIDE_IMPLICIT_ONLY},
     * {@link #HIDE_NOT_ALWAYS} bit set.
     * @deprecated Use {@link InputMethodService#requestHideSelf(int)} instead. This method was
     * intended for IME developers who should be accessing APIs through the service. APIs in this
     * class are intended for app developers interacting with the IME.
     */
    @Deprecated
    public void hideSoftInputFromInputMethod(IBinder token, int flags) {
        InputMethodPrivilegedOperationsRegistry.get(token).hideMySoftInput(flags);
    }

    /**
     * Show the input method's soft input area, so the user
     * sees the input method window and can interact with it.
     * This can only be called from the currently active input method,
     * as validated by the given token.
     *
     * @param token Supplies the identifying token given to an input method
     * when it was started, which allows it to perform this operation on
     * itself.
     * @param flags Provides additional operating flags.  Currently may be
     * 0 or have the {@link #SHOW_IMPLICIT} or
     * {@link #SHOW_FORCED} bit set.
     * @deprecated Use {@link InputMethodService#requestShowSelf(int)} instead. This method was
     * intended for IME developers who should be accessing APIs through the service. APIs in this
     * class are intended for app developers interacting with the IME.
     */
    @Deprecated
    public void showSoftInputFromInputMethod(IBinder token, int flags) {
        InputMethodPrivilegedOperationsRegistry.get(token).showMySoftInput(flags);
    }

    /**
     * Dispatches an input event to the IME.
     *
     * Returns {@link #DISPATCH_HANDLED} if the event was handled.
     * Returns {@link #DISPATCH_NOT_HANDLED} if the event was not handled.
     * Returns {@link #DISPATCH_IN_PROGRESS} if the event is in progress and the
     * callback will be invoked later.
     *
     * @hide
     */
    public int dispatchInputEvent(InputEvent event, Object token,
            FinishedInputEventCallback callback, Handler handler) {
        synchronized (mH) {
            if (mCurMethod != null) {
                if (event instanceof KeyEvent) {
                    KeyEvent keyEvent = (KeyEvent)event;
                    if (keyEvent.getAction() == KeyEvent.ACTION_DOWN
                            && keyEvent.getKeyCode() == KeyEvent.KEYCODE_SYM
                            && keyEvent.getRepeatCount() == 0) {
                        showInputMethodPickerLocked();
                        return DISPATCH_HANDLED;
                    }
                }

                if (DEBUG) Log.v(TAG, "DISPATCH INPUT EVENT: " + mCurMethod);

                PendingEvent p = obtainPendingEventLocked(
                        event, token, mCurId, callback, handler);
                if (mMainLooper.isCurrentThread()) {
                    // Already running on the IMM thread so we can send the event immediately.
                    return sendInputEventOnMainLooperLocked(p);
                }

                // Post the event to the IMM thread.
                Message msg = mH.obtainMessage(MSG_SEND_INPUT_EVENT, p);
                msg.setAsynchronous(true);
                mH.sendMessage(msg);
                return DISPATCH_IN_PROGRESS;
            }
        }
        return DISPATCH_NOT_HANDLED;
    }

    /**
     * Provides the default implementation of {@link InputConnection#sendKeyEvent(KeyEvent)}, which
     * is expected to dispatch an keyboard event sent from the IME to an appropriate event target
     * depending on the given {@link View} and the current focus state.
     *
     * <p>CAUTION: This method is provided only for the situation where
     * {@link InputConnection#sendKeyEvent(KeyEvent)} needs to be implemented without relying on
     * {@link BaseInputConnection}. Do not use this API for anything else.</p>
     *
     * @param targetView the default target view. If {@code null} is specified, then this method
     * tries to find a good event target based on the current focus state.
     * @param event the key event to be dispatched.
     */
    public void dispatchKeyEventFromInputMethod(@Nullable View targetView,
            @NonNull KeyEvent event) {
        // Re-dispatch if there is a context mismatch.
        final InputMethodManager fallbackImm = getFallbackInputMethodManagerIfNecessary(targetView);
        if (fallbackImm != null) {
            fallbackImm.dispatchKeyEventFromInputMethod(targetView, event);
            return;
        }

        synchronized (mH) {
            ViewRootImpl viewRootImpl = targetView != null ? targetView.getViewRootImpl() : null;
            if (viewRootImpl == null) {
                if (mServedView != null) {
                    viewRootImpl = mServedView.getViewRootImpl();
                }
            }
            if (viewRootImpl != null) {
                viewRootImpl.dispatchKeyFromIme(event);
            }
        }
    }

    // Must be called on the main looper
    void sendInputEventAndReportResultOnMainLooper(PendingEvent p) {
        final boolean handled;
        synchronized (mH) {
            int result = sendInputEventOnMainLooperLocked(p);
            if (result == DISPATCH_IN_PROGRESS) {
                return;
            }

            handled = (result == DISPATCH_HANDLED);
        }

        invokeFinishedInputEventCallback(p, handled);
    }

    // Must be called on the main looper
    int sendInputEventOnMainLooperLocked(PendingEvent p) {
        if (mCurChannel != null) {
            if (mCurSender == null) {
                mCurSender = new ImeInputEventSender(mCurChannel, mH.getLooper());
            }

            final InputEvent event = p.mEvent;
            final int seq = event.getSequenceNumber();
            if (mCurSender.sendInputEvent(seq, event)) {
                mPendingEvents.put(seq, p);
                Trace.traceCounter(Trace.TRACE_TAG_INPUT, PENDING_EVENT_COUNTER,
                        mPendingEvents.size());

                Message msg = mH.obtainMessage(MSG_TIMEOUT_INPUT_EVENT, seq, 0, p);
                msg.setAsynchronous(true);
                mH.sendMessageDelayed(msg, INPUT_METHOD_NOT_RESPONDING_TIMEOUT);
                return DISPATCH_IN_PROGRESS;
            }

            Log.w(TAG, "Unable to send input event to IME: "
                    + mCurId + " dropping: " + event);
        }
        return DISPATCH_NOT_HANDLED;
    }

    void finishedInputEvent(int seq, boolean handled, boolean timeout) {
        final PendingEvent p;
        synchronized (mH) {
            int index = mPendingEvents.indexOfKey(seq);
            if (index < 0) {
                return; // spurious, event already finished or timed out
            }

            p = mPendingEvents.valueAt(index);
            mPendingEvents.removeAt(index);
            Trace.traceCounter(Trace.TRACE_TAG_INPUT, PENDING_EVENT_COUNTER, mPendingEvents.size());

            if (timeout) {
                Log.w(TAG, "Timeout waiting for IME to handle input event after "
                        + INPUT_METHOD_NOT_RESPONDING_TIMEOUT + " ms: " + p.mInputMethodId);
            } else {
                mH.removeMessages(MSG_TIMEOUT_INPUT_EVENT, p);
            }
        }

        invokeFinishedInputEventCallback(p, handled);
    }

    // Assumes the event has already been removed from the queue.
    void invokeFinishedInputEventCallback(PendingEvent p, boolean handled) {
        p.mHandled = handled;
        if (p.mHandler.getLooper().isCurrentThread()) {
            // Already running on the callback handler thread so we can send the
            // callback immediately.
            p.run();
        } else {
            // Post the event to the callback handler thread.
            // In this case, the callback will be responsible for recycling the event.
            Message msg = Message.obtain(p.mHandler, p);
            msg.setAsynchronous(true);
            msg.sendToTarget();
        }
    }

    private void flushPendingEventsLocked() {
        mH.removeMessages(MSG_FLUSH_INPUT_EVENT);

        final int count = mPendingEvents.size();
        for (int i = 0; i < count; i++) {
            int seq = mPendingEvents.keyAt(i);
            Message msg = mH.obtainMessage(MSG_FLUSH_INPUT_EVENT, seq, 0);
            msg.setAsynchronous(true);
            msg.sendToTarget();
        }
    }

    private PendingEvent obtainPendingEventLocked(InputEvent event, Object token,
            String inputMethodId, FinishedInputEventCallback callback, Handler handler) {
        PendingEvent p = mPendingEventPool.acquire();
        if (p == null) {
            p = new PendingEvent();
        }
        p.mEvent = event;
        p.mToken = token;
        p.mInputMethodId = inputMethodId;
        p.mCallback = callback;
        p.mHandler = handler;
        return p;
    }

    private void recyclePendingEventLocked(PendingEvent p) {
        p.recycle();
        mPendingEventPool.release(p);
    }

    /**
     * Show IME picker popup window.
     *
     * <p>Requires the {@link PackageManager#FEATURE_INPUT_METHODS} feature which can be detected
     * using {@link PackageManager#hasSystemFeature(String)}.
     */
    public void showInputMethodPicker() {
        synchronized (mH) {
            showInputMethodPickerLocked();
        }
    }

    /**
     * Shows the input method chooser dialog from system.
     *
     * @param showAuxiliarySubtypes Set true to show auxiliary input methods.
     * @param displayId The ID of the display where the chooser dialog should be shown.
     * @hide
     */
    @RequiresPermission(WRITE_SECURE_SETTINGS)
    public void showInputMethodPickerFromSystem(boolean showAuxiliarySubtypes, int displayId) {
        final int mode = showAuxiliarySubtypes
                ? SHOW_IM_PICKER_MODE_INCLUDE_AUXILIARY_SUBTYPES
                : SHOW_IM_PICKER_MODE_EXCLUDE_AUXILIARY_SUBTYPES;
        try {
            mService.showInputMethodPickerFromSystem(mClient, mode, displayId);
        } catch (RemoteException e) {
            throw e.rethrowFromSystemServer();
        }
    }

    private void showInputMethodPickerLocked() {
        try {
            mService.showInputMethodPickerFromClient(mClient, SHOW_IM_PICKER_MODE_AUTO);
        } catch (RemoteException e) {
            throw e.rethrowFromSystemServer();
        }
    }

    /**
     * A test API for CTS to make sure that {@link #showInputMethodPicker()} works as expected.
     *
     * <p>When customizing the implementation of {@link #showInputMethodPicker()} API, make sure
     * that this test API returns when and only while and only while
     * {@link #showInputMethodPicker()} is showing UI. Otherwise your OS implementation may not
     * pass CTS.</p>
     *
     * @return {@code true} while and only while {@link #showInputMethodPicker()} is showing UI.
     * @hide
     */
    @TestApi
    public boolean isInputMethodPickerShown() {
        try {
            return mService.isInputMethodPickerShownForTest();
        } catch (RemoteException e) {
            throw e.rethrowFromSystemServer();
        }
    }

    /**
     * Show the settings for enabling subtypes of the specified input method.
     * @param imiId An input method, whose subtypes settings will be shown. If imiId is null,
     * subtypes of all input methods will be shown.
     */
    public void showInputMethodAndSubtypeEnabler(String imiId) {
        try {
            mService.showInputMethodAndSubtypeEnablerFromClient(mClient, imiId);
        } catch (RemoteException e) {
            throw e.rethrowFromSystemServer();
        }
    }

    /**
     * Returns the current input method subtype. This subtype is one of the subtypes in
     * the current input method. This method returns null when the current input method doesn't
     * have any input method subtype.
     */
    public InputMethodSubtype getCurrentInputMethodSubtype() {
        try {
            return mService.getCurrentInputMethodSubtype();
        } catch (RemoteException e) {
            throw e.rethrowFromSystemServer();
        }
    }

    /**
     * Switch to a new input method subtype of the current input method.
     * @param subtype A new input method subtype to switch.
     * @return true if the current subtype was successfully switched. When the specified subtype is
     * null, this method returns false.
     * @deprecated If the calling process is an IME, use
     *             {@link InputMethodService#switchInputMethod(String, InputMethodSubtype)}, which
     *             does not require any permission as long as the caller is the current IME.
     *             If the calling process is some privileged app that already has
     *             {@link android.Manifest.permission#WRITE_SECURE_SETTINGS} permission, just
     *             directly update {@link Settings.Secure#SELECTED_INPUT_METHOD_SUBTYPE}.
     */
    @Deprecated
    @RequiresPermission(WRITE_SECURE_SETTINGS)
    public boolean setCurrentInputMethodSubtype(InputMethodSubtype subtype) {
        if (Process.myUid() == Process.SYSTEM_UID) {
            Log.w(TAG, "System process should not call setCurrentInputMethodSubtype() because "
                    + "almost always it is a bug under multi-user / multi-profile environment. "
                    + "Consider directly interacting with InputMethodManagerService "
                    + "via LocalServices.");
            return false;
        }
        if (subtype == null) {
            // See the JavaDoc. This is how this method has worked.
            return false;
        }
        final Context fallbackContext = ActivityThread.currentApplication();
        if (fallbackContext == null) {
            return false;
        }
        if (fallbackContext.checkSelfPermission(WRITE_SECURE_SETTINGS)
                != PackageManager.PERMISSION_GRANTED) {
            return false;
        }
        final ContentResolver contentResolver = fallbackContext.getContentResolver();
        final String imeId = Settings.Secure.getString(contentResolver,
                Settings.Secure.DEFAULT_INPUT_METHOD);
        if (ComponentName.unflattenFromString(imeId) == null) {
            // Null or invalid IME ID format.
            return false;
        }
        final List<InputMethodSubtype> enabledSubtypes;
        try {
            enabledSubtypes = mService.getEnabledInputMethodSubtypeList(imeId, true);
        } catch (RemoteException e) {
            return false;
        }
        final int numSubtypes = enabledSubtypes.size();
        for (int i = 0; i < numSubtypes; ++i) {
            final InputMethodSubtype enabledSubtype = enabledSubtypes.get(i);
            if (enabledSubtype.equals(subtype)) {
                Settings.Secure.putInt(contentResolver,
                        Settings.Secure.SELECTED_INPUT_METHOD_SUBTYPE, enabledSubtype.hashCode());
                return true;
            }
        }
        return false;
    }

    /**
     * Notify that a user took some action with this input method.
     *
     * @deprecated Just kept to avoid possible app compat issue.
     * @hide
     */
    @Deprecated
    @UnsupportedAppUsage(trackingBug = 114740982, maxTargetSdk = Build.VERSION_CODES.P)
    public void notifyUserAction() {
        Log.w(TAG, "notifyUserAction() is a hidden method, which is now just a stub method"
                + " that does nothing.  Leave comments in b.android.com/114740982 if your "
                + " application still depends on the previous behavior of this method.");
    }

    /**
     * Returns a map of all shortcut input method info and their subtypes.
     */
    public Map<InputMethodInfo, List<InputMethodSubtype>> getShortcutInputMethodsAndSubtypes() {
        final List<InputMethodInfo> enabledImes = getEnabledInputMethodList();

        // Ensure we check system IMEs first.
        enabledImes.sort(Comparator.comparingInt(imi -> imi.isSystem() ? 0 : 1));

        final int numEnabledImes = enabledImes.size();
        for (int imiIndex = 0; imiIndex < numEnabledImes; ++imiIndex) {
            final InputMethodInfo imi = enabledImes.get(imiIndex);
            final List<InputMethodSubtype> subtypes = getEnabledInputMethodSubtypeList(
                    imi, true);
            final int subtypeCount = subtypes.size();
            for (int subtypeIndex = 0; subtypeIndex < subtypeCount; ++subtypeIndex) {
                final InputMethodSubtype subtype = imi.getSubtypeAt(subtypeIndex);
                if (SUBTYPE_MODE_VOICE.equals(subtype.getMode())) {
                    return Collections.singletonMap(imi, Collections.singletonList(subtype));
                }
            }
        }
        return Collections.emptyMap();
    }

    /**
     * This is kept due to {@link android.annotation.UnsupportedAppUsage}.
     *
     * <p>TODO(Bug 113914148): Check if we can remove this.  We have accidentally exposed
     * WindowManagerInternal#getInputMethodWindowVisibleHeight to app developers and some of them
     * started relying on it.</p>
     *
     * @return Something that is not well-defined.
     * @hide
     */
    @UnsupportedAppUsage
    public int getInputMethodWindowVisibleHeight() {
        try {
            return mService.getInputMethodWindowVisibleHeight();
        } catch (RemoteException e) {
            throw e.rethrowFromSystemServer();
        }
    }

    /**
     * Force switch to the last used input method and subtype. If the last input method didn't have
     * any subtypes, the framework will simply switch to the last input method with no subtype
     * specified.
     * @param imeToken Supplies the identifying token given to an input method when it was started,
     * which allows it to perform this operation on itself.
     * @return true if the current input method and subtype was successfully switched to the last
     * used input method and subtype.
     * @deprecated Use {@link InputMethodService#switchToPreviousInputMethod()} instead. This method
     * was intended for IME developers who should be accessing APIs through the service. APIs in
     * this class are intended for app developers interacting with the IME.
     */
    @Deprecated
    public boolean switchToLastInputMethod(IBinder imeToken) {
        return InputMethodPrivilegedOperationsRegistry.get(imeToken).switchToPreviousInputMethod();
    }

    /**
     * Force switch to the next input method and subtype. If there is no IME enabled except
     * current IME and subtype, do nothing.
     * @param imeToken Supplies the identifying token given to an input method when it was started,
     * which allows it to perform this operation on itself.
     * @param onlyCurrentIme if true, the framework will find the next subtype which
     * belongs to the current IME
     * @return true if the current input method and subtype was successfully switched to the next
     * input method and subtype.
     * @deprecated Use {@link InputMethodService#switchToNextInputMethod(boolean)} instead. This
     * method was intended for IME developers who should be accessing APIs through the service.
     * APIs in this class are intended for app developers interacting with the IME.
     */
    @Deprecated
    public boolean switchToNextInputMethod(IBinder imeToken, boolean onlyCurrentIme) {
        return InputMethodPrivilegedOperationsRegistry.get(imeToken)
                .switchToNextInputMethod(onlyCurrentIme);
    }

    /**
     * Returns true if the current IME needs to offer the users ways to switch to a next input
     * method (e.g. a globe key.).
     * When an IME sets supportsSwitchingToNextInputMethod and this method returns true,
     * the IME has to offer ways to to invoke {@link #switchToNextInputMethod} accordingly.
     * <p> Note that the system determines the most appropriate next input method
     * and subtype in order to provide the consistent user experience in switching
     * between IMEs and subtypes.
     * @param imeToken Supplies the identifying token given to an input method when it was started,
     * which allows it to perform this operation on itself.
     * @deprecated Use {@link InputMethodService#shouldOfferSwitchingToNextInputMethod()}
     * instead. This method was intended for IME developers who should be accessing APIs through
     * the service. APIs in this class are intended for app developers interacting with the IME.
     */
    @Deprecated
    public boolean shouldOfferSwitchingToNextInputMethod(IBinder imeToken) {
        return InputMethodPrivilegedOperationsRegistry.get(imeToken)
                .shouldOfferSwitchingToNextInputMethod();
    }

    /**
     * Set additional input method subtypes. Only a process which shares the same uid with the IME
     * can add additional input method subtypes to the IME.
     * Please note that a subtype's status is stored in the system.
     * For example, enabled subtypes are remembered by the framework even after they are removed
     * by using this method. If you re-add the same subtypes again,
     * they will just get enabled. If you want to avoid such conflicts, for instance, you may
     * want to create a "different" new subtype even with the same locale and mode,
     * by changing its extra value. The different subtype won't get affected by the stored past
     * status. (You may want to take a look at {@link InputMethodSubtype#hashCode()} to refer
     * to the current implementation.)
     *
     * <p>NOTE: If the same subtype exists in both the manifest XML file and additional subtypes
     * specified by {@code subtypes}, those multiple instances are automatically merged into one
     * instance.</p>
     *
     * <p>CAVEAT: In API Level 23 and prior, the system may do nothing if an empty
     * {@link InputMethodSubtype} is specified in {@code subtypes}, which prevents you from removing
     * the last one entry of additional subtypes. If your IME statically defines one or more
     * subtypes in the manifest XML file, you may be able to work around this limitation by
     * specifying one of those statically defined subtypes in {@code subtypes}.</p>
     *
     * @param imiId Id of InputMethodInfo which additional input method subtypes will be added to.
     * @param subtypes subtypes will be added as additional subtypes of the current input method.
     * @deprecated For IMEs that have already implemented features like customizable/downloadable
     *             keyboard layouts/languages, please start migration to other approaches. One idea
     *             would be exposing only one unified {@link InputMethodSubtype} then implement
     *             IME's own language switching mechanism within that unified subtype. The support
     *             of "Additional Subtype" may be completely dropped in a future version of Android.
     */
    @Deprecated
    public void setAdditionalInputMethodSubtypes(String imiId, InputMethodSubtype[] subtypes) {
        try {
            mService.setAdditionalInputMethodSubtypes(imiId, subtypes);
        } catch (RemoteException e) {
            throw e.rethrowFromSystemServer();
        }
    }

    public InputMethodSubtype getLastInputMethodSubtype() {
        try {
            return mService.getLastInputMethodSubtype();
        } catch (RemoteException e) {
            throw e.rethrowFromSystemServer();
        }
    }

    private void maybeCallServedViewChangedLocked(EditorInfo tba) {
        if (mImeInsetsConsumer != null) {
            mImeInsetsConsumer.onServedEditorChanged(tba);
        }
    }

    void doDump(FileDescriptor fd, PrintWriter fout, String[] args) {
        final Printer p = new PrintWriterPrinter(fout);
        p.println("Input method client state for " + this + ":");

        p.println("  mService=" + mService);
        p.println("  mMainLooper=" + mMainLooper);
        p.println("  mIInputContext=" + mIInputContext);
        p.println("  mActive=" + mActive
                + " mRestartOnNextWindowFocus=" + mRestartOnNextWindowFocus
                + " mBindSequence=" + mBindSequence
                + " mCurId=" + mCurId);
        p.println("  mFullscreenMode=" + mFullscreenMode);
        p.println("  mCurMethod=" + mCurMethod);
        p.println("  mCurRootView=" + mCurRootView);
        p.println("  mServedView=" + mServedView);
        p.println("  mNextServedView=" + mNextServedView);
        p.println("  mServedConnecting=" + mServedConnecting);
        if (mCurrentTextBoxAttribute != null) {
            p.println("  mCurrentTextBoxAttribute:");
            mCurrentTextBoxAttribute.dump(p, "    ");
        } else {
            p.println("  mCurrentTextBoxAttribute: null");
        }
        p.println("  mServedInputConnectionWrapper=" + mServedInputConnectionWrapper);
        p.println("  mCompletions=" + Arrays.toString(mCompletions));
        p.println("  mCursorRect=" + mCursorRect);
        p.println("  mCursorSelStart=" + mCursorSelStart
                + " mCursorSelEnd=" + mCursorSelEnd
                + " mCursorCandStart=" + mCursorCandStart
                + " mCursorCandEnd=" + mCursorCandEnd);
    }

    /**
     * Callback that is invoked when an input event that was dispatched to
     * the IME has been finished.
     * @hide
     */
    public interface FinishedInputEventCallback {
        public void onFinishedInputEvent(Object token, boolean handled);
    }

    private final class ImeInputEventSender extends InputEventSender {
        public ImeInputEventSender(InputChannel inputChannel, Looper looper) {
            super(inputChannel, looper);
        }

        @Override
        public void onInputEventFinished(int seq, boolean handled) {
            finishedInputEvent(seq, handled, false);
        }
    }

    private final class PendingEvent implements Runnable {
        public InputEvent mEvent;
        public Object mToken;
        public String mInputMethodId;
        public FinishedInputEventCallback mCallback;
        public Handler mHandler;
        public boolean mHandled;

        public void recycle() {
            mEvent = null;
            mToken = null;
            mInputMethodId = null;
            mCallback = null;
            mHandler = null;
            mHandled = false;
        }

        @Override
        public void run() {
            mCallback.onFinishedInputEvent(mToken, mHandled);

            synchronized (mH) {
                recyclePendingEventLocked(this);
            }
        }
    }

    private static String dumpViewInfo(@Nullable final View view) {
        if (view == null) {
            return "null";
        }
        final StringBuilder sb = new StringBuilder();
        sb.append(view);
        sb.append(",focus=" + view.hasFocus());
        sb.append(",windowFocus=" + view.hasWindowFocus());
        sb.append(",autofillUiShowing=" + isAutofillUIShowing(view));
        sb.append(",window=" + view.getWindowToken());
        sb.append(",displayId=" + view.getContext().getDisplayId());
        sb.append(",temporaryDetach=" + view.isTemporarilyDetached());
        return sb.toString();
    }
}<|MERGE_RESOLUTION|>--- conflicted
+++ resolved
@@ -802,7 +802,6 @@
      */
     private static boolean isInEditMode() {
         return false;
-<<<<<<< HEAD
     }
 
     @NonNull
@@ -870,75 +869,6 @@
         return new InputMethodManager(stubInterface, displayId, looper);
     }
 
-=======
-    }
-
-    @NonNull
-    private static InputMethodManager createInstance(int displayId, Looper looper) {
-        return isInEditMode() ? createStubInstance(displayId, looper)
-                : createRealInstance(displayId, looper);
-    }
-
-    @NonNull
-    private static InputMethodManager createRealInstance(int displayId, Looper looper) {
-        final IInputMethodManager service;
-        try {
-            service = IInputMethodManager.Stub.asInterface(
-                    ServiceManager.getServiceOrThrow(Context.INPUT_METHOD_SERVICE));
-        } catch (ServiceNotFoundException e) {
-            throw new IllegalStateException(e);
-        }
-        final InputMethodManager imm = new InputMethodManager(service, displayId, looper);
-        // InputMethodManagerService#addClient() relies on Binder.getCalling{Pid, Uid}() to
-        // associate PID/UID with each IME client. This means:
-        //  A. if this method call will be handled as an IPC, there is no problem.
-        //  B. if this method call will be handled as an in-proc method call, we need to
-        //     ensure that Binder.getCalling{Pid, Uid}() return Process.my{Pid, Uid}()
-        // Either ways we can always call Binder.{clear, restore}CallingIdentity() because
-        // 1) doing so has no effect for A and 2) doing so is sufficient for B.
-        final long identity = Binder.clearCallingIdentity();
-        try {
-            service.addClient(imm.mClient, imm.mIInputContext, displayId);
-        } catch (RemoteException e) {
-            e.rethrowFromSystemServer();
-        } finally {
-            Binder.restoreCallingIdentity(identity);
-        }
-        return imm;
-    }
-
-    @NonNull
-    private static InputMethodManager createStubInstance(int displayId, Looper looper) {
-        // If InputMethodManager is running for layoutlib, stub out IPCs into IMMS.
-        final Class<IInputMethodManager> c = IInputMethodManager.class;
-        final IInputMethodManager stubInterface =
-                (IInputMethodManager) Proxy.newProxyInstance(c.getClassLoader(),
-                        new Class[]{c}, (proxy, method, args) -> {
-                            final Class<?> returnType = method.getReturnType();
-                            if (returnType == boolean.class) {
-                                return false;
-                            } else if (returnType == int.class) {
-                                return 0;
-                            } else if (returnType == long.class) {
-                                return 0L;
-                            } else if (returnType == short.class) {
-                                return 0;
-                            } else if (returnType == char.class) {
-                                return 0;
-                            } else if (returnType == byte.class) {
-                                return 0;
-                            } else if (returnType == float.class) {
-                                return 0f;
-                            } else if (returnType == double.class) {
-                                return 0.0;
-                            } else {
-                                return null;
-                            }
-                        });
-        return new InputMethodManager(stubInterface, displayId, looper);
-    }
-
->>>>>>> 825827da
     private InputMethodManager(IInputMethodManager service, int displayId, Looper looper) {
         mService = service;
         mMainLooper = looper;
