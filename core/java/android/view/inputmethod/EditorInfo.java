--- conflicted
+++ resolved
@@ -480,11 +480,7 @@
      * matter what user ID the calling process has.
      *
      * <p>Note: This field will be silently ignored when
-<<<<<<< HEAD
-     * {@link android.view.inputmethod.InputMethodSystemProperty#MULTI_CLIENT_IME_ENABLED} is
-=======
      * {@link com.android.server.inputmethod.InputMethodSystemProperty#MULTI_CLIENT_IME_ENABLED} is
->>>>>>> dbf9e87c
      * {@code true}.</p>
      *
      * <p>Note also that pseudo handles such as {@link UserHandle#ALL} are not supported.</p>
