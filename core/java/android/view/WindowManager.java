--- conflicted
+++ resolved
@@ -1110,8 +1110,6 @@
           * {@hide} */
         public static final int PRIVATE_FLAG_BLUR_WITH_MASKING_SCALED = 0x80000000;
 
-<<<<<<< HEAD
-=======
         /**
          * Flag that prevents the wallpaper behind the current window from receiving touch events.
          *
@@ -1119,7 +1117,6 @@
          */
         public static final int PRIVATE_FLAG_DISABLE_WALLPAPER_TOUCH_EVENTS = 0x00000800;
 
->>>>>>> 073b8a01
         /**
          * Control flags that are private to the platform.
          * @hide
@@ -1649,10 +1646,7 @@
             out.writeInt(surfaceInsets.right);
             out.writeInt(surfaceInsets.bottom);
             out.writeFloat(blurMaskAlphaThreshold);
-<<<<<<< HEAD
-=======
             out.writeInt(needsMenuKey);
->>>>>>> 073b8a01
         }
 
         public static final Parcelable.Creator<LayoutParams> CREATOR
@@ -1701,10 +1695,7 @@
             surfaceInsets.right = in.readInt();
             surfaceInsets.bottom = in.readInt();
             blurMaskAlphaThreshold = in.readFloat();
-<<<<<<< HEAD
-=======
             needsMenuKey = in.readInt();
->>>>>>> 073b8a01
         }
 
         @SuppressWarnings({"PointlessBitwiseExpression"})
@@ -1740,11 +1731,8 @@
         /** {@hide} */
         public static final int PREFERRED_REFRESH_RATE_CHANGED = 1 << 21;
         /** {@hide} */
-<<<<<<< HEAD
-=======
         public static final int NEEDS_MENU_KEY_CHANGED = 1 << 22;
         /** {@hide} */
->>>>>>> 073b8a01
         public static final int BLUR_MASK_ALPHA_THRESHOLD_CHANGED = 1 << 30;
         /** {@hide} */
         public static final int EVERYTHING_CHANGED = 0xffffffff;
@@ -1896,14 +1884,11 @@
                 changes |= BLUR_MASK_ALPHA_THRESHOLD_CHANGED;
             }
 
-<<<<<<< HEAD
-=======
             if (needsMenuKey != o.needsMenuKey) {
                 needsMenuKey = o.needsMenuKey;
                 changes |= NEEDS_MENU_KEY_CHANGED;
             }
 
->>>>>>> 073b8a01
             return changes;
         }
 
