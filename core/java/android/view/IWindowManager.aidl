/*
** Copyright 2006, The Android Open Source Project
**
** Licensed under the Apache License, Version 2.0 (the "License");
** you may not use this file except in compliance with the License.
** You may obtain a copy of the License at
**
**     http://www.apache.org/licenses/LICENSE-2.0
**
** Unless required by applicable law or agreed to in writing, software
** distributed under the License is distributed on an "AS IS" BASIS,
** WITHOUT WARRANTIES OR CONDITIONS OF ANY KIND, either express or implied.
** See the License for the specific language governing permissions and
** limitations under the License.
*/

package android.view;

import com.android.internal.os.IResultReceiver;
import com.android.internal.policy.IKeyguardDismissCallback;
import com.android.internal.policy.IShortcutService;

import android.app.IAssistDataReceiver;
import android.content.res.CompatibilityInfo;
import android.content.res.Configuration;
import android.graphics.Bitmap;
import android.graphics.GraphicBuffer;
import android.graphics.Point;
import android.graphics.Rect;
import android.graphics.Region;
import android.os.Bundle;
import android.os.IRemoteCallback;
import android.os.ParcelFileDescriptor;
import android.view.IApplicationToken;
import android.view.IAppTransitionAnimationSpecsFuture;
import android.view.IDockedStackListener;
import android.view.IOnKeyguardExitResult;
import android.view.IPinnedStackListener;
import android.view.RemoteAnimationAdapter;
import android.view.IRotationWatcher;
import android.view.IWallpaperVisibilityListener;
import android.view.IWindowSession;
import android.view.IWindowSessionCallback;
import android.view.KeyEvent;
import android.view.InputEvent;
import android.view.MagnificationSpec;
import android.view.MotionEvent;
import android.view.InputChannel;
import android.view.InputDevice;
import android.view.IInputFilter;
import android.view.AppTransitionAnimationSpec;
import android.view.WindowContentFrameStats;
import android.view.WindowManager;

/**
 * System private interface to the window manager.
 *
 * {@hide}
 */
interface IWindowManager
{
    /**
     * ===== NOTICE =====
     * The first three methods must remain the first three methods. Scripts
     * and tools rely on their transaction number to work properly.
     */
    // This is used for debugging
    boolean startViewServer(int port);   // Transaction #1
    boolean stopViewServer();            // Transaction #2
    boolean isViewServerRunning();       // Transaction #3

    IWindowSession openSession(in IWindowSessionCallback callback);

    void getInitialDisplaySize(int displayId, out Point size);
    void getBaseDisplaySize(int displayId, out Point size);
    void setForcedDisplaySize(int displayId, int width, int height);
    void clearForcedDisplaySize(int displayId);
    int getInitialDisplayDensity(int displayId);
    int getBaseDisplayDensity(int displayId);
    void setForcedDisplayDensityForUser(int displayId, int density, int userId);
    void clearForcedDisplayDensityForUser(int displayId, int userId);
    void setForcedDisplayScalingMode(int displayId, int mode); // 0 = auto, 1 = disable

    void setOverscan(int displayId, int left, int top, int right, int bottom);

    // These can only be called when holding the MANAGE_APP_TOKENS permission.
    void setEventDispatching(boolean enabled);
    void addWindowToken(IBinder token, int type, int displayId);
    void removeWindowToken(IBinder token, int displayId);
    void prepareAppTransition(int transit, boolean alwaysKeepCurrent);

    /**
     * Like overridePendingAppTransitionMultiThumb, but uses a future to supply the specs. This is
     * used for recents, where generating the thumbnails of the specs takes a non-trivial amount of
     * time, so we want to move that off the critical path for starting the new activity.
     */
    void overridePendingAppTransitionMultiThumbFuture(
            IAppTransitionAnimationSpecsFuture specsFuture, IRemoteCallback startedCallback,
            boolean scaleUp, int displayId);
    void overridePendingAppTransitionRemote(in RemoteAnimationAdapter remoteAnimationAdapter,
            int displayId);
    void executeAppTransition();

    /**
      * Used by system ui to report that recents has shown itself.
      * @deprecated to be removed once prebuilts are updated
      */
    void endProlongedAnimations();

<<<<<<< HEAD
    // Re-evaluate the current orientation from the caller's state.
    // If there is a change, the new Configuration is returned and the
    // caller must call setNewConfiguration() sometime later.
    Configuration updateOrientationFromAppTokens(in Configuration currentConfig,
            IBinder freezeThisOneIfNeeded, int displayId);

=======
>>>>>>> de843449
    void startFreezingScreen(int exitAnim, int enterAnim);
    void stopFreezingScreen();

    // these require DISABLE_KEYGUARD permission
    /** @deprecated use Activity.setShowWhenLocked instead. */
    void disableKeyguard(IBinder token, String tag, int userId);
    /** @deprecated use Activity.setShowWhenLocked instead. */
    void reenableKeyguard(IBinder token, int userId);
    void exitKeyguardSecurely(IOnKeyguardExitResult callback);
    boolean isKeyguardLocked();
    boolean isKeyguardSecure();
    void dismissKeyguard(IKeyguardDismissCallback callback, CharSequence message);

    // Requires INTERACT_ACROSS_USERS_FULL permission
    void setSwitchingUser(boolean switching);

    void closeSystemDialogs(String reason);

    // These can only be called with the SET_ANIMATON_SCALE permission.
    float getAnimationScale(int which);
    float[] getAnimationScales();
    void setAnimationScale(int which, float scale);
    void setAnimationScales(in float[] scales);

    float getCurrentAnimatorScale();

    // For testing
    void setInTouchMode(boolean showFocus);

    // For StrictMode flashing a red border on violations from the UI
    // thread.  The uid/pid is implicit from the Binder call, and the Window
    // Manager uses that to determine whether or not the red border should
    // actually be shown.  (it will be ignored that pid doesn't have windows
    // on screen)
    void showStrictModeViolation(boolean on);

    // Proxy to set the system property for whether the flashing
    // should be enabled.  The 'enabled' value is null or blank for
    // the system default (differs per build variant) or any valid
    // boolean string as parsed by SystemProperties.getBoolean().
    void setStrictModeVisualIndicatorPreference(String enabled);

    /**
     * Set whether screen capture is disabled for all windows of a specific user from
     * the device policy cache.
     */
    void refreshScreenCaptureDisabled(int userId);

    // These can only be called with the SET_ORIENTATION permission.
    /**
     * Update the current screen rotation based on the current state of
     * the world.
     * @param alwaysSendConfiguration Flag to force a new configuration to
     * be evaluated.  This can be used when there are other parameters in
     * configuration that are changing.
     * @param forceRelayout If true, the window manager will always do a relayout
     * of its windows even if the rotation hasn't changed.
     */
    void updateRotation(boolean alwaysSendConfiguration, boolean forceRelayout);

    /**
     * Retrieve the current orientation of the primary screen.
     * @return Constant as per {@link android.view.Surface.Rotation}.
     *
     * @see android.view.Display#DEFAULT_DISPLAY
     */
    int getDefaultDisplayRotation();

    /**
     * Watch the rotation of the specified screen.  Returns the current rotation,
     * calls back when it changes.
     */
    int watchRotation(IRotationWatcher watcher, int displayId);

    /**
     * Remove a rotation watcher set using watchRotation.
     * @hide
     */
    void removeRotationWatcher(IRotationWatcher watcher);

    /**
     * Determine the preferred edge of the screen to pin the compact options menu against.
     *
     * @param displayId Id of the display where the menu window currently resides.
     * @return a Gravity value for the options menu panel.
     * @hide
     */
    int getPreferredOptionsPanelGravity(int displayId);

    /**
     * Equivalent to calling {@link #freezeDisplayRotation(int, int)} with {@link
     * android.view.Display#DEFAULT_DISPLAY} and given rotation.
     */
    void freezeRotation(int rotation);

    /**
     * Equivalent to calling {@link #thawDisplayRotation(int)} with {@link
     * android.view.Display#DEFAULT_DISPLAY}.
     */
    void thawRotation();

    /**
     * Equivelant to call {@link #isDisplayRotationFrozen(int)} with {@link
     * android.view.Display#DEFAULT_DISPLAY}.
     */
    boolean isRotationFrozen();

    /**
     * Lock the display orientation to the specified rotation, or to the current
     * rotation if -1. Sensor input will be ignored until thawRotation() is called.
<<<<<<< HEAD
     *
     * @param displayId the ID of display which rotation should be frozen.
     * @param rotation one of {@link android.view.Surface#ROTATION_0},
     *        {@link android.view.Surface#ROTATION_90}, {@link android.view.Surface#ROTATION_180},
     *        {@link android.view.Surface#ROTATION_270} or -1 to freeze it to current rotation.
     * @hide
     */
    void freezeDisplayRotation(int displayId, int rotation);

    /**
     * Release the orientation lock imposed by freezeRotation() on the display.
     *
=======
     *
     * @param displayId the ID of display which rotation should be frozen.
     * @param rotation one of {@link android.view.Surface#ROTATION_0},
     *        {@link android.view.Surface#ROTATION_90}, {@link android.view.Surface#ROTATION_180},
     *        {@link android.view.Surface#ROTATION_270} or -1 to freeze it to current rotation.
     * @hide
     */
    void freezeDisplayRotation(int displayId, int rotation);

    /**
     * Release the orientation lock imposed by freezeRotation() on the display.
     *
>>>>>>> de843449
     * @param displayId the ID of display which rotation should be thawed.
     * @hide
     */
    void thawDisplayRotation(int displayId);

    /**
     * Gets whether the rotation is frozen on the display.
     *
     * @param displayId the ID of display which frozen is needed.
     * @return Whether the rotation is frozen.
     */
    boolean isDisplayRotationFrozen(int displayId);

    /**
     * Screenshot the current wallpaper layer, including the whole screen.
     */
    Bitmap screenshotWallpaper();

    /**
     * Registers a wallpaper visibility listener.
     * @return Current visibility.
     */
    boolean registerWallpaperVisibilityListener(IWallpaperVisibilityListener listener,
        int displayId);

    /**
     * Remove a visibility watcher that was added using registerWallpaperVisibilityListener.
     */
    void unregisterWallpaperVisibilityListener(IWallpaperVisibilityListener listener,
        int displayId);

    /**
     * Used only for assist -- request a screenshot of the current application.
     */
    boolean requestAssistScreenshot(IAssistDataReceiver receiver);

    /**
     * Called by the status bar to notify Views of changes to System UI visiblity.
     */
    oneway void statusBarVisibilityChanged(int displayId, int visibility);

    /**
     * Called by System UI to notify of changes to the visibility of Recents.
     */
    oneway void setRecentsVisibility(boolean visible);

    /**
     * Called by System UI to notify of changes to the visibility of PIP.
     */
    oneway void setPipVisibility(boolean visible);

    /**
     * Called by System UI to notify of changes to the visibility and height of the shelf.
     */
    void setShelfHeight(boolean visible, int shelfHeight);

    /**
     * Called by System UI to enable or disable haptic feedback on the navigation bar buttons.
     */
    void setNavBarVirtualKeyHapticFeedbackEnabled(boolean enabled);

    /**
     * Device has a software navigation bar (separate from the status bar) on specific display.
     *
     * @param displayId the id of display to check if there is a software navigation bar.
     */
    boolean hasNavigationBar(int displayId);

    /**
     * Get the position of the nav bar
     */
    int getNavBarPosition(int displayId);

    /**
     * Lock the device immediately with the specified options (can be null).
     */
    void lockNow(in Bundle options);

    /**
     * Device is in safe mode.
     */
    boolean isSafeModeEnabled();

    /**
     * Enables the screen if all conditions are met.
     */
    void enableScreenIfNeeded();

    /**
     * Clears the frame statistics for a given window.
     *
     * @param token The window token.
     * @return Whether the frame statistics were cleared.
     */
    boolean clearWindowContentFrameStats(IBinder token);

    /**
     * Gets the content frame statistics for a given window.
     *
     * @param token The window token.
     * @return The frame statistics or null if the window does not exist.
     */
    WindowContentFrameStats getWindowContentFrameStats(IBinder token);

    /**
     * @return the dock side the current docked stack is at; must be one of the
     *         WindowManagerGlobal.DOCKED_* values
     */
    int getDockedStackSide();

    /**
     * Sets the region the user can touch the divider. This region will be excluded from the region
     * which is used to cause a focus switch when dispatching touch.
     */
    void setDockedStackDividerTouchRegion(in Rect touchableRegion);

    /**
     * Registers a listener that will be called when the dock divider changes its visibility or when
     * the docked stack gets added/removed.
     */
    void registerDockedStackListener(IDockedStackListener listener);

    /**
     * Registers a listener that will be called when the pinned stack state changes.
     */
    void registerPinnedStackListener(int displayId, IPinnedStackListener listener);

    /**
     * Updates the dim layer used while resizing.
     *
     * @param visible Whether the dim layer should be visible.
     * @param targetWindowingMode The windowing mode of the stack the dim layer should be placed on.
     * @param alpha The translucency of the dim layer, between 0 and 1.
     */
    void setResizeDimLayer(boolean visible, int targetWindowingMode, float alpha);

    /**
     * Requests Keyboard Shortcuts from the displayed window.
     *
     * @param receiver The receiver to deliver the results to.
     */
    void requestAppKeyboardShortcuts(IResultReceiver receiver, int deviceId);

    /**
     * Retrieves the current stable insets from the primary display.
     */
    void getStableInsets(int displayId, out Rect outInsets);

    /**
     * Register shortcut key. Shortcut code is packed as:
     * (MetaState << Integer.SIZE) | KeyCode
     * @hide
     */
    void registerShortcutKey(in long shortcutCode, IShortcutService keySubscriber);

    /**
     * Create an input consumer by name and display id.
     */
    void createInputConsumer(IBinder token, String name, int displayId,
        out InputChannel inputChannel);

    /**
     * Destroy an input consumer by name and display id.
     * This method will also dispose the input channels associated with that InputConsumer.
     */
    boolean destroyInputConsumer(String name, int displayId);

    /**
     * Return the touch region for the current IME window, or an empty region if there is none.
     */
    Region getCurrentImeTouchRegion();

    /**
     * Starts a window trace.
     */
    void startWindowTrace();

    /**
     * Stops a window trace.
     */
    void stopWindowTrace();

    /**
     * Returns true if window trace is enabled.
     */
    boolean isWindowTraceEnabled();

    /**
     * Requests that the WindowManager sends
     * WindowManagerPolicyConstants#ACTION_USER_ACTIVITY_NOTIFICATION on the next user activity.
     */
    void requestUserActivityNotification();

    /**
     * Notify WindowManager that it should not override the info in DisplayManager for the specified
     * display. This can disable letter- or pillar-boxing applied in DisplayManager when the metrics
     * of the logical display reported from WindowManager do not correspond to the metrics of the
     * physical display it is based on.
     *
     * @param displayId The id of the display.
     */
    void dontOverrideDisplayInfo(int displayId);

    /**
     * Gets the windowing mode of the display.
     *
     * @param displayId The id of the display.
     * @return {@link WindowConfiguration.WindowingMode}
     */
    int getWindowingMode(int displayId);

    /**
     * Sets the windowing mode of the display.
     *
     * @param displayId The id of the display.
     * @param mode {@link WindowConfiguration.WindowingMode}
     */
    void setWindowingMode(int displayId, int mode);

    /**
     * Gets current remove content mode of the display.
     * <p>
     * What actions should be performed with the display's content when it is removed. Default
     * behavior for public displays in this case is to move all activities to the primary display
     * and make it focused. For private display is to destroy all activities.
     * </p>
     *
     * @param displayId The id of the display.
     * @return The remove content mode of the display.
     * @see WindowManager#REMOVE_CONTENT_MODE_MOVE_TO_PRIMARY
     * @see WindowManager#REMOVE_CONTENT_MODE_DESTROY
     */
    int getRemoveContentMode(int displayId);

    /**
     * Sets the remove content mode of the display.
     * <p>
     * This mode indicates what actions should be performed with the display's content when it is
     * removed.
     * </p>
     *
     * @param displayId The id of the display.
     * @param mode Remove content mode.
     * @see WindowManager#REMOVE_CONTENT_MODE_MOVE_TO_PRIMARY
     * @see WindowManager#REMOVE_CONTENT_MODE_DESTROY
     */
    void setRemoveContentMode(int displayId, int mode);

    /**
     * Indicates that the display should show its content when non-secure keyguard is shown.
     * <p>
     * This flag identifies secondary displays that will continue showing content if keyguard can be
     * dismissed without entering credentials.
     * </p><p>
     * An example of usage is a virtual display which content is displayed on external hardware
     * display that is not visible to the system directly.
     * </p>
     *
     * @param displayId The id of the display.
     * @return {@code true} if the display should show its content when non-secure keyguard is
     *         shown.
     * @see KeyguardManager#isDeviceSecure()
     * @see KeyguardManager#isDeviceLocked()
     */
    boolean shouldShowWithInsecureKeyguard(int displayId);

    /**
     * Sets that the display should show its content when non-secure keyguard is shown.
     *
     * @param displayId The id of the display.
     * @param shouldShow Indicates that the display should show its content when non-secure keyguard
     *                  is shown.
     * @see KeyguardManager#isDeviceSecure()
     * @see KeyguardManager#isDeviceLocked()
     */
    void setShouldShowWithInsecureKeyguard(int displayId, boolean shouldShow);

    /**
     * Indicates the display should show system decors.
     * <p>
     * System decors include status bar, navigation bar, launcher.
     * </p>
     *
     * @param displayId The id of the display.
     * @return {@code true} if the display should show system decors.
     */
    boolean shouldShowSystemDecors(int displayId);

    /**
     * Sets that the display should show system decors.
     * <p>
     * System decors include status bar, navigation bar, launcher.
     * </p>
     *
     * @param displayId The id of the display.
     * @param shouldShow Indicates that the display should show system decors.
     */
    void setShouldShowSystemDecors(int displayId, boolean shouldShow);

    /**
     * Indicates that the display should show IME.
     *
     * @param displayId The id of the display.
     * @return {@code true} if the display should show IME.
     * @see KeyguardManager#isDeviceSecure()
     * @see KeyguardManager#isDeviceLocked()
     */
    boolean shouldShowIme(int displayId);

    /**
     * Sets that the display should show IME.
     *
     * @param displayId The id of the display.
     * @param shouldShow Indicates that the display should show IME.
     * @see KeyguardManager#isDeviceSecure()
     * @see KeyguardManager#isDeviceLocked()
     */
    void setShouldShowIme(int displayId, boolean shouldShow);
<<<<<<< HEAD
=======

     /**
     * Reparent the top layers for a display to the requested surfaceControl. The display that
     * is going to be re-parented (the displayId passed in) needs to have been created by the same
     * process that is requesting the re-parent. This is to ensure clients can't just re-parent
     * display content info to any SurfaceControl, as this would be a security issue.
     *
     * @param displayId The id of the display.
     * @param surfaceControlHandle The SurfaceControl handle that the top level layers for the
     *        display should be re-parented to.
     */
    void reparentDisplayContent(int displayId, in IBinder surfaceControlHandle);
>>>>>>> de843449
}<|MERGE_RESOLUTION|>--- conflicted
+++ resolved
@@ -107,15 +107,6 @@
       */
     void endProlongedAnimations();
 
-<<<<<<< HEAD
-    // Re-evaluate the current orientation from the caller's state.
-    // If there is a change, the new Configuration is returned and the
-    // caller must call setNewConfiguration() sometime later.
-    Configuration updateOrientationFromAppTokens(in Configuration currentConfig,
-            IBinder freezeThisOneIfNeeded, int displayId);
-
-=======
->>>>>>> de843449
     void startFreezingScreen(int exitAnim, int enterAnim);
     void stopFreezingScreen();
 
@@ -226,7 +217,6 @@
     /**
      * Lock the display orientation to the specified rotation, or to the current
      * rotation if -1. Sensor input will be ignored until thawRotation() is called.
-<<<<<<< HEAD
      *
      * @param displayId the ID of display which rotation should be frozen.
      * @param rotation one of {@link android.view.Surface#ROTATION_0},
@@ -239,20 +229,6 @@
     /**
      * Release the orientation lock imposed by freezeRotation() on the display.
      *
-=======
-     *
-     * @param displayId the ID of display which rotation should be frozen.
-     * @param rotation one of {@link android.view.Surface#ROTATION_0},
-     *        {@link android.view.Surface#ROTATION_90}, {@link android.view.Surface#ROTATION_180},
-     *        {@link android.view.Surface#ROTATION_270} or -1 to freeze it to current rotation.
-     * @hide
-     */
-    void freezeDisplayRotation(int displayId, int rotation);
-
-    /**
-     * Release the orientation lock imposed by freezeRotation() on the display.
-     *
->>>>>>> de843449
      * @param displayId the ID of display which rotation should be thawed.
      * @hide
      */
@@ -571,8 +547,6 @@
      * @see KeyguardManager#isDeviceLocked()
      */
     void setShouldShowIme(int displayId, boolean shouldShow);
-<<<<<<< HEAD
-=======
 
      /**
      * Reparent the top layers for a display to the requested surfaceControl. The display that
@@ -585,5 +559,4 @@
      *        display should be re-parented to.
      */
     void reparentDisplayContent(int displayId, in IBinder surfaceControlHandle);
->>>>>>> de843449
 }