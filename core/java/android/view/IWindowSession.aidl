/* //device/java/android/android/view/IWindowSession.aidl
**
** Copyright 2006, The Android Open Source Project
**
** Licensed under the Apache License, Version 2.0 (the "License");
** you may not use this file except in compliance with the License.
** You may obtain a copy of the License at
**
**     http://www.apache.org/licenses/LICENSE-2.0
**
** Unless required by applicable law or agreed to in writing, software
** distributed under the License is distributed on an "AS IS" BASIS,
** WITHOUT WARRANTIES OR CONDITIONS OF ANY KIND, either express or implied.
** See the License for the specific language governing permissions and
** limitations under the License.
*/

package android.view;

import android.content.ClipData;
import android.graphics.Rect;
import android.graphics.Region;
import android.os.Bundle;
import android.util.MergedConfiguration;
import android.view.DisplayCutout;
import android.view.InputChannel;
import android.view.IWindow;
import android.view.IWindowId;
import android.view.MotionEvent;
import android.view.WindowManager;
import android.view.InsetsState;
import android.view.Surface;
import android.view.SurfaceControl;
import android.view.Transaction;

import java.util.List;

import java.util.List;

/**
 * System private per-application interface to the window manager.
 *
 * {@hide}
 */
interface IWindowSession {
    int addToDisplay(IWindow window, int seq, in WindowManager.LayoutParams attrs,
            in int viewVisibility, in int layerStackId, out Rect outFrame,
            out Rect outContentInsets, out Rect outStableInsets, out Rect outOutsets,
            out DisplayCutout.ParcelableWrapper displayCutout, out InputChannel outInputChannel,
            out InsetsState insetsState);
    int addToDisplayWithoutInputChannel(IWindow window, int seq, in WindowManager.LayoutParams attrs,
            in int viewVisibility, in int layerStackId, out Rect outContentInsets,
            out Rect outStableInsets, out InsetsState insetsState);
    @UnsupportedAppUsage
    void remove(IWindow window);

    /**
     * Change the parameters of a window.  You supply the
     * new parameters, it returns the new frame of the window on screen (the
     * position should be ignored) and surface of the window.  The surface
     * will be invalid if the window is currently hidden, else you can use it
     * to draw the window's contents.
     *
     * @param window The window being modified.
     * @param seq Ordering sequence number.
     * @param attrs If non-null, new attributes to apply to the window.
     * @param requestedWidth The width the window wants to be.
     * @param requestedHeight The height the window wants to be.
     * @param viewVisibility Window root view's visibility.
     * @param flags Request flags: {@link WindowManagerGlobal#RELAYOUT_INSETS_PENDING},
     * {@link WindowManagerGlobal#RELAYOUT_DEFER_SURFACE_DESTROY}.
     * @param frameNumber A frame number in which changes requested in this layout will be rendered.
     * @param outFrame Rect in which is placed the new position/size on
     * screen.
     * @param outOverscanInsets Rect in which is placed the offsets from
     * <var>outFrame</var> in which the content of the window are inside
     * of the display's overlay region.
     * @param outContentInsets Rect in which is placed the offsets from
     * <var>outFrame</var> in which the content of the window should be
     * placed.  This can be used to modify the window layout to ensure its
     * contents are visible to the user, taking into account system windows
     * like the status bar or a soft keyboard.
     * @param outVisibleInsets Rect in which is placed the offsets from
     * <var>outFrame</var> in which the window is actually completely visible
     * to the user.  This can be used to temporarily scroll the window's
     * contents to make sure the user can see it.  This is different than
     * <var>outContentInsets</var> in that these insets change transiently,
     * so complex relayout of the window should not happen based on them.
     * @param outOutsets Rect in which is placed the dead area of the screen that we would like to
     * treat as real display. Example of such area is a chin in some models of wearable devices.
     * @param outBackdropFrame Rect which is used draw the resizing background during a resize
     * operation.
     * @param outMergedConfiguration New config container that holds global, override and merged
     * config for window, if it is now becoming visible and the merged configuration has changed
     * since it was last displayed.
     * @param outSurface Object in which is placed the new display surface.
     * @param insetsState The current insets state in the system.
     *
     * @return int Result flags: {@link WindowManagerGlobal#RELAYOUT_SHOW_FOCUS},
     * {@link WindowManagerGlobal#RELAYOUT_FIRST_TIME}.
     */
    int relayout(IWindow window, int seq, in WindowManager.LayoutParams attrs,
            int requestedWidth, int requestedHeight, int viewVisibility,
            int flags, long frameNumber, out Rect outFrame, out Rect outOverscanInsets,
            out Rect outContentInsets, out Rect outVisibleInsets, out Rect outStableInsets,
            out Rect outOutsets, out Rect outBackdropFrame,
            out DisplayCutout.ParcelableWrapper displayCutout,
            out MergedConfiguration outMergedConfiguration, out SurfaceControl outSurfaceControl,
            out InsetsState insetsState);

    /*
     * Notify the window manager that an application is relaunching and
     * windows should be prepared for replacement.
     *
     * @param appToken The application
     * @param childrenOnly Whether to only prepare child windows for replacement
     * (for example when main windows are being reused via preservation).
     */
    void prepareToReplaceWindows(IBinder appToken, boolean childrenOnly);

    /**
     * Called by a client to report that it ran out of graphics memory.
     */
    boolean outOfMemory(IWindow window);

    /**
     * Give the window manager a hint of the part of the window that is
     * completely transparent, allowing it to work with the surface flinger
     * to optimize compositing of this part of the window.
     */
    @UnsupportedAppUsage
    void setTransparentRegion(IWindow window, in Region region);

    /**
     * Tell the window manager about the content and visible insets of the
     * given window, which can be used to adjust the <var>outContentInsets</var>
     * and <var>outVisibleInsets</var> values returned by
     * {@link #relayout relayout()} for windows behind this one.
     *
     * @param touchableInsets Controls which part of the window inside of its
     * frame can receive pointer events, as defined by
     * {@link android.view.ViewTreeObserver.InternalInsetsInfo}.
     */
    void setInsets(IWindow window, int touchableInsets, in Rect contentInsets,
            in Rect visibleInsets, in Region touchableRegion);

    /**
     * Return the current display size in which the window is being laid out,
     * accounting for screen decorations around it.
     */
    void getDisplayFrame(IWindow window, out Rect outDisplayFrame);

<<<<<<< HEAD
    @UnsupportedAppUsage
    void finishDrawing(IWindow window);
=======
    /**
     * Called when the client has finished drawing the surface, if needed.
     *
     * @param postDrawTransaction transaction filled by the client that can be
     * used to synchronize any post draw transactions with the server. Transaction
     * is null if there is no sync required.
     */
    @UnsupportedAppUsage
    void finishDrawing(IWindow window, in Transaction postDrawTransaction);
>>>>>>> dbf9e87c

    @UnsupportedAppUsage
    void setInTouchMode(boolean showFocus);
    @UnsupportedAppUsage
    boolean getInTouchMode();

    @UnsupportedAppUsage
    boolean performHapticFeedback(int effectId, boolean always);

    /**
     * Initiate the drag operation itself
     *
     * @param window Window which initiates drag operation.
     * @param flags See {@code View#startDragAndDrop}
     * @param surface Surface containing drag shadow image
     * @param touchSource See {@code InputDevice#getSource()}
     * @param touchX X coordinate of last touch point
     * @param touchY Y coordinate of last touch point
     * @param thumbCenterX X coordinate for the position within the shadow image that should be
     *         underneath the touch point during the drag and drop operation.
     * @param thumbCenterY Y coordinate for the position within the shadow image that should be
     *         underneath the touch point during the drag and drop operation.
     * @param data Data transferred by drag and drop
     * @return Token of drag operation which will be passed to cancelDragAndDrop.
     */
    @UnsupportedAppUsage
    IBinder performDrag(IWindow window, int flags, in SurfaceControl surface, int touchSource,
            float touchX, float touchY, float thumbCenterX, float thumbCenterY, in ClipData data);

    /**
     * Report the result of a drop action targeted to the given window.
     * consumed is 'true' when the drop was accepted by a valid recipient,
     * 'false' otherwise.
     */
    void reportDropResult(IWindow window, boolean consumed);

    /**
     * Cancel the current drag operation.
     * skipAnimation is 'true' when it should skip the drag cancel animation which brings the drag
     * shadow image back to the drag start position.
     */
    void cancelDragAndDrop(IBinder dragToken, boolean skipAnimation);

    /**
     * Tell the OS that we've just dragged into a View that is willing to accept the drop
     */
    void dragRecipientEntered(IWindow window);

    /**
     * Tell the OS that we've just dragged *off* of a View that was willing to accept the drop
     */
    void dragRecipientExited(IWindow window);

    /**
     * For windows with the wallpaper behind them, and the wallpaper is
     * larger than the screen, set the offset within the screen.
     * For multi screen launcher type applications, xstep and ystep indicate
     * how big the increment is from one screen to another.
     */
    void setWallpaperPosition(IBinder windowToken, float x, float y, float xstep, float ystep);

    @UnsupportedAppUsage
    void wallpaperOffsetsComplete(IBinder window);

    /**
     * Apply a raw offset to the wallpaper service when shown behind this window.
     */
    void setWallpaperDisplayOffset(IBinder windowToken, int x, int y);

    Bundle sendWallpaperCommand(IBinder window, String action, int x, int y,
            int z, in Bundle extras, boolean sync);

    @UnsupportedAppUsage
    void wallpaperCommandComplete(IBinder window, in Bundle result);

    /**
     * Notifies that a rectangle on the screen has been requested.
     */
    void onRectangleOnScreenRequested(IBinder token, in Rect rectangle);

    IWindowId getWindowId(IBinder window);

    /**
     * When the system is dozing in a low-power partially suspended state, pokes a short
     * lived wake lock and ensures that the display is ready to accept the next frame
     * of content drawn in the window.
     *
     * This mechanism is bound to the window rather than to the display manager or the
     * power manager so that the system can ensure that the window is actually visible
     * and prevent runaway applications from draining the battery.  This is similar to how
     * FLAG_KEEP_SCREEN_ON works.
     *
     * This method is synchronous because it may need to acquire a wake lock before returning.
     * The assumption is that this method will be called rather infrequently.
     */
    void pokeDrawLock(IBinder window);

    /**
     * Starts a task window move with {startX, startY} as starting point. The amount of move
     * will be the offset between {startX, startY} and the new cursor position.
     *
     * Returns true if the move started successfully; false otherwise.
     */
    boolean startMovingTask(IWindow window, float startX, float startY);

    void finishMovingTask(IWindow window);

    void updatePointerIcon(IWindow window);

    /**
     * Reparent the top layers for a display to the requested SurfaceControl. The display that is
     * going to be re-parented (the displayId passed in) needs to have been created by the same
     * process that is requesting the re-parent. This is to ensure clients can't just re-parent
     * display content info to any SurfaceControl, as this would be a security issue.
     *
     * @param window The window which owns the SurfaceControl. This indicates the z-order of the
     *               windows of this display against the windows on the parent display.
     * @param sc The SurfaceControl that the top level layers for the display should be re-parented
     *           to.
     * @param displayId The id of the display to be re-parented.
     */
    void reparentDisplayContent(IWindow window, in SurfaceControl sc, int displayId);

    /**
     * Update the location of a child display in its parent window. This enables windows in the
     * child display to compute the global transformation matrix.
     *
     * @param window The parent window of the display.
     * @param x The x coordinate in the parent window.
     * @param y The y coordinate in the parent window.
     * @param displayId The id of the display to be notified.
<<<<<<< HEAD
     */
    void updateDisplayContentLocation(IWindow window, int x, int y, int displayId);

    /**
     * Update a tap exclude region identified by provided id in the window. Touches on this region
     * will neither be dispatched to this window nor change the focus to this window. Passing an
     * invalid region will remove the area from the exclude region of this window.
     */
    void updateTapExcludeRegion(IWindow window, int regionId, in Region region);

    /**
     * Called when the client has changed the local insets state, and now the server should reflect
     * that new state.
     */
    void insetsModified(IWindow window, in InsetsState state);


    /**
     * Called when the system gesture exclusion has changed.
     */
    oneway void reportSystemGestureExclusionChanged(IWindow window, in List<Rect> exclusionRects);
=======
     */
    void updateDisplayContentLocation(IWindow window, int x, int y, int displayId);

    /**
     * Update a tap exclude region identified by provided id in the window. Touches on this region
     * will neither be dispatched to this window nor change the focus to this window. Passing an
     * invalid region will remove the area from the exclude region of this window.
     */
    void updateTapExcludeRegion(IWindow window, int regionId, in Region region);

    /**
     * Called when the client has changed the local insets state, and now the server should reflect
     * that new state.
     */
    void insetsModified(IWindow window, in InsetsState state);


    /**
     * Called when the system gesture exclusion has changed.
     */
    oneway void reportSystemGestureExclusionChanged(IWindow window, in List<Rect> exclusionRects);

    /**
    * Request the server to call setInputWindowInfo on a given Surface, and return
    * an input channel where the client can receive input.
    */
    void blessInputSurface(int displayId, in SurfaceControl surface, out InputChannel outInputChannel);
>>>>>>> dbf9e87c
}<|MERGE_RESOLUTION|>--- conflicted
+++ resolved
@@ -32,8 +32,6 @@
 import android.view.Surface;
 import android.view.SurfaceControl;
 import android.view.Transaction;
-
-import java.util.List;
 
 import java.util.List;
 
@@ -150,10 +148,6 @@
      */
     void getDisplayFrame(IWindow window, out Rect outDisplayFrame);
 
-<<<<<<< HEAD
-    @UnsupportedAppUsage
-    void finishDrawing(IWindow window);
-=======
     /**
      * Called when the client has finished drawing the surface, if needed.
      *
@@ -163,7 +157,6 @@
      */
     @UnsupportedAppUsage
     void finishDrawing(IWindow window, in Transaction postDrawTransaction);
->>>>>>> dbf9e87c
 
     @UnsupportedAppUsage
     void setInTouchMode(boolean showFocus);
@@ -295,29 +288,6 @@
      * @param x The x coordinate in the parent window.
      * @param y The y coordinate in the parent window.
      * @param displayId The id of the display to be notified.
-<<<<<<< HEAD
-     */
-    void updateDisplayContentLocation(IWindow window, int x, int y, int displayId);
-
-    /**
-     * Update a tap exclude region identified by provided id in the window. Touches on this region
-     * will neither be dispatched to this window nor change the focus to this window. Passing an
-     * invalid region will remove the area from the exclude region of this window.
-     */
-    void updateTapExcludeRegion(IWindow window, int regionId, in Region region);
-
-    /**
-     * Called when the client has changed the local insets state, and now the server should reflect
-     * that new state.
-     */
-    void insetsModified(IWindow window, in InsetsState state);
-
-
-    /**
-     * Called when the system gesture exclusion has changed.
-     */
-    oneway void reportSystemGestureExclusionChanged(IWindow window, in List<Rect> exclusionRects);
-=======
      */
     void updateDisplayContentLocation(IWindow window, int x, int y, int displayId);
 
@@ -345,5 +315,4 @@
     * an input channel where the client can receive input.
     */
     void blessInputSurface(int displayId, in SurfaceControl surface, out InputChannel outInputChannel);
->>>>>>> dbf9e87c
 }