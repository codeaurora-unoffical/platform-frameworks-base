--- conflicted
+++ resolved
@@ -283,11 +283,7 @@
     private WindowControllerCallback mWindowControllerCallback;
     private OnRestrictedCaptionAreaChangedListener mOnRestrictedCaptionAreaChangedListener;
     private Rect mRestrictedCaptionAreaRect;
-<<<<<<< HEAD
-    @UnsupportedAppUsage
-=======
     @UnsupportedAppUsage(maxTargetSdk = Build.VERSION_CODES.P, trackingBug = 115609023)
->>>>>>> de843449
     private WindowManager mWindowManager;
     @UnsupportedAppUsage
     private IBinder mAppToken;
@@ -1301,11 +1297,7 @@
     public abstract void alwaysReadCloseOnTouchAttr();
 
     /** @hide */
-<<<<<<< HEAD
-    @UnsupportedAppUsage
-=======
     @UnsupportedAppUsage(maxTargetSdk = Build.VERSION_CODES.P, trackingBug = 115609023)
->>>>>>> de843449
     public boolean shouldCloseOnTouch(Context context, MotionEvent event) {
         final boolean isOutside =
                 event.getAction() == MotionEvent.ACTION_DOWN && isOutOfBounds(context, event)
