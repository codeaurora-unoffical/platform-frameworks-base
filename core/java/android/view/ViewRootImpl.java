/*
 * Copyright (C) 2006 The Android Open Source Project
 *
 * Licensed under the Apache License, Version 2.0 (the "License");
 * you may not use this file except in compliance with the License.
 * You may obtain a copy of the License at
 *
 *      http://www.apache.org/licenses/LICENSE-2.0
 *
 * Unless required by applicable law or agreed to in writing, software
 * distributed under the License is distributed on an "AS IS" BASIS,
 * WITHOUT WARRANTIES OR CONDITIONS OF ANY KIND, either express or implied.
 * See the License for the specific language governing permissions and
 * limitations under the License.
 */

package android.view;

import static android.view.Display.DEFAULT_DISPLAY;
import static android.view.Display.INVALID_DISPLAY;
import static android.view.View.PFLAG_DRAW_ANIMATION;
import static android.view.WindowCallbacks.RESIZE_MODE_DOCKED_DIVIDER;
import static android.view.WindowCallbacks.RESIZE_MODE_FREEFORM;
import static android.view.WindowManager.LayoutParams.LAYOUT_IN_DISPLAY_CUTOUT_MODE_ALWAYS;
import static android.view.WindowManager.LayoutParams.PRIVATE_FLAG_FORCE_DECOR_VIEW_VISIBILITY;
import static android.view.WindowManager.LayoutParams.TYPE_INPUT_METHOD;
import static android.view.WindowManager.LayoutParams.TYPE_STATUS_BAR_PANEL;
import static android.view.WindowManager.LayoutParams.TYPE_VOLUME_OVERLAY;

import android.Manifest;
import android.animation.LayoutTransition;
import android.annotation.AnyThread;
import android.annotation.NonNull;
import android.annotation.Nullable;
import android.annotation.UnsupportedAppUsage;
import android.app.ActivityManager;
import android.app.ActivityThread;
import android.app.ResourcesManager;
import android.content.ClipData;
import android.content.ClipDescription;
import android.content.Context;
import android.content.pm.ActivityInfo;
import android.content.pm.PackageManager;
import android.content.res.CompatibilityInfo;
import android.content.res.Configuration;
import android.content.res.Resources;
import android.content.res.TypedArray;
import android.graphics.Canvas;
import android.graphics.Color;
import android.graphics.FrameInfo;
import android.graphics.HardwareRenderer.FrameDrawingCallback;
import android.graphics.Matrix;
import android.graphics.PixelFormat;
import android.graphics.Point;
import android.graphics.PointF;
import android.graphics.PorterDuff;
import android.graphics.RecordingCanvas;
import android.graphics.Rect;
import android.graphics.Region;
import android.graphics.RenderNode;
import android.graphics.drawable.Drawable;
import android.hardware.display.DisplayManager;
import android.hardware.display.DisplayManager.DisplayListener;
import android.hardware.input.InputManager;
import android.media.AudioManager;
import android.os.Binder;
import android.os.Build;
import android.os.Bundle;
import android.os.Debug;
import android.os.Handler;
import android.os.Looper;
import android.os.Message;
import android.os.ParcelFileDescriptor;
import android.os.Process;
import android.os.RemoteException;
import android.os.SystemClock;
import android.os.SystemProperties;
import android.os.Trace;
import android.sysprop.DisplayProperties;
import android.util.AndroidRuntimeException;
import android.util.DisplayMetrics;
import android.util.Log;
import android.util.LongArray;
import android.util.MergedConfiguration;
import android.util.Slog;
import android.util.SparseArray;
import android.util.TimeUtils;
import android.util.TypedValue;
import android.view.Surface.OutOfResourcesException;
import android.view.SurfaceControl.Transaction;
import android.view.View.AttachInfo;
import android.view.View.FocusDirection;
import android.view.View.MeasureSpec;
import android.view.WindowManager.LayoutParams.SoftInputModeFlags;
import android.view.accessibility.AccessibilityEvent;
import android.view.accessibility.AccessibilityManager;
import android.view.accessibility.AccessibilityManager.AccessibilityStateChangeListener;
import android.view.accessibility.AccessibilityManager.HighTextContrastChangeListener;
import android.view.accessibility.AccessibilityNodeIdManager;
import android.view.accessibility.AccessibilityNodeInfo;
import android.view.accessibility.AccessibilityNodeInfo.AccessibilityAction;
import android.view.accessibility.AccessibilityNodeProvider;
import android.view.accessibility.AccessibilityWindowInfo;
import android.view.accessibility.IAccessibilityInteractionConnection;
import android.view.accessibility.IAccessibilityInteractionConnectionCallback;
import android.view.animation.AccelerateDecelerateInterpolator;
import android.view.animation.Interpolator;
import android.view.autofill.AutofillId;
import android.view.autofill.AutofillManager;
import android.view.contentcapture.ContentCaptureManager;
import android.view.contentcapture.ContentCaptureSession;
import android.view.contentcapture.MainContentCaptureSession;
import android.view.inputmethod.InputMethodManager;
import android.widget.Scroller;

import com.android.internal.R;
import com.android.internal.annotations.GuardedBy;
import com.android.internal.os.IResultReceiver;
import com.android.internal.os.SomeArgs;
import com.android.internal.policy.PhoneFallbackEventHandler;
import com.android.internal.util.Preconditions;
import com.android.internal.view.BaseSurfaceHolder;
import com.android.internal.view.RootViewSurfaceTaker;
import com.android.internal.view.SurfaceCallbackHelper;

import java.io.FileDescriptor;
import java.io.IOException;
import java.io.OutputStream;
import java.io.PrintWriter;
import java.lang.ref.WeakReference;
import java.util.ArrayList;
import java.util.HashSet;
import java.util.LinkedList;
import java.util.List;
import java.util.Queue;
import java.util.concurrent.CountDownLatch;

/**
 * The top of a view hierarchy, implementing the needed protocol between View
 * and the WindowManager.  This is for the most part an internal implementation
 * detail of {@link WindowManagerGlobal}.
 *
 * {@hide}
 */
@SuppressWarnings({"EmptyCatchBlock", "PointlessBooleanExpression"})
public final class ViewRootImpl implements ViewParent,
        View.AttachInfo.Callbacks, ThreadedRenderer.DrawCallbacks {
    private static final String TAG = "ViewRootImpl";
    private static final boolean DBG = false;
    private static final boolean LOCAL_LOGV = false;
    /** @noinspection PointlessBooleanExpression*/
    private static final boolean DEBUG_DRAW = false || LOCAL_LOGV;
    private static final boolean DEBUG_LAYOUT = false || LOCAL_LOGV;
    private static final boolean DEBUG_DIALOG = false || LOCAL_LOGV;
    private static final boolean DEBUG_INPUT_RESIZE = false || LOCAL_LOGV;
    private static final boolean DEBUG_ORIENTATION = false || LOCAL_LOGV;
    private static final boolean DEBUG_TRACKBALL = false || LOCAL_LOGV;
    private static final boolean DEBUG_IMF = false || LOCAL_LOGV;
    private static final boolean DEBUG_CONFIGURATION = false || LOCAL_LOGV;
    private static final boolean DEBUG_FPS = false;
    private static final boolean DEBUG_INPUT_STAGES = false || LOCAL_LOGV;
    private static final boolean DEBUG_KEEP_SCREEN_ON = false || LOCAL_LOGV;
    private static final boolean DEBUG_CONTENT_CAPTURE = false || LOCAL_LOGV;

    /**
     * Set to false if we do not want to use the multi threaded renderer even though
     * threaded renderer (aka hardware renderering) is used. Note that by disabling
     * this, WindowCallbacks will not fire.
     */
    private static final boolean MT_RENDERER_AVAILABLE = true;

    /**
     * If set to 2, the view system will switch from using rectangles retrieved from window to
     * dispatch to the view hierarchy to using {@link InsetsController}, that derives the insets
     * directly from the full configuration, enabling richer information about the insets state, as
     * well as new APIs to control it frame-by-frame, and synchronize animations with it.
     * <p>
     * Only set this to 2 once the new insets system is productionized and the old APIs are
     * fully migrated over.
     * <p>
     * If set to 1, this will switch to a mode where we only use the new approach for IME, but not
     * for the status/navigation bar.
     */
    private static final String USE_NEW_INSETS_PROPERTY = "persist.wm.new_insets";

    /**
     * @see #USE_NEW_INSETS_PROPERTY
     * @hide
     */
    public static int sNewInsetsMode =
            SystemProperties.getInt(USE_NEW_INSETS_PROPERTY, 0);

    /**
     * @see #USE_NEW_INSETS_PROPERTY
     * @hide
     */
    public static final int NEW_INSETS_MODE_NONE = 0;

    /**
     * @see #USE_NEW_INSETS_PROPERTY
     * @hide
     */
    public static final int NEW_INSETS_MODE_IME = 1;

    /**
     * @see #USE_NEW_INSETS_PROPERTY
     * @hide
     */
    public static final int NEW_INSETS_MODE_FULL = 2;

    /**
     * Set this system property to true to force the view hierarchy to render
     * at 60 Hz. This can be used to measure the potential framerate.
     */
    private static final String PROPERTY_PROFILE_RENDERING = "viewroot.profile_rendering";

    // properties used by emulator to determine display shape
    public static final String PROPERTY_EMULATOR_WIN_OUTSET_BOTTOM_PX =
            "ro.emu.win_outset_bottom_px";

    /**
     * Maximum time we allow the user to roll the trackball enough to generate
     * a key event, before resetting the counters.
     */
    static final int MAX_TRACKBALL_DELAY = 250;

    /**
     * Initial value for {@link #mContentCaptureEnabled}.
     */
    private static final int CONTENT_CAPTURE_ENABLED_NOT_CHECKED = 0;

    /**
     * Value for {@link #mContentCaptureEnabled} when it was checked and set to {@code true}.
     */
    private static final int CONTENT_CAPTURE_ENABLED_TRUE = 1;

    /**
     * Value for {@link #mContentCaptureEnabled} when it was checked and set to {@code false}.
     */
    private static final int CONTENT_CAPTURE_ENABLED_FALSE = 2;

    @UnsupportedAppUsage
    static final ThreadLocal<HandlerActionQueue> sRunQueues = new ThreadLocal<HandlerActionQueue>();

    static final ArrayList<Runnable> sFirstDrawHandlers = new ArrayList<>();
    static boolean sFirstDrawComplete = false;

    /**
     * Callback for notifying about global configuration changes.
     */
    public interface ConfigChangedCallback {

        /** Notifies about global config change. */
        void onConfigurationChanged(Configuration globalConfig);
    }

    private static final ArrayList<ConfigChangedCallback> sConfigCallbacks = new ArrayList<>();

    /**
     * Callback for notifying activities about override configuration changes.
     */
    public interface ActivityConfigCallback {

        /**
         * Notifies about override config change and/or move to different display.
         * @param overrideConfig New override config to apply to activity.
         * @param newDisplayId New display id, {@link Display#INVALID_DISPLAY} if not changed.
         */
        void onConfigurationChanged(Configuration overrideConfig, int newDisplayId);
    }

    /**
     * Callback used to notify corresponding activity about override configuration change and make
     * sure that all resources are set correctly before updating the ViewRootImpl's internal state.
     */
    private ActivityConfigCallback mActivityConfigCallback;

    /**
     * Used when configuration change first updates the config of corresponding activity.
     * In that case we receive a call back from {@link ActivityThread} and this flag is used to
     * preserve the initial value.
     *
     * @see #performConfigurationChange(Configuration, Configuration, boolean, int)
     */
    private boolean mForceNextConfigUpdate;

    /**
     * Signals that compatibility booleans have been initialized according to
     * target SDK versions.
     */
    private static boolean sCompatibilityDone = false;

    /**
     * Always assign focus if a focusable View is available.
     */
    private static boolean sAlwaysAssignFocus;

    /**
     * This list must only be modified by the main thread, so a lock is only needed when changing
     * the list or when accessing the list from a non-main thread.
     */
    @GuardedBy("mWindowCallbacks")
    final ArrayList<WindowCallbacks> mWindowCallbacks = new ArrayList<>();
    @UnsupportedAppUsage
    public final Context mContext;

    @UnsupportedAppUsage
    final IWindowSession mWindowSession;
    @NonNull Display mDisplay;
    final DisplayManager mDisplayManager;
    final String mBasePackageName;

    final int[] mTmpLocation = new int[2];

    final TypedValue mTmpValue = new TypedValue();

    final Thread mThread;

    final WindowLeaked mLocation;

    public final WindowManager.LayoutParams mWindowAttributes = new WindowManager.LayoutParams();

    final W mWindow;

    final int mTargetSdkVersion;

    int mSeq;

    @UnsupportedAppUsage
    View mView;

    View mAccessibilityFocusedHost;
    AccessibilityNodeInfo mAccessibilityFocusedVirtualView;

    // True if the window currently has pointer capture enabled.
    boolean mPointerCapture;

    int mViewVisibility;
    boolean mAppVisible = true;
    // For recents to freeform transition we need to keep drawing after the app receives information
    // that it became invisible. This will ignore that information and depend on the decor view
    // visibility to control drawing. The decor view visibility will get adjusted when the app get
    // stopped and that's when the app will stop drawing further frames.
    private boolean mForceDecorViewVisibility = false;
    // Used for tracking app visibility updates separately in case we get double change. This will
    // make sure that we always call relayout for the corresponding window.
    private boolean mAppVisibilityChanged;
    int mOrigWindowType = -1;

    /** Whether the window had focus during the most recent traversal. */
    boolean mHadWindowFocus;

    /**
     * Whether the window lost focus during a previous traversal and has not
     * yet gained it back. Used to determine whether a WINDOW_STATE_CHANGE
     * accessibility events should be sent during traversal.
     */
    boolean mLostWindowFocus;

    // Set to true if the owner of this window is in the stopped state,
    // so the window should no longer be active.
    @UnsupportedAppUsage
    boolean mStopped = false;

    // Set to true if the owner of this window is in ambient mode,
    // which means it won't receive input events.
    boolean mIsAmbientMode = false;

    // Set to true to stop input during an Activity Transition.
    boolean mPausedForTransition = false;

    boolean mLastInCompatMode = false;

    SurfaceHolder.Callback2 mSurfaceHolderCallback;
    BaseSurfaceHolder mSurfaceHolder;
    boolean mIsCreating;
    boolean mDrawingAllowed;

    final Region mTransparentRegion;
    final Region mPreviousTransparentRegion;

    @UnsupportedAppUsage
    int mWidth;
    @UnsupportedAppUsage
    int mHeight;
    @UnsupportedAppUsage
    Rect mDirty;
    public boolean mIsAnimating;

    private boolean mUseMTRenderer;
    private boolean mDragResizing;
    private boolean mInvalidateRootRequested;
    private int mResizeMode;
    private int mCanvasOffsetX;
    private int mCanvasOffsetY;
    private boolean mActivityRelaunched;

    CompatibilityInfo.Translator mTranslator;

    @UnsupportedAppUsage
    final View.AttachInfo mAttachInfo;
    InputQueue.Callback mInputQueueCallback;
    InputQueue mInputQueue;
    @UnsupportedAppUsage
    FallbackEventHandler mFallbackEventHandler;
    Choreographer mChoreographer;

    final Rect mTempRect; // used in the transaction to not thrash the heap.
    final Rect mVisRect; // used to retrieve visible rect of focused view.
    private final Rect mTempBoundsRect = new Rect(); // used to set the size of the bounds surface.

    // This is used to reduce the race between window focus changes being dispatched from
    // the window manager and input events coming through the input system.
    @GuardedBy("this")
    boolean mWindowFocusChanged;
    @GuardedBy("this")
    boolean mUpcomingWindowFocus;
    @GuardedBy("this")
    boolean mUpcomingInTouchMode;

    public boolean mTraversalScheduled;
    int mTraversalBarrier;
    boolean mWillDrawSoon;
    /** Set to true while in performTraversals for detecting when die(true) is called from internal
     * callbacks such as onMeasure, onPreDraw, onDraw and deferring doDie() until later. */
    boolean mIsInTraversal;
    boolean mApplyInsetsRequested;
    boolean mLayoutRequested;
    boolean mFirst;

    @Nullable
    int mContentCaptureEnabled = CONTENT_CAPTURE_ENABLED_NOT_CHECKED;
    boolean mPerformContentCapture;

    boolean mReportNextDraw;
    boolean mFullRedrawNeeded;
    boolean mNewSurfaceNeeded;
    boolean mHasHadWindowFocus;
    boolean mLastWasImTarget;
    boolean mForceNextWindowRelayout;
    CountDownLatch mWindowDrawCountDown;

    boolean mIsDrawing;
    int mLastSystemUiVisibility;
    int mClientWindowLayoutFlags;
    boolean mLastOverscanRequested;

    // Pool of queued input events.
    private static final int MAX_QUEUED_INPUT_EVENT_POOL_SIZE = 10;
    private QueuedInputEvent mQueuedInputEventPool;
    private int mQueuedInputEventPoolSize;

    /* Input event queue.
     * Pending input events are input events waiting to be delivered to the input stages
     * and handled by the application.
     */
    QueuedInputEvent mPendingInputEventHead;
    QueuedInputEvent mPendingInputEventTail;
    int mPendingInputEventCount;
    boolean mProcessInputEventsScheduled;
    boolean mUnbufferedInputDispatch;
    String mPendingInputEventQueueLengthCounterName = "pq";

    InputStage mFirstInputStage;
    InputStage mFirstPostImeInputStage;
    InputStage mSyntheticInputStage;

    private final UnhandledKeyManager mUnhandledKeyManager = new UnhandledKeyManager();

    boolean mWindowAttributesChanged = false;
    int mWindowAttributesChangesFlag = 0;

    // These can be accessed by any thread, must be protected with a lock.
    // Surface can never be reassigned or cleared (use Surface.clear()).
    @UnsupportedAppUsage
    public final Surface mSurface = new Surface();
    private final SurfaceControl mSurfaceControl = new SurfaceControl();
<<<<<<< HEAD

    /**
     * Child surface of {@code mSurface} with the same bounds as its parent, and crop bounds
     * are set to the parent's bounds adjusted for surface insets. This surface is created when
     * {@link ViewRootImpl#createBoundsSurface(int)} is called.
     * By parenting to this bounds surface, child surfaces can ensure they do not draw into the
     * surface inset regions set by the parent window.
     */
    public final Surface mBoundsSurface = new Surface();
    private SurfaceSession mSurfaceSession;
    private SurfaceControl mBoundsSurfaceControl;
    private final Transaction mTransaction = new Transaction();

=======

    /**
     * Transaction object that can be used to synchronize child SurfaceControl changes with
     * ViewRootImpl SurfaceControl changes by the server. The object is passed along with
     * the SurfaceChangedCallback.
     */
    private final Transaction mSurfaceChangedTransaction = new Transaction();
    /**
     * Child container layer of {@code mSurface} with the same bounds as its parent, and cropped to
     * the surface insets. This surface is created only if a client requests it via {@link
     * #getBoundsLayer()}. By parenting to this bounds surface, child surfaces can ensure they do
     * not draw into the surface inset region set by the parent window.
     */
    private SurfaceControl mBoundsLayer;
    private final SurfaceSession mSurfaceSession = new SurfaceSession();
    private final Transaction mTransaction = new Transaction();

>>>>>>> dbf9e87c
    @UnsupportedAppUsage
    boolean mAdded;
    boolean mAddedTouchMode;

    final Rect mTmpFrame = new Rect();

    // These are accessed by multiple threads.
    final Rect mWinFrame; // frame given by window manager.

    final Rect mPendingOverscanInsets = new Rect();
    final Rect mPendingVisibleInsets = new Rect();
    final Rect mPendingStableInsets = new Rect();
    final Rect mPendingContentInsets = new Rect();
    final Rect mPendingOutsets = new Rect();
    final Rect mPendingBackDropFrame = new Rect();
    final DisplayCutout.ParcelableWrapper mPendingDisplayCutout =
            new DisplayCutout.ParcelableWrapper(DisplayCutout.NO_CUTOUT);
    boolean mPendingAlwaysConsumeSystemBars;
    private InsetsState mTempInsets = new InsetsState();
    final ViewTreeObserver.InternalInsetsInfo mLastGivenInsets
            = new ViewTreeObserver.InternalInsetsInfo();

    final Rect mDispatchContentInsets = new Rect();
    final Rect mDispatchStableInsets = new Rect();
    DisplayCutout mDispatchDisplayCutout = DisplayCutout.NO_CUTOUT;

    private WindowInsets mLastWindowInsets;

    /** Last applied configuration obtained from resources. */
    private final Configuration mLastConfigurationFromResources = new Configuration();
    /** Last configuration reported from WM or via {@link #MSG_UPDATE_CONFIGURATION}. */
    private final MergedConfiguration mLastReportedMergedConfiguration = new MergedConfiguration();
    /** Configurations waiting to be applied. */
    private final MergedConfiguration mPendingMergedConfiguration = new MergedConfiguration();

    boolean mScrollMayChange;
    @SoftInputModeFlags
    int mSoftInputMode;
    @UnsupportedAppUsage
    WeakReference<View> mLastScrolledFocus;
    int mScrollY;
    int mCurScrollY;
    Scroller mScroller;
    static final Interpolator mResizeInterpolator = new AccelerateDecelerateInterpolator();
    private ArrayList<LayoutTransition> mPendingTransitions;

    final ViewConfiguration mViewConfiguration;

    /* Drag/drop */
    ClipDescription mDragDescription;
    View mCurrentDragView;
    volatile Object mLocalDragState;
    final PointF mDragPoint = new PointF();
    final PointF mLastTouchPoint = new PointF();
    int mLastTouchSource;

    private boolean mProfileRendering;
    private Choreographer.FrameCallback mRenderProfiler;
    private boolean mRenderProfilingEnabled;

    // Variables to track frames per second, enabled via DEBUG_FPS flag
    private long mFpsStartTime = -1;
    private long mFpsPrevTime = -1;
    private int mFpsNumFrames;

    private int mPointerIconType = PointerIcon.TYPE_NOT_SPECIFIED;
    private PointerIcon mCustomPointerIcon = null;

    /**
     * see {@link #playSoundEffect(int)}
     */
    AudioManager mAudioManager;

    final AccessibilityManager mAccessibilityManager;

    AccessibilityInteractionController mAccessibilityInteractionController;

    final AccessibilityInteractionConnectionManager mAccessibilityInteractionConnectionManager =
            new AccessibilityInteractionConnectionManager();
    final HighContrastTextManager mHighContrastTextManager;

    SendWindowContentChangedAccessibilityEvent mSendWindowContentChangedAccessibilityEvent;

    HashSet<View> mTempHashSet;

    private final int mDensity;
    private final int mNoncompatDensity;

    private boolean mInLayout = false;
    ArrayList<View> mLayoutRequesters = new ArrayList<View>();
    boolean mHandlingLayoutInLayoutRequest = false;

    private int mViewLayoutDirectionInitial;

    /** Set to true once doDie() has been called. */
    private boolean mRemoved;

    private boolean mNeedsRendererSetup;

    private final InputEventCompatProcessor mInputCompatProcessor;

    /**
     * Consistency verifier for debugging purposes.
     */
    protected final InputEventConsistencyVerifier mInputEventConsistencyVerifier =
            InputEventConsistencyVerifier.isInstrumentationEnabled() ?
                    new InputEventConsistencyVerifier(this, 0) : null;

    private final InsetsController mInsetsController = new InsetsController(this);

    private final GestureExclusionTracker mGestureExclusionTracker = new GestureExclusionTracker();

    static final class SystemUiVisibilityInfo {
        int seq;
        int globalVisibility;
        int localValue;
        int localChanges;
    }

    private String mTag = TAG;
<<<<<<< HEAD
    boolean mHaveMoveEvent = false;

=======
>>>>>>> dbf9e87c
    public ViewRootImpl(Context context, Display display) {
        this(context, display, WindowManagerGlobal.getWindowSession());
    }

    public ViewRootImpl(Context context, Display display, IWindowSession session) {
        mContext = context;
        mWindowSession = session;
        mDisplay = display;
        mBasePackageName = context.getBasePackageName();
        mThread = Thread.currentThread();
        mLocation = new WindowLeaked(null);
        mLocation.fillInStackTrace();
        mWidth = -1;
        mHeight = -1;
        mDirty = new Rect();
        mTempRect = new Rect();
        mVisRect = new Rect();
        mWinFrame = new Rect();
        mWindow = new W(this);
        mTargetSdkVersion = context.getApplicationInfo().targetSdkVersion;
        mViewVisibility = View.GONE;
        mTransparentRegion = new Region();
        mPreviousTransparentRegion = new Region();
        mFirst = true; // true for the first time the view is added
        mPerformContentCapture = true; // also true for the first time the view is added
        mAdded = false;
        mAttachInfo = new View.AttachInfo(mWindowSession, mWindow, display, this, mHandler, this,
                context);
        mAccessibilityManager = AccessibilityManager.getInstance(context);
        mAccessibilityManager.addAccessibilityStateChangeListener(
                mAccessibilityInteractionConnectionManager, mHandler);
        mHighContrastTextManager = new HighContrastTextManager();
        mAccessibilityManager.addHighTextContrastStateChangeListener(
                mHighContrastTextManager, mHandler);
        mViewConfiguration = ViewConfiguration.get(context);
        mDensity = context.getResources().getDisplayMetrics().densityDpi;
        mNoncompatDensity = context.getResources().getDisplayMetrics().noncompatDensityDpi;
        mFallbackEventHandler = new PhoneFallbackEventHandler(context);
        mChoreographer = Choreographer.getInstance();
        mDisplayManager = (DisplayManager)context.getSystemService(Context.DISPLAY_SERVICE);

        String processorOverrideName = context.getResources().getString(
                                    R.string.config_inputEventCompatProcessorOverrideClassName);
        if (processorOverrideName.isEmpty()) {
            // No compatibility processor override, using default.
            mInputCompatProcessor = new InputEventCompatProcessor(context);
        } else {
            InputEventCompatProcessor compatProcessor = null;
            try {
                final Class<? extends InputEventCompatProcessor> klass =
                        (Class<? extends InputEventCompatProcessor>) Class.forName(
                                processorOverrideName);
                compatProcessor = klass.getConstructor(Context.class).newInstance(context);
            } catch (Exception e) {
                Log.e(TAG, "Unable to create the InputEventCompatProcessor. ", e);
            } finally {
                mInputCompatProcessor = compatProcessor;
            }
        }

        if (!sCompatibilityDone) {
            sAlwaysAssignFocus = mTargetSdkVersion < Build.VERSION_CODES.P;

            sCompatibilityDone = true;
        }

        loadSystemProperties();
    }

    public static void addFirstDrawHandler(Runnable callback) {
        synchronized (sFirstDrawHandlers) {
            if (!sFirstDrawComplete) {
                sFirstDrawHandlers.add(callback);
            }
        }
    }

    /** Add static config callback to be notified about global config changes. */
    @UnsupportedAppUsage
    public static void addConfigCallback(ConfigChangedCallback callback) {
        synchronized (sConfigCallbacks) {
            sConfigCallbacks.add(callback);
        }
    }

    /** Add activity config callback to be notified about override config changes. */
    public void setActivityConfigCallback(ActivityConfigCallback callback) {
        mActivityConfigCallback = callback;
    }

    public void addWindowCallbacks(WindowCallbacks callback) {
        synchronized (mWindowCallbacks) {
            mWindowCallbacks.add(callback);
        }
    }

    public void removeWindowCallbacks(WindowCallbacks callback) {
        synchronized (mWindowCallbacks) {
            mWindowCallbacks.remove(callback);
        }
    }

    public void reportDrawFinish() {
        if (mWindowDrawCountDown != null) {
            mWindowDrawCountDown.countDown();
        }
    }

    // FIXME for perf testing only
    private boolean mProfile = false;

    /**
     * Call this to profile the next traversal call.
     * FIXME for perf testing only. Remove eventually
     */
    public void profile() {
        mProfile = true;
    }

    /**
     * Indicates whether we are in touch mode. Calling this method triggers an IPC
     * call and should be avoided whenever possible.
     *
     * @return True, if the device is in touch mode, false otherwise.
     *
     * @hide
     */
    static boolean isInTouchMode() {
        IWindowSession windowSession = WindowManagerGlobal.peekWindowSession();
        if (windowSession != null) {
            try {
                return windowSession.getInTouchMode();
            } catch (RemoteException e) {
            }
        }
        return false;
    }

    /**
     * Notifies us that our child has been rebuilt, following
     * a window preservation operation. In these cases we
     * keep the same DecorView, but the activity controlling it
     * is a different instance, and we need to update our
     * callbacks.
     *
     * @hide
     */
    public void notifyChildRebuilt() {
        if (mView instanceof RootViewSurfaceTaker) {
            if (mSurfaceHolderCallback != null) {
                mSurfaceHolder.removeCallback(mSurfaceHolderCallback);
            }

            mSurfaceHolderCallback =
                ((RootViewSurfaceTaker)mView).willYouTakeTheSurface();

            if (mSurfaceHolderCallback != null) {
                mSurfaceHolder = new TakenSurfaceHolder();
                mSurfaceHolder.setFormat(PixelFormat.UNKNOWN);
                mSurfaceHolder.addCallback(mSurfaceHolderCallback);
            } else {
                mSurfaceHolder = null;
            }

            mInputQueueCallback =
                ((RootViewSurfaceTaker)mView).willYouTakeTheInputQueue();
            if (mInputQueueCallback != null) {
                mInputQueueCallback.onInputQueueCreated(mInputQueue);
            }
        }
    }

    /**
     * We have one child
     */
    public void setView(View view, WindowManager.LayoutParams attrs, View panelParentView) {
        synchronized (this) {
            if (mView == null) {
                mView = view;

                mAttachInfo.mDisplayState = mDisplay.getState();
                mDisplayManager.registerDisplayListener(mDisplayListener, mHandler);

                mViewLayoutDirectionInitial = mView.getRawLayoutDirection();
                mFallbackEventHandler.setView(view);
                mWindowAttributes.copyFrom(attrs);
                if (mWindowAttributes.packageName == null) {
                    mWindowAttributes.packageName = mBasePackageName;
                }
                attrs = mWindowAttributes;
                setTag();

                if (DEBUG_KEEP_SCREEN_ON && (mClientWindowLayoutFlags
                        & WindowManager.LayoutParams.FLAG_KEEP_SCREEN_ON) != 0
                        && (attrs.flags&WindowManager.LayoutParams.FLAG_KEEP_SCREEN_ON) == 0) {
                    Slog.d(mTag, "setView: FLAG_KEEP_SCREEN_ON changed from true to false!");
                }
                // Keep track of the actual window flags supplied by the client.
                mClientWindowLayoutFlags = attrs.flags;

                setAccessibilityFocus(null, null);

                if (view instanceof RootViewSurfaceTaker) {
                    mSurfaceHolderCallback =
                            ((RootViewSurfaceTaker)view).willYouTakeTheSurface();
                    if (mSurfaceHolderCallback != null) {
                        mSurfaceHolder = new TakenSurfaceHolder();
                        mSurfaceHolder.setFormat(PixelFormat.UNKNOWN);
                        mSurfaceHolder.addCallback(mSurfaceHolderCallback);
                    }
                }

                // Compute surface insets required to draw at specified Z value.
                // TODO: Use real shadow insets for a constant max Z.
                if (!attrs.hasManualSurfaceInsets) {
                    attrs.setSurfaceInsets(view, false /*manual*/, true /*preservePrevious*/);
                }

                CompatibilityInfo compatibilityInfo =
                        mDisplay.getDisplayAdjustments().getCompatibilityInfo();
                mTranslator = compatibilityInfo.getTranslator();

                // If the application owns the surface, don't enable hardware acceleration
                if (mSurfaceHolder == null) {
                    // While this is supposed to enable only, it can effectively disable
                    // the acceleration too.
                    enableHardwareAcceleration(attrs);
                    final boolean useMTRenderer = MT_RENDERER_AVAILABLE
                            && mAttachInfo.mThreadedRenderer != null;
                    if (mUseMTRenderer != useMTRenderer) {
                        // Shouldn't be resizing, as it's done only in window setup,
                        // but end just in case.
                        endDragResizing();
                        mUseMTRenderer = useMTRenderer;
                    }
                }

                boolean restore = false;
                if (mTranslator != null) {
                    mSurface.setCompatibilityTranslator(mTranslator);
                    restore = true;
                    attrs.backup();
                    mTranslator.translateWindowLayout(attrs);
                }
                if (DEBUG_LAYOUT) Log.d(mTag, "WindowLayout in setView:" + attrs);

                if (!compatibilityInfo.supportsScreen()) {
                    attrs.privateFlags |= WindowManager.LayoutParams.PRIVATE_FLAG_COMPATIBLE_WINDOW;
                    mLastInCompatMode = true;
                }

                mSoftInputMode = attrs.softInputMode;
                mWindowAttributesChanged = true;
                mWindowAttributesChangesFlag = WindowManager.LayoutParams.EVERYTHING_CHANGED;
                mAttachInfo.mRootView = view;
                mAttachInfo.mScalingRequired = mTranslator != null;
                mAttachInfo.mApplicationScale =
                        mTranslator == null ? 1.0f : mTranslator.applicationScale;
                if (panelParentView != null) {
                    mAttachInfo.mPanelParentWindowToken
                            = panelParentView.getApplicationWindowToken();
                }
                mAdded = true;
                int res; /* = WindowManagerImpl.ADD_OKAY; */

                // Schedule the first layout -before- adding to the window
                // manager, to make sure we do the relayout before receiving
                // any other events from the system.
                requestLayout();
                InputChannel inputChannel = null;
                if ((mWindowAttributes.inputFeatures
                        & WindowManager.LayoutParams.INPUT_FEATURE_NO_INPUT_CHANNEL) == 0) {
                    inputChannel = new InputChannel();
                }
                mForceDecorViewVisibility = (mWindowAttributes.privateFlags
                        & PRIVATE_FLAG_FORCE_DECOR_VIEW_VISIBILITY) != 0;
                try {
                    mOrigWindowType = mWindowAttributes.type;
                    mAttachInfo.mRecomputeGlobalAttributes = true;
                    collectViewAttributes();
                    res = mWindowSession.addToDisplay(mWindow, mSeq, mWindowAttributes,
                            getHostVisibility(), mDisplay.getDisplayId(), mTmpFrame,
                            mAttachInfo.mContentInsets, mAttachInfo.mStableInsets,
<<<<<<< HEAD
                            mAttachInfo.mOutsets, mAttachInfo.mDisplayCutout, mInputChannel,
=======
                            mAttachInfo.mOutsets, mAttachInfo.mDisplayCutout, inputChannel,
>>>>>>> dbf9e87c
                            mTempInsets);
                    setFrame(mTmpFrame);
                } catch (RemoteException e) {
                    mAdded = false;
                    mView = null;
                    mAttachInfo.mRootView = null;
                    inputChannel = null;
                    mFallbackEventHandler.setView(null);
                    unscheduleTraversals();
                    setAccessibilityFocus(null, null);
                    throw new RuntimeException("Adding window failed", e);
                } finally {
                    if (restore) {
                        attrs.restore();
                    }
                }

                if (mTranslator != null) {
                    mTranslator.translateRectInScreenToAppWindow(mAttachInfo.mContentInsets);
                }
                mPendingOverscanInsets.set(0, 0, 0, 0);
                mPendingContentInsets.set(mAttachInfo.mContentInsets);
                mPendingStableInsets.set(mAttachInfo.mStableInsets);
                mPendingDisplayCutout.set(mAttachInfo.mDisplayCutout);
                mPendingVisibleInsets.set(0, 0, 0, 0);
                mAttachInfo.mAlwaysConsumeSystemBars =
                        (res & WindowManagerGlobal.ADD_FLAG_ALWAYS_CONSUME_SYSTEM_BARS) != 0;
                mPendingAlwaysConsumeSystemBars = mAttachInfo.mAlwaysConsumeSystemBars;
                mInsetsController.onStateChanged(mTempInsets);
                if (DEBUG_LAYOUT) Log.v(mTag, "Added window " + mWindow);
                if (res < WindowManagerGlobal.ADD_OKAY) {
                    mAttachInfo.mRootView = null;
                    mAdded = false;
                    mFallbackEventHandler.setView(null);
                    unscheduleTraversals();
                    setAccessibilityFocus(null, null);
                    switch (res) {
                        case WindowManagerGlobal.ADD_BAD_APP_TOKEN:
                        case WindowManagerGlobal.ADD_BAD_SUBWINDOW_TOKEN:
                            throw new WindowManager.BadTokenException(
                                    "Unable to add window -- token " + attrs.token
                                    + " is not valid; is your activity running?");
                        case WindowManagerGlobal.ADD_NOT_APP_TOKEN:
                            throw new WindowManager.BadTokenException(
                                    "Unable to add window -- token " + attrs.token
                                    + " is not for an application");
                        case WindowManagerGlobal.ADD_APP_EXITING:
                            throw new WindowManager.BadTokenException(
                                    "Unable to add window -- app for token " + attrs.token
                                    + " is exiting");
                        case WindowManagerGlobal.ADD_DUPLICATE_ADD:
                            throw new WindowManager.BadTokenException(
                                    "Unable to add window -- window " + mWindow
                                    + " has already been added");
                        case WindowManagerGlobal.ADD_STARTING_NOT_NEEDED:
                            // Silently ignore -- we would have just removed it
                            // right away, anyway.
                            return;
                        case WindowManagerGlobal.ADD_MULTIPLE_SINGLETON:
                            throw new WindowManager.BadTokenException("Unable to add window "
                                    + mWindow + " -- another window of type "
                                    + mWindowAttributes.type + " already exists");
                        case WindowManagerGlobal.ADD_PERMISSION_DENIED:
                            throw new WindowManager.BadTokenException("Unable to add window "
                                    + mWindow + " -- permission denied for window type "
                                    + mWindowAttributes.type);
                        case WindowManagerGlobal.ADD_INVALID_DISPLAY:
                            throw new WindowManager.InvalidDisplayException("Unable to add window "
                                    + mWindow + " -- the specified display can not be found");
                        case WindowManagerGlobal.ADD_INVALID_TYPE:
                            throw new WindowManager.InvalidDisplayException("Unable to add window "
                                    + mWindow + " -- the specified window type "
                                    + mWindowAttributes.type + " is not valid");
                    }
                    throw new RuntimeException(
                            "Unable to add window -- unknown error code " + res);
                }

                if (view instanceof RootViewSurfaceTaker) {
                    mInputQueueCallback =
                        ((RootViewSurfaceTaker)view).willYouTakeTheInputQueue();
                }
                if (inputChannel != null) {
                    if (mInputQueueCallback != null) {
                        mInputQueue = new InputQueue();
                        mInputQueueCallback.onInputQueueCreated(mInputQueue);
                    }
                    mInputEventReceiver = new WindowInputEventReceiver(inputChannel,
                            Looper.myLooper());
                }

                view.assignParent(this);
                mAddedTouchMode = (res & WindowManagerGlobal.ADD_FLAG_IN_TOUCH_MODE) != 0;
                mAppVisible = (res & WindowManagerGlobal.ADD_FLAG_APP_VISIBLE) != 0;

                if (mAccessibilityManager.isEnabled()) {
                    mAccessibilityInteractionConnectionManager.ensureConnection();
                }

                if (view.getImportantForAccessibility() == View.IMPORTANT_FOR_ACCESSIBILITY_AUTO) {
                    view.setImportantForAccessibility(View.IMPORTANT_FOR_ACCESSIBILITY_YES);
                }

                // Set up the input pipeline.
                CharSequence counterSuffix = attrs.getTitle();
                mSyntheticInputStage = new SyntheticInputStage();
                InputStage viewPostImeStage = new ViewPostImeInputStage(mSyntheticInputStage);
                InputStage nativePostImeStage = new NativePostImeInputStage(viewPostImeStage,
                        "aq:native-post-ime:" + counterSuffix);
                InputStage earlyPostImeStage = new EarlyPostImeInputStage(nativePostImeStage);
                InputStage imeStage = new ImeInputStage(earlyPostImeStage,
                        "aq:ime:" + counterSuffix);
                InputStage viewPreImeStage = new ViewPreImeInputStage(imeStage);
                InputStage nativePreImeStage = new NativePreImeInputStage(viewPreImeStage,
                        "aq:native-pre-ime:" + counterSuffix);

                mFirstInputStage = nativePreImeStage;
                mFirstPostImeInputStage = earlyPostImeStage;
                mPendingInputEventQueueLengthCounterName = "aq:pending:" + counterSuffix;
            }
        }
    }

    private void setTag() {
        final String[] split = mWindowAttributes.getTitle().toString().split("\\.");
        if (split.length > 0) {
            mTag = TAG + "[" + split[split.length - 1] + "]";
        }
    }

    /** Whether the window is in local focus mode or not */
    private boolean isInLocalFocusMode() {
        return (mWindowAttributes.flags & WindowManager.LayoutParams.FLAG_LOCAL_FOCUS_MODE) != 0;
    }

    @UnsupportedAppUsage
    public int getWindowFlags() {
        return mWindowAttributes.flags;
    }

    public int getDisplayId() {
        return mDisplay.getDisplayId();
    }

    public CharSequence getTitle() {
        return mWindowAttributes.getTitle();
    }

    /**
     * @return the width of the root view. Note that this will return {@code -1} until the first
     *         layout traversal, when the width is set.
     *
     * @hide
     */
    public int getWidth() {
        return mWidth;
    }

    /**
     * @return the height of the root view. Note that this will return {@code -1} until the first
     *         layout traversal, when the height is set.
     *
     * @hide
     */
    public int getHeight() {
        return mHeight;
    }

    /**
     * Destroys hardware rendering resources for this ViewRootImpl
     *
     * May be called on any thread
     */
    @AnyThread
    void destroyHardwareResources() {
        final ThreadedRenderer renderer = mAttachInfo.mThreadedRenderer;
        if (renderer != null) {
            // This is called by WindowManagerGlobal which may or may not be on the right thread
            if (Looper.myLooper() != mAttachInfo.mHandler.getLooper()) {
                mAttachInfo.mHandler.postAtFrontOfQueue(this::destroyHardwareResources);
                return;
            }
            renderer.destroyHardwareResources(mView);
            renderer.destroy();
        }
    }

    @UnsupportedAppUsage
    public void detachFunctor(long functor) {
        if (mAttachInfo.mThreadedRenderer != null) {
            // Fence so that any pending invokeFunctor() messages will be processed
            // before we return from detachFunctor.
            mAttachInfo.mThreadedRenderer.stopDrawing();
        }
    }

    /**
     * Schedules the functor for execution in either kModeProcess or
     * kModeProcessNoContext, depending on whether or not there is an EGLContext.
     *
     * @param functor The native functor to invoke
     * @param waitForCompletion If true, this will not return until the functor
     *                          has invoked. If false, the functor may be invoked
     *                          asynchronously.
     */
    @UnsupportedAppUsage
    public static void invokeFunctor(long functor, boolean waitForCompletion) {
        ThreadedRenderer.invokeFunctor(functor, waitForCompletion);
    }

    /**
     * @param animator animator to register with the hardware renderer
     */
    public void registerAnimatingRenderNode(RenderNode animator) {
        if (mAttachInfo.mThreadedRenderer != null) {
            mAttachInfo.mThreadedRenderer.registerAnimatingRenderNode(animator);
        } else {
            if (mAttachInfo.mPendingAnimatingRenderNodes == null) {
                mAttachInfo.mPendingAnimatingRenderNodes = new ArrayList<RenderNode>();
            }
            mAttachInfo.mPendingAnimatingRenderNodes.add(animator);
        }
    }

    /**
     * @param animator animator to register with the hardware renderer
     */
    public void registerVectorDrawableAnimator(NativeVectorDrawableAnimator animator) {
        if (mAttachInfo.mThreadedRenderer != null) {
            mAttachInfo.mThreadedRenderer.registerVectorDrawableAnimator(animator);
        }
    }

    /**
     * Registers a callback to be executed when the next frame is being drawn on RenderThread. This
     * callback will be executed on a RenderThread worker thread, and only used for the next frame
     * and thus it will only fire once.
     *
     * @param callback The callback to register.
     */
<<<<<<< HEAD
    public void registerRtFrameCallback(FrameDrawingCallback callback) {
=======
    public void registerRtFrameCallback(@NonNull FrameDrawingCallback callback) {
>>>>>>> dbf9e87c
        if (mAttachInfo.mThreadedRenderer != null) {
            mAttachInfo.mThreadedRenderer.registerRtFrameCallback(frame -> {
                try {
                    callback.onFrameDraw(frame);
                } catch (Exception e) {
                    Log.e(TAG, "Exception while executing onFrameDraw", e);
                }
            });
        }
    }

    @UnsupportedAppUsage
    private void enableHardwareAcceleration(WindowManager.LayoutParams attrs) {
        mAttachInfo.mHardwareAccelerated = false;
        mAttachInfo.mHardwareAccelerationRequested = false;

        // Don't enable hardware acceleration when the application is in compatibility mode
        if (mTranslator != null) return;

        // Try to enable hardware acceleration if requested
        final boolean hardwareAccelerated =
                (attrs.flags & WindowManager.LayoutParams.FLAG_HARDWARE_ACCELERATED) != 0;

        if (hardwareAccelerated) {
            if (!ThreadedRenderer.isAvailable()) {
                return;
            }

            // Persistent processes (including the system) should not do
            // accelerated rendering on low-end devices.  In that case,
            // sRendererDisabled will be set.  In addition, the system process
            // itself should never do accelerated rendering.  In that case, both
            // sRendererDisabled and sSystemRendererDisabled are set.  When
            // sSystemRendererDisabled is set, PRIVATE_FLAG_FORCE_HARDWARE_ACCELERATED
            // can be used by code on the system process to escape that and enable
            // HW accelerated drawing.  (This is basically for the lock screen.)

            final boolean fakeHwAccelerated = (attrs.privateFlags &
                    WindowManager.LayoutParams.PRIVATE_FLAG_FAKE_HARDWARE_ACCELERATED) != 0;
            final boolean forceHwAccelerated = (attrs.privateFlags &
                    WindowManager.LayoutParams.PRIVATE_FLAG_FORCE_HARDWARE_ACCELERATED) != 0;

            if (fakeHwAccelerated) {
                // This is exclusively for the preview windows the window manager
                // shows for launching applications, so they will look more like
                // the app being launched.
                mAttachInfo.mHardwareAccelerationRequested = true;
            } else if (!ThreadedRenderer.sRendererDisabled
                    || (ThreadedRenderer.sSystemRendererDisabled && forceHwAccelerated)) {
                if (mAttachInfo.mThreadedRenderer != null) {
                    mAttachInfo.mThreadedRenderer.destroy();
                }

                final Rect insets = attrs.surfaceInsets;
                final boolean hasSurfaceInsets = insets.left != 0 || insets.right != 0
                        || insets.top != 0 || insets.bottom != 0;
                final boolean translucent = attrs.format != PixelFormat.OPAQUE || hasSurfaceInsets;
                final boolean wideGamut =
                        mContext.getResources().getConfiguration().isScreenWideColorGamut()
                        && attrs.getColorMode() == ActivityInfo.COLOR_MODE_WIDE_COLOR_GAMUT;

                mAttachInfo.mThreadedRenderer = ThreadedRenderer.create(mContext, translucent,
                        attrs.getTitle().toString());
                mAttachInfo.mThreadedRenderer.setWideGamut(wideGamut);
                updateForceDarkMode();
                if (mAttachInfo.mThreadedRenderer != null) {
                    mAttachInfo.mHardwareAccelerated =
                            mAttachInfo.mHardwareAccelerationRequested = true;
                }
            }
        }
    }

    private int getNightMode() {
        return mContext.getResources().getConfiguration().uiMode & Configuration.UI_MODE_NIGHT_MASK;
    }

    private void updateForceDarkMode() {
        if (mAttachInfo.mThreadedRenderer == null) return;

        boolean useAutoDark = getNightMode() == Configuration.UI_MODE_NIGHT_YES;

        if (useAutoDark) {
            boolean forceDarkAllowedDefault =
                    SystemProperties.getBoolean(ThreadedRenderer.DEBUG_FORCE_DARK, false);
            TypedArray a = mContext.obtainStyledAttributes(R.styleable.Theme);
            useAutoDark = a.getBoolean(R.styleable.Theme_isLightTheme, true)
                    && a.getBoolean(R.styleable.Theme_forceDarkAllowed, forceDarkAllowedDefault);
            a.recycle();
        }

        if (mAttachInfo.mThreadedRenderer.setForceDark(useAutoDark)) {
            // TODO: Don't require regenerating all display lists to apply this setting
            invalidateWorld(mView);
        }
    }

    @UnsupportedAppUsage
    public View getView() {
        return mView;
    }

    final WindowLeaked getLocation() {
        return mLocation;
    }

    void setLayoutParams(WindowManager.LayoutParams attrs, boolean newView) {
        synchronized (this) {
            final int oldInsetLeft = mWindowAttributes.surfaceInsets.left;
            final int oldInsetTop = mWindowAttributes.surfaceInsets.top;
            final int oldInsetRight = mWindowAttributes.surfaceInsets.right;
            final int oldInsetBottom = mWindowAttributes.surfaceInsets.bottom;
            final int oldSoftInputMode = mWindowAttributes.softInputMode;
            final boolean oldHasManualSurfaceInsets = mWindowAttributes.hasManualSurfaceInsets;

            if (DEBUG_KEEP_SCREEN_ON && (mClientWindowLayoutFlags
                    & WindowManager.LayoutParams.FLAG_KEEP_SCREEN_ON) != 0
                    && (attrs.flags&WindowManager.LayoutParams.FLAG_KEEP_SCREEN_ON) == 0) {
                Slog.d(mTag, "setLayoutParams: FLAG_KEEP_SCREEN_ON from true to false!");
            }

            // Keep track of the actual window flags supplied by the client.
            mClientWindowLayoutFlags = attrs.flags;

            // Preserve compatible window flag if exists.
            final int compatibleWindowFlag = mWindowAttributes.privateFlags
                    & WindowManager.LayoutParams.PRIVATE_FLAG_COMPATIBLE_WINDOW;

            // Transfer over system UI visibility values as they carry current state.
            attrs.systemUiVisibility = mWindowAttributes.systemUiVisibility;
            attrs.subtreeSystemUiVisibility = mWindowAttributes.subtreeSystemUiVisibility;

            mWindowAttributesChangesFlag = mWindowAttributes.copyFrom(attrs);
            if ((mWindowAttributesChangesFlag
                    & WindowManager.LayoutParams.TRANSLUCENT_FLAGS_CHANGED) != 0) {
                // Recompute system ui visibility.
                mAttachInfo.mRecomputeGlobalAttributes = true;
            }
            if ((mWindowAttributesChangesFlag
                    & WindowManager.LayoutParams.LAYOUT_CHANGED) != 0) {
                // Request to update light center.
                mAttachInfo.mNeedsUpdateLightCenter = true;
            }
            if (mWindowAttributes.packageName == null) {
                mWindowAttributes.packageName = mBasePackageName;
            }
            mWindowAttributes.privateFlags |= compatibleWindowFlag;

            if (mWindowAttributes.preservePreviousSurfaceInsets) {
                // Restore old surface insets.
                mWindowAttributes.surfaceInsets.set(
                        oldInsetLeft, oldInsetTop, oldInsetRight, oldInsetBottom);
                mWindowAttributes.hasManualSurfaceInsets = oldHasManualSurfaceInsets;
            } else if (mWindowAttributes.surfaceInsets.left != oldInsetLeft
                    || mWindowAttributes.surfaceInsets.top != oldInsetTop
                    || mWindowAttributes.surfaceInsets.right != oldInsetRight
                    || mWindowAttributes.surfaceInsets.bottom != oldInsetBottom) {
                mNeedsRendererSetup = true;
            }

            applyKeepScreenOnFlag(mWindowAttributes);

            if (newView) {
                mSoftInputMode = attrs.softInputMode;
                requestLayout();
            }

            // Don't lose the mode we last auto-computed.
            if ((attrs.softInputMode & WindowManager.LayoutParams.SOFT_INPUT_MASK_ADJUST)
                    == WindowManager.LayoutParams.SOFT_INPUT_ADJUST_UNSPECIFIED) {
                mWindowAttributes.softInputMode = (mWindowAttributes.softInputMode
                        & ~WindowManager.LayoutParams.SOFT_INPUT_MASK_ADJUST)
                        | (oldSoftInputMode & WindowManager.LayoutParams.SOFT_INPUT_MASK_ADJUST);
            }

            mWindowAttributesChanged = true;
            scheduleTraversals();
        }
    }

    void handleAppVisibility(boolean visible) {
        if (mAppVisible != visible) {
            mAppVisible = visible;
            mAppVisibilityChanged = true;
            scheduleTraversals();
            if (!mAppVisible) {
                WindowManagerGlobal.trimForeground();
            }
        }
    }

    void handleGetNewSurface() {
        mNewSurfaceNeeded = true;
        mFullRedrawNeeded = true;
        scheduleTraversals();
    }

    private final DisplayListener mDisplayListener = new DisplayListener() {
        @Override
        public void onDisplayChanged(int displayId) {
            if (mView != null && mDisplay.getDisplayId() == displayId) {
                final int oldDisplayState = mAttachInfo.mDisplayState;
                final int newDisplayState = mDisplay.getState();
                if (oldDisplayState != newDisplayState) {
                    mAttachInfo.mDisplayState = newDisplayState;
                    pokeDrawLockIfNeeded();
                    if (oldDisplayState != Display.STATE_UNKNOWN) {
                        final int oldScreenState = toViewScreenState(oldDisplayState);
                        final int newScreenState = toViewScreenState(newDisplayState);
                        if (oldScreenState != newScreenState) {
                            mView.dispatchScreenStateChanged(newScreenState);
                        }
                        if (oldDisplayState == Display.STATE_OFF) {
                            // Draw was suppressed so we need to for it to happen here.
                            mFullRedrawNeeded = true;
                            scheduleTraversals();
                        }
                    }
                }
            }
        }

        @Override
        public void onDisplayRemoved(int displayId) {
        }

        @Override
        public void onDisplayAdded(int displayId) {
        }

        private int toViewScreenState(int displayState) {
            return displayState == Display.STATE_OFF ?
                    View.SCREEN_STATE_OFF : View.SCREEN_STATE_ON;
        }
    };

    /**
     * Notify about move to a different display.
     * @param displayId The id of the display where this view root is moved to.
     * @param config Configuration of the resources on new display after move.
     *
     * @hide
     */
    public void onMovedToDisplay(int displayId, Configuration config) {
        if (mDisplay.getDisplayId() == displayId) {
            return;
        }

        // Get new instance of display based on current display adjustments. It may be updated later
        // if moving between the displays also involved a configuration change.
        updateInternalDisplay(displayId, mView.getResources());
        mAttachInfo.mDisplayState = mDisplay.getState();
        // Internal state updated, now notify the view hierarchy.
        mView.dispatchMovedToDisplay(mDisplay, config);
    }

    /**
     * Updates {@link #mDisplay} to the display object corresponding to {@param displayId}.
     * Uses DEFAULT_DISPLAY if there isn't a display object in the system corresponding
     * to {@param displayId}.
     */
    private void updateInternalDisplay(int displayId, Resources resources) {
        final Display preferredDisplay =
                ResourcesManager.getInstance().getAdjustedDisplay(displayId, resources);
        if (preferredDisplay == null) {
            // Fallback to use default display.
            Slog.w(TAG, "Cannot get desired display with Id: " + displayId);
            mDisplay = ResourcesManager.getInstance()
                    .getAdjustedDisplay(DEFAULT_DISPLAY, resources);
        } else {
            mDisplay = preferredDisplay;
        }
        mContext.updateDisplay(mDisplay.getDisplayId());
    }

    void pokeDrawLockIfNeeded() {
        final int displayState = mAttachInfo.mDisplayState;
        if (mView != null && mAdded && mTraversalScheduled
                && (displayState == Display.STATE_DOZE
                        || displayState == Display.STATE_DOZE_SUSPEND)) {
            try {
                mWindowSession.pokeDrawLock(mWindow);
            } catch (RemoteException ex) {
                // System server died, oh well.
            }
        }
    }

    @Override
    public void requestFitSystemWindows() {
        checkThread();
        mApplyInsetsRequested = true;
        scheduleTraversals();
    }

    void notifyInsetsChanged() {
        if (sNewInsetsMode == NEW_INSETS_MODE_NONE) {
            return;
        }
        mApplyInsetsRequested = true;

        // If this changes during traversal, no need to schedule another one as it will dispatch it
        // during the current traversal.
        if (!mIsInTraversal) {
            scheduleTraversals();
        }
    }

    @Override
    public void requestLayout() {
        if (!mHandlingLayoutInLayoutRequest) {
            checkThread();
            mLayoutRequested = true;
            scheduleTraversals();
        }
    }

    @Override
    public boolean isLayoutRequested() {
        return mLayoutRequested;
    }

    @Override
    public void onDescendantInvalidated(@NonNull View child, @NonNull View descendant) {
        // TODO: Re-enable after camera is fixed or consider targetSdk checking this
        // checkThread();
        if ((descendant.mPrivateFlags & PFLAG_DRAW_ANIMATION) != 0) {
            mIsAnimating = true;
        }
        invalidate();
    }

    @UnsupportedAppUsage
    void invalidate() {
        mDirty.set(0, 0, mWidth, mHeight);
        if (!mWillDrawSoon) {
            scheduleTraversals();
        }
    }

    void invalidateWorld(View view) {
        view.invalidate();
        if (view instanceof ViewGroup) {
            ViewGroup parent = (ViewGroup) view;
            for (int i = 0; i < parent.getChildCount(); i++) {
                invalidateWorld(parent.getChildAt(i));
            }
        }
    }

    @Override
    public void invalidateChild(View child, Rect dirty) {
        invalidateChildInParent(null, dirty);
    }

    @Override
    public ViewParent invalidateChildInParent(int[] location, Rect dirty) {
        checkThread();
        if (DEBUG_DRAW) Log.v(mTag, "Invalidate child: " + dirty);

        if (dirty == null) {
            invalidate();
            return null;
        } else if (dirty.isEmpty() && !mIsAnimating) {
            return null;
        }

        if (mCurScrollY != 0 || mTranslator != null) {
            mTempRect.set(dirty);
            dirty = mTempRect;
            if (mCurScrollY != 0) {
                dirty.offset(0, -mCurScrollY);
            }
            if (mTranslator != null) {
                mTranslator.translateRectInAppWindowToScreen(dirty);
            }
            if (mAttachInfo.mScalingRequired) {
                dirty.inset(-1, -1);
            }
        }

        invalidateRectOnScreen(dirty);

        return null;
    }

    private void invalidateRectOnScreen(Rect dirty) {
        final Rect localDirty = mDirty;

        // Add the new dirty rect to the current one
        localDirty.union(dirty.left, dirty.top, dirty.right, dirty.bottom);
        // Intersect with the bounds of the window to skip
        // updates that lie outside of the visible region
        final float appScale = mAttachInfo.mApplicationScale;
        final boolean intersected = localDirty.intersect(0, 0,
                (int) (mWidth * appScale + 0.5f), (int) (mHeight * appScale + 0.5f));
        if (!intersected) {
            localDirty.setEmpty();
        }
        if (!mWillDrawSoon && (intersected || mIsAnimating)) {
            scheduleTraversals();
        }
    }

    public void setIsAmbientMode(boolean ambient) {
        mIsAmbientMode = ambient;
    }

    void setWindowStopped(boolean stopped) {
        checkThread();
        if (mStopped != stopped) {
            mStopped = stopped;
            final ThreadedRenderer renderer = mAttachInfo.mThreadedRenderer;
            if (renderer != null) {
                if (DEBUG_DRAW) Log.d(mTag, "WindowStopped on " + getTitle() + " set to " + mStopped);
                renderer.setStopped(mStopped);
            }
            if (!mStopped) {
                mNewSurfaceNeeded = true;
                scheduleTraversals();
            } else {
                if (renderer != null) {
                    renderer.destroyHardwareResources(mView);
                }

<<<<<<< HEAD
            if (mStopped) {
                if (mSurfaceHolder != null && mSurface.isValid()) {
=======
                if (mSurface.isValid()) {
                    if (mSurfaceHolder != null) {
                        notifyHolderSurfaceDestroyed();
                    }
>>>>>>> dbf9e87c
                    notifySurfaceDestroyed();
                }
                destroySurface();
            }
        }
    }

    /** Register callbacks to be notified when the ViewRootImpl surface changes. */
    interface SurfaceChangedCallback {
        void surfaceCreated(Transaction t);
        void surfaceReplaced(Transaction t);
        void surfaceDestroyed();
    }

    private final ArrayList<SurfaceChangedCallback> mSurfaceChangedCallbacks = new ArrayList<>();
    void addSurfaceChangedCallback(SurfaceChangedCallback c) {
        mSurfaceChangedCallbacks.add(c);
    }

    void removeSurfaceChangedCallback(SurfaceChangedCallback c) {
        mSurfaceChangedCallbacks.remove(c);
    }

    private void notifySurfaceCreated() {
        for (int i = 0; i < mSurfaceChangedCallbacks.size(); i++) {
            mSurfaceChangedCallbacks.get(i).surfaceCreated(mSurfaceChangedTransaction);
        }
    }

    /**
     * Notify listeners when the ViewRootImpl surface has been replaced. This callback will not be
     * called if a new surface is created, only if the valid surface has been replaced with another
     * valid surface.
     */
    private void notifySurfaceReplaced() {
        for (int i = 0; i < mSurfaceChangedCallbacks.size(); i++) {
            mSurfaceChangedCallbacks.get(i).surfaceReplaced(mSurfaceChangedTransaction);
        }
    }

    private void notifySurfaceDestroyed() {
        for (int i = 0; i < mSurfaceChangedCallbacks.size(); i++) {
            mSurfaceChangedCallbacks.get(i).surfaceDestroyed();
        }
    }

    /**
     * @return child layer with the same bounds as its parent {@code mSurface} and cropped to the
     * surface insets. If the layer does not exist, it is created.
     *
     * <p>Parenting to this layer will ensure that its children are cropped by the view's surface
     * insets.
     */
    public SurfaceControl getBoundsLayer() {
        if (mBoundsLayer == null) {
            mBoundsLayer = new SurfaceControl.Builder(mSurfaceSession)
                    .setContainerLayer()
                    .setName("Bounds for - " + getTitle().toString())
                    .setParent(mSurfaceControl)
                    .build();
            setBoundsLayerCrop();
            mTransaction.show(mBoundsLayer).apply();
        }
        return mBoundsLayer;
    }

    private void setBoundsLayerCrop() {
        // mWinFrame is already adjusted for surface insets. So offset it and use it as
        // the cropping bounds.
        mTempBoundsRect.set(mWinFrame);
        mTempBoundsRect.offsetTo(mWindowAttributes.surfaceInsets.left,
                mWindowAttributes.surfaceInsets.top);
        mTransaction.setWindowCrop(mBoundsLayer, mTempBoundsRect);
    }

    /**
     * Called after window layout to update the bounds surface. If the surface insets have changed
     * or the surface has resized, update the bounds surface.
     */
    private void updateBoundsLayer() {
        if (mBoundsLayer != null) {
            setBoundsLayerCrop();
            mTransaction.deferTransactionUntilSurface(mBoundsLayer,
                    mSurface, mSurface.getNextFrameNumber())
                    .apply();
        }
    }

    private void destroySurface() {
        if (mBoundsLayer != null) {
            mBoundsLayer.release();
            mBoundsLayer = null;
        }
        mSurface.release();
        mSurfaceControl.release();
    }

    /**
     * Creates a surface as a child of {@code mSurface} with the same bounds as its parent and
     * crop bounds set to the parent's bounds adjusted for surface insets.
     *
     * @param zOrderLayer Z order relative to the parent surface.
     */
    public void createBoundsSurface(int zOrderLayer) {
        if (mSurfaceSession == null) {
            mSurfaceSession = new SurfaceSession();
        }
        if (mBoundsSurfaceControl != null && mBoundsSurface.isValid()) {
            return; // surface control for bounds surface already exists.
        }

        mBoundsSurfaceControl = new SurfaceControl.Builder(mSurfaceSession)
                .setName("Bounds for - " + getTitle().toString())
                .setParent(mSurfaceControl)
                .build();

        setBoundsSurfaceCrop();
        mTransaction.setLayer(mBoundsSurfaceControl, zOrderLayer)
                    .show(mBoundsSurfaceControl)
                    .apply();
        mBoundsSurface.copyFrom(mBoundsSurfaceControl);
    }

    private void setBoundsSurfaceCrop() {
        // mWinFrame is already adjusted for surface insets. So offset it and use it as
        // the cropping bounds.
        mTempBoundsRect.set(mWinFrame);
        mTempBoundsRect.offsetTo(mWindowAttributes.surfaceInsets.left,
                mWindowAttributes.surfaceInsets.top);
        mTransaction.setWindowCrop(mBoundsSurfaceControl, mTempBoundsRect);
    }

    /**
     * Called after window layout to update the bounds surface. If the surface insets have
     * changed or the surface has resized, update the bounds surface.
     */
    private void updateBoundsSurface() {
        if (mBoundsSurfaceControl != null && mSurface.isValid()) {
            setBoundsSurfaceCrop();
            mTransaction.deferTransactionUntilSurface(mBoundsSurfaceControl,
                    mSurface, mSurface.getNextFrameNumber())
                    .apply();
        }
    }

    private void destroySurface() {
        mSurface.release();
        mSurfaceControl.release();

        mSurfaceSession = null;

        if (mBoundsSurfaceControl != null) {
            mBoundsSurfaceControl.remove();
            mBoundsSurface.release();
            mBoundsSurfaceControl = null;
        }
    }

    /**
     * Block the input events during an Activity Transition. The KEYCODE_BACK event is allowed
     * through to allow quick reversal of the Activity Transition.
     *
     * @param paused true to pause, false to resume.
     */
    public void setPausedForTransition(boolean paused) {
        mPausedForTransition = paused;
    }

    @Override
    public ViewParent getParent() {
        return null;
    }

    @Override
    public boolean getChildVisibleRect(View child, Rect r, android.graphics.Point offset) {
        if (child != mView) {
            throw new RuntimeException("child is not mine, honest!");
        }
        // Note: don't apply scroll offset, because we want to know its
        // visibility in the virtual canvas being given to the view hierarchy.
        return r.intersect(0, 0, mWidth, mHeight);
    }

    @Override
    public void bringChildToFront(View child) {
    }

    int getHostVisibility() {
        return (mAppVisible || mForceDecorViewVisibility) ? mView.getVisibility() : View.GONE;
    }

    /**
     * Add LayoutTransition to the list of transitions to be started in the next traversal.
     * This list will be cleared after the transitions on the list are start()'ed. These
     * transitionsa re added by LayoutTransition itself when it sets up animations. The setup
     * happens during the layout phase of traversal, which we want to complete before any of the
     * animations are started (because those animations may side-effect properties that layout
     * depends upon, like the bounding rectangles of the affected views). So we add the transition
     * to the list and it is started just prior to starting the drawing phase of traversal.
     *
     * @param transition The LayoutTransition to be started on the next traversal.
     *
     * @hide
     */
    public void requestTransitionStart(LayoutTransition transition) {
        if (mPendingTransitions == null || !mPendingTransitions.contains(transition)) {
            if (mPendingTransitions == null) {
                 mPendingTransitions = new ArrayList<LayoutTransition>();
            }
            mPendingTransitions.add(transition);
        }
    }

    /**
     * Notifies the HardwareRenderer that a new frame will be coming soon.
     * Currently only {@link ThreadedRenderer} cares about this, and uses
     * this knowledge to adjust the scheduling of off-thread animations
     */
    void notifyRendererOfFramePending() {
        if (mAttachInfo.mThreadedRenderer != null) {
            mAttachInfo.mThreadedRenderer.notifyFramePending();
        }
    }

    @UnsupportedAppUsage
    void scheduleTraversals() {
        if (!mTraversalScheduled) {
            mTraversalScheduled = true;
            mTraversalBarrier = mHandler.getLooper().getQueue().postSyncBarrier();
            mChoreographer.postCallback(
                    Choreographer.CALLBACK_TRAVERSAL, mTraversalRunnable, null);
            if (!mUnbufferedInputDispatch) {
                scheduleConsumeBatchedInput();
            }
            notifyRendererOfFramePending();
            pokeDrawLockIfNeeded();
        }
    }

    void unscheduleTraversals() {
        if (mTraversalScheduled) {
            mTraversalScheduled = false;
            mHandler.getLooper().getQueue().removeSyncBarrier(mTraversalBarrier);
            mChoreographer.removeCallbacks(
                    Choreographer.CALLBACK_TRAVERSAL, mTraversalRunnable, null);
        }
    }

    void doTraversal() {
        if (mTraversalScheduled) {
            mTraversalScheduled = false;
            mHandler.getLooper().getQueue().removeSyncBarrier(mTraversalBarrier);

            if (mProfile) {
                Debug.startMethodTracing("ViewAncestor");
            }

            performTraversals();

            if (mProfile) {
                Debug.stopMethodTracing();
                mProfile = false;
            }
        }
    }

    private void applyKeepScreenOnFlag(WindowManager.LayoutParams params) {
        // Update window's global keep screen on flag: if a view has requested
        // that the screen be kept on, then it is always set; otherwise, it is
        // set to whatever the client last requested for the global state.
        if (mAttachInfo.mKeepScreenOn) {
            params.flags |= WindowManager.LayoutParams.FLAG_KEEP_SCREEN_ON;
        } else {
            params.flags = (params.flags&~WindowManager.LayoutParams.FLAG_KEEP_SCREEN_ON)
                    | (mClientWindowLayoutFlags&WindowManager.LayoutParams.FLAG_KEEP_SCREEN_ON);
        }
    }

    private boolean collectViewAttributes() {
        if (mAttachInfo.mRecomputeGlobalAttributes) {
            //Log.i(mTag, "Computing view hierarchy attributes!");
            mAttachInfo.mRecomputeGlobalAttributes = false;
            boolean oldScreenOn = mAttachInfo.mKeepScreenOn;
            mAttachInfo.mKeepScreenOn = false;
            mAttachInfo.mSystemUiVisibility = 0;
            mAttachInfo.mHasSystemUiListeners = false;
            mView.dispatchCollectViewAttributes(mAttachInfo, 0);
            mAttachInfo.mSystemUiVisibility &= ~mAttachInfo.mDisabledSystemUiVisibility;
            WindowManager.LayoutParams params = mWindowAttributes;
            mAttachInfo.mSystemUiVisibility |= getImpliedSystemUiVisibility(params);
            if (mAttachInfo.mKeepScreenOn != oldScreenOn
                    || mAttachInfo.mSystemUiVisibility != params.subtreeSystemUiVisibility
                    || mAttachInfo.mHasSystemUiListeners != params.hasSystemUiListeners) {
                applyKeepScreenOnFlag(params);
                params.subtreeSystemUiVisibility = mAttachInfo.mSystemUiVisibility;
                params.hasSystemUiListeners = mAttachInfo.mHasSystemUiListeners;
                mView.dispatchWindowSystemUiVisiblityChanged(mAttachInfo.mSystemUiVisibility);
                return true;
            }
        }
        return false;
    }

    private int getImpliedSystemUiVisibility(WindowManager.LayoutParams params) {
        int vis = 0;
        // Translucent decor window flags imply stable system ui visibility.
        if ((params.flags & WindowManager.LayoutParams.FLAG_TRANSLUCENT_STATUS) != 0) {
            vis |= View.SYSTEM_UI_FLAG_LAYOUT_STABLE | View.SYSTEM_UI_FLAG_LAYOUT_FULLSCREEN;
        }
        if ((params.flags & WindowManager.LayoutParams.FLAG_TRANSLUCENT_NAVIGATION) != 0) {
            vis |= View.SYSTEM_UI_FLAG_LAYOUT_STABLE | View.SYSTEM_UI_FLAG_LAYOUT_HIDE_NAVIGATION;
        }
        return vis;
    }

    private boolean measureHierarchy(final View host, final WindowManager.LayoutParams lp,
            final Resources res, final int desiredWindowWidth, final int desiredWindowHeight) {
        int childWidthMeasureSpec;
        int childHeightMeasureSpec;
        boolean windowSizeMayChange = false;

        if (DEBUG_ORIENTATION || DEBUG_LAYOUT) Log.v(mTag,
                "Measuring " + host + " in display " + desiredWindowWidth
                + "x" + desiredWindowHeight + "...");

        boolean goodMeasure = false;
        if (lp.width == ViewGroup.LayoutParams.WRAP_CONTENT) {
            // On large screens, we don't want to allow dialogs to just
            // stretch to fill the entire width of the screen to display
            // one line of text.  First try doing the layout at a smaller
            // size to see if it will fit.
            final DisplayMetrics packageMetrics = res.getDisplayMetrics();
            res.getValue(com.android.internal.R.dimen.config_prefDialogWidth, mTmpValue, true);
            int baseSize = 0;
            if (mTmpValue.type == TypedValue.TYPE_DIMENSION) {
                baseSize = (int)mTmpValue.getDimension(packageMetrics);
            }
            if (DEBUG_DIALOG) Log.v(mTag, "Window " + mView + ": baseSize=" + baseSize
                    + ", desiredWindowWidth=" + desiredWindowWidth);
            if (baseSize != 0 && desiredWindowWidth > baseSize) {
                childWidthMeasureSpec = getRootMeasureSpec(baseSize, lp.width);
                childHeightMeasureSpec = getRootMeasureSpec(desiredWindowHeight, lp.height);
                performMeasure(childWidthMeasureSpec, childHeightMeasureSpec);
                if (DEBUG_DIALOG) Log.v(mTag, "Window " + mView + ": measured ("
                        + host.getMeasuredWidth() + "," + host.getMeasuredHeight()
                        + ") from width spec: " + MeasureSpec.toString(childWidthMeasureSpec)
                        + " and height spec: " + MeasureSpec.toString(childHeightMeasureSpec));
                if ((host.getMeasuredWidthAndState()&View.MEASURED_STATE_TOO_SMALL) == 0) {
                    goodMeasure = true;
                } else {
                    // Didn't fit in that size... try expanding a bit.
                    baseSize = (baseSize+desiredWindowWidth)/2;
                    if (DEBUG_DIALOG) Log.v(mTag, "Window " + mView + ": next baseSize="
                            + baseSize);
                    childWidthMeasureSpec = getRootMeasureSpec(baseSize, lp.width);
                    performMeasure(childWidthMeasureSpec, childHeightMeasureSpec);
                    if (DEBUG_DIALOG) Log.v(mTag, "Window " + mView + ": measured ("
                            + host.getMeasuredWidth() + "," + host.getMeasuredHeight() + ")");
                    if ((host.getMeasuredWidthAndState()&View.MEASURED_STATE_TOO_SMALL) == 0) {
                        if (DEBUG_DIALOG) Log.v(mTag, "Good!");
                        goodMeasure = true;
                    }
                }
            }
        }

        if (!goodMeasure) {
            childWidthMeasureSpec = getRootMeasureSpec(desiredWindowWidth, lp.width);
            childHeightMeasureSpec = getRootMeasureSpec(desiredWindowHeight, lp.height);
            performMeasure(childWidthMeasureSpec, childHeightMeasureSpec);
            if (mWidth != host.getMeasuredWidth() || mHeight != host.getMeasuredHeight()) {
                windowSizeMayChange = true;
            }
        }

        if (DBG) {
            System.out.println("======================================");
            System.out.println("performTraversals -- after measure");
            host.debug();
        }

        return windowSizeMayChange;
    }

    /**
     * Modifies the input matrix such that it maps view-local coordinates to
     * on-screen coordinates.
     *
     * @param m input matrix to modify
     */
    void transformMatrixToGlobal(Matrix m) {
        m.preTranslate(mAttachInfo.mWindowLeft, mAttachInfo.mWindowTop);
    }

    /**
     * Modifies the input matrix such that it maps on-screen coordinates to
     * view-local coordinates.
     *
     * @param m input matrix to modify
     */
    void transformMatrixToLocal(Matrix m) {
        m.postTranslate(-mAttachInfo.mWindowLeft, -mAttachInfo.mWindowTop);
    }

    /* package */ WindowInsets getWindowInsets(boolean forceConstruct) {
        if (mLastWindowInsets == null || forceConstruct) {
            mDispatchContentInsets.set(mAttachInfo.mContentInsets);
            mDispatchStableInsets.set(mAttachInfo.mStableInsets);
            mDispatchDisplayCutout = mAttachInfo.mDisplayCutout.get();

            Rect contentInsets = mDispatchContentInsets;
            Rect stableInsets = mDispatchStableInsets;
            DisplayCutout displayCutout = mDispatchDisplayCutout;
            // For dispatch we preserve old logic, but for direct requests from Views we allow to
            // immediately use pending insets. This is such that getRootWindowInsets returns the
            // result from the layout hint before we ran a traversal shortly after adding a window.
            if (!forceConstruct
                    && (!mPendingContentInsets.equals(contentInsets) ||
                        !mPendingStableInsets.equals(stableInsets) ||
                        !mPendingDisplayCutout.get().equals(displayCutout))) {
                contentInsets = mPendingContentInsets;
                stableInsets = mPendingStableInsets;
                displayCutout = mPendingDisplayCutout.get();
            }
            Rect outsets = mAttachInfo.mOutsets;
            if (outsets.left > 0 || outsets.top > 0 || outsets.right > 0 || outsets.bottom > 0) {
                contentInsets = new Rect(contentInsets.left + outsets.left,
                        contentInsets.top + outsets.top, contentInsets.right + outsets.right,
                        contentInsets.bottom + outsets.bottom);
            }
            contentInsets = ensureInsetsNonNegative(contentInsets, "content");
            stableInsets = ensureInsetsNonNegative(stableInsets, "stable");
            mLastWindowInsets = mInsetsController.calculateInsets(
                    mContext.getResources().getConfiguration().isScreenRound(),
                    mAttachInfo.mAlwaysConsumeSystemBars, displayCutout,
                    contentInsets, stableInsets, mWindowAttributes.softInputMode);
        }
        return mLastWindowInsets;
    }

    private Rect ensureInsetsNonNegative(Rect insets, String kind) {
        if (insets.left < 0  || insets.top < 0  || insets.right < 0  || insets.bottom < 0) {
            Log.wtf(mTag, "Negative " + kind + "Insets: " + insets + ", mFirst=" + mFirst);
            return new Rect(Math.max(0, insets.left),
                    Math.max(0, insets.top),
                    Math.max(0, insets.right),
                    Math.max(0, insets.bottom));
        }
        return insets;
    }

    void dispatchApplyInsets(View host) {
        Trace.traceBegin(Trace.TRACE_TAG_VIEW, "dispatchApplyInsets");
        WindowInsets insets = getWindowInsets(true /* forceConstruct */);
        final boolean dispatchCutout = (mWindowAttributes.layoutInDisplayCutoutMode
                == LAYOUT_IN_DISPLAY_CUTOUT_MODE_ALWAYS);
        if (!dispatchCutout) {
            // Window is either not laid out in cutout or the status bar inset takes care of
            // clearing the cutout, so we don't need to dispatch the cutout to the hierarchy.
            insets = insets.consumeDisplayCutout();
        }
        host.dispatchApplyWindowInsets(insets);
        Trace.traceEnd(Trace.TRACE_TAG_VIEW);
    }

    InsetsController getInsetsController() {
        return mInsetsController;
    }

    private static boolean shouldUseDisplaySize(final WindowManager.LayoutParams lp) {
        return lp.type == TYPE_STATUS_BAR_PANEL
                || lp.type == TYPE_INPUT_METHOD
                || lp.type == TYPE_VOLUME_OVERLAY;
    }

    private int dipToPx(int dip) {
        final DisplayMetrics displayMetrics = mContext.getResources().getDisplayMetrics();
        return (int) (displayMetrics.density * dip + 0.5f);
    }

    private void performTraversals() {
        // cache mView since it is used so much below...
        final View host = mView;

        if (DBG) {
            System.out.println("======================================");
            System.out.println("performTraversals");
            host.debug();
        }

        if (host == null || !mAdded)
            return;

        mIsInTraversal = true;
        mWillDrawSoon = true;
        boolean windowSizeMayChange = false;
<<<<<<< HEAD
        boolean surfaceChanged = false;
=======
        final boolean windowAttributesChanged = mWindowAttributesChanged;
>>>>>>> dbf9e87c
        WindowManager.LayoutParams lp = mWindowAttributes;

        int desiredWindowWidth;
        int desiredWindowHeight;

        final int viewVisibility = getHostVisibility();
        final boolean viewVisibilityChanged = !mFirst
                && (mViewVisibility != viewVisibility || mNewSurfaceNeeded
                // Also check for possible double visibility update, which will make current
                // viewVisibility value equal to mViewVisibility and we may miss it.
                || mAppVisibilityChanged);
        mAppVisibilityChanged = false;
        final boolean viewUserVisibilityChanged = !mFirst &&
                ((mViewVisibility == View.VISIBLE) != (viewVisibility == View.VISIBLE));

        WindowManager.LayoutParams params = null;
        if (mWindowAttributesChanged) {
            mWindowAttributesChanged = false;
            params = lp;
        }
        CompatibilityInfo compatibilityInfo =
                mDisplay.getDisplayAdjustments().getCompatibilityInfo();
        if (compatibilityInfo.supportsScreen() == mLastInCompatMode) {
            params = lp;
            mFullRedrawNeeded = true;
            mLayoutRequested = true;
            if (mLastInCompatMode) {
                params.privateFlags &= ~WindowManager.LayoutParams.PRIVATE_FLAG_COMPATIBLE_WINDOW;
                mLastInCompatMode = false;
            } else {
                params.privateFlags |= WindowManager.LayoutParams.PRIVATE_FLAG_COMPATIBLE_WINDOW;
                mLastInCompatMode = true;
            }
        }

        mWindowAttributesChangesFlag = 0;

        Rect frame = mWinFrame;
        if (mFirst) {
            mFullRedrawNeeded = true;
            mLayoutRequested = true;

            final Configuration config = mContext.getResources().getConfiguration();
            if (shouldUseDisplaySize(lp)) {
                // NOTE -- system code, won't try to do compat mode.
                Point size = new Point();
                mDisplay.getRealSize(size);
                desiredWindowWidth = size.x;
                desiredWindowHeight = size.y;
            } else {
                desiredWindowWidth = mWinFrame.width();
                desiredWindowHeight = mWinFrame.height();
            }

            // We used to use the following condition to choose 32 bits drawing caches:
            // PixelFormat.hasAlpha(lp.format) || lp.format == PixelFormat.RGBX_8888
            // However, windows are now always 32 bits by default, so choose 32 bits
            mAttachInfo.mUse32BitDrawingCache = true;
            mAttachInfo.mWindowVisibility = viewVisibility;
            mAttachInfo.mRecomputeGlobalAttributes = false;
            mLastConfigurationFromResources.setTo(config);
            mLastSystemUiVisibility = mAttachInfo.mSystemUiVisibility;
            // Set the layout direction if it has not been set before (inherit is the default)
            if (mViewLayoutDirectionInitial == View.LAYOUT_DIRECTION_INHERIT) {
                host.setLayoutDirection(config.getLayoutDirection());
            }
            host.dispatchAttachedToWindow(mAttachInfo, 0);
            mAttachInfo.mTreeObserver.dispatchOnWindowAttachedChange(true);
            dispatchApplyInsets(host);
        } else {
            desiredWindowWidth = frame.width();
            desiredWindowHeight = frame.height();
            if (desiredWindowWidth != mWidth || desiredWindowHeight != mHeight) {
                if (DEBUG_ORIENTATION) Log.v(mTag, "View " + host + " resized to: " + frame);
                mFullRedrawNeeded = true;
                mLayoutRequested = true;
                windowSizeMayChange = true;
            }
        }

        if (viewVisibilityChanged) {
            mAttachInfo.mWindowVisibility = viewVisibility;
            host.dispatchWindowVisibilityChanged(viewVisibility);
            if (viewUserVisibilityChanged) {
                host.dispatchVisibilityAggregated(viewVisibility == View.VISIBLE);
            }
            if (viewVisibility != View.VISIBLE || mNewSurfaceNeeded) {
                endDragResizing();
                destroyHardwareResources();
            }
            if (viewVisibility == View.GONE) {
                // After making a window gone, we will count it as being
                // shown for the first time the next time it gets focus.
                mHasHadWindowFocus = false;
            }
        }

        // Non-visible windows can't hold accessibility focus.
        if (mAttachInfo.mWindowVisibility != View.VISIBLE) {
            host.clearAccessibilityFocus();
        }

        // Execute enqueued actions on every traversal in case a detached view enqueued an action
        getRunQueue().executeActions(mAttachInfo.mHandler);

        boolean insetsChanged = false;

        boolean layoutRequested = mLayoutRequested && (!mStopped || mReportNextDraw);
        if (layoutRequested) {

            final Resources res = mView.getContext().getResources();

            if (mFirst) {
                // make sure touch mode code executes by setting cached value
                // to opposite of the added touch mode.
                mAttachInfo.mInTouchMode = !mAddedTouchMode;
                ensureTouchModeLocally(mAddedTouchMode);
            } else {
                if (!mPendingOverscanInsets.equals(mAttachInfo.mOverscanInsets)) {
                    insetsChanged = true;
                }
                if (!mPendingContentInsets.equals(mAttachInfo.mContentInsets)) {
                    insetsChanged = true;
                }
                if (!mPendingStableInsets.equals(mAttachInfo.mStableInsets)) {
                    insetsChanged = true;
                }
                if (!mPendingDisplayCutout.equals(mAttachInfo.mDisplayCutout)) {
                    insetsChanged = true;
                }
                if (!mPendingVisibleInsets.equals(mAttachInfo.mVisibleInsets)) {
                    mAttachInfo.mVisibleInsets.set(mPendingVisibleInsets);
                    if (DEBUG_LAYOUT) Log.v(mTag, "Visible insets changing to: "
                            + mAttachInfo.mVisibleInsets);
                }
                if (!mPendingOutsets.equals(mAttachInfo.mOutsets)) {
                    insetsChanged = true;
                }
                if (mPendingAlwaysConsumeSystemBars != mAttachInfo.mAlwaysConsumeSystemBars) {
                    insetsChanged = true;
                }
                if (lp.width == ViewGroup.LayoutParams.WRAP_CONTENT
                        || lp.height == ViewGroup.LayoutParams.WRAP_CONTENT) {
                    windowSizeMayChange = true;

                    if (shouldUseDisplaySize(lp)) {
                        // NOTE -- system code, won't try to do compat mode.
                        Point size = new Point();
                        mDisplay.getRealSize(size);
                        desiredWindowWidth = size.x;
                        desiredWindowHeight = size.y;
                    } else {
                        Configuration config = res.getConfiguration();
                        desiredWindowWidth = dipToPx(config.screenWidthDp);
                        desiredWindowHeight = dipToPx(config.screenHeightDp);
                    }
                }
            }

            // Ask host how big it wants to be
            windowSizeMayChange |= measureHierarchy(host, lp, res,
                    desiredWindowWidth, desiredWindowHeight);
        }

        if (collectViewAttributes()) {
            params = lp;
        }
        if (mAttachInfo.mForceReportNewAttributes) {
            mAttachInfo.mForceReportNewAttributes = false;
            params = lp;
        }

        if (mFirst || mAttachInfo.mViewVisibilityChanged) {
            mAttachInfo.mViewVisibilityChanged = false;
            int resizeMode = mSoftInputMode &
                    WindowManager.LayoutParams.SOFT_INPUT_MASK_ADJUST;
            // If we are in auto resize mode, then we need to determine
            // what mode to use now.
            if (resizeMode == WindowManager.LayoutParams.SOFT_INPUT_ADJUST_UNSPECIFIED) {
                final int N = mAttachInfo.mScrollContainers.size();
                for (int i=0; i<N; i++) {
                    if (mAttachInfo.mScrollContainers.get(i).isShown()) {
                        resizeMode = WindowManager.LayoutParams.SOFT_INPUT_ADJUST_RESIZE;
                    }
                }
                if (resizeMode == 0) {
                    resizeMode = WindowManager.LayoutParams.SOFT_INPUT_ADJUST_PAN;
                }
                if ((lp.softInputMode &
                        WindowManager.LayoutParams.SOFT_INPUT_MASK_ADJUST) != resizeMode) {
                    lp.softInputMode = (lp.softInputMode &
                            ~WindowManager.LayoutParams.SOFT_INPUT_MASK_ADJUST) |
                            resizeMode;
                    params = lp;
                }
            }
        }

        if (params != null) {
            if ((host.mPrivateFlags & View.PFLAG_REQUEST_TRANSPARENT_REGIONS) != 0) {
                if (!PixelFormat.formatHasAlpha(params.format)) {
                    params.format = PixelFormat.TRANSLUCENT;
                }
            }
            mAttachInfo.mOverscanRequested = (params.flags
                    & WindowManager.LayoutParams.FLAG_LAYOUT_IN_OVERSCAN) != 0;
        }

        if (mApplyInsetsRequested) {
            mApplyInsetsRequested = false;
            mLastOverscanRequested = mAttachInfo.mOverscanRequested;
            dispatchApplyInsets(host);
            if (mLayoutRequested) {
                // Short-circuit catching a new layout request here, so
                // we don't need to go through two layout passes when things
                // change due to fitting system windows, which can happen a lot.
                windowSizeMayChange |= measureHierarchy(host, lp,
                        mView.getContext().getResources(),
                        desiredWindowWidth, desiredWindowHeight);
            }
        }

        if (layoutRequested) {
            // Clear this now, so that if anything requests a layout in the
            // rest of this function we will catch it and re-run a full
            // layout pass.
            mLayoutRequested = false;
        }

        boolean windowShouldResize = layoutRequested && windowSizeMayChange
            && ((mWidth != host.getMeasuredWidth() || mHeight != host.getMeasuredHeight())
                || (lp.width == ViewGroup.LayoutParams.WRAP_CONTENT &&
                        frame.width() < desiredWindowWidth && frame.width() != mWidth)
                || (lp.height == ViewGroup.LayoutParams.WRAP_CONTENT &&
                        frame.height() < desiredWindowHeight && frame.height() != mHeight));
        windowShouldResize |= mDragResizing && mResizeMode == RESIZE_MODE_FREEFORM;

        // If the activity was just relaunched, it might have unfrozen the task bounds (while
        // relaunching), so we need to force a call into window manager to pick up the latest
        // bounds.
        windowShouldResize |= mActivityRelaunched;

        // Determine whether to compute insets.
        // If there are no inset listeners remaining then we may still need to compute
        // insets in case the old insets were non-empty and must be reset.
        final boolean computesInternalInsets =
                mAttachInfo.mTreeObserver.hasComputeInternalInsetsListeners()
                || mAttachInfo.mHasNonEmptyGivenInternalInsets;

        boolean insetsPending = false;
        int relayoutResult = 0;
        boolean updatedConfiguration = false;

        final int surfaceGenerationId = mSurface.getGenerationId();

        final boolean isViewVisible = viewVisibility == View.VISIBLE;
        final boolean windowRelayoutWasForced = mForceNextWindowRelayout;
        boolean surfaceSizeChanged = false;
<<<<<<< HEAD
=======
        boolean surfaceCreated = false;
        boolean surfaceDestroyed = false;
        /* True if surface generation id changes. */
        boolean surfaceReplaced = false;
>>>>>>> dbf9e87c

        if (mFirst || windowShouldResize || insetsChanged ||
                viewVisibilityChanged || params != null || mForceNextWindowRelayout) {
            mForceNextWindowRelayout = false;

            if (isViewVisible) {
                // If this window is giving internal insets to the window
                // manager, and it is being added or changing its visibility,
                // then we want to first give the window manager "fake"
                // insets to cause it to effectively ignore the content of
                // the window during layout.  This avoids it briefly causing
                // other windows to resize/move based on the raw frame of the
                // window, waiting until we can finish laying out this window
                // and get back to the window manager with the ultimately
                // computed insets.
                insetsPending = computesInternalInsets && (mFirst || viewVisibilityChanged);
            }

            if (mSurfaceHolder != null) {
                mSurfaceHolder.mSurfaceLock.lock();
                mDrawingAllowed = true;
            }

            boolean hwInitialized = false;
            boolean contentInsetsChanged = false;
            boolean hadSurface = mSurface.isValid();

            try {
                if (DEBUG_LAYOUT) {
                    Log.i(mTag, "host=w:" + host.getMeasuredWidth() + ", h:" +
                            host.getMeasuredHeight() + ", params=" + params);
                }

                if (mAttachInfo.mThreadedRenderer != null) {
                    // relayoutWindow may decide to destroy mSurface. As that decision
                    // happens in WindowManager service, we need to be defensive here
                    // and stop using the surface in case it gets destroyed.
                    if (mAttachInfo.mThreadedRenderer.pause()) {
                        // Animations were running so we need to push a frame
                        // to resume them
                        mDirty.set(0, 0, mWidth, mHeight);
                    }
                    mChoreographer.mFrameInfo.addFlags(FrameInfo.FLAG_WINDOW_LAYOUT_CHANGED);
                }
                relayoutResult = relayoutWindow(params, viewVisibility, insetsPending);

                if (DEBUG_LAYOUT) Log.v(mTag, "relayout: frame=" + frame.toShortString()
                        + " overscan=" + mPendingOverscanInsets.toShortString()
                        + " content=" + mPendingContentInsets.toShortString()
                        + " visible=" + mPendingVisibleInsets.toShortString()
                        + " stable=" + mPendingStableInsets.toShortString()
                        + " cutout=" + mPendingDisplayCutout.get().toString()
                        + " outsets=" + mPendingOutsets.toShortString()
                        + " surface=" + mSurface);

                // If the pending {@link MergedConfiguration} handed back from
                // {@link #relayoutWindow} does not match the one last reported,
                // WindowManagerService has reported back a frame from a configuration not yet
                // handled by the client. In this case, we need to accept the configuration so we
                // do not lay out and draw with the wrong configuration.
                if (!mPendingMergedConfiguration.equals(mLastReportedMergedConfiguration)) {
                    if (DEBUG_CONFIGURATION) Log.v(mTag, "Visible with new config: "
                            + mPendingMergedConfiguration.getMergedConfiguration());
                    performConfigurationChange(mPendingMergedConfiguration, !mFirst,
                            INVALID_DISPLAY /* same display */);
                    updatedConfiguration = true;
                }

                final boolean overscanInsetsChanged = !mPendingOverscanInsets.equals(
                        mAttachInfo.mOverscanInsets);
                contentInsetsChanged = !mPendingContentInsets.equals(
                        mAttachInfo.mContentInsets);
                final boolean visibleInsetsChanged = !mPendingVisibleInsets.equals(
                        mAttachInfo.mVisibleInsets);
                final boolean stableInsetsChanged = !mPendingStableInsets.equals(
                        mAttachInfo.mStableInsets);
                final boolean cutoutChanged = !mPendingDisplayCutout.equals(
                        mAttachInfo.mDisplayCutout);
                final boolean outsetsChanged = !mPendingOutsets.equals(mAttachInfo.mOutsets);
                surfaceSizeChanged = (relayoutResult
                        & WindowManagerGlobal.RELAYOUT_RES_SURFACE_RESIZED) != 0;
<<<<<<< HEAD
                surfaceChanged |= surfaceSizeChanged;
                final boolean alwaysConsumeSystemBarsChanged =
                        mPendingAlwaysConsumeSystemBars != mAttachInfo.mAlwaysConsumeSystemBars;
                final boolean colorModeChanged = hasColorModeChanged(lp.getColorMode());
=======
                final boolean alwaysConsumeSystemBarsChanged =
                        mPendingAlwaysConsumeSystemBars != mAttachInfo.mAlwaysConsumeSystemBars;
                final boolean colorModeChanged = hasColorModeChanged(lp.getColorMode());
                surfaceCreated = !hadSurface && mSurface.isValid();
                surfaceDestroyed = hadSurface && !mSurface.isValid();
                surfaceReplaced = (surfaceGenerationId != mSurface.getGenerationId())
                        && mSurface.isValid();

>>>>>>> dbf9e87c
                if (contentInsetsChanged) {
                    mAttachInfo.mContentInsets.set(mPendingContentInsets);
                    if (DEBUG_LAYOUT) Log.v(mTag, "Content insets changing to: "
                            + mAttachInfo.mContentInsets);
                }
                if (overscanInsetsChanged) {
                    mAttachInfo.mOverscanInsets.set(mPendingOverscanInsets);
                    if (DEBUG_LAYOUT) Log.v(mTag, "Overscan insets changing to: "
                            + mAttachInfo.mOverscanInsets);
                    // Need to relayout with content insets.
                    contentInsetsChanged = true;
                }
                if (stableInsetsChanged) {
                    mAttachInfo.mStableInsets.set(mPendingStableInsets);
                    if (DEBUG_LAYOUT) Log.v(mTag, "Decor insets changing to: "
                            + mAttachInfo.mStableInsets);
                    // Need to relayout with content insets.
                    contentInsetsChanged = true;
                }
                if (cutoutChanged) {
                    mAttachInfo.mDisplayCutout.set(mPendingDisplayCutout);
                    if (DEBUG_LAYOUT) {
                        Log.v(mTag, "DisplayCutout changing to: " + mAttachInfo.mDisplayCutout);
                    }
                    // Need to relayout with content insets.
                    contentInsetsChanged = true;
                }
                if (alwaysConsumeSystemBarsChanged) {
                    mAttachInfo.mAlwaysConsumeSystemBars = mPendingAlwaysConsumeSystemBars;
                    contentInsetsChanged = true;
                }
                if (contentInsetsChanged || mLastSystemUiVisibility !=
                        mAttachInfo.mSystemUiVisibility || mApplyInsetsRequested
                        || mLastOverscanRequested != mAttachInfo.mOverscanRequested
                        || outsetsChanged) {
                    mLastSystemUiVisibility = mAttachInfo.mSystemUiVisibility;
                    mLastOverscanRequested = mAttachInfo.mOverscanRequested;
                    mAttachInfo.mOutsets.set(mPendingOutsets);
                    mApplyInsetsRequested = false;
                    dispatchApplyInsets(host);
                    // We applied insets so force contentInsetsChanged to ensure the
                    // hierarchy is measured below.
                    contentInsetsChanged = true;
                }
                if (visibleInsetsChanged) {
                    mAttachInfo.mVisibleInsets.set(mPendingVisibleInsets);
                    if (DEBUG_LAYOUT) Log.v(mTag, "Visible insets changing to: "
                            + mAttachInfo.mVisibleInsets);
                }
                if (colorModeChanged && mAttachInfo.mThreadedRenderer != null) {
                    mAttachInfo.mThreadedRenderer.setWideGamut(
                            lp.getColorMode() == ActivityInfo.COLOR_MODE_WIDE_COLOR_GAMUT);
                }

<<<<<<< HEAD
                if (!hadSurface) {
                    if (mSurface.isValid()) {
                        // If we are creating a new surface, then we need to
                        // completely redraw it.
                        mFullRedrawNeeded = true;
                        mPreviousTransparentRegion.setEmpty();

                        // Only initialize up-front if transparent regions are not
                        // requested, otherwise defer to see if the entire window
                        // will be transparent
                        if (mAttachInfo.mThreadedRenderer != null) {
                            try {
                                hwInitialized = mAttachInfo.mThreadedRenderer.initialize(
                                        mSurface);
                                if (hwInitialized && (host.mPrivateFlags
                                        & View.PFLAG_REQUEST_TRANSPARENT_REGIONS) == 0) {
                                    // Don't pre-allocate if transparent regions
                                    // are requested as they may not be needed
                                    mAttachInfo.mThreadedRenderer.allocateBuffers();
                                }
                            } catch (OutOfResourcesException e) {
                                handleOutOfResourcesException(e);
                                return;
=======
                if (surfaceCreated) {
                    // If we are creating a new surface, then we need to
                    // completely redraw it.
                    mFullRedrawNeeded = true;
                    mPreviousTransparentRegion.setEmpty();

                    // Only initialize up-front if transparent regions are not
                    // requested, otherwise defer to see if the entire window
                    // will be transparent
                    if (mAttachInfo.mThreadedRenderer != null) {
                        try {
                            hwInitialized = mAttachInfo.mThreadedRenderer.initialize(
                                    mSurface);
                            if (hwInitialized && (host.mPrivateFlags
                                    & View.PFLAG_REQUEST_TRANSPARENT_REGIONS) == 0) {
                                // Don't pre-allocate if transparent regions
                                // are requested as they may not be needed
                                mAttachInfo.mThreadedRenderer.allocateBuffers();
>>>>>>> dbf9e87c
                            }
                        } catch (OutOfResourcesException e) {
                            handleOutOfResourcesException(e);
                            return;
                        }
                    }
                    notifySurfaceCreated();
                } else if (surfaceDestroyed) {
                    // If the surface has been removed, then reset the scroll
                    // positions.
                    if (mLastScrolledFocus != null) {
                        mLastScrolledFocus.clear();
                    }
                    mScrollY = mCurScrollY = 0;
                    if (mView instanceof RootViewSurfaceTaker) {
                        ((RootViewSurfaceTaker) mView).onRootViewScrollYChanged(mCurScrollY);
                    }
                    if (mScroller != null) {
                        mScroller.abortAnimation();
                    }
                    // Our surface is gone
                    if (mAttachInfo.mThreadedRenderer != null &&
                            mAttachInfo.mThreadedRenderer.isEnabled()) {
                        mAttachInfo.mThreadedRenderer.destroy();
                    }
<<<<<<< HEAD
                } else if ((surfaceGenerationId != mSurface.getGenerationId()
=======
                    notifySurfaceDestroyed();
                } else if ((surfaceReplaced
>>>>>>> dbf9e87c
                        || surfaceSizeChanged || windowRelayoutWasForced || colorModeChanged)
                        && mSurfaceHolder == null
                        && mAttachInfo.mThreadedRenderer != null
                        && mSurface.isValid()) {
                    mFullRedrawNeeded = true;
                    try {
                        // Need to do updateSurface (which leads to CanvasContext::setSurface and
                        // re-create the EGLSurface) if either the Surface changed (as indicated by
                        // generation id), or WindowManager changed the surface size. The latter is
                        // because on some chips, changing the consumer side's BufferQueue size may
                        // not take effect immediately unless we create a new EGLSurface.
                        // Note that frame size change doesn't always imply surface size change (eg.
                        // drag resizing uses fullscreen surface), need to check surfaceSizeChanged
                        // flag from WindowManager.
                        mAttachInfo.mThreadedRenderer.updateSurface(mSurface);
                    } catch (OutOfResourcesException e) {
                        handleOutOfResourcesException(e);
                        return;
                    }
                }

                if (!surfaceCreated && surfaceReplaced) {
                    notifySurfaceReplaced();
                }

                final boolean freeformResizing = (relayoutResult
                        & WindowManagerGlobal.RELAYOUT_RES_DRAG_RESIZING_FREEFORM) != 0;
                final boolean dockedResizing = (relayoutResult
                        & WindowManagerGlobal.RELAYOUT_RES_DRAG_RESIZING_DOCKED) != 0;
                final boolean dragResizing = freeformResizing || dockedResizing;
                if (mDragResizing != dragResizing) {
                    if (dragResizing) {
                        mResizeMode = freeformResizing
                                ? RESIZE_MODE_FREEFORM
                                : RESIZE_MODE_DOCKED_DIVIDER;
                        final boolean backdropSizeMatchesFrame =
                                mWinFrame.width() == mPendingBackDropFrame.width()
                                        && mWinFrame.height() == mPendingBackDropFrame.height();
                        // TODO: Need cutout?
                        startDragResizing(mPendingBackDropFrame, !backdropSizeMatchesFrame,
                                mPendingVisibleInsets, mPendingStableInsets, mResizeMode);
                    } else {
                        // We shouldn't come here, but if we come we should end the resize.
                        endDragResizing();
                    }
                }
                if (!mUseMTRenderer) {
                    if (dragResizing) {
                        mCanvasOffsetX = mWinFrame.left;
                        mCanvasOffsetY = mWinFrame.top;
                    } else {
                        mCanvasOffsetX = mCanvasOffsetY = 0;
                    }
                }
            } catch (RemoteException e) {
            }

            if (DEBUG_ORIENTATION) Log.v(
                    TAG, "Relayout returned: frame=" + frame + ", surface=" + mSurface);

            mAttachInfo.mWindowLeft = frame.left;
            mAttachInfo.mWindowTop = frame.top;

            // !!FIXME!! This next section handles the case where we did not get the
            // window size we asked for. We should avoid this by getting a maximum size from
            // the window session beforehand.
            if (mWidth != frame.width() || mHeight != frame.height()) {
                mWidth = frame.width();
                mHeight = frame.height();
            }

            if (mSurfaceHolder != null) {
                // The app owns the surface; tell it about what is going on.
                if (mSurface.isValid()) {
                    // XXX .copyFrom() doesn't work!
                    //mSurfaceHolder.mSurface.copyFrom(mSurface);
                    mSurfaceHolder.mSurface = mSurface;
                }
                mSurfaceHolder.setSurfaceFrameSize(mWidth, mHeight);
                mSurfaceHolder.mSurfaceLock.unlock();
                if (surfaceCreated) {
                    mSurfaceHolder.ungetCallbacks();

                    mIsCreating = true;
                    SurfaceHolder.Callback[] callbacks = mSurfaceHolder.getCallbacks();
                    if (callbacks != null) {
                        for (SurfaceHolder.Callback c : callbacks) {
                            c.surfaceCreated(mSurfaceHolder);
                        }
                    }
                }

                if ((surfaceCreated || surfaceReplaced || surfaceSizeChanged
                        || windowAttributesChanged) && mSurface.isValid()) {
                    SurfaceHolder.Callback[] callbacks = mSurfaceHolder.getCallbacks();
                    if (callbacks != null) {
                        for (SurfaceHolder.Callback c : callbacks) {
                            c.surfaceChanged(mSurfaceHolder, lp.format,
                                    mWidth, mHeight);
                        }
                    }
                    mIsCreating = false;
                }

                if (surfaceDestroyed) {
                    notifyHolderSurfaceDestroyed();
                    mSurfaceHolder.mSurfaceLock.lock();
                    try {
                        mSurfaceHolder.mSurface = new Surface();
                    } finally {
                        mSurfaceHolder.mSurfaceLock.unlock();
                    }
                }
            }

            final ThreadedRenderer threadedRenderer = mAttachInfo.mThreadedRenderer;
            if (threadedRenderer != null && threadedRenderer.isEnabled()) {
                if (hwInitialized
                        || mWidth != threadedRenderer.getWidth()
                        || mHeight != threadedRenderer.getHeight()
                        || mNeedsRendererSetup) {
                    threadedRenderer.setup(mWidth, mHeight, mAttachInfo,
                            mWindowAttributes.surfaceInsets);
                    mNeedsRendererSetup = false;
                }
            }

            if (!mStopped || mReportNextDraw) {
                boolean focusChangedDueToTouchMode = ensureTouchModeLocally(
                        (relayoutResult&WindowManagerGlobal.RELAYOUT_RES_IN_TOUCH_MODE) != 0);
                if (focusChangedDueToTouchMode || mWidth != host.getMeasuredWidth()
                        || mHeight != host.getMeasuredHeight() || contentInsetsChanged ||
                        updatedConfiguration) {
                    int childWidthMeasureSpec = getRootMeasureSpec(mWidth, lp.width);
                    int childHeightMeasureSpec = getRootMeasureSpec(mHeight, lp.height);

                    if (DEBUG_LAYOUT) Log.v(mTag, "Ooops, something changed!  mWidth="
                            + mWidth + " measuredWidth=" + host.getMeasuredWidth()
                            + " mHeight=" + mHeight
                            + " measuredHeight=" + host.getMeasuredHeight()
                            + " coveredInsetsChanged=" + contentInsetsChanged);

                     // Ask host how big it wants to be
                    performMeasure(childWidthMeasureSpec, childHeightMeasureSpec);

                    // Implementation of weights from WindowManager.LayoutParams
                    // We just grow the dimensions as needed and re-measure if
                    // needs be
                    int width = host.getMeasuredWidth();
                    int height = host.getMeasuredHeight();
                    boolean measureAgain = false;

                    if (lp.horizontalWeight > 0.0f) {
                        width += (int) ((mWidth - width) * lp.horizontalWeight);
                        childWidthMeasureSpec = MeasureSpec.makeMeasureSpec(width,
                                MeasureSpec.EXACTLY);
                        measureAgain = true;
                    }
                    if (lp.verticalWeight > 0.0f) {
                        height += (int) ((mHeight - height) * lp.verticalWeight);
                        childHeightMeasureSpec = MeasureSpec.makeMeasureSpec(height,
                                MeasureSpec.EXACTLY);
                        measureAgain = true;
                    }

                    if (measureAgain) {
                        if (DEBUG_LAYOUT) Log.v(mTag,
                                "And hey let's measure once more: width=" + width
                                + " height=" + height);
                        performMeasure(childWidthMeasureSpec, childHeightMeasureSpec);
                    }

                    layoutRequested = true;
                }
            }
        } else {
            // Not the first pass and no window/insets/visibility change but the window
            // may have moved and we need check that and if so to update the left and right
            // in the attach info. We translate only the window frame since on window move
            // the window manager tells us only for the new frame but the insets are the
            // same and we do not want to translate them more than once.
            maybeHandleWindowMove(frame);
        }

<<<<<<< HEAD
        if (surfaceSizeChanged) {
            updateBoundsSurface();
=======
        if (surfaceSizeChanged || surfaceReplaced || surfaceCreated || windowAttributesChanged) {
            updateBoundsLayer();
>>>>>>> dbf9e87c
        }

        final boolean didLayout = layoutRequested && (!mStopped || mReportNextDraw);
        boolean triggerGlobalLayoutListener = didLayout
                || mAttachInfo.mRecomputeGlobalAttributes;
        if (didLayout) {
            performLayout(lp, mWidth, mHeight);

            // By this point all views have been sized and positioned
            // We can compute the transparent area

            if ((host.mPrivateFlags & View.PFLAG_REQUEST_TRANSPARENT_REGIONS) != 0) {
                // start out transparent
                // TODO: AVOID THAT CALL BY CACHING THE RESULT?
                host.getLocationInWindow(mTmpLocation);
                mTransparentRegion.set(mTmpLocation[0], mTmpLocation[1],
                        mTmpLocation[0] + host.mRight - host.mLeft,
                        mTmpLocation[1] + host.mBottom - host.mTop);

                host.gatherTransparentRegion(mTransparentRegion);
                if (mTranslator != null) {
                    mTranslator.translateRegionInWindowToScreen(mTransparentRegion);
                }

                if (!mTransparentRegion.equals(mPreviousTransparentRegion)) {
                    mPreviousTransparentRegion.set(mTransparentRegion);
                    mFullRedrawNeeded = true;
                    // reconfigure window manager
                    try {
                        mWindowSession.setTransparentRegion(mWindow, mTransparentRegion);
                    } catch (RemoteException e) {
                    }
                }
            }

            if (DBG) {
                System.out.println("======================================");
                System.out.println("performTraversals -- after setFrame");
                host.debug();
            }
        }

        if (triggerGlobalLayoutListener) {
            mAttachInfo.mRecomputeGlobalAttributes = false;
            mAttachInfo.mTreeObserver.dispatchOnGlobalLayout();
        }

        if (computesInternalInsets) {
            // Clear the original insets.
            final ViewTreeObserver.InternalInsetsInfo insets = mAttachInfo.mGivenInternalInsets;
            insets.reset();

            // Compute new insets in place.
            mAttachInfo.mTreeObserver.dispatchOnComputeInternalInsets(insets);
            mAttachInfo.mHasNonEmptyGivenInternalInsets = !insets.isEmpty();

            // Tell the window manager.
            if (insetsPending || !mLastGivenInsets.equals(insets)) {
                mLastGivenInsets.set(insets);

                // Translate insets to screen coordinates if needed.
                final Rect contentInsets;
                final Rect visibleInsets;
                final Region touchableRegion;
                if (mTranslator != null) {
                    contentInsets = mTranslator.getTranslatedContentInsets(insets.contentInsets);
                    visibleInsets = mTranslator.getTranslatedVisibleInsets(insets.visibleInsets);
                    touchableRegion = mTranslator.getTranslatedTouchableArea(insets.touchableRegion);
                } else {
                    contentInsets = insets.contentInsets;
                    visibleInsets = insets.visibleInsets;
                    touchableRegion = insets.touchableRegion;
                }

                try {
                    mWindowSession.setInsets(mWindow, insets.mTouchableInsets,
                            contentInsets, visibleInsets, touchableRegion);
                } catch (RemoteException e) {
                }
            }
        }

        if (mFirst) {
            if (sAlwaysAssignFocus || !isInTouchMode()) {
                // handle first focus request
                if (DEBUG_INPUT_RESIZE) {
                    Log.v(mTag, "First: mView.hasFocus()=" + mView.hasFocus());
                }
                if (mView != null) {
                    if (!mView.hasFocus()) {
                        mView.restoreDefaultFocus();
                        if (DEBUG_INPUT_RESIZE) {
                            Log.v(mTag, "First: requested focused view=" + mView.findFocus());
                        }
                    } else {
                        if (DEBUG_INPUT_RESIZE) {
                            Log.v(mTag, "First: existing focused view=" + mView.findFocus());
                        }
                    }
                }
            } else {
                // Some views (like ScrollView) won't hand focus to descendants that aren't within
                // their viewport. Before layout, there's a good change these views are size 0
                // which means no children can get focus. After layout, this view now has size, but
                // is not guaranteed to hand-off focus to a focusable child (specifically, the edge-
                // case where the child has a size prior to layout and thus won't trigger
                // focusableViewAvailable).
                View focused = mView.findFocus();
                if (focused instanceof ViewGroup
                        && ((ViewGroup) focused).getDescendantFocusability()
                                == ViewGroup.FOCUS_AFTER_DESCENDANTS) {
                    focused.restoreDefaultFocus();
                }
            }
        }

        final boolean changedVisibility = (viewVisibilityChanged || mFirst) && isViewVisible;
        final boolean hasWindowFocus = mAttachInfo.mHasWindowFocus && isViewVisible;
        final boolean regainedFocus = hasWindowFocus && mLostWindowFocus;
        if (regainedFocus) {
            mLostWindowFocus = false;
        } else if (!hasWindowFocus && mHadWindowFocus) {
            mLostWindowFocus = true;
        }

        if (changedVisibility || regainedFocus) {
            // Toasts are presented as notifications - don't present them as windows as well
            boolean isToast = (mWindowAttributes == null) ? false
                    : (mWindowAttributes.type == WindowManager.LayoutParams.TYPE_TOAST);
            if (!isToast) {
                host.sendAccessibilityEvent(AccessibilityEvent.TYPE_WINDOW_STATE_CHANGED);
            }
        }

        mFirst = false;
        mWillDrawSoon = false;
        mNewSurfaceNeeded = false;
        mActivityRelaunched = false;
        mViewVisibility = viewVisibility;
        mHadWindowFocus = hasWindowFocus;

        if (hasWindowFocus && !isInLocalFocusMode()) {
            final boolean imTarget = WindowManager.LayoutParams
                    .mayUseInputMethod(mWindowAttributes.flags);
            if (imTarget != mLastWasImTarget) {
                mLastWasImTarget = imTarget;
                InputMethodManager imm = mContext.getSystemService(InputMethodManager.class);
                if (imm != null && imTarget) {
                    imm.onPreWindowFocus(mView, hasWindowFocus);
                    imm.onPostWindowFocus(mView, mView.findFocus(),
                            mWindowAttributes.softInputMode,
                            !mHasHadWindowFocus, mWindowAttributes.flags);
                }
            }
        }

        // Remember if we must report the next draw.
        if ((relayoutResult & WindowManagerGlobal.RELAYOUT_RES_FIRST_TIME) != 0) {
            reportNextDraw();
        }

        boolean cancelDraw = mAttachInfo.mTreeObserver.dispatchOnPreDraw() || !isViewVisible;

        if (!cancelDraw) {
            if (mPendingTransitions != null && mPendingTransitions.size() > 0) {
                for (int i = 0; i < mPendingTransitions.size(); ++i) {
                    mPendingTransitions.get(i).startChangingAnimations();
                }
                mPendingTransitions.clear();
            }

            performDraw();
        } else {
            if (isViewVisible) {
                // Try again
                scheduleTraversals();
            } else if (mPendingTransitions != null && mPendingTransitions.size() > 0) {
                for (int i = 0; i < mPendingTransitions.size(); ++i) {
                    mPendingTransitions.get(i).endChangingAnimations();
                }
                mPendingTransitions.clear();
            }
        }

        if (mAttachInfo.mContentCaptureEvents != null) {
            notifyContentCatpureEvents();
        }

        mIsInTraversal = false;
    }

    private void notifyContentCatpureEvents() {
        Trace.traceBegin(Trace.TRACE_TAG_VIEW, "notifyContentCaptureEvents");
        try {
            MainContentCaptureSession mainSession = mAttachInfo.mContentCaptureManager
                    .getMainContentCaptureSession();
            for (int i = 0; i < mAttachInfo.mContentCaptureEvents.size(); i++) {
                int sessionId = mAttachInfo.mContentCaptureEvents.keyAt(i);
                mainSession.notifyViewTreeEvent(sessionId, /* started= */ true);
                ArrayList<Object> events = mAttachInfo.mContentCaptureEvents
                        .valueAt(i);
                for_each_event: for (int j = 0; j < events.size(); j++) {
                    Object event = events.get(j);
                    if (event instanceof AutofillId) {
                        mainSession.notifyViewDisappeared(sessionId, (AutofillId) event);
                    } else if (event instanceof View) {
                        View view = (View) event;
                        ContentCaptureSession session = view.getContentCaptureSession();
                        if (session == null) {
                            Log.w(mTag, "no content capture session on view: " + view);
                            continue for_each_event;
                        }
                        int actualId = session.getId();
                        if (actualId != sessionId) {
                            Log.w(mTag, "content capture session mismatch for view (" + view
                                    + "): was " + sessionId + " before, it's " + actualId + " now");
                            continue for_each_event;
                        }
                        ViewStructure structure = session.newViewStructure(view);
                        view.onProvideContentCaptureStructure(structure, /* flags= */ 0);
                        session.notifyViewAppeared(structure);
                    } else {
                        Log.w(mTag, "invalid content capture event: " + event);
                    }
                }
                mainSession.notifyViewTreeEvent(sessionId, /* started= */ false);
            }
            mAttachInfo.mContentCaptureEvents = null;
        } finally {
            Trace.traceEnd(Trace.TRACE_TAG_VIEW);
        }
    }

<<<<<<< HEAD
    private void notifySurfaceDestroyed() {
=======
    private void notifyHolderSurfaceDestroyed() {
>>>>>>> dbf9e87c
        mSurfaceHolder.ungetCallbacks();
        SurfaceHolder.Callback[] callbacks = mSurfaceHolder.getCallbacks();
        if (callbacks != null) {
            for (SurfaceHolder.Callback c : callbacks) {
                c.surfaceDestroyed(mSurfaceHolder);
            }
        }
    }

    private void maybeHandleWindowMove(Rect frame) {
        // TODO: Well, we are checking whether the frame has changed similarly
        // to how this is done for the insets. This is however incorrect since
        // the insets and the frame are translated. For example, the old frame
        // was (1, 1 - 1, 1) and was translated to say (2, 2 - 2, 2), now the new
        // reported frame is (2, 2 - 2, 2) which implies no change but this is not
        // true since we are comparing a not translated value to a translated one.
        // This scenario is rare but we may want to fix that.

        final boolean windowMoved = mAttachInfo.mWindowLeft != frame.left
                || mAttachInfo.mWindowTop != frame.top;
        if (windowMoved) {
            if (mTranslator != null) {
                mTranslator.translateRectInScreenToAppWinFrame(frame);
            }
            mAttachInfo.mWindowLeft = frame.left;
            mAttachInfo.mWindowTop = frame.top;
        }
        if (windowMoved || mAttachInfo.mNeedsUpdateLightCenter) {
            // Update the light position for the new offsets.
            if (mAttachInfo.mThreadedRenderer != null) {
                mAttachInfo.mThreadedRenderer.setLightCenter(mAttachInfo);
            }
            mAttachInfo.mNeedsUpdateLightCenter = false;
        }
    }

    private void handleWindowFocusChanged() {
        final boolean hasWindowFocus;
        final boolean inTouchMode;
        synchronized (this) {
            if (!mWindowFocusChanged) {
                return;
            }
            mWindowFocusChanged = false;
            hasWindowFocus = mUpcomingWindowFocus;
            inTouchMode = mUpcomingInTouchMode;
        }
        if (sNewInsetsMode != NEW_INSETS_MODE_NONE) {
            // TODO (b/131181940): Make sure this doesn't leak Activity with mActivityConfigCallback
            // config changes.
            if (hasWindowFocus) {
                mInsetsController.onWindowFocusGained();
            } else {
                mInsetsController.onWindowFocusLost();
            }
        }

        if (mAdded) {
            profileRendering(hasWindowFocus);

            if (hasWindowFocus) {
                ensureTouchModeLocally(inTouchMode);
                if (mAttachInfo.mThreadedRenderer != null && mSurface.isValid()) {
                    mFullRedrawNeeded = true;
                    try {
                        final WindowManager.LayoutParams lp = mWindowAttributes;
                        final Rect surfaceInsets = lp != null ? lp.surfaceInsets : null;
                        mAttachInfo.mThreadedRenderer.initializeIfNeeded(
                                mWidth, mHeight, mAttachInfo, mSurface, surfaceInsets);
                    } catch (OutOfResourcesException e) {
                        Log.e(mTag, "OutOfResourcesException locking surface", e);
                        try {
                            if (!mWindowSession.outOfMemory(mWindow)) {
                                Slog.w(mTag, "No processes killed for memory;"
                                        + " killing self");
                                Process.killProcess(Process.myPid());
                            }
                        } catch (RemoteException ex) {
                        }
                        // Retry in a bit.
                        mHandler.sendMessageDelayed(mHandler.obtainMessage(
                                MSG_WINDOW_FOCUS_CHANGED), 500);
                        return;
                    }
                }
            }

            mAttachInfo.mHasWindowFocus = hasWindowFocus;

            mLastWasImTarget = WindowManager.LayoutParams
                    .mayUseInputMethod(mWindowAttributes.flags);

            InputMethodManager imm = mContext.getSystemService(InputMethodManager.class);
            if (imm != null && mLastWasImTarget && !isInLocalFocusMode()) {
                imm.onPreWindowFocus(mView, hasWindowFocus);
            }
            if (mView != null) {
                mAttachInfo.mKeyDispatchState.reset();
                mView.dispatchWindowFocusChanged(hasWindowFocus);
                mAttachInfo.mTreeObserver.dispatchOnWindowFocusChange(hasWindowFocus);
                if (mAttachInfo.mTooltipHost != null) {
                    mAttachInfo.mTooltipHost.hideTooltip();
                }
            }

            // Note: must be done after the focus change callbacks,
            // so all of the view state is set up correctly.
            if (hasWindowFocus) {
                if (imm != null && mLastWasImTarget && !isInLocalFocusMode()) {
                    imm.onPostWindowFocus(mView, mView.findFocus(),
                            mWindowAttributes.softInputMode,
                            !mHasHadWindowFocus, mWindowAttributes.flags);
                }
                // Clear the forward bit.  We can just do this directly, since
                // the window manager doesn't care about it.
                mWindowAttributes.softInputMode &=
                        ~WindowManager.LayoutParams.SOFT_INPUT_IS_FORWARD_NAVIGATION;
                ((WindowManager.LayoutParams) mView.getLayoutParams())
                        .softInputMode &=
                        ~WindowManager.LayoutParams
                                .SOFT_INPUT_IS_FORWARD_NAVIGATION;
                mHasHadWindowFocus = true;

                // Refocusing a window that has a focused view should fire a
                // focus event for the view since the global focused view changed.
                fireAccessibilityFocusEventIfHasFocusedNode();
            } else {
                if (mPointerCapture) {
                    handlePointerCaptureChanged(false);
                }
            }
        }
        mFirstInputStage.onWindowFocusChanged(hasWindowFocus);

        // NOTE: there's no view visibility (appeared / disapparead) events when the windows focus
        // is lost, so we don't need to to force a flush - there might be other events such as
        // text changes, but these should be flushed independently.
        if (hasWindowFocus) {
            handleContentCaptureFlush();
        }
    }

    private void fireAccessibilityFocusEventIfHasFocusedNode() {
        if (!AccessibilityManager.getInstance(mContext).isEnabled()) {
            return;
        }
        final View focusedView = mView.findFocus();
        if (focusedView == null) {
            return;
        }
        final AccessibilityNodeProvider provider = focusedView.getAccessibilityNodeProvider();
        if (provider == null) {
            focusedView.sendAccessibilityEvent(AccessibilityEvent.TYPE_VIEW_FOCUSED);
        } else {
            final AccessibilityNodeInfo focusedNode = findFocusedVirtualNode(provider);
            if (focusedNode != null) {
                final int virtualId = AccessibilityNodeInfo.getVirtualDescendantId(
                        focusedNode.getSourceNodeId());
                // This is a best effort since clearing and setting the focus via the
                // provider APIs could have side effects. We don't have a provider API
                // similar to that on View to ask a given event to be fired.
                final AccessibilityEvent event = AccessibilityEvent.obtain(
                        AccessibilityEvent.TYPE_VIEW_FOCUSED);
                event.setSource(focusedView, virtualId);
                event.setPackageName(focusedNode.getPackageName());
                event.setChecked(focusedNode.isChecked());
                event.setContentDescription(focusedNode.getContentDescription());
                event.setPassword(focusedNode.isPassword());
                event.getText().add(focusedNode.getText());
                event.setEnabled(focusedNode.isEnabled());
                focusedView.getParent().requestSendAccessibilityEvent(focusedView, event);
                focusedNode.recycle();
            }
        }
    }

    private AccessibilityNodeInfo findFocusedVirtualNode(AccessibilityNodeProvider provider) {
        AccessibilityNodeInfo focusedNode = provider.findFocus(
                AccessibilityNodeInfo.FOCUS_INPUT);
        if (focusedNode != null) {
            return focusedNode;
        }

        if (!mContext.isAutofillCompatibilityEnabled()) {
            return null;
        }

        // Unfortunately some provider implementations don't properly
        // implement AccessibilityNodeProvider#findFocus
        AccessibilityNodeInfo current = provider.createAccessibilityNodeInfo(
                AccessibilityNodeProvider.HOST_VIEW_ID);
        if (current.isFocused()) {
            return current;
        }

        final Queue<AccessibilityNodeInfo> fringe = new LinkedList<>();
        fringe.offer(current);

        while (!fringe.isEmpty()) {
            current = fringe.poll();
            final LongArray childNodeIds = current.getChildNodeIds();
            if (childNodeIds== null || childNodeIds.size() <= 0) {
                continue;
            }
            final int childCount = childNodeIds.size();
            for (int i = 0; i < childCount; i++) {
                final int virtualId = AccessibilityNodeInfo.getVirtualDescendantId(
                        childNodeIds.get(i));
                final AccessibilityNodeInfo child = provider.createAccessibilityNodeInfo(virtualId);
                if (child != null) {
                    if (child.isFocused()) {
                        return child;
                    }
                    fringe.offer(child);
                }
            }
            current.recycle();
        }

        return null;
    }

    private void handleOutOfResourcesException(Surface.OutOfResourcesException e) {
        Log.e(mTag, "OutOfResourcesException initializing HW surface", e);
        try {
            if (!mWindowSession.outOfMemory(mWindow) &&
                    Process.myUid() != Process.SYSTEM_UID) {
                Slog.w(mTag, "No processes killed for memory; killing self");
                Process.killProcess(Process.myPid());
            }
        } catch (RemoteException ex) {
        }
        mLayoutRequested = true;    // ask wm for a new surface next time.
    }

    private void performMeasure(int childWidthMeasureSpec, int childHeightMeasureSpec) {
        if (mView == null) {
            return;
        }
        Trace.traceBegin(Trace.TRACE_TAG_VIEW, "measure");
        try {
            mView.measure(childWidthMeasureSpec, childHeightMeasureSpec);
        } finally {
            Trace.traceEnd(Trace.TRACE_TAG_VIEW);
        }
    }

    /**
     * Called by {@link android.view.View#isInLayout()} to determine whether the view hierarchy
     * is currently undergoing a layout pass.
     *
     * @return whether the view hierarchy is currently undergoing a layout pass
     */
    boolean isInLayout() {
        return mInLayout;
    }

    /**
     * Called by {@link android.view.View#requestLayout()} if the view hierarchy is currently
     * undergoing a layout pass. requestLayout() should not generally be called during layout,
     * unless the container hierarchy knows what it is doing (i.e., it is fine as long as
     * all children in that container hierarchy are measured and laid out at the end of the layout
     * pass for that container). If requestLayout() is called anyway, we handle it correctly
     * by registering all requesters during a frame as it proceeds. At the end of the frame,
     * we check all of those views to see if any still have pending layout requests, which
     * indicates that they were not correctly handled by their container hierarchy. If that is
     * the case, we clear all such flags in the tree, to remove the buggy flag state that leads
     * to blank containers, and force a second request/measure/layout pass in this frame. If
     * more requestLayout() calls are received during that second layout pass, we post those
     * requests to the next frame to avoid possible infinite loops.
     *
     * <p>The return value from this method indicates whether the request should proceed
     * (if it is a request during the first layout pass) or should be skipped and posted to the
     * next frame (if it is a request during the second layout pass).</p>
     *
     * @param view the view that requested the layout.
     *
     * @return true if request should proceed, false otherwise.
     */
    boolean requestLayoutDuringLayout(final View view) {
        if (view.mParent == null || view.mAttachInfo == null) {
            // Would not normally trigger another layout, so just let it pass through as usual
            return true;
        }
        if (!mLayoutRequesters.contains(view)) {
            mLayoutRequesters.add(view);
        }
        if (!mHandlingLayoutInLayoutRequest) {
            // Let the request proceed normally; it will be processed in a second layout pass
            // if necessary
            return true;
        } else {
            // Don't let the request proceed during the second layout pass.
            // It will post to the next frame instead.
            return false;
        }
    }

    private void performLayout(WindowManager.LayoutParams lp, int desiredWindowWidth,
            int desiredWindowHeight) {
        mLayoutRequested = false;
        mScrollMayChange = true;
        mInLayout = true;

        final View host = mView;
        if (host == null) {
            return;
        }
        if (DEBUG_ORIENTATION || DEBUG_LAYOUT) {
            Log.v(mTag, "Laying out " + host + " to (" +
                    host.getMeasuredWidth() + ", " + host.getMeasuredHeight() + ")");
        }

        Trace.traceBegin(Trace.TRACE_TAG_VIEW, "layout");
        try {
            host.layout(0, 0, host.getMeasuredWidth(), host.getMeasuredHeight());

            mInLayout = false;
            int numViewsRequestingLayout = mLayoutRequesters.size();
            if (numViewsRequestingLayout > 0) {
                // requestLayout() was called during layout.
                // If no layout-request flags are set on the requesting views, there is no problem.
                // If some requests are still pending, then we need to clear those flags and do
                // a full request/measure/layout pass to handle this situation.
                ArrayList<View> validLayoutRequesters = getValidLayoutRequesters(mLayoutRequesters,
                        false);
                if (validLayoutRequesters != null) {
                    // Set this flag to indicate that any further requests are happening during
                    // the second pass, which may result in posting those requests to the next
                    // frame instead
                    mHandlingLayoutInLayoutRequest = true;

                    // Process fresh layout requests, then measure and layout
                    int numValidRequests = validLayoutRequesters.size();
                    for (int i = 0; i < numValidRequests; ++i) {
                        final View view = validLayoutRequesters.get(i);
                        Log.w("View", "requestLayout() improperly called by " + view +
                                " during layout: running second layout pass");
                        view.requestLayout();
                    }
                    measureHierarchy(host, lp, mView.getContext().getResources(),
                            desiredWindowWidth, desiredWindowHeight);
                    mInLayout = true;
                    host.layout(0, 0, host.getMeasuredWidth(), host.getMeasuredHeight());

                    mHandlingLayoutInLayoutRequest = false;

                    // Check the valid requests again, this time without checking/clearing the
                    // layout flags, since requests happening during the second pass get noop'd
                    validLayoutRequesters = getValidLayoutRequesters(mLayoutRequesters, true);
                    if (validLayoutRequesters != null) {
                        final ArrayList<View> finalRequesters = validLayoutRequesters;
                        // Post second-pass requests to the next frame
                        getRunQueue().post(new Runnable() {
                            @Override
                            public void run() {
                                int numValidRequests = finalRequesters.size();
                                for (int i = 0; i < numValidRequests; ++i) {
                                    final View view = finalRequesters.get(i);
                                    Log.w("View", "requestLayout() improperly called by " + view +
                                            " during second layout pass: posting in next frame");
                                    view.requestLayout();
                                }
                            }
                        });
                    }
                }

            }
        } finally {
            Trace.traceEnd(Trace.TRACE_TAG_VIEW);
        }
        mInLayout = false;
    }

    /**
     * This method is called during layout when there have been calls to requestLayout() during
     * layout. It walks through the list of views that requested layout to determine which ones
     * still need it, based on visibility in the hierarchy and whether they have already been
     * handled (as is usually the case with ListView children).
     *
     * @param layoutRequesters The list of views that requested layout during layout
     * @param secondLayoutRequests Whether the requests were issued during the second layout pass.
     * If so, the FORCE_LAYOUT flag was not set on requesters.
     * @return A list of the actual views that still need to be laid out.
     */
    private ArrayList<View> getValidLayoutRequesters(ArrayList<View> layoutRequesters,
            boolean secondLayoutRequests) {

        int numViewsRequestingLayout = layoutRequesters.size();
        ArrayList<View> validLayoutRequesters = null;
        for (int i = 0; i < numViewsRequestingLayout; ++i) {
            View view = layoutRequesters.get(i);
            if (view != null && view.mAttachInfo != null && view.mParent != null &&
                    (secondLayoutRequests || (view.mPrivateFlags & View.PFLAG_FORCE_LAYOUT) ==
                            View.PFLAG_FORCE_LAYOUT)) {
                boolean gone = false;
                View parent = view;
                // Only trigger new requests for views in a non-GONE hierarchy
                while (parent != null) {
                    if ((parent.mViewFlags & View.VISIBILITY_MASK) == View.GONE) {
                        gone = true;
                        break;
                    }
                    if (parent.mParent instanceof View) {
                        parent = (View) parent.mParent;
                    } else {
                        parent = null;
                    }
                }
                if (!gone) {
                    if (validLayoutRequesters == null) {
                        validLayoutRequesters = new ArrayList<View>();
                    }
                    validLayoutRequesters.add(view);
                }
            }
        }
        if (!secondLayoutRequests) {
            // If we're checking the layout flags, then we need to clean them up also
            for (int i = 0; i < numViewsRequestingLayout; ++i) {
                View view = layoutRequesters.get(i);
                while (view != null &&
                        (view.mPrivateFlags & View.PFLAG_FORCE_LAYOUT) != 0) {
                    view.mPrivateFlags &= ~View.PFLAG_FORCE_LAYOUT;
                    if (view.mParent instanceof View) {
                        view = (View) view.mParent;
                    } else {
                        view = null;
                    }
                }
            }
        }
        layoutRequesters.clear();
        return validLayoutRequesters;
    }

    @Override
    public void requestTransparentRegion(View child) {
        // the test below should not fail unless someone is messing with us
        checkThread();
        if (mView == child) {
            mView.mPrivateFlags |= View.PFLAG_REQUEST_TRANSPARENT_REGIONS;
            // Need to make sure we re-evaluate the window attributes next
            // time around, to ensure the window has the correct format.
            mWindowAttributesChanged = true;
            mWindowAttributesChangesFlag = 0;
            requestLayout();
        }
    }

    /**
     * Figures out the measure spec for the root view in a window based on it's
     * layout params.
     *
     * @param windowSize
     *            The available width or height of the window
     *
     * @param rootDimension
     *            The layout params for one dimension (width or height) of the
     *            window.
     *
     * @return The measure spec to use to measure the root view.
     */
    private static int getRootMeasureSpec(int windowSize, int rootDimension) {
        int measureSpec;
        switch (rootDimension) {

        case ViewGroup.LayoutParams.MATCH_PARENT:
            // Window can't resize. Force root view to be windowSize.
            measureSpec = MeasureSpec.makeMeasureSpec(windowSize, MeasureSpec.EXACTLY);
            break;
        case ViewGroup.LayoutParams.WRAP_CONTENT:
            // Window can resize. Set max size for root view.
            measureSpec = MeasureSpec.makeMeasureSpec(windowSize, MeasureSpec.AT_MOST);
            break;
        default:
            // Window wants to be an exact size. Force root view to be that size.
            measureSpec = MeasureSpec.makeMeasureSpec(rootDimension, MeasureSpec.EXACTLY);
            break;
        }
        return measureSpec;
    }

    int mHardwareXOffset;
    int mHardwareYOffset;

    @Override
    public void onPreDraw(RecordingCanvas canvas) {
        // If mCurScrollY is not 0 then this influences the hardwareYOffset. The end result is we
        // can apply offsets that are not handled by anything else, resulting in underdraw as
        // the View is shifted (thus shifting the window background) exposing unpainted
        // content. To handle this with minimal glitches we just clear to BLACK if the window
        // is opaque. If it's not opaque then HWUI already internally does a glClear to
        // transparent, so there's no risk of underdraw on non-opaque surfaces.
        if (mCurScrollY != 0 && mHardwareYOffset != 0 && mAttachInfo.mThreadedRenderer.isOpaque()) {
            canvas.drawColor(Color.BLACK);
        }
        canvas.translate(-mHardwareXOffset, -mHardwareYOffset);
    }

    @Override
    public void onPostDraw(RecordingCanvas canvas) {
        drawAccessibilityFocusedDrawableIfNeeded(canvas);
        if (mUseMTRenderer) {
            for (int i = mWindowCallbacks.size() - 1; i >= 0; i--) {
                mWindowCallbacks.get(i).onPostDraw(canvas);
            }
        }
    }

    /**
     * @hide
     */
    void outputDisplayList(View view) {
        view.mRenderNode.output();
    }

    /**
     * @see #PROPERTY_PROFILE_RENDERING
     */
    private void profileRendering(boolean enabled) {
        if (mProfileRendering) {
            mRenderProfilingEnabled = enabled;

            if (mRenderProfiler != null) {
                mChoreographer.removeFrameCallback(mRenderProfiler);
            }
            if (mRenderProfilingEnabled) {
                if (mRenderProfiler == null) {
                    mRenderProfiler = new Choreographer.FrameCallback() {
                        @Override
                        public void doFrame(long frameTimeNanos) {
                            mDirty.set(0, 0, mWidth, mHeight);
                            scheduleTraversals();
                            if (mRenderProfilingEnabled) {
                                mChoreographer.postFrameCallback(mRenderProfiler);
                            }
                        }
                    };
                }
                mChoreographer.postFrameCallback(mRenderProfiler);
            } else {
                mRenderProfiler = null;
            }
        }
    }

    /**
     * Called from draw() when DEBUG_FPS is enabled
     */
    private void trackFPS() {
        // Tracks frames per second drawn. First value in a series of draws may be bogus
        // because it down not account for the intervening idle time
        long nowTime = System.currentTimeMillis();
        if (mFpsStartTime < 0) {
            mFpsStartTime = mFpsPrevTime = nowTime;
            mFpsNumFrames = 0;
        } else {
            ++mFpsNumFrames;
            String thisHash = Integer.toHexString(System.identityHashCode(this));
            long frameTime = nowTime - mFpsPrevTime;
            long totalTime = nowTime - mFpsStartTime;
            Log.v(mTag, "0x" + thisHash + "\tFrame time:\t" + frameTime);
            mFpsPrevTime = nowTime;
            if (totalTime > 1000) {
                float fps = (float) mFpsNumFrames * 1000 / totalTime;
                Log.v(mTag, "0x" + thisHash + "\tFPS:\t" + fps);
                mFpsStartTime = nowTime;
                mFpsNumFrames = 0;
            }
        }
    }

    /**
     * A count of the number of calls to pendingDrawFinished we
     * require to notify the WM drawing is complete.
     */
    int mDrawsNeededToReport = 0;

    /**
     * Delay notifying WM of draw finished until
     * a balanced call to pendingDrawFinished.
     */
    void drawPending() {
        mDrawsNeededToReport++;
    }

    void pendingDrawFinished() {
        if (mDrawsNeededToReport == 0) {
            throw new RuntimeException("Unbalanced drawPending/pendingDrawFinished calls");
        }
        mDrawsNeededToReport--;
        if (mDrawsNeededToReport == 0) {
            reportDrawFinished();
        }
    }

    private void postDrawFinished() {
        mHandler.sendEmptyMessage(MSG_DRAW_FINISHED);
    }

    private void reportDrawFinished() {
        try {
            mDrawsNeededToReport = 0;
            mWindowSession.finishDrawing(mWindow, mSurfaceChangedTransaction);
        } catch (RemoteException e) {
            // Have fun!
        }
    }

    private void performDraw() {
        if (mAttachInfo.mDisplayState == Display.STATE_OFF && !mReportNextDraw) {
            return;
        } else if (mView == null) {
            return;
        }

        final boolean fullRedrawNeeded = mFullRedrawNeeded || mReportNextDraw;
        mFullRedrawNeeded = false;

        mIsDrawing = true;
        Trace.traceBegin(Trace.TRACE_TAG_VIEW, "draw");

        boolean usingAsyncReport = false;
        if (mAttachInfo.mThreadedRenderer != null && mAttachInfo.mThreadedRenderer.isEnabled()) {
            ArrayList<Runnable> commitCallbacks = mAttachInfo.mTreeObserver
                    .captureFrameCommitCallbacks();
            if (mReportNextDraw) {
                usingAsyncReport = true;
                final Handler handler = mAttachInfo.mHandler;
                mAttachInfo.mThreadedRenderer.setFrameCompleteCallback((long frameNr) ->
                        handler.postAtFrontOfQueue(() -> {
                            // TODO: Use the frame number
                            pendingDrawFinished();
                            if (commitCallbacks != null) {
                                for (int i = 0; i < commitCallbacks.size(); i++) {
                                    commitCallbacks.get(i).run();
                                }
                            }
                        }));
            } else if (commitCallbacks != null && commitCallbacks.size() > 0) {
                final Handler handler = mAttachInfo.mHandler;
                mAttachInfo.mThreadedRenderer.setFrameCompleteCallback((long frameNr) ->
                        handler.postAtFrontOfQueue(() -> {
                            for (int i = 0; i < commitCallbacks.size(); i++) {
                                commitCallbacks.get(i).run();
                            }
                        }));
            }
        }

        try {
            boolean canUseAsync = draw(fullRedrawNeeded);
            if (usingAsyncReport && !canUseAsync) {
                mAttachInfo.mThreadedRenderer.setFrameCompleteCallback(null);
                usingAsyncReport = false;
            }
        } finally {
            mIsDrawing = false;
            Trace.traceEnd(Trace.TRACE_TAG_VIEW);
        }

        // For whatever reason we didn't create a HardwareRenderer, end any
        // hardware animations that are now dangling
        if (mAttachInfo.mPendingAnimatingRenderNodes != null) {
            final int count = mAttachInfo.mPendingAnimatingRenderNodes.size();
            for (int i = 0; i < count; i++) {
                mAttachInfo.mPendingAnimatingRenderNodes.get(i).endAllAnimators();
            }
            mAttachInfo.mPendingAnimatingRenderNodes.clear();
        }

        if (mReportNextDraw) {
            mReportNextDraw = false;

            // if we're using multi-thread renderer, wait for the window frame draws
            if (mWindowDrawCountDown != null) {
                try {
                    mWindowDrawCountDown.await();
                } catch (InterruptedException e) {
                    Log.e(mTag, "Window redraw count down interrupted!");
                }
                mWindowDrawCountDown = null;
            }

            if (mAttachInfo.mThreadedRenderer != null) {
                mAttachInfo.mThreadedRenderer.setStopped(mStopped);
            }

            if (LOCAL_LOGV) {
                Log.v(mTag, "FINISHED DRAWING: " + mWindowAttributes.getTitle());
            }

            if (mSurfaceHolder != null && mSurface.isValid()) {
                SurfaceCallbackHelper sch = new SurfaceCallbackHelper(this::postDrawFinished);
                SurfaceHolder.Callback callbacks[] = mSurfaceHolder.getCallbacks();

                sch.dispatchSurfaceRedrawNeededAsync(mSurfaceHolder, callbacks);
            } else if (!usingAsyncReport) {
                if (mAttachInfo.mThreadedRenderer != null) {
                    mAttachInfo.mThreadedRenderer.fence();
                }
                pendingDrawFinished();
            }
        }
        if (mPerformContentCapture) {
            performContentCaptureInitialReport();
        }
    }

    /**
     * Checks (and caches) if content capture is enabled for this context.
     */
    private boolean isContentCaptureEnabled() {
        switch (mContentCaptureEnabled) {
            case CONTENT_CAPTURE_ENABLED_TRUE:
                return true;
            case CONTENT_CAPTURE_ENABLED_FALSE:
                return false;
            case CONTENT_CAPTURE_ENABLED_NOT_CHECKED:
                final boolean reallyEnabled = isContentCaptureReallyEnabled();
                mContentCaptureEnabled = reallyEnabled ? CONTENT_CAPTURE_ENABLED_TRUE
                        : CONTENT_CAPTURE_ENABLED_FALSE;
                return reallyEnabled;
            default:
                Log.w(TAG, "isContentCaptureEnabled(): invalid state " + mContentCaptureEnabled);
                return false;
        }

    }

    /**
     * Checks (without caching) if content capture is enabled for this context.
     */
    private boolean isContentCaptureReallyEnabled() {
        // First check if context supports it, so it saves a service lookup when it doesn't
        if (mContext.getContentCaptureOptions() == null) return false;

        final ContentCaptureManager ccm = mAttachInfo.getContentCaptureManager(mContext);
        // Then check if it's enabled in the contex itself.
        if (ccm == null || !ccm.isContentCaptureEnabled()) return false;

        return true;
    }

    private void performContentCaptureInitialReport() {
        mPerformContentCapture = false; // One-time offer!
        final View rootView = mView;
        if (DEBUG_CONTENT_CAPTURE) {
            Log.v(mTag, "performContentCaptureInitialReport() on " + rootView);
        }
        if (Trace.isTagEnabled(Trace.TRACE_TAG_VIEW)) {
            Trace.traceBegin(Trace.TRACE_TAG_VIEW, "dispatchContentCapture() for "
                    + getClass().getSimpleName());
        }
        try {
            if (!isContentCaptureEnabled()) return;

            // Content capture is a go!
            rootView.dispatchInitialProvideContentCaptureStructure();
        } finally {
            Trace.traceEnd(Trace.TRACE_TAG_VIEW);
        }
    }

    private void handleContentCaptureFlush() {
        if (DEBUG_CONTENT_CAPTURE) {
            Log.v(mTag, "handleContentCaptureFlush()");
        }
        if (Trace.isTagEnabled(Trace.TRACE_TAG_VIEW)) {
            Trace.traceBegin(Trace.TRACE_TAG_VIEW, "flushContentCapture for "
                    + getClass().getSimpleName());
        }
        try {
            if (!isContentCaptureEnabled()) return;

            final ContentCaptureManager ccm = mAttachInfo.mContentCaptureManager;
            if (ccm == null) {
                Log.w(TAG, "No ContentCapture on AttachInfo");
                return;
            }
            ccm.flush(ContentCaptureSession.FLUSH_REASON_VIEW_ROOT_ENTERED);
        } finally {
            Trace.traceEnd(Trace.TRACE_TAG_VIEW);
        }
    }

    private boolean draw(boolean fullRedrawNeeded) {
        Surface surface = mSurface;
        if (!surface.isValid()) {
            return false;
        }

        if (DEBUG_FPS) {
            trackFPS();
        }

        if (!sFirstDrawComplete) {
            synchronized (sFirstDrawHandlers) {
                sFirstDrawComplete = true;
                final int count = sFirstDrawHandlers.size();
                for (int i = 0; i< count; i++) {
                    mHandler.post(sFirstDrawHandlers.get(i));
                }
            }
        }

        scrollToRectOrFocus(null, false);

        if (mAttachInfo.mViewScrollChanged) {
            mAttachInfo.mViewScrollChanged = false;
            mAttachInfo.mTreeObserver.dispatchOnScrollChanged();
        }

        boolean animating = mScroller != null && mScroller.computeScrollOffset();
        final int curScrollY;
        if (animating) {
            curScrollY = mScroller.getCurrY();
        } else {
            curScrollY = mScrollY;
        }
        if (mCurScrollY != curScrollY) {
            mCurScrollY = curScrollY;
            fullRedrawNeeded = true;
            if (mView instanceof RootViewSurfaceTaker) {
                ((RootViewSurfaceTaker) mView).onRootViewScrollYChanged(mCurScrollY);
            }
        }

        final float appScale = mAttachInfo.mApplicationScale;
        final boolean scalingRequired = mAttachInfo.mScalingRequired;

        final Rect dirty = mDirty;
        if (mSurfaceHolder != null) {
            // The app owns the surface, we won't draw.
            dirty.setEmpty();
            if (animating && mScroller != null) {
                mScroller.abortAnimation();
            }
            return false;
        }

        if (fullRedrawNeeded) {
            dirty.set(0, 0, (int) (mWidth * appScale + 0.5f), (int) (mHeight * appScale + 0.5f));
        }

        if (DEBUG_ORIENTATION || DEBUG_DRAW) {
            Log.v(mTag, "Draw " + mView + "/"
                    + mWindowAttributes.getTitle()
                    + ": dirty={" + dirty.left + "," + dirty.top
                    + "," + dirty.right + "," + dirty.bottom + "} surface="
                    + surface + " surface.isValid()=" + surface.isValid() + ", appScale:" +
                    appScale + ", width=" + mWidth + ", height=" + mHeight);
        }

        mAttachInfo.mTreeObserver.dispatchOnDraw();

        int xOffset = -mCanvasOffsetX;
        int yOffset = -mCanvasOffsetY + curScrollY;
        final WindowManager.LayoutParams params = mWindowAttributes;
        final Rect surfaceInsets = params != null ? params.surfaceInsets : null;
        if (surfaceInsets != null) {
            xOffset -= surfaceInsets.left;
            yOffset -= surfaceInsets.top;

            // Offset dirty rect for surface insets.
            dirty.offset(surfaceInsets.left, surfaceInsets.right);
        }

        boolean accessibilityFocusDirty = false;
        final Drawable drawable = mAttachInfo.mAccessibilityFocusDrawable;
        if (drawable != null) {
            final Rect bounds = mAttachInfo.mTmpInvalRect;
            final boolean hasFocus = getAccessibilityFocusedRect(bounds);
            if (!hasFocus) {
                bounds.setEmpty();
            }
            if (!bounds.equals(drawable.getBounds())) {
                accessibilityFocusDirty = true;
            }
        }

        mAttachInfo.mDrawingTime =
                mChoreographer.getFrameTimeNanos() / TimeUtils.NANOS_PER_MS;

        boolean useAsyncReport = false;
        if (!dirty.isEmpty() || mIsAnimating || accessibilityFocusDirty) {
            if (mAttachInfo.mThreadedRenderer != null && mAttachInfo.mThreadedRenderer.isEnabled()) {
                // If accessibility focus moved, always invalidate the root.
                boolean invalidateRoot = accessibilityFocusDirty || mInvalidateRootRequested;
                mInvalidateRootRequested = false;

                // Draw with hardware renderer.
                mIsAnimating = false;

                if (mHardwareYOffset != yOffset || mHardwareXOffset != xOffset) {
                    mHardwareYOffset = yOffset;
                    mHardwareXOffset = xOffset;
                    invalidateRoot = true;
                }

                if (invalidateRoot) {
                    mAttachInfo.mThreadedRenderer.invalidateRoot();
                }

                dirty.setEmpty();

                // Stage the content drawn size now. It will be transferred to the renderer
                // shortly before the draw commands get send to the renderer.
                final boolean updated = updateContentDrawBounds();

                if (mReportNextDraw) {
                    // report next draw overrides setStopped()
                    // This value is re-sync'd to the value of mStopped
                    // in the handling of mReportNextDraw post-draw.
                    mAttachInfo.mThreadedRenderer.setStopped(false);
                }

                if (updated) {
                    requestDrawWindow();
                }

                useAsyncReport = true;

                mAttachInfo.mThreadedRenderer.draw(mView, mAttachInfo, this);
            } else {
                // If we get here with a disabled & requested hardware renderer, something went
                // wrong (an invalidate posted right before we destroyed the hardware surface
                // for instance) so we should just bail out. Locking the surface with software
                // rendering at this point would lock it forever and prevent hardware renderer
                // from doing its job when it comes back.
                // Before we request a new frame we must however attempt to reinitiliaze the
                // hardware renderer if it's in requested state. This would happen after an
                // eglTerminate() for instance.
                if (mAttachInfo.mThreadedRenderer != null &&
                        !mAttachInfo.mThreadedRenderer.isEnabled() &&
                        mAttachInfo.mThreadedRenderer.isRequested() &&
                        mSurface.isValid()) {

                    try {
                        mAttachInfo.mThreadedRenderer.initializeIfNeeded(
                                mWidth, mHeight, mAttachInfo, mSurface, surfaceInsets);
                    } catch (OutOfResourcesException e) {
                        handleOutOfResourcesException(e);
                        return false;
                    }

                    mFullRedrawNeeded = true;
                    scheduleTraversals();
                    return false;
                }

                if (!drawSoftware(surface, mAttachInfo, xOffset, yOffset,
                        scalingRequired, dirty, surfaceInsets)) {
                    return false;
                }
            }
        }

        if (animating) {
            mFullRedrawNeeded = true;
            scheduleTraversals();
        }
        return useAsyncReport;
    }

    /**
     * @return true if drawing was successful, false if an error occurred
     */
    private boolean drawSoftware(Surface surface, AttachInfo attachInfo, int xoff, int yoff,
            boolean scalingRequired, Rect dirty, Rect surfaceInsets) {

        // Draw with software renderer.
        final Canvas canvas;

        // We already have the offset of surfaceInsets in xoff, yoff and dirty region,
        // therefore we need to add it back when moving the dirty region.
        int dirtyXOffset = xoff;
        int dirtyYOffset = yoff;
        if (surfaceInsets != null) {
            dirtyXOffset += surfaceInsets.left;
            dirtyYOffset += surfaceInsets.top;
        }

        try {
            dirty.offset(-dirtyXOffset, -dirtyYOffset);
            final int left = dirty.left;
            final int top = dirty.top;
            final int right = dirty.right;
            final int bottom = dirty.bottom;

            canvas = mSurface.lockCanvas(dirty);

            // TODO: Do this in native
            canvas.setDensity(mDensity);
        } catch (Surface.OutOfResourcesException e) {
            handleOutOfResourcesException(e);
            return false;
        } catch (IllegalArgumentException e) {
            Log.e(mTag, "Could not lock surface", e);
            // Don't assume this is due to out of memory, it could be
            // something else, and if it is something else then we could
            // kill stuff (or ourself) for no reason.
            mLayoutRequested = true;    // ask wm for a new surface next time.
            return false;
        } finally {
            dirty.offset(dirtyXOffset, dirtyYOffset);  // Reset to the original value.
        }

        try {
            if (DEBUG_ORIENTATION || DEBUG_DRAW) {
                Log.v(mTag, "Surface " + surface + " drawing to bitmap w="
                        + canvas.getWidth() + ", h=" + canvas.getHeight());
                //canvas.drawARGB(255, 255, 0, 0);
            }

            // If this bitmap's format includes an alpha channel, we
            // need to clear it before drawing so that the child will
            // properly re-composite its drawing on a transparent
            // background. This automatically respects the clip/dirty region
            // or
            // If we are applying an offset, we need to clear the area
            // where the offset doesn't appear to avoid having garbage
            // left in the blank areas.
            if (!canvas.isOpaque() || yoff != 0 || xoff != 0) {
                canvas.drawColor(0, PorterDuff.Mode.CLEAR);
            }

            dirty.setEmpty();
            mIsAnimating = false;
            mView.mPrivateFlags |= View.PFLAG_DRAWN;

            if (DEBUG_DRAW) {
                Context cxt = mView.getContext();
                Log.i(mTag, "Drawing: package:" + cxt.getPackageName() +
                        ", metrics=" + cxt.getResources().getDisplayMetrics() +
                        ", compatibilityInfo=" + cxt.getResources().getCompatibilityInfo());
            }
            canvas.translate(-xoff, -yoff);
            if (mTranslator != null) {
                mTranslator.translateCanvas(canvas);
            }
            canvas.setScreenDensity(scalingRequired ? mNoncompatDensity : 0);

            mView.draw(canvas);

            drawAccessibilityFocusedDrawableIfNeeded(canvas);
        } finally {
            try {
                surface.unlockCanvasAndPost(canvas);
            } catch (IllegalArgumentException e) {
                Log.e(mTag, "Could not unlock surface", e);
                mLayoutRequested = true;    // ask wm for a new surface next time.
                //noinspection ReturnInsideFinallyBlock
                return false;
            }

            if (LOCAL_LOGV) {
                Log.v(mTag, "Surface " + surface + " unlockCanvasAndPost");
            }
        }
        return true;
    }

    /**
     * We want to draw a highlight around the current accessibility focused.
     * Since adding a style for all possible view is not a viable option we
     * have this specialized drawing method.
     *
     * Note: We are doing this here to be able to draw the highlight for
     *       virtual views in addition to real ones.
     *
     * @param canvas The canvas on which to draw.
     */
    private void drawAccessibilityFocusedDrawableIfNeeded(Canvas canvas) {
        final Rect bounds = mAttachInfo.mTmpInvalRect;
        if (getAccessibilityFocusedRect(bounds)) {
            final Drawable drawable = getAccessibilityFocusedDrawable();
            if (drawable != null) {
                drawable.setBounds(bounds);
                drawable.draw(canvas);
            }
        } else if (mAttachInfo.mAccessibilityFocusDrawable != null) {
            mAttachInfo.mAccessibilityFocusDrawable.setBounds(0, 0, 0, 0);
        }
    }

    private boolean getAccessibilityFocusedRect(Rect bounds) {
        final AccessibilityManager manager = AccessibilityManager.getInstance(mView.mContext);
        if (!manager.isEnabled() || !manager.isTouchExplorationEnabled()) {
            return false;
        }

        final View host = mAccessibilityFocusedHost;
        if (host == null || host.mAttachInfo == null) {
            return false;
        }

        final AccessibilityNodeProvider provider = host.getAccessibilityNodeProvider();
        if (provider == null) {
            host.getBoundsOnScreen(bounds, true);
        } else if (mAccessibilityFocusedVirtualView != null) {
            mAccessibilityFocusedVirtualView.getBoundsInScreen(bounds);
        } else {
            return false;
        }

        // Transform the rect into window-relative coordinates.
        final AttachInfo attachInfo = mAttachInfo;
        bounds.offset(0, attachInfo.mViewRootImpl.mScrollY);
        bounds.offset(-attachInfo.mWindowLeft, -attachInfo.mWindowTop);
        if (!bounds.intersect(0, 0, attachInfo.mViewRootImpl.mWidth,
                attachInfo.mViewRootImpl.mHeight)) {
            // If no intersection, set bounds to empty.
            bounds.setEmpty();
        }
        return !bounds.isEmpty();
    }

    private Drawable getAccessibilityFocusedDrawable() {
        // Lazily load the accessibility focus drawable.
        if (mAttachInfo.mAccessibilityFocusDrawable == null) {
            final TypedValue value = new TypedValue();
            final boolean resolved = mView.mContext.getTheme().resolveAttribute(
                    R.attr.accessibilityFocusedDrawable, value, true);
            if (resolved) {
                mAttachInfo.mAccessibilityFocusDrawable =
                        mView.mContext.getDrawable(value.resourceId);
            }
        }
        return mAttachInfo.mAccessibilityFocusDrawable;
    }

    void updateSystemGestureExclusionRectsForView(View view) {
        mGestureExclusionTracker.updateRectsForView(view);
        mHandler.sendEmptyMessage(MSG_SYSTEM_GESTURE_EXCLUSION_CHANGED);
    }

    void systemGestureExclusionChanged() {
        final List<Rect> rectsForWindowManager = mGestureExclusionTracker.computeChangedRects();
        if (rectsForWindowManager != null && mView != null) {
            try {
                mWindowSession.reportSystemGestureExclusionChanged(mWindow, rectsForWindowManager);
            } catch (RemoteException e) {
                throw e.rethrowFromSystemServer();
            }
            mAttachInfo.mTreeObserver
                    .dispatchOnSystemGestureExclusionRectsChanged(rectsForWindowManager);
        }
    }

    void updateLocationInParentDisplay(int x, int y) {
        if (mAttachInfo != null
                && !mAttachInfo.mLocationInParentDisplay.equals(x, y)) {
            mAttachInfo.mLocationInParentDisplay.set(x, y);
        }
    }

    /**
     * Set the root-level system gesture exclusion rects. These are added to those provided by
     * the root's view hierarchy.
     */
    public void setRootSystemGestureExclusionRects(@NonNull List<Rect> rects) {
        mGestureExclusionTracker.setRootSystemGestureExclusionRects(rects);
        mHandler.sendEmptyMessage(MSG_SYSTEM_GESTURE_EXCLUSION_CHANGED);
    }

    /**
     * Returns the root-level system gesture exclusion rects. These do not include those provided by
     * the root's view hierarchy.
     */
    @NonNull
    public List<Rect> getRootSystemGestureExclusionRects() {
        return mGestureExclusionTracker.getRootSystemGestureExclusionRects();
    }

    /**
     * Requests that the root render node is invalidated next time we perform a draw, such that
     * {@link WindowCallbacks#onPostDraw} gets called.
     */
    public void requestInvalidateRootRenderNode() {
        mInvalidateRootRequested = true;
    }

    boolean scrollToRectOrFocus(Rect rectangle, boolean immediate) {
        final Rect ci = mAttachInfo.mContentInsets;
        final Rect vi = mAttachInfo.mVisibleInsets;
        int scrollY = 0;
        boolean handled = false;

        if (vi.left > ci.left || vi.top > ci.top
                || vi.right > ci.right || vi.bottom > ci.bottom) {
            // We'll assume that we aren't going to change the scroll
            // offset, since we want to avoid that unless it is actually
            // going to make the focus visible...  otherwise we scroll
            // all over the place.
            scrollY = mScrollY;
            // We can be called for two different situations: during a draw,
            // to update the scroll position if the focus has changed (in which
            // case 'rectangle' is null), or in response to a
            // requestChildRectangleOnScreen() call (in which case 'rectangle'
            // is non-null and we just want to scroll to whatever that
            // rectangle is).
            final View focus = mView.findFocus();
            if (focus == null) {
                return false;
            }
            View lastScrolledFocus = (mLastScrolledFocus != null) ? mLastScrolledFocus.get() : null;
            if (focus != lastScrolledFocus) {
                // If the focus has changed, then ignore any requests to scroll
                // to a rectangle; first we want to make sure the entire focus
                // view is visible.
                rectangle = null;
            }
            if (DEBUG_INPUT_RESIZE) Log.v(mTag, "Eval scroll: focus=" + focus
                    + " rectangle=" + rectangle + " ci=" + ci
                    + " vi=" + vi);
            if (focus == lastScrolledFocus && !mScrollMayChange && rectangle == null) {
                // Optimization: if the focus hasn't changed since last
                // time, and no layout has happened, then just leave things
                // as they are.
                if (DEBUG_INPUT_RESIZE) Log.v(mTag, "Keeping scroll y="
                        + mScrollY + " vi=" + vi.toShortString());
            } else {
                // We need to determine if the currently focused view is
                // within the visible part of the window and, if not, apply
                // a pan so it can be seen.
                mLastScrolledFocus = new WeakReference<View>(focus);
                mScrollMayChange = false;
                if (DEBUG_INPUT_RESIZE) Log.v(mTag, "Need to scroll?");
                // Try to find the rectangle from the focus view.
                if (focus.getGlobalVisibleRect(mVisRect, null)) {
                    if (DEBUG_INPUT_RESIZE) Log.v(mTag, "Root w="
                            + mView.getWidth() + " h=" + mView.getHeight()
                            + " ci=" + ci.toShortString()
                            + " vi=" + vi.toShortString());
                    if (rectangle == null) {
                        focus.getFocusedRect(mTempRect);
                        if (DEBUG_INPUT_RESIZE) Log.v(mTag, "Focus " + focus
                                + ": focusRect=" + mTempRect.toShortString());
                        if (mView instanceof ViewGroup) {
                            ((ViewGroup) mView).offsetDescendantRectToMyCoords(
                                    focus, mTempRect);
                        }
                        if (DEBUG_INPUT_RESIZE) Log.v(mTag,
                                "Focus in window: focusRect="
                                + mTempRect.toShortString()
                                + " visRect=" + mVisRect.toShortString());
                    } else {
                        mTempRect.set(rectangle);
                        if (DEBUG_INPUT_RESIZE) Log.v(mTag,
                                "Request scroll to rect: "
                                + mTempRect.toShortString()
                                + " visRect=" + mVisRect.toShortString());
                    }
                    if (mTempRect.intersect(mVisRect)) {
                        if (DEBUG_INPUT_RESIZE) Log.v(mTag,
                                "Focus window visible rect: "
                                + mTempRect.toShortString());
                        if (mTempRect.height() >
                                (mView.getHeight()-vi.top-vi.bottom)) {
                            // If the focus simply is not going to fit, then
                            // best is probably just to leave things as-is.
                            if (DEBUG_INPUT_RESIZE) Log.v(mTag,
                                    "Too tall; leaving scrollY=" + scrollY);
                        }
                        // Next, check whether top or bottom is covered based on the non-scrolled
                        // position, and calculate new scrollY (or set it to 0).
                        // We can't keep using mScrollY here. For example mScrollY is non-zero
                        // due to IME, then IME goes away. The current value of mScrollY leaves top
                        // and bottom both visible, but we still need to scroll it back to 0.
                        else if (mTempRect.top < vi.top) {
                            scrollY = mTempRect.top - vi.top;
                            if (DEBUG_INPUT_RESIZE) Log.v(mTag,
                                    "Top covered; scrollY=" + scrollY);
                        } else if (mTempRect.bottom > (mView.getHeight()-vi.bottom)) {
                            scrollY = mTempRect.bottom - (mView.getHeight()-vi.bottom);
                            if (DEBUG_INPUT_RESIZE) Log.v(mTag,
                                    "Bottom covered; scrollY=" + scrollY);
                        } else {
                            scrollY = 0;
                        }
                        handled = true;
                    }
                }
            }
        }

        if (scrollY != mScrollY) {
            if (DEBUG_INPUT_RESIZE) Log.v(mTag, "Pan scroll changed: old="
                    + mScrollY + " , new=" + scrollY);
            if (!immediate) {
                if (mScroller == null) {
                    mScroller = new Scroller(mView.getContext());
                }
                mScroller.startScroll(0, mScrollY, 0, scrollY-mScrollY);
            } else if (mScroller != null) {
                mScroller.abortAnimation();
            }
            mScrollY = scrollY;
        }

        return handled;
    }

    /**
     * @hide
     */
    @UnsupportedAppUsage
    public View getAccessibilityFocusedHost() {
        return mAccessibilityFocusedHost;
    }

    /**
     * @hide
     */
    @UnsupportedAppUsage
    public AccessibilityNodeInfo getAccessibilityFocusedVirtualView() {
        return mAccessibilityFocusedVirtualView;
    }

    void setAccessibilityFocus(View view, AccessibilityNodeInfo node) {
        // If we have a virtual view with accessibility focus we need
        // to clear the focus and invalidate the virtual view bounds.
        if (mAccessibilityFocusedVirtualView != null) {

            AccessibilityNodeInfo focusNode = mAccessibilityFocusedVirtualView;
            View focusHost = mAccessibilityFocusedHost;

            // Wipe the state of the current accessibility focus since
            // the call into the provider to clear accessibility focus
            // will fire an accessibility event which will end up calling
            // this method and we want to have clean state when this
            // invocation happens.
            mAccessibilityFocusedHost = null;
            mAccessibilityFocusedVirtualView = null;

            // Clear accessibility focus on the host after clearing state since
            // this method may be reentrant.
            focusHost.clearAccessibilityFocusNoCallbacks(
                    AccessibilityNodeInfo.ACTION_ACCESSIBILITY_FOCUS);

            AccessibilityNodeProvider provider = focusHost.getAccessibilityNodeProvider();
            if (provider != null) {
                // Invalidate the area of the cleared accessibility focus.
                focusNode.getBoundsInParent(mTempRect);
                focusHost.invalidate(mTempRect);
                // Clear accessibility focus in the virtual node.
                final int virtualNodeId = AccessibilityNodeInfo.getVirtualDescendantId(
                        focusNode.getSourceNodeId());
                provider.performAction(virtualNodeId,
                        AccessibilityNodeInfo.ACTION_CLEAR_ACCESSIBILITY_FOCUS, null);
            }
            focusNode.recycle();
        }
        if ((mAccessibilityFocusedHost != null) && (mAccessibilityFocusedHost != view))  {
            // Clear accessibility focus in the view.
            mAccessibilityFocusedHost.clearAccessibilityFocusNoCallbacks(
                    AccessibilityNodeInfo.ACTION_ACCESSIBILITY_FOCUS);
        }

        // Set the new focus host and node.
        mAccessibilityFocusedHost = view;
        mAccessibilityFocusedVirtualView = node;

        if (mAttachInfo.mThreadedRenderer != null) {
            mAttachInfo.mThreadedRenderer.invalidateRoot();
        }
    }

    boolean hasPointerCapture() {
        return mPointerCapture;
    }

    void requestPointerCapture(boolean enabled) {
        if (mPointerCapture == enabled) {
            return;
        }
        InputManager.getInstance().requestPointerCapture(mAttachInfo.mWindowToken, enabled);
    }

    private void handlePointerCaptureChanged(boolean hasCapture) {
        if (mPointerCapture == hasCapture) {
            return;
        }
        mPointerCapture = hasCapture;
        if (mView != null) {
            mView.dispatchPointerCaptureChanged(hasCapture);
        }
    }

    private boolean hasColorModeChanged(int colorMode) {
        if (mAttachInfo.mThreadedRenderer == null) {
            return false;
        }
        final boolean isWideGamut = colorMode == ActivityInfo.COLOR_MODE_WIDE_COLOR_GAMUT;
        if (mAttachInfo.mThreadedRenderer.isWideGamut() == isWideGamut) {
            return false;
        }
        if (isWideGamut && !mContext.getResources().getConfiguration().isScreenWideColorGamut()) {
            return false;
        }
        return true;
    }

    @Override
    public void requestChildFocus(View child, View focused) {
        if (DEBUG_INPUT_RESIZE) {
            Log.v(mTag, "Request child focus: focus now " + focused);
        }
        checkThread();
        scheduleTraversals();
    }

    @Override
    public void clearChildFocus(View child) {
        if (DEBUG_INPUT_RESIZE) {
            Log.v(mTag, "Clearing child focus");
        }
        checkThread();
        scheduleTraversals();
    }

    @Override
    public ViewParent getParentForAccessibility() {
        return null;
    }

    @Override
    public void focusableViewAvailable(View v) {
        checkThread();
        if (mView != null) {
            if (!mView.hasFocus()) {
                if (sAlwaysAssignFocus || !mAttachInfo.mInTouchMode) {
                    v.requestFocus();
                }
            } else {
                // the one case where will transfer focus away from the current one
                // is if the current view is a view group that prefers to give focus
                // to its children first AND the view is a descendant of it.
                View focused = mView.findFocus();
                if (focused instanceof ViewGroup) {
                    ViewGroup group = (ViewGroup) focused;
                    if (group.getDescendantFocusability() == ViewGroup.FOCUS_AFTER_DESCENDANTS
                            && isViewDescendantOf(v, focused)) {
                        v.requestFocus();
                    }
                }
            }
        }
    }

    @Override
    public void recomputeViewAttributes(View child) {
        checkThread();
        if (mView == child) {
            mAttachInfo.mRecomputeGlobalAttributes = true;
            if (!mWillDrawSoon) {
                scheduleTraversals();
            }
        }
    }

    void dispatchDetachedFromWindow() {
        mFirstInputStage.onDetachedFromWindow();
        if (mView != null && mView.mAttachInfo != null) {
            mAttachInfo.mTreeObserver.dispatchOnWindowAttachedChange(false);
            mView.dispatchDetachedFromWindow();
        }

        mAccessibilityInteractionConnectionManager.ensureNoConnection();
        mAccessibilityManager.removeAccessibilityStateChangeListener(
                mAccessibilityInteractionConnectionManager);
        mAccessibilityManager.removeHighTextContrastStateChangeListener(
                mHighContrastTextManager);
        removeSendWindowContentChangedCallback();

        destroyHardwareRenderer();

        setAccessibilityFocus(null, null);

        mView.assignParent(null);
        mView = null;
        mAttachInfo.mRootView = null;

        destroySurface();

        if (mInputQueueCallback != null && mInputQueue != null) {
            mInputQueueCallback.onInputQueueDestroyed(mInputQueue);
            mInputQueue.dispose();
            mInputQueueCallback = null;
            mInputQueue = null;
        }
        if (mInputEventReceiver != null) {
            mInputEventReceiver.dispose();
            mInputEventReceiver = null;
        }
        try {
            mWindowSession.remove(mWindow);
        } catch (RemoteException e) {
        }

        mDisplayManager.unregisterDisplayListener(mDisplayListener);

        unscheduleTraversals();
    }

    /**
     * Notifies all callbacks that configuration and/or display has changed and updates internal
     * state.
     * @param mergedConfiguration New global and override config in {@link MergedConfiguration}
     *                            container.
     * @param force Flag indicating if we should force apply the config.
     * @param newDisplayId Id of new display if moved, {@link Display#INVALID_DISPLAY} if not
     *                     changed.
     */
    private void performConfigurationChange(MergedConfiguration mergedConfiguration, boolean force,
            int newDisplayId) {
        if (mergedConfiguration == null) {
            throw new IllegalArgumentException("No merged config provided.");
        }

        Configuration globalConfig = mergedConfiguration.getGlobalConfiguration();
        final Configuration overrideConfig = mergedConfiguration.getOverrideConfiguration();
        if (DEBUG_CONFIGURATION) Log.v(mTag,
                "Applying new config to window " + mWindowAttributes.getTitle()
                        + ", globalConfig: " + globalConfig
                        + ", overrideConfig: " + overrideConfig);

        final CompatibilityInfo ci = mDisplay.getDisplayAdjustments().getCompatibilityInfo();
        if (!ci.equals(CompatibilityInfo.DEFAULT_COMPATIBILITY_INFO)) {
            globalConfig = new Configuration(globalConfig);
            ci.applyToConfiguration(mNoncompatDensity, globalConfig);
        }

        synchronized (sConfigCallbacks) {
            for (int i=sConfigCallbacks.size()-1; i>=0; i--) {
                sConfigCallbacks.get(i).onConfigurationChanged(globalConfig);
            }
        }

        mLastReportedMergedConfiguration.setConfiguration(globalConfig, overrideConfig);

        mForceNextConfigUpdate = force;
        if (mActivityConfigCallback != null) {
            // An activity callback is set - notify it about override configuration update.
            // This basically initiates a round trip to ActivityThread and back, which will ensure
            // that corresponding activity and resources are updated before updating inner state of
            // ViewRootImpl. Eventually it will call #updateConfiguration().
            mActivityConfigCallback.onConfigurationChanged(overrideConfig, newDisplayId);
        } else {
            // There is no activity callback - update the configuration right away.
            updateConfiguration(newDisplayId);
        }
        mForceNextConfigUpdate = false;
    }

    /**
     * Update display and views if last applied merged configuration changed.
     * @param newDisplayId Id of new display if moved, {@link Display#INVALID_DISPLAY} otherwise.
     */
    public void updateConfiguration(int newDisplayId) {
        if (mView == null) {
            return;
        }

        // At this point the resources have been updated to
        // have the most recent config, whatever that is.  Use
        // the one in them which may be newer.
        final Resources localResources = mView.getResources();
        final Configuration config = localResources.getConfiguration();

        // Handle move to display.
        if (newDisplayId != INVALID_DISPLAY) {
            onMovedToDisplay(newDisplayId, config);
        }

        // Handle configuration change.
        if (mForceNextConfigUpdate || mLastConfigurationFromResources.diff(config) != 0) {
            // Update the display with new DisplayAdjustments.
            updateInternalDisplay(mDisplay.getDisplayId(), localResources);

            final int lastLayoutDirection = mLastConfigurationFromResources.getLayoutDirection();
            final int currentLayoutDirection = config.getLayoutDirection();
            mLastConfigurationFromResources.setTo(config);
            if (lastLayoutDirection != currentLayoutDirection
                    && mViewLayoutDirectionInitial == View.LAYOUT_DIRECTION_INHERIT) {
                mView.setLayoutDirection(currentLayoutDirection);
            }
            mView.dispatchConfigurationChanged(config);

            // We could have gotten this {@link Configuration} update after we called
            // {@link #performTraversals} with an older {@link Configuration}. As a result, our
            // window frame may be stale. We must ensure the next pass of {@link #performTraversals}
            // catches this.
            mForceNextWindowRelayout = true;
            requestLayout();
        }

        updateForceDarkMode();
    }

    /**
     * Return true if child is an ancestor of parent, (or equal to the parent).
     */
    public static boolean isViewDescendantOf(View child, View parent) {
        if (child == parent) {
            return true;
        }

        final ViewParent theParent = child.getParent();
        return (theParent instanceof ViewGroup) && isViewDescendantOf((View) theParent, parent);
    }

    private static void forceLayout(View view) {
        view.forceLayout();
        if (view instanceof ViewGroup) {
            ViewGroup group = (ViewGroup) view;
            final int count = group.getChildCount();
            for (int i = 0; i < count; i++) {
                forceLayout(group.getChildAt(i));
            }
        }
    }

    private static final int MSG_INVALIDATE = 1;
    private static final int MSG_INVALIDATE_RECT = 2;
    private static final int MSG_DIE = 3;
    private static final int MSG_RESIZED = 4;
    private static final int MSG_RESIZED_REPORT = 5;
    private static final int MSG_WINDOW_FOCUS_CHANGED = 6;
    private static final int MSG_DISPATCH_INPUT_EVENT = 7;
    private static final int MSG_DISPATCH_APP_VISIBILITY = 8;
    private static final int MSG_DISPATCH_GET_NEW_SURFACE = 9;
    private static final int MSG_DISPATCH_KEY_FROM_IME = 11;
    private static final int MSG_DISPATCH_KEY_FROM_AUTOFILL = 12;
    private static final int MSG_CHECK_FOCUS = 13;
    private static final int MSG_CLOSE_SYSTEM_DIALOGS = 14;
    private static final int MSG_DISPATCH_DRAG_EVENT = 15;
    private static final int MSG_DISPATCH_DRAG_LOCATION_EVENT = 16;
    private static final int MSG_DISPATCH_SYSTEM_UI_VISIBILITY = 17;
    private static final int MSG_UPDATE_CONFIGURATION = 18;
    private static final int MSG_PROCESS_INPUT_EVENTS = 19;
    private static final int MSG_CLEAR_ACCESSIBILITY_FOCUS_HOST = 21;
    private static final int MSG_INVALIDATE_WORLD = 22;
    private static final int MSG_WINDOW_MOVED = 23;
    private static final int MSG_SYNTHESIZE_INPUT_EVENT = 24;
    private static final int MSG_DISPATCH_WINDOW_SHOWN = 25;
    private static final int MSG_REQUEST_KEYBOARD_SHORTCUTS = 26;
    private static final int MSG_UPDATE_POINTER_ICON = 27;
    private static final int MSG_POINTER_CAPTURE_CHANGED = 28;
    private static final int MSG_DRAW_FINISHED = 29;
    private static final int MSG_INSETS_CHANGED = 30;
    private static final int MSG_INSETS_CONTROL_CHANGED = 31;
    private static final int MSG_SYSTEM_GESTURE_EXCLUSION_CHANGED = 32;
    private static final int MSG_LOCATION_IN_PARENT_DISPLAY_CHANGED = 33;

    final class ViewRootHandler extends Handler {
        @Override
        public String getMessageName(Message message) {
            switch (message.what) {
                case MSG_INVALIDATE:
                    return "MSG_INVALIDATE";
                case MSG_INVALIDATE_RECT:
                    return "MSG_INVALIDATE_RECT";
                case MSG_DIE:
                    return "MSG_DIE";
                case MSG_RESIZED:
                    return "MSG_RESIZED";
                case MSG_RESIZED_REPORT:
                    return "MSG_RESIZED_REPORT";
                case MSG_WINDOW_FOCUS_CHANGED:
                    return "MSG_WINDOW_FOCUS_CHANGED";
                case MSG_DISPATCH_INPUT_EVENT:
                    return "MSG_DISPATCH_INPUT_EVENT";
                case MSG_DISPATCH_APP_VISIBILITY:
                    return "MSG_DISPATCH_APP_VISIBILITY";
                case MSG_DISPATCH_GET_NEW_SURFACE:
                    return "MSG_DISPATCH_GET_NEW_SURFACE";
                case MSG_DISPATCH_KEY_FROM_IME:
                    return "MSG_DISPATCH_KEY_FROM_IME";
                case MSG_DISPATCH_KEY_FROM_AUTOFILL:
                    return "MSG_DISPATCH_KEY_FROM_AUTOFILL";
                case MSG_CHECK_FOCUS:
                    return "MSG_CHECK_FOCUS";
                case MSG_CLOSE_SYSTEM_DIALOGS:
                    return "MSG_CLOSE_SYSTEM_DIALOGS";
                case MSG_DISPATCH_DRAG_EVENT:
                    return "MSG_DISPATCH_DRAG_EVENT";
                case MSG_DISPATCH_DRAG_LOCATION_EVENT:
                    return "MSG_DISPATCH_DRAG_LOCATION_EVENT";
                case MSG_DISPATCH_SYSTEM_UI_VISIBILITY:
                    return "MSG_DISPATCH_SYSTEM_UI_VISIBILITY";
                case MSG_UPDATE_CONFIGURATION:
                    return "MSG_UPDATE_CONFIGURATION";
                case MSG_PROCESS_INPUT_EVENTS:
                    return "MSG_PROCESS_INPUT_EVENTS";
                case MSG_CLEAR_ACCESSIBILITY_FOCUS_HOST:
                    return "MSG_CLEAR_ACCESSIBILITY_FOCUS_HOST";
                case MSG_WINDOW_MOVED:
                    return "MSG_WINDOW_MOVED";
                case MSG_SYNTHESIZE_INPUT_EVENT:
                    return "MSG_SYNTHESIZE_INPUT_EVENT";
                case MSG_DISPATCH_WINDOW_SHOWN:
                    return "MSG_DISPATCH_WINDOW_SHOWN";
                case MSG_UPDATE_POINTER_ICON:
                    return "MSG_UPDATE_POINTER_ICON";
                case MSG_POINTER_CAPTURE_CHANGED:
                    return "MSG_POINTER_CAPTURE_CHANGED";
                case MSG_DRAW_FINISHED:
                    return "MSG_DRAW_FINISHED";
                case MSG_INSETS_CHANGED:
                    return "MSG_INSETS_CHANGED";
                case MSG_INSETS_CONTROL_CHANGED:
                    return "MSG_INSETS_CONTROL_CHANGED";
                case MSG_SYSTEM_GESTURE_EXCLUSION_CHANGED:
                    return "MSG_SYSTEM_GESTURE_EXCLUSION_CHANGED";
                case MSG_LOCATION_IN_PARENT_DISPLAY_CHANGED:
                    return "MSG_LOCATION_IN_PARENT_DISPLAY_CHANGED";
            }
            return super.getMessageName(message);
        }

        @Override
        public boolean sendMessageAtTime(Message msg, long uptimeMillis) {
            if (msg.what == MSG_REQUEST_KEYBOARD_SHORTCUTS && msg.obj == null) {
                // Debugging for b/27963013
                throw new NullPointerException(
                        "Attempted to call MSG_REQUEST_KEYBOARD_SHORTCUTS with null receiver:");
            }
            return super.sendMessageAtTime(msg, uptimeMillis);
        }

        @Override
        public void handleMessage(Message msg) {
            switch (msg.what) {
                case MSG_INVALIDATE:
                    ((View) msg.obj).invalidate();
                    break;
                case MSG_INVALIDATE_RECT:
                    final View.AttachInfo.InvalidateInfo info =
                            (View.AttachInfo.InvalidateInfo) msg.obj;
                    info.target.invalidate(info.left, info.top, info.right, info.bottom);
                    info.recycle();
                    break;
                case MSG_PROCESS_INPUT_EVENTS:
                    mProcessInputEventsScheduled = false;
                    doProcessInputEvents();
                    break;
                case MSG_DISPATCH_APP_VISIBILITY:
                    handleAppVisibility(msg.arg1 != 0);
                    break;
                case MSG_DISPATCH_GET_NEW_SURFACE:
                    handleGetNewSurface();
                    break;
                case MSG_RESIZED: {
                    // Recycled in the fall through...
                    SomeArgs args = (SomeArgs) msg.obj;
                    if (mWinFrame.equals(args.arg1)
                            && mPendingOverscanInsets.equals(args.arg5)
                            && mPendingContentInsets.equals(args.arg2)
                            && mPendingStableInsets.equals(args.arg6)
                            && mPendingDisplayCutout.get().equals(args.arg9)
                            && mPendingVisibleInsets.equals(args.arg3)
                            && mPendingOutsets.equals(args.arg7)
                            && mPendingBackDropFrame.equals(args.arg8)
                            && args.arg4 == null
                            && args.argi1 == 0
                            && mDisplay.getDisplayId() == args.argi3) {
                        break;
                    }
                } // fall through...
                case MSG_RESIZED_REPORT:
                    if (mAdded) {
                        SomeArgs args = (SomeArgs) msg.obj;

                        final int displayId = args.argi3;
                        MergedConfiguration mergedConfiguration = (MergedConfiguration) args.arg4;
                        final boolean displayChanged = mDisplay.getDisplayId() != displayId;
                        boolean configChanged = false;

                        if (!mLastReportedMergedConfiguration.equals(mergedConfiguration)) {
                            // If configuration changed - notify about that and, maybe,
                            // about move to display.
                            performConfigurationChange(mergedConfiguration, false /* force */,
                                    displayChanged
                                            ? displayId : INVALID_DISPLAY /* same display */);
                            configChanged = true;
                        } else if (displayChanged) {
                            // Moved to display without config change - report last applied one.
                            onMovedToDisplay(displayId, mLastConfigurationFromResources);
                        }

                        final boolean framesChanged = !mWinFrame.equals(args.arg1)
                                || !mPendingOverscanInsets.equals(args.arg5)
                                || !mPendingContentInsets.equals(args.arg2)
                                || !mPendingStableInsets.equals(args.arg6)
                                || !mPendingDisplayCutout.get().equals(args.arg9)
                                || !mPendingVisibleInsets.equals(args.arg3)
                                || !mPendingOutsets.equals(args.arg7);

                        setFrame((Rect) args.arg1);
                        mPendingOverscanInsets.set((Rect) args.arg5);
                        mPendingContentInsets.set((Rect) args.arg2);
                        mPendingStableInsets.set((Rect) args.arg6);
                        mPendingDisplayCutout.set((DisplayCutout) args.arg9);
                        mPendingVisibleInsets.set((Rect) args.arg3);
                        mPendingOutsets.set((Rect) args.arg7);
                        mPendingBackDropFrame.set((Rect) args.arg8);
                        mForceNextWindowRelayout = args.argi1 != 0;
                        mPendingAlwaysConsumeSystemBars = args.argi2 != 0;

                        args.recycle();

                        if (msg.what == MSG_RESIZED_REPORT) {
                            reportNextDraw();
                        }

                        if (mView != null && (framesChanged || configChanged)) {
                            forceLayout(mView);
                        }
                        requestLayout();
                    }
                    break;
                case MSG_INSETS_CHANGED:
                    mInsetsController.onStateChanged((InsetsState) msg.obj);
                    break;
                case MSG_INSETS_CONTROL_CHANGED: {
                    SomeArgs args = (SomeArgs) msg.obj;
                    mInsetsController.onControlsChanged((InsetsSourceControl[]) args.arg2);
                    mInsetsController.onStateChanged((InsetsState) args.arg1);
                    break;
                }
                case MSG_WINDOW_MOVED:
                    if (mAdded) {
                        final int w = mWinFrame.width();
                        final int h = mWinFrame.height();
                        final int l = msg.arg1;
                        final int t = msg.arg2;
                        mTmpFrame.left = l;
                        mTmpFrame.right = l + w;
                        mTmpFrame.top = t;
                        mTmpFrame.bottom = t + h;
                        setFrame(mTmpFrame);

                        mPendingBackDropFrame.set(mWinFrame);
                        maybeHandleWindowMove(mWinFrame);
                    }
                    break;
                case MSG_WINDOW_FOCUS_CHANGED: {
                    handleWindowFocusChanged();
                } break;
                case MSG_DIE:
                    doDie();
                    break;
                case MSG_DISPATCH_INPUT_EVENT: {
                    SomeArgs args = (SomeArgs) msg.obj;
                    InputEvent event = (InputEvent) args.arg1;
                    InputEventReceiver receiver = (InputEventReceiver) args.arg2;
                    enqueueInputEvent(event, receiver, 0, true);
                    args.recycle();
                } break;
                case MSG_SYNTHESIZE_INPUT_EVENT: {
                    InputEvent event = (InputEvent) msg.obj;
                    enqueueInputEvent(event, null, QueuedInputEvent.FLAG_UNHANDLED, true);
                } break;
                case MSG_DISPATCH_KEY_FROM_IME: {
                    if (LOCAL_LOGV) {
                        Log.v(TAG, "Dispatching key " + msg.obj + " from IME to " + mView);
                    }
                    KeyEvent event = (KeyEvent) msg.obj;
                    if ((event.getFlags() & KeyEvent.FLAG_FROM_SYSTEM) != 0) {
                        // The IME is trying to say this event is from the
                        // system!  Bad bad bad!
                        //noinspection UnusedAssignment
                        event = KeyEvent.changeFlags(event,
                                event.getFlags() & ~KeyEvent.FLAG_FROM_SYSTEM);
                    }
                    enqueueInputEvent(event, null, QueuedInputEvent.FLAG_DELIVER_POST_IME, true);
                } break;
                case MSG_DISPATCH_KEY_FROM_AUTOFILL: {
                    if (LOCAL_LOGV) {
                        Log.v(TAG, "Dispatching key " + msg.obj + " from Autofill to " + mView);
                    }
                    KeyEvent event = (KeyEvent) msg.obj;
                    enqueueInputEvent(event, null, 0, true);
                } break;
                case MSG_CHECK_FOCUS: {
                    InputMethodManager imm = mContext.getSystemService(InputMethodManager.class);
                    if (imm != null) {
                        imm.checkFocus();
                    }
                } break;
                case MSG_CLOSE_SYSTEM_DIALOGS: {
                    if (mView != null) {
                        mView.onCloseSystemDialogs((String) msg.obj);
                    }
                } break;
                case MSG_DISPATCH_DRAG_EVENT: {
                } // fall through
                case MSG_DISPATCH_DRAG_LOCATION_EVENT: {
                    DragEvent event = (DragEvent) msg.obj;
                    // only present when this app called startDrag()
                    event.mLocalState = mLocalDragState;
                    handleDragEvent(event);
                } break;
                case MSG_DISPATCH_SYSTEM_UI_VISIBILITY: {
                    handleDispatchSystemUiVisibilityChanged((SystemUiVisibilityInfo) msg.obj);
                } break;
                case MSG_UPDATE_CONFIGURATION: {
                    Configuration config = (Configuration) msg.obj;
                    if (config.isOtherSeqNewer(
                            mLastReportedMergedConfiguration.getMergedConfiguration())) {
                        // If we already have a newer merged config applied - use its global part.
                        config = mLastReportedMergedConfiguration.getGlobalConfiguration();
                    }

                    // Use the newer global config and last reported override config.
                    mPendingMergedConfiguration.setConfiguration(config,
                            mLastReportedMergedConfiguration.getOverrideConfiguration());

                    performConfigurationChange(mPendingMergedConfiguration, false /* force */,
                            INVALID_DISPLAY /* same display */);
                } break;
                case MSG_CLEAR_ACCESSIBILITY_FOCUS_HOST: {
                    setAccessibilityFocus(null, null);
                } break;
                case MSG_INVALIDATE_WORLD: {
                    if (mView != null) {
                        invalidateWorld(mView);
                    }
                } break;
                case MSG_DISPATCH_WINDOW_SHOWN: {
                    handleDispatchWindowShown();
                } break;
                case MSG_REQUEST_KEYBOARD_SHORTCUTS: {
                    final IResultReceiver receiver = (IResultReceiver) msg.obj;
                    final int deviceId = msg.arg1;
                    handleRequestKeyboardShortcuts(receiver, deviceId);
                } break;
                case MSG_UPDATE_POINTER_ICON: {
                    MotionEvent event = (MotionEvent) msg.obj;
                    resetPointerIcon(event);
                } break;
                case MSG_POINTER_CAPTURE_CHANGED: {
                    final boolean hasCapture = msg.arg1 != 0;
                    handlePointerCaptureChanged(hasCapture);
                } break;
                case MSG_DRAW_FINISHED: {
                    pendingDrawFinished();
                } break;
                case MSG_SYSTEM_GESTURE_EXCLUSION_CHANGED: {
                    systemGestureExclusionChanged();
                } break;
                case MSG_LOCATION_IN_PARENT_DISPLAY_CHANGED: {
                    updateLocationInParentDisplay(msg.arg1, msg.arg2);
                } break;
            }
        }
    }

    final ViewRootHandler mHandler = new ViewRootHandler();

    /**
     * Something in the current window tells us we need to change the touch mode.  For
     * example, we are not in touch mode, and the user touches the screen.
     *
     * If the touch mode has changed, tell the window manager, and handle it locally.
     *
     * @param inTouchMode Whether we want to be in touch mode.
     * @return True if the touch mode changed and focus changed was changed as a result
     */
    @UnsupportedAppUsage
    boolean ensureTouchMode(boolean inTouchMode) {
        if (DBG) Log.d("touchmode", "ensureTouchMode(" + inTouchMode + "), current "
                + "touch mode is " + mAttachInfo.mInTouchMode);
        if (mAttachInfo.mInTouchMode == inTouchMode) return false;

        // tell the window manager
        try {
            mWindowSession.setInTouchMode(inTouchMode);
        } catch (RemoteException e) {
            throw new RuntimeException(e);
        }

        // handle the change
        return ensureTouchModeLocally(inTouchMode);
    }

    /**
     * Ensure that the touch mode for this window is set, and if it is changing,
     * take the appropriate action.
     * @param inTouchMode Whether we want to be in touch mode.
     * @return True if the touch mode changed and focus changed was changed as a result
     */
    private boolean ensureTouchModeLocally(boolean inTouchMode) {
        if (DBG) Log.d("touchmode", "ensureTouchModeLocally(" + inTouchMode + "), current "
                + "touch mode is " + mAttachInfo.mInTouchMode);

        if (mAttachInfo.mInTouchMode == inTouchMode) return false;

        mAttachInfo.mInTouchMode = inTouchMode;
        mAttachInfo.mTreeObserver.dispatchOnTouchModeChanged(inTouchMode);

        return (inTouchMode) ? enterTouchMode() : leaveTouchMode();
    }

    private boolean enterTouchMode() {
        if (mView != null && mView.hasFocus()) {
            // note: not relying on mFocusedView here because this could
            // be when the window is first being added, and mFocused isn't
            // set yet.
            final View focused = mView.findFocus();
            if (focused != null && !focused.isFocusableInTouchMode()) {
                final ViewGroup ancestorToTakeFocus = findAncestorToTakeFocusInTouchMode(focused);
                if (ancestorToTakeFocus != null) {
                    // there is an ancestor that wants focus after its
                    // descendants that is focusable in touch mode.. give it
                    // focus
                    return ancestorToTakeFocus.requestFocus();
                } else {
                    // There's nothing to focus. Clear and propagate through the
                    // hierarchy, but don't attempt to place new focus.
                    focused.clearFocusInternal(null, true, false);
                    return true;
                }
            }
        }
        return false;
    }

    /**
     * Find an ancestor of focused that wants focus after its descendants and is
     * focusable in touch mode.
     * @param focused The currently focused view.
     * @return An appropriate view, or null if no such view exists.
     */
    private static ViewGroup findAncestorToTakeFocusInTouchMode(View focused) {
        ViewParent parent = focused.getParent();
        while (parent instanceof ViewGroup) {
            final ViewGroup vgParent = (ViewGroup) parent;
            if (vgParent.getDescendantFocusability() == ViewGroup.FOCUS_AFTER_DESCENDANTS
                    && vgParent.isFocusableInTouchMode()) {
                return vgParent;
            }
            if (vgParent.isRootNamespace()) {
                return null;
            } else {
                parent = vgParent.getParent();
            }
        }
        return null;
    }

    private boolean leaveTouchMode() {
        if (mView != null) {
            if (mView.hasFocus()) {
                View focusedView = mView.findFocus();
                if (!(focusedView instanceof ViewGroup)) {
                    // some view has focus, let it keep it
                    return false;
                } else if (((ViewGroup) focusedView).getDescendantFocusability() !=
                        ViewGroup.FOCUS_AFTER_DESCENDANTS) {
                    // some view group has focus, and doesn't prefer its children
                    // over itself for focus, so let them keep it.
                    return false;
                }
            }

            // find the best view to give focus to in this brave new non-touch-mode
            // world
            return mView.restoreDefaultFocus();
        }
        return false;
    }

    /**
     * Base class for implementing a stage in the chain of responsibility
     * for processing input events.
     * <p>
     * Events are delivered to the stage by the {@link #deliver} method.  The stage
     * then has the choice of finishing the event or forwarding it to the next stage.
     * </p>
     */
    abstract class InputStage {
        private final InputStage mNext;

        protected static final int FORWARD = 0;
        protected static final int FINISH_HANDLED = 1;
        protected static final int FINISH_NOT_HANDLED = 2;

        /**
         * Creates an input stage.
         * @param next The next stage to which events should be forwarded.
         */
        public InputStage(InputStage next) {
            mNext = next;
        }

        /**
         * Delivers an event to be processed.
         */
        public final void deliver(QueuedInputEvent q) {
            if ((q.mFlags & QueuedInputEvent.FLAG_FINISHED) != 0) {
                forward(q);
            } else if (shouldDropInputEvent(q)) {
                finish(q, false);
            } else {
                apply(q, onProcess(q));
            }
        }

        /**
         * Marks the the input event as finished then forwards it to the next stage.
         */
        protected void finish(QueuedInputEvent q, boolean handled) {
            q.mFlags |= QueuedInputEvent.FLAG_FINISHED;
            if (handled) {
                q.mFlags |= QueuedInputEvent.FLAG_FINISHED_HANDLED;
            }
            forward(q);
        }

        /**
         * Forwards the event to the next stage.
         */
        protected void forward(QueuedInputEvent q) {
            onDeliverToNext(q);
        }

        /**
         * Applies a result code from {@link #onProcess} to the specified event.
         */
        protected void apply(QueuedInputEvent q, int result) {
            if (result == FORWARD) {
                forward(q);
            } else if (result == FINISH_HANDLED) {
                finish(q, true);
            } else if (result == FINISH_NOT_HANDLED) {
                finish(q, false);
            } else {
                throw new IllegalArgumentException("Invalid result: " + result);
            }
        }

        /**
         * Called when an event is ready to be processed.
         * @return A result code indicating how the event was handled.
         */
        protected int onProcess(QueuedInputEvent q) {
            return FORWARD;
        }

        /**
         * Called when an event is being delivered to the next stage.
         */
        protected void onDeliverToNext(QueuedInputEvent q) {
            if (DEBUG_INPUT_STAGES) {
                Log.v(mTag, "Done with " + getClass().getSimpleName() + ". " + q);
            }
            if (mNext != null) {
                mNext.deliver(q);
            } else {
                finishInputEvent(q);
            }
        }

        protected void onWindowFocusChanged(boolean hasWindowFocus) {
            if (mNext != null) {
                mNext.onWindowFocusChanged(hasWindowFocus);
            }
        }

        protected void onDetachedFromWindow() {
            if (mNext != null) {
                mNext.onDetachedFromWindow();
            }
        }

        protected boolean shouldDropInputEvent(QueuedInputEvent q) {
            if (mView == null || !mAdded) {
                Slog.w(mTag, "Dropping event due to root view being removed: " + q.mEvent);
                return true;
            } else if ((!mAttachInfo.mHasWindowFocus
                    && !q.mEvent.isFromSource(InputDevice.SOURCE_CLASS_POINTER)
                    && !isAutofillUiShowing()) || mStopped
                    || (mIsAmbientMode && !q.mEvent.isFromSource(InputDevice.SOURCE_CLASS_BUTTON))
                    || (mPausedForTransition && !isBack(q.mEvent))) {
                // This is a focus event and the window doesn't currently have input focus or
                // has stopped. This could be an event that came back from the previous stage
                // but the window has lost focus or stopped in the meantime.
                if (isTerminalInputEvent(q.mEvent)) {
                    // Don't drop terminal input events, however mark them as canceled.
                    q.mEvent.cancel();
                    Slog.w(mTag, "Cancelling event due to no window focus: " + q.mEvent);
                    return false;
                }

                // Drop non-terminal input events.
                Slog.w(mTag, "Dropping event due to no window focus: " + q.mEvent);
                return true;
            }
            return false;
        }

        void dump(String prefix, PrintWriter writer) {
            if (mNext != null) {
                mNext.dump(prefix, writer);
            }
        }

        private boolean isBack(InputEvent event) {
            if (event instanceof KeyEvent) {
                return ((KeyEvent) event).getKeyCode() == KeyEvent.KEYCODE_BACK;
            } else {
                return false;
            }
        }
    }

    /**
     * Base class for implementing an input pipeline stage that supports
     * asynchronous and out-of-order processing of input events.
     * <p>
     * In addition to what a normal input stage can do, an asynchronous
     * input stage may also defer an input event that has been delivered to it
     * and finish or forward it later.
     * </p>
     */
    abstract class AsyncInputStage extends InputStage {
        private final String mTraceCounter;

        private QueuedInputEvent mQueueHead;
        private QueuedInputEvent mQueueTail;
        private int mQueueLength;

        protected static final int DEFER = 3;

        /**
         * Creates an asynchronous input stage.
         * @param next The next stage to which events should be forwarded.
         * @param traceCounter The name of a counter to record the size of
         * the queue of pending events.
         */
        public AsyncInputStage(InputStage next, String traceCounter) {
            super(next);
            mTraceCounter = traceCounter;
        }

        /**
         * Marks the event as deferred, which is to say that it will be handled
         * asynchronously.  The caller is responsible for calling {@link #forward}
         * or {@link #finish} later when it is done handling the event.
         */
        protected void defer(QueuedInputEvent q) {
            q.mFlags |= QueuedInputEvent.FLAG_DEFERRED;
            enqueue(q);
        }

        @Override
        protected void forward(QueuedInputEvent q) {
            // Clear the deferred flag.
            q.mFlags &= ~QueuedInputEvent.FLAG_DEFERRED;

            // Fast path if the queue is empty.
            QueuedInputEvent curr = mQueueHead;
            if (curr == null) {
                super.forward(q);
                return;
            }

            // Determine whether the event must be serialized behind any others
            // before it can be delivered to the next stage.  This is done because
            // deferred events might be handled out of order by the stage.
            final int deviceId = q.mEvent.getDeviceId();
            QueuedInputEvent prev = null;
            boolean blocked = false;
            while (curr != null && curr != q) {
                if (!blocked && deviceId == curr.mEvent.getDeviceId()) {
                    blocked = true;
                }
                prev = curr;
                curr = curr.mNext;
            }

            // If the event is blocked, then leave it in the queue to be delivered later.
            // Note that the event might not yet be in the queue if it was not previously
            // deferred so we will enqueue it if needed.
            if (blocked) {
                if (curr == null) {
                    enqueue(q);
                }
                return;
            }

            // The event is not blocked.  Deliver it immediately.
            if (curr != null) {
                curr = curr.mNext;
                dequeue(q, prev);
            }
            super.forward(q);

            // Dequeuing this event may have unblocked successors.  Deliver them.
            while (curr != null) {
                if (deviceId == curr.mEvent.getDeviceId()) {
                    if ((curr.mFlags & QueuedInputEvent.FLAG_DEFERRED) != 0) {
                        break;
                    }
                    QueuedInputEvent next = curr.mNext;
                    dequeue(curr, prev);
                    super.forward(curr);
                    curr = next;
                } else {
                    prev = curr;
                    curr = curr.mNext;
                }
            }
        }

        @Override
        protected void apply(QueuedInputEvent q, int result) {
            if (result == DEFER) {
                defer(q);
            } else {
                super.apply(q, result);
            }
        }

        private void enqueue(QueuedInputEvent q) {
            if (mQueueTail == null) {
                mQueueHead = q;
                mQueueTail = q;
            } else {
                mQueueTail.mNext = q;
                mQueueTail = q;
            }

            mQueueLength += 1;
            Trace.traceCounter(Trace.TRACE_TAG_INPUT, mTraceCounter, mQueueLength);
        }

        private void dequeue(QueuedInputEvent q, QueuedInputEvent prev) {
            if (prev == null) {
                mQueueHead = q.mNext;
            } else {
                prev.mNext = q.mNext;
            }
            if (mQueueTail == q) {
                mQueueTail = prev;
            }
            q.mNext = null;

            mQueueLength -= 1;
            Trace.traceCounter(Trace.TRACE_TAG_INPUT, mTraceCounter, mQueueLength);
        }

        @Override
        void dump(String prefix, PrintWriter writer) {
            writer.print(prefix);
            writer.print(getClass().getName());
            writer.print(": mQueueLength=");
            writer.println(mQueueLength);

            super.dump(prefix, writer);
        }
    }

    /**
     * Delivers pre-ime input events to a native activity.
     * Does not support pointer events.
     */
    final class NativePreImeInputStage extends AsyncInputStage
            implements InputQueue.FinishedInputEventCallback {
        public NativePreImeInputStage(InputStage next, String traceCounter) {
            super(next, traceCounter);
        }

        @Override
        protected int onProcess(QueuedInputEvent q) {
            if (mInputQueue != null && q.mEvent instanceof KeyEvent) {
                mInputQueue.sendInputEvent(q.mEvent, q, true, this);
                return DEFER;
            }
            return FORWARD;
        }

        @Override
        public void onFinishedInputEvent(Object token, boolean handled) {
            QueuedInputEvent q = (QueuedInputEvent)token;
            if (handled) {
                finish(q, true);
                return;
            }
            forward(q);
        }
    }

    /**
     * Delivers pre-ime input events to the view hierarchy.
     * Does not support pointer events.
     */
    final class ViewPreImeInputStage extends InputStage {
        public ViewPreImeInputStage(InputStage next) {
            super(next);
        }

        @Override
        protected int onProcess(QueuedInputEvent q) {
            if (q.mEvent instanceof KeyEvent) {
                return processKeyEvent(q);
            }
            return FORWARD;
        }

        private int processKeyEvent(QueuedInputEvent q) {
            final KeyEvent event = (KeyEvent)q.mEvent;
            if (mView.dispatchKeyEventPreIme(event)) {
                return FINISH_HANDLED;
            }
            return FORWARD;
        }
    }

    /**
     * Delivers input events to the ime.
     * Does not support pointer events.
     */
    final class ImeInputStage extends AsyncInputStage
            implements InputMethodManager.FinishedInputEventCallback {
        public ImeInputStage(InputStage next, String traceCounter) {
            super(next, traceCounter);
        }

        @Override
        protected int onProcess(QueuedInputEvent q) {
            if (mLastWasImTarget && !isInLocalFocusMode()) {
                InputMethodManager imm = mContext.getSystemService(InputMethodManager.class);
                if (imm != null) {
                    final InputEvent event = q.mEvent;
                    if (DEBUG_IMF) Log.v(mTag, "Sending input event to IME: " + event);
                    int result = imm.dispatchInputEvent(event, q, this, mHandler);
                    if (result == InputMethodManager.DISPATCH_HANDLED) {
                        return FINISH_HANDLED;
                    } else if (result == InputMethodManager.DISPATCH_NOT_HANDLED) {
                        // The IME could not handle it, so skip along to the next InputStage
                        return FORWARD;
                    } else {
                        return DEFER; // callback will be invoked later
                    }
                }
            }
            return FORWARD;
        }

        @Override
        public void onFinishedInputEvent(Object token, boolean handled) {
            QueuedInputEvent q = (QueuedInputEvent)token;
            if (handled) {
                finish(q, true);
                return;
            }
            forward(q);
        }
    }

    /**
     * Performs early processing of post-ime input events.
     */
    final class EarlyPostImeInputStage extends InputStage {
        public EarlyPostImeInputStage(InputStage next) {
            super(next);
        }

        @Override
        protected int onProcess(QueuedInputEvent q) {
            if (q.mEvent instanceof KeyEvent) {
                return processKeyEvent(q);
            } else if (q.mEvent instanceof MotionEvent) {
                return processMotionEvent(q);
            }
            return FORWARD;
        }

        private int processKeyEvent(QueuedInputEvent q) {
            final KeyEvent event = (KeyEvent)q.mEvent;

            if (mAttachInfo.mTooltipHost != null) {
                mAttachInfo.mTooltipHost.handleTooltipKey(event);
            }

            // If the key's purpose is to exit touch mode then we consume it
            // and consider it handled.
            if (checkForLeavingTouchModeAndConsume(event)) {
                return FINISH_HANDLED;
            }

            // Make sure the fallback event policy sees all keys that will be
            // delivered to the view hierarchy.
            mFallbackEventHandler.preDispatchKeyEvent(event);
            return FORWARD;
        }

        private int processMotionEvent(QueuedInputEvent q) {
            final MotionEvent event = (MotionEvent) q.mEvent;

            if (event.isFromSource(InputDevice.SOURCE_CLASS_POINTER)) {
                return processPointerEvent(q);
            }

            // If the motion event is from an absolute position device, exit touch mode
            final int action = event.getActionMasked();
            if (action == MotionEvent.ACTION_DOWN || action == MotionEvent.ACTION_SCROLL) {
                if (event.isFromSource(InputDevice.SOURCE_CLASS_POSITION)) {
                    ensureTouchMode(false);
                }
            }
            return FORWARD;
        }

        private int processPointerEvent(QueuedInputEvent q) {
            final MotionEvent event = (MotionEvent)q.mEvent;

            // Translate the pointer event for compatibility, if needed.
            if (mTranslator != null) {
                mTranslator.translateEventInScreenToAppWindow(event);
            }

            // Enter touch mode on down or scroll, if it is coming from a touch screen device,
            // exit otherwise.
            final int action = event.getAction();
            if (action == MotionEvent.ACTION_DOWN || action == MotionEvent.ACTION_SCROLL) {
                ensureTouchMode(event.isFromSource(InputDevice.SOURCE_TOUCHSCREEN));
            }

            if (action == MotionEvent.ACTION_DOWN) {
                // Upon motion event within app window, close autofill ui.
                AutofillManager afm = getAutofillManager();
                if (afm != null) {
                    afm.requestHideFillUi();
                }
            }

            if (action == MotionEvent.ACTION_DOWN && mAttachInfo.mTooltipHost != null) {
                mAttachInfo.mTooltipHost.hideTooltip();
            }

            // Offset the scroll position.
            if (mCurScrollY != 0) {
                event.offsetLocation(0, mCurScrollY);
            }

            // Remember the touch position for possible drag-initiation.
            if (event.isTouchEvent()) {
                mLastTouchPoint.x = event.getRawX();
                mLastTouchPoint.y = event.getRawY();
                mLastTouchSource = event.getSource();
            }
            return FORWARD;
        }
    }

    /**
     * Delivers post-ime input events to a native activity.
     */
    final class NativePostImeInputStage extends AsyncInputStage
            implements InputQueue.FinishedInputEventCallback {
        public NativePostImeInputStage(InputStage next, String traceCounter) {
            super(next, traceCounter);
        }

        @Override
        protected int onProcess(QueuedInputEvent q) {
            if (mInputQueue != null) {
                mInputQueue.sendInputEvent(q.mEvent, q, false, this);
                return DEFER;
            }
            return FORWARD;
        }

        @Override
        public void onFinishedInputEvent(Object token, boolean handled) {
            QueuedInputEvent q = (QueuedInputEvent)token;
            if (handled) {
                finish(q, true);
                return;
            }
            forward(q);
        }
    }

    /**
     * Delivers post-ime input events to the view hierarchy.
     */
    final class ViewPostImeInputStage extends InputStage {
        public ViewPostImeInputStage(InputStage next) {
            super(next);
        }

        @Override
        protected int onProcess(QueuedInputEvent q) {
            if (q.mEvent instanceof KeyEvent) {
                return processKeyEvent(q);
            } else {
                final int source = q.mEvent.getSource();
                if ((source & InputDevice.SOURCE_CLASS_POINTER) != 0) {
                    return processPointerEvent(q);
                } else if ((source & InputDevice.SOURCE_CLASS_TRACKBALL) != 0) {
                    return processTrackballEvent(q);
                } else {
                    return processGenericMotionEvent(q);
                }
            }
        }

        @Override
        protected void onDeliverToNext(QueuedInputEvent q) {
            if (mUnbufferedInputDispatch
                    && q.mEvent instanceof MotionEvent
                    && ((MotionEvent)q.mEvent).isTouchEvent()
                    && isTerminalInputEvent(q.mEvent)) {
                mUnbufferedInputDispatch = false;
                scheduleConsumeBatchedInput();
            }
            super.onDeliverToNext(q);
        }

        private boolean performFocusNavigation(KeyEvent event) {
            int direction = 0;
            switch (event.getKeyCode()) {
                case KeyEvent.KEYCODE_DPAD_LEFT:
                    if (event.hasNoModifiers()) {
                        direction = View.FOCUS_LEFT;
                    }
                    break;
                case KeyEvent.KEYCODE_DPAD_RIGHT:
                    if (event.hasNoModifiers()) {
                        direction = View.FOCUS_RIGHT;
                    }
                    break;
                case KeyEvent.KEYCODE_DPAD_UP:
                    if (event.hasNoModifiers()) {
                        direction = View.FOCUS_UP;
                    }
                    break;
                case KeyEvent.KEYCODE_DPAD_DOWN:
                    if (event.hasNoModifiers()) {
                        direction = View.FOCUS_DOWN;
                    }
                    break;
                case KeyEvent.KEYCODE_TAB:
                    if (event.hasNoModifiers()) {
                        direction = View.FOCUS_FORWARD;
                    } else if (event.hasModifiers(KeyEvent.META_SHIFT_ON)) {
                        direction = View.FOCUS_BACKWARD;
                    }
                    break;
            }
            if (direction != 0) {
                View focused = mView.findFocus();
                if (focused != null) {
                    View v = focused.focusSearch(direction);
                    if (v != null && v != focused) {
                        // do the math the get the interesting rect
                        // of previous focused into the coord system of
                        // newly focused view
                        focused.getFocusedRect(mTempRect);
                        if (mView instanceof ViewGroup) {
                            ((ViewGroup) mView).offsetDescendantRectToMyCoords(
                                    focused, mTempRect);
                            ((ViewGroup) mView).offsetRectIntoDescendantCoords(
                                    v, mTempRect);
                        }
                        if (v.requestFocus(direction, mTempRect)) {
                            playSoundEffect(SoundEffectConstants
                                    .getContantForFocusDirection(direction));
                            return true;
                        }
                    }

                    // Give the focused view a last chance to handle the dpad key.
                    if (mView.dispatchUnhandledMove(focused, direction)) {
                        return true;
                    }
                } else {
                    if (mView.restoreDefaultFocus()) {
                        return true;
                    }
                }
            }
            return false;
        }

        private boolean performKeyboardGroupNavigation(int direction) {
            final View focused = mView.findFocus();
            if (focused == null && mView.restoreDefaultFocus()) {
                return true;
            }
            View cluster = focused == null ? keyboardNavigationClusterSearch(null, direction)
                    : focused.keyboardNavigationClusterSearch(null, direction);

            // Since requestFocus only takes "real" focus directions (and therefore also
            // restoreFocusInCluster), convert forward/backward focus into FOCUS_DOWN.
            int realDirection = direction;
            if (direction == View.FOCUS_FORWARD || direction == View.FOCUS_BACKWARD) {
                realDirection = View.FOCUS_DOWN;
            }

            if (cluster != null && cluster.isRootNamespace()) {
                // the default cluster. Try to find a non-clustered view to focus.
                if (cluster.restoreFocusNotInCluster()) {
                    playSoundEffect(SoundEffectConstants.getContantForFocusDirection(direction));
                    return true;
                }
                // otherwise skip to next actual cluster
                cluster = keyboardNavigationClusterSearch(null, direction);
            }

            if (cluster != null && cluster.restoreFocusInCluster(realDirection)) {
                playSoundEffect(SoundEffectConstants.getContantForFocusDirection(direction));
                return true;
            }

            return false;
        }

        private int processKeyEvent(QueuedInputEvent q) {
            final KeyEvent event = (KeyEvent)q.mEvent;

            if (mUnhandledKeyManager.preViewDispatch(event)) {
                return FINISH_HANDLED;
            }

            // Deliver the key to the view hierarchy.
            if (mView.dispatchKeyEvent(event)) {
                return FINISH_HANDLED;
            }

            if (shouldDropInputEvent(q)) {
                return FINISH_NOT_HANDLED;
            }

            // This dispatch is for windows that don't have a Window.Callback. Otherwise,
            // the Window.Callback usually will have already called this (see
            // DecorView.superDispatchKeyEvent) leaving this call a no-op.
            if (mUnhandledKeyManager.dispatch(mView, event)) {
                return FINISH_HANDLED;
            }

            int groupNavigationDirection = 0;

            if (event.getAction() == KeyEvent.ACTION_DOWN
                    && event.getKeyCode() == KeyEvent.KEYCODE_TAB) {
                if (KeyEvent.metaStateHasModifiers(event.getMetaState(), KeyEvent.META_META_ON)) {
                    groupNavigationDirection = View.FOCUS_FORWARD;
                } else if (KeyEvent.metaStateHasModifiers(event.getMetaState(),
                        KeyEvent.META_META_ON | KeyEvent.META_SHIFT_ON)) {
                    groupNavigationDirection = View.FOCUS_BACKWARD;
                }
            }

            // If a modifier is held, try to interpret the key as a shortcut.
            if (event.getAction() == KeyEvent.ACTION_DOWN
                    && !KeyEvent.metaStateHasNoModifiers(event.getMetaState())
                    && event.getRepeatCount() == 0
                    && !KeyEvent.isModifierKey(event.getKeyCode())
                    && groupNavigationDirection == 0) {
                if (mView.dispatchKeyShortcutEvent(event)) {
                    return FINISH_HANDLED;
                }
                if (shouldDropInputEvent(q)) {
                    return FINISH_NOT_HANDLED;
                }
            }

            // Apply the fallback event policy.
            if (mFallbackEventHandler.dispatchKeyEvent(event)) {
                return FINISH_HANDLED;
            }
            if (shouldDropInputEvent(q)) {
                return FINISH_NOT_HANDLED;
            }

            // Handle automatic focus changes.
            if (event.getAction() == KeyEvent.ACTION_DOWN) {
                if (groupNavigationDirection != 0) {
                    if (performKeyboardGroupNavigation(groupNavigationDirection)) {
                        return FINISH_HANDLED;
                    }
                } else {
                    if (performFocusNavigation(event)) {
                        return FINISH_HANDLED;
                    }
                }
            }
            return FORWARD;
        }

        private int processPointerEvent(QueuedInputEvent q) {
            final MotionEvent event = (MotionEvent)q.mEvent;

            mAttachInfo.mUnbufferedDispatchRequested = false;
            mAttachInfo.mHandlingPointerEvent = true;
            boolean handled = mView.dispatchPointerEvent(event);
            int action = event.getActionMasked();
            if (action == MotionEvent.ACTION_MOVE) {
                mHaveMoveEvent = true;
            } else if (action == MotionEvent.ACTION_UP) {
                mHaveMoveEvent = false;
            }
            maybeUpdatePointerIcon(event);
            maybeUpdateTooltip(event);
            mAttachInfo.mHandlingPointerEvent = false;
            if (mAttachInfo.mUnbufferedDispatchRequested && !mUnbufferedInputDispatch) {
                mUnbufferedInputDispatch = true;
                if (mConsumeBatchedInputScheduled) {
                    scheduleConsumeBatchedInputImmediately();
                }
            }
            return handled ? FINISH_HANDLED : FORWARD;
        }

        private void maybeUpdatePointerIcon(MotionEvent event) {
            if (event.getPointerCount() == 1 && event.isFromSource(InputDevice.SOURCE_MOUSE)) {
                if (event.getActionMasked() == MotionEvent.ACTION_HOVER_ENTER
                        || event.getActionMasked() == MotionEvent.ACTION_HOVER_EXIT) {
                    // Other apps or the window manager may change the icon type outside of
                    // this app, therefore the icon type has to be reset on enter/exit event.
                    mPointerIconType = PointerIcon.TYPE_NOT_SPECIFIED;
                }

                if (event.getActionMasked() != MotionEvent.ACTION_HOVER_EXIT) {
                    if (!updatePointerIcon(event) &&
                            event.getActionMasked() == MotionEvent.ACTION_HOVER_MOVE) {
                        mPointerIconType = PointerIcon.TYPE_NOT_SPECIFIED;
                    }
                }
            }
        }

        private int processTrackballEvent(QueuedInputEvent q) {
            final MotionEvent event = (MotionEvent)q.mEvent;

            if (event.isFromSource(InputDevice.SOURCE_MOUSE_RELATIVE)) {
                if (!hasPointerCapture() || mView.dispatchCapturedPointerEvent(event)) {
                    return FINISH_HANDLED;
                }
            }

            if (mView.dispatchTrackballEvent(event)) {
                return FINISH_HANDLED;
            }
            return FORWARD;
        }

        private int processGenericMotionEvent(QueuedInputEvent q) {
            final MotionEvent event = (MotionEvent)q.mEvent;

            if (event.isFromSource(InputDevice.SOURCE_TOUCHPAD)) {
                if (hasPointerCapture() && mView.dispatchCapturedPointerEvent(event)) {
                    return FINISH_HANDLED;
                }
            }

            // Deliver the event to the view.
            if (mView.dispatchGenericMotionEvent(event)) {
                return FINISH_HANDLED;
            }
            return FORWARD;
        }
    }

    private void resetPointerIcon(MotionEvent event) {
        mPointerIconType = PointerIcon.TYPE_NOT_SPECIFIED;
        updatePointerIcon(event);
    }

    private boolean updatePointerIcon(MotionEvent event) {
        final int pointerIndex = 0;
        final float x = event.getX(pointerIndex);
        final float y = event.getY(pointerIndex);
        if (mView == null) {
            // E.g. click outside a popup to dismiss it
            Slog.d(mTag, "updatePointerIcon called after view was removed");
            return false;
        }
        if (x < 0 || x >= mView.getWidth() || y < 0 || y >= mView.getHeight()) {
            // E.g. when moving window divider with mouse
            Slog.d(mTag, "updatePointerIcon called with position out of bounds");
            return false;
        }
        final PointerIcon pointerIcon = mView.onResolvePointerIcon(event, pointerIndex);
        final int pointerType = (pointerIcon != null) ?
                pointerIcon.getType() : PointerIcon.TYPE_DEFAULT;

        if (mPointerIconType != pointerType) {
            mPointerIconType = pointerType;
            mCustomPointerIcon = null;
            if (mPointerIconType != PointerIcon.TYPE_CUSTOM) {
                InputManager.getInstance().setPointerIconType(pointerType);
                return true;
            }
        }
        if (mPointerIconType == PointerIcon.TYPE_CUSTOM &&
                !pointerIcon.equals(mCustomPointerIcon)) {
            mCustomPointerIcon = pointerIcon;
            InputManager.getInstance().setCustomPointerIcon(mCustomPointerIcon);
        }
        return true;
    }

    private void maybeUpdateTooltip(MotionEvent event) {
        if (event.getPointerCount() != 1) {
            return;
        }
        final int action = event.getActionMasked();
        if (action != MotionEvent.ACTION_HOVER_ENTER
                && action != MotionEvent.ACTION_HOVER_MOVE
                && action != MotionEvent.ACTION_HOVER_EXIT) {
            return;
        }
        AccessibilityManager manager = AccessibilityManager.getInstance(mContext);
        if (manager.isEnabled() && manager.isTouchExplorationEnabled()) {
            return;
        }
        if (mView == null) {
            Slog.d(mTag, "maybeUpdateTooltip called after view was removed");
            return;
        }
        mView.dispatchTooltipHoverEvent(event);
    }

    /**
     * Performs synthesis of new input events from unhandled input events.
     */
    final class SyntheticInputStage extends InputStage {
        private final SyntheticTrackballHandler mTrackball = new SyntheticTrackballHandler();
        private final SyntheticJoystickHandler mJoystick = new SyntheticJoystickHandler();
        private final SyntheticTouchNavigationHandler mTouchNavigation =
                new SyntheticTouchNavigationHandler();
        private final SyntheticKeyboardHandler mKeyboard = new SyntheticKeyboardHandler();

        public SyntheticInputStage() {
            super(null);
        }

        @Override
        protected int onProcess(QueuedInputEvent q) {
            q.mFlags |= QueuedInputEvent.FLAG_RESYNTHESIZED;
            if (q.mEvent instanceof MotionEvent) {
                final MotionEvent event = (MotionEvent)q.mEvent;
                final int source = event.getSource();
                if ((source & InputDevice.SOURCE_CLASS_TRACKBALL) != 0) {
                    mTrackball.process(event);
                    return FINISH_HANDLED;
                } else if ((source & InputDevice.SOURCE_CLASS_JOYSTICK) != 0) {
                    mJoystick.process(event);
                    return FINISH_HANDLED;
                } else if ((source & InputDevice.SOURCE_TOUCH_NAVIGATION)
                        == InputDevice.SOURCE_TOUCH_NAVIGATION) {
                    mTouchNavigation.process(event);
                    return FINISH_HANDLED;
                }
            } else if ((q.mFlags & QueuedInputEvent.FLAG_UNHANDLED) != 0) {
                mKeyboard.process((KeyEvent)q.mEvent);
                return FINISH_HANDLED;
            }

            return FORWARD;
        }

        @Override
        protected void onDeliverToNext(QueuedInputEvent q) {
            if ((q.mFlags & QueuedInputEvent.FLAG_RESYNTHESIZED) == 0) {
                // Cancel related synthetic events if any prior stage has handled the event.
                if (q.mEvent instanceof MotionEvent) {
                    final MotionEvent event = (MotionEvent)q.mEvent;
                    final int source = event.getSource();
                    if ((source & InputDevice.SOURCE_CLASS_TRACKBALL) != 0) {
                        mTrackball.cancel();
                    } else if ((source & InputDevice.SOURCE_CLASS_JOYSTICK) != 0) {
                        mJoystick.cancel();
                    } else if ((source & InputDevice.SOURCE_TOUCH_NAVIGATION)
                            == InputDevice.SOURCE_TOUCH_NAVIGATION) {
                        mTouchNavigation.cancel(event);
                    }
                }
            }
            super.onDeliverToNext(q);
        }

        @Override
        protected void onWindowFocusChanged(boolean hasWindowFocus) {
            if (!hasWindowFocus) {
                mJoystick.cancel();
            }
        }

        @Override
        protected void onDetachedFromWindow() {
            mJoystick.cancel();
        }
    }

    /**
     * Creates dpad events from unhandled trackball movements.
     */
    final class SyntheticTrackballHandler {
        private final TrackballAxis mX = new TrackballAxis();
        private final TrackballAxis mY = new TrackballAxis();
        private long mLastTime;

        public void process(MotionEvent event) {
            // Translate the trackball event into DPAD keys and try to deliver those.
            long curTime = SystemClock.uptimeMillis();
            if ((mLastTime + MAX_TRACKBALL_DELAY) < curTime) {
                // It has been too long since the last movement,
                // so restart at the beginning.
                mX.reset(0);
                mY.reset(0);
                mLastTime = curTime;
            }

            final int action = event.getAction();
            final int metaState = event.getMetaState();
            switch (action) {
                case MotionEvent.ACTION_DOWN:
                    mX.reset(2);
                    mY.reset(2);
                    enqueueInputEvent(new KeyEvent(curTime, curTime,
                            KeyEvent.ACTION_DOWN, KeyEvent.KEYCODE_DPAD_CENTER, 0, metaState,
                            KeyCharacterMap.VIRTUAL_KEYBOARD, 0, KeyEvent.FLAG_FALLBACK,
                            InputDevice.SOURCE_KEYBOARD));
                    break;
                case MotionEvent.ACTION_UP:
                    mX.reset(2);
                    mY.reset(2);
                    enqueueInputEvent(new KeyEvent(curTime, curTime,
                            KeyEvent.ACTION_UP, KeyEvent.KEYCODE_DPAD_CENTER, 0, metaState,
                            KeyCharacterMap.VIRTUAL_KEYBOARD, 0, KeyEvent.FLAG_FALLBACK,
                            InputDevice.SOURCE_KEYBOARD));
                    break;
            }

            if (DEBUG_TRACKBALL) Log.v(mTag, "TB X=" + mX.position + " step="
                    + mX.step + " dir=" + mX.dir + " acc=" + mX.acceleration
                    + " move=" + event.getX()
                    + " / Y=" + mY.position + " step="
                    + mY.step + " dir=" + mY.dir + " acc=" + mY.acceleration
                    + " move=" + event.getY());
            final float xOff = mX.collect(event.getX(), event.getEventTime(), "X");
            final float yOff = mY.collect(event.getY(), event.getEventTime(), "Y");

            // Generate DPAD events based on the trackball movement.
            // We pick the axis that has moved the most as the direction of
            // the DPAD.  When we generate DPAD events for one axis, then the
            // other axis is reset -- we don't want to perform DPAD jumps due
            // to slight movements in the trackball when making major movements
            // along the other axis.
            int keycode = 0;
            int movement = 0;
            float accel = 1;
            if (xOff > yOff) {
                movement = mX.generate();
                if (movement != 0) {
                    keycode = movement > 0 ? KeyEvent.KEYCODE_DPAD_RIGHT
                            : KeyEvent.KEYCODE_DPAD_LEFT;
                    accel = mX.acceleration;
                    mY.reset(2);
                }
            } else if (yOff > 0) {
                movement = mY.generate();
                if (movement != 0) {
                    keycode = movement > 0 ? KeyEvent.KEYCODE_DPAD_DOWN
                            : KeyEvent.KEYCODE_DPAD_UP;
                    accel = mY.acceleration;
                    mX.reset(2);
                }
            }

            if (keycode != 0) {
                if (movement < 0) movement = -movement;
                int accelMovement = (int)(movement * accel);
                if (DEBUG_TRACKBALL) Log.v(mTag, "Move: movement=" + movement
                        + " accelMovement=" + accelMovement
                        + " accel=" + accel);
                if (accelMovement > movement) {
                    if (DEBUG_TRACKBALL) Log.v(mTag, "Delivering fake DPAD: "
                            + keycode);
                    movement--;
                    int repeatCount = accelMovement - movement;
                    enqueueInputEvent(new KeyEvent(curTime, curTime,
                            KeyEvent.ACTION_MULTIPLE, keycode, repeatCount, metaState,
                            KeyCharacterMap.VIRTUAL_KEYBOARD, 0, KeyEvent.FLAG_FALLBACK,
                            InputDevice.SOURCE_KEYBOARD));
                }
                while (movement > 0) {
                    if (DEBUG_TRACKBALL) Log.v(mTag, "Delivering fake DPAD: "
                            + keycode);
                    movement--;
                    curTime = SystemClock.uptimeMillis();
                    enqueueInputEvent(new KeyEvent(curTime, curTime,
                            KeyEvent.ACTION_DOWN, keycode, 0, metaState,
                            KeyCharacterMap.VIRTUAL_KEYBOARD, 0, KeyEvent.FLAG_FALLBACK,
                            InputDevice.SOURCE_KEYBOARD));
                    enqueueInputEvent(new KeyEvent(curTime, curTime,
                            KeyEvent.ACTION_UP, keycode, 0, metaState,
                            KeyCharacterMap.VIRTUAL_KEYBOARD, 0, KeyEvent.FLAG_FALLBACK,
                            InputDevice.SOURCE_KEYBOARD));
                }
                mLastTime = curTime;
            }
        }

        public void cancel() {
            mLastTime = Integer.MIN_VALUE;

            // If we reach this, we consumed a trackball event.
            // Because we will not translate the trackball event into a key event,
            // touch mode will not exit, so we exit touch mode here.
            if (mView != null && mAdded) {
                ensureTouchMode(false);
            }
        }
    }

    /**
     * Maintains state information for a single trackball axis, generating
     * discrete (DPAD) movements based on raw trackball motion.
     */
    static final class TrackballAxis {
        /**
         * The maximum amount of acceleration we will apply.
         */
        static final float MAX_ACCELERATION = 20;

        /**
         * The maximum amount of time (in milliseconds) between events in order
         * for us to consider the user to be doing fast trackball movements,
         * and thus apply an acceleration.
         */
        static final long FAST_MOVE_TIME = 150;

        /**
         * Scaling factor to the time (in milliseconds) between events to how
         * much to multiple/divide the current acceleration.  When movement
         * is < FAST_MOVE_TIME this multiplies the acceleration; when >
         * FAST_MOVE_TIME it divides it.
         */
        static final float ACCEL_MOVE_SCALING_FACTOR = (1.0f/40);

        static final float FIRST_MOVEMENT_THRESHOLD = 0.5f;
        static final float SECOND_CUMULATIVE_MOVEMENT_THRESHOLD = 2.0f;
        static final float SUBSEQUENT_INCREMENTAL_MOVEMENT_THRESHOLD = 1.0f;

        float position;
        float acceleration = 1;
        long lastMoveTime = 0;
        int step;
        int dir;
        int nonAccelMovement;

        void reset(int _step) {
            position = 0;
            acceleration = 1;
            lastMoveTime = 0;
            step = _step;
            dir = 0;
        }

        /**
         * Add trackball movement into the state.  If the direction of movement
         * has been reversed, the state is reset before adding the
         * movement (so that you don't have to compensate for any previously
         * collected movement before see the result of the movement in the
         * new direction).
         *
         * @return Returns the absolute value of the amount of movement
         * collected so far.
         */
        float collect(float off, long time, String axis) {
            long normTime;
            if (off > 0) {
                normTime = (long)(off * FAST_MOVE_TIME);
                if (dir < 0) {
                    if (DEBUG_TRACKBALL) Log.v(TAG, axis + " reversed to positive!");
                    position = 0;
                    step = 0;
                    acceleration = 1;
                    lastMoveTime = 0;
                }
                dir = 1;
            } else if (off < 0) {
                normTime = (long)((-off) * FAST_MOVE_TIME);
                if (dir > 0) {
                    if (DEBUG_TRACKBALL) Log.v(TAG, axis + " reversed to negative!");
                    position = 0;
                    step = 0;
                    acceleration = 1;
                    lastMoveTime = 0;
                }
                dir = -1;
            } else {
                normTime = 0;
            }

            // The number of milliseconds between each movement that is
            // considered "normal" and will not result in any acceleration
            // or deceleration, scaled by the offset we have here.
            if (normTime > 0) {
                long delta = time - lastMoveTime;
                lastMoveTime = time;
                float acc = acceleration;
                if (delta < normTime) {
                    // The user is scrolling rapidly, so increase acceleration.
                    float scale = (normTime-delta) * ACCEL_MOVE_SCALING_FACTOR;
                    if (scale > 1) acc *= scale;
                    if (DEBUG_TRACKBALL) Log.v(TAG, axis + " accelerate: off="
                            + off + " normTime=" + normTime + " delta=" + delta
                            + " scale=" + scale + " acc=" + acc);
                    acceleration = acc < MAX_ACCELERATION ? acc : MAX_ACCELERATION;
                } else {
                    // The user is scrolling slowly, so decrease acceleration.
                    float scale = (delta-normTime) * ACCEL_MOVE_SCALING_FACTOR;
                    if (scale > 1) acc /= scale;
                    if (DEBUG_TRACKBALL) Log.v(TAG, axis + " deccelerate: off="
                            + off + " normTime=" + normTime + " delta=" + delta
                            + " scale=" + scale + " acc=" + acc);
                    acceleration = acc > 1 ? acc : 1;
                }
            }
            position += off;
            return Math.abs(position);
        }

        /**
         * Generate the number of discrete movement events appropriate for
         * the currently collected trackball movement.
         *
         * @return Returns the number of discrete movements, either positive
         * or negative, or 0 if there is not enough trackball movement yet
         * for a discrete movement.
         */
        int generate() {
            int movement = 0;
            nonAccelMovement = 0;
            do {
                final int dir = position >= 0 ? 1 : -1;
                switch (step) {
                    // If we are going to execute the first step, then we want
                    // to do this as soon as possible instead of waiting for
                    // a full movement, in order to make things look responsive.
                    case 0:
                        if (Math.abs(position) < FIRST_MOVEMENT_THRESHOLD) {
                            return movement;
                        }
                        movement += dir;
                        nonAccelMovement += dir;
                        step = 1;
                        break;
                    // If we have generated the first movement, then we need
                    // to wait for the second complete trackball motion before
                    // generating the second discrete movement.
                    case 1:
                        if (Math.abs(position) < SECOND_CUMULATIVE_MOVEMENT_THRESHOLD) {
                            return movement;
                        }
                        movement += dir;
                        nonAccelMovement += dir;
                        position -= SECOND_CUMULATIVE_MOVEMENT_THRESHOLD * dir;
                        step = 2;
                        break;
                    // After the first two, we generate discrete movements
                    // consistently with the trackball, applying an acceleration
                    // if the trackball is moving quickly.  This is a simple
                    // acceleration on top of what we already compute based
                    // on how quickly the wheel is being turned, to apply
                    // a longer increasing acceleration to continuous movement
                    // in one direction.
                    default:
                        if (Math.abs(position) < SUBSEQUENT_INCREMENTAL_MOVEMENT_THRESHOLD) {
                            return movement;
                        }
                        movement += dir;
                        position -= dir * SUBSEQUENT_INCREMENTAL_MOVEMENT_THRESHOLD;
                        float acc = acceleration;
                        acc *= 1.1f;
                        acceleration = acc < MAX_ACCELERATION ? acc : acceleration;
                        break;
                }
            } while (true);
        }
    }

    /**
     * Creates dpad events from unhandled joystick movements.
     */
    final class SyntheticJoystickHandler extends Handler {
        private final static int MSG_ENQUEUE_X_AXIS_KEY_REPEAT = 1;
        private final static int MSG_ENQUEUE_Y_AXIS_KEY_REPEAT = 2;

        private final JoystickAxesState mJoystickAxesState = new JoystickAxesState();
        private final SparseArray<KeyEvent> mDeviceKeyEvents = new SparseArray<>();

        public SyntheticJoystickHandler() {
            super(true);
        }

        @Override
        public void handleMessage(Message msg) {
            switch (msg.what) {
                case MSG_ENQUEUE_X_AXIS_KEY_REPEAT:
                case MSG_ENQUEUE_Y_AXIS_KEY_REPEAT: {
                    if (mAttachInfo.mHasWindowFocus) {
                        KeyEvent oldEvent = (KeyEvent) msg.obj;
                        KeyEvent e = KeyEvent.changeTimeRepeat(oldEvent,
                                SystemClock.uptimeMillis(), oldEvent.getRepeatCount() + 1);
                        enqueueInputEvent(e);
                        Message m = obtainMessage(msg.what, e);
                        m.setAsynchronous(true);
                        sendMessageDelayed(m, ViewConfiguration.getKeyRepeatDelay());
                    }
                } break;
            }
        }

        public void process(MotionEvent event) {
            switch(event.getActionMasked()) {
                case MotionEvent.ACTION_CANCEL:
                    cancel();
                    break;
                case MotionEvent.ACTION_MOVE:
                    update(event);
                    break;
                default:
                    Log.w(mTag, "Unexpected action: " + event.getActionMasked());
            }
        }

        private void cancel() {
            removeMessages(MSG_ENQUEUE_X_AXIS_KEY_REPEAT);
            removeMessages(MSG_ENQUEUE_Y_AXIS_KEY_REPEAT);
            for (int i = 0; i < mDeviceKeyEvents.size(); i++) {
                final KeyEvent keyEvent = mDeviceKeyEvents.valueAt(i);
                if (keyEvent != null) {
                    enqueueInputEvent(KeyEvent.changeTimeRepeat(keyEvent,
                            SystemClock.uptimeMillis(), 0));
                }
            }
            mDeviceKeyEvents.clear();
            mJoystickAxesState.resetState();
        }

        private void update(MotionEvent event) {
            final int historySize = event.getHistorySize();
            for (int h = 0; h < historySize; h++) {
                final long time = event.getHistoricalEventTime(h);
                mJoystickAxesState.updateStateForAxis(event, time, MotionEvent.AXIS_X,
                        event.getHistoricalAxisValue(MotionEvent.AXIS_X, 0, h));
                mJoystickAxesState.updateStateForAxis(event, time, MotionEvent.AXIS_Y,
                        event.getHistoricalAxisValue(MotionEvent.AXIS_Y, 0, h));
                mJoystickAxesState.updateStateForAxis(event, time, MotionEvent.AXIS_HAT_X,
                        event.getHistoricalAxisValue(MotionEvent.AXIS_HAT_X, 0, h));
                mJoystickAxesState.updateStateForAxis(event, time, MotionEvent.AXIS_HAT_Y,
                        event.getHistoricalAxisValue(MotionEvent.AXIS_HAT_Y, 0, h));
            }
            final long time = event.getEventTime();
            mJoystickAxesState.updateStateForAxis(event, time, MotionEvent.AXIS_X,
                    event.getAxisValue(MotionEvent.AXIS_X));
            mJoystickAxesState.updateStateForAxis(event, time, MotionEvent.AXIS_Y,
                    event.getAxisValue(MotionEvent.AXIS_Y));
            mJoystickAxesState.updateStateForAxis(event, time, MotionEvent.AXIS_HAT_X,
                    event.getAxisValue(MotionEvent.AXIS_HAT_X));
            mJoystickAxesState.updateStateForAxis(event, time, MotionEvent.AXIS_HAT_Y,
                    event.getAxisValue(MotionEvent.AXIS_HAT_Y));
        }

        final class JoystickAxesState {
            // State machine: from neutral state (no button press) can go into
            // button STATE_UP_OR_LEFT or STATE_DOWN_OR_RIGHT state, emitting an ACTION_DOWN event.
            // From STATE_UP_OR_LEFT or STATE_DOWN_OR_RIGHT state can go into neutral state,
            // emitting an ACTION_UP event.
            private static final int STATE_UP_OR_LEFT = -1;
            private static final int STATE_NEUTRAL = 0;
            private static final int STATE_DOWN_OR_RIGHT = 1;

            final int[] mAxisStatesHat = {STATE_NEUTRAL, STATE_NEUTRAL}; // {AXIS_HAT_X, AXIS_HAT_Y}
            final int[] mAxisStatesStick = {STATE_NEUTRAL, STATE_NEUTRAL}; // {AXIS_X, AXIS_Y}

            void resetState() {
                mAxisStatesHat[0] = STATE_NEUTRAL;
                mAxisStatesHat[1] = STATE_NEUTRAL;
                mAxisStatesStick[0] = STATE_NEUTRAL;
                mAxisStatesStick[1] = STATE_NEUTRAL;
            }

            void updateStateForAxis(MotionEvent event, long time, int axis, float value) {
                // Emit KeyEvent if necessary
                // axis can be AXIS_X, AXIS_Y, AXIS_HAT_X, AXIS_HAT_Y
                final int axisStateIndex;
                final int repeatMessage;
                if (isXAxis(axis)) {
                    axisStateIndex = 0;
                    repeatMessage = MSG_ENQUEUE_X_AXIS_KEY_REPEAT;
                } else if (isYAxis(axis)) {
                    axisStateIndex = 1;
                    repeatMessage = MSG_ENQUEUE_Y_AXIS_KEY_REPEAT;
                } else {
                    Log.e(mTag, "Unexpected axis " + axis + " in updateStateForAxis!");
                    return;
                }
                final int newState = joystickAxisValueToState(value);

                final int currentState;
                if (axis == MotionEvent.AXIS_X || axis == MotionEvent.AXIS_Y) {
                    currentState = mAxisStatesStick[axisStateIndex];
                } else {
                    currentState = mAxisStatesHat[axisStateIndex];
                }

                if (currentState == newState) {
                    return;
                }

                final int metaState = event.getMetaState();
                final int deviceId = event.getDeviceId();
                final int source = event.getSource();

                if (currentState == STATE_DOWN_OR_RIGHT || currentState == STATE_UP_OR_LEFT) {
                    // send a button release event
                    final int keyCode = joystickAxisAndStateToKeycode(axis, currentState);
                    if (keyCode != KeyEvent.KEYCODE_UNKNOWN) {
                        enqueueInputEvent(new KeyEvent(time, time, KeyEvent.ACTION_UP, keyCode,
                                0, metaState, deviceId, 0, KeyEvent.FLAG_FALLBACK, source));
                        // remove the corresponding pending UP event if focus lost/view detached
                        mDeviceKeyEvents.put(deviceId, null);
                    }
                    removeMessages(repeatMessage);
                }

                if (newState == STATE_DOWN_OR_RIGHT || newState == STATE_UP_OR_LEFT) {
                    // send a button down event
                    final int keyCode = joystickAxisAndStateToKeycode(axis, newState);
                    if (keyCode != KeyEvent.KEYCODE_UNKNOWN) {
                        KeyEvent keyEvent = new KeyEvent(time, time, KeyEvent.ACTION_DOWN, keyCode,
                                0, metaState, deviceId, 0, KeyEvent.FLAG_FALLBACK, source);
                        enqueueInputEvent(keyEvent);
                        Message m = obtainMessage(repeatMessage, keyEvent);
                        m.setAsynchronous(true);
                        sendMessageDelayed(m, ViewConfiguration.getKeyRepeatTimeout());
                        // store the corresponding ACTION_UP event so that it can be sent
                        // if focus is lost or root view is removed
                        mDeviceKeyEvents.put(deviceId,
                                new KeyEvent(time, time, KeyEvent.ACTION_UP, keyCode,
                                        0, metaState, deviceId, 0,
                                        KeyEvent.FLAG_FALLBACK | KeyEvent.FLAG_CANCELED,
                                        source));
                    }
                }
                if (axis == MotionEvent.AXIS_X || axis == MotionEvent.AXIS_Y) {
                    mAxisStatesStick[axisStateIndex] = newState;
                } else {
                    mAxisStatesHat[axisStateIndex] = newState;
                }
            }

            private boolean isXAxis(int axis) {
                return axis == MotionEvent.AXIS_X || axis == MotionEvent.AXIS_HAT_X;
            }
            private boolean isYAxis(int axis) {
                return axis == MotionEvent.AXIS_Y || axis == MotionEvent.AXIS_HAT_Y;
            }

            private int joystickAxisAndStateToKeycode(int axis, int state) {
                if (isXAxis(axis) && state == STATE_UP_OR_LEFT) {
                    return KeyEvent.KEYCODE_DPAD_LEFT;
                }
                if (isXAxis(axis) && state == STATE_DOWN_OR_RIGHT) {
                    return KeyEvent.KEYCODE_DPAD_RIGHT;
                }
                if (isYAxis(axis) && state == STATE_UP_OR_LEFT) {
                    return KeyEvent.KEYCODE_DPAD_UP;
                }
                if (isYAxis(axis) && state == STATE_DOWN_OR_RIGHT) {
                    return KeyEvent.KEYCODE_DPAD_DOWN;
                }
                Log.e(mTag, "Unknown axis " + axis + " or direction " + state);
                return KeyEvent.KEYCODE_UNKNOWN; // should never happen
            }

            private int joystickAxisValueToState(float value) {
                if (value >= 0.5f) {
                    return STATE_DOWN_OR_RIGHT;
                } else if (value <= -0.5f) {
                    return STATE_UP_OR_LEFT;
                } else {
                    return STATE_NEUTRAL;
                }
            }
        }
    }

    /**
     * Creates dpad events from unhandled touch navigation movements.
     */
    final class SyntheticTouchNavigationHandler extends Handler {
        private static final String LOCAL_TAG = "SyntheticTouchNavigationHandler";
        private static final boolean LOCAL_DEBUG = false;

        // Assumed nominal width and height in millimeters of a touch navigation pad,
        // if no resolution information is available from the input system.
        private static final float DEFAULT_WIDTH_MILLIMETERS = 48;
        private static final float DEFAULT_HEIGHT_MILLIMETERS = 48;

        /* TODO: These constants should eventually be moved to ViewConfiguration. */

        // The nominal distance traveled to move by one unit.
        private static final int TICK_DISTANCE_MILLIMETERS = 12;

        // Minimum and maximum fling velocity in ticks per second.
        // The minimum velocity should be set such that we perform enough ticks per
        // second that the fling appears to be fluid.  For example, if we set the minimum
        // to 2 ticks per second, then there may be up to half a second delay between the next
        // to last and last ticks which is noticeably discrete and jerky.  This value should
        // probably not be set to anything less than about 4.
        // If fling accuracy is a problem then consider tuning the tick distance instead.
        private static final float MIN_FLING_VELOCITY_TICKS_PER_SECOND = 6f;
        private static final float MAX_FLING_VELOCITY_TICKS_PER_SECOND = 20f;

        // Fling velocity decay factor applied after each new key is emitted.
        // This parameter controls the deceleration and overall duration of the fling.
        // The fling stops automatically when its velocity drops below the minimum
        // fling velocity defined above.
        private static final float FLING_TICK_DECAY = 0.8f;

        /* The input device that we are tracking. */

        private int mCurrentDeviceId = -1;
        private int mCurrentSource;
        private boolean mCurrentDeviceSupported;

        /* Configuration for the current input device. */

        // The scaled tick distance.  A movement of this amount should generally translate
        // into a single dpad event in a given direction.
        private float mConfigTickDistance;

        // The minimum and maximum scaled fling velocity.
        private float mConfigMinFlingVelocity;
        private float mConfigMaxFlingVelocity;

        /* Tracking state. */

        // The velocity tracker for detecting flings.
        private VelocityTracker mVelocityTracker;

        // The active pointer id, or -1 if none.
        private int mActivePointerId = -1;

        // Location where tracking started.
        private float mStartX;
        private float mStartY;

        // Most recently observed position.
        private float mLastX;
        private float mLastY;

        // Accumulated movement delta since the last direction key was sent.
        private float mAccumulatedX;
        private float mAccumulatedY;

        // Set to true if any movement was delivered to the app.
        // Implies that tap slop was exceeded.
        private boolean mConsumedMovement;

        // The most recently sent key down event.
        // The keycode remains set until the direction changes or a fling ends
        // so that repeated key events may be generated as required.
        private long mPendingKeyDownTime;
        private int mPendingKeyCode = KeyEvent.KEYCODE_UNKNOWN;
        private int mPendingKeyRepeatCount;
        private int mPendingKeyMetaState;

        // The current fling velocity while a fling is in progress.
        private boolean mFlinging;
        private float mFlingVelocity;

        public SyntheticTouchNavigationHandler() {
            super(true);
        }

        public void process(MotionEvent event) {
            // Update the current device information.
            final long time = event.getEventTime();
            final int deviceId = event.getDeviceId();
            final int source = event.getSource();
            if (mCurrentDeviceId != deviceId || mCurrentSource != source) {
                finishKeys(time);
                finishTracking(time);
                mCurrentDeviceId = deviceId;
                mCurrentSource = source;
                mCurrentDeviceSupported = false;
                InputDevice device = event.getDevice();
                if (device != null) {
                    // In order to support an input device, we must know certain
                    // characteristics about it, such as its size and resolution.
                    InputDevice.MotionRange xRange = device.getMotionRange(MotionEvent.AXIS_X);
                    InputDevice.MotionRange yRange = device.getMotionRange(MotionEvent.AXIS_Y);
                    if (xRange != null && yRange != null) {
                        mCurrentDeviceSupported = true;

                        // Infer the resolution if it not actually known.
                        float xRes = xRange.getResolution();
                        if (xRes <= 0) {
                            xRes = xRange.getRange() / DEFAULT_WIDTH_MILLIMETERS;
                        }
                        float yRes = yRange.getResolution();
                        if (yRes <= 0) {
                            yRes = yRange.getRange() / DEFAULT_HEIGHT_MILLIMETERS;
                        }
                        float nominalRes = (xRes + yRes) * 0.5f;

                        // Precompute all of the configuration thresholds we will need.
                        mConfigTickDistance = TICK_DISTANCE_MILLIMETERS * nominalRes;
                        mConfigMinFlingVelocity =
                                MIN_FLING_VELOCITY_TICKS_PER_SECOND * mConfigTickDistance;
                        mConfigMaxFlingVelocity =
                                MAX_FLING_VELOCITY_TICKS_PER_SECOND * mConfigTickDistance;

                        if (LOCAL_DEBUG) {
                            Log.d(LOCAL_TAG, "Configured device " + mCurrentDeviceId
                                    + " (" + Integer.toHexString(mCurrentSource) + "): "
                                    + ", mConfigTickDistance=" + mConfigTickDistance
                                    + ", mConfigMinFlingVelocity=" + mConfigMinFlingVelocity
                                    + ", mConfigMaxFlingVelocity=" + mConfigMaxFlingVelocity);
                        }
                    }
                }
            }
            if (!mCurrentDeviceSupported) {
                return;
            }

            // Handle the event.
            final int action = event.getActionMasked();
            switch (action) {
                case MotionEvent.ACTION_DOWN: {
                    boolean caughtFling = mFlinging;
                    finishKeys(time);
                    finishTracking(time);
                    mActivePointerId = event.getPointerId(0);
                    mVelocityTracker = VelocityTracker.obtain();
                    mVelocityTracker.addMovement(event);
                    mStartX = event.getX();
                    mStartY = event.getY();
                    mLastX = mStartX;
                    mLastY = mStartY;
                    mAccumulatedX = 0;
                    mAccumulatedY = 0;

                    // If we caught a fling, then pretend that the tap slop has already
                    // been exceeded to suppress taps whose only purpose is to stop the fling.
                    mConsumedMovement = caughtFling;
                    break;
                }

                case MotionEvent.ACTION_MOVE:
                case MotionEvent.ACTION_UP: {
                    if (mActivePointerId < 0) {
                        break;
                    }
                    final int index = event.findPointerIndex(mActivePointerId);
                    if (index < 0) {
                        finishKeys(time);
                        finishTracking(time);
                        break;
                    }

                    mVelocityTracker.addMovement(event);
                    final float x = event.getX(index);
                    final float y = event.getY(index);
                    mAccumulatedX += x - mLastX;
                    mAccumulatedY += y - mLastY;
                    mLastX = x;
                    mLastY = y;

                    // Consume any accumulated movement so far.
                    final int metaState = event.getMetaState();
                    consumeAccumulatedMovement(time, metaState);

                    // Detect taps and flings.
                    if (action == MotionEvent.ACTION_UP) {
                        if (mConsumedMovement && mPendingKeyCode != KeyEvent.KEYCODE_UNKNOWN) {
                            // It might be a fling.
                            mVelocityTracker.computeCurrentVelocity(1000, mConfigMaxFlingVelocity);
                            final float vx = mVelocityTracker.getXVelocity(mActivePointerId);
                            final float vy = mVelocityTracker.getYVelocity(mActivePointerId);
                            if (!startFling(time, vx, vy)) {
                                finishKeys(time);
                            }
                        }
                        finishTracking(time);
                    }
                    break;
                }

                case MotionEvent.ACTION_CANCEL: {
                    finishKeys(time);
                    finishTracking(time);
                    break;
                }
            }
        }

        public void cancel(MotionEvent event) {
            if (mCurrentDeviceId == event.getDeviceId()
                    && mCurrentSource == event.getSource()) {
                final long time = event.getEventTime();
                finishKeys(time);
                finishTracking(time);
            }
        }

        private void finishKeys(long time) {
            cancelFling();
            sendKeyUp(time);
        }

        private void finishTracking(long time) {
            if (mActivePointerId >= 0) {
                mActivePointerId = -1;
                mVelocityTracker.recycle();
                mVelocityTracker = null;
            }
        }

        private void consumeAccumulatedMovement(long time, int metaState) {
            final float absX = Math.abs(mAccumulatedX);
            final float absY = Math.abs(mAccumulatedY);
            if (absX >= absY) {
                if (absX >= mConfigTickDistance) {
                    mAccumulatedX = consumeAccumulatedMovement(time, metaState, mAccumulatedX,
                            KeyEvent.KEYCODE_DPAD_LEFT, KeyEvent.KEYCODE_DPAD_RIGHT);
                    mAccumulatedY = 0;
                    mConsumedMovement = true;
                }
            } else {
                if (absY >= mConfigTickDistance) {
                    mAccumulatedY = consumeAccumulatedMovement(time, metaState, mAccumulatedY,
                            KeyEvent.KEYCODE_DPAD_UP, KeyEvent.KEYCODE_DPAD_DOWN);
                    mAccumulatedX = 0;
                    mConsumedMovement = true;
                }
            }
        }

        private float consumeAccumulatedMovement(long time, int metaState,
                float accumulator, int negativeKeyCode, int positiveKeyCode) {
            while (accumulator <= -mConfigTickDistance) {
                sendKeyDownOrRepeat(time, negativeKeyCode, metaState);
                accumulator += mConfigTickDistance;
            }
            while (accumulator >= mConfigTickDistance) {
                sendKeyDownOrRepeat(time, positiveKeyCode, metaState);
                accumulator -= mConfigTickDistance;
            }
            return accumulator;
        }

        private void sendKeyDownOrRepeat(long time, int keyCode, int metaState) {
            if (mPendingKeyCode != keyCode) {
                sendKeyUp(time);
                mPendingKeyDownTime = time;
                mPendingKeyCode = keyCode;
                mPendingKeyRepeatCount = 0;
            } else {
                mPendingKeyRepeatCount += 1;
            }
            mPendingKeyMetaState = metaState;

            // Note: Normally we would pass FLAG_LONG_PRESS when the repeat count is 1
            // but it doesn't quite make sense when simulating the events in this way.
            if (LOCAL_DEBUG) {
                Log.d(LOCAL_TAG, "Sending key down: keyCode=" + mPendingKeyCode
                        + ", repeatCount=" + mPendingKeyRepeatCount
                        + ", metaState=" + Integer.toHexString(mPendingKeyMetaState));
            }
            enqueueInputEvent(new KeyEvent(mPendingKeyDownTime, time,
                    KeyEvent.ACTION_DOWN, mPendingKeyCode, mPendingKeyRepeatCount,
                    mPendingKeyMetaState, mCurrentDeviceId,
                    KeyEvent.FLAG_FALLBACK, mCurrentSource));
        }

        private void sendKeyUp(long time) {
            if (mPendingKeyCode != KeyEvent.KEYCODE_UNKNOWN) {
                if (LOCAL_DEBUG) {
                    Log.d(LOCAL_TAG, "Sending key up: keyCode=" + mPendingKeyCode
                            + ", metaState=" + Integer.toHexString(mPendingKeyMetaState));
                }
                enqueueInputEvent(new KeyEvent(mPendingKeyDownTime, time,
                        KeyEvent.ACTION_UP, mPendingKeyCode, 0, mPendingKeyMetaState,
                        mCurrentDeviceId, 0, KeyEvent.FLAG_FALLBACK,
                        mCurrentSource));
                mPendingKeyCode = KeyEvent.KEYCODE_UNKNOWN;
            }
        }

        private boolean startFling(long time, float vx, float vy) {
            if (LOCAL_DEBUG) {
                Log.d(LOCAL_TAG, "Considering fling: vx=" + vx + ", vy=" + vy
                        + ", min=" + mConfigMinFlingVelocity);
            }

            // Flings must be oriented in the same direction as the preceding movements.
            switch (mPendingKeyCode) {
                case KeyEvent.KEYCODE_DPAD_LEFT:
                    if (-vx >= mConfigMinFlingVelocity
                            && Math.abs(vy) < mConfigMinFlingVelocity) {
                        mFlingVelocity = -vx;
                        break;
                    }
                    return false;

                case KeyEvent.KEYCODE_DPAD_RIGHT:
                    if (vx >= mConfigMinFlingVelocity
                            && Math.abs(vy) < mConfigMinFlingVelocity) {
                        mFlingVelocity = vx;
                        break;
                    }
                    return false;

                case KeyEvent.KEYCODE_DPAD_UP:
                    if (-vy >= mConfigMinFlingVelocity
                            && Math.abs(vx) < mConfigMinFlingVelocity) {
                        mFlingVelocity = -vy;
                        break;
                    }
                    return false;

                case KeyEvent.KEYCODE_DPAD_DOWN:
                    if (vy >= mConfigMinFlingVelocity
                            && Math.abs(vx) < mConfigMinFlingVelocity) {
                        mFlingVelocity = vy;
                        break;
                    }
                    return false;
            }

            // Post the first fling event.
            mFlinging = postFling(time);
            return mFlinging;
        }

        private boolean postFling(long time) {
            // The idea here is to estimate the time when the pointer would have
            // traveled one tick distance unit given the current fling velocity.
            // This effect creates continuity of motion.
            if (mFlingVelocity >= mConfigMinFlingVelocity) {
                long delay = (long)(mConfigTickDistance / mFlingVelocity * 1000);
                postAtTime(mFlingRunnable, time + delay);
                if (LOCAL_DEBUG) {
                    Log.d(LOCAL_TAG, "Posted fling: velocity="
                            + mFlingVelocity + ", delay=" + delay
                            + ", keyCode=" + mPendingKeyCode);
                }
                return true;
            }
            return false;
        }

        private void cancelFling() {
            if (mFlinging) {
                removeCallbacks(mFlingRunnable);
                mFlinging = false;
            }
        }

        private final Runnable mFlingRunnable = new Runnable() {
            @Override
            public void run() {
                final long time = SystemClock.uptimeMillis();
                sendKeyDownOrRepeat(time, mPendingKeyCode, mPendingKeyMetaState);
                mFlingVelocity *= FLING_TICK_DECAY;
                if (!postFling(time)) {
                    mFlinging = false;
                    finishKeys(time);
                }
            }
        };
    }

    final class SyntheticKeyboardHandler {
        public void process(KeyEvent event) {
            if ((event.getFlags() & KeyEvent.FLAG_FALLBACK) != 0) {
                return;
            }

            final KeyCharacterMap kcm = event.getKeyCharacterMap();
            final int keyCode = event.getKeyCode();
            final int metaState = event.getMetaState();

            // Check for fallback actions specified by the key character map.
            KeyCharacterMap.FallbackAction fallbackAction =
                    kcm.getFallbackAction(keyCode, metaState);
            if (fallbackAction != null) {
                final int flags = event.getFlags() | KeyEvent.FLAG_FALLBACK;
                KeyEvent fallbackEvent = KeyEvent.obtain(
                        event.getDownTime(), event.getEventTime(),
                        event.getAction(), fallbackAction.keyCode,
                        event.getRepeatCount(), fallbackAction.metaState,
                        event.getDeviceId(), event.getScanCode(),
                        flags, event.getSource(), null);
                fallbackAction.recycle();
                enqueueInputEvent(fallbackEvent);
            }
        }
    }

    /**
     * Returns true if the key is used for keyboard navigation.
     * @param keyEvent The key event.
     * @return True if the key is used for keyboard navigation.
     */
    private static boolean isNavigationKey(KeyEvent keyEvent) {
        switch (keyEvent.getKeyCode()) {
        case KeyEvent.KEYCODE_DPAD_LEFT:
        case KeyEvent.KEYCODE_DPAD_RIGHT:
        case KeyEvent.KEYCODE_DPAD_UP:
        case KeyEvent.KEYCODE_DPAD_DOWN:
        case KeyEvent.KEYCODE_DPAD_CENTER:
        case KeyEvent.KEYCODE_PAGE_UP:
        case KeyEvent.KEYCODE_PAGE_DOWN:
        case KeyEvent.KEYCODE_MOVE_HOME:
        case KeyEvent.KEYCODE_MOVE_END:
        case KeyEvent.KEYCODE_TAB:
        case KeyEvent.KEYCODE_SPACE:
        case KeyEvent.KEYCODE_ENTER:
            return true;
        }
        return false;
    }

    /**
     * Returns true if the key is used for typing.
     * @param keyEvent The key event.
     * @return True if the key is used for typing.
     */
    private static boolean isTypingKey(KeyEvent keyEvent) {
        return keyEvent.getUnicodeChar() > 0;
    }

    /**
     * See if the key event means we should leave touch mode (and leave touch mode if so).
     * @param event The key event.
     * @return Whether this key event should be consumed (meaning the act of
     *   leaving touch mode alone is considered the event).
     */
    private boolean checkForLeavingTouchModeAndConsume(KeyEvent event) {
        // Only relevant in touch mode.
        if (!mAttachInfo.mInTouchMode) {
            return false;
        }

        // Only consider leaving touch mode on DOWN or MULTIPLE actions, never on UP.
        final int action = event.getAction();
        if (action != KeyEvent.ACTION_DOWN && action != KeyEvent.ACTION_MULTIPLE) {
            return false;
        }

        // Don't leave touch mode if the IME told us not to.
        if ((event.getFlags() & KeyEvent.FLAG_KEEP_TOUCH_MODE) != 0) {
            return false;
        }

        // If the key can be used for keyboard navigation then leave touch mode
        // and select a focused view if needed (in ensureTouchMode).
        // When a new focused view is selected, we consume the navigation key because
        // navigation doesn't make much sense unless a view already has focus so
        // the key's purpose is to set focus.
        if (isNavigationKey(event)) {
            return ensureTouchMode(false);
        }

        // If the key can be used for typing then leave touch mode
        // and select a focused view if needed (in ensureTouchMode).
        // Always allow the view to process the typing key.
        if (isTypingKey(event)) {
            ensureTouchMode(false);
            return false;
        }

        return false;
    }

    /* drag/drop */
    @UnsupportedAppUsage
    void setLocalDragState(Object obj) {
        mLocalDragState = obj;
    }

    private void handleDragEvent(DragEvent event) {
        // From the root, only drag start/end/location are dispatched.  entered/exited
        // are determined and dispatched by the viewgroup hierarchy, who then report
        // that back here for ultimate reporting back to the framework.
        if (mView != null && mAdded) {
            final int what = event.mAction;

            // Cache the drag description when the operation starts, then fill it in
            // on subsequent calls as a convenience
            if (what == DragEvent.ACTION_DRAG_STARTED) {
                mCurrentDragView = null;    // Start the current-recipient tracking
                mDragDescription = event.mClipDescription;
            } else {
                if (what == DragEvent.ACTION_DRAG_ENDED) {
                    mDragDescription = null;
                }
                event.mClipDescription = mDragDescription;
            }

            if (what == DragEvent.ACTION_DRAG_EXITED) {
                // A direct EXITED event means that the window manager knows we've just crossed
                // a window boundary, so the current drag target within this one must have
                // just been exited. Send the EXITED notification to the current drag view, if any.
                if (View.sCascadedDragDrop) {
                    mView.dispatchDragEnterExitInPreN(event);
                }
                setDragFocus(null, event);
            } else {
                // For events with a [screen] location, translate into window coordinates
                if ((what == DragEvent.ACTION_DRAG_LOCATION) || (what == DragEvent.ACTION_DROP)) {
                    mDragPoint.set(event.mX, event.mY);
                    if (mTranslator != null) {
                        mTranslator.translatePointInScreenToAppWindow(mDragPoint);
                    }

                    if (mCurScrollY != 0) {
                        mDragPoint.offset(0, mCurScrollY);
                    }

                    event.mX = mDragPoint.x;
                    event.mY = mDragPoint.y;
                }

                // Remember who the current drag target is pre-dispatch
                final View prevDragView = mCurrentDragView;

                if (what == DragEvent.ACTION_DROP && event.mClipData != null) {
                    event.mClipData.prepareToEnterProcess();
                }

                // Now dispatch the drag/drop event
                boolean result = mView.dispatchDragEvent(event);

                if (what == DragEvent.ACTION_DRAG_LOCATION && !event.mEventHandlerWasCalled) {
                    // If the LOCATION event wasn't delivered to any handler, no view now has a drag
                    // focus.
                    setDragFocus(null, event);
                }

                // If we changed apparent drag target, tell the OS about it
                if (prevDragView != mCurrentDragView) {
                    try {
                        if (prevDragView != null) {
                            mWindowSession.dragRecipientExited(mWindow);
                        }
                        if (mCurrentDragView != null) {
                            mWindowSession.dragRecipientEntered(mWindow);
                        }
                    } catch (RemoteException e) {
                        Slog.e(mTag, "Unable to note drag target change");
                    }
                }

                // Report the drop result when we're done
                if (what == DragEvent.ACTION_DROP) {
                    try {
                        Log.i(mTag, "Reporting drop result: " + result);
                        mWindowSession.reportDropResult(mWindow, result);
                    } catch (RemoteException e) {
                        Log.e(mTag, "Unable to report drop result");
                    }
                }

                // When the drag operation ends, reset drag-related state
                if (what == DragEvent.ACTION_DRAG_ENDED) {
                    mCurrentDragView = null;
                    setLocalDragState(null);
                    mAttachInfo.mDragToken = null;
                    if (mAttachInfo.mDragSurface != null) {
                        mAttachInfo.mDragSurface.release();
                        mAttachInfo.mDragSurface = null;
                    }
                }
            }
        }
        event.recycle();
    }

    public void handleDispatchSystemUiVisibilityChanged(SystemUiVisibilityInfo args) {
        if (mSeq != args.seq) {
            // The sequence has changed, so we need to update our value and make
            // sure to do a traversal afterward so the window manager is given our
            // most recent data.
            mSeq = args.seq;
            mAttachInfo.mForceReportNewAttributes = true;
            scheduleTraversals();
        }
        if (mView == null) return;
        if (args.localChanges != 0) {
            mView.updateLocalSystemUiVisibility(args.localValue, args.localChanges);
        }

        int visibility = args.globalVisibility&View.SYSTEM_UI_CLEARABLE_FLAGS;
        if (visibility != mAttachInfo.mGlobalSystemUiVisibility) {
            mAttachInfo.mGlobalSystemUiVisibility = visibility;
            mView.dispatchSystemUiVisibilityChanged(visibility);
        }
    }

    /**
     * Notify that the window title changed
     */
    public void onWindowTitleChanged() {
        mAttachInfo.mForceReportNewAttributes = true;
    }

    public void handleDispatchWindowShown() {
        mAttachInfo.mTreeObserver.dispatchOnWindowShown();
    }

    public void handleRequestKeyboardShortcuts(IResultReceiver receiver, int deviceId) {
        Bundle data = new Bundle();
        ArrayList<KeyboardShortcutGroup> list = new ArrayList<>();
        if (mView != null) {
            mView.requestKeyboardShortcuts(list, deviceId);
        }
        data.putParcelableArrayList(WindowManager.PARCEL_KEY_SHORTCUTS_ARRAY, list);
        try {
            receiver.send(0, data);
        } catch (RemoteException e) {
        }
    }

    @UnsupportedAppUsage
    public void getLastTouchPoint(Point outLocation) {
        outLocation.x = (int) mLastTouchPoint.x;
        outLocation.y = (int) mLastTouchPoint.y;
    }

    public int getLastTouchSource() {
        return mLastTouchSource;
    }

    public void setDragFocus(View newDragTarget, DragEvent event) {
        if (mCurrentDragView != newDragTarget && !View.sCascadedDragDrop) {
            // Send EXITED and ENTERED notifications to the old and new drag focus views.

            final float tx = event.mX;
            final float ty = event.mY;
            final int action = event.mAction;
            final ClipData td = event.mClipData;
            // Position should not be available for ACTION_DRAG_ENTERED and ACTION_DRAG_EXITED.
            event.mX = 0;
            event.mY = 0;
            event.mClipData = null;

            if (mCurrentDragView != null) {
                event.mAction = DragEvent.ACTION_DRAG_EXITED;
                mCurrentDragView.callDragEventHandler(event);
            }

            if (newDragTarget != null) {
                event.mAction = DragEvent.ACTION_DRAG_ENTERED;
                newDragTarget.callDragEventHandler(event);
            }

            event.mAction = action;
            event.mX = tx;
            event.mY = ty;
            event.mClipData = td;
        }

        mCurrentDragView = newDragTarget;
    }

    private AudioManager getAudioManager() {
        if (mView == null) {
            throw new IllegalStateException("getAudioManager called when there is no mView");
        }
        if (mAudioManager == null) {
            mAudioManager = (AudioManager) mView.getContext().getSystemService(Context.AUDIO_SERVICE);
        }
        return mAudioManager;
    }

    private @Nullable AutofillManager getAutofillManager() {
        if (mView instanceof ViewGroup) {
            ViewGroup decorView = (ViewGroup) mView;
            if (decorView.getChildCount() > 0) {
                // We cannot use decorView's Context for querying AutofillManager: DecorView's
                // context is based on Application Context, it would allocate a different
                // AutofillManager instance.
                return decorView.getChildAt(0).getContext()
                        .getSystemService(AutofillManager.class);
            }
        }
        return null;
    }

    private boolean isAutofillUiShowing() {
        AutofillManager afm = getAutofillManager();
        if (afm == null) {
            return false;
        }
        return afm.isAutofillUiShowing();
    }

    public AccessibilityInteractionController getAccessibilityInteractionController() {
        if (mView == null) {
            throw new IllegalStateException("getAccessibilityInteractionController"
                    + " called when there is no mView");
        }
        if (mAccessibilityInteractionController == null) {
            mAccessibilityInteractionController = new AccessibilityInteractionController(this);
        }
        return mAccessibilityInteractionController;
    }

    private int relayoutWindow(WindowManager.LayoutParams params, int viewVisibility,
            boolean insetsPending) throws RemoteException {

        float appScale = mAttachInfo.mApplicationScale;
        boolean restore = false;
        if (params != null && mTranslator != null) {
            restore = true;
            params.backup();
            mTranslator.translateWindowLayout(params);
        }

        if (params != null) {
            if (DBG) Log.d(mTag, "WindowLayout in layoutWindow:" + params);

            if (mOrigWindowType != params.type) {
                // For compatibility with old apps, don't crash here.
                if (mTargetSdkVersion < Build.VERSION_CODES.ICE_CREAM_SANDWICH) {
                    Slog.w(mTag, "Window type can not be changed after "
                            + "the window is added; ignoring change of " + mView);
                    params.type = mOrigWindowType;
                }
            }
        }

        long frameNumber = -1;
        if (mSurface.isValid()) {
            frameNumber = mSurface.getNextFrameNumber();
        }

        int relayoutResult = mWindowSession.relayout(mWindow, mSeq, params,
                (int) (mView.getMeasuredWidth() * appScale + 0.5f),
                (int) (mView.getMeasuredHeight() * appScale + 0.5f), viewVisibility,
                insetsPending ? WindowManagerGlobal.RELAYOUT_INSETS_PENDING : 0, frameNumber,
                mTmpFrame, mPendingOverscanInsets, mPendingContentInsets, mPendingVisibleInsets,
                mPendingStableInsets, mPendingOutsets, mPendingBackDropFrame, mPendingDisplayCutout,
                mPendingMergedConfiguration, mSurfaceControl, mTempInsets);
        if (mSurfaceControl.isValid()) {
            mSurface.copyFrom(mSurfaceControl);
        } else {
            destroySurface();
        }

        mPendingAlwaysConsumeSystemBars =
                (relayoutResult & WindowManagerGlobal.RELAYOUT_RES_CONSUME_ALWAYS_SYSTEM_BARS) != 0;

        if (restore) {
            params.restore();
        }

        if (mTranslator != null) {
            mTranslator.translateRectInScreenToAppWinFrame(mTmpFrame);
            mTranslator.translateRectInScreenToAppWindow(mPendingOverscanInsets);
            mTranslator.translateRectInScreenToAppWindow(mPendingContentInsets);
            mTranslator.translateRectInScreenToAppWindow(mPendingVisibleInsets);
            mTranslator.translateRectInScreenToAppWindow(mPendingStableInsets);
        }
        setFrame(mTmpFrame);
        mInsetsController.onStateChanged(mTempInsets);
        return relayoutResult;
    }

    private void setFrame(Rect frame) {
        mWinFrame.set(frame);
        mInsetsController.onFrameChanged(frame);
    }

    /**
     * {@inheritDoc}
     */
    @Override
    public void playSoundEffect(int effectId) {
        checkThread();

        try {
            final AudioManager audioManager = getAudioManager();

            switch (effectId) {
                case SoundEffectConstants.CLICK:
                    audioManager.playSoundEffect(AudioManager.FX_KEY_CLICK);
                    return;
                case SoundEffectConstants.NAVIGATION_DOWN:
                    audioManager.playSoundEffect(AudioManager.FX_FOCUS_NAVIGATION_DOWN);
                    return;
                case SoundEffectConstants.NAVIGATION_LEFT:
                    audioManager.playSoundEffect(AudioManager.FX_FOCUS_NAVIGATION_LEFT);
                    return;
                case SoundEffectConstants.NAVIGATION_RIGHT:
                    audioManager.playSoundEffect(AudioManager.FX_FOCUS_NAVIGATION_RIGHT);
                    return;
                case SoundEffectConstants.NAVIGATION_UP:
                    audioManager.playSoundEffect(AudioManager.FX_FOCUS_NAVIGATION_UP);
                    return;
                default:
                    throw new IllegalArgumentException("unknown effect id " + effectId +
                            " not defined in " + SoundEffectConstants.class.getCanonicalName());
            }
        } catch (IllegalStateException e) {
            // Exception thrown by getAudioManager() when mView is null
            Log.e(mTag, "FATAL EXCEPTION when attempting to play sound effect: " + e);
            e.printStackTrace();
        }
    }

    /**
     * {@inheritDoc}
     */
    @Override
    public boolean performHapticFeedback(int effectId, boolean always) {
        try {
            return mWindowSession.performHapticFeedback(effectId, always);
        } catch (RemoteException e) {
            return false;
        }
    }

    /**
     * {@inheritDoc}
     */
    @Override
    public View focusSearch(View focused, int direction) {
        checkThread();
        if (!(mView instanceof ViewGroup)) {
            return null;
        }
        return FocusFinder.getInstance().findNextFocus((ViewGroup) mView, focused, direction);
    }

    /**
     * {@inheritDoc}
     */
    @Override
    public View keyboardNavigationClusterSearch(View currentCluster,
            @FocusDirection int direction) {
        checkThread();
        return FocusFinder.getInstance().findNextKeyboardNavigationCluster(
                mView, currentCluster, direction);
    }

    public void debug() {
        mView.debug();
    }

    public void dump(String prefix, FileDescriptor fd, PrintWriter writer, String[] args) {
        String innerPrefix = prefix + "  ";
        writer.print(prefix); writer.println("ViewRoot:");
        writer.print(innerPrefix); writer.print("mAdded="); writer.print(mAdded);
                writer.print(" mRemoved="); writer.println(mRemoved);
        writer.print(innerPrefix); writer.print("mConsumeBatchedInputScheduled=");
                writer.println(mConsumeBatchedInputScheduled);
        writer.print(innerPrefix); writer.print("mConsumeBatchedInputImmediatelyScheduled=");
                writer.println(mConsumeBatchedInputImmediatelyScheduled);
        writer.print(innerPrefix); writer.print("mPendingInputEventCount=");
                writer.println(mPendingInputEventCount);
        writer.print(innerPrefix); writer.print("mProcessInputEventsScheduled=");
                writer.println(mProcessInputEventsScheduled);
        writer.print(innerPrefix); writer.print("mTraversalScheduled=");
                writer.print(mTraversalScheduled);
        writer.print(innerPrefix); writer.print("mIsAmbientMode=");
                writer.print(mIsAmbientMode);
        if (mTraversalScheduled) {
            writer.print(" (barrier="); writer.print(mTraversalBarrier); writer.println(")");
        } else {
            writer.println();
        }
        mFirstInputStage.dump(innerPrefix, writer);

        mChoreographer.dump(prefix, writer);

        mInsetsController.dump(prefix, writer);

        writer.print(prefix); writer.println("View Hierarchy:");
        dumpViewHierarchy(innerPrefix, writer, mView);
    }

    private void dumpViewHierarchy(String prefix, PrintWriter writer, View view) {
        writer.print(prefix);
        if (view == null) {
            writer.println("null");
            return;
        }
        writer.println(view.toString());
        if (!(view instanceof ViewGroup)) {
            return;
        }
        ViewGroup grp = (ViewGroup)view;
        final int N = grp.getChildCount();
        if (N <= 0) {
            return;
        }
        prefix = prefix + "  ";
        for (int i=0; i<N; i++) {
            dumpViewHierarchy(prefix, writer, grp.getChildAt(i));
        }
    }

    public void dumpGfxInfo(int[] info) {
        info[0] = info[1] = 0;
        if (mView != null) {
            getGfxInfo(mView, info);
        }
    }

    private static void getGfxInfo(View view, int[] info) {
        RenderNode renderNode = view.mRenderNode;
        info[0]++;
        if (renderNode != null) {
            info[1] += (int) renderNode.computeApproximateMemoryUsage();
        }

        if (view instanceof ViewGroup) {
            ViewGroup group = (ViewGroup) view;

            int count = group.getChildCount();
            for (int i = 0; i < count; i++) {
                getGfxInfo(group.getChildAt(i), info);
            }
        }
    }

    /**
     * @param immediate True, do now if not in traversal. False, put on queue and do later.
     * @return True, request has been queued. False, request has been completed.
     */
    boolean die(boolean immediate) {
        // Make sure we do execute immediately if we are in the middle of a traversal or the damage
        // done by dispatchDetachedFromWindow will cause havoc on return.
        if (immediate && !mIsInTraversal) {
            doDie();
            return false;
        }

        if (!mIsDrawing) {
            destroyHardwareRenderer();
        } else {
            Log.e(mTag, "Attempting to destroy the window while drawing!\n" +
                    "  window=" + this + ", title=" + mWindowAttributes.getTitle());
        }
        mHandler.sendEmptyMessage(MSG_DIE);
        return true;
    }

    void doDie() {
        checkThread();
        if (LOCAL_LOGV) Log.v(mTag, "DIE in " + this + " of " + mSurface);
        synchronized (this) {
            if (mRemoved) {
                return;
            }
            mRemoved = true;
            if (mAdded) {
                dispatchDetachedFromWindow();
            }

            if (mAdded && !mFirst) {
                destroyHardwareRenderer();

                if (mView != null) {
                    int viewVisibility = mView.getVisibility();
                    boolean viewVisibilityChanged = mViewVisibility != viewVisibility;
                    if (mWindowAttributesChanged || viewVisibilityChanged) {
                        // If layout params have been changed, first give them
                        // to the window manager to make sure it has the correct
                        // animation info.
                        try {
                            if ((relayoutWindow(mWindowAttributes, viewVisibility, false)
                                    & WindowManagerGlobal.RELAYOUT_RES_FIRST_TIME) != 0) {
                                mWindowSession.finishDrawing(
                                        mWindow, null /* postDrawTransaction */);
                            }
                        } catch (RemoteException e) {
                        }
                    }

                    destroySurface();
                }
            }

            mAdded = false;
        }
        WindowManagerGlobal.getInstance().doRemoveView(this);
    }

    public void requestUpdateConfiguration(Configuration config) {
        Message msg = mHandler.obtainMessage(MSG_UPDATE_CONFIGURATION, config);
        mHandler.sendMessage(msg);
    }

    public void loadSystemProperties() {
        mHandler.post(new Runnable() {
            @Override
            public void run() {
                // Profiling
                mProfileRendering = SystemProperties.getBoolean(PROPERTY_PROFILE_RENDERING, false);
                profileRendering(mAttachInfo.mHasWindowFocus);

                // Hardware rendering
                if (mAttachInfo.mThreadedRenderer != null) {
                    if (mAttachInfo.mThreadedRenderer.loadSystemProperties()) {
                        invalidate();
                    }
                }

                // Layout debugging
                boolean layout = DisplayProperties.debug_layout().orElse(false);
                if (layout != mAttachInfo.mDebugLayout) {
                    mAttachInfo.mDebugLayout = layout;
                    if (!mHandler.hasMessages(MSG_INVALIDATE_WORLD)) {
                        mHandler.sendEmptyMessageDelayed(MSG_INVALIDATE_WORLD, 200);
                    }
                }
            }
        });
    }

    private void destroyHardwareRenderer() {
        ThreadedRenderer hardwareRenderer = mAttachInfo.mThreadedRenderer;

        if (hardwareRenderer != null) {
            if (mView != null) {
                hardwareRenderer.destroyHardwareResources(mView);
            }
            hardwareRenderer.destroy();
            hardwareRenderer.setRequested(false);

            mAttachInfo.mThreadedRenderer = null;
            mAttachInfo.mHardwareAccelerated = false;
        }
    }

    @UnsupportedAppUsage
    private void dispatchResized(Rect frame, Rect overscanInsets, Rect contentInsets,
            Rect visibleInsets, Rect stableInsets, Rect outsets, boolean reportDraw,
            MergedConfiguration mergedConfiguration, Rect backDropFrame, boolean forceLayout,
            boolean alwaysConsumeSystemBars, int displayId,
            DisplayCutout.ParcelableWrapper displayCutout) {
        if (DEBUG_LAYOUT) Log.v(mTag, "Resizing " + this + ": frame=" + frame.toShortString()
                + " contentInsets=" + contentInsets.toShortString()
                + " visibleInsets=" + visibleInsets.toShortString()
                + " reportDraw=" + reportDraw
                + " backDropFrame=" + backDropFrame);

        // Tell all listeners that we are resizing the window so that the chrome can get
        // updated as fast as possible on a separate thread,
        if (mDragResizing && mUseMTRenderer) {
            boolean fullscreen = frame.equals(backDropFrame);
            synchronized (mWindowCallbacks) {
                for (int i = mWindowCallbacks.size() - 1; i >= 0; i--) {
                    mWindowCallbacks.get(i).onWindowSizeIsChanging(backDropFrame, fullscreen,
                            visibleInsets, stableInsets);
                }
            }
        }

        Message msg = mHandler.obtainMessage(reportDraw ? MSG_RESIZED_REPORT : MSG_RESIZED);
        if (mTranslator != null) {
            mTranslator.translateRectInScreenToAppWindow(frame);
            mTranslator.translateRectInScreenToAppWindow(overscanInsets);
            mTranslator.translateRectInScreenToAppWindow(contentInsets);
            mTranslator.translateRectInScreenToAppWindow(visibleInsets);
        }
        SomeArgs args = SomeArgs.obtain();
        final boolean sameProcessCall = (Binder.getCallingPid() == android.os.Process.myPid());
        args.arg1 = sameProcessCall ? new Rect(frame) : frame;
        args.arg2 = sameProcessCall ? new Rect(contentInsets) : contentInsets;
        args.arg3 = sameProcessCall ? new Rect(visibleInsets) : visibleInsets;
        args.arg4 = sameProcessCall && mergedConfiguration != null
                ? new MergedConfiguration(mergedConfiguration) : mergedConfiguration;
        args.arg5 = sameProcessCall ? new Rect(overscanInsets) : overscanInsets;
        args.arg6 = sameProcessCall ? new Rect(stableInsets) : stableInsets;
        args.arg7 = sameProcessCall ? new Rect(outsets) : outsets;
        args.arg8 = sameProcessCall ? new Rect(backDropFrame) : backDropFrame;
        args.arg9 = displayCutout.get(); // DisplayCutout is immutable.
        args.argi1 = forceLayout ? 1 : 0;
        args.argi2 = alwaysConsumeSystemBars ? 1 : 0;
        args.argi3 = displayId;
        msg.obj = args;
        mHandler.sendMessage(msg);
    }

    private void dispatchInsetsChanged(InsetsState insetsState) {
        mHandler.obtainMessage(MSG_INSETS_CHANGED, insetsState).sendToTarget();
    }

    private void dispatchInsetsControlChanged(InsetsState insetsState,
            InsetsSourceControl[] activeControls) {
        SomeArgs args = SomeArgs.obtain();
        args.arg1 = insetsState;
        args.arg2 = activeControls;
        mHandler.obtainMessage(MSG_INSETS_CONTROL_CHANGED, args).sendToTarget();
    }

    public void dispatchMoved(int newX, int newY) {
        if (DEBUG_LAYOUT) Log.v(mTag, "Window moved " + this + ": newX=" + newX + " newY=" + newY);
        if (mTranslator != null) {
            PointF point = new PointF(newX, newY);
            mTranslator.translatePointInScreenToAppWindow(point);
            newX = (int) (point.x + 0.5);
            newY = (int) (point.y + 0.5);
        }
        Message msg = mHandler.obtainMessage(MSG_WINDOW_MOVED, newX, newY);
        mHandler.sendMessage(msg);
    }

    /**
     * Represents a pending input event that is waiting in a queue.
     *
     * Input events are processed in serial order by the timestamp specified by
     * {@link InputEvent#getEventTimeNano()}.  In general, the input dispatcher delivers
     * one input event to the application at a time and waits for the application
     * to finish handling it before delivering the next one.
     *
     * However, because the application or IME can synthesize and inject multiple
     * key events at a time without going through the input dispatcher, we end up
     * needing a queue on the application's side.
     */
    private static final class QueuedInputEvent {
        public static final int FLAG_DELIVER_POST_IME = 1 << 0;
        public static final int FLAG_DEFERRED = 1 << 1;
        public static final int FLAG_FINISHED = 1 << 2;
        public static final int FLAG_FINISHED_HANDLED = 1 << 3;
        public static final int FLAG_RESYNTHESIZED = 1 << 4;
        public static final int FLAG_UNHANDLED = 1 << 5;
        public static final int FLAG_MODIFIED_FOR_COMPATIBILITY = 1 << 6;

        public QueuedInputEvent mNext;

        public InputEvent mEvent;
        public InputEventReceiver mReceiver;
        public int mFlags;

        public boolean shouldSkipIme() {
            if ((mFlags & FLAG_DELIVER_POST_IME) != 0) {
                return true;
            }
            return mEvent instanceof MotionEvent
                    && (mEvent.isFromSource(InputDevice.SOURCE_CLASS_POINTER)
                        || mEvent.isFromSource(InputDevice.SOURCE_ROTARY_ENCODER));
        }

        public boolean shouldSendToSynthesizer() {
            if ((mFlags & FLAG_UNHANDLED) != 0) {
                return true;
            }

            return false;
        }

        @Override
        public String toString() {
            StringBuilder sb = new StringBuilder("QueuedInputEvent{flags=");
            boolean hasPrevious = false;
            hasPrevious = flagToString("DELIVER_POST_IME", FLAG_DELIVER_POST_IME, hasPrevious, sb);
            hasPrevious = flagToString("DEFERRED", FLAG_DEFERRED, hasPrevious, sb);
            hasPrevious = flagToString("FINISHED", FLAG_FINISHED, hasPrevious, sb);
            hasPrevious = flagToString("FINISHED_HANDLED", FLAG_FINISHED_HANDLED, hasPrevious, sb);
            hasPrevious = flagToString("RESYNTHESIZED", FLAG_RESYNTHESIZED, hasPrevious, sb);
            hasPrevious = flagToString("UNHANDLED", FLAG_UNHANDLED, hasPrevious, sb);
            if (!hasPrevious) {
                sb.append("0");
            }
            sb.append(", hasNextQueuedEvent=" + (mEvent != null ? "true" : "false"));
            sb.append(", hasInputEventReceiver=" + (mReceiver != null ? "true" : "false"));
            sb.append(", mEvent=" + mEvent + "}");
            return sb.toString();
        }

        private boolean flagToString(String name, int flag,
                boolean hasPrevious, StringBuilder sb) {
            if ((mFlags & flag) != 0) {
                if (hasPrevious) {
                    sb.append("|");
                }
                sb.append(name);
                return true;
            }
            return hasPrevious;
        }
    }

    private QueuedInputEvent obtainQueuedInputEvent(InputEvent event,
            InputEventReceiver receiver, int flags) {
        QueuedInputEvent q = mQueuedInputEventPool;
        if (q != null) {
            mQueuedInputEventPoolSize -= 1;
            mQueuedInputEventPool = q.mNext;
            q.mNext = null;
        } else {
            q = new QueuedInputEvent();
        }

        q.mEvent = event;
        q.mReceiver = receiver;
        q.mFlags = flags;
        return q;
    }

    private void recycleQueuedInputEvent(QueuedInputEvent q) {
        q.mEvent = null;
        q.mReceiver = null;

        if (mQueuedInputEventPoolSize < MAX_QUEUED_INPUT_EVENT_POOL_SIZE) {
            mQueuedInputEventPoolSize += 1;
            q.mNext = mQueuedInputEventPool;
            mQueuedInputEventPool = q;
        }
    }

    @UnsupportedAppUsage
    void enqueueInputEvent(InputEvent event) {
        enqueueInputEvent(event, null, 0, false);
    }

    @UnsupportedAppUsage
    void enqueueInputEvent(InputEvent event,
            InputEventReceiver receiver, int flags, boolean processImmediately) {
        QueuedInputEvent q = obtainQueuedInputEvent(event, receiver, flags);

        // Always enqueue the input event in order, regardless of its time stamp.
        // We do this because the application or the IME may inject key events
        // in response to touch events and we want to ensure that the injected keys
        // are processed in the order they were received and we cannot trust that
        // the time stamp of injected events are monotonic.
        QueuedInputEvent last = mPendingInputEventTail;
        if (last == null) {
            mPendingInputEventHead = q;
            mPendingInputEventTail = q;
        } else {
            last.mNext = q;
            mPendingInputEventTail = q;
        }
        mPendingInputEventCount += 1;
        Trace.traceCounter(Trace.TRACE_TAG_INPUT, mPendingInputEventQueueLengthCounterName,
                mPendingInputEventCount);

        if (processImmediately) {
            doProcessInputEvents();
        } else {
            scheduleProcessInputEvents();
        }
    }

    private void scheduleProcessInputEvents() {
        if (!mProcessInputEventsScheduled) {
            mProcessInputEventsScheduled = true;
            Message msg = mHandler.obtainMessage(MSG_PROCESS_INPUT_EVENTS);
            msg.setAsynchronous(true);
            mHandler.sendMessage(msg);
        }
    }

    void doProcessInputEvents() {
        // Deliver all pending input events in the queue.
        while (mPendingInputEventHead != null) {
            QueuedInputEvent q = mPendingInputEventHead;
            mPendingInputEventHead = q.mNext;
            if (mPendingInputEventHead == null) {
                mPendingInputEventTail = null;
            }
            q.mNext = null;

            mPendingInputEventCount -= 1;
            Trace.traceCounter(Trace.TRACE_TAG_INPUT, mPendingInputEventQueueLengthCounterName,
                    mPendingInputEventCount);

            long eventTime = q.mEvent.getEventTimeNano();
            long oldestEventTime = eventTime;
            if (q.mEvent instanceof MotionEvent) {
                MotionEvent me = (MotionEvent)q.mEvent;
                if (me.getHistorySize() > 0) {
                    oldestEventTime = me.getHistoricalEventTimeNano(0);
                }
            }
            mChoreographer.mFrameInfo.updateInputEventTime(eventTime, oldestEventTime);

            deliverInputEvent(q);
        }

        // We are done processing all input events that we can process right now
        // so we can clear the pending flag immediately.
        if (mProcessInputEventsScheduled) {
            mProcessInputEventsScheduled = false;
            mHandler.removeMessages(MSG_PROCESS_INPUT_EVENTS);
        }
    }

    private void deliverInputEvent(QueuedInputEvent q) {
        Trace.asyncTraceBegin(Trace.TRACE_TAG_VIEW, "deliverInputEvent",
                q.mEvent.getSequenceNumber());
        if (mInputEventConsistencyVerifier != null) {
            mInputEventConsistencyVerifier.onInputEvent(q.mEvent, 0);
        }

        InputStage stage;
        if (q.shouldSendToSynthesizer()) {
            stage = mSyntheticInputStage;
        } else {
            stage = q.shouldSkipIme() ? mFirstPostImeInputStage : mFirstInputStage;
        }

        if (q.mEvent instanceof KeyEvent) {
            mUnhandledKeyManager.preDispatch((KeyEvent) q.mEvent);
        }

        if (stage != null) {
            handleWindowFocusChanged();
            stage.deliver(q);
        } else {
            finishInputEvent(q);
        }
    }

    private void finishInputEvent(QueuedInputEvent q) {
        Trace.asyncTraceEnd(Trace.TRACE_TAG_VIEW, "deliverInputEvent",
                q.mEvent.getSequenceNumber());

        if (q.mReceiver != null) {
            boolean handled = (q.mFlags & QueuedInputEvent.FLAG_FINISHED_HANDLED) != 0;
            boolean modified = (q.mFlags & QueuedInputEvent.FLAG_MODIFIED_FOR_COMPATIBILITY) != 0;
            if (modified) {
                Trace.traceBegin(Trace.TRACE_TAG_VIEW, "processInputEventBeforeFinish");
                InputEvent processedEvent;
                try {
                    processedEvent =
                            mInputCompatProcessor.processInputEventBeforeFinish(q.mEvent);
                } finally {
                    Trace.traceEnd(Trace.TRACE_TAG_VIEW);
                }
                if (processedEvent != null) {
                    q.mReceiver.finishInputEvent(processedEvent, handled);
                }
            } else {
                q.mReceiver.finishInputEvent(q.mEvent, handled);
            }
        } else {
            q.mEvent.recycleIfNeededAfterDispatch();
        }

        recycleQueuedInputEvent(q);
    }

    static boolean isTerminalInputEvent(InputEvent event) {
        if (event instanceof KeyEvent) {
            final KeyEvent keyEvent = (KeyEvent)event;
            return keyEvent.getAction() == KeyEvent.ACTION_UP;
        } else {
            final MotionEvent motionEvent = (MotionEvent)event;
            final int action = motionEvent.getAction();
            return action == MotionEvent.ACTION_UP
                    || action == MotionEvent.ACTION_CANCEL
                    || action == MotionEvent.ACTION_HOVER_EXIT;
        }
    }

    void scheduleConsumeBatchedInput() {
        if (!mConsumeBatchedInputScheduled) {
            mConsumeBatchedInputScheduled = true;
            mChoreographer.postCallback(Choreographer.CALLBACK_INPUT,
                    mConsumedBatchedInputRunnable, null);
        }
    }

    void unscheduleConsumeBatchedInput() {
        if (mConsumeBatchedInputScheduled) {
            mConsumeBatchedInputScheduled = false;
            mChoreographer.removeCallbacks(Choreographer.CALLBACK_INPUT,
                    mConsumedBatchedInputRunnable, null);
        }
    }

    void scheduleConsumeBatchedInputImmediately() {
        if (!mConsumeBatchedInputImmediatelyScheduled) {
            unscheduleConsumeBatchedInput();
            mConsumeBatchedInputImmediatelyScheduled = true;
            mHandler.post(mConsumeBatchedInputImmediatelyRunnable);
        }
    }

    void doConsumeBatchedInput(long frameTimeNanos) {
        if (mConsumeBatchedInputScheduled) {
            mConsumeBatchedInputScheduled = false;
            if (mInputEventReceiver != null) {
                if (mInputEventReceiver.consumeBatchedInputEvents(frameTimeNanos)
                        && frameTimeNanos != -1) {
                    // If we consumed a batch here, we want to go ahead and schedule the
                    // consumption of batched input events on the next frame. Otherwise, we would
                    // wait until we have more input events pending and might get starved by other
                    // things occurring in the process. If the frame time is -1, however, then
                    // we're in a non-batching mode, so there's no need to schedule this.
                    scheduleConsumeBatchedInput();
                }
            }
            doProcessInputEvents();
        }
    }

    final class TraversalRunnable implements Runnable {
        @Override
        public void run() {
            doTraversal();
        }
    }
    final TraversalRunnable mTraversalRunnable = new TraversalRunnable();

    final class WindowInputEventReceiver extends InputEventReceiver {
        public WindowInputEventReceiver(InputChannel inputChannel, Looper looper) {
            super(inputChannel, looper);
        }

        @Override
        public void onInputEvent(InputEvent event) {
            Trace.traceBegin(Trace.TRACE_TAG_VIEW, "processInputEventForCompatibility");
            List<InputEvent> processedEvents;
            try {
                processedEvents =
                    mInputCompatProcessor.processInputEventForCompatibility(event);
            } finally {
                Trace.traceEnd(Trace.TRACE_TAG_VIEW);
            }
            if (processedEvents != null) {
                if (processedEvents.isEmpty()) {
                    // InputEvent consumed by mInputCompatProcessor
                    finishInputEvent(event, true);
                } else {
                    for (int i = 0; i < processedEvents.size(); i++) {
                        enqueueInputEvent(
                                processedEvents.get(i), this,
                                QueuedInputEvent.FLAG_MODIFIED_FOR_COMPATIBILITY, true);
                    }
                }
            } else {
                enqueueInputEvent(event, this, 0, true);
            }
        }

        @Override
        public void onBatchedInputEventPending() {
            if (mUnbufferedInputDispatch) {
                super.onBatchedInputEventPending();
            } else {
                scheduleConsumeBatchedInput();
            }
        }

        @Override
        public void dispose() {
            unscheduleConsumeBatchedInput();
            super.dispose();
        }
    }
    WindowInputEventReceiver mInputEventReceiver;

    final class ConsumeBatchedInputRunnable implements Runnable {
        @Override
        public void run() {
            doConsumeBatchedInput(mChoreographer.getFrameTimeNanos());
        }
    }
    final ConsumeBatchedInputRunnable mConsumedBatchedInputRunnable =
            new ConsumeBatchedInputRunnable();
    boolean mConsumeBatchedInputScheduled;

    final class ConsumeBatchedInputImmediatelyRunnable implements Runnable {
        @Override
        public void run() {
            doConsumeBatchedInput(-1);
        }
    }
    final ConsumeBatchedInputImmediatelyRunnable mConsumeBatchedInputImmediatelyRunnable =
            new ConsumeBatchedInputImmediatelyRunnable();
    boolean mConsumeBatchedInputImmediatelyScheduled;

    final class InvalidateOnAnimationRunnable implements Runnable {
        private boolean mPosted;
        private final ArrayList<View> mViews = new ArrayList<View>();
        private final ArrayList<AttachInfo.InvalidateInfo> mViewRects =
                new ArrayList<AttachInfo.InvalidateInfo>();
        private View[] mTempViews;
        private AttachInfo.InvalidateInfo[] mTempViewRects;

        public void addView(View view) {
            synchronized (this) {
                mViews.add(view);
                postIfNeededLocked();
            }
        }

        public void addViewRect(AttachInfo.InvalidateInfo info) {
            synchronized (this) {
                mViewRects.add(info);
                postIfNeededLocked();
            }
        }

        public void removeView(View view) {
            synchronized (this) {
                mViews.remove(view);

                for (int i = mViewRects.size(); i-- > 0; ) {
                    AttachInfo.InvalidateInfo info = mViewRects.get(i);
                    if (info.target == view) {
                        mViewRects.remove(i);
                        info.recycle();
                    }
                }

                if (mPosted && mViews.isEmpty() && mViewRects.isEmpty()) {
                    mChoreographer.removeCallbacks(Choreographer.CALLBACK_ANIMATION, this, null);
                    mPosted = false;
                }
            }
        }

        @Override
        public void run() {
            final int viewCount;
            final int viewRectCount;
            synchronized (this) {
                mPosted = false;

                viewCount = mViews.size();
                if (viewCount != 0) {
                    mTempViews = mViews.toArray(mTempViews != null
                            ? mTempViews : new View[viewCount]);
                    mViews.clear();
                }

                viewRectCount = mViewRects.size();
                if (viewRectCount != 0) {
                    mTempViewRects = mViewRects.toArray(mTempViewRects != null
                            ? mTempViewRects : new AttachInfo.InvalidateInfo[viewRectCount]);
                    mViewRects.clear();
                }
            }

            for (int i = 0; i < viewCount; i++) {
                mTempViews[i].invalidate();
                mTempViews[i] = null;
            }

            for (int i = 0; i < viewRectCount; i++) {
                final View.AttachInfo.InvalidateInfo info = mTempViewRects[i];
                info.target.invalidate(info.left, info.top, info.right, info.bottom);
                info.recycle();
            }
        }

        private void postIfNeededLocked() {
            if (!mPosted) {
                mChoreographer.postCallback(Choreographer.CALLBACK_ANIMATION, this, null);
                mPosted = true;
            }
        }
    }
    final InvalidateOnAnimationRunnable mInvalidateOnAnimationRunnable =
            new InvalidateOnAnimationRunnable();

    public void dispatchInvalidateDelayed(View view, long delayMilliseconds) {
        Message msg = mHandler.obtainMessage(MSG_INVALIDATE, view);
        mHandler.sendMessageDelayed(msg, delayMilliseconds);
    }

    public void dispatchInvalidateRectDelayed(AttachInfo.InvalidateInfo info,
            long delayMilliseconds) {
        final Message msg = mHandler.obtainMessage(MSG_INVALIDATE_RECT, info);
        mHandler.sendMessageDelayed(msg, delayMilliseconds);
    }

    public void dispatchInvalidateOnAnimation(View view) {
        mInvalidateOnAnimationRunnable.addView(view);
    }

    public void dispatchInvalidateRectOnAnimation(AttachInfo.InvalidateInfo info) {
        mInvalidateOnAnimationRunnable.addViewRect(info);
    }

    @UnsupportedAppUsage
    public void cancelInvalidate(View view) {
        mHandler.removeMessages(MSG_INVALIDATE, view);
        // fixme: might leak the AttachInfo.InvalidateInfo objects instead of returning
        // them to the pool
        mHandler.removeMessages(MSG_INVALIDATE_RECT, view);
        mInvalidateOnAnimationRunnable.removeView(view);
    }

    @UnsupportedAppUsage
    public void dispatchInputEvent(InputEvent event) {
        dispatchInputEvent(event, null);
    }

    @UnsupportedAppUsage
    public void dispatchInputEvent(InputEvent event, InputEventReceiver receiver) {
        SomeArgs args = SomeArgs.obtain();
        args.arg1 = event;
        args.arg2 = receiver;
        Message msg = mHandler.obtainMessage(MSG_DISPATCH_INPUT_EVENT, args);
        msg.setAsynchronous(true);
        mHandler.sendMessage(msg);
    }

    public void synthesizeInputEvent(InputEvent event) {
        Message msg = mHandler.obtainMessage(MSG_SYNTHESIZE_INPUT_EVENT, event);
        msg.setAsynchronous(true);
        mHandler.sendMessage(msg);
    }

    @UnsupportedAppUsage
    public void dispatchKeyFromIme(KeyEvent event) {
        Message msg = mHandler.obtainMessage(MSG_DISPATCH_KEY_FROM_IME, event);
        msg.setAsynchronous(true);
        mHandler.sendMessage(msg);
    }

    public void dispatchKeyFromAutofill(KeyEvent event) {
        Message msg = mHandler.obtainMessage(MSG_DISPATCH_KEY_FROM_AUTOFILL, event);
        msg.setAsynchronous(true);
        mHandler.sendMessage(msg);
    }

    /**
     * Reinject unhandled {@link InputEvent}s in order to synthesize fallbacks events.
     *
     * Note that it is the responsibility of the caller of this API to recycle the InputEvent it
     * passes in.
     */
    @UnsupportedAppUsage
    public void dispatchUnhandledInputEvent(InputEvent event) {
        if (event instanceof MotionEvent) {
            event = MotionEvent.obtain((MotionEvent) event);
        }
        synthesizeInputEvent(event);
    }

    public void dispatchAppVisibility(boolean visible) {
        Message msg = mHandler.obtainMessage(MSG_DISPATCH_APP_VISIBILITY);
        msg.arg1 = visible ? 1 : 0;
        mHandler.sendMessage(msg);
    }

    public void dispatchGetNewSurface() {
        Message msg = mHandler.obtainMessage(MSG_DISPATCH_GET_NEW_SURFACE);
        mHandler.sendMessage(msg);
    }

    /**
     * Dispatch the offset changed.
     *
     * @param offset the offset of this view in the parent window.
     */
    public void dispatchLocationInParentDisplayChanged(Point offset) {
        Message msg =
                mHandler.obtainMessage(MSG_LOCATION_IN_PARENT_DISPLAY_CHANGED, offset.x, offset.y);
        mHandler.sendMessage(msg);
    }

    public void windowFocusChanged(boolean hasFocus, boolean inTouchMode) {
        synchronized (this) {
            mWindowFocusChanged = true;
            mUpcomingWindowFocus = hasFocus;
            mUpcomingInTouchMode = inTouchMode;
        }
        Message msg = Message.obtain();
        msg.what = MSG_WINDOW_FOCUS_CHANGED;
        mHandler.sendMessage(msg);
    }

    public void dispatchWindowShown() {
        mHandler.sendEmptyMessage(MSG_DISPATCH_WINDOW_SHOWN);
    }

    public void dispatchCloseSystemDialogs(String reason) {
        Message msg = Message.obtain();
        msg.what = MSG_CLOSE_SYSTEM_DIALOGS;
        msg.obj = reason;
        mHandler.sendMessage(msg);
    }

    public void dispatchDragEvent(DragEvent event) {
        final int what;
        if (event.getAction() == DragEvent.ACTION_DRAG_LOCATION) {
            what = MSG_DISPATCH_DRAG_LOCATION_EVENT;
            mHandler.removeMessages(what);
        } else {
            what = MSG_DISPATCH_DRAG_EVENT;
        }
        Message msg = mHandler.obtainMessage(what, event);
        mHandler.sendMessage(msg);
    }

    public void updatePointerIcon(float x, float y) {
        final int what = MSG_UPDATE_POINTER_ICON;
        mHandler.removeMessages(what);
        final long now = SystemClock.uptimeMillis();
        final MotionEvent event = MotionEvent.obtain(
                0, now, MotionEvent.ACTION_HOVER_MOVE, x, y, 0);
        Message msg = mHandler.obtainMessage(what, event);
        mHandler.sendMessage(msg);
    }

    public void dispatchSystemUiVisibilityChanged(int seq, int globalVisibility,
            int localValue, int localChanges) {
        SystemUiVisibilityInfo args = new SystemUiVisibilityInfo();
        args.seq = seq;
        args.globalVisibility = globalVisibility;
        args.localValue = localValue;
        args.localChanges = localChanges;
        mHandler.sendMessage(mHandler.obtainMessage(MSG_DISPATCH_SYSTEM_UI_VISIBILITY, args));
    }

    public void dispatchCheckFocus() {
        if (!mHandler.hasMessages(MSG_CHECK_FOCUS)) {
            // This will result in a call to checkFocus() below.
            mHandler.sendEmptyMessage(MSG_CHECK_FOCUS);
        }
    }

    public void dispatchRequestKeyboardShortcuts(IResultReceiver receiver, int deviceId) {
        mHandler.obtainMessage(
                MSG_REQUEST_KEYBOARD_SHORTCUTS, deviceId, 0, receiver).sendToTarget();
    }

    public void dispatchPointerCaptureChanged(boolean on) {
        final int what = MSG_POINTER_CAPTURE_CHANGED;
        mHandler.removeMessages(what);
        Message msg = mHandler.obtainMessage(what);
        msg.arg1 = on ? 1 : 0;
        mHandler.sendMessage(msg);
    }

    /**
     * Post a callback to send a
     * {@link AccessibilityEvent#TYPE_WINDOW_CONTENT_CHANGED} event.
     * This event is send at most once every
     * {@link ViewConfiguration#getSendRecurringAccessibilityEventsInterval()}.
     */
    private void postSendWindowContentChangedCallback(View source, int changeType) {
        if (mSendWindowContentChangedAccessibilityEvent == null) {
            mSendWindowContentChangedAccessibilityEvent =
                new SendWindowContentChangedAccessibilityEvent();
        }
        mSendWindowContentChangedAccessibilityEvent.runOrPost(source, changeType);
    }

    /**
     * Remove a posted callback to send a
     * {@link AccessibilityEvent#TYPE_WINDOW_CONTENT_CHANGED} event.
     */
    private void removeSendWindowContentChangedCallback() {
        if (mSendWindowContentChangedAccessibilityEvent != null) {
            mHandler.removeCallbacks(mSendWindowContentChangedAccessibilityEvent);
        }
    }

    @Override
    public boolean showContextMenuForChild(View originalView) {
        return false;
    }

    @Override
    public boolean showContextMenuForChild(View originalView, float x, float y) {
        return false;
    }

    @Override
    public ActionMode startActionModeForChild(View originalView, ActionMode.Callback callback) {
        return null;
    }

    @Override
    public ActionMode startActionModeForChild(
            View originalView, ActionMode.Callback callback, int type) {
        return null;
    }

    @Override
    public void createContextMenu(ContextMenu menu) {
    }

    @Override
    public void childDrawableStateChanged(View child) {
    }

    @Override
    public boolean requestSendAccessibilityEvent(View child, AccessibilityEvent event) {
        if (mView == null || mStopped || mPausedForTransition) {
            return false;
        }

        // Immediately flush pending content changed event (if any) to preserve event order
        if (event.getEventType() != AccessibilityEvent.TYPE_WINDOW_CONTENT_CHANGED
                && mSendWindowContentChangedAccessibilityEvent != null
                && mSendWindowContentChangedAccessibilityEvent.mSource != null) {
            mSendWindowContentChangedAccessibilityEvent.removeCallbacksAndRun();
        }

        // Intercept accessibility focus events fired by virtual nodes to keep
        // track of accessibility focus position in such nodes.
        final int eventType = event.getEventType();
        final View source = getSourceForAccessibilityEvent(event);
        switch (eventType) {
            case AccessibilityEvent.TYPE_VIEW_ACCESSIBILITY_FOCUSED: {
                if (source != null) {
                    AccessibilityNodeProvider provider = source.getAccessibilityNodeProvider();
                    if (provider != null) {
                        final int virtualNodeId = AccessibilityNodeInfo.getVirtualDescendantId(
                                event.getSourceNodeId());
                        final AccessibilityNodeInfo node;
                        node = provider.createAccessibilityNodeInfo(virtualNodeId);
                        setAccessibilityFocus(source, node);
                    }
                }
            } break;
            case AccessibilityEvent.TYPE_VIEW_ACCESSIBILITY_FOCUS_CLEARED: {
                if (source != null && source.getAccessibilityNodeProvider() != null) {
                    setAccessibilityFocus(null, null);
                }
            } break;


            case AccessibilityEvent.TYPE_WINDOW_CONTENT_CHANGED: {
                handleWindowContentChangedEvent(event);
            } break;
        }
        mAccessibilityManager.sendAccessibilityEvent(event);
        return true;
    }

    private View getSourceForAccessibilityEvent(AccessibilityEvent event) {
        final long sourceNodeId = event.getSourceNodeId();
        final int accessibilityViewId = AccessibilityNodeInfo.getAccessibilityViewId(
                sourceNodeId);
        return AccessibilityNodeIdManager.getInstance().findView(accessibilityViewId);
    }

    /**
     * Updates the focused virtual view, when necessary, in response to a
     * content changed event.
     * <p>
     * This is necessary to get updated bounds after a position change.
     *
     * @param event an accessibility event of type
     *              {@link AccessibilityEvent#TYPE_WINDOW_CONTENT_CHANGED}
     */
    private void handleWindowContentChangedEvent(AccessibilityEvent event) {
        final View focusedHost = mAccessibilityFocusedHost;
        if (focusedHost == null || mAccessibilityFocusedVirtualView == null) {
            // No virtual view focused, nothing to do here.
            return;
        }

        final AccessibilityNodeProvider provider = focusedHost.getAccessibilityNodeProvider();
        if (provider == null) {
            // Error state: virtual view with no provider. Clear focus.
            mAccessibilityFocusedHost = null;
            mAccessibilityFocusedVirtualView = null;
            focusedHost.clearAccessibilityFocusNoCallbacks(0);
            return;
        }

        // We only care about change types that may affect the bounds of the
        // focused virtual view.
        final int changes = event.getContentChangeTypes();
        if ((changes & AccessibilityEvent.CONTENT_CHANGE_TYPE_SUBTREE) == 0
                && changes != AccessibilityEvent.CONTENT_CHANGE_TYPE_UNDEFINED) {
            return;
        }

        final long eventSourceNodeId = event.getSourceNodeId();
        final int changedViewId = AccessibilityNodeInfo.getAccessibilityViewId(eventSourceNodeId);

        // Search up the tree for subtree containment.
        boolean hostInSubtree = false;
        View root = mAccessibilityFocusedHost;
        while (root != null && !hostInSubtree) {
            if (changedViewId == root.getAccessibilityViewId()) {
                hostInSubtree = true;
            } else {
                final ViewParent parent = root.getParent();
                if (parent instanceof View) {
                    root = (View) parent;
                } else {
                    root = null;
                }
            }
        }

        // We care only about changes in subtrees containing the host view.
        if (!hostInSubtree) {
            return;
        }

        final long focusedSourceNodeId = mAccessibilityFocusedVirtualView.getSourceNodeId();
        int focusedChildId = AccessibilityNodeInfo.getVirtualDescendantId(focusedSourceNodeId);

        // Refresh the node for the focused virtual view.
        final Rect oldBounds = mTempRect;
        mAccessibilityFocusedVirtualView.getBoundsInScreen(oldBounds);
        mAccessibilityFocusedVirtualView = provider.createAccessibilityNodeInfo(focusedChildId);
        if (mAccessibilityFocusedVirtualView == null) {
            // Error state: The node no longer exists. Clear focus.
            mAccessibilityFocusedHost = null;
            focusedHost.clearAccessibilityFocusNoCallbacks(0);

            // This will probably fail, but try to keep the provider's internal
            // state consistent by clearing focus.
            provider.performAction(focusedChildId,
                    AccessibilityAction.ACTION_CLEAR_ACCESSIBILITY_FOCUS.getId(), null);
            invalidateRectOnScreen(oldBounds);
        } else {
            // The node was refreshed, invalidate bounds if necessary.
            final Rect newBounds = mAccessibilityFocusedVirtualView.getBoundsInScreen();
            if (!oldBounds.equals(newBounds)) {
                oldBounds.union(newBounds);
                invalidateRectOnScreen(oldBounds);
            }
        }
    }

    @Override
    public void notifySubtreeAccessibilityStateChanged(View child, View source, int changeType) {
        postSendWindowContentChangedCallback(Preconditions.checkNotNull(source), changeType);
    }

    @Override
    public boolean canResolveLayoutDirection() {
        return true;
    }

    @Override
    public boolean isLayoutDirectionResolved() {
        return true;
    }

    @Override
    public int getLayoutDirection() {
        return View.LAYOUT_DIRECTION_RESOLVED_DEFAULT;
    }

    @Override
    public boolean canResolveTextDirection() {
        return true;
    }

    @Override
    public boolean isTextDirectionResolved() {
        return true;
    }

    @Override
    public int getTextDirection() {
        return View.TEXT_DIRECTION_RESOLVED_DEFAULT;
    }

    @Override
    public boolean canResolveTextAlignment() {
        return true;
    }

    @Override
    public boolean isTextAlignmentResolved() {
        return true;
    }

    @Override
    public int getTextAlignment() {
        return View.TEXT_ALIGNMENT_RESOLVED_DEFAULT;
    }

    private View getCommonPredecessor(View first, View second) {
        if (mTempHashSet == null) {
            mTempHashSet = new HashSet<View>();
        }
        HashSet<View> seen = mTempHashSet;
        seen.clear();
        View firstCurrent = first;
        while (firstCurrent != null) {
            seen.add(firstCurrent);
            ViewParent firstCurrentParent = firstCurrent.mParent;
            if (firstCurrentParent instanceof View) {
                firstCurrent = (View) firstCurrentParent;
            } else {
                firstCurrent = null;
            }
        }
        View secondCurrent = second;
        while (secondCurrent != null) {
            if (seen.contains(secondCurrent)) {
                seen.clear();
                return secondCurrent;
            }
            ViewParent secondCurrentParent = secondCurrent.mParent;
            if (secondCurrentParent instanceof View) {
                secondCurrent = (View) secondCurrentParent;
            } else {
                secondCurrent = null;
            }
        }
        seen.clear();
        return null;
    }

    void checkThread() {
        if (mThread != Thread.currentThread()) {
            throw new CalledFromWrongThreadException(
                    "Only the original thread that created a view hierarchy can touch its views.");
        }
    }

    @Override
    public void requestDisallowInterceptTouchEvent(boolean disallowIntercept) {
        // ViewAncestor never intercepts touch event, so this can be a no-op
    }

    @Override
    public boolean requestChildRectangleOnScreen(View child, Rect rectangle, boolean immediate) {
        if (rectangle == null) {
            return scrollToRectOrFocus(null, immediate);
        }
        rectangle.offset(child.getLeft() - child.getScrollX(),
                child.getTop() - child.getScrollY());
        final boolean scrolled = scrollToRectOrFocus(rectangle, immediate);
        mTempRect.set(rectangle);
        mTempRect.offset(0, -mCurScrollY);
        mTempRect.offset(mAttachInfo.mWindowLeft, mAttachInfo.mWindowTop);
        try {
            mWindowSession.onRectangleOnScreenRequested(mWindow, mTempRect);
        } catch (RemoteException re) {
            /* ignore */
        }
        return scrolled;
    }

    @Override
    public void childHasTransientStateChanged(View child, boolean hasTransientState) {
        // Do nothing.
    }

    @Override
    public boolean onStartNestedScroll(View child, View target, int nestedScrollAxes) {
        return false;
    }

    @Override
    public void onStopNestedScroll(View target) {
    }

    @Override
    public void onNestedScrollAccepted(View child, View target, int nestedScrollAxes) {
    }

    @Override
    public void onNestedScroll(View target, int dxConsumed, int dyConsumed,
            int dxUnconsumed, int dyUnconsumed) {
    }

    @Override
    public void onNestedPreScroll(View target, int dx, int dy, int[] consumed) {
    }

    @Override
    public boolean onNestedFling(View target, float velocityX, float velocityY, boolean consumed) {
        return false;
    }

    @Override
    public boolean onNestedPreFling(View target, float velocityX, float velocityY) {
        return false;
    }

    @Override
    public boolean onNestedPrePerformAccessibilityAction(View target, int action, Bundle args) {
        return false;
    }


    private void reportNextDraw() {
        if (mReportNextDraw == false) {
            drawPending();
        }
        mReportNextDraw = true;
    }

    /**
     * Force the window to report its next draw.
     * <p>
     * This method is only supposed to be used to speed up the interaction from SystemUI and window
     * manager when waiting for the first frame to be drawn when turning on the screen. DO NOT USE
     * unless you fully understand this interaction.
     * @hide
     */
    public void setReportNextDraw() {
        reportNextDraw();
        invalidate();
    }

    void changeCanvasOpacity(boolean opaque) {
        Log.d(mTag, "changeCanvasOpacity: opaque=" + opaque);
        opaque = opaque & ((mView.mPrivateFlags & View.PFLAG_REQUEST_TRANSPARENT_REGIONS) == 0);
        if (mAttachInfo.mThreadedRenderer != null) {
            mAttachInfo.mThreadedRenderer.setOpaque(opaque);
        }
    }

    /**
     * Dispatches a KeyEvent to all registered key fallback handlers.
     *
     * @param event
     * @return {@code true} if the event was handled, {@code false} otherwise.
     */
    public boolean dispatchUnhandledKeyEvent(KeyEvent event) {
        return mUnhandledKeyManager.dispatch(mView, event);
    }

    class TakenSurfaceHolder extends BaseSurfaceHolder {
        @Override
        public boolean onAllowLockCanvas() {
            return mDrawingAllowed;
        }

        @Override
        public void onRelayoutContainer() {
            // Not currently interesting -- from changing between fixed and layout size.
        }

        @Override
        public void setFormat(int format) {
            ((RootViewSurfaceTaker)mView).setSurfaceFormat(format);
        }

        @Override
        public void setType(int type) {
            ((RootViewSurfaceTaker)mView).setSurfaceType(type);
        }

        @Override
        public void onUpdateSurface() {
            // We take care of format and type changes on our own.
            throw new IllegalStateException("Shouldn't be here");
        }

        @Override
        public boolean isCreating() {
            return mIsCreating;
        }

        @Override
        public void setFixedSize(int width, int height) {
            throw new UnsupportedOperationException(
                    "Currently only support sizing from layout");
        }

        @Override
        public void setKeepScreenOn(boolean screenOn) {
            ((RootViewSurfaceTaker)mView).setSurfaceKeepScreenOn(screenOn);
        }
    }

    static class W extends IWindow.Stub {
        private final WeakReference<ViewRootImpl> mViewAncestor;
        private final IWindowSession mWindowSession;

        W(ViewRootImpl viewAncestor) {
            mViewAncestor = new WeakReference<ViewRootImpl>(viewAncestor);
            mWindowSession = viewAncestor.mWindowSession;
        }

        @Override
        public void resized(Rect frame, Rect overscanInsets, Rect contentInsets,
                Rect visibleInsets, Rect stableInsets, Rect outsets, boolean reportDraw,
                MergedConfiguration mergedConfiguration, Rect backDropFrame, boolean forceLayout,
                boolean alwaysConsumeSystemBars, int displayId,
                DisplayCutout.ParcelableWrapper displayCutout) {
            final ViewRootImpl viewAncestor = mViewAncestor.get();
            if (viewAncestor != null) {
                viewAncestor.dispatchResized(frame, overscanInsets, contentInsets,
                        visibleInsets, stableInsets, outsets, reportDraw, mergedConfiguration,
                        backDropFrame, forceLayout, alwaysConsumeSystemBars, displayId,
                        displayCutout);
            }
        }

        @Override
        public void locationInParentDisplayChanged(Point offset) {
            final ViewRootImpl viewAncestor = mViewAncestor.get();
            if (viewAncestor != null) {
                viewAncestor.dispatchLocationInParentDisplayChanged(offset);
            }
        }

        @Override
        public void insetsChanged(InsetsState insetsState) {
            final ViewRootImpl viewAncestor = mViewAncestor.get();
            if (viewAncestor != null) {
                viewAncestor.dispatchInsetsChanged(insetsState);
            }
        }

        @Override
        public void insetsControlChanged(InsetsState insetsState,
                InsetsSourceControl[] activeControls) {
            final ViewRootImpl viewAncestor = mViewAncestor.get();
            if (viewAncestor != null) {
                viewAncestor.dispatchInsetsControlChanged(insetsState, activeControls);
            }
        }

        @Override
        public void moved(int newX, int newY) {
            final ViewRootImpl viewAncestor = mViewAncestor.get();
            if (viewAncestor != null) {
                viewAncestor.dispatchMoved(newX, newY);
            }
        }

        @Override
        public void dispatchAppVisibility(boolean visible) {
            final ViewRootImpl viewAncestor = mViewAncestor.get();
            if (viewAncestor != null) {
                viewAncestor.dispatchAppVisibility(visible);
            }
        }

        @Override
        public void dispatchGetNewSurface() {
            final ViewRootImpl viewAncestor = mViewAncestor.get();
            if (viewAncestor != null) {
                viewAncestor.dispatchGetNewSurface();
            }
        }

        @Override
        public void windowFocusChanged(boolean hasFocus, boolean inTouchMode) {
            final ViewRootImpl viewAncestor = mViewAncestor.get();
            if (viewAncestor != null) {
                viewAncestor.windowFocusChanged(hasFocus, inTouchMode);
            }
        }

        private static int checkCallingPermission(String permission) {
            try {
                return ActivityManager.getService().checkPermission(
                        permission, Binder.getCallingPid(), Binder.getCallingUid());
            } catch (RemoteException e) {
                return PackageManager.PERMISSION_DENIED;
            }
        }

        @Override
        public void executeCommand(String command, String parameters, ParcelFileDescriptor out) {
            final ViewRootImpl viewAncestor = mViewAncestor.get();
            if (viewAncestor != null) {
                final View view = viewAncestor.mView;
                if (view != null) {
                    if (checkCallingPermission(Manifest.permission.DUMP) !=
                            PackageManager.PERMISSION_GRANTED) {
                        throw new SecurityException("Insufficient permissions to invoke"
                                + " executeCommand() from pid=" + Binder.getCallingPid()
                                + ", uid=" + Binder.getCallingUid());
                    }

                    OutputStream clientStream = null;
                    try {
                        clientStream = new ParcelFileDescriptor.AutoCloseOutputStream(out);
                        ViewDebug.dispatchCommand(view, command, parameters, clientStream);
                    } catch (IOException e) {
                        e.printStackTrace();
                    } finally {
                        if (clientStream != null) {
                            try {
                                clientStream.close();
                            } catch (IOException e) {
                                e.printStackTrace();
                            }
                        }
                    }
                }
            }
        }

        @Override
        public void closeSystemDialogs(String reason) {
            final ViewRootImpl viewAncestor = mViewAncestor.get();
            if (viewAncestor != null) {
                viewAncestor.dispatchCloseSystemDialogs(reason);
            }
        }

        @Override
        public void dispatchWallpaperOffsets(float x, float y, float xStep, float yStep,
                boolean sync) {
            if (sync) {
                try {
                    mWindowSession.wallpaperOffsetsComplete(asBinder());
                } catch (RemoteException e) {
                }
            }
        }

        @Override
        public void dispatchWallpaperCommand(String action, int x, int y,
                int z, Bundle extras, boolean sync) {
            if (sync) {
                try {
                    mWindowSession.wallpaperCommandComplete(asBinder(), null);
                } catch (RemoteException e) {
                }
            }
        }

        /* Drag/drop */
        @Override
        public void dispatchDragEvent(DragEvent event) {
            final ViewRootImpl viewAncestor = mViewAncestor.get();
            if (viewAncestor != null) {
                viewAncestor.dispatchDragEvent(event);
            }
        }

        @Override
        public void updatePointerIcon(float x, float y) {
            final ViewRootImpl viewAncestor = mViewAncestor.get();
            if (viewAncestor != null) {
                viewAncestor.updatePointerIcon(x, y);
            }
        }

        @Override
        public void dispatchSystemUiVisibilityChanged(int seq, int globalVisibility,
                int localValue, int localChanges) {
            final ViewRootImpl viewAncestor = mViewAncestor.get();
            if (viewAncestor != null) {
                viewAncestor.dispatchSystemUiVisibilityChanged(seq, globalVisibility,
                        localValue, localChanges);
            }
        }

        @Override
        public void dispatchWindowShown() {
            final ViewRootImpl viewAncestor = mViewAncestor.get();
            if (viewAncestor != null) {
                viewAncestor.dispatchWindowShown();
            }
        }

        @Override
        public void requestAppKeyboardShortcuts(IResultReceiver receiver, int deviceId) {
            ViewRootImpl viewAncestor = mViewAncestor.get();
            if (viewAncestor != null) {
                viewAncestor.dispatchRequestKeyboardShortcuts(receiver, deviceId);
            }
        }

        @Override
        public void dispatchPointerCaptureChanged(boolean hasCapture) {
            final ViewRootImpl viewAncestor = mViewAncestor.get();
            if (viewAncestor != null) {
                viewAncestor.dispatchPointerCaptureChanged(hasCapture);
            }
        }

    }

    public static final class CalledFromWrongThreadException extends AndroidRuntimeException {
        @UnsupportedAppUsage
        public CalledFromWrongThreadException(String msg) {
            super(msg);
        }
    }

    static HandlerActionQueue getRunQueue() {
        HandlerActionQueue rq = sRunQueues.get();
        if (rq != null) {
            return rq;
        }
        rq = new HandlerActionQueue();
        sRunQueues.set(rq);
        return rq;
    }

    /**
     * Start a drag resizing which will inform all listeners that a window resize is taking place.
     */
    private void startDragResizing(Rect initialBounds, boolean fullscreen, Rect systemInsets,
            Rect stableInsets, int resizeMode) {
        if (!mDragResizing) {
            mDragResizing = true;
            if (mUseMTRenderer) {
                for (int i = mWindowCallbacks.size() - 1; i >= 0; i--) {
                    mWindowCallbacks.get(i).onWindowDragResizeStart(
                            initialBounds, fullscreen, systemInsets, stableInsets, resizeMode);
                }
            }
            mFullRedrawNeeded = true;
        }
    }

    /**
     * End a drag resize which will inform all listeners that a window resize has ended.
     */
    private void endDragResizing() {
        if (mDragResizing) {
            mDragResizing = false;
            if (mUseMTRenderer) {
                for (int i = mWindowCallbacks.size() - 1; i >= 0; i--) {
                    mWindowCallbacks.get(i).onWindowDragResizeEnd();
                }
            }
            mFullRedrawNeeded = true;
        }
    }

    private boolean updateContentDrawBounds() {
        boolean updated = false;
        if (mUseMTRenderer) {
            for (int i = mWindowCallbacks.size() - 1; i >= 0; i--) {
                updated |=
                        mWindowCallbacks.get(i).onContentDrawn(mWindowAttributes.surfaceInsets.left,
                                mWindowAttributes.surfaceInsets.top, mWidth, mHeight);
            }
        }
        return updated | (mDragResizing && mReportNextDraw);
    }

    private void requestDrawWindow() {
        if (!mUseMTRenderer) {
            return;
        }
        mWindowDrawCountDown = new CountDownLatch(mWindowCallbacks.size());
        for (int i = mWindowCallbacks.size() - 1; i >= 0; i--) {
            mWindowCallbacks.get(i).onRequestDraw(mReportNextDraw);
        }
    }

    /**
     * Tells this instance that its corresponding activity has just relaunched. In this case, we
     * need to force a relayout of the window to make sure we get the correct bounds from window
     * manager.
     */
    public void reportActivityRelaunched() {
        mActivityRelaunched = true;
    }

    public SurfaceControl getSurfaceControl() {
        return mSurfaceControl;
    }

    /**
     * Class for managing the accessibility interaction connection
     * based on the global accessibility state.
     */
    final class AccessibilityInteractionConnectionManager
            implements AccessibilityStateChangeListener {
        @Override
        public void onAccessibilityStateChanged(boolean enabled) {
            if (enabled) {
                ensureConnection();
                if (mAttachInfo.mHasWindowFocus && (mView != null)) {
                    mView.sendAccessibilityEvent(AccessibilityEvent.TYPE_WINDOW_STATE_CHANGED);
                    View focusedView = mView.findFocus();
                    if (focusedView != null && focusedView != mView) {
                        focusedView.sendAccessibilityEvent(AccessibilityEvent.TYPE_VIEW_FOCUSED);
                    }
                }
            } else {
                ensureNoConnection();
                mHandler.obtainMessage(MSG_CLEAR_ACCESSIBILITY_FOCUS_HOST).sendToTarget();
            }
        }

        public void ensureConnection() {
            final boolean registered = mAttachInfo.mAccessibilityWindowId
                    != AccessibilityWindowInfo.UNDEFINED_WINDOW_ID;
            if (!registered) {
                mAttachInfo.mAccessibilityWindowId =
                        mAccessibilityManager.addAccessibilityInteractionConnection(mWindow,
                                mContext.getPackageName(),
                                new AccessibilityInteractionConnection(ViewRootImpl.this));
            }
        }

        public void ensureNoConnection() {
            final boolean registered = mAttachInfo.mAccessibilityWindowId
                    != AccessibilityWindowInfo.UNDEFINED_WINDOW_ID;
            if (registered) {
                mAttachInfo.mAccessibilityWindowId = AccessibilityWindowInfo.UNDEFINED_WINDOW_ID;
                mAccessibilityManager.removeAccessibilityInteractionConnection(mWindow);
            }
        }
    }

    final class HighContrastTextManager implements HighTextContrastChangeListener {
        HighContrastTextManager() {
            ThreadedRenderer.setHighContrastText(mAccessibilityManager.isHighTextContrastEnabled());
        }
        @Override
        public void onHighTextContrastStateChanged(boolean enabled) {
            ThreadedRenderer.setHighContrastText(enabled);

            // Destroy Displaylists so they can be recreated with high contrast recordings
            destroyHardwareResources();

            // Schedule redraw, which will rerecord + redraw all text
            invalidate();
        }
    }

    /**
     * This class is an interface this ViewAncestor provides to the
     * AccessibilityManagerService to the latter can interact with
     * the view hierarchy in this ViewAncestor.
     */
    static final class AccessibilityInteractionConnection
            extends IAccessibilityInteractionConnection.Stub {
        private final WeakReference<ViewRootImpl> mViewRootImpl;

        AccessibilityInteractionConnection(ViewRootImpl viewRootImpl) {
            mViewRootImpl = new WeakReference<ViewRootImpl>(viewRootImpl);
        }

        @Override
        public void findAccessibilityNodeInfoByAccessibilityId(long accessibilityNodeId,
                Region interactiveRegion, int interactionId,
                IAccessibilityInteractionConnectionCallback callback, int flags,
                int interrogatingPid, long interrogatingTid, MagnificationSpec spec, Bundle args) {
            ViewRootImpl viewRootImpl = mViewRootImpl.get();
            if (viewRootImpl != null && viewRootImpl.mView != null) {
                viewRootImpl.getAccessibilityInteractionController()
                    .findAccessibilityNodeInfoByAccessibilityIdClientThread(accessibilityNodeId,
                            interactiveRegion, interactionId, callback, flags, interrogatingPid,
                            interrogatingTid, spec, args);
            } else {
                // We cannot make the call and notify the caller so it does not wait.
                try {
                    callback.setFindAccessibilityNodeInfosResult(null, interactionId);
                } catch (RemoteException re) {
                    /* best effort - ignore */
                }
            }
        }

        @Override
        public void performAccessibilityAction(long accessibilityNodeId, int action,
                Bundle arguments, int interactionId,
                IAccessibilityInteractionConnectionCallback callback, int flags,
                int interrogatingPid, long interrogatingTid) {
            ViewRootImpl viewRootImpl = mViewRootImpl.get();
            if (viewRootImpl != null && viewRootImpl.mView != null) {
                viewRootImpl.getAccessibilityInteractionController()
                    .performAccessibilityActionClientThread(accessibilityNodeId, action, arguments,
                            interactionId, callback, flags, interrogatingPid, interrogatingTid);
            } else {
                // We cannot make the call and notify the caller so it does not wait.
                try {
                    callback.setPerformAccessibilityActionResult(false, interactionId);
                } catch (RemoteException re) {
                    /* best effort - ignore */
                }
            }
        }

        @Override
        public void findAccessibilityNodeInfosByViewId(long accessibilityNodeId,
                String viewId, Region interactiveRegion, int interactionId,
                IAccessibilityInteractionConnectionCallback callback, int flags,
                int interrogatingPid, long interrogatingTid, MagnificationSpec spec) {
            ViewRootImpl viewRootImpl = mViewRootImpl.get();
            if (viewRootImpl != null && viewRootImpl.mView != null) {
                viewRootImpl.getAccessibilityInteractionController()
                    .findAccessibilityNodeInfosByViewIdClientThread(accessibilityNodeId,
                            viewId, interactiveRegion, interactionId, callback, flags,
                            interrogatingPid, interrogatingTid, spec);
            } else {
                // We cannot make the call and notify the caller so it does not wait.
                try {
                    callback.setFindAccessibilityNodeInfoResult(null, interactionId);
                } catch (RemoteException re) {
                    /* best effort - ignore */
                }
            }
        }

        @Override
        public void findAccessibilityNodeInfosByText(long accessibilityNodeId, String text,
                Region interactiveRegion, int interactionId,
                IAccessibilityInteractionConnectionCallback callback, int flags,
                int interrogatingPid, long interrogatingTid, MagnificationSpec spec) {
            ViewRootImpl viewRootImpl = mViewRootImpl.get();
            if (viewRootImpl != null && viewRootImpl.mView != null) {
                viewRootImpl.getAccessibilityInteractionController()
                    .findAccessibilityNodeInfosByTextClientThread(accessibilityNodeId, text,
                            interactiveRegion, interactionId, callback, flags, interrogatingPid,
                            interrogatingTid, spec);
            } else {
                // We cannot make the call and notify the caller so it does not wait.
                try {
                    callback.setFindAccessibilityNodeInfosResult(null, interactionId);
                } catch (RemoteException re) {
                    /* best effort - ignore */
                }
            }
        }

        @Override
        public void findFocus(long accessibilityNodeId, int focusType, Region interactiveRegion,
                int interactionId, IAccessibilityInteractionConnectionCallback callback, int flags,
                int interrogatingPid, long interrogatingTid, MagnificationSpec spec) {
            ViewRootImpl viewRootImpl = mViewRootImpl.get();
            if (viewRootImpl != null && viewRootImpl.mView != null) {
                viewRootImpl.getAccessibilityInteractionController()
                    .findFocusClientThread(accessibilityNodeId, focusType, interactiveRegion,
                            interactionId, callback, flags, interrogatingPid, interrogatingTid,
                            spec);
            } else {
                // We cannot make the call and notify the caller so it does not wait.
                try {
                    callback.setFindAccessibilityNodeInfoResult(null, interactionId);
                } catch (RemoteException re) {
                    /* best effort - ignore */
                }
            }
        }

        @Override
        public void focusSearch(long accessibilityNodeId, int direction, Region interactiveRegion,
                int interactionId, IAccessibilityInteractionConnectionCallback callback, int flags,
                int interrogatingPid, long interrogatingTid, MagnificationSpec spec) {
            ViewRootImpl viewRootImpl = mViewRootImpl.get();
            if (viewRootImpl != null && viewRootImpl.mView != null) {
                viewRootImpl.getAccessibilityInteractionController()
                    .focusSearchClientThread(accessibilityNodeId, direction, interactiveRegion,
                            interactionId, callback, flags, interrogatingPid, interrogatingTid,
                            spec);
            } else {
                // We cannot make the call and notify the caller so it does not wait.
                try {
                    callback.setFindAccessibilityNodeInfoResult(null, interactionId);
                } catch (RemoteException re) {
                    /* best effort - ignore */
                }
            }
        }

        @Override
        public void clearAccessibilityFocus() {
            ViewRootImpl viewRootImpl = mViewRootImpl.get();
            if (viewRootImpl != null && viewRootImpl.mView != null) {
                viewRootImpl.getAccessibilityInteractionController()
                        .clearAccessibilityFocusClientThread();
            }
        }

        @Override
        public void notifyOutsideTouch() {
            ViewRootImpl viewRootImpl = mViewRootImpl.get();
            if (viewRootImpl != null && viewRootImpl.mView != null) {
                viewRootImpl.getAccessibilityInteractionController()
                        .notifyOutsideTouchClientThread();
            }
        }
    }

    private class SendWindowContentChangedAccessibilityEvent implements Runnable {
        private int mChangeTypes = 0;

        public View mSource;
        public long mLastEventTimeMillis;
        /**
         * Override for {@link AccessibilityEvent#originStackTrace} to provide the stack trace
         * of the original {@link #runOrPost} call instead of one for sending the delayed event
         * from a looper.
         */
        public StackTraceElement[] mOrigin;

        @Override
        public void run() {
            // Protect against re-entrant code and attempt to do the right thing in the case that
            // we're multithreaded.
            View source = mSource;
            mSource = null;
            if (source == null) {
                Log.e(TAG, "Accessibility content change has no source");
                return;
            }
            // The accessibility may be turned off while we were waiting so check again.
            if (AccessibilityManager.getInstance(mContext).isEnabled()) {
                mLastEventTimeMillis = SystemClock.uptimeMillis();
                AccessibilityEvent event = AccessibilityEvent.obtain();
                event.setEventType(AccessibilityEvent.TYPE_WINDOW_CONTENT_CHANGED);
                event.setContentChangeTypes(mChangeTypes);
                if (AccessibilityEvent.DEBUG_ORIGIN) event.originStackTrace = mOrigin;
                source.sendAccessibilityEventUnchecked(event);
            } else {
                mLastEventTimeMillis = 0;
            }
            // In any case reset to initial state.
            source.resetSubtreeAccessibilityStateChanged();
            mChangeTypes = 0;
            if (AccessibilityEvent.DEBUG_ORIGIN) mOrigin = null;
        }

        public void runOrPost(View source, int changeType) {
            if (mHandler.getLooper() != Looper.myLooper()) {
                CalledFromWrongThreadException e = new CalledFromWrongThreadException("Only the "
                        + "original thread that created a view hierarchy can touch its views.");
                // TODO: Throw the exception
                Log.e(TAG, "Accessibility content change on non-UI thread. Future Android "
                        + "versions will throw an exception.", e);
                // Attempt to recover. This code does not eliminate the thread safety issue, but
                // it should force any issues to happen near the above log.
                mHandler.removeCallbacks(this);
                if (mSource != null) {
                    // Dispatch whatever was pending. It's still possible that the runnable started
                    // just before we removed the callbacks, and bad things will happen, but at
                    // least they should happen very close to the logged error.
                    run();
                }
            }
            if (mSource != null) {
                // If there is no common predecessor, then mSource points to
                // a removed view, hence in this case always prefer the source.
                View predecessor = getCommonPredecessor(mSource, source);
                if (predecessor != null) {
                    predecessor = predecessor.getSelfOrParentImportantForA11y();
                }
                mSource = (predecessor != null) ? predecessor : source;
                mChangeTypes |= changeType;
                return;
            }
            mSource = source;
            mChangeTypes = changeType;
            if (AccessibilityEvent.DEBUG_ORIGIN) {
                mOrigin = Thread.currentThread().getStackTrace();
            }
            final long timeSinceLastMillis = SystemClock.uptimeMillis() - mLastEventTimeMillis;
            final long minEventIntevalMillis =
                    ViewConfiguration.getSendRecurringAccessibilityEventsInterval();
            if (timeSinceLastMillis >= minEventIntevalMillis) {
                removeCallbacksAndRun();
            } else {
                mHandler.postDelayed(this, minEventIntevalMillis - timeSinceLastMillis);
            }
        }

        public void removeCallbacksAndRun() {
            mHandler.removeCallbacks(this);
            run();
        }
    }

    private static class UnhandledKeyManager {
        // This is used to ensure that unhandled events are only dispatched once. We attempt
        // to dispatch more than once in order to achieve a certain order. Specifically, if we
        // are in an Activity or Dialog (and have a Window.Callback), the unhandled events should
        // be dispatched after the view hierarchy, but before the Callback. However, if we aren't
        // in an activity, we still want unhandled keys to be dispatched.
        private boolean mDispatched = true;

        // Keeps track of which Views have unhandled key focus for which keys. This doesn't
        // include modifiers.
        private final SparseArray<WeakReference<View>> mCapturedKeys = new SparseArray<>();

        // The current receiver. This value is transient and used between the pre-dispatch and
        // pre-view phase to ensure that other input-stages don't interfere with tracking.
        private WeakReference<View> mCurrentReceiver = null;

        boolean dispatch(View root, KeyEvent event) {
            if (mDispatched) {
                return false;
            }
            View consumer;
            try {
                Trace.traceBegin(Trace.TRACE_TAG_VIEW, "UnhandledKeyEvent dispatch");
                mDispatched = true;

                consumer = root.dispatchUnhandledKeyEvent(event);

                // If an unhandled listener handles one, then keep track of it so that the
                // consuming view is first to receive its repeats and release as well.
                if (event.getAction() == KeyEvent.ACTION_DOWN) {
                    int keycode = event.getKeyCode();
                    if (consumer != null && !KeyEvent.isModifierKey(keycode)) {
                        mCapturedKeys.put(keycode, new WeakReference<>(consumer));
                    }
                }
            } finally {
                Trace.traceEnd(Trace.TRACE_TAG_VIEW);
            }
            return consumer != null;
        }

        /**
         * Called before the event gets dispatched to anything
         */
        void preDispatch(KeyEvent event) {
            // Always clean-up 'up' events since it's possible for earlier dispatch stages to
            // consume them without consuming the corresponding 'down' event.
            mCurrentReceiver = null;
            if (event.getAction() == KeyEvent.ACTION_UP) {
                int idx = mCapturedKeys.indexOfKey(event.getKeyCode());
                if (idx >= 0) {
                    mCurrentReceiver = mCapturedKeys.valueAt(idx);
                    mCapturedKeys.removeAt(idx);
                }
            }
        }

        /**
         * Called before the event gets dispatched to the view hierarchy
         * @return {@code true} if an unhandled handler has focus and consumed the event
         */
        boolean preViewDispatch(KeyEvent event) {
            mDispatched = false;
            if (mCurrentReceiver == null) {
                mCurrentReceiver = mCapturedKeys.get(event.getKeyCode());
            }
            if (mCurrentReceiver != null) {
                View target = mCurrentReceiver.get();
                if (event.getAction() == KeyEvent.ACTION_UP) {
                    mCurrentReceiver = null;
                }
                if (target != null && target.isAttachedToWindow()) {
                    target.onUnhandledKeyEvent(event);
                }
                // consume anyways so that we don't feed uncaptured key events to other views
                return true;
            }
            return false;
        }
    }
}<|MERGE_RESOLUTION|>--- conflicted
+++ resolved
@@ -475,21 +475,6 @@
     @UnsupportedAppUsage
     public final Surface mSurface = new Surface();
     private final SurfaceControl mSurfaceControl = new SurfaceControl();
-<<<<<<< HEAD
-
-    /**
-     * Child surface of {@code mSurface} with the same bounds as its parent, and crop bounds
-     * are set to the parent's bounds adjusted for surface insets. This surface is created when
-     * {@link ViewRootImpl#createBoundsSurface(int)} is called.
-     * By parenting to this bounds surface, child surfaces can ensure they do not draw into the
-     * surface inset regions set by the parent window.
-     */
-    public final Surface mBoundsSurface = new Surface();
-    private SurfaceSession mSurfaceSession;
-    private SurfaceControl mBoundsSurfaceControl;
-    private final Transaction mTransaction = new Transaction();
-
-=======
 
     /**
      * Transaction object that can be used to synchronize child SurfaceControl changes with
@@ -507,7 +492,6 @@
     private final SurfaceSession mSurfaceSession = new SurfaceSession();
     private final Transaction mTransaction = new Transaction();
 
->>>>>>> dbf9e87c
     @UnsupportedAppUsage
     boolean mAdded;
     boolean mAddedTouchMode;
@@ -628,11 +612,8 @@
     }
 
     private String mTag = TAG;
-<<<<<<< HEAD
     boolean mHaveMoveEvent = false;
 
-=======
->>>>>>> dbf9e87c
     public ViewRootImpl(Context context, Display display) {
         this(context, display, WindowManagerGlobal.getWindowSession());
     }
@@ -916,11 +897,7 @@
                     res = mWindowSession.addToDisplay(mWindow, mSeq, mWindowAttributes,
                             getHostVisibility(), mDisplay.getDisplayId(), mTmpFrame,
                             mAttachInfo.mContentInsets, mAttachInfo.mStableInsets,
-<<<<<<< HEAD
-                            mAttachInfo.mOutsets, mAttachInfo.mDisplayCutout, mInputChannel,
-=======
                             mAttachInfo.mOutsets, mAttachInfo.mDisplayCutout, inputChannel,
->>>>>>> dbf9e87c
                             mTempInsets);
                     setFrame(mTmpFrame);
                 } catch (RemoteException e) {
@@ -1161,11 +1138,7 @@
      *
      * @param callback The callback to register.
      */
-<<<<<<< HEAD
-    public void registerRtFrameCallback(FrameDrawingCallback callback) {
-=======
     public void registerRtFrameCallback(@NonNull FrameDrawingCallback callback) {
->>>>>>> dbf9e87c
         if (mAttachInfo.mThreadedRenderer != null) {
             mAttachInfo.mThreadedRenderer.registerRtFrameCallback(frame -> {
                 try {
@@ -1591,15 +1564,10 @@
                     renderer.destroyHardwareResources(mView);
                 }
 
-<<<<<<< HEAD
-            if (mStopped) {
-                if (mSurfaceHolder != null && mSurface.isValid()) {
-=======
                 if (mSurface.isValid()) {
                     if (mSurfaceHolder != null) {
                         notifyHolderSurfaceDestroyed();
                     }
->>>>>>> dbf9e87c
                     notifySurfaceDestroyed();
                 }
                 destroySurface();
@@ -1695,67 +1663,6 @@
         }
         mSurface.release();
         mSurfaceControl.release();
-    }
-
-    /**
-     * Creates a surface as a child of {@code mSurface} with the same bounds as its parent and
-     * crop bounds set to the parent's bounds adjusted for surface insets.
-     *
-     * @param zOrderLayer Z order relative to the parent surface.
-     */
-    public void createBoundsSurface(int zOrderLayer) {
-        if (mSurfaceSession == null) {
-            mSurfaceSession = new SurfaceSession();
-        }
-        if (mBoundsSurfaceControl != null && mBoundsSurface.isValid()) {
-            return; // surface control for bounds surface already exists.
-        }
-
-        mBoundsSurfaceControl = new SurfaceControl.Builder(mSurfaceSession)
-                .setName("Bounds for - " + getTitle().toString())
-                .setParent(mSurfaceControl)
-                .build();
-
-        setBoundsSurfaceCrop();
-        mTransaction.setLayer(mBoundsSurfaceControl, zOrderLayer)
-                    .show(mBoundsSurfaceControl)
-                    .apply();
-        mBoundsSurface.copyFrom(mBoundsSurfaceControl);
-    }
-
-    private void setBoundsSurfaceCrop() {
-        // mWinFrame is already adjusted for surface insets. So offset it and use it as
-        // the cropping bounds.
-        mTempBoundsRect.set(mWinFrame);
-        mTempBoundsRect.offsetTo(mWindowAttributes.surfaceInsets.left,
-                mWindowAttributes.surfaceInsets.top);
-        mTransaction.setWindowCrop(mBoundsSurfaceControl, mTempBoundsRect);
-    }
-
-    /**
-     * Called after window layout to update the bounds surface. If the surface insets have
-     * changed or the surface has resized, update the bounds surface.
-     */
-    private void updateBoundsSurface() {
-        if (mBoundsSurfaceControl != null && mSurface.isValid()) {
-            setBoundsSurfaceCrop();
-            mTransaction.deferTransactionUntilSurface(mBoundsSurfaceControl,
-                    mSurface, mSurface.getNextFrameNumber())
-                    .apply();
-        }
-    }
-
-    private void destroySurface() {
-        mSurface.release();
-        mSurfaceControl.release();
-
-        mSurfaceSession = null;
-
-        if (mBoundsSurfaceControl != null) {
-            mBoundsSurfaceControl.remove();
-            mBoundsSurface.release();
-            mBoundsSurfaceControl = null;
-        }
     }
 
     /**
@@ -2096,11 +2003,7 @@
         mIsInTraversal = true;
         mWillDrawSoon = true;
         boolean windowSizeMayChange = false;
-<<<<<<< HEAD
-        boolean surfaceChanged = false;
-=======
         final boolean windowAttributesChanged = mWindowAttributesChanged;
->>>>>>> dbf9e87c
         WindowManager.LayoutParams lp = mWindowAttributes;
 
         int desiredWindowWidth;
@@ -2359,13 +2262,10 @@
         final boolean isViewVisible = viewVisibility == View.VISIBLE;
         final boolean windowRelayoutWasForced = mForceNextWindowRelayout;
         boolean surfaceSizeChanged = false;
-<<<<<<< HEAD
-=======
         boolean surfaceCreated = false;
         boolean surfaceDestroyed = false;
         /* True if surface generation id changes. */
         boolean surfaceReplaced = false;
->>>>>>> dbf9e87c
 
         if (mFirst || windowShouldResize || insetsChanged ||
                 viewVisibilityChanged || params != null || mForceNextWindowRelayout) {
@@ -2447,12 +2347,6 @@
                 final boolean outsetsChanged = !mPendingOutsets.equals(mAttachInfo.mOutsets);
                 surfaceSizeChanged = (relayoutResult
                         & WindowManagerGlobal.RELAYOUT_RES_SURFACE_RESIZED) != 0;
-<<<<<<< HEAD
-                surfaceChanged |= surfaceSizeChanged;
-                final boolean alwaysConsumeSystemBarsChanged =
-                        mPendingAlwaysConsumeSystemBars != mAttachInfo.mAlwaysConsumeSystemBars;
-                final boolean colorModeChanged = hasColorModeChanged(lp.getColorMode());
-=======
                 final boolean alwaysConsumeSystemBarsChanged =
                         mPendingAlwaysConsumeSystemBars != mAttachInfo.mAlwaysConsumeSystemBars;
                 final boolean colorModeChanged = hasColorModeChanged(lp.getColorMode());
@@ -2461,7 +2355,6 @@
                 surfaceReplaced = (surfaceGenerationId != mSurface.getGenerationId())
                         && mSurface.isValid();
 
->>>>>>> dbf9e87c
                 if (contentInsetsChanged) {
                     mAttachInfo.mContentInsets.set(mPendingContentInsets);
                     if (DEBUG_LAYOUT) Log.v(mTag, "Content insets changing to: "
@@ -2516,31 +2409,6 @@
                             lp.getColorMode() == ActivityInfo.COLOR_MODE_WIDE_COLOR_GAMUT);
                 }
 
-<<<<<<< HEAD
-                if (!hadSurface) {
-                    if (mSurface.isValid()) {
-                        // If we are creating a new surface, then we need to
-                        // completely redraw it.
-                        mFullRedrawNeeded = true;
-                        mPreviousTransparentRegion.setEmpty();
-
-                        // Only initialize up-front if transparent regions are not
-                        // requested, otherwise defer to see if the entire window
-                        // will be transparent
-                        if (mAttachInfo.mThreadedRenderer != null) {
-                            try {
-                                hwInitialized = mAttachInfo.mThreadedRenderer.initialize(
-                                        mSurface);
-                                if (hwInitialized && (host.mPrivateFlags
-                                        & View.PFLAG_REQUEST_TRANSPARENT_REGIONS) == 0) {
-                                    // Don't pre-allocate if transparent regions
-                                    // are requested as they may not be needed
-                                    mAttachInfo.mThreadedRenderer.allocateBuffers();
-                                }
-                            } catch (OutOfResourcesException e) {
-                                handleOutOfResourcesException(e);
-                                return;
-=======
                 if (surfaceCreated) {
                     // If we are creating a new surface, then we need to
                     // completely redraw it.
@@ -2559,7 +2427,6 @@
                                 // Don't pre-allocate if transparent regions
                                 // are requested as they may not be needed
                                 mAttachInfo.mThreadedRenderer.allocateBuffers();
->>>>>>> dbf9e87c
                             }
                         } catch (OutOfResourcesException e) {
                             handleOutOfResourcesException(e);
@@ -2585,12 +2452,8 @@
                             mAttachInfo.mThreadedRenderer.isEnabled()) {
                         mAttachInfo.mThreadedRenderer.destroy();
                     }
-<<<<<<< HEAD
-                } else if ((surfaceGenerationId != mSurface.getGenerationId()
-=======
                     notifySurfaceDestroyed();
                 } else if ((surfaceReplaced
->>>>>>> dbf9e87c
                         || surfaceSizeChanged || windowRelayoutWasForced || colorModeChanged)
                         && mSurfaceHolder == null
                         && mAttachInfo.mThreadedRenderer != null
@@ -2775,13 +2638,8 @@
             maybeHandleWindowMove(frame);
         }
 
-<<<<<<< HEAD
-        if (surfaceSizeChanged) {
-            updateBoundsSurface();
-=======
         if (surfaceSizeChanged || surfaceReplaced || surfaceCreated || windowAttributesChanged) {
             updateBoundsLayer();
->>>>>>> dbf9e87c
         }
 
         final boolean didLayout = layoutRequested && (!mStopped || mReportNextDraw);
@@ -3015,11 +2873,7 @@
         }
     }
 
-<<<<<<< HEAD
-    private void notifySurfaceDestroyed() {
-=======
     private void notifyHolderSurfaceDestroyed() {
->>>>>>> dbf9e87c
         mSurfaceHolder.ungetCallbacks();
         SurfaceHolder.Callback[] callbacks = mSurfaceHolder.getCallbacks();
         if (callbacks != null) {
