--- conflicted
+++ resolved
@@ -17,10 +17,7 @@
 package android.net;
 
 import android.annotation.IntDef;
-<<<<<<< HEAD
-=======
 import android.annotation.NonNull;
->>>>>>> 825827da
 import android.annotation.Nullable;
 import android.annotation.SystemApi;
 import android.annotation.TestApi;
@@ -147,12 +144,8 @@
             NET_CAPABILITY_NOT_CONGESTED,
             NET_CAPABILITY_NOT_SUSPENDED,
             NET_CAPABILITY_OEM_PAID,
-<<<<<<< HEAD
-            NET_CAPABILITY_MCX
-=======
             NET_CAPABILITY_MCX,
             NET_CAPABILITY_PARTIAL_CONNECTIVITY,
->>>>>>> 825827da
     })
     public @interface NetCapability { }
 
@@ -313,10 +306,6 @@
      */
     public static final int NET_CAPABILITY_MCX = 23;
 
-<<<<<<< HEAD
-    private static final int MIN_NET_CAPABILITY = NET_CAPABILITY_MMS;
-    private static final int MAX_NET_CAPABILITY = NET_CAPABILITY_MCX;
-=======
     /**
      * Indicates that this network was tested to only provide partial connectivity.
      * @hide
@@ -326,7 +315,6 @@
 
     private static final int MIN_NET_CAPABILITY = NET_CAPABILITY_MMS;
     private static final int MAX_NET_CAPABILITY = NET_CAPABILITY_PARTIAL_CONNECTIVITY;
->>>>>>> 825827da
 
     /**
      * Network capabilities that are expected to be mutable, i.e., can change while a particular
@@ -418,11 +406,7 @@
      * @hide
      */
     @UnsupportedAppUsage
-<<<<<<< HEAD
-    public NetworkCapabilities addCapability(@NetCapability int capability) {
-=======
     public @NonNull NetworkCapabilities addCapability(@NetCapability int capability) {
->>>>>>> 825827da
         checkValidCapability(capability);
         mNetworkCapabilities |= 1 << capability;
         mUnwantedNetworkCapabilities &= ~(1 << capability);  // remove from unwanted capability list
@@ -459,11 +443,7 @@
      * @hide
      */
     @UnsupportedAppUsage
-<<<<<<< HEAD
-    public NetworkCapabilities removeCapability(@NetCapability int capability) {
-=======
     public @NonNull NetworkCapabilities removeCapability(@NetCapability int capability) {
->>>>>>> 825827da
         checkValidCapability(capability);
         final long mask = ~(1 << capability);
         mNetworkCapabilities &= mask;
@@ -547,10 +527,6 @@
                 && ((mUnwantedNetworkCapabilities & (1 << capability)) != 0);
     }
 
-<<<<<<< HEAD
-    /** Note this method may result in having the same capability in wanted and unwanted lists. */
-    private void combineNetCapabilities(NetworkCapabilities nc) {
-=======
     /**
      * Check if this NetworkCapabilities has system managed capabilities or not.
      * @hide
@@ -561,7 +537,6 @@
 
     /** Note this method may result in having the same capability in wanted and unwanted lists. */
     private void combineNetCapabilities(@NonNull NetworkCapabilities nc) {
->>>>>>> 825827da
         this.mNetworkCapabilities |= nc.mNetworkCapabilities;
         this.mUnwantedNetworkCapabilities |= nc.mUnwantedNetworkCapabilities;
     }
@@ -741,11 +716,7 @@
      * @hide
      */
     @UnsupportedAppUsage
-<<<<<<< HEAD
-    public NetworkCapabilities addTransportType(@Transport int transportType) {
-=======
     public @NonNull NetworkCapabilities addTransportType(@Transport int transportType) {
->>>>>>> 825827da
         checkValidTransportType(transportType);
         mTransportTypes |= 1 << transportType;
         setNetworkSpecifier(mNetworkSpecifier); // used for exception checking
@@ -790,11 +761,7 @@
      */
     @TestApi
     @SystemApi
-<<<<<<< HEAD
-    public @Transport int[] getTransportTypes() {
-=======
     @NonNull public @Transport int[] getTransportTypes() {
->>>>>>> 825827da
         return BitUtils.unpackBits(mTransportTypes);
     }
 
@@ -992,32 +959,20 @@
      * @return This NetworkCapabilities instance, to facilitate chaining.
      * @hide
      */
-<<<<<<< HEAD
-    public NetworkCapabilities setTransportInfo(TransportInfo transportInfo) {
-=======
     public @NonNull NetworkCapabilities setTransportInfo(TransportInfo transportInfo) {
->>>>>>> 825827da
         mTransportInfo = transportInfo;
         return this;
     }
 
     /**
-<<<<<<< HEAD
-     * Gets the optional bearer specific network specifier.
-=======
      * Gets the optional bearer specific network specifier. May be {@code null} if not set.
->>>>>>> 825827da
      *
      * @return The optional {@link NetworkSpecifier} specifying the bearer specific network
      *         specifier or {@code null}. See {@link #setNetworkSpecifier}.
      * @hide
      */
     @UnsupportedAppUsage(maxTargetSdk = Build.VERSION_CODES.P, trackingBug = 115609023)
-<<<<<<< HEAD
-    public NetworkSpecifier getNetworkSpecifier() {
-=======
     public @Nullable NetworkSpecifier getNetworkSpecifier() {
->>>>>>> 825827da
         return mNetworkSpecifier;
     }
 
@@ -1071,11 +1026,7 @@
      * Signal strength. This is a signed integer, and higher values indicate better signal.
      * The exact units are bearer-dependent. For example, Wi-Fi uses RSSI.
      */
-<<<<<<< HEAD
-    @UnsupportedAppUsage
-=======
     @UnsupportedAppUsage(maxTargetSdk = Build.VERSION_CODES.P)
->>>>>>> 825827da
     private int mSignalStrength = SIGNAL_STRENGTH_UNSPECIFIED;
 
     /**
@@ -1092,11 +1043,7 @@
      * @hide
      */
     @UnsupportedAppUsage
-<<<<<<< HEAD
-    public NetworkCapabilities setSignalStrength(int signalStrength) {
-=======
     public @NonNull NetworkCapabilities setSignalStrength(int signalStrength) {
->>>>>>> 825827da
         mSignalStrength = signalStrength;
         return this;
     }
@@ -1116,7 +1063,6 @@
      *
      * @return The bearer-specific signal strength.
      */
-    @SystemApi
     public int getSignalStrength() {
         return mSignalStrength;
     }
@@ -1413,11 +1359,7 @@
      */
     @TestApi
     @SystemApi
-<<<<<<< HEAD
-    public boolean satisfiedByNetworkCapabilities(NetworkCapabilities nc) {
-=======
     public boolean satisfiedByNetworkCapabilities(@Nullable NetworkCapabilities nc) {
->>>>>>> 825827da
         return satisfiedByNetworkCapabilities(nc, false);
     }
 
@@ -1683,33 +1625,6 @@
      */
     public static @NonNull String capabilityNameOf(@NetCapability int capability) {
         switch (capability) {
-<<<<<<< HEAD
-            case NET_CAPABILITY_MMS:            return "MMS";
-            case NET_CAPABILITY_SUPL:           return "SUPL";
-            case NET_CAPABILITY_DUN:            return "DUN";
-            case NET_CAPABILITY_FOTA:           return "FOTA";
-            case NET_CAPABILITY_IMS:            return "IMS";
-            case NET_CAPABILITY_CBS:            return "CBS";
-            case NET_CAPABILITY_WIFI_P2P:       return "WIFI_P2P";
-            case NET_CAPABILITY_IA:             return "IA";
-            case NET_CAPABILITY_RCS:            return "RCS";
-            case NET_CAPABILITY_XCAP:           return "XCAP";
-            case NET_CAPABILITY_EIMS:           return "EIMS";
-            case NET_CAPABILITY_NOT_METERED:    return "NOT_METERED";
-            case NET_CAPABILITY_INTERNET:       return "INTERNET";
-            case NET_CAPABILITY_NOT_RESTRICTED: return "NOT_RESTRICTED";
-            case NET_CAPABILITY_TRUSTED:        return "TRUSTED";
-            case NET_CAPABILITY_NOT_VPN:        return "NOT_VPN";
-            case NET_CAPABILITY_VALIDATED:      return "VALIDATED";
-            case NET_CAPABILITY_CAPTIVE_PORTAL: return "CAPTIVE_PORTAL";
-            case NET_CAPABILITY_NOT_ROAMING:    return "NOT_ROAMING";
-            case NET_CAPABILITY_FOREGROUND:     return "FOREGROUND";
-            case NET_CAPABILITY_NOT_CONGESTED:  return "NOT_CONGESTED";
-            case NET_CAPABILITY_NOT_SUSPENDED:  return "NOT_SUSPENDED";
-            case NET_CAPABILITY_OEM_PAID:       return "OEM_PAID";
-            case NET_CAPABILITY_MCX:            return "MCX";
-            default:                            return Integer.toString(capability);
-=======
             case NET_CAPABILITY_MMS:                  return "MMS";
             case NET_CAPABILITY_SUPL:                 return "SUPL";
             case NET_CAPABILITY_DUN:                  return "DUN";
@@ -1736,7 +1651,6 @@
             case NET_CAPABILITY_MCX:                  return "MCX";
             case NET_CAPABILITY_PARTIAL_CONNECTIVITY: return "PARTIAL_CONNECTIVITY";
             default:                                  return Integer.toString(capability);
->>>>>>> 825827da
         }
     }
 
@@ -1744,11 +1658,7 @@
      * @hide
      */
     @UnsupportedAppUsage
-<<<<<<< HEAD
-    public static String transportNamesOf(@Transport int[] types) {
-=======
     public static @NonNull String transportNamesOf(@Nullable @Transport int[] types) {
->>>>>>> 825827da
         StringJoiner joiner = new StringJoiner("|");
         if (types != null) {
             for (int t : types) {
