/*
 * Copyright (C) 2008 The Android Open Source Project
 *
 * Licensed under the Apache License, Version 2.0 (the "License");
 * you may not use this file except in compliance with the License.
 * You may obtain a copy of the License at
 *
 *      http://www.apache.org/licenses/LICENSE-2.0
 *
 * Unless required by applicable law or agreed to in writing, software
 * distributed under the License is distributed on an "AS IS" BASIS,
 * WITHOUT WARRANTIES OR CONDITIONS OF ANY KIND, either express or implied.
 * See the License for the specific language governing permissions and
 * limitations under the License.
 */

package android.net;

import static android.system.OsConstants.AF_INET;
import static android.system.OsConstants.AF_INET6;

import android.annotation.NonNull;
import android.annotation.UnsupportedAppUsage;
import android.net.shared.Inet4AddressUtils;
import android.os.Build;
import android.system.ErrnoException;
import android.system.Os;
import android.util.Log;
import android.util.Pair;

import java.io.FileDescriptor;
import java.io.IOException;
import java.math.BigInteger;
import java.net.Inet4Address;
import java.net.Inet6Address;
import java.net.InetAddress;
import java.net.SocketException;
import java.net.UnknownHostException;
import java.util.Collection;
import java.util.Locale;
import java.util.TreeSet;

/**
 * Native methods for managing network interfaces.
 *
 * {@hide}
 */
public class NetworkUtils {

    private static final String TAG = "NetworkUtils";

    /**
     * Attaches a socket filter that accepts DHCP packets to the given socket.
     */
    @UnsupportedAppUsage
    public native static void attachDhcpFilter(FileDescriptor fd) throws SocketException;

    /**
     * Attaches a socket filter that accepts ICMPv6 router advertisements to the given socket.
     * @param fd the socket's {@link FileDescriptor}.
     * @param packetType the hardware address type, one of ARPHRD_*.
     */
    @UnsupportedAppUsage
    public native static void attachRaFilter(FileDescriptor fd, int packetType) throws SocketException;

    /**
     * Attaches a socket filter that accepts L2-L4 signaling traffic required for IP connectivity.
     *
     * This includes: all ARP, ICMPv6 RS/RA/NS/NA messages, and DHCPv4 exchanges.
     *
     * @param fd the socket's {@link FileDescriptor}.
     * @param packetType the hardware address type, one of ARPHRD_*.
     */
    @UnsupportedAppUsage
    public native static void attachControlPacketFilter(FileDescriptor fd, int packetType)
            throws SocketException;

    /**
     * Attaches a socket filter that drops all of incoming packets.
     * @param fd the socket's {@link FileDescriptor}.
     */
    public static native void attachDropAllBPFFilter(FileDescriptor fd) throws SocketException;

    /**
     * Detaches a socket filter.
     * @param fd the socket's {@link FileDescriptor}.
     */
    public static native void detachBPFFilter(FileDescriptor fd) throws SocketException;

    /**
     * Configures a socket for receiving ICMPv6 router solicitations and sending advertisements.
     * @param fd the socket's {@link FileDescriptor}.
     * @param ifIndex the interface index.
     */
    public native static void setupRaSocket(FileDescriptor fd, int ifIndex) throws SocketException;

    /**
     * Binds the current process to the network designated by {@code netId}.  All sockets created
     * in the future (and not explicitly bound via a bound {@link SocketFactory} (see
     * {@link Network#getSocketFactory}) will be bound to this network.  Note that if this
     * {@code Network} ever disconnects all sockets created in this way will cease to work.  This
     * is by design so an application doesn't accidentally use sockets it thinks are still bound to
     * a particular {@code Network}.  Passing NETID_UNSET clears the binding.
     */
    public native static boolean bindProcessToNetwork(int netId);

    /**
     * Return the netId last passed to {@link #bindProcessToNetwork}, or NETID_UNSET if
     * {@link #unbindProcessToNetwork} has been called since {@link #bindProcessToNetwork}.
     */
    public native static int getBoundNetworkForProcess();

    /**
     * Binds host resolutions performed by this process to the network designated by {@code netId}.
     * {@link #bindProcessToNetwork} takes precedence over this setting.  Passing NETID_UNSET clears
     * the binding.
     *
     * @deprecated This is strictly for legacy usage to support startUsingNetworkFeature().
     */
    @Deprecated
    public native static boolean bindProcessToNetworkForHostResolution(int netId);

    /**
     * Explicitly binds {@code socketfd} to the network designated by {@code netId}.  This
     * overrides any binding via {@link #bindProcessToNetwork}.
     * @return 0 on success or negative errno on failure.
     */
    public native static int bindSocketToNetwork(int socketfd, int netId);

    /**
     * Protect {@code fd} from VPN connections.  After protecting, data sent through
     * this socket will go directly to the underlying network, so its traffic will not be
     * forwarded through the VPN.
     */
    @UnsupportedAppUsage
    public static boolean protectFromVpn(FileDescriptor fd) {
        return protectFromVpn(fd.getInt$());
    }

    /**
     * Protect {@code socketfd} from VPN connections.  After protecting, data sent through
     * this socket will go directly to the underlying network, so its traffic will not be
     * forwarded through the VPN.
     */
    public native static boolean protectFromVpn(int socketfd);

    /**
     * Determine if {@code uid} can access network designated by {@code netId}.
     * @return {@code true} if {@code uid} can access network, {@code false} otherwise.
     */
    public native static boolean queryUserAccess(int uid, int netId);

    /**
     * DNS resolver series jni method.
     * Issue the query {@code msg} on the network designated by {@code netId}.
     * {@code flags} is an additional config to control actual querying behavior.
     * @return a file descriptor to watch for read events
     */
    public static native FileDescriptor resNetworkSend(
            int netId, byte[] msg, int msglen, int flags) throws ErrnoException;

    /**
     * DNS resolver series jni method.
     * Look up the {@code nsClass} {@code nsType} Resource Record (RR) associated
     * with Domain Name {@code dname} on the network designated by {@code netId}.
     * {@code flags} is an additional config to control actual querying behavior.
     * @return a file descriptor to watch for read events
     */
    public static native FileDescriptor resNetworkQuery(
            int netId, String dname, int nsClass, int nsType, int flags) throws ErrnoException;

    /**
     * DNS resolver series jni method.
     * Read a result for the query associated with the {@code fd}.
     * @return a byte array containing blob answer
     */
    public static native byte[] resNetworkResult(FileDescriptor fd) throws ErrnoException;

    /**
<<<<<<< HEAD
=======
     * DNS resolver series jni method.
     * Attempts to cancel the in-progress query associated with the {@code fd}.
     */
    public static native void resNetworkCancel(FileDescriptor fd);

    /**
>>>>>>> 825827da
     * Add an entry into the ARP cache.
     */
    public static void addArpEntry(Inet4Address ipv4Addr, MacAddress ethAddr, String ifname,
            FileDescriptor fd) throws IOException {
        addArpEntry(ethAddr.toByteArray(), ipv4Addr.getAddress(), ifname, fd);
<<<<<<< HEAD
    }

    private static native void addArpEntry(byte[] ethAddr, byte[] netAddr, String ifname,
            FileDescriptor fd) throws IOException;


    /**
     * Get the tcp repair window associated with the {@code fd}.
     *
     * @param fd the tcp socket's {@link FileDescriptor}.
     * @return a {@link TcpRepairWindow} object indicates tcp window size.
     */
    public static native TcpRepairWindow getTcpRepairWindow(FileDescriptor fd)
            throws ErrnoException;

    /**
     * @see Inet4AddressUtils#intToInet4AddressHTL(int)
     * @deprecated Use either {@link Inet4AddressUtils#intToInet4AddressHTH(int)}
     *             or {@link Inet4AddressUtils#intToInet4AddressHTL(int)}
     */
    @Deprecated
    @UnsupportedAppUsage
    public static InetAddress intToInetAddress(int hostAddress) {
        return Inet4AddressUtils.intToInet4AddressHTL(hostAddress);
=======
>>>>>>> 825827da
    }

    private static native void addArpEntry(byte[] ethAddr, byte[] netAddr, String ifname,
            FileDescriptor fd) throws IOException;


    /**
<<<<<<< HEAD
     * @see Inet4AddressUtils#inet4AddressToIntHTL(Inet4Address)
     * @deprecated Use either {@link Inet4AddressUtils#inet4AddressToIntHTH(Inet4Address)}
     *             or {@link Inet4AddressUtils#inet4AddressToIntHTL(Inet4Address)}
     */
=======
     * Get the tcp repair window associated with the {@code fd}.
     *
     * @param fd the tcp socket's {@link FileDescriptor}.
     * @return a {@link TcpRepairWindow} object indicates tcp window size.
     */
    public static native TcpRepairWindow getTcpRepairWindow(FileDescriptor fd)
            throws ErrnoException;

    /**
     * @see Inet4AddressUtils#intToInet4AddressHTL(int)
     * @deprecated Use either {@link Inet4AddressUtils#intToInet4AddressHTH(int)}
     *             or {@link Inet4AddressUtils#intToInet4AddressHTL(int)}
     */
    @Deprecated
    @UnsupportedAppUsage
    public static InetAddress intToInetAddress(int hostAddress) {
        return Inet4AddressUtils.intToInet4AddressHTL(hostAddress);
    }

    /**
     * @see Inet4AddressUtils#inet4AddressToIntHTL(Inet4Address)
     * @deprecated Use either {@link Inet4AddressUtils#inet4AddressToIntHTH(Inet4Address)}
     *             or {@link Inet4AddressUtils#inet4AddressToIntHTL(Inet4Address)}
     */
>>>>>>> 825827da
    @Deprecated
    public static int inetAddressToInt(Inet4Address inetAddr)
            throws IllegalArgumentException {
        return Inet4AddressUtils.inet4AddressToIntHTL(inetAddr);
    }

    /**
     * @see Inet4AddressUtils#prefixLengthToV4NetmaskIntHTL(int)
     * @deprecated Use either {@link Inet4AddressUtils#prefixLengthToV4NetmaskIntHTH(int)}
     *             or {@link Inet4AddressUtils#prefixLengthToV4NetmaskIntHTL(int)}
     */
    @Deprecated
    @UnsupportedAppUsage
    public static int prefixLengthToNetmaskInt(int prefixLength)
            throws IllegalArgumentException {
        return Inet4AddressUtils.prefixLengthToV4NetmaskIntHTL(prefixLength);
    }

    /**
     * Convert a IPv4 netmask integer to a prefix length
     * @param netmask as an integer (0xff000000 for a /8 subnet)
     * @return the network prefix length
     */
    public static int netmaskIntToPrefixLength(int netmask) {
        return Integer.bitCount(netmask);
    }

    /**
     * Convert an IPv4 netmask to a prefix length, checking that the netmask is contiguous.
     * @param netmask as a {@code Inet4Address}.
     * @return the network prefix length
     * @throws IllegalArgumentException the specified netmask was not contiguous.
     * @hide
     * @deprecated use {@link Inet4AddressUtils#netmaskToPrefixLength(Inet4Address)}
     */
    @UnsupportedAppUsage
    @Deprecated
    public static int netmaskToPrefixLength(Inet4Address netmask) {
        // This is only here because some apps seem to be using it (@UnsupportedAppUsage).
        return Inet4AddressUtils.netmaskToPrefixLength(netmask);
    }


    /**
     * Create an InetAddress from a string where the string must be a standard
     * representation of a V4 or V6 address.  Avoids doing a DNS lookup on failure
     * but it will throw an IllegalArgumentException in that case.
     * @param addrString
     * @return the InetAddress
     * @hide
     * @deprecated Use {@link InetAddresses#parseNumericAddress(String)}, if possible.
     */
    @UnsupportedAppUsage(maxTargetSdk = Build.VERSION_CODES.P)
    @Deprecated
    public static InetAddress numericToInetAddress(String addrString)
            throws IllegalArgumentException {
        return InetAddress.parseNumericAddress(addrString);
    }

    /**
     *  Masks a raw IP address byte array with the specified prefix length.
     */
    public static void maskRawAddress(byte[] array, int prefixLength) {
        if (prefixLength < 0 || prefixLength > array.length * 8) {
            throw new RuntimeException("IP address with " + array.length +
                    " bytes has invalid prefix length " + prefixLength);
        }

        int offset = prefixLength / 8;
        int remainder = prefixLength % 8;
        byte mask = (byte)(0xFF << (8 - remainder));

        if (offset < array.length) array[offset] = (byte)(array[offset] & mask);

        offset++;

        for (; offset < array.length; offset++) {
            array[offset] = 0;
        }
    }

    /**
     * Get InetAddress masked with prefixLength.  Will never return null.
     * @param address the IP address to mask with
     * @param prefixLength the prefixLength used to mask the IP
     */
    public static InetAddress getNetworkPart(InetAddress address, int prefixLength) {
        byte[] array = address.getAddress();
        maskRawAddress(array, prefixLength);

        InetAddress netPart = null;
        try {
            netPart = InetAddress.getByAddress(array);
        } catch (UnknownHostException e) {
            throw new RuntimeException("getNetworkPart error - " + e.toString());
        }
        return netPart;
    }

    /**
     * Returns the implicit netmask of an IPv4 address, as was the custom before 1993.
     */
    @UnsupportedAppUsage
    public static int getImplicitNetmask(Inet4Address address) {
        // Only here because it seems to be used by apps
        return Inet4AddressUtils.getImplicitNetmask(address);
    }

    /**
     * Utility method to parse strings such as "192.0.2.5/24" or "2001:db8::cafe:d00d/64".
     * @hide
     */
    public static Pair<InetAddress, Integer> parseIpAndMask(String ipAndMaskString) {
        InetAddress address = null;
        int prefixLength = -1;
        try {
            String[] pieces = ipAndMaskString.split("/", 2);
            prefixLength = Integer.parseInt(pieces[1]);
            address = InetAddress.parseNumericAddress(pieces[0]);
        } catch (NullPointerException e) {            // Null string.
        } catch (ArrayIndexOutOfBoundsException e) {  // No prefix length.
        } catch (NumberFormatException e) {           // Non-numeric prefix.
        } catch (IllegalArgumentException e) {        // Invalid IP address.
        }

        if (address == null || prefixLength == -1) {
            throw new IllegalArgumentException("Invalid IP address and mask " + ipAndMaskString);
        }

        return new Pair<InetAddress, Integer>(address, prefixLength);
    }

    /**
     * Check if IP address type is consistent between two InetAddress.
     * @return true if both are the same type.  False otherwise.
     */
    public static boolean addressTypeMatches(InetAddress left, InetAddress right) {
        return (((left instanceof Inet4Address) && (right instanceof Inet4Address)) ||
                ((left instanceof Inet6Address) && (right instanceof Inet6Address)));
    }

    /**
     * Convert a 32 char hex string into a Inet6Address.
     * throws a runtime exception if the string isn't 32 chars, isn't hex or can't be
     * made into an Inet6Address
     * @param addrHexString a 32 character hex string representing an IPv6 addr
     * @return addr an InetAddress representation for the string
     */
    public static InetAddress hexToInet6Address(String addrHexString)
            throws IllegalArgumentException {
        try {
            return numericToInetAddress(String.format(Locale.US, "%s:%s:%s:%s:%s:%s:%s:%s",
                    addrHexString.substring(0,4),   addrHexString.substring(4,8),
                    addrHexString.substring(8,12),  addrHexString.substring(12,16),
                    addrHexString.substring(16,20), addrHexString.substring(20,24),
                    addrHexString.substring(24,28), addrHexString.substring(28,32)));
        } catch (Exception e) {
            Log.e("NetworkUtils", "error in hexToInet6Address(" + addrHexString + "): " + e);
            throw new IllegalArgumentException(e);
        }
    }

    /**
     * Create a string array of host addresses from a collection of InetAddresses
     * @param addrs a Collection of InetAddresses
     * @return an array of Strings containing their host addresses
     */
    public static String[] makeStrings(Collection<InetAddress> addrs) {
        String[] result = new String[addrs.size()];
        int i = 0;
        for (InetAddress addr : addrs) {
            result[i++] = addr.getHostAddress();
        }
        return result;
    }

    /**
     * Trim leading zeros from IPv4 address strings
     * Our base libraries will interpret that as octel..
     * Must leave non v4 addresses and host names alone.
     * For example, 192.168.000.010 -> 192.168.0.10
     * TODO - fix base libraries and remove this function
     * @param addr a string representing an ip addr
     * @return a string propertly trimmed
     */
    @UnsupportedAppUsage
    public static String trimV4AddrZeros(String addr) {
        if (addr == null) return null;
        String[] octets = addr.split("\\.");
        if (octets.length != 4) return addr;
        StringBuilder builder = new StringBuilder(16);
        String result = null;
        for (int i = 0; i < 4; i++) {
            try {
                if (octets[i].length() > 3) return addr;
                builder.append(Integer.parseInt(octets[i]));
            } catch (NumberFormatException e) {
                return addr;
            }
            if (i < 3) builder.append('.');
        }
        result = builder.toString();
        return result;
    }

    /**
     * Returns a prefix set without overlaps.
     *
     * This expects the src set to be sorted from shorter to longer. Results are undefined
     * failing this condition. The returned prefix set is sorted in the same order as the
     * passed set, with the same comparator.
     */
    private static TreeSet<IpPrefix> deduplicatePrefixSet(final TreeSet<IpPrefix> src) {
        final TreeSet<IpPrefix> dst = new TreeSet<>(src.comparator());
        // Prefixes match addresses that share their upper part up to their length, therefore
        // the only kind of possible overlap in two prefixes is strict inclusion of the longer
        // (more restrictive) in the shorter (including equivalence if they have the same
        // length).
        // Because prefixes in the src set are sorted from shorter to longer, deduplicating
        // is done by simply iterating in order, and not adding any longer prefix that is
        // already covered by a shorter one.
        newPrefixes:
        for (IpPrefix newPrefix : src) {
            for (IpPrefix existingPrefix : dst) {
                if (existingPrefix.containsPrefix(newPrefix)) {
                    continue newPrefixes;
                }
            }
            dst.add(newPrefix);
        }
        return dst;
    }

    /**
     * Returns how many IPv4 addresses match any of the prefixes in the passed ordered set.
     *
     * Obviously this returns an integral value between 0 and 2**32.
     * The behavior is undefined if any of the prefixes is not an IPv4 prefix or if the
     * set is not ordered smallest prefix to longer prefix.
     *
     * @param prefixes the set of prefixes, ordered by length
     */
    public static long routedIPv4AddressCount(final TreeSet<IpPrefix> prefixes) {
        long routedIPCount = 0;
        for (final IpPrefix prefix : deduplicatePrefixSet(prefixes)) {
            if (!prefix.isIPv4()) {
                Log.wtf(TAG, "Non-IPv4 prefix in routedIPv4AddressCount");
            }
            int rank = 32 - prefix.getPrefixLength();
            routedIPCount += 1L << rank;
        }
        return routedIPCount;
    }

    /**
     * Returns how many IPv6 addresses match any of the prefixes in the passed ordered set.
     *
     * This returns a BigInteger between 0 and 2**128.
     * The behavior is undefined if any of the prefixes is not an IPv6 prefix or if the
     * set is not ordered smallest prefix to longer prefix.
     */
    public static BigInteger routedIPv6AddressCount(final TreeSet<IpPrefix> prefixes) {
        BigInteger routedIPCount = BigInteger.ZERO;
        for (final IpPrefix prefix : deduplicatePrefixSet(prefixes)) {
            if (!prefix.isIPv6()) {
                Log.wtf(TAG, "Non-IPv6 prefix in routedIPv6AddressCount");
            }
            int rank = 128 - prefix.getPrefixLength();
            routedIPCount = routedIPCount.add(BigInteger.ONE.shiftLeft(rank));
        }
        return routedIPCount;
    }

    private static final int[] ADDRESS_FAMILIES = new int[] {AF_INET, AF_INET6};

    /**
     * Returns true if the hostname is weakly validated.
     * @param hostname Name of host to validate.
     * @return True if it's a valid-ish hostname.
     *
     * @hide
     */
    public static boolean isWeaklyValidatedHostname(@NonNull String hostname) {
        // TODO(b/34953048): Use a validation method that permits more accurate,
        // but still inexpensive, checking of likely valid DNS hostnames.
        final String weakHostnameRegex = "^[a-zA-Z0-9_.-]+$";
        if (!hostname.matches(weakHostnameRegex)) {
            return false;
        }

        for (int address_family : ADDRESS_FAMILIES) {
            if (Os.inet_pton(address_family, hostname) != null) {
                return false;
            }
        }

        return true;
    }
}<|MERGE_RESOLUTION|>--- conflicted
+++ resolved
@@ -177,21 +177,17 @@
     public static native byte[] resNetworkResult(FileDescriptor fd) throws ErrnoException;
 
     /**
-<<<<<<< HEAD
-=======
      * DNS resolver series jni method.
      * Attempts to cancel the in-progress query associated with the {@code fd}.
      */
     public static native void resNetworkCancel(FileDescriptor fd);
 
     /**
->>>>>>> 825827da
      * Add an entry into the ARP cache.
      */
     public static void addArpEntry(Inet4Address ipv4Addr, MacAddress ethAddr, String ifname,
             FileDescriptor fd) throws IOException {
         addArpEntry(ethAddr.toByteArray(), ipv4Addr.getAddress(), ifname, fd);
-<<<<<<< HEAD
     }
 
     private static native void addArpEntry(byte[] ethAddr, byte[] netAddr, String ifname,
@@ -216,46 +212,13 @@
     @UnsupportedAppUsage
     public static InetAddress intToInetAddress(int hostAddress) {
         return Inet4AddressUtils.intToInet4AddressHTL(hostAddress);
-=======
->>>>>>> 825827da
-    }
-
-    private static native void addArpEntry(byte[] ethAddr, byte[] netAddr, String ifname,
-            FileDescriptor fd) throws IOException;
-
-
-    /**
-<<<<<<< HEAD
+    }
+
+    /**
      * @see Inet4AddressUtils#inet4AddressToIntHTL(Inet4Address)
      * @deprecated Use either {@link Inet4AddressUtils#inet4AddressToIntHTH(Inet4Address)}
      *             or {@link Inet4AddressUtils#inet4AddressToIntHTL(Inet4Address)}
      */
-=======
-     * Get the tcp repair window associated with the {@code fd}.
-     *
-     * @param fd the tcp socket's {@link FileDescriptor}.
-     * @return a {@link TcpRepairWindow} object indicates tcp window size.
-     */
-    public static native TcpRepairWindow getTcpRepairWindow(FileDescriptor fd)
-            throws ErrnoException;
-
-    /**
-     * @see Inet4AddressUtils#intToInet4AddressHTL(int)
-     * @deprecated Use either {@link Inet4AddressUtils#intToInet4AddressHTH(int)}
-     *             or {@link Inet4AddressUtils#intToInet4AddressHTL(int)}
-     */
-    @Deprecated
-    @UnsupportedAppUsage
-    public static InetAddress intToInetAddress(int hostAddress) {
-        return Inet4AddressUtils.intToInet4AddressHTL(hostAddress);
-    }
-
-    /**
-     * @see Inet4AddressUtils#inet4AddressToIntHTL(Inet4Address)
-     * @deprecated Use either {@link Inet4AddressUtils#inet4AddressToIntHTH(Inet4Address)}
-     *             or {@link Inet4AddressUtils#inet4AddressToIntHTL(Inet4Address)}
-     */
->>>>>>> 825827da
     @Deprecated
     public static int inetAddressToInt(Inet4Address inetAddr)
             throws IllegalArgumentException {
