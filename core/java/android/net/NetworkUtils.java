--- conflicted
+++ resolved
@@ -21,10 +21,7 @@
 
 import android.annotation.NonNull;
 import android.annotation.UnsupportedAppUsage;
-<<<<<<< HEAD
-=======
 import android.os.Build;
->>>>>>> de843449
 import android.os.Parcel;
 import android.system.Os;
 import android.util.Log;
@@ -305,12 +302,8 @@
      * @hide
      * @deprecated Use {@link InetAddresses#parseNumericAddress(String)}, if possible.
      */
-<<<<<<< HEAD
-    @UnsupportedAppUsage
-=======
     @UnsupportedAppUsage(maxTargetSdk = Build.VERSION_CODES.P)
     @Deprecated
->>>>>>> de843449
     public static InetAddress numericToInetAddress(String addrString)
             throws IllegalArgumentException {
         return InetAddress.parseNumericAddress(addrString);
