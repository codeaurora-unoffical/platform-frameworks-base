/*
 * Copyright (C) 2010 The Android Open Source Project
 *
 * Licensed under the Apache License, Version 2.0 (the "License");
 * you may not use this file except in compliance with the License.
 * You may obtain a copy of the License at
 *
 *      http://www.apache.org/licenses/LICENSE-2.0
 *
 * Unless required by applicable law or agreed to in writing, software
 * distributed under the License is distributed on an "AS IS" BASIS,
 * WITHOUT WARRANTIES OR CONDITIONS OF ANY KIND, either express or implied.
 * See the License for the specific language governing permissions and
 * limitations under the License.
 */

package android.net;

import static android.system.OsConstants.IFA_F_DADFAILED;
import static android.system.OsConstants.IFA_F_DEPRECATED;
import static android.system.OsConstants.IFA_F_OPTIMISTIC;
import static android.system.OsConstants.IFA_F_TENTATIVE;
import static android.system.OsConstants.RT_SCOPE_HOST;
import static android.system.OsConstants.RT_SCOPE_LINK;
import static android.system.OsConstants.RT_SCOPE_SITE;
import static android.system.OsConstants.RT_SCOPE_UNIVERSE;

import android.annotation.NonNull;
<<<<<<< HEAD
=======
import android.annotation.Nullable;
>>>>>>> 825827da
import android.annotation.SystemApi;
import android.annotation.TestApi;
import android.annotation.UnsupportedAppUsage;
import android.os.Build;
import android.os.Parcel;
import android.os.Parcelable;
import android.util.Pair;

import java.net.Inet4Address;
import java.net.Inet6Address;
import java.net.InetAddress;
import java.net.InterfaceAddress;
import java.net.UnknownHostException;

/**
 * Identifies an IP address on a network link.
 *
 * A {@code LinkAddress} consists of:
 * <ul>
 * <li>An IP address and prefix length (e.g., {@code 2001:db8::1/64} or {@code 192.0.2.1/24}).
 * The address must be unicast, as multicast addresses cannot be assigned to interfaces.
 * <li>Address flags: A bitmask of {@code OsConstants.IFA_F_*} values representing properties
 * of the address (e.g., {@code android.system.OsConstants.IFA_F_OPTIMISTIC}).
 * <li>Address scope: One of the {@code OsConstants.IFA_F_*} values; defines the scope in which
 * the address is unique (e.g.,
 * {@code android.system.OsConstants.RT_SCOPE_LINK} or
 * {@code android.system.OsConstants.RT_SCOPE_UNIVERSE}).
 * </ul>
 */
public class LinkAddress implements Parcelable {
    /**
     * IPv4 or IPv6 address.
     */
    @UnsupportedAppUsage(maxTargetSdk = Build.VERSION_CODES.P, trackingBug = 115609023)
    private InetAddress address;

    /**
     * Prefix length.
     */
    @UnsupportedAppUsage(maxTargetSdk = Build.VERSION_CODES.P, trackingBug = 115609023)
    private int prefixLength;

    /**
     * Address flags. A bitmask of IFA_F_* values.
     */
    private int flags;

    /**
     * Address scope. One of the RT_SCOPE_* constants.
     */
    private int scope;

    /**
     * Utility function to determines the scope of a unicast address. Per RFC 4291 section 2.5 and
     * RFC 6724 section 3.2.
     * @hide
     */
    private static int scopeForUnicastAddress(InetAddress addr) {
        if (addr.isAnyLocalAddress()) {
            return RT_SCOPE_HOST;
        }

        if (addr.isLoopbackAddress() || addr.isLinkLocalAddress()) {
            return RT_SCOPE_LINK;
        }

        // isSiteLocalAddress() returns true for private IPv4 addresses, but RFC 6724 section 3.2
        // says that they are assigned global scope.
        if (!(addr instanceof Inet4Address) && addr.isSiteLocalAddress()) {
            return RT_SCOPE_SITE;
        }

        return RT_SCOPE_UNIVERSE;
    }

    /**
     * Utility function to check if |address| is a Unique Local IPv6 Unicast Address
     * (a.k.a. "ULA"; RFC 4193).
     *
     * Per RFC 4193 section 8, fc00::/7 identifies these addresses.
     */
    private boolean isIpv6ULA() {
        if (isIpv6()) {
            byte[] bytes = address.getAddress();
            return ((bytes[0] & (byte)0xfe) == (byte)0xfc);
        }
        return false;
    }

    /**
     * @return true if the address is IPv6.
     * @hide
     */
    @TestApi
    @SystemApi
<<<<<<< HEAD
    public boolean isIPv6() {
=======
    public boolean isIpv6() {
>>>>>>> 825827da
        return address instanceof Inet6Address;
    }

    /**
     * For backward compatibility.
     * This was annotated with @UnsupportedAppUsage in P, so we can't remove the method completely
     * just yet.
     * @return true if the address is IPv6.
     * @hide
     */
    @UnsupportedAppUsage(maxTargetSdk = Build.VERSION_CODES.P)
    public boolean isIPv6() {
        return isIpv6();
    }

    /**
     * @return true if the address is IPv4 or is a mapped IPv4 address.
     * @hide
     */
    @TestApi
    @SystemApi
<<<<<<< HEAD
    public boolean isIPv4() {
=======
    public boolean isIpv4() {
>>>>>>> 825827da
        return address instanceof Inet4Address;
    }

    /**
     * Utility function for the constructors.
     */
    private void init(InetAddress address, int prefixLength, int flags, int scope) {
        if (address == null ||
                address.isMulticastAddress() ||
                prefixLength < 0 ||
                (address instanceof Inet4Address && prefixLength > 32) ||
                (prefixLength > 128)) {
            throw new IllegalArgumentException("Bad LinkAddress params " + address +
                    "/" + prefixLength);
        }
        this.address = address;
        this.prefixLength = prefixLength;
        this.flags = flags;
        this.scope = scope;
    }

    /**
     * Constructs a new {@code LinkAddress} from an {@code InetAddress} and prefix length, with
     * the specified flags and scope. Flags and scope are not checked for validity.
     * @param address The IP address.
     * @param prefixLength The prefix length.
     * @param flags A bitmask of {@code IFA_F_*} values representing properties of the address.
     * @param scope An integer defining the scope in which the address is unique (e.g.,
     *              {@link OsConstants#RT_SCOPE_LINK} or {@link OsConstants#RT_SCOPE_SITE}).
     * @hide
     */
    @SystemApi
    @TestApi
    public LinkAddress(InetAddress address, int prefixLength, int flags, int scope) {
        init(address, prefixLength, flags, scope);
    }

    /**
     * Constructs a new {@code LinkAddress} from an {@code InetAddress} and a prefix length.
     * The flags are set to zero and the scope is determined from the address.
     * @param address The IP address.
     * @param prefixLength The prefix length.
     * @hide
     */
    @SystemApi
    @TestApi
    public LinkAddress(@NonNull InetAddress address, int prefixLength) {
        this(address, prefixLength, 0, 0);
        this.scope = scopeForUnicastAddress(address);
    }

    /**
     * Constructs a new {@code LinkAddress} from an {@code InterfaceAddress}.
     * The flags are set to zero and the scope is determined from the address.
     * @param interfaceAddress The interface address.
     * @hide
     */
    public LinkAddress(InterfaceAddress interfaceAddress) {
        this(interfaceAddress.getAddress(),
             interfaceAddress.getNetworkPrefixLength());
    }

    /**
     * Constructs a new {@code LinkAddress} from a string such as "192.0.2.5/24" or
     * "2001:db8::1/64". The flags are set to zero and the scope is determined from the address.
     * @param address The string to parse.
     * @hide
     */
    @SystemApi
    @TestApi
    public LinkAddress(@NonNull String address) {
        this(address, 0, 0);
        this.scope = scopeForUnicastAddress(this.address);
    }

    /**
     * Constructs a new {@code LinkAddress} from a string such as "192.0.2.5/24" or
     * "2001:db8::1/64", with the specified flags and scope.
     * @param address The string to parse.
     * @param flags The address flags.
     * @param scope The address scope.
     * @hide
     */
    @SystemApi
    @TestApi
<<<<<<< HEAD
    public LinkAddress(String address, int flags, int scope) {
=======
    public LinkAddress(@NonNull String address, int flags, int scope) {
>>>>>>> 825827da
        // This may throw an IllegalArgumentException; catching it is the caller's responsibility.
        // TODO: consider rejecting mapped IPv4 addresses such as "::ffff:192.0.2.5/24".
        Pair<InetAddress, Integer> ipAndMask = NetworkUtils.parseIpAndMask(address);
        init(ipAndMask.first, ipAndMask.second, flags, scope);
    }

    /**
     * Returns a string representation of this address, such as "192.0.2.1/24" or "2001:db8::1/64".
     * The string representation does not contain the flags and scope, just the address and prefix
     * length.
     */
    @Override
    public String toString() {
        return address.getHostAddress() + "/" + prefixLength;
    }

    /**
     * Compares this {@code LinkAddress} instance against {@code obj}. Two addresses are equal if
     * their address, prefix length, flags and scope are equal. Thus, for example, two addresses
     * that have the same address and prefix length are not equal if one of them is deprecated and
     * the other is not.
     *
     * @param obj the object to be tested for equality.
     * @return {@code true} if both objects are equal, {@code false} otherwise.
     */
    @Override
    public boolean equals(Object obj) {
        if (!(obj instanceof LinkAddress)) {
            return false;
        }
        LinkAddress linkAddress = (LinkAddress) obj;
        return this.address.equals(linkAddress.address) &&
            this.prefixLength == linkAddress.prefixLength &&
            this.flags == linkAddress.flags &&
            this.scope == linkAddress.scope;
    }

    /**
     * Returns a hashcode for this address.
     */
    @Override
    public int hashCode() {
        return address.hashCode() + 11 * prefixLength + 19 * flags + 43 * scope;
    }

    /**
     * Determines whether this {@code LinkAddress} and the provided {@code LinkAddress}
     * represent the same address. Two {@code LinkAddresses} represent the same address
     * if they have the same IP address and prefix length, even if their properties are
     * different.
     *
     * @param other the {@code LinkAddress} to compare to.
     * @return {@code true} if both objects have the same address and prefix length, {@code false}
     * otherwise.
     * @hide
     */
    @TestApi
    @SystemApi
<<<<<<< HEAD
    public boolean isSameAddressAs(LinkAddress other) {
=======
    public boolean isSameAddressAs(@Nullable LinkAddress other) {
        if (other == null) {
            return false;
        }
>>>>>>> 825827da
        return address.equals(other.address) && prefixLength == other.prefixLength;
    }

    /**
     * Returns the {@link InetAddress} of this {@code LinkAddress}.
     */
    public InetAddress getAddress() {
        return address;
    }

    /**
     * Returns the prefix length of this {@code LinkAddress}.
     */
    public int getPrefixLength() {
        return prefixLength;
    }

    /**
     * Returns the prefix length of this {@code LinkAddress}.
     * TODO: Delete all callers and remove in favour of getPrefixLength().
     * @hide
     */
    @UnsupportedAppUsage
    public int getNetworkPrefixLength() {
        return getPrefixLength();
    }

    /**
     * Returns the flags of this {@code LinkAddress}.
     */
    public int getFlags() {
        return flags;
    }

    /**
     * Returns the scope of this {@code LinkAddress}.
     */
    public int getScope() {
        return scope;
    }

    /**
     * Returns true if this {@code LinkAddress} is global scope and preferred.
     * @hide
     */
    @TestApi
    @SystemApi
    public boolean isGlobalPreferred() {
        /**
         * Note that addresses flagged as IFA_F_OPTIMISTIC are
         * simultaneously flagged as IFA_F_TENTATIVE (when the tentative
         * state has cleared either DAD has succeeded or failed, and both
         * flags are cleared regardless).
         */
        return (scope == RT_SCOPE_UNIVERSE
                && !isIpv6ULA()
                && (flags & (IFA_F_DADFAILED | IFA_F_DEPRECATED)) == 0L
                && ((flags & IFA_F_TENTATIVE) == 0L || (flags & IFA_F_OPTIMISTIC) != 0L));
    }

    /**
     * Implement the Parcelable interface.
     */
    public int describeContents() {
        return 0;
    }

    /**
     * Implement the Parcelable interface.
     */
    public void writeToParcel(Parcel dest, int flags) {
        dest.writeByteArray(address.getAddress());
        dest.writeInt(prefixLength);
        dest.writeInt(this.flags);
        dest.writeInt(scope);
    }

    /**
     * Implement the Parcelable interface.
     */
    public static final @android.annotation.NonNull Creator<LinkAddress> CREATOR =
        new Creator<LinkAddress>() {
            public LinkAddress createFromParcel(Parcel in) {
                InetAddress address = null;
                try {
                    address = InetAddress.getByAddress(in.createByteArray());
                } catch (UnknownHostException e) {
                    // Nothing we can do here. When we call the constructor, we'll throw an
                    // IllegalArgumentException, because a LinkAddress can't have a null
                    // InetAddress.
                }
                int prefixLength = in.readInt();
                int flags = in.readInt();
                int scope = in.readInt();
                return new LinkAddress(address, prefixLength, flags, scope);
            }

            public LinkAddress[] newArray(int size) {
                return new LinkAddress[size];
            }
        };
}<|MERGE_RESOLUTION|>--- conflicted
+++ resolved
@@ -26,10 +26,7 @@
 import static android.system.OsConstants.RT_SCOPE_UNIVERSE;
 
 import android.annotation.NonNull;
-<<<<<<< HEAD
-=======
 import android.annotation.Nullable;
->>>>>>> 825827da
 import android.annotation.SystemApi;
 import android.annotation.TestApi;
 import android.annotation.UnsupportedAppUsage;
@@ -125,11 +122,7 @@
      */
     @TestApi
     @SystemApi
-<<<<<<< HEAD
-    public boolean isIPv6() {
-=======
     public boolean isIpv6() {
->>>>>>> 825827da
         return address instanceof Inet6Address;
     }
 
@@ -151,11 +144,7 @@
      */
     @TestApi
     @SystemApi
-<<<<<<< HEAD
-    public boolean isIPv4() {
-=======
     public boolean isIpv4() {
->>>>>>> 825827da
         return address instanceof Inet4Address;
     }
 
@@ -241,11 +230,7 @@
      */
     @SystemApi
     @TestApi
-<<<<<<< HEAD
-    public LinkAddress(String address, int flags, int scope) {
-=======
     public LinkAddress(@NonNull String address, int flags, int scope) {
->>>>>>> 825827da
         // This may throw an IllegalArgumentException; catching it is the caller's responsibility.
         // TODO: consider rejecting mapped IPv4 addresses such as "::ffff:192.0.2.5/24".
         Pair<InetAddress, Integer> ipAndMask = NetworkUtils.parseIpAndMask(address);
@@ -304,14 +289,10 @@
      */
     @TestApi
     @SystemApi
-<<<<<<< HEAD
-    public boolean isSameAddressAs(LinkAddress other) {
-=======
     public boolean isSameAddressAs(@Nullable LinkAddress other) {
         if (other == null) {
             return false;
         }
->>>>>>> 825827da
         return address.equals(other.address) && prefixLength == other.prefixLength;
     }
 
