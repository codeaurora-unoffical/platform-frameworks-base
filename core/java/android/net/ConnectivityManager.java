--- conflicted
+++ resolved
@@ -473,20 +473,19 @@
     public static final int TETHERING_BLUETOOTH = 2;
 
     /**
-<<<<<<< HEAD
-     * WIGIG tethering type. Use a separate type to prevent
-     * conflicts with TETHERING_WIFI
-     * @hide
-     */
-    public static final int TETHERING_WIGIG = 3;
-=======
      * Wifi P2p tethering type.
      * Wifi P2p tethering is set through events automatically, and don't
      * need to start from #startTethering(int, boolean, OnStartTetheringCallback).
      * @hide
      */
     public static final int TETHERING_WIFI_P2P = 3;
->>>>>>> da5e1bd2
+
+    /**
+     * WIGIG tethering type. Use a separate type to prevent
+     * conflicts with TETHERING_WIFI
+     * @hide
+     */
+    public static final int TETHERING_WIGIG = 4;
 
     /**
      * Extra used for communicating with the TetherService. Includes the type of tethering to
