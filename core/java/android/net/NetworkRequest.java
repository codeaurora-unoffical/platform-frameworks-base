--- conflicted
+++ resolved
@@ -17,10 +17,7 @@
 package android.net;
 
 import android.annotation.NonNull;
-<<<<<<< HEAD
-=======
 import android.annotation.SystemApi;
->>>>>>> de843449
 import android.annotation.UnsupportedAppUsage;
 import android.net.NetworkCapabilities.NetCapability;
 import android.net.NetworkCapabilities.Transport;
@@ -61,11 +58,7 @@
      * Causes CONNECTIVITY_ACTION broadcasts to be sent.
      * @hide
      */
-<<<<<<< HEAD
-    @UnsupportedAppUsage
-=======
     @UnsupportedAppUsage(maxTargetSdk = Build.VERSION_CODES.P, trackingBug = 115609023)
->>>>>>> de843449
     public final int legacyType;
 
     /**
@@ -353,11 +346,7 @@
          * @param signalStrength the bearer-specific signal strength.
          * @hide
          */
-<<<<<<< HEAD
-        @UnsupportedAppUsage
-=======
         @SystemApi
->>>>>>> de843449
         public Builder setSignalStrength(int signalStrength) {
             mNetworkCapabilities.setSignalStrength(signalStrength);
             return this;
