/*
 * Copyright (C) 2007-2008 The Android Open Source Project
 * 
 * Licensed under the Apache License, Version 2.0 (the "License"); you may not
 * use this file except in compliance with the License. You may obtain a copy of
 * the License at
 * 
 * http://www.apache.org/licenses/LICENSE-2.0
 * 
 * Unless required by applicable law or agreed to in writing, software
 * distributed under the License is distributed on an "AS IS" BASIS, WITHOUT
 * WARRANTIES OR CONDITIONS OF ANY KIND, either express or implied. See the
 * License for the specific language governing permissions and limitations under
 * the License.
 */

package android.inputmethodservice;

import static java.lang.annotation.RetentionPolicy.SOURCE;

import android.annotation.IntDef;
import android.app.Dialog;
import android.content.Context;
import android.content.pm.PackageManager;
import android.graphics.Rect;
import android.os.Debug;
import android.os.IBinder;
import android.util.Log;
import android.view.Gravity;
import android.view.KeyEvent;
import android.view.MotionEvent;
import android.view.WindowManager;

import java.lang.annotation.Retention;

/**
 * A SoftInputWindow is a Dialog that is intended to be used for a top-level input
 * method window.  It will be displayed along the edge of the screen, moving
 * the application user interface away from it so that the focused item is
 * always visible.
 * @hide
 */
public class SoftInputWindow extends Dialog {
    private static final boolean DEBUG = false;
    private static final String TAG = "SoftInputWindow";

    final String mName;
    final Callback mCallback;
    final KeyEvent.Callback mKeyEventCallback;
    final KeyEvent.DispatcherState mDispatcherState;
    final int mWindowType;
    final int mGravity;
    final boolean mTakesFocus;
    final boolean mAutomotiveHideNavBarForKeyboard;
    private final Rect mBounds = new Rect();

    @Retention(SOURCE)
    @IntDef(value = {SoftInputWindowState.TOKEN_PENDING, SoftInputWindowState.TOKEN_SET,
            SoftInputWindowState.SHOWN_AT_LEAST_ONCE, SoftInputWindowState.REJECTED_AT_LEAST_ONCE})
    private @interface SoftInputWindowState {
        /**
         * The window token is not set yet.
         */
        int TOKEN_PENDING = 0;
        /**
         * The window token was set, but the window is not shown yet.
         */
        int TOKEN_SET = 1;
        /**
         * The window was shown at least once.
         */
        int SHOWN_AT_LEAST_ONCE = 2;
        /**
         * {@link android.view.WindowManager.BadTokenException} was sent when calling
         * {@link Dialog#show()} at least once.
         */
        int REJECTED_AT_LEAST_ONCE = 3;
        /**
         * The window is considered destroyed.  Any incoming request should be ignored.
         */
        int DESTROYED = 4;
    }

    @SoftInputWindowState
    private int mWindowState = SoftInputWindowState.TOKEN_PENDING;

    public interface Callback {
        public void onBackPressed();
    }

    public void setToken(IBinder token) {
        switch (mWindowState) {
            case SoftInputWindowState.TOKEN_PENDING:
                // Normal scenario.  Nothing to worry about.
                WindowManager.LayoutParams lp = getWindow().getAttributes();
                lp.token = token;
                getWindow().setAttributes(lp);
                updateWindowState(SoftInputWindowState.TOKEN_SET);
                return;
            case SoftInputWindowState.TOKEN_SET:
            case SoftInputWindowState.SHOWN_AT_LEAST_ONCE:
            case SoftInputWindowState.REJECTED_AT_LEAST_ONCE:
                throw new IllegalStateException("setToken can be called only once");
            case SoftInputWindowState.DESTROYED:
                // Just ignore.  Since there are multiple event queues from the token is issued
                // in the system server to the timing when it arrives here, it can be delivered
                // after the is already destroyed.  No one should be blamed because of such an
                // unfortunate but possible scenario.
                Log.i(TAG, "Ignoring setToken() because window is already destroyed.");
                return;
            default:
                throw new IllegalStateException("Unexpected state=" + mWindowState);
        }
    }

    /**
     * Create a SoftInputWindow that uses a custom style.
     * 
     * @param context The Context in which the DockWindow should run. In
     *        particular, it uses the window manager and theme from this context
     *        to present its UI.
     * @param theme A style resource describing the theme to use for the window.
     *        See <a href="{@docRoot}reference/available-resources.html#stylesandthemes">Style
     *        and Theme Resources</a> for more information about defining and
     *        using styles. This theme is applied on top of the current theme in
     *        <var>context</var>. If 0, the default dialog theme will be used.
     */
    public SoftInputWindow(Context context, String name, int theme, Callback callback,
            KeyEvent.Callback keyEventCallback, KeyEvent.DispatcherState dispatcherState,
            int windowType, int gravity, boolean takesFocus) {
        super(context, theme);
        mName = name;
        mCallback = callback;
        mKeyEventCallback = keyEventCallback;
        mDispatcherState = dispatcherState;
        mWindowType = windowType;
        mGravity = gravity;
        mTakesFocus = takesFocus;
        mAutomotiveHideNavBarForKeyboard = context.getResources().getBoolean(
                com.android.internal.R.bool.config_automotiveHideNavBarForKeyboard);
        initDockWindow();
    }

    @Override
    public void onWindowFocusChanged(boolean hasFocus) {
        super.onWindowFocusChanged(hasFocus);
        mDispatcherState.reset();
    }

    @Override
    public boolean dispatchTouchEvent(MotionEvent ev) {
        getWindow().getDecorView().getHitRect(mBounds);

        if (ev.isWithinBoundsNoHistory(mBounds.left, mBounds.top,
                mBounds.right - 1, mBounds.bottom - 1)) {
            return super.dispatchTouchEvent(ev);
        } else {
            MotionEvent temp = ev.clampNoHistory(mBounds.left, mBounds.top,
                    mBounds.right - 1, mBounds.bottom - 1);
            boolean handled = super.dispatchTouchEvent(temp);
            temp.recycle();
            return handled;
        }
    }

    /**
     * Set which boundary of the screen the DockWindow sticks to.
     * 
     * @param gravity The boundary of the screen to stick. See {@link
     *        android.view.Gravity.LEFT}, {@link android.view.Gravity.TOP},
     *        {@link android.view.Gravity.BOTTOM}, {@link
     *        android.view.Gravity.RIGHT}.
     */
    public void setGravity(int gravity) {
        WindowManager.LayoutParams lp = getWindow().getAttributes();
        lp.gravity = gravity;
        updateWidthHeight(lp);
        getWindow().setAttributes(lp);
    }

    public int getGravity() {
        return getWindow().getAttributes().gravity;
    }

    private void updateWidthHeight(WindowManager.LayoutParams lp) {
        if (lp.gravity == Gravity.TOP || lp.gravity == Gravity.BOTTOM) {
            lp.width = WindowManager.LayoutParams.MATCH_PARENT;
            lp.height = WindowManager.LayoutParams.WRAP_CONTENT;
        } else {
            lp.width = WindowManager.LayoutParams.WRAP_CONTENT;
            lp.height = WindowManager.LayoutParams.MATCH_PARENT;
        }
    }

    public boolean onKeyDown(int keyCode, KeyEvent event) {
        if (mKeyEventCallback != null && mKeyEventCallback.onKeyDown(keyCode, event)) {
            return true;
        }
        return super.onKeyDown(keyCode, event);
    }

    public boolean onKeyLongPress(int keyCode, KeyEvent event) {
        if (mKeyEventCallback != null && mKeyEventCallback.onKeyLongPress(keyCode, event)) {
            return true;
        }
        return super.onKeyLongPress(keyCode, event);
    }

    public boolean onKeyUp(int keyCode, KeyEvent event) {
        if (mKeyEventCallback != null && mKeyEventCallback.onKeyUp(keyCode, event)) {
            return true;
        }
        return super.onKeyUp(keyCode, event);
    }

    public boolean onKeyMultiple(int keyCode, int count, KeyEvent event) {
        if (mKeyEventCallback != null && mKeyEventCallback.onKeyMultiple(keyCode, count, event)) {
            return true;
        }
        return super.onKeyMultiple(keyCode, count, event);
    }

    public void onBackPressed() {
        if (mCallback != null) {
            mCallback.onBackPressed();
        } else {
            super.onBackPressed();
        }
    }

    private void initDockWindow() {
        WindowManager.LayoutParams lp = getWindow().getAttributes();

        lp.type = mWindowType;
        lp.setTitle(mName);

        lp.gravity = mGravity;
        updateWidthHeight(lp);

        getWindow().setAttributes(lp);

        int windowSetFlags = WindowManager.LayoutParams.FLAG_LAYOUT_IN_SCREEN;
        int windowModFlags = WindowManager.LayoutParams.FLAG_LAYOUT_IN_SCREEN |
                WindowManager.LayoutParams.FLAG_NOT_FOCUSABLE |
                WindowManager.LayoutParams.FLAG_DIM_BEHIND;

        if (!mTakesFocus) {
            windowSetFlags |= WindowManager.LayoutParams.FLAG_NOT_FOCUSABLE;
        } else {
            windowSetFlags |= WindowManager.LayoutParams.FLAG_NOT_TOUCH_MODAL;
            windowModFlags |= WindowManager.LayoutParams.FLAG_NOT_TOUCH_MODAL;
        }

        if (isAutomotive() && mAutomotiveHideNavBarForKeyboard) {
            windowSetFlags |= WindowManager.LayoutParams.FLAG_LAYOUT_NO_LIMITS;
            windowModFlags |= WindowManager.LayoutParams.FLAG_LAYOUT_NO_LIMITS;
        }

        getWindow().setFlags(windowSetFlags, windowModFlags);
    }

    @Override
    public final void show() {
        switch (mWindowState) {
            case SoftInputWindowState.TOKEN_PENDING:
                throw new IllegalStateException("Window token is not set yet.");
            case SoftInputWindowState.TOKEN_SET:
            case SoftInputWindowState.SHOWN_AT_LEAST_ONCE:
                // Normal scenario.  Nothing to worry about.
                try {
                    super.show();
                    updateWindowState(SoftInputWindowState.SHOWN_AT_LEAST_ONCE);
                } catch (WindowManager.BadTokenException e) {
                    // Just ignore this exception.  Since show() can be requested from other
                    // components such as the system and there could be multiple event queues before
                    // the request finally arrives here, the system may have already invalidated the
                    // window token attached to our window.  In such a scenario, receiving
                    // BadTokenException here is an expected behavior.  We just ignore it and update
                    // the state so that we do not touch this window later.
                    Log.i(TAG, "Probably the IME window token is already invalidated."
                            + " show() does nothing.");
                    updateWindowState(SoftInputWindowState.REJECTED_AT_LEAST_ONCE);
                }
                return;
            case SoftInputWindowState.REJECTED_AT_LEAST_ONCE:
                // Just ignore.  In general we cannot completely avoid this kind of race condition.
                Log.i(TAG, "Not trying to call show() because it was already rejected once.");
                return;
            case SoftInputWindowState.DESTROYED:
                // Just ignore.  In general we cannot completely avoid this kind of race condition.
                Log.i(TAG, "Ignoring show() because the window is already destroyed.");
                return;
            default:
                throw new IllegalStateException("Unexpected state=" + mWindowState);
        }
    }

    final void dismissForDestroyIfNecessary() {
        switch (mWindowState) {
            case SoftInputWindowState.TOKEN_PENDING:
            case SoftInputWindowState.TOKEN_SET:
                // nothing to do because the window has never been shown.
                updateWindowState(SoftInputWindowState.DESTROYED);
                return;
            case SoftInputWindowState.SHOWN_AT_LEAST_ONCE:
                // Disable exit animation for the current IME window
                // to avoid the race condition between the exit and enter animations
                // when the current IME is being switched to another one.
                try {
                    getWindow().setWindowAnimations(0);
                    dismiss();
                } catch (WindowManager.BadTokenException e) {
                    // Just ignore this exception.  Since show() can be requested from other
                    // components such as the system and there could be multiple event queues before
                    // the request finally arrives here, the system may have already invalidated the
                    // window token attached to our window.  In such a scenario, receiving
                    // BadTokenException here is an expected behavior.  We just ignore it and update
                    // the state so that we do not touch this window later.
                    Log.i(TAG, "Probably the IME window token is already invalidated. "
                            + "No need to dismiss it.");
                }
                // Either way, consider that the window is destroyed.
                updateWindowState(SoftInputWindowState.DESTROYED);
                return;
            case SoftInputWindowState.REJECTED_AT_LEAST_ONCE:
                // Just ignore.  In general we cannot completely avoid this kind of race condition.
                Log.i(TAG,
                        "Not trying to dismiss the window because it is most likely unnecessary.");
                // Anyway, consider that the window is destroyed.
                updateWindowState(SoftInputWindowState.DESTROYED);
                return;
            case SoftInputWindowState.DESTROYED:
                throw new IllegalStateException(
                        "dismissForDestroyIfNecessary can be called only once");
            default:
                throw new IllegalStateException("Unexpected state=" + mWindowState);
        }
    }

    private void updateWindowState(@SoftInputWindowState int newState) {
        if (DEBUG) {
            if (mWindowState != newState) {
                Log.d(TAG, "WindowState: " + stateToString(mWindowState) + " -> "
                        + stateToString(newState) + " @ " + Debug.getCaller());
            }
        }
        mWindowState = newState;
    }

<<<<<<< HEAD
=======
    private boolean isAutomotive() {
        return getContext().getPackageManager().hasSystemFeature(PackageManager.FEATURE_AUTOMOTIVE);
    }

>>>>>>> dbf9e87c
    private static String stateToString(@SoftInputWindowState int state) {
        switch (state) {
            case SoftInputWindowState.TOKEN_PENDING:
                return "TOKEN_PENDING";
            case SoftInputWindowState.TOKEN_SET:
                return "TOKEN_SET";
            case SoftInputWindowState.SHOWN_AT_LEAST_ONCE:
                return "SHOWN_AT_LEAST_ONCE";
            case SoftInputWindowState.REJECTED_AT_LEAST_ONCE:
                return "REJECTED_AT_LEAST_ONCE";
            case SoftInputWindowState.DESTROYED:
                return "DESTROYED";
            default:
                throw new IllegalStateException("Unknown state=" + state);
        }
    }
}<|MERGE_RESOLUTION|>--- conflicted
+++ resolved
@@ -347,13 +347,10 @@
         mWindowState = newState;
     }
 
-<<<<<<< HEAD
-=======
     private boolean isAutomotive() {
         return getContext().getPackageManager().hasSystemFeature(PackageManager.FEATURE_AUTOMOTIVE);
     }
 
->>>>>>> dbf9e87c
     private static String stateToString(@SoftInputWindowState int state) {
         switch (state) {
             case SoftInputWindowState.TOKEN_PENDING:
