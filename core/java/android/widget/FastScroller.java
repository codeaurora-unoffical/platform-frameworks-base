/*
 * Copyright (C) 2008 The Android Open Source Project
 *
 * Licensed under the Apache License, Version 2.0 (the "License");
 * you may not use this file except in compliance with the License.
 * You may obtain a copy of the License at
 *
 *      http://www.apache.org/licenses/LICENSE-2.0
 *
 * Unless required by applicable law or agreed to in writing, software
 * distributed under the License is distributed on an "AS IS" BASIS,
 * WITHOUT WARRANTIES OR CONDITIONS OF ANY KIND, either express or implied.
 * See the License for the specific language governing permissions and
 * limitations under the License.
 */

package android.widget;

import android.animation.Animator;
import android.animation.Animator.AnimatorListener;
import android.animation.AnimatorListenerAdapter;
import android.animation.AnimatorSet;
import android.animation.ObjectAnimator;
import android.animation.PropertyValuesHolder;
import android.content.Context;
import android.content.res.ColorStateList;
import android.content.res.Resources;
import android.content.res.TypedArray;
import android.graphics.Rect;
import android.graphics.drawable.Drawable;
import android.os.Build;
<<<<<<< HEAD
=======
import android.text.TextUtils;
>>>>>>> bac61807
import android.text.TextUtils.TruncateAt;
import android.util.IntProperty;
import android.util.MathUtils;
import android.util.Property;
import android.util.TypedValue;
import android.view.Gravity;
import android.view.MotionEvent;
import android.view.View;
import android.view.View.MeasureSpec;
import android.view.ViewConfiguration;
import android.view.ViewGroup.LayoutParams;
import android.view.ViewGroupOverlay;
import android.widget.AbsListView.OnScrollListener;
import com.android.internal.R;

/**
 * Helper class for AbsListView to draw and control the Fast Scroll thumb
 */
class FastScroller {
    /** Duration of fade-out animation. */
    private static final int DURATION_FADE_OUT = 300;

    /** Duration of fade-in animation. */
    private static final int DURATION_FADE_IN = 150;

    /** Duration of transition cross-fade animation. */
    private static final int DURATION_CROSS_FADE = 50;

    /** Duration of transition resize animation. */
    private static final int DURATION_RESIZE = 100;

    /** Inactivity timeout before fading controls. */
    private static final long FADE_TIMEOUT = 1500;

    /** Minimum number of pages to justify showing a fast scroll thumb. */
    private static final int MIN_PAGES = 4;

    /** Scroll thumb and preview not showing. */
    private static final int STATE_NONE = 0;

    /** Scroll thumb visible and moving along with the scrollbar. */
    private static final int STATE_VISIBLE = 1;

    /** Scroll thumb and preview being dragged by user. */
    private static final int STATE_DRAGGING = 2;

    /** Styleable attributes. */
    private static final int[] ATTRS = new int[] {
        android.R.attr.fastScrollTextColor,
        android.R.attr.fastScrollThumbDrawable,
        android.R.attr.fastScrollTrackDrawable,
        android.R.attr.fastScrollPreviewBackgroundLeft,
        android.R.attr.fastScrollPreviewBackgroundRight,
        android.R.attr.fastScrollOverlayPosition
    };

    // Styleable attribute indices.
    private static final int TEXT_COLOR = 0;
    private static final int THUMB_DRAWABLE = 1;
    private static final int TRACK_DRAWABLE = 2;
    private static final int PREVIEW_BACKGROUND_LEFT = 3;
    private static final int PREVIEW_BACKGROUND_RIGHT = 4;
    private static final int OVERLAY_POSITION = 5;

    // Positions for preview image and text.
    private static final int OVERLAY_FLOATING = 0;
    private static final int OVERLAY_AT_THUMB = 1;

    // Indices for mPreviewResId.
    private static final int PREVIEW_LEFT = 0;
    private static final int PREVIEW_RIGHT = 1;

    /** Delay before considering a tap in the thumb area to be a drag. */
    private static final long TAP_TIMEOUT = ViewConfiguration.getTapTimeout();

    private final Rect mTempBounds = new Rect();
    private final Rect mTempMargins = new Rect();
    private final Rect mContainerRect = new Rect();

    private final AbsListView mList;
    private final ViewGroupOverlay mOverlay;
    private final TextView mPrimaryText;
    private final TextView mSecondaryText;
    private final ImageView mThumbImage;
    private final ImageView mTrackImage;
    private final ImageView mPreviewImage;

    /**
     * Preview image resource IDs for left- and right-aligned layouts. See
     * {@link #PREVIEW_LEFT} and {@link #PREVIEW_RIGHT}.
     */
    private final int[] mPreviewResId = new int[2];

    /**
     * Padding in pixels around the preview text. Applied as layout margins to
     * the preview text and padding to the preview image.
     */
    private final int mPreviewPadding;

    /** Whether there is a track image to display. */
    private final boolean mHasTrackImage;

    /** Total width of decorations. */
    private final int mWidth;

    /** Set containing decoration transition animations. */
    private AnimatorSet mDecorAnimation;

    /** Set containing preview text transition animations. */
    private AnimatorSet mPreviewAnimation;

    /** Whether the primary text is showing. */
    private boolean mShowingPrimary;

    /** Whether we're waiting for completion of scrollTo(). */
    private boolean mScrollCompleted;

    /** The position of the first visible item in the list. */
    private int mFirstVisibleItem;

    /** The number of headers at the top of the view. */
    private int mHeaderCount;

    /** The index of the current section. */
    private int mCurrentSection = -1;

    /** The current scrollbar position. */
    private int mScrollbarPosition = -1;

    /** Whether the list is long enough to need a fast scroller. */
    private boolean mLongList;

    private Object[] mSections;

    /** Whether this view is currently performing layout. */
    private boolean mUpdatingLayout;

    /**
     * Current decoration state, one of:
     * <ul>
     * <li>{@link #STATE_NONE}, nothing visible
     * <li>{@link #STATE_VISIBLE}, showing track and thumb
     * <li>{@link #STATE_DRAGGING}, visible and showing preview
     * </ul>
     */
    private int mState;

<<<<<<< HEAD
=======
    /** Whether the preview image is visible. */
    private boolean mShowingPreview;

>>>>>>> bac61807
    private BaseAdapter mListAdapter;
    private SectionIndexer mSectionIndexer;

    /** Whether decorations should be laid out from right to left. */
    private boolean mLayoutFromRight;

    /** Whether the fast scroller is enabled. */
    private boolean mEnabled;

    /** Whether the scrollbar and decorations should always be shown. */
    private boolean mAlwaysShow;

    /**
     * Position for the preview image and text. One of:
     * <ul>
     * <li>{@link #OVERLAY_AT_THUMB}
     * <li>{@link #OVERLAY_FLOATING}
     * </ul>
     */
    private int mOverlayPosition;

    /** Current scrollbar style, including inset and overlay properties. */
    private int mScrollBarStyle;

    /** Whether to precisely match the thumb position to the list. */
    private boolean mMatchDragPosition;

    private float mInitialTouchY;
    private boolean mHasPendingDrag;
    private int mScaledTouchSlop;

    private final Runnable mDeferStartDrag = new Runnable() {
        @Override
        public void run() {
            if (mList.isAttachedToWindow()) {
                beginDrag();

                final float pos = getPosFromMotionEvent(mInitialTouchY);
                scrollTo(pos);
            }

            mHasPendingDrag = false;
        }
    };

    /**
     * Used to delay hiding fast scroll decorations.
     */
    private final Runnable mDeferHide = new Runnable() {
        @Override
        public void run() {
            setState(STATE_NONE);
        }
    };

    /**
     * Used to effect a transition from primary to secondary text.
     */
    private final AnimatorListener mSwitchPrimaryListener = new AnimatorListenerAdapter() {
        @Override
        public void onAnimationEnd(Animator animation) {
            mShowingPrimary = !mShowingPrimary;
        }
    };

    public FastScroller(AbsListView listView) {
        mList = listView;
        mOverlay = listView.getOverlay();

        final Context context = listView.getContext();
        mScaledTouchSlop = ViewConfiguration.get(context).getScaledTouchSlop();

        final Resources res = context.getResources();
        final TypedArray ta = context.getTheme().obtainStyledAttributes(ATTRS);

        final ImageView trackImage = new ImageView(context);
        mTrackImage = trackImage;

        int width = 0;

        // Add track to overlay if it has an image.
        final Drawable trackDrawable = ta.getDrawable(TRACK_DRAWABLE);
        if (trackDrawable != null) {
            mHasTrackImage = true;
            trackImage.setBackground(trackDrawable);
            mOverlay.add(trackImage);
            width = Math.max(width, trackDrawable.getIntrinsicWidth());
        } else {
            mHasTrackImage = false;
        }

        final ImageView thumbImage = new ImageView(context);
        mThumbImage = thumbImage;

        // Add thumb to overlay if it has an image.
        final Drawable thumbDrawable = ta.getDrawable(THUMB_DRAWABLE);
        if (thumbDrawable != null) {
            thumbImage.setImageDrawable(thumbDrawable);
            mOverlay.add(thumbImage);
            width = Math.max(width, thumbDrawable.getIntrinsicWidth());
        }

        // If necessary, apply minimum thumb width and height.
        if (thumbDrawable.getIntrinsicWidth() <= 0 || thumbDrawable.getIntrinsicHeight() <= 0) {
            final int minWidth = res.getDimensionPixelSize(R.dimen.fastscroll_thumb_width);
            thumbImage.setMinimumWidth(minWidth);
            thumbImage.setMinimumHeight(
                    res.getDimensionPixelSize(R.dimen.fastscroll_thumb_height));
            width = Math.max(width, minWidth);
        }

        mWidth = width;

        final int previewSize = res.getDimensionPixelSize(R.dimen.fastscroll_overlay_size);
        mPreviewImage = new ImageView(context);
        mPreviewImage.setMinimumWidth(previewSize);
        mPreviewImage.setMinimumHeight(previewSize);
        mPreviewImage.setAlpha(0f);
        mOverlay.add(mPreviewImage);

        mPreviewPadding = res.getDimensionPixelSize(R.dimen.fastscroll_overlay_padding);

        final int textMinSize = Math.max(0, previewSize - mPreviewPadding);
        mPrimaryText = createPreviewTextView(context, ta);
        mPrimaryText.setMinimumWidth(textMinSize);
        mPrimaryText.setMinimumHeight(textMinSize);
        mOverlay.add(mPrimaryText);
        mSecondaryText = createPreviewTextView(context, ta);
        mSecondaryText.setMinimumWidth(textMinSize);
        mSecondaryText.setMinimumHeight(textMinSize);
        mOverlay.add(mSecondaryText);

        mPreviewResId[PREVIEW_LEFT] = ta.getResourceId(PREVIEW_BACKGROUND_LEFT, 0);
        mPreviewResId[PREVIEW_RIGHT] = ta.getResourceId(PREVIEW_BACKGROUND_RIGHT, 0);
        mOverlayPosition = ta.getInt(OVERLAY_POSITION, OVERLAY_FLOATING);
        ta.recycle();

        mScrollBarStyle = listView.getScrollBarStyle();
        mScrollCompleted = true;
        mState = STATE_VISIBLE;
        mMatchDragPosition = context.getApplicationInfo().targetSdkVersion
                >= Build.VERSION_CODES.HONEYCOMB;

        getSectionsFromIndexer();
        refreshDrawablePressedState();
        updateLongList(listView.getChildCount(), listView.getCount());
        setScrollbarPosition(mList.getVerticalScrollbarPosition());
        postAutoHide();
    }

    /**
     * Removes this FastScroller overlay from the host view.
     */
    public void remove() {
        mOverlay.remove(mTrackImage);
        mOverlay.remove(mThumbImage);
        mOverlay.remove(mPreviewImage);
        mOverlay.remove(mPrimaryText);
        mOverlay.remove(mSecondaryText);
<<<<<<< HEAD
    }

    /**
     * @param enabled Whether the fast scroll thumb is enabled.
     */
    public void setEnabled(boolean enabled) {
        if (mEnabled != enabled) {
            mEnabled = enabled;

            onStateDependencyChanged();
        }
    }

    /**
=======
    }

    /**
     * @param enabled Whether the fast scroll thumb is enabled.
     */
    public void setEnabled(boolean enabled) {
        if (mEnabled != enabled) {
            mEnabled = enabled;

            onStateDependencyChanged();
        }
    }

    /**
>>>>>>> bac61807
     * @return Whether the fast scroll thumb is enabled.
     */
    public boolean isEnabled() {
        return mEnabled && (mLongList || mAlwaysShow);
    }

    /**
     * @param alwaysShow Whether the fast scroll thumb should always be shown
     */
    public void setAlwaysShow(boolean alwaysShow) {
        if (mAlwaysShow != alwaysShow) {
            mAlwaysShow = alwaysShow;

            onStateDependencyChanged();
        }
    }

    /**
     * @return Whether the fast scroll thumb will always be shown
     * @see #setAlwaysShow(boolean)
     */
    public boolean isAlwaysShowEnabled() {
        return mAlwaysShow;
    }

    /**
     * Called when one of the variables affecting enabled state changes.
     */
    private void onStateDependencyChanged() {
        if (isEnabled()) {
            if (isAlwaysShowEnabled()) {
                setState(STATE_VISIBLE);
            } else if (mState == STATE_VISIBLE) {
                postAutoHide();
            }
        } else {
            stop();
        }

        mList.resolvePadding();
    }

    public void setScrollBarStyle(int style) {
        if (mScrollBarStyle != style) {
            mScrollBarStyle = style;

            updateLayout();
        }
    }

    /**
     * Immediately transitions the fast scroller decorations to a hidden state.
     */
    public void stop() {
        setState(STATE_NONE);
    }

    public void setScrollbarPosition(int position) {
        if (position == View.SCROLLBAR_POSITION_DEFAULT) {
            position = mList.isLayoutRtl() ?
                    View.SCROLLBAR_POSITION_LEFT : View.SCROLLBAR_POSITION_RIGHT;
        }

        if (mScrollbarPosition != position) {
            mScrollbarPosition = position;
            mLayoutFromRight = position != View.SCROLLBAR_POSITION_LEFT;

            final int previewResId = mPreviewResId[mLayoutFromRight ? PREVIEW_RIGHT : PREVIEW_LEFT];
            mPreviewImage.setBackgroundResource(previewResId);

            // Add extra padding for text.
            final Drawable background = mPreviewImage.getBackground();
            if (background != null) {
                final Rect padding = mTempBounds;
                background.getPadding(padding);
                padding.offset(mPreviewPadding, mPreviewPadding);
                mPreviewImage.setPadding(padding.left, padding.top, padding.right, padding.bottom);
            }

            // Requires re-layout.
            updateLayout();
        }
    }

    public int getWidth() {
        return mWidth;
    }

    public void onSizeChanged(int w, int h, int oldw, int oldh) {
        updateLayout();
    }

    public void onItemCountChanged(int totalItemCount) {
        final int visibleItemCount = mList.getChildCount();
        final boolean hasMoreItems = totalItemCount - visibleItemCount > 0;
        if (hasMoreItems && mState != STATE_DRAGGING) {
            final int firstVisibleItem = mList.getFirstVisiblePosition();
            setThumbPos(getPosFromItemCount(firstVisibleItem, visibleItemCount, totalItemCount));
        }

        updateLongList(visibleItemCount, totalItemCount);
    }

    private void updateLongList(int visibleItemCount, int totalItemCount) {
        final boolean longList = visibleItemCount > 0
                && totalItemCount / visibleItemCount >= MIN_PAGES;
        if (mLongList != longList) {
            mLongList = longList;

            onStateDependencyChanged();
        }
    }

    /**
     * Creates a view into which preview text can be placed.
     */
    private TextView createPreviewTextView(Context context, TypedArray ta) {
        final LayoutParams params = new LayoutParams(
                LayoutParams.WRAP_CONTENT, LayoutParams.WRAP_CONTENT);
        final Resources res = context.getResources();
        final int minSize = res.getDimensionPixelSize(R.dimen.fastscroll_overlay_size);
        final ColorStateList textColor = ta.getColorStateList(TEXT_COLOR);
        final float textSize = res.getDimensionPixelSize(R.dimen.fastscroll_overlay_text_size);
        final TextView textView = new TextView(context);
        textView.setLayoutParams(params);
        textView.setTextColor(textColor);
        textView.setTextSize(TypedValue.COMPLEX_UNIT_PX, textSize);
        textView.setSingleLine(true);
        textView.setEllipsize(TruncateAt.MIDDLE);
        textView.setGravity(Gravity.CENTER);
        textView.setAlpha(0f);

        // Manually propagate inherited layout direction.
        textView.setLayoutDirection(mList.getLayoutDirection());

        return textView;
    }

    /**
     * Measures and layouts the scrollbar and decorations.
     */
    public void updateLayout() {
        // Prevent re-entry when RTL properties change as a side-effect of
        // resolving padding.
        if (mUpdatingLayout) {
            return;
        }

        mUpdatingLayout = true;

        updateContainerRect();

        layoutThumb();
        layoutTrack();

        final Rect bounds = mTempBounds;
        measurePreview(mPrimaryText, bounds);
        applyLayout(mPrimaryText, bounds);
        measurePreview(mSecondaryText, bounds);
        applyLayout(mSecondaryText, bounds);

        if (mPreviewImage != null) {
            // Apply preview image padding.
            bounds.left -= mPreviewImage.getPaddingLeft();
            bounds.top -= mPreviewImage.getPaddingTop();
            bounds.right += mPreviewImage.getPaddingRight();
            bounds.bottom += mPreviewImage.getPaddingBottom();
            applyLayout(mPreviewImage, bounds);
        }

        mUpdatingLayout = false;
    }

    /**
     * Layouts a view within the specified bounds and pins the pivot point to
     * the appropriate edge.
     *
     * @param view The view to layout.
     * @param bounds Bounds at which to layout the view.
     */
    private void applyLayout(View view, Rect bounds) {
        view.layout(bounds.left, bounds.top, bounds.right, bounds.bottom);
        view.setPivotX(mLayoutFromRight ? bounds.right - bounds.left : 0);
    }

    /**
     * Measures the preview text bounds, taking preview image padding into
     * account. This method should only be called after {@link #layoutThumb()}
     * and {@link #layoutTrack()} have both been called at least once.
     *
     * @param v The preview text view to measure.
     * @param out Rectangle into which measured bounds are placed.
     */
    private void measurePreview(View v, Rect out) {
        // Apply the preview image's padding as layout margins.
        final Rect margins = mTempMargins;
        margins.left = mPreviewImage.getPaddingLeft();
        margins.top = mPreviewImage.getPaddingTop();
        margins.right = mPreviewImage.getPaddingRight();
        margins.bottom = mPreviewImage.getPaddingBottom();

        if (mOverlayPosition == OVERLAY_AT_THUMB) {
            measureViewToSide(v, mThumbImage, margins, out);
        } else {
            measureFloating(v, margins, out);
        }
    }

    /**
     * Measures the bounds for a view that should be laid out against the edge
     * of an adjacent view. If no adjacent view is provided, lays out against
     * the list edge.
     *
     * @param view The view to measure for layout.
     * @param adjacent (Optional) The adjacent view, may be null to align to the
     *            list edge.
     * @param margins Layout margins to apply to the view.
     * @param out Rectangle into which measured bounds are placed.
     */
    private void measureViewToSide(View view, View adjacent, Rect margins, Rect out) {
        final int marginLeft;
        final int marginTop;
        final int marginRight;
        if (margins == null) {
            marginLeft = 0;
            marginTop = 0;
            marginRight = 0;
        } else {
            marginLeft = margins.left;
            marginTop = margins.top;
            marginRight = margins.right;
<<<<<<< HEAD
        }

        final Rect container = mContainerRect;
        final int containerWidth = container.width();
        final int maxWidth;
        if (adjacent == null) {
            maxWidth = containerWidth;
        } else if (mLayoutFromRight) {
            maxWidth = adjacent.getLeft();
        } else {
            maxWidth = containerWidth - adjacent.getRight();
        }

        final int adjMaxWidth = maxWidth - marginLeft - marginRight;
        final int widthMeasureSpec = MeasureSpec.makeMeasureSpec(adjMaxWidth, MeasureSpec.AT_MOST);
        final int heightMeasureSpec = MeasureSpec.makeMeasureSpec(0, MeasureSpec.UNSPECIFIED);
        view.measure(widthMeasureSpec, heightMeasureSpec);

        // Align to the left or right.
        final int width = view.getMeasuredWidth();
        final int left;
        final int right;
        if (mLayoutFromRight) {
            right = (adjacent == null ? container.right : adjacent.getLeft()) - marginRight;
            left = right - width;
        } else {
            left = (adjacent == null ? container.left : adjacent.getRight()) + marginLeft;
            right = left + width;
        }

        // Don't adjust the vertical position.
        final int top = marginTop;
        final int bottom = top + view.getMeasuredHeight();
        out.set(left, top, right, bottom);
    }

=======
        }

        final Rect container = mContainerRect;
        final int containerWidth = container.width();
        final int maxWidth;
        if (adjacent == null) {
            maxWidth = containerWidth;
        } else if (mLayoutFromRight) {
            maxWidth = adjacent.getLeft();
        } else {
            maxWidth = containerWidth - adjacent.getRight();
        }

        final int adjMaxWidth = maxWidth - marginLeft - marginRight;
        final int widthMeasureSpec = MeasureSpec.makeMeasureSpec(adjMaxWidth, MeasureSpec.AT_MOST);
        final int heightMeasureSpec = MeasureSpec.makeMeasureSpec(0, MeasureSpec.UNSPECIFIED);
        view.measure(widthMeasureSpec, heightMeasureSpec);

        // Align to the left or right.
        final int width = view.getMeasuredWidth();
        final int left;
        final int right;
        if (mLayoutFromRight) {
            right = (adjacent == null ? container.right : adjacent.getLeft()) - marginRight;
            left = right - width;
        } else {
            left = (adjacent == null ? container.left : adjacent.getRight()) + marginLeft;
            right = left + width;
        }

        // Don't adjust the vertical position.
        final int top = marginTop;
        final int bottom = top + view.getMeasuredHeight();
        out.set(left, top, right, bottom);
    }

>>>>>>> bac61807
    private void measureFloating(View preview, Rect margins, Rect out) {
        final int marginLeft;
        final int marginTop;
        final int marginRight;
        if (margins == null) {
            marginLeft = 0;
            marginTop = 0;
            marginRight = 0;
        } else {
            marginLeft = margins.left;
            marginTop = margins.top;
            marginRight = margins.right;
        }

        final Rect container = mContainerRect;
        final int containerWidth = container.width();
        final int adjMaxWidth = containerWidth - marginLeft - marginRight;
        final int widthMeasureSpec = MeasureSpec.makeMeasureSpec(adjMaxWidth, MeasureSpec.AT_MOST);
        final int heightMeasureSpec = MeasureSpec.makeMeasureSpec(0, MeasureSpec.UNSPECIFIED);
        preview.measure(widthMeasureSpec, heightMeasureSpec);

        // Align at the vertical center, 10% from the top.
        final int containerHeight = container.height();
        final int width = preview.getMeasuredWidth();
        final int top = containerHeight / 10 + marginTop + container.top;
        final int bottom = top + preview.getMeasuredHeight();
        final int left = (containerWidth - width) / 2 + container.left;
        final int right = left + width;
        out.set(left, top, right, bottom);
    }

    /**
     * Updates the container rectangle used for layout.
     */
    private void updateContainerRect() {
        final AbsListView list = mList;
        list.resolvePadding();

        final Rect container = mContainerRect;
        container.left = 0;
        container.top = 0;
        container.right = list.getWidth();
        container.bottom = list.getHeight();

        final int scrollbarStyle = mScrollBarStyle;
        if (scrollbarStyle == View.SCROLLBARS_INSIDE_INSET
                || scrollbarStyle == View.SCROLLBARS_INSIDE_OVERLAY) {
            container.left += list.getPaddingLeft();
            container.top += list.getPaddingTop();
            container.right -= list.getPaddingRight();
            container.bottom -= list.getPaddingBottom();

            // In inset mode, we need to adjust for padded scrollbar width.
            if (scrollbarStyle == View.SCROLLBARS_INSIDE_INSET) {
                final int width = getWidth();
                if (mScrollbarPosition == View.SCROLLBAR_POSITION_RIGHT) {
                    container.right += width;
                } else {
                    container.left -= width;
                }
            }
        }
    }

    /**
     * Lays out the thumb according to the current scrollbar position.
     */
    private void layoutThumb() {
        final Rect bounds = mTempBounds;
        measureViewToSide(mThumbImage, null, null, bounds);
        applyLayout(mThumbImage, bounds);
    }

    /**
     * Lays out the track centered on the thumb. Must be called after
     * {@link #layoutThumb}.
     */
    private void layoutTrack() {
        final View track = mTrackImage;
        final View thumb = mThumbImage;
        final Rect container = mContainerRect;
        final int containerWidth = container.width();
        final int widthMeasureSpec = MeasureSpec.makeMeasureSpec(containerWidth, MeasureSpec.AT_MOST);
        final int heightMeasureSpec = MeasureSpec.makeMeasureSpec(0, MeasureSpec.UNSPECIFIED);
        track.measure(widthMeasureSpec, heightMeasureSpec);

        final int trackWidth = track.getMeasuredWidth();
        final int thumbHalfHeight = thumb == null ? 0 : thumb.getHeight() / 2;
        final int left = thumb.getLeft() + (thumb.getWidth() - trackWidth) / 2;
        final int right = left + trackWidth;
        final int top = container.top + thumbHalfHeight;
        final int bottom = container.bottom - thumbHalfHeight;
        track.layout(left, top, right, bottom);
    }

    private void setState(int state) {
        mList.removeCallbacks(mDeferHide);

        if (mAlwaysShow && state == STATE_NONE) {
            state = STATE_VISIBLE;
        }

        if (state == mState) {
            return;
<<<<<<< HEAD
        }

        switch (state) {
            case STATE_NONE:
                transitionToHidden();
                break;
            case STATE_VISIBLE:
                transitionToVisible();
                break;
            case STATE_DRAGGING:
                if (transitionPreviewLayout(mCurrentSection)) {
                    transitionToDragging();
                } else {
                    transitionToVisible();
                }
                break;
        }

=======
        }

        switch (state) {
            case STATE_NONE:
                transitionToHidden();
                break;
            case STATE_VISIBLE:
                transitionToVisible();
                break;
            case STATE_DRAGGING:
                if (transitionPreviewLayout(mCurrentSection)) {
                    transitionToDragging();
                } else {
                    transitionToVisible();
                }
                break;
        }

>>>>>>> bac61807
        mState = state;

        refreshDrawablePressedState();
    }

    private void refreshDrawablePressedState() {
        final boolean isPressed = mState == STATE_DRAGGING;
        mThumbImage.setPressed(isPressed);
        mTrackImage.setPressed(isPressed);
    }

    /**
     * Shows nothing.
     */
    private void transitionToHidden() {
        if (mDecorAnimation != null) {
            mDecorAnimation.cancel();
        }

        final Animator fadeOut = groupAnimatorOfFloat(View.ALPHA, 0f, mThumbImage, mTrackImage,
                mPreviewImage, mPrimaryText, mSecondaryText).setDuration(DURATION_FADE_OUT);

        // Push the thumb and track outside the list bounds.
        final float offset = mLayoutFromRight ? mThumbImage.getWidth() : -mThumbImage.getWidth();
        final Animator slideOut = groupAnimatorOfFloat(
                View.TRANSLATION_X, offset, mThumbImage, mTrackImage)
                .setDuration(DURATION_FADE_OUT);

        mDecorAnimation = new AnimatorSet();
        mDecorAnimation.playTogether(fadeOut, slideOut);
        mDecorAnimation.start();
<<<<<<< HEAD
=======

        mShowingPreview = false;
>>>>>>> bac61807
    }

    /**
     * Shows the thumb and track.
     */
    private void transitionToVisible() {
        if (mDecorAnimation != null) {
            mDecorAnimation.cancel();
        }

        final Animator fadeIn = groupAnimatorOfFloat(View.ALPHA, 1f, mThumbImage, mTrackImage)
                .setDuration(DURATION_FADE_IN);
        final Animator fadeOut = groupAnimatorOfFloat(
                View.ALPHA, 0f, mPreviewImage, mPrimaryText, mSecondaryText)
                .setDuration(DURATION_FADE_OUT);
        final Animator slideIn = groupAnimatorOfFloat(
                View.TRANSLATION_X, 0f, mThumbImage, mTrackImage).setDuration(DURATION_FADE_IN);

        mDecorAnimation = new AnimatorSet();
        mDecorAnimation.playTogether(fadeIn, fadeOut, slideIn);
        mDecorAnimation.start();
<<<<<<< HEAD
=======

        mShowingPreview = false;
>>>>>>> bac61807
    }

    /**
     * Shows the thumb, preview, and track.
     */
    private void transitionToDragging() {
        if (mDecorAnimation != null) {
            mDecorAnimation.cancel();
        }

        final Animator fadeIn = groupAnimatorOfFloat(
                View.ALPHA, 1f, mThumbImage, mTrackImage, mPreviewImage)
                .setDuration(DURATION_FADE_IN);
        final Animator slideIn = groupAnimatorOfFloat(
                View.TRANSLATION_X, 0f, mThumbImage, mTrackImage).setDuration(DURATION_FADE_IN);

        mDecorAnimation = new AnimatorSet();
        mDecorAnimation.playTogether(fadeIn, slideIn);
        mDecorAnimation.start();
<<<<<<< HEAD
=======

        mShowingPreview = true;
>>>>>>> bac61807
    }

    private void postAutoHide() {
        mList.removeCallbacks(mDeferHide);
        mList.postDelayed(mDeferHide, FADE_TIMEOUT);
    }

    public void onScroll(int firstVisibleItem, int visibleItemCount, int totalItemCount) {
        if (!isEnabled()) {
            setState(STATE_NONE);
            return;
        }

        final boolean hasMoreItems = totalItemCount - visibleItemCount > 0;
        if (hasMoreItems && mState != STATE_DRAGGING) {
            setThumbPos(getPosFromItemCount(firstVisibleItem, visibleItemCount, totalItemCount));
        }

        mScrollCompleted = true;

        if (mFirstVisibleItem != firstVisibleItem) {
            mFirstVisibleItem = firstVisibleItem;

            // Show the thumb, if necessary, and set up auto-fade.
            if (mState != STATE_DRAGGING) {
                setState(STATE_VISIBLE);
                postAutoHide();
            }
        }
    }

    private void getSectionsFromIndexer() {
        mSectionIndexer = null;

        Adapter adapter = mList.getAdapter();
        if (adapter instanceof HeaderViewListAdapter) {
            mHeaderCount = ((HeaderViewListAdapter) adapter).getHeadersCount();
            adapter = ((HeaderViewListAdapter) adapter).getWrappedAdapter();
        }

        if (adapter instanceof ExpandableListConnector) {
            final ExpandableListAdapter expAdapter = ((ExpandableListConnector) adapter)
                    .getAdapter();
            if (expAdapter instanceof SectionIndexer) {
                mSectionIndexer = (SectionIndexer) expAdapter;
                mListAdapter = (BaseAdapter) adapter;
                mSections = mSectionIndexer.getSections();
            }
        } else if (adapter instanceof SectionIndexer) {
            mListAdapter = (BaseAdapter) adapter;
            mSectionIndexer = (SectionIndexer) adapter;
            mSections = mSectionIndexer.getSections();
        } else {
            mListAdapter = (BaseAdapter) adapter;
            mSections = null;
        }
    }

    public void onSectionsChanged() {
        mListAdapter = null;
    }

    /**
     * Scrolls to a specific position within the section
     * @param position
     */
    private void scrollTo(float position) {
        mScrollCompleted = false;

        final int count = mList.getCount();
        final Object[] sections = mSections;
        final int sectionCount = sections == null ? 0 : sections.length;
        int sectionIndex;
        if (sections != null && sectionCount > 1) {
            final int exactSection = MathUtils.constrain(
                    (int) (position * sectionCount), 0, sectionCount - 1);
            int targetSection = exactSection;
            int targetIndex = mSectionIndexer.getPositionForSection(targetSection);
            sectionIndex = targetSection;

            // Given the expected section and index, the following code will
            // try to account for missing sections (no names starting with..)
            // It will compute the scroll space of surrounding empty sections
            // and interpolate the currently visible letter's range across the
            // available space, so that there is always some list movement while
            // the user moves the thumb.
            int nextIndex = count;
            int prevIndex = targetIndex;
            int prevSection = targetSection;
            int nextSection = targetSection + 1;

            // Assume the next section is unique
            if (targetSection < sectionCount - 1) {
                nextIndex = mSectionIndexer.getPositionForSection(targetSection + 1);
            }

            // Find the previous index if we're slicing the previous section
            if (nextIndex == targetIndex) {
                // Non-existent letter
                while (targetSection > 0) {
                    targetSection--;
                    prevIndex = mSectionIndexer.getPositionForSection(targetSection);
                    if (prevIndex != targetIndex) {
                        prevSection = targetSection;
                        sectionIndex = targetSection;
                        break;
                    } else if (targetSection == 0) {
                        // When section reaches 0 here, sectionIndex must follow it.
                        // Assuming mSectionIndexer.getPositionForSection(0) == 0.
                        sectionIndex = 0;
                        break;
                    }
                }
            }

            // Find the next index, in case the assumed next index is not
            // unique. For instance, if there is no P, then request for P's
            // position actually returns Q's. So we need to look ahead to make
            // sure that there is really a Q at Q's position. If not, move
            // further down...
            int nextNextSection = nextSection + 1;
            while (nextNextSection < sectionCount &&
                    mSectionIndexer.getPositionForSection(nextNextSection) == nextIndex) {
                nextNextSection++;
                nextSection++;
            }

            // Compute the beginning and ending scroll range percentage of the
            // currently visible section. This could be equal to or greater than
            // (1 / nSections). If the target position is near the previous
            // position, snap to the previous position.
            final float prevPosition = (float) prevSection / sectionCount;
            final float nextPosition = (float) nextSection / sectionCount;
            final float snapThreshold = (count == 0) ? Float.MAX_VALUE : .125f / count;
            if (prevSection == exactSection && position - prevPosition < snapThreshold) {
                targetIndex = prevIndex;
            } else {
                targetIndex = prevIndex + (int) ((nextIndex - prevIndex) * (position - prevPosition)
                    / (nextPosition - prevPosition));
            }

            // Clamp to valid positions.
            targetIndex = MathUtils.constrain(targetIndex, 0, count - 1);

            if (mList instanceof ExpandableListView) {
                final ExpandableListView expList = (ExpandableListView) mList;
                expList.setSelectionFromTop(expList.getFlatListPosition(
                        ExpandableListView.getPackedPositionForGroup(targetIndex + mHeaderCount)),
                        0);
            } else if (mList instanceof ListView) {
                ((ListView) mList).setSelectionFromTop(targetIndex + mHeaderCount, 0);
            } else {
                mList.setSelection(targetIndex + mHeaderCount);
            }
        } else {
            final int index = MathUtils.constrain((int) (position * count), 0, count - 1);

            if (mList instanceof ExpandableListView) {
                ExpandableListView expList = (ExpandableListView) mList;
                expList.setSelectionFromTop(expList.getFlatListPosition(
                        ExpandableListView.getPackedPositionForGroup(index + mHeaderCount)), 0);
            } else if (mList instanceof ListView) {
                ((ListView)mList).setSelectionFromTop(index + mHeaderCount, 0);
            } else {
                mList.setSelection(index + mHeaderCount);
            }

            sectionIndex = -1;
        }

        if (mCurrentSection != sectionIndex) {
            mCurrentSection = sectionIndex;

<<<<<<< HEAD
            if (transitionPreviewLayout(sectionIndex)) {
                transitionToDragging();
            } else {
=======
            final boolean hasPreview = transitionPreviewLayout(sectionIndex);
            if (!mShowingPreview && hasPreview) {
                transitionToDragging();
            } else if (mShowingPreview && !hasPreview) {
>>>>>>> bac61807
                transitionToVisible();
            }
        }
    }

    /**
     * Transitions the preview text to a new section. Handles animation,
     * measurement, and layout. If the new preview text is empty, returns false.
     *
     * @param sectionIndex The section index to which the preview should
     *            transition.
     * @return False if the new preview text is empty.
     */
    private boolean transitionPreviewLayout(int sectionIndex) {
        final Object[] sections = mSections;
        String text = null;
        if (sections != null && sectionIndex >= 0 && sectionIndex < sections.length) {
            final Object section = sections[sectionIndex];
            if (section != null) {
                text = section.toString();
            }
        }

        final Rect bounds = mTempBounds;
        final ImageView preview = mPreviewImage;
        final TextView showing;
        final TextView target;
        if (mShowingPrimary) {
            showing = mPrimaryText;
            target = mSecondaryText;
<<<<<<< HEAD
        } else {
            showing = mSecondaryText;
            target = mPrimaryText;
        }

        // Set and layout target immediately.
        target.setText(text);
        measurePreview(target, bounds);
        applyLayout(target, bounds);

        if (mPreviewAnimation != null) {
            mPreviewAnimation.cancel();
        }

        // Cross-fade preview text.
        final Animator showTarget = animateAlpha(target, 1f).setDuration(DURATION_CROSS_FADE);
        final Animator hideShowing = animateAlpha(showing, 0f).setDuration(DURATION_CROSS_FADE);
        hideShowing.addListener(mSwitchPrimaryListener);

        // Apply preview image padding and animate bounds, if necessary.
        bounds.left -= mPreviewImage.getPaddingLeft();
        bounds.top -= mPreviewImage.getPaddingTop();
        bounds.right += mPreviewImage.getPaddingRight();
        bounds.bottom += mPreviewImage.getPaddingBottom();
        final Animator resizePreview = animateBounds(preview, bounds);
        resizePreview.setDuration(DURATION_RESIZE);

        mPreviewAnimation = new AnimatorSet();
        final AnimatorSet.Builder builder = mPreviewAnimation.play(hideShowing).with(showTarget);
        builder.with(resizePreview);

        // The current preview size is unaffected by hidden or showing. It's
        // used to set starting scales for things that need to be scaled down.
        final int previewWidth = preview.getWidth() - preview.getPaddingLeft()
                - preview.getPaddingRight();

        // If target is too large, shrink it immediately to fit and expand to
        // target size. Otherwise, start at target size.
        final int targetWidth = target.getWidth();
        if (targetWidth > previewWidth) {
            target.setScaleX((float) previewWidth / targetWidth);
            final Animator scaleAnim = animateScaleX(target, 1f).setDuration(DURATION_RESIZE);
            builder.with(scaleAnim);
        } else {
            target.setScaleX(1f);
        }

        // If showing is larger than target, shrink to target size.
        final int showingWidth = showing.getWidth();
        if (showingWidth > targetWidth) {
            final float scale = (float) targetWidth / showingWidth;
            final Animator scaleAnim = animateScaleX(showing, scale).setDuration(DURATION_RESIZE);
            builder.with(scaleAnim);
        }

        mPreviewAnimation.start();

        return (text != null && text.length() > 0);
    }

    /**
     * Positions the thumb and preview widgets.
     *
     * @param position The position, between 0 and 1, along the track at which
     *            to place the thumb.
     */
    private void setThumbPos(float position) {
        final Rect container = mContainerRect;
        final int top = container.top;
        final int bottom = container.bottom;

        final ImageView trackImage = mTrackImage;
        final ImageView thumbImage = mThumbImage;
        final float min = trackImage.getTop();
        final float max = trackImage.getBottom();
        final float offset = min;
        final float range = max - min;
        final float thumbMiddle = position * range + offset;
        thumbImage.setTranslationY(thumbMiddle - thumbImage.getHeight() / 2);

        final float previewPos = mOverlayPosition == OVERLAY_AT_THUMB ? thumbMiddle : 0;

        // Center the preview on the thumb, constrained to the list bounds.
        final ImageView previewImage = mPreviewImage;
        final float previewHalfHeight = previewImage.getHeight() / 2f;
        final float minP = top + previewHalfHeight;
        final float maxP = bottom - previewHalfHeight;
        final float previewMiddle = MathUtils.constrain(previewPos, minP, maxP);
        final float previewTop = previewMiddle - previewHalfHeight;
        previewImage.setTranslationY(previewTop);

        mPrimaryText.setTranslationY(previewTop);
        mSecondaryText.setTranslationY(previewTop);
    }

    private float getPosFromMotionEvent(float y) {
        final Rect container = mContainerRect;
        final int top = container.top;
        final int bottom = container.bottom;

        final ImageView trackImage = mTrackImage;
        final float min = trackImage.getTop();
        final float max = trackImage.getBottom();
        final float offset = min;
        final float range = max - min;

        // If the list is the same height as the thumbnail or shorter,
        // effectively disable scrolling.
        if (range <= 0) {
            return 0f;
        }

=======
        } else {
            showing = mSecondaryText;
            target = mPrimaryText;
        }

        // Set and layout target immediately.
        target.setText(text);
        measurePreview(target, bounds);
        applyLayout(target, bounds);

        if (mPreviewAnimation != null) {
            mPreviewAnimation.cancel();
        }

        // Cross-fade preview text.
        final Animator showTarget = animateAlpha(target, 1f).setDuration(DURATION_CROSS_FADE);
        final Animator hideShowing = animateAlpha(showing, 0f).setDuration(DURATION_CROSS_FADE);
        hideShowing.addListener(mSwitchPrimaryListener);

        // Apply preview image padding and animate bounds, if necessary.
        bounds.left -= mPreviewImage.getPaddingLeft();
        bounds.top -= mPreviewImage.getPaddingTop();
        bounds.right += mPreviewImage.getPaddingRight();
        bounds.bottom += mPreviewImage.getPaddingBottom();
        final Animator resizePreview = animateBounds(preview, bounds);
        resizePreview.setDuration(DURATION_RESIZE);

        mPreviewAnimation = new AnimatorSet();
        final AnimatorSet.Builder builder = mPreviewAnimation.play(hideShowing).with(showTarget);
        builder.with(resizePreview);

        // The current preview size is unaffected by hidden or showing. It's
        // used to set starting scales for things that need to be scaled down.
        final int previewWidth = preview.getWidth() - preview.getPaddingLeft()
                - preview.getPaddingRight();

        // If target is too large, shrink it immediately to fit and expand to
        // target size. Otherwise, start at target size.
        final int targetWidth = target.getWidth();
        if (targetWidth > previewWidth) {
            target.setScaleX((float) previewWidth / targetWidth);
            final Animator scaleAnim = animateScaleX(target, 1f).setDuration(DURATION_RESIZE);
            builder.with(scaleAnim);
        } else {
            target.setScaleX(1f);
        }

        // If showing is larger than target, shrink to target size.
        final int showingWidth = showing.getWidth();
        if (showingWidth > targetWidth) {
            final float scale = (float) targetWidth / showingWidth;
            final Animator scaleAnim = animateScaleX(showing, scale).setDuration(DURATION_RESIZE);
            builder.with(scaleAnim);
        }

        mPreviewAnimation.start();

        return !TextUtils.isEmpty(text);
    }

    /**
     * Positions the thumb and preview widgets.
     *
     * @param position The position, between 0 and 1, along the track at which
     *            to place the thumb.
     */
    private void setThumbPos(float position) {
        final Rect container = mContainerRect;
        final int top = container.top;
        final int bottom = container.bottom;

        final ImageView trackImage = mTrackImage;
        final ImageView thumbImage = mThumbImage;
        final float min = trackImage.getTop();
        final float max = trackImage.getBottom();
        final float offset = min;
        final float range = max - min;
        final float thumbMiddle = position * range + offset;
        thumbImage.setTranslationY(thumbMiddle - thumbImage.getHeight() / 2);

        final float previewPos = mOverlayPosition == OVERLAY_AT_THUMB ? thumbMiddle : 0;

        // Center the preview on the thumb, constrained to the list bounds.
        final ImageView previewImage = mPreviewImage;
        final float previewHalfHeight = previewImage.getHeight() / 2f;
        final float minP = top + previewHalfHeight;
        final float maxP = bottom - previewHalfHeight;
        final float previewMiddle = MathUtils.constrain(previewPos, minP, maxP);
        final float previewTop = previewMiddle - previewHalfHeight;
        previewImage.setTranslationY(previewTop);

        mPrimaryText.setTranslationY(previewTop);
        mSecondaryText.setTranslationY(previewTop);
    }

    private float getPosFromMotionEvent(float y) {
        final Rect container = mContainerRect;
        final int top = container.top;
        final int bottom = container.bottom;

        final ImageView trackImage = mTrackImage;
        final float min = trackImage.getTop();
        final float max = trackImage.getBottom();
        final float offset = min;
        final float range = max - min;

        // If the list is the same height as the thumbnail or shorter,
        // effectively disable scrolling.
        if (range <= 0) {
            return 0f;
        }

>>>>>>> bac61807
        return MathUtils.constrain((y - offset) / range, 0f, 1f);
    }

    private float getPosFromItemCount(
            int firstVisibleItem, int visibleItemCount, int totalItemCount) {
        if (mSectionIndexer == null || mListAdapter == null) {
            getSectionsFromIndexer();
        }

        final boolean hasSections = mSectionIndexer != null && mSections != null
                && mSections.length > 0;
        if (!hasSections || !mMatchDragPosition) {
            return (float) firstVisibleItem / (totalItemCount - visibleItemCount);
        }

        // Ignore headers.
        firstVisibleItem -= mHeaderCount;
        if (firstVisibleItem < 0) {
            return 0;
        }
        totalItemCount -= mHeaderCount;

        // Hidden portion of the first visible row.
        final View child = mList.getChildAt(0);
        final float incrementalPos;
        if (child == null || child.getHeight() == 0) {
            incrementalPos = 0;
        } else {
            incrementalPos = (float) (mList.getPaddingTop() - child.getTop()) / child.getHeight();
        }

        // Number of rows in this section.
        final int section = mSectionIndexer.getSectionForPosition(firstVisibleItem);
        final int sectionPos = mSectionIndexer.getPositionForSection(section);
        final int sectionCount = mSections.length;
        final int positionsInSection;
        if (section < sectionCount - 1) {
            final int nextSectionPos;
            if (section + 1 < sectionCount) {
                nextSectionPos = mSectionIndexer.getPositionForSection(section + 1);
            } else {
                nextSectionPos = totalItemCount - 1;
            }
            positionsInSection = nextSectionPos - sectionPos;
        } else {
            positionsInSection = totalItemCount - sectionPos;
        }

        // Position within this section.
        final float posWithinSection;
        if (positionsInSection == 0) {
            posWithinSection = 0;
        } else {
            posWithinSection = (firstVisibleItem + incrementalPos - sectionPos)
                    / positionsInSection;
<<<<<<< HEAD
=======
        }

        float result = (section + posWithinSection) / sectionCount;

        // Fake out the scroll bar for the last item. Since the section indexer
        // won't ever actually move the list in this end space, make scrolling
        // across the last item account for whatever space is remaining.
        if (firstVisibleItem > 0 && firstVisibleItem + visibleItemCount == totalItemCount) {
            final View lastChild = mList.getChildAt(visibleItemCount - 1);
            final float lastItemVisible = (float) (mList.getHeight() - mList.getPaddingBottom()
                    - lastChild.getTop()) / lastChild.getHeight();
            result += (1 - result) * lastItemVisible;
>>>>>>> bac61807
        }

        return (section + posWithinSection) / sectionCount;
    }

    /**
     * Cancels an ongoing fling event by injecting a
     * {@link MotionEvent#ACTION_CANCEL} into the host view.
     */
    private void cancelFling() {
        final MotionEvent cancelFling = MotionEvent.obtain(
                0, 0, MotionEvent.ACTION_CANCEL, 0, 0, 0);
        mList.onTouchEvent(cancelFling);
        cancelFling.recycle();
    }

    /**
     * Cancels a pending drag.
     *
     * @see #startPendingDrag()
     */
    private void cancelPendingDrag() {
        mList.removeCallbacks(mDeferStartDrag);
        mHasPendingDrag = false;
    }

    /**
     * Delays dragging until after the framework has determined that the user is
     * scrolling, rather than tapping.
     */
    private void startPendingDrag() {
        mHasPendingDrag = true;
        mList.postDelayed(mDeferStartDrag, TAP_TIMEOUT);
    }

    private void beginDrag() {
        setState(STATE_DRAGGING);

        if (mListAdapter == null && mList != null) {
            getSectionsFromIndexer();
        }

        if (mList != null) {
            mList.requestDisallowInterceptTouchEvent(true);
            mList.reportScrollStateChange(OnScrollListener.SCROLL_STATE_TOUCH_SCROLL);
        }

        cancelFling();
    }

    public boolean onInterceptTouchEvent(MotionEvent ev) {
        if (!isEnabled()) {
            return false;
        }

        switch (ev.getActionMasked()) {
            case MotionEvent.ACTION_DOWN:
                if (isPointInside(ev.getX(), ev.getY())) {
                    // If the parent has requested that its children delay
                    // pressed state (e.g. is a scrolling container) then we
                    // need to allow the parent time to decide whether it wants
                    // to intercept events. If it does, we will receive a CANCEL
                    // event.
                    if (!mList.isInScrollingContainer()) {
                        beginDrag();
                        return true;
                    }

                    mInitialTouchY = ev.getY();
                    startPendingDrag();
                }
                break;
            case MotionEvent.ACTION_MOVE:
                if (!isPointInside(ev.getX(), ev.getY())) {
                    cancelPendingDrag();
                }
                break;
            case MotionEvent.ACTION_UP:
            case MotionEvent.ACTION_CANCEL:
                cancelPendingDrag();
                break;
        }

        return false;
    }

    public boolean onInterceptHoverEvent(MotionEvent ev) {
        if (!isEnabled()) {
            return false;
        }

        final int actionMasked = ev.getActionMasked();
        if ((actionMasked == MotionEvent.ACTION_HOVER_ENTER
                || actionMasked == MotionEvent.ACTION_HOVER_MOVE) && mState == STATE_NONE
                && isPointInside(ev.getX(), ev.getY())) {
            setState(STATE_VISIBLE);
            postAutoHide();
        }

        return false;
    }

    public boolean onTouchEvent(MotionEvent me) {
        if (!isEnabled()) {
            return false;
        }

        switch (me.getActionMasked()) {
            case MotionEvent.ACTION_UP: {
                if (mHasPendingDrag) {
                    // Allow a tap to scroll.
                    beginDrag();

                    final float pos = getPosFromMotionEvent(me.getY());
                    setThumbPos(pos);
                    scrollTo(pos);

                    cancelPendingDrag();
                    // Will hit the STATE_DRAGGING check below
                }

                if (mState == STATE_DRAGGING) {
                    if (mList != null) {
                        // ViewGroup does the right thing already, but there might
                        // be other classes that don't properly reset on touch-up,
                        // so do this explicitly just in case.
                        mList.requestDisallowInterceptTouchEvent(false);
                        mList.reportScrollStateChange(OnScrollListener.SCROLL_STATE_IDLE);
                    }

                    setState(STATE_VISIBLE);
                    postAutoHide();

                    return true;
                }
            } break;

            case MotionEvent.ACTION_MOVE: {
                if (mHasPendingDrag && Math.abs(me.getY() - mInitialTouchY) > mScaledTouchSlop) {
                    setState(STATE_DRAGGING);

                    if (mListAdapter == null && mList != null) {
                        getSectionsFromIndexer();
                    }

                    if (mList != null) {
                        mList.requestDisallowInterceptTouchEvent(true);
                        mList.reportScrollStateChange(OnScrollListener.SCROLL_STATE_TOUCH_SCROLL);
                    }

                    cancelFling();
                    cancelPendingDrag();
                    // Will hit the STATE_DRAGGING check below
                }

                if (mState == STATE_DRAGGING) {
                    // TODO: Ignore jitter.
                    final float pos = getPosFromMotionEvent(me.getY());
                    setThumbPos(pos);

                    // If the previous scrollTo is still pending
                    if (mScrollCompleted) {
                        scrollTo(pos);
                    }

                    return true;
                }
            } break;

            case MotionEvent.ACTION_CANCEL: {
                cancelPendingDrag();
            } break;
        }

        return false;
    }

    /**
     * Returns whether a coordinate is inside the scroller's activation area. If
     * there is a track image, touching anywhere within the thumb-width of the
     * track activates scrolling. Otherwise, the user has to touch inside thumb
     * itself.
     *
     * @param x The x-coordinate.
     * @param y The y-coordinate.
     * @return Whether the coordinate is inside the scroller's activation area.
     */
    private boolean isPointInside(float x, float y) {
        return isPointInsideX(x) && (mHasTrackImage || isPointInsideY(y));
    }

    private boolean isPointInsideX(float x) {
        if (mLayoutFromRight) {
            return x >= mThumbImage.getLeft();
        } else {
            return x <= mThumbImage.getRight();
        }
    }

    private boolean isPointInsideY(float y) {
        final float offset = mThumbImage.getTranslationY();
        final float top = mThumbImage.getTop() + offset;
        final float bottom = mThumbImage.getBottom() + offset;
        return y >= top && y <= bottom;
    }

    /**
     * Constructs an animator for the specified property on a group of views.
     * See {@link ObjectAnimator#ofFloat(Object, String, float...)} for
     * implementation details.
     *
     * @param property The property being animated.
     * @param value The value to which that property should animate.
     * @param views The target views to animate.
     * @return An animator for all the specified views.
     */
    private static Animator groupAnimatorOfFloat(
            Property<View, Float> property, float value, View... views) {
        AnimatorSet animSet = new AnimatorSet();
        AnimatorSet.Builder builder = null;

        for (int i = views.length - 1; i >= 0; i--) {
            final Animator anim = ObjectAnimator.ofFloat(views[i], property, value);
            if (builder == null) {
                builder = animSet.play(anim);
            } else {
                builder.with(anim);
            }
        }

        return animSet;
    }

    /**
     * Returns an animator for the view's scaleX value.
     */
    private static Animator animateScaleX(View v, float target) {
        return ObjectAnimator.ofFloat(v, View.SCALE_X, target);
    }

    /**
     * Returns an animator for the view's alpha value.
     */
    private static Animator animateAlpha(View v, float alpha) {
        return ObjectAnimator.ofFloat(v, View.ALPHA, alpha);
    }

    /**
     * A Property wrapper around the <code>left</code> functionality handled by the
     * {@link View#setLeft(int)} and {@link View#getLeft()} methods.
     */
    private static Property<View, Integer> LEFT = new IntProperty<View>("left") {
        @Override
        public void setValue(View object, int value) {
            object.setLeft(value);
        }

        @Override
        public Integer get(View object) {
            return object.getLeft();
<<<<<<< HEAD
        }
    };

    /**
     * A Property wrapper around the <code>top</code> functionality handled by the
     * {@link View#setTop(int)} and {@link View#getTop()} methods.
     */
    private static Property<View, Integer> TOP = new IntProperty<View>("top") {
        @Override
        public void setValue(View object, int value) {
            object.setTop(value);
        }

        @Override
        public Integer get(View object) {
            return object.getTop();
        }
    };

    /**
     * A Property wrapper around the <code>right</code> functionality handled by the
     * {@link View#setRight(int)} and {@link View#getRight()} methods.
     */
    private static Property<View, Integer> RIGHT = new IntProperty<View>("right") {
        @Override
        public void setValue(View object, int value) {
            object.setRight(value);
        }

        @Override
        public Integer get(View object) {
            return object.getRight();
        }
    };

    /**
=======
        }
    };

    /**
     * A Property wrapper around the <code>top</code> functionality handled by the
     * {@link View#setTop(int)} and {@link View#getTop()} methods.
     */
    private static Property<View, Integer> TOP = new IntProperty<View>("top") {
        @Override
        public void setValue(View object, int value) {
            object.setTop(value);
        }

        @Override
        public Integer get(View object) {
            return object.getTop();
        }
    };

    /**
     * A Property wrapper around the <code>right</code> functionality handled by the
     * {@link View#setRight(int)} and {@link View#getRight()} methods.
     */
    private static Property<View, Integer> RIGHT = new IntProperty<View>("right") {
        @Override
        public void setValue(View object, int value) {
            object.setRight(value);
        }

        @Override
        public Integer get(View object) {
            return object.getRight();
        }
    };

    /**
>>>>>>> bac61807
     * A Property wrapper around the <code>bottom</code> functionality handled by the
     * {@link View#setBottom(int)} and {@link View#getBottom()} methods.
     */
    private static Property<View, Integer> BOTTOM = new IntProperty<View>("bottom") {
        @Override
        public void setValue(View object, int value) {
            object.setBottom(value);
        }

        @Override
        public Integer get(View object) {
            return object.getBottom();
        }
    };

    /**
     * Returns an animator for the view's bounds.
     */
    private static Animator animateBounds(View v, Rect bounds) {
        final PropertyValuesHolder left = PropertyValuesHolder.ofInt(LEFT, bounds.left);
        final PropertyValuesHolder top = PropertyValuesHolder.ofInt(TOP, bounds.top);
        final PropertyValuesHolder right = PropertyValuesHolder.ofInt(RIGHT, bounds.right);
        final PropertyValuesHolder bottom = PropertyValuesHolder.ofInt(BOTTOM, bounds.bottom);
        return ObjectAnimator.ofPropertyValuesHolder(v, left, top, right, bottom);
    }
}<|MERGE_RESOLUTION|>--- conflicted
+++ resolved
@@ -29,10 +29,7 @@
 import android.graphics.Rect;
 import android.graphics.drawable.Drawable;
 import android.os.Build;
-<<<<<<< HEAD
-=======
 import android.text.TextUtils;
->>>>>>> bac61807
 import android.text.TextUtils.TruncateAt;
 import android.util.IntProperty;
 import android.util.MathUtils;
@@ -180,12 +177,9 @@
      */
     private int mState;
 
-<<<<<<< HEAD
-=======
     /** Whether the preview image is visible. */
     private boolean mShowingPreview;
 
->>>>>>> bac61807
     private BaseAdapter mListAdapter;
     private SectionIndexer mSectionIndexer;
 
@@ -345,7 +339,6 @@
         mOverlay.remove(mPreviewImage);
         mOverlay.remove(mPrimaryText);
         mOverlay.remove(mSecondaryText);
-<<<<<<< HEAD
     }
 
     /**
@@ -360,22 +353,6 @@
     }
 
     /**
-=======
-    }
-
-    /**
-     * @param enabled Whether the fast scroll thumb is enabled.
-     */
-    public void setEnabled(boolean enabled) {
-        if (mEnabled != enabled) {
-            mEnabled = enabled;
-
-            onStateDependencyChanged();
-        }
-    }
-
-    /**
->>>>>>> bac61807
      * @return Whether the fast scroll thumb is enabled.
      */
     public boolean isEnabled() {
@@ -607,7 +584,6 @@
             marginLeft = margins.left;
             marginTop = margins.top;
             marginRight = margins.right;
-<<<<<<< HEAD
         }
 
         final Rect container = mContainerRect;
@@ -644,44 +620,6 @@
         out.set(left, top, right, bottom);
     }
 
-=======
-        }
-
-        final Rect container = mContainerRect;
-        final int containerWidth = container.width();
-        final int maxWidth;
-        if (adjacent == null) {
-            maxWidth = containerWidth;
-        } else if (mLayoutFromRight) {
-            maxWidth = adjacent.getLeft();
-        } else {
-            maxWidth = containerWidth - adjacent.getRight();
-        }
-
-        final int adjMaxWidth = maxWidth - marginLeft - marginRight;
-        final int widthMeasureSpec = MeasureSpec.makeMeasureSpec(adjMaxWidth, MeasureSpec.AT_MOST);
-        final int heightMeasureSpec = MeasureSpec.makeMeasureSpec(0, MeasureSpec.UNSPECIFIED);
-        view.measure(widthMeasureSpec, heightMeasureSpec);
-
-        // Align to the left or right.
-        final int width = view.getMeasuredWidth();
-        final int left;
-        final int right;
-        if (mLayoutFromRight) {
-            right = (adjacent == null ? container.right : adjacent.getLeft()) - marginRight;
-            left = right - width;
-        } else {
-            left = (adjacent == null ? container.left : adjacent.getRight()) + marginLeft;
-            right = left + width;
-        }
-
-        // Don't adjust the vertical position.
-        final int top = marginTop;
-        final int bottom = top + view.getMeasuredHeight();
-        out.set(left, top, right, bottom);
-    }
-
->>>>>>> bac61807
     private void measureFloating(View preview, Rect margins, Rect out) {
         final int marginLeft;
         final int marginTop;
@@ -786,7 +724,6 @@
 
         if (state == mState) {
             return;
-<<<<<<< HEAD
         }
 
         switch (state) {
@@ -805,26 +742,6 @@
                 break;
         }
 
-=======
-        }
-
-        switch (state) {
-            case STATE_NONE:
-                transitionToHidden();
-                break;
-            case STATE_VISIBLE:
-                transitionToVisible();
-                break;
-            case STATE_DRAGGING:
-                if (transitionPreviewLayout(mCurrentSection)) {
-                    transitionToDragging();
-                } else {
-                    transitionToVisible();
-                }
-                break;
-        }
-
->>>>>>> bac61807
         mState = state;
 
         refreshDrawablePressedState();
@@ -856,11 +773,8 @@
         mDecorAnimation = new AnimatorSet();
         mDecorAnimation.playTogether(fadeOut, slideOut);
         mDecorAnimation.start();
-<<<<<<< HEAD
-=======
 
         mShowingPreview = false;
->>>>>>> bac61807
     }
 
     /**
@@ -882,11 +796,8 @@
         mDecorAnimation = new AnimatorSet();
         mDecorAnimation.playTogether(fadeIn, fadeOut, slideIn);
         mDecorAnimation.start();
-<<<<<<< HEAD
-=======
 
         mShowingPreview = false;
->>>>>>> bac61807
     }
 
     /**
@@ -906,11 +817,8 @@
         mDecorAnimation = new AnimatorSet();
         mDecorAnimation.playTogether(fadeIn, slideIn);
         mDecorAnimation.start();
-<<<<<<< HEAD
-=======
 
         mShowingPreview = true;
->>>>>>> bac61807
     }
 
     private void postAutoHide() {
@@ -1084,16 +992,10 @@
         if (mCurrentSection != sectionIndex) {
             mCurrentSection = sectionIndex;
 
-<<<<<<< HEAD
-            if (transitionPreviewLayout(sectionIndex)) {
-                transitionToDragging();
-            } else {
-=======
             final boolean hasPreview = transitionPreviewLayout(sectionIndex);
             if (!mShowingPreview && hasPreview) {
                 transitionToDragging();
             } else if (mShowingPreview && !hasPreview) {
->>>>>>> bac61807
                 transitionToVisible();
             }
         }
@@ -1124,7 +1026,6 @@
         if (mShowingPrimary) {
             showing = mPrimaryText;
             target = mSecondaryText;
-<<<<<<< HEAD
         } else {
             showing = mSecondaryText;
             target = mPrimaryText;
@@ -1182,7 +1083,7 @@
 
         mPreviewAnimation.start();
 
-        return (text != null && text.length() > 0);
+        return !TextUtils.isEmpty(text);
     }
 
     /**
@@ -1237,120 +1138,6 @@
             return 0f;
         }
 
-=======
-        } else {
-            showing = mSecondaryText;
-            target = mPrimaryText;
-        }
-
-        // Set and layout target immediately.
-        target.setText(text);
-        measurePreview(target, bounds);
-        applyLayout(target, bounds);
-
-        if (mPreviewAnimation != null) {
-            mPreviewAnimation.cancel();
-        }
-
-        // Cross-fade preview text.
-        final Animator showTarget = animateAlpha(target, 1f).setDuration(DURATION_CROSS_FADE);
-        final Animator hideShowing = animateAlpha(showing, 0f).setDuration(DURATION_CROSS_FADE);
-        hideShowing.addListener(mSwitchPrimaryListener);
-
-        // Apply preview image padding and animate bounds, if necessary.
-        bounds.left -= mPreviewImage.getPaddingLeft();
-        bounds.top -= mPreviewImage.getPaddingTop();
-        bounds.right += mPreviewImage.getPaddingRight();
-        bounds.bottom += mPreviewImage.getPaddingBottom();
-        final Animator resizePreview = animateBounds(preview, bounds);
-        resizePreview.setDuration(DURATION_RESIZE);
-
-        mPreviewAnimation = new AnimatorSet();
-        final AnimatorSet.Builder builder = mPreviewAnimation.play(hideShowing).with(showTarget);
-        builder.with(resizePreview);
-
-        // The current preview size is unaffected by hidden or showing. It's
-        // used to set starting scales for things that need to be scaled down.
-        final int previewWidth = preview.getWidth() - preview.getPaddingLeft()
-                - preview.getPaddingRight();
-
-        // If target is too large, shrink it immediately to fit and expand to
-        // target size. Otherwise, start at target size.
-        final int targetWidth = target.getWidth();
-        if (targetWidth > previewWidth) {
-            target.setScaleX((float) previewWidth / targetWidth);
-            final Animator scaleAnim = animateScaleX(target, 1f).setDuration(DURATION_RESIZE);
-            builder.with(scaleAnim);
-        } else {
-            target.setScaleX(1f);
-        }
-
-        // If showing is larger than target, shrink to target size.
-        final int showingWidth = showing.getWidth();
-        if (showingWidth > targetWidth) {
-            final float scale = (float) targetWidth / showingWidth;
-            final Animator scaleAnim = animateScaleX(showing, scale).setDuration(DURATION_RESIZE);
-            builder.with(scaleAnim);
-        }
-
-        mPreviewAnimation.start();
-
-        return !TextUtils.isEmpty(text);
-    }
-
-    /**
-     * Positions the thumb and preview widgets.
-     *
-     * @param position The position, between 0 and 1, along the track at which
-     *            to place the thumb.
-     */
-    private void setThumbPos(float position) {
-        final Rect container = mContainerRect;
-        final int top = container.top;
-        final int bottom = container.bottom;
-
-        final ImageView trackImage = mTrackImage;
-        final ImageView thumbImage = mThumbImage;
-        final float min = trackImage.getTop();
-        final float max = trackImage.getBottom();
-        final float offset = min;
-        final float range = max - min;
-        final float thumbMiddle = position * range + offset;
-        thumbImage.setTranslationY(thumbMiddle - thumbImage.getHeight() / 2);
-
-        final float previewPos = mOverlayPosition == OVERLAY_AT_THUMB ? thumbMiddle : 0;
-
-        // Center the preview on the thumb, constrained to the list bounds.
-        final ImageView previewImage = mPreviewImage;
-        final float previewHalfHeight = previewImage.getHeight() / 2f;
-        final float minP = top + previewHalfHeight;
-        final float maxP = bottom - previewHalfHeight;
-        final float previewMiddle = MathUtils.constrain(previewPos, minP, maxP);
-        final float previewTop = previewMiddle - previewHalfHeight;
-        previewImage.setTranslationY(previewTop);
-
-        mPrimaryText.setTranslationY(previewTop);
-        mSecondaryText.setTranslationY(previewTop);
-    }
-
-    private float getPosFromMotionEvent(float y) {
-        final Rect container = mContainerRect;
-        final int top = container.top;
-        final int bottom = container.bottom;
-
-        final ImageView trackImage = mTrackImage;
-        final float min = trackImage.getTop();
-        final float max = trackImage.getBottom();
-        final float offset = min;
-        final float range = max - min;
-
-        // If the list is the same height as the thumbnail or shorter,
-        // effectively disable scrolling.
-        if (range <= 0) {
-            return 0f;
-        }
-
->>>>>>> bac61807
         return MathUtils.constrain((y - offset) / range, 0f, 1f);
     }
 
@@ -1406,8 +1193,6 @@
         } else {
             posWithinSection = (firstVisibleItem + incrementalPos - sectionPos)
                     / positionsInSection;
-<<<<<<< HEAD
-=======
         }
 
         float result = (section + posWithinSection) / sectionCount;
@@ -1420,10 +1205,9 @@
             final float lastItemVisible = (float) (mList.getHeight() - mList.getPaddingBottom()
                     - lastChild.getTop()) / lastChild.getHeight();
             result += (1 - result) * lastItemVisible;
->>>>>>> bac61807
-        }
-
-        return (section + posWithinSection) / sectionCount;
+        }
+
+        return result;
     }
 
     /**
@@ -1681,7 +1465,6 @@
         @Override
         public Integer get(View object) {
             return object.getLeft();
-<<<<<<< HEAD
         }
     };
 
@@ -1718,44 +1501,6 @@
     };
 
     /**
-=======
-        }
-    };
-
-    /**
-     * A Property wrapper around the <code>top</code> functionality handled by the
-     * {@link View#setTop(int)} and {@link View#getTop()} methods.
-     */
-    private static Property<View, Integer> TOP = new IntProperty<View>("top") {
-        @Override
-        public void setValue(View object, int value) {
-            object.setTop(value);
-        }
-
-        @Override
-        public Integer get(View object) {
-            return object.getTop();
-        }
-    };
-
-    /**
-     * A Property wrapper around the <code>right</code> functionality handled by the
-     * {@link View#setRight(int)} and {@link View#getRight()} methods.
-     */
-    private static Property<View, Integer> RIGHT = new IntProperty<View>("right") {
-        @Override
-        public void setValue(View object, int value) {
-            object.setRight(value);
-        }
-
-        @Override
-        public Integer get(View object) {
-            return object.getRight();
-        }
-    };
-
-    /**
->>>>>>> bac61807
      * A Property wrapper around the <code>bottom</code> functionality handled by the
      * {@link View#setBottom(int)} and {@link View#getBottom()} methods.
      */
