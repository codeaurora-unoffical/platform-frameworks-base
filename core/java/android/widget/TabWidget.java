--- conflicted
+++ resolved
@@ -65,15 +65,11 @@
     private OnTabSelectionChanged mSelectionChangedListener;
 
     // This value will be set to 0 as soon as the first tab is added to TabHost.
-<<<<<<< HEAD
-    @UnsupportedAppUsage
-=======
     @UnsupportedAppUsage(trackingBug = 137825207, maxTargetSdk = Build.VERSION_CODES.Q,
             publicAlternatives = "Use {@code androidx.viewpager.widget.ViewPager} and "
                     + "{@code com.google.android.material.tabs.TabLayout} instead.\n"
                     + "See <a href=\"{@docRoot}guide/navigation/navigation-swipe-view"
                     + "\">TabLayout and ViewPager</a>")
->>>>>>> dbf9e87c
     private int mSelectedTab = -1;
 
     @Nullable
@@ -82,15 +78,11 @@
     @Nullable
     private Drawable mRightStrip;
 
-<<<<<<< HEAD
-    @UnsupportedAppUsage
-=======
     @UnsupportedAppUsage(trackingBug = 137825207, maxTargetSdk = Build.VERSION_CODES.Q,
             publicAlternatives = "Use {@code androidx.viewpager.widget.ViewPager} and "
                     + "{@code com.google.android.material.tabs.TabLayout} instead.\n"
                     + "See <a href=\"{@docRoot}guide/navigation/navigation-swipe-view"
                     + "\">TabLayout and ViewPager</a>")
->>>>>>> dbf9e87c
     private boolean mDrawBottomStrips = true;
     private boolean mStripMoved;
 
@@ -567,15 +559,11 @@
      * Provides a way for {@link TabHost} to be notified that the user clicked
      * on a tab indicator.
      */
-<<<<<<< HEAD
-    @UnsupportedAppUsage
-=======
     @UnsupportedAppUsage(trackingBug = 137825207, maxTargetSdk = Build.VERSION_CODES.Q,
             publicAlternatives = "Use {@code androidx.viewpager.widget.ViewPager} and "
                     + "{@code com.google.android.material.tabs.TabLayout} instead.\n"
                     + "See <a href=\"{@docRoot}guide/navigation/navigation-swipe-view"
                     + "\">TabLayout and ViewPager</a>")
->>>>>>> dbf9e87c
     void setTabSelectionListener(OnTabSelectionChanged listener) {
         mSelectionChangedListener = listener;
     }
