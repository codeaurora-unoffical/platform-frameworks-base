/*
 * Copyright (C) 2006 The Android Open Source Project
 *
 * Licensed under the Apache License, Version 2.0 (the "License");
 * you may not use this file except in compliance with the License.
 * You may obtain a copy of the License at
 *
 *      http://www.apache.org/licenses/LICENSE-2.0
 *
 * Unless required by applicable law or agreed to in writing, software
 * distributed under the License is distributed on an "AS IS" BASIS,
 * WITHOUT WARRANTIES OR CONDITIONS OF ANY KIND, either express or implied.
 * See the License for the specific language governing permissions and
 * limitations under the License.
 */

package android.widget;

import android.annotation.NonNull;
import android.annotation.UnsupportedAppUsage;
import android.app.AlertDialog;
import android.content.Context;
import android.content.DialogInterface;
import android.content.res.Resources;
import android.graphics.Canvas;
import android.media.AudioAttributes;
import android.media.AudioManager;
import android.media.Cea708CaptionRenderer;
import android.media.ClosedCaptionRenderer;
import android.media.MediaFormat;
import android.media.MediaPlayer;
import android.media.MediaPlayer.OnCompletionListener;
import android.media.MediaPlayer.OnErrorListener;
import android.media.MediaPlayer.OnInfoListener;
import android.media.Metadata;
import android.media.SubtitleController;
import android.media.SubtitleTrack.RenderingWidget;
import android.media.TtmlRenderer;
import android.media.WebVttRenderer;
import android.net.Uri;
import android.os.Build;
import android.os.Looper;
import android.util.AttributeSet;
import android.util.Log;
import android.util.Pair;
import android.view.KeyEvent;
import android.view.MotionEvent;
import android.view.SurfaceHolder;
import android.view.SurfaceView;
import android.view.View;
import android.widget.MediaController.MediaPlayerControl;

import java.io.IOException;
import java.io.InputStream;
import java.util.Map;
import java.util.Vector;

/**
 * Displays a video file.  The VideoView class
 * can load images from various sources (such as resources or content
 * providers), takes care of computing its measurement from the video so that
 * it can be used in any layout manager, and provides various display options
 * such as scaling and tinting.<p>
 *
 * <em>Note: VideoView does not retain its full state when going into the
 * background.</em>  In particular, it does not restore the current play state,
 * play position, selected tracks, or any subtitle tracks added via
 * {@link #addSubtitleSource addSubtitleSource()}.  Applications should
 * save and restore these on their own in
 * {@link android.app.Activity#onSaveInstanceState} and
 * {@link android.app.Activity#onRestoreInstanceState}.<p>
 * Also note that the audio session id (from {@link #getAudioSessionId}) may
 * change from its previously returned value when the VideoView is restored.
 * <p>
 * By default, VideoView requests audio focus with {@link AudioManager#AUDIOFOCUS_GAIN}. Use
 * {@link #setAudioFocusRequest(int)} to change this behavior.
 * <p>
 * The default {@link AudioAttributes} used during playback have a usage of
 * {@link AudioAttributes#USAGE_MEDIA} and a content type of
 * {@link AudioAttributes#CONTENT_TYPE_MOVIE}, use {@link #setAudioAttributes(AudioAttributes)} to
 * modify them.
 */
public class VideoView extends SurfaceView
        implements MediaPlayerControl, SubtitleController.Anchor {
    private static final String TAG = "VideoView";

    // all possible internal states
    private static final int STATE_ERROR = -1;
    @UnsupportedAppUsage(maxTargetSdk = Build.VERSION_CODES.P, trackingBug = 115609023)
    private static final int STATE_IDLE = 0;
    private static final int STATE_PREPARING = 1;
    private static final int STATE_PREPARED = 2;
    private static final int STATE_PLAYING = 3;
    private static final int STATE_PAUSED = 4;
    private static final int STATE_PLAYBACK_COMPLETED = 5;

    private final Vector<Pair<InputStream, MediaFormat>> mPendingSubtitleTracks = new Vector<>();

    // settable by the client
    @UnsupportedAppUsage
    private Uri mUri;
    @UnsupportedAppUsage
    private Map<String, String> mHeaders;

    // mCurrentState is a VideoView object's current state.
    // mTargetState is the state that a method caller intends to reach.
    // For instance, regardless the VideoView object's current state,
    // calling pause() intends to bring the object to a target state
    // of STATE_PAUSED.
    @UnsupportedAppUsage
    private int mCurrentState = STATE_IDLE;
    @UnsupportedAppUsage
    private int mTargetState = STATE_IDLE;

    // All the stuff we need for playing and showing a video
<<<<<<< HEAD
    @UnsupportedAppUsage
=======
    @UnsupportedAppUsage(maxTargetSdk = Build.VERSION_CODES.P, trackingBug = 115609023)
>>>>>>> de843449
    private SurfaceHolder mSurfaceHolder = null;
    @UnsupportedAppUsage
    private MediaPlayer mMediaPlayer = null;
    private int mAudioSession;
    @UnsupportedAppUsage
    private int mVideoWidth;
    @UnsupportedAppUsage
    private int mVideoHeight;
    private int mSurfaceWidth;
    private int mSurfaceHeight;
    @UnsupportedAppUsage
    private MediaController mMediaController;
    private OnCompletionListener mOnCompletionListener;
    private MediaPlayer.OnPreparedListener mOnPreparedListener;
    @UnsupportedAppUsage
    private int mCurrentBufferPercentage;
    private OnErrorListener mOnErrorListener;
    private OnInfoListener mOnInfoListener;
    private int mSeekWhenPrepared;  // recording the seek position while preparing
    private boolean mCanPause;
    private boolean mCanSeekBack;
    private boolean mCanSeekForward;
    private AudioManager mAudioManager;
    private int mAudioFocusType = AudioManager.AUDIOFOCUS_GAIN; // legacy focus gain
    private AudioAttributes mAudioAttributes;

    /** Subtitle rendering widget overlaid on top of the video. */
    private RenderingWidget mSubtitleWidget;

    /** Listener for changes to subtitle data, used to redraw when needed. */
    private RenderingWidget.OnChangedListener mSubtitlesChangedListener;

    public VideoView(Context context) {
        this(context, null);
    }

    public VideoView(Context context, AttributeSet attrs) {
        this(context, attrs, 0);
    }

    public VideoView(Context context, AttributeSet attrs, int defStyleAttr) {
        this(context, attrs, defStyleAttr, 0);
    }

    public VideoView(Context context, AttributeSet attrs, int defStyleAttr, int defStyleRes) {
        super(context, attrs, defStyleAttr, defStyleRes);

        mVideoWidth = 0;
        mVideoHeight = 0;

        mAudioManager = (AudioManager) mContext.getSystemService(Context.AUDIO_SERVICE);
        mAudioAttributes = new AudioAttributes.Builder().setUsage(AudioAttributes.USAGE_MEDIA)
                .setContentType(AudioAttributes.CONTENT_TYPE_MOVIE).build();

        getHolder().addCallback(mSHCallback);
        getHolder().setType(SurfaceHolder.SURFACE_TYPE_PUSH_BUFFERS);

        setFocusable(true);
        setFocusableInTouchMode(true);
        requestFocus();

        mCurrentState = STATE_IDLE;
        mTargetState = STATE_IDLE;
    }

    @Override
    protected void onMeasure(int widthMeasureSpec, int heightMeasureSpec) {
        //Log.i("@@@@", "onMeasure(" + MeasureSpec.toString(widthMeasureSpec) + ", "
        //        + MeasureSpec.toString(heightMeasureSpec) + ")");

        int width = getDefaultSize(mVideoWidth, widthMeasureSpec);
        int height = getDefaultSize(mVideoHeight, heightMeasureSpec);
        if (mVideoWidth > 0 && mVideoHeight > 0) {

            int widthSpecMode = MeasureSpec.getMode(widthMeasureSpec);
            int widthSpecSize = MeasureSpec.getSize(widthMeasureSpec);
            int heightSpecMode = MeasureSpec.getMode(heightMeasureSpec);
            int heightSpecSize = MeasureSpec.getSize(heightMeasureSpec);

            if (widthSpecMode == MeasureSpec.EXACTLY && heightSpecMode == MeasureSpec.EXACTLY) {
                // the size is fixed
                width = widthSpecSize;
                height = heightSpecSize;

                // for compatibility, we adjust size based on aspect ratio
                if ( mVideoWidth * height  < width * mVideoHeight ) {
                    //Log.i("@@@", "image too wide, correcting");
                    width = height * mVideoWidth / mVideoHeight;
                } else if ( mVideoWidth * height  > width * mVideoHeight ) {
                    //Log.i("@@@", "image too tall, correcting");
                    height = width * mVideoHeight / mVideoWidth;
                }
            } else if (widthSpecMode == MeasureSpec.EXACTLY) {
                // only the width is fixed, adjust the height to match aspect ratio if possible
                width = widthSpecSize;
                height = width * mVideoHeight / mVideoWidth;
                if (heightSpecMode == MeasureSpec.AT_MOST && height > heightSpecSize) {
                    // couldn't match aspect ratio within the constraints
                    height = heightSpecSize;
                }
            } else if (heightSpecMode == MeasureSpec.EXACTLY) {
                // only the height is fixed, adjust the width to match aspect ratio if possible
                height = heightSpecSize;
                width = height * mVideoWidth / mVideoHeight;
                if (widthSpecMode == MeasureSpec.AT_MOST && width > widthSpecSize) {
                    // couldn't match aspect ratio within the constraints
                    width = widthSpecSize;
                }
            } else {
                // neither the width nor the height are fixed, try to use actual video size
                width = mVideoWidth;
                height = mVideoHeight;
                if (heightSpecMode == MeasureSpec.AT_MOST && height > heightSpecSize) {
                    // too tall, decrease both width and height
                    height = heightSpecSize;
                    width = height * mVideoWidth / mVideoHeight;
                }
                if (widthSpecMode == MeasureSpec.AT_MOST && width > widthSpecSize) {
                    // too wide, decrease both width and height
                    width = widthSpecSize;
                    height = width * mVideoHeight / mVideoWidth;
                }
            }
        } else {
            // no size yet, just adopt the given spec sizes
        }
        setMeasuredDimension(width, height);
    }

    @Override
    public CharSequence getAccessibilityClassName() {
        return VideoView.class.getName();
    }

    public int resolveAdjustedSize(int desiredSize, int measureSpec) {
        return getDefaultSize(desiredSize, measureSpec);
    }

    /**
     * Sets video path.
     *
     * @param path the path of the video.
     */
    public void setVideoPath(String path) {
        setVideoURI(Uri.parse(path));
    }

    /**
     * Sets video URI.
     *
     * @param uri the URI of the video.
     */
    public void setVideoURI(Uri uri) {
        setVideoURI(uri, null);
    }

    /**
     * Sets video URI using specific headers.
     *
     * @param uri     the URI of the video.
     * @param headers the headers for the URI request.
     *                Note that the cross domain redirection is allowed by default, but that can be
     *                changed with key/value pairs through the headers parameter with
     *                "android-allow-cross-domain-redirect" as the key and "0" or "1" as the value
     *                to disallow or allow cross domain redirection.
     */
    public void setVideoURI(Uri uri, Map<String, String> headers) {
        mUri = uri;
        mHeaders = headers;
        mSeekWhenPrepared = 0;
        openVideo();
        requestLayout();
        invalidate();
    }

    /**
     * Sets which type of audio focus will be requested during the playback, or configures playback
     * to not request audio focus. Valid values for focus requests are
     * {@link AudioManager#AUDIOFOCUS_GAIN}, {@link AudioManager#AUDIOFOCUS_GAIN_TRANSIENT},
     * {@link AudioManager#AUDIOFOCUS_GAIN_TRANSIENT_MAY_DUCK}, and
     * {@link AudioManager#AUDIOFOCUS_GAIN_TRANSIENT_EXCLUSIVE}. Or use
     * {@link AudioManager#AUDIOFOCUS_NONE} to express that audio focus should not be
     * requested when playback starts. You can for instance use this when playing a silent animation
     * through this class, and you don't want to affect other audio applications playing in the
     * background.
     * @param focusGain the type of audio focus gain that will be requested, or
     *    {@link AudioManager#AUDIOFOCUS_NONE} to disable the use audio focus during playback.
     */
    public void setAudioFocusRequest(int focusGain) {
        if (focusGain != AudioManager.AUDIOFOCUS_NONE
                && focusGain != AudioManager.AUDIOFOCUS_GAIN
                && focusGain != AudioManager.AUDIOFOCUS_GAIN_TRANSIENT
                && focusGain != AudioManager.AUDIOFOCUS_GAIN_TRANSIENT_MAY_DUCK
                && focusGain != AudioManager.AUDIOFOCUS_GAIN_TRANSIENT_EXCLUSIVE) {
            throw new IllegalArgumentException("Illegal audio focus type " + focusGain);
        }
        mAudioFocusType = focusGain;
    }

    /**
     * Sets the {@link AudioAttributes} to be used during the playback of the video.
     * @param attributes non-null <code>AudioAttributes</code>.
     */
    public void setAudioAttributes(@NonNull AudioAttributes attributes) {
        if (attributes == null) {
            throw new IllegalArgumentException("Illegal null AudioAttributes");
        }
        mAudioAttributes = attributes;
    }

    /**
     * Adds an external subtitle source file (from the provided input stream.)
     *
     * Note that a single external subtitle source may contain multiple or no
     * supported tracks in it. If the source contained at least one track in
     * it, one will receive an {@link MediaPlayer#MEDIA_INFO_METADATA_UPDATE}
     * info message. Otherwise, if reading the source takes excessive time,
     * one will receive a {@link MediaPlayer#MEDIA_INFO_SUBTITLE_TIMED_OUT}
     * message. If the source contained no supported track (including an empty
     * source file or null input stream), one will receive a {@link
     * MediaPlayer#MEDIA_INFO_UNSUPPORTED_SUBTITLE} message. One can find the
     * total number of available tracks using {@link MediaPlayer#getTrackInfo()}
     * to see what additional tracks become available after this method call.
     *
     * @param is     input stream containing the subtitle data.  It will be
     *               closed by the media framework.
     * @param format the format of the subtitle track(s).  Must contain at least
     *               the mime type ({@link MediaFormat#KEY_MIME}) and the
     *               language ({@link MediaFormat#KEY_LANGUAGE}) of the file.
     *               If the file itself contains the language information,
     *               specify "und" for the language.
     */
    public void addSubtitleSource(InputStream is, MediaFormat format) {
        if (mMediaPlayer == null) {
            mPendingSubtitleTracks.add(Pair.create(is, format));
        } else {
            try {
                mMediaPlayer.addSubtitleSource(is, format);
            } catch (IllegalStateException e) {
                mInfoListener.onInfo(
                        mMediaPlayer, MediaPlayer.MEDIA_INFO_UNSUPPORTED_SUBTITLE, 0);
            }
        }
    }

    public void stopPlayback() {
        if (mMediaPlayer != null) {
            mMediaPlayer.stop();
            mMediaPlayer.release();
            mMediaPlayer = null;
            mCurrentState = STATE_IDLE;
            mTargetState  = STATE_IDLE;
            mAudioManager.abandonAudioFocus(null);
        }
    }

    private void openVideo() {
        if (mUri == null || mSurfaceHolder == null) {
            // not ready for playback just yet, will try again later
            return;
        }
        // we shouldn't clear the target state, because somebody might have
        // called start() previously
        release(false);

        if (mAudioFocusType != AudioManager.AUDIOFOCUS_NONE) {
            // TODO this should have a focus listener
            mAudioManager.requestAudioFocus(null, mAudioAttributes, mAudioFocusType, 0 /*flags*/);
        }

        try {
            mMediaPlayer = new MediaPlayer();
            // TODO: create SubtitleController in MediaPlayer, but we need
            // a context for the subtitle renderers
            final Context context = getContext();
            final SubtitleController controller = new SubtitleController(
                    context, mMediaPlayer.getMediaTimeProvider(), mMediaPlayer);
            controller.registerRenderer(new WebVttRenderer(context));
            controller.registerRenderer(new TtmlRenderer(context));
            controller.registerRenderer(new Cea708CaptionRenderer(context));
            controller.registerRenderer(new ClosedCaptionRenderer(context));
            mMediaPlayer.setSubtitleAnchor(controller, this);

            if (mAudioSession != 0) {
                mMediaPlayer.setAudioSessionId(mAudioSession);
            } else {
                mAudioSession = mMediaPlayer.getAudioSessionId();
            }
            mMediaPlayer.setOnPreparedListener(mPreparedListener);
            mMediaPlayer.setOnVideoSizeChangedListener(mSizeChangedListener);
            mMediaPlayer.setOnCompletionListener(mCompletionListener);
            mMediaPlayer.setOnErrorListener(mErrorListener);
            mMediaPlayer.setOnInfoListener(mInfoListener);
            mMediaPlayer.setOnBufferingUpdateListener(mBufferingUpdateListener);
            mCurrentBufferPercentage = 0;
            mMediaPlayer.setDataSource(mContext, mUri, mHeaders);
            mMediaPlayer.setDisplay(mSurfaceHolder);
            mMediaPlayer.setAudioAttributes(mAudioAttributes);
            mMediaPlayer.setScreenOnWhilePlaying(true);
            mMediaPlayer.prepareAsync();

            for (Pair<InputStream, MediaFormat> pending: mPendingSubtitleTracks) {
                try {
                    mMediaPlayer.addSubtitleSource(pending.first, pending.second);
                } catch (IllegalStateException e) {
                    mInfoListener.onInfo(
                            mMediaPlayer, MediaPlayer.MEDIA_INFO_UNSUPPORTED_SUBTITLE, 0);
                }
            }

            // we don't set the target state here either, but preserve the
            // target state that was there before.
            mCurrentState = STATE_PREPARING;
            attachMediaController();
        } catch (IOException ex) {
            Log.w(TAG, "Unable to open content: " + mUri, ex);
            mCurrentState = STATE_ERROR;
            mTargetState = STATE_ERROR;
            mErrorListener.onError(mMediaPlayer, MediaPlayer.MEDIA_ERROR_UNKNOWN, 0);
            return;
        } catch (IllegalArgumentException ex) {
            Log.w(TAG, "Unable to open content: " + mUri, ex);
            mCurrentState = STATE_ERROR;
            mTargetState = STATE_ERROR;
            mErrorListener.onError(mMediaPlayer, MediaPlayer.MEDIA_ERROR_UNKNOWN, 0);
            return;
        } finally {
            mPendingSubtitleTracks.clear();
        }
    }

    public void setMediaController(MediaController controller) {
        if (mMediaController != null) {
            mMediaController.hide();
        }
        mMediaController = controller;
        attachMediaController();
    }

    private void attachMediaController() {
        if (mMediaPlayer != null && mMediaController != null) {
            mMediaController.setMediaPlayer(this);
            View anchorView = this.getParent() instanceof View ?
                    (View)this.getParent() : this;
            mMediaController.setAnchorView(anchorView);
            mMediaController.setEnabled(isInPlaybackState());
        }
    }

    MediaPlayer.OnVideoSizeChangedListener mSizeChangedListener =
        new MediaPlayer.OnVideoSizeChangedListener() {
            public void onVideoSizeChanged(MediaPlayer mp, int width, int height) {
                mVideoWidth = mp.getVideoWidth();
                mVideoHeight = mp.getVideoHeight();
                if (mVideoWidth != 0 && mVideoHeight != 0) {
                    getHolder().setFixedSize(mVideoWidth, mVideoHeight);
                    requestLayout();
                }
            }
    };

    @UnsupportedAppUsage
    MediaPlayer.OnPreparedListener mPreparedListener = new MediaPlayer.OnPreparedListener() {
        public void onPrepared(MediaPlayer mp) {
            mCurrentState = STATE_PREPARED;

            // Get the capabilities of the player for this stream
            Metadata data = mp.getMetadata(MediaPlayer.METADATA_ALL,
                                      MediaPlayer.BYPASS_METADATA_FILTER);

            if (data != null) {
                mCanPause = !data.has(Metadata.PAUSE_AVAILABLE)
                        || data.getBoolean(Metadata.PAUSE_AVAILABLE);
                mCanSeekBack = !data.has(Metadata.SEEK_BACKWARD_AVAILABLE)
                        || data.getBoolean(Metadata.SEEK_BACKWARD_AVAILABLE);
                mCanSeekForward = !data.has(Metadata.SEEK_FORWARD_AVAILABLE)
                        || data.getBoolean(Metadata.SEEK_FORWARD_AVAILABLE);
            } else {
                mCanPause = mCanSeekBack = mCanSeekForward = true;
            }

            if (mOnPreparedListener != null) {
                mOnPreparedListener.onPrepared(mMediaPlayer);
            }
            if (mMediaController != null) {
                mMediaController.setEnabled(true);
            }
            mVideoWidth = mp.getVideoWidth();
            mVideoHeight = mp.getVideoHeight();

            int seekToPosition = mSeekWhenPrepared;  // mSeekWhenPrepared may be changed after seekTo() call
            if (seekToPosition != 0) {
                seekTo(seekToPosition);
            }
            if (mVideoWidth != 0 && mVideoHeight != 0) {
                //Log.i("@@@@", "video size: " + mVideoWidth +"/"+ mVideoHeight);
                getHolder().setFixedSize(mVideoWidth, mVideoHeight);
                if (mSurfaceWidth == mVideoWidth && mSurfaceHeight == mVideoHeight) {
                    // We didn't actually change the size (it was already at the size
                    // we need), so we won't get a "surface changed" callback, so
                    // start the video here instead of in the callback.
                    if (mTargetState == STATE_PLAYING) {
                        start();
                        if (mMediaController != null) {
                            mMediaController.show();
                        }
                    } else if (!isPlaying() &&
                               (seekToPosition != 0 || getCurrentPosition() > 0)) {
                       if (mMediaController != null) {
                           // Show the media controls when we're paused into a video and make 'em stick.
                           mMediaController.show(0);
                       }
                   }
                }
            } else {
                // We don't know the video size yet, but should start anyway.
                // The video size might be reported to us later.
                if (mTargetState == STATE_PLAYING) {
                    start();
                }
            }
        }
    };

    private MediaPlayer.OnCompletionListener mCompletionListener =
        new MediaPlayer.OnCompletionListener() {
        public void onCompletion(MediaPlayer mp) {
            mCurrentState = STATE_PLAYBACK_COMPLETED;
            mTargetState = STATE_PLAYBACK_COMPLETED;
            if (mMediaController != null) {
                mMediaController.hide();
            }
            if (mOnCompletionListener != null) {
                mOnCompletionListener.onCompletion(mMediaPlayer);
            }
            if (mAudioFocusType != AudioManager.AUDIOFOCUS_NONE) {
                mAudioManager.abandonAudioFocus(null);
            }
        }
    };

    private MediaPlayer.OnInfoListener mInfoListener =
        new MediaPlayer.OnInfoListener() {
        public  boolean onInfo(MediaPlayer mp, int arg1, int arg2) {
            if (mOnInfoListener != null) {
                mOnInfoListener.onInfo(mp, arg1, arg2);
            }
            return true;
        }
    };

<<<<<<< HEAD
    @UnsupportedAppUsage
=======
    @UnsupportedAppUsage(maxTargetSdk = Build.VERSION_CODES.P, trackingBug = 115609023)
>>>>>>> de843449
    private MediaPlayer.OnErrorListener mErrorListener =
        new MediaPlayer.OnErrorListener() {
        public boolean onError(MediaPlayer mp, int framework_err, int impl_err) {
            Log.d(TAG, "Error: " + framework_err + "," + impl_err);
            mCurrentState = STATE_ERROR;
            mTargetState = STATE_ERROR;
            if (mMediaController != null) {
                mMediaController.hide();
            }

            /* If an error handler has been supplied, use it and finish. */
            if (mOnErrorListener != null) {
                if (mOnErrorListener.onError(mMediaPlayer, framework_err, impl_err)) {
                    return true;
                }
            }

            /* Otherwise, pop up an error dialog so the user knows that
             * something bad has happened. Only try and pop up the dialog
             * if we're attached to a window. When we're going away and no
             * longer have a window, don't bother showing the user an error.
             */
            if (getWindowToken() != null) {
                Resources r = mContext.getResources();
                int messageId;

                if (framework_err == MediaPlayer.MEDIA_ERROR_NOT_VALID_FOR_PROGRESSIVE_PLAYBACK) {
                    messageId = com.android.internal.R.string.VideoView_error_text_invalid_progressive_playback;
                } else {
                    messageId = com.android.internal.R.string.VideoView_error_text_unknown;
                }

                new AlertDialog.Builder(mContext)
                        .setMessage(messageId)
                        .setPositiveButton(com.android.internal.R.string.VideoView_error_button,
                                new DialogInterface.OnClickListener() {
                                    public void onClick(DialogInterface dialog, int whichButton) {
                                        /* If we get here, there is no onError listener, so
                                         * at least inform them that the video is over.
                                         */
                                        if (mOnCompletionListener != null) {
                                            mOnCompletionListener.onCompletion(mMediaPlayer);
                                        }
                                    }
                                })
                        .setCancelable(false)
                        .show();
            }
            return true;
        }
    };

    private MediaPlayer.OnBufferingUpdateListener mBufferingUpdateListener =
        new MediaPlayer.OnBufferingUpdateListener() {
        public void onBufferingUpdate(MediaPlayer mp, int percent) {
            mCurrentBufferPercentage = percent;
        }
    };

    /**
     * Register a callback to be invoked when the media file
     * is loaded and ready to go.
     *
     * @param l The callback that will be run
     */
    public void setOnPreparedListener(MediaPlayer.OnPreparedListener l)
    {
        mOnPreparedListener = l;
    }

    /**
     * Register a callback to be invoked when the end of a media file
     * has been reached during playback.
     *
     * @param l The callback that will be run
     */
    public void setOnCompletionListener(OnCompletionListener l)
    {
        mOnCompletionListener = l;
    }

    /**
     * Register a callback to be invoked when an error occurs
     * during playback or setup.  If no listener is specified,
     * or if the listener returned false, VideoView will inform
     * the user of any errors.
     *
     * @param l The callback that will be run
     */
    public void setOnErrorListener(OnErrorListener l)
    {
        mOnErrorListener = l;
    }

    /**
     * Register a callback to be invoked when an informational event
     * occurs during playback or setup.
     *
     * @param l The callback that will be run
     */
    public void setOnInfoListener(OnInfoListener l) {
        mOnInfoListener = l;
    }

    @UnsupportedAppUsage
    SurfaceHolder.Callback mSHCallback = new SurfaceHolder.Callback()
    {
        public void surfaceChanged(SurfaceHolder holder, int format,
                                    int w, int h)
        {
            mSurfaceWidth = w;
            mSurfaceHeight = h;
            boolean isValidState =  (mTargetState == STATE_PLAYING);
            boolean hasValidSize = (mVideoWidth == w && mVideoHeight == h);
            if (mMediaPlayer != null && isValidState && hasValidSize) {
                if (mSeekWhenPrepared != 0) {
                    seekTo(mSeekWhenPrepared);
                }
                start();
            }
        }

        public void surfaceCreated(SurfaceHolder holder)
        {
            mSurfaceHolder = holder;
            openVideo();
        }

        public void surfaceDestroyed(SurfaceHolder holder)
        {
            // after we return from this we can't use the surface any more
            mSurfaceHolder = null;
            if (mMediaController != null) mMediaController.hide();
            release(true);
        }
    };

    /*
     * release the media player in any state
     */
    @UnsupportedAppUsage
    private void release(boolean cleartargetstate) {
        if (mMediaPlayer != null) {
            mMediaPlayer.reset();
            mMediaPlayer.release();
            mMediaPlayer = null;
            mPendingSubtitleTracks.clear();
            mCurrentState = STATE_IDLE;
            if (cleartargetstate) {
                mTargetState  = STATE_IDLE;
            }
            if (mAudioFocusType != AudioManager.AUDIOFOCUS_NONE) {
                mAudioManager.abandonAudioFocus(null);
            }
        }
    }

    @Override
    public boolean onTouchEvent(MotionEvent ev) {
        if (ev.getAction() == MotionEvent.ACTION_DOWN
                && isInPlaybackState() && mMediaController != null) {
            toggleMediaControlsVisiblity();
        }
        return super.onTouchEvent(ev);
    }

    @Override
    public boolean onTrackballEvent(MotionEvent ev) {
        if (ev.getAction() == MotionEvent.ACTION_DOWN
                && isInPlaybackState() && mMediaController != null) {
            toggleMediaControlsVisiblity();
        }
        return super.onTrackballEvent(ev);
    }

    @Override
    public boolean onKeyDown(int keyCode, KeyEvent event)
    {
        boolean isKeyCodeSupported = keyCode != KeyEvent.KEYCODE_BACK &&
                                     keyCode != KeyEvent.KEYCODE_VOLUME_UP &&
                                     keyCode != KeyEvent.KEYCODE_VOLUME_DOWN &&
                                     keyCode != KeyEvent.KEYCODE_VOLUME_MUTE &&
                                     keyCode != KeyEvent.KEYCODE_MENU &&
                                     keyCode != KeyEvent.KEYCODE_CALL &&
                                     keyCode != KeyEvent.KEYCODE_ENDCALL;
        if (isInPlaybackState() && isKeyCodeSupported && mMediaController != null) {
            if (keyCode == KeyEvent.KEYCODE_HEADSETHOOK ||
                    keyCode == KeyEvent.KEYCODE_MEDIA_PLAY_PAUSE) {
                if (mMediaPlayer.isPlaying()) {
                    pause();
                    mMediaController.show();
                } else {
                    start();
                    mMediaController.hide();
                }
                return true;
            } else if (keyCode == KeyEvent.KEYCODE_MEDIA_PLAY) {
                if (!mMediaPlayer.isPlaying()) {
                    start();
                    mMediaController.hide();
                }
                return true;
            } else if (keyCode == KeyEvent.KEYCODE_MEDIA_STOP
                    || keyCode == KeyEvent.KEYCODE_MEDIA_PAUSE) {
                if (mMediaPlayer.isPlaying()) {
                    pause();
                    mMediaController.show();
                }
                return true;
            } else {
                toggleMediaControlsVisiblity();
            }
        }

        return super.onKeyDown(keyCode, event);
    }

    private void toggleMediaControlsVisiblity() {
        if (mMediaController.isShowing()) {
            mMediaController.hide();
        } else {
            mMediaController.show();
        }
    }

    @Override
    public void start() {
        if (isInPlaybackState()) {
            mMediaPlayer.start();
            mCurrentState = STATE_PLAYING;
        }
        mTargetState = STATE_PLAYING;
    }

    @Override
    public void pause() {
        if (isInPlaybackState()) {
            if (mMediaPlayer.isPlaying()) {
                mMediaPlayer.pause();
                mCurrentState = STATE_PAUSED;
            }
        }
        mTargetState = STATE_PAUSED;
    }

    public void suspend() {
        release(false);
    }

    public void resume() {
        openVideo();
    }

    @Override
    public int getDuration() {
        if (isInPlaybackState()) {
            return mMediaPlayer.getDuration();
        }

        return -1;
    }

    @Override
    public int getCurrentPosition() {
        if (isInPlaybackState()) {
            return mMediaPlayer.getCurrentPosition();
        }
        return 0;
    }

    @Override
    public void seekTo(int msec) {
        if (isInPlaybackState()) {
            mMediaPlayer.seekTo(msec);
            mSeekWhenPrepared = 0;
        } else {
            mSeekWhenPrepared = msec;
        }
    }

    @Override
    public boolean isPlaying() {
        return isInPlaybackState() && mMediaPlayer.isPlaying();
    }

    @Override
    public int getBufferPercentage() {
        if (mMediaPlayer != null) {
            return mCurrentBufferPercentage;
        }
        return 0;
    }

    private boolean isInPlaybackState() {
        return (mMediaPlayer != null &&
                mCurrentState != STATE_ERROR &&
                mCurrentState != STATE_IDLE &&
                mCurrentState != STATE_PREPARING);
    }

    @Override
    public boolean canPause() {
        return mCanPause;
    }

    @Override
    public boolean canSeekBackward() {
        return mCanSeekBack;
    }

    @Override
    public boolean canSeekForward() {
        return mCanSeekForward;
    }

    @Override
    public int getAudioSessionId() {
        if (mAudioSession == 0) {
            MediaPlayer foo = new MediaPlayer();
            mAudioSession = foo.getAudioSessionId();
            foo.release();
        }
        return mAudioSession;
    }

    @Override
    protected void onAttachedToWindow() {
        super.onAttachedToWindow();

        if (mSubtitleWidget != null) {
            mSubtitleWidget.onAttachedToWindow();
        }
    }

    @Override
    protected void onDetachedFromWindow() {
        super.onDetachedFromWindow();

        if (mSubtitleWidget != null) {
            mSubtitleWidget.onDetachedFromWindow();
        }
    }

    @Override
    protected void onLayout(boolean changed, int left, int top, int right, int bottom) {
        super.onLayout(changed, left, top, right, bottom);

        if (mSubtitleWidget != null) {
            measureAndLayoutSubtitleWidget();
        }
    }

    @Override
    public void draw(Canvas canvas) {
        super.draw(canvas);

        if (mSubtitleWidget != null) {
            final int saveCount = canvas.save();
            canvas.translate(getPaddingLeft(), getPaddingTop());
            mSubtitleWidget.draw(canvas);
            canvas.restoreToCount(saveCount);
        }
    }

    /**
     * Forces a measurement and layout pass for all overlaid views.
     *
     * @see #setSubtitleWidget(RenderingWidget)
     */
    private void measureAndLayoutSubtitleWidget() {
        final int width = getWidth() - getPaddingLeft() - getPaddingRight();
        final int height = getHeight() - getPaddingTop() - getPaddingBottom();

        mSubtitleWidget.setSize(width, height);
    }

    /** @hide */
    @Override
    public void setSubtitleWidget(RenderingWidget subtitleWidget) {
        if (mSubtitleWidget == subtitleWidget) {
            return;
        }

        final boolean attachedToWindow = isAttachedToWindow();
        if (mSubtitleWidget != null) {
            if (attachedToWindow) {
                mSubtitleWidget.onDetachedFromWindow();
            }

            mSubtitleWidget.setOnChangedListener(null);
        }

        mSubtitleWidget = subtitleWidget;

        if (subtitleWidget != null) {
            if (mSubtitlesChangedListener == null) {
                mSubtitlesChangedListener = new RenderingWidget.OnChangedListener() {
                    @Override
                    public void onChanged(RenderingWidget renderingWidget) {
                        invalidate();
                    }
                };
            }

            setWillNotDraw(false);
            subtitleWidget.setOnChangedListener(mSubtitlesChangedListener);

            if (attachedToWindow) {
                subtitleWidget.onAttachedToWindow();
                requestLayout();
            }
        } else {
            setWillNotDraw(true);
        }

        invalidate();
    }

    /** @hide */
    @Override
    public Looper getSubtitleLooper() {
        return Looper.getMainLooper();
    }
}<|MERGE_RESOLUTION|>--- conflicted
+++ resolved
@@ -113,11 +113,7 @@
     private int mTargetState = STATE_IDLE;
 
     // All the stuff we need for playing and showing a video
-<<<<<<< HEAD
-    @UnsupportedAppUsage
-=======
     @UnsupportedAppUsage(maxTargetSdk = Build.VERSION_CODES.P, trackingBug = 115609023)
->>>>>>> de843449
     private SurfaceHolder mSurfaceHolder = null;
     @UnsupportedAppUsage
     private MediaPlayer mMediaPlayer = null;
@@ -569,11 +565,7 @@
         }
     };
 
-<<<<<<< HEAD
-    @UnsupportedAppUsage
-=======
     @UnsupportedAppUsage(maxTargetSdk = Build.VERSION_CODES.P, trackingBug = 115609023)
->>>>>>> de843449
     private MediaPlayer.OnErrorListener mErrorListener =
         new MediaPlayer.OnErrorListener() {
         public boolean onError(MediaPlayer mp, int framework_err, int impl_err) {
