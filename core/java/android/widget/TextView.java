--- conflicted
+++ resolved
@@ -6472,13 +6472,6 @@
         
         protected void onReceiveResult(int resultCode, Bundle resultData) {
             if (resultCode != InputMethodManager.RESULT_SHOWN) {
-<<<<<<< HEAD
-                // Check if the selection bounds does not exceed the length.
-                // check the posible race condition which could happen in monkey.
-                if((mNewStart <= mText.length()) && (mNewEnd <= mText.length())) {
-                    Selection.setSelection((Spannable)mText, mNewStart, mNewEnd);
-                }
-=======
                 final int len = mText.length();
                 if (mNewStart > len) {
                     mNewStart = len;
@@ -6487,7 +6480,6 @@
                     mNewEnd = len;
                 }
                 Selection.setSelection((Spannable)mText, mNewStart, mNewEnd);
->>>>>>> cf4550c3
             }
         }
     }
