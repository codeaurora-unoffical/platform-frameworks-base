/*
 * Copyright (C) 2013 The Android Open Source Project
 *
 * Licensed under the Apache License, Version 2.0 (the "License");
 * you may not use this file except in compliance with the License.
 * You may obtain a copy of the License at
 *
 *      http://www.apache.org/licenses/LICENSE-2.0
 *
 * Unless required by applicable law or agreed to in writing, software
 * distributed under the License is distributed on an "AS IS" BASIS,
 * WITHOUT WARRANTIES OR CONDITIONS OF ANY KIND, either express or implied.
 * See the License for the specific language governing permissions and
 * limitations under the License.
 */

package android.hardware.camera2;

import android.annotation.IntDef;
import android.annotation.NonNull;
import android.annotation.Nullable;
import android.annotation.SystemApi;
import android.annotation.TestApi;
import android.hardware.camera2.params.InputConfiguration;
import android.hardware.camera2.params.OutputConfiguration;
import android.hardware.camera2.params.SessionConfiguration;
import android.hardware.camera2.params.StreamConfigurationMap;
import android.os.Handler;
import android.view.Surface;

import java.lang.annotation.Retention;
import java.lang.annotation.RetentionPolicy;
import java.util.List;
import java.util.Set;

/**
 * <p>The CameraDevice class is a representation of a single camera connected to an
 * Android device, allowing for fine-grain control of image capture and
 * post-processing at high frame rates.</p>
 *
 * <p>Your application must declare the
 * {@link android.Manifest.permission#CAMERA Camera} permission in its manifest
 * in order to access camera devices.</p>
 *
 * <p>A given camera device may provide support at one of several levels defined
 * in {@link CameraCharacteristics#INFO_SUPPORTED_HARDWARE_LEVEL}.
 * If a device supports {@link CameraMetadata#INFO_SUPPORTED_HARDWARE_LEVEL_LEGACY LEGACY} level,
 * the camera device is running in backward compatibility mode and has minimum camera2 API support.
 * If a device supports the {@link CameraMetadata#INFO_SUPPORTED_HARDWARE_LEVEL_LIMITED LIMITED}
 * level, then Camera2 exposes a feature set that is roughly equivalent to the older
 * {@link android.hardware.Camera Camera} API, although with a cleaner and more
 * efficient interface.
 * If a device supports the {@link CameraMetadata#INFO_SUPPORTED_HARDWARE_LEVEL_EXTERNAL EXTERNAL}
 * level, then the device is a removable camera that provides similar but slightly less features
 * as the {@link CameraMetadata#INFO_SUPPORTED_HARDWARE_LEVEL_LIMITED LIMITED} level.
 * Devices that implement the {@link CameraMetadata#INFO_SUPPORTED_HARDWARE_LEVEL_FULL FULL} or
 * {@link CameraMetadata#INFO_SUPPORTED_HARDWARE_LEVEL_3 LEVEL3} level of support
 * provide substantially improved capabilities over the older camera
 * API. If your application requires a full-level device for
 * proper operation, declare the "android.hardware.camera.level.full" feature in your
 * manifest.</p>
 *
 * @see CameraManager#openCamera
 * @see android.Manifest.permission#CAMERA
 * @see CameraCharacteristics#INFO_SUPPORTED_HARDWARE_LEVEL
 */
public abstract class CameraDevice implements AutoCloseable {

    /**
     * Create a request suitable for a camera preview window. Specifically, this
     * means that high frame rate is given priority over the highest-quality
     * post-processing. These requests would normally be used with the
     * {@link CameraCaptureSession#setRepeatingRequest} method.
     * This template is guaranteed to be supported on all camera devices.
     *
     * @see #createCaptureRequest
     */
    public static final int TEMPLATE_PREVIEW = 1;

    /**
     * Create a request suitable for still image capture. Specifically, this
     * means prioritizing image quality over frame rate. These requests would
     * commonly be used with the {@link CameraCaptureSession#capture} method.
     * This template is guaranteed to be supported on all camera devices except
     * {@link CameraMetadata#REQUEST_AVAILABLE_CAPABILITIES_DEPTH_OUTPUT DEPTH_OUTPUT} devices
     * that are not {@link CameraMetadata#REQUEST_AVAILABLE_CAPABILITIES_BACKWARD_COMPATIBLE
     * BACKWARD_COMPATIBLE}.
     * @see #createCaptureRequest
     */
    public static final int TEMPLATE_STILL_CAPTURE = 2;

    /**
     * Create a request suitable for video recording. Specifically, this means
     * that a stable frame rate is used, and post-processing is set for
     * recording quality. These requests would commonly be used with the
     * {@link CameraCaptureSession#setRepeatingRequest} method.
     * This template is guaranteed to be supported on all camera devices except
     * {@link CameraMetadata#REQUEST_AVAILABLE_CAPABILITIES_DEPTH_OUTPUT DEPTH_OUTPUT} devices
     * that are not {@link CameraMetadata#REQUEST_AVAILABLE_CAPABILITIES_BACKWARD_COMPATIBLE
     * BACKWARD_COMPATIBLE}.
     *
     * @see #createCaptureRequest
     */
    public static final int TEMPLATE_RECORD  = 3;

    /**
     * Create a request suitable for still image capture while recording
     * video. Specifically, this means maximizing image quality without
     * disrupting the ongoing recording. These requests would commonly be used
     * with the {@link CameraCaptureSession#capture} method while a request based on
     * {@link #TEMPLATE_RECORD} is is in use with {@link CameraCaptureSession#setRepeatingRequest}.
     * This template is guaranteed to be supported on all camera devices except
     * legacy devices ({@link CameraCharacteristics#INFO_SUPPORTED_HARDWARE_LEVEL}
     * {@code == }{@link CameraMetadata#INFO_SUPPORTED_HARDWARE_LEVEL_LEGACY LEGACY}) and
     * {@link CameraMetadata#REQUEST_AVAILABLE_CAPABILITIES_DEPTH_OUTPUT DEPTH_OUTPUT} devices
     * that are not {@link CameraMetadata#REQUEST_AVAILABLE_CAPABILITIES_BACKWARD_COMPATIBLE
     * BACKWARD_COMPATIBLE}.
     *
     * @see #createCaptureRequest
     */
    public static final int TEMPLATE_VIDEO_SNAPSHOT = 4;

    /**
     * Create a request suitable for zero shutter lag still capture. This means
     * means maximizing image quality without compromising preview frame rate.
     * AE/AWB/AF should be on auto mode. This is intended for application-operated ZSL. For
     * device-operated ZSL, use {@link CaptureRequest#CONTROL_ENABLE_ZSL} if available.
     * This template is guaranteed to be supported on camera devices that support the
     * {@link CameraMetadata#REQUEST_AVAILABLE_CAPABILITIES_PRIVATE_REPROCESSING PRIVATE_REPROCESSING}
     * capability or the
     * {@link CameraMetadata#REQUEST_AVAILABLE_CAPABILITIES_YUV_REPROCESSING YUV_REPROCESSING}
     * capability.
     *
     * @see #createCaptureRequest
     * @see CaptureRequest#CONTROL_ENABLE_ZSL
     */
    public static final int TEMPLATE_ZERO_SHUTTER_LAG = 5;

    /**
     * A basic template for direct application control of capture
     * parameters. All automatic control is disabled (auto-exposure, auto-white
     * balance, auto-focus), and post-processing parameters are set to preview
     * quality. The manual capture parameters (exposure, sensitivity, and so on)
     * are set to reasonable defaults, but should be overriden by the
     * application depending on the intended use case.
     * This template is guaranteed to be supported on camera devices that support the
     * {@link CameraMetadata#REQUEST_AVAILABLE_CAPABILITIES_MANUAL_SENSOR MANUAL_SENSOR}
     * capability.
     *
     * @see #createCaptureRequest
     */
    public static final int TEMPLATE_MANUAL = 6;

     /** @hide */
     @Retention(RetentionPolicy.SOURCE)
     @IntDef(prefix = {"TEMPLATE_"}, value =
         {TEMPLATE_PREVIEW,
          TEMPLATE_STILL_CAPTURE,
          TEMPLATE_RECORD,
          TEMPLATE_VIDEO_SNAPSHOT,
          TEMPLATE_ZERO_SHUTTER_LAG,
          TEMPLATE_MANUAL})
     public @interface RequestTemplate {};

     /**
      * No vibration or sound muting for this camera device. This is the default
      * mode for all camera devices.
      *
      * @see #setCameraAudioRestriction
      */
     public static final int AUDIO_RESTRICTION_NONE = 0;

     /**
      * Mute vibration from ringtones, alarms or notifications while this camera device is in use.
      *
      * @see #setCameraAudioRestriction
      */
     public static final int AUDIO_RESTRICTION_VIBRATION = 1;

     /**
      * Mute vibration and sound from ringtones, alarms or notifications while this camera device is
      * in use.
      *
      * @see #setCameraAudioRestriction
      */
     public static final int AUDIO_RESTRICTION_VIBRATION_SOUND = 3;

     /** @hide */
     @Retention(RetentionPolicy.SOURCE)
     @IntDef(prefix = {"AUDIO_RESTRICTION_"}, value =
         {AUDIO_RESTRICTION_NONE,
          AUDIO_RESTRICTION_VIBRATION,
          AUDIO_RESTRICTION_VIBRATION_SOUND})
     public @interface CAMERA_AUDIO_RESTRICTION {};

    /**
     * Get the ID of this camera device.
     *
     * <p>This matches the ID given to {@link CameraManager#openCamera} to instantiate this
     * this camera device.</p>
     *
     * <p>This ID can be used to query the camera device's {@link
     * CameraCharacteristics fixed properties} with {@link
     * CameraManager#getCameraCharacteristics}.</p>
     *
     * <p>This method can be called even if the device has been closed or has encountered
     * a serious error.</p>
     *
     * @return the ID for this camera device
     *
     * @see CameraManager#getCameraCharacteristics
     * @see CameraManager#getCameraIdList
     */
    @NonNull
    public abstract String getId();

    /**
     * <p>Create a new camera capture session by providing the target output set of Surfaces to the
     * camera device.</p>
     *
     * @param outputs The new set of Surfaces that should be made available as
     *                targets for captured image data.
     * @param callback The callback to notify about the status of the new capture session.
     * @param handler The handler on which the callback should be invoked, or {@code null} to use
     *                the current thread's {@link android.os.Looper looper}.
     *
     * @throws IllegalArgumentException if the set of output Surfaces do not meet the requirements,
     *                                  the callback is null, or the handler is null but the current
     *                                  thread has no looper.
     * @throws CameraAccessException if the camera device is no longer connected or has
     *                               encountered a fatal error
     * @throws IllegalStateException if the camera device has been closed
     *
     * @see CameraCaptureSession
     * @see StreamConfigurationMap#getOutputFormats()
     * @see StreamConfigurationMap#getOutputSizes(int)
     * @see StreamConfigurationMap#getOutputSizes(Class)
     * @deprecated Please use @{link
     *      #createCaptureSession(android.hardware.camera2.params.SessionConfiguration)} for the
     *      full set of configuration options available.
     */
    @Deprecated
    public abstract void createCaptureSession(@NonNull List<Surface> outputs,
            @NonNull CameraCaptureSession.StateCallback callback, @Nullable Handler handler)
            throws CameraAccessException;

    /**
     * <p>Create a new camera capture session by providing the target output set of Surfaces and
     * its corresponding surface configuration to the camera device.</p>
     *
     * @see #createCaptureSession
     * @see OutputConfiguration
     * @deprecated Please use @{link
     *      #createCaptureSession(android.hardware.camera2.params.SessionConfiguration)} for the
     *      full set of configuration options available.
     */
    @Deprecated
    public abstract void createCaptureSessionByOutputConfigurations(
            List<OutputConfiguration> outputConfigurations,
            CameraCaptureSession.StateCallback callback, @Nullable Handler handler)
            throws CameraAccessException;
    /**
     * Create a new reprocessable camera capture session by providing the desired reprocessing
     * input Surface configuration and the target output set of Surfaces to the camera device.
     *
     * @param inputConfig The configuration for the input {@link Surface}
     * @param outputs The new set of Surfaces that should be made available as
     *                targets for captured image data.
     * @param callback The callback to notify about the status of the new capture session.
     * @param handler The handler on which the callback should be invoked, or {@code null} to use
     *                the current thread's {@link android.os.Looper looper}.
     *
     * @throws IllegalArgumentException if the input configuration is null or not supported, the set
     *                                  of output Surfaces do not meet the requirements, the
     *                                  callback is null, or the handler is null but the current
     *                                  thread has no looper.
     * @throws CameraAccessException if the camera device is no longer connected or has
     *                               encountered a fatal error
     * @throws IllegalStateException if the camera device has been closed
     *
     * @see #createCaptureSession
     * @see CameraCaptureSession
     * @see StreamConfigurationMap#getInputFormats
     * @see StreamConfigurationMap#getInputSizes
     * @see StreamConfigurationMap#getValidOutputFormatsForInput
     * @see StreamConfigurationMap#getOutputSizes
     * @see android.media.ImageWriter
     * @see android.media.ImageReader
     * @deprecated Please use @{link
     *      #createCaptureSession(android.hardware.camera2.params.SessionConfiguration)} for the
     *      full set of configuration options available.
     */
    @Deprecated
    public abstract void createReprocessableCaptureSession(@NonNull InputConfiguration inputConfig,
            @NonNull List<Surface> outputs, @NonNull CameraCaptureSession.StateCallback callback,
            @Nullable Handler handler)
            throws CameraAccessException;

    /**
     * Create a new reprocessable camera capture session by providing the desired reprocessing
     * input configuration and output {@link OutputConfiguration}
     * to the camera device.
     *
     * @see #createReprocessableCaptureSession
     * @see OutputConfiguration
     * @deprecated Please use @{link
     *      #createCaptureSession(android.hardware.camera2.params.SessionConfiguration)} for the
     *      full set of configuration options available.
     */
    @Deprecated
    public abstract void createReprocessableCaptureSessionByConfigurations(
            @NonNull InputConfiguration inputConfig,
            @NonNull List<OutputConfiguration> outputs,
            @NonNull CameraCaptureSession.StateCallback callback,
            @Nullable Handler handler)
            throws CameraAccessException;

    /**
     * <p>Create a new constrained high speed capture session.</p>
     *
     * @param outputs The new set of Surfaces that should be made available as
     *                targets for captured high speed image data.
     * @param callback The callback to notify about the status of the new capture session.
     * @param handler The handler on which the callback should be invoked, or {@code null} to use
     *                the current thread's {@link android.os.Looper looper}.
     *
     * @throws IllegalArgumentException if the set of output Surfaces do not meet the requirements,
     *                                  the callback is null, or the handler is null but the current
     *                                  thread has no looper, or the camera device doesn't support
     *                                  high speed video capability.
     * @throws CameraAccessException if the camera device is no longer connected or has
     *                               encountered a fatal error
     * @throws IllegalStateException if the camera device has been closed
     *
     * @see #createCaptureSession
     * @see CaptureRequest#CONTROL_AE_TARGET_FPS_RANGE
     * @see StreamConfigurationMap#getHighSpeedVideoSizes
     * @see StreamConfigurationMap#getHighSpeedVideoFpsRangesFor
     * @see CameraCharacteristics#REQUEST_AVAILABLE_CAPABILITIES
     * @see CameraMetadata#REQUEST_AVAILABLE_CAPABILITIES_CONSTRAINED_HIGH_SPEED_VIDEO
     * @see CameraCaptureSession#captureBurst
     * @see CameraCaptureSession#setRepeatingBurst
     * @see CameraConstrainedHighSpeedCaptureSession#createHighSpeedRequestList
     * @deprecated Please use @{link
     *      #createCaptureSession(android.hardware.camera2.params.SessionConfiguration)} for the
     *      full set of configuration options available.
     */
    @Deprecated
    public abstract void createConstrainedHighSpeedCaptureSession(@NonNull List<Surface> outputs,
            @NonNull CameraCaptureSession.StateCallback callback,
            @Nullable Handler handler)
            throws CameraAccessException;

    /**
     * Standard camera operation mode.
     *
     * @see #createCustomCaptureSession
     * @hide
     */
    @SystemApi
    @TestApi
    public static final int SESSION_OPERATION_MODE_NORMAL =
            0; // ICameraDeviceUser.NORMAL_MODE;

    /**
     * Constrained high-speed operation mode.
     *
     * @see #createCustomCaptureSession
     * @hide
     */
    @SystemApi
    @TestApi
    public static final int SESSION_OPERATION_MODE_CONSTRAINED_HIGH_SPEED =
            1; // ICameraDeviceUser.CONSTRAINED_HIGH_SPEED_MODE;

    /**
     * First vendor-specific operating mode
     *
     * @see #createCustomCaptureSession
     * @hide
     */
    @SystemApi
    @TestApi
    public static final int SESSION_OPERATION_MODE_VENDOR_START =
            0x8000; // ICameraDeviceUser.VENDOR_MODE_START;

    /** @hide */
    @Retention(RetentionPolicy.SOURCE)
    @IntDef(prefix = {"SESSION_OPERATION_MODE"}, value =
            {SESSION_OPERATION_MODE_NORMAL,
             SESSION_OPERATION_MODE_CONSTRAINED_HIGH_SPEED,
             SESSION_OPERATION_MODE_VENDOR_START})
    public @interface SessionOperatingMode {};

    /**
     * Create a new camera capture session with a custom operating mode.
     *
     * @param inputConfig The configuration for the input {@link Surface} if a reprocessing session
     *                is desired, or {@code null} otherwise.
     * @param outputs The new set of {@link OutputConfiguration OutputConfigurations} that should be
     *                made available as targets for captured image data.
     * @param operatingMode The custom operating mode to use; a nonnegative value, either a custom
     *                vendor value or one of the SESSION_OPERATION_MODE_* values.
     * @param callback The callback to notify about the status of the new capture session.
     * @param handler The handler on which the callback should be invoked, or {@code null} to use
     *                the current thread's {@link android.os.Looper looper}.
     *
     * @throws IllegalArgumentException if the input configuration is null or not supported, the set
     *                                  of output Surfaces do not meet the requirements, the
     *                                  callback is null, or the handler is null but the current
     *                                  thread has no looper.
     * @throws CameraAccessException if the camera device is no longer connected or has
     *                               encountered a fatal error
     * @throws IllegalStateException if the camera device has been closed
     *
     * @see #createCaptureSession
     * @see #createReprocessableCaptureSession
     * @see CameraCaptureSession
     * @see OutputConfiguration
     * @deprecated Please use @{link
     *      #createCaptureSession(android.hardware.camera2.params.SessionConfiguration)} for the
     *      full set of configuration options available.
     * @hide
     */
    @SystemApi
    @TestApi
    @Deprecated
    public abstract void createCustomCaptureSession(
            InputConfiguration inputConfig,
            @NonNull List<OutputConfiguration> outputs,
            @SessionOperatingMode int operatingMode,
            @NonNull CameraCaptureSession.StateCallback callback,
            @Nullable Handler handler)
            throws CameraAccessException;

    /**
     * <p>Create a new {@link CameraCaptureSession} using a {@link SessionConfiguration} helper
     * object that aggregates all supported parameters.</p>
     * <p>The active capture session determines the set of potential output Surfaces for
     * the camera device for each capture request. A given request may use all
     * or only some of the outputs. Once the CameraCaptureSession is created, requests can be
     * submitted with {@link CameraCaptureSession#capture capture},
     * {@link CameraCaptureSession#captureBurst captureBurst},
     * {@link CameraCaptureSession#setRepeatingRequest setRepeatingRequest}, or
     * {@link CameraCaptureSession#setRepeatingBurst setRepeatingBurst}.</p>
     *
     * <p>Surfaces suitable for inclusion as a camera output can be created for
     * various use cases and targets:</p>
     *
     * <ul>
     *
     * <li>For drawing to a {@link android.view.SurfaceView SurfaceView}: Once the SurfaceView's
     *   Surface is {@link android.view.SurfaceHolder.Callback#surfaceCreated created}, set the size
     *   of the Surface with {@link android.view.SurfaceHolder#setFixedSize} to be one of the sizes
     *   returned by {@link StreamConfigurationMap#getOutputSizes(Class)
     *   getOutputSizes(SurfaceHolder.class)} and then obtain the Surface by calling {@link
     *   android.view.SurfaceHolder#getSurface}. If the size is not set by the application, it will
     *   be rounded to the nearest supported size less than 1080p, by the camera device.</li>
     *
     * <li>For accessing through an OpenGL texture via a {@link android.graphics.SurfaceTexture
     *   SurfaceTexture}: Set the size of the SurfaceTexture with {@link
     *   android.graphics.SurfaceTexture#setDefaultBufferSize} to be one of the sizes returned by
     *   {@link StreamConfigurationMap#getOutputSizes(Class) getOutputSizes(SurfaceTexture.class)}
     *   before creating a Surface from the SurfaceTexture with {@link Surface#Surface}. If the size
     *   is not set by the application, it will be set to be the smallest supported size less than
     *   1080p, by the camera device.</li>
     *
     * <li>For recording with {@link android.media.MediaCodec}: Call
     *   {@link android.media.MediaCodec#createInputSurface} after configuring
     *   the media codec to use one of the sizes returned by
     *   {@link StreamConfigurationMap#getOutputSizes(Class) getOutputSizes(MediaCodec.class)}
     *   </li>
     *
     * <li>For recording with {@link android.media.MediaRecorder}: Call
     *   {@link android.media.MediaRecorder#getSurface} after configuring the media recorder to use
     *   one of the sizes returned by
     *   {@link StreamConfigurationMap#getOutputSizes(Class) getOutputSizes(MediaRecorder.class)},
     *   or configuring it to use one of the supported
     *   {@link android.media.CamcorderProfile CamcorderProfiles}.</li>
     *
     * <li>For efficient YUV processing with {@link android.renderscript}:
     *   Create a RenderScript
     *   {@link android.renderscript.Allocation Allocation} with a supported YUV
     *   type, the IO_INPUT flag, and one of the sizes returned by
     *   {@link StreamConfigurationMap#getOutputSizes(Class) getOutputSizes(Allocation.class)},
     *   Then obtain the Surface with
     *   {@link android.renderscript.Allocation#getSurface}.</li>
     *
     * <li>For access to RAW, uncompressed YUV, or compressed JPEG data in the application: Create an
     *   {@link android.media.ImageReader} object with one of the supported output formats given by
     *   {@link StreamConfigurationMap#getOutputFormats()}, setting its size to one of the
     *   corresponding supported sizes by passing the chosen output format into
     *   {@link StreamConfigurationMap#getOutputSizes(int)}. Then obtain a
     *   {@link android.view.Surface} from it with {@link android.media.ImageReader#getSurface()}.
     *   If the ImageReader size is not set to a supported size, it will be rounded to a supported
     *   size less than 1080p by the camera device.
     *   </li>
     *
     * </ul>
     *
     * <p>The camera device will query each Surface's size and formats upon this
     * call, so they must be set to a valid setting at this time.</p>
     *
     * <p>It can take several hundred milliseconds for the session's configuration to complete,
     * since camera hardware may need to be powered on or reconfigured. Once the configuration is
     * complete and the session is ready to actually capture data, the provided
     * {@link CameraCaptureSession.StateCallback}'s
     * {@link CameraCaptureSession.StateCallback#onConfigured} callback will be called.</p>
     *
     * <p>If a prior CameraCaptureSession already exists when this method is called, the previous
     * session will no longer be able to accept new capture requests and will be closed. Any
     * in-progress capture requests made on the prior session will be completed before it's closed.
     * {@link CameraCaptureSession.StateCallback#onConfigured} for the new session may be invoked
     * before {@link CameraCaptureSession.StateCallback#onClosed} is invoked for the prior
     * session. Once the new session is {@link CameraCaptureSession.StateCallback#onConfigured
     * configured}, it is able to start capturing its own requests. To minimize the transition time,
     * the {@link CameraCaptureSession#abortCaptures} call can be used to discard the remaining
     * requests for the prior capture session before a new one is created. Note that once the new
     * session is created, the old one can no longer have its captures aborted.</p>
     *
     * <p>Using larger resolution outputs, or more outputs, can result in slower
     * output rate from the device.</p>
     *
     * <p>Configuring a session with an empty or null list will close the current session, if
     * any. This can be used to release the current session's target surfaces for another use.</p>
     *
     * <h3>Regular capture</h3>
     *
     * <p>While any of the sizes from {@link StreamConfigurationMap#getOutputSizes} can be used when
     * a single output stream is configured, a given camera device may not be able to support all
     * combination of sizes, formats, and targets when multiple outputs are configured at once.  The
     * tables below list the maximum guaranteed resolutions for combinations of streams and targets,
     * given the capabilities of the camera device. These are valid for when the
     * {@link android.hardware.camera2.params.SessionConfiguration#setInputConfiguration
     * input configuration} is not set and therefore no reprocessing is active.</p>
     *
     * <p>If an application tries to create a session using a set of targets that exceed the limits
     * described in the below tables, one of three possibilities may occur. First, the session may
     * be successfully created and work normally. Second, the session may be successfully created,
     * but the camera device won't meet the frame rate guarantees as described in
     * {@link StreamConfigurationMap#getOutputMinFrameDuration}. Or third, if the output set
     * cannot be used at all, session creation will fail entirely, with
     * {@link CameraCaptureSession.StateCallback#onConfigureFailed} being invoked.</p>
     *
     * <p>For the type column, {@code PRIV} refers to any target whose available sizes are found
     * using {@link StreamConfigurationMap#getOutputSizes(Class)} with no direct application-visible
     * format, {@code YUV} refers to a target Surface using the
     * {@link android.graphics.ImageFormat#YUV_420_888} format, {@code JPEG} refers to the
     * {@link android.graphics.ImageFormat#JPEG} format, and {@code RAW} refers to the
     * {@link android.graphics.ImageFormat#RAW_SENSOR} format.</p>
     *
     * <p>For the maximum size column, {@code PREVIEW} refers to the best size match to the
     * device's screen resolution, or to 1080p ({@code 1920x1080}), whichever is
     * smaller. {@code RECORD} refers to the camera device's maximum supported recording resolution,
     * as determined by {@link android.media.CamcorderProfile}. And {@code MAXIMUM} refers to the
     * camera device's maximum output resolution for that format or target from
     * {@link StreamConfigurationMap#getOutputSizes}.</p>
     *
     * <p>To use these tables, determine the number and the formats/targets of outputs needed, and
     * find the row(s) of the table with those targets. The sizes indicate the maximum set of sizes
     * that can be used; it is guaranteed that for those targets, the listed sizes and anything
     * smaller from the list given by {@link StreamConfigurationMap#getOutputSizes} can be
     * successfully used to create a session.  For example, if a row indicates that a 8 megapixel
     * (MP) YUV_420_888 output can be used together with a 2 MP {@code PRIV} output, then a session
     * can be created with targets {@code [8 MP YUV, 2 MP PRIV]} or targets {@code [2 MP YUV, 2 MP
     * PRIV]}; but a session with targets {@code [8 MP YUV, 4 MP PRIV]}, targets {@code [4 MP YUV, 4
     * MP PRIV]}, or targets {@code [8 MP PRIV, 2 MP YUV]} would not be guaranteed to work, unless
     * some other row of the table lists such a combination.</p>
     *
     * <style scoped>
     *  #rb { border-right-width: thick; }
     * </style>
     * <p>Legacy devices ({@link CameraCharacteristics#INFO_SUPPORTED_HARDWARE_LEVEL}
     * {@code == }{@link CameraMetadata#INFO_SUPPORTED_HARDWARE_LEVEL_LEGACY LEGACY}) support at
     * least the following stream combinations:
     *
     * <table>
     * <tr><th colspan="7">LEGACY-level guaranteed configurations</th></tr>
     * <tr> <th colspan="2" id="rb">Target 1</th> <th colspan="2" id="rb">Target 2</th>  <th colspan="2" id="rb">Target 3</th> <th rowspan="2">Sample use case(s)</th> </tr>
     * <tr> <th>Type</th><th id="rb">Max size</th> <th>Type</th><th id="rb">Max size</th> <th>Type</th><th id="rb">Max size</th></tr>
     * <tr> <td>{@code PRIV}</td><td id="rb">{@code MAXIMUM}</td> <td colspan="2" id="rb"></td> <td colspan="2" id="rb"></td> <td>Simple preview, GPU video processing, or no-preview video recording.</td> </tr>
     * <tr> <td>{@code JPEG}</td><td id="rb">{@code MAXIMUM}</td> <td colspan="2" id="rb"></td> <td colspan="2" id="rb"></td> <td>No-viewfinder still image capture.</td> </tr>
     * <tr> <td>{@code YUV }</td><td id="rb">{@code MAXIMUM}</td> <td colspan="2" id="rb"></td> <td colspan="2" id="rb"></td> <td>In-application video/image processing.</td> </tr>
     * <tr> <td>{@code PRIV}</td><td id="rb">{@code PREVIEW}</td> <td>{@code JPEG}</td><td id="rb">{@code MAXIMUM}</td> <td colspan="2" id="rb"></td> <td>Standard still imaging.</td> </tr>
     * <tr> <td>{@code YUV }</td><td id="rb">{@code PREVIEW}</td> <td>{@code JPEG}</td><td id="rb">{@code MAXIMUM}</td> <td colspan="2" id="rb"></td> <td>In-app processing plus still capture.</td> </tr>
     * <tr> <td>{@code PRIV}</td><td id="rb">{@code PREVIEW}</td> <td>{@code PRIV}</td><td id="rb">{@code PREVIEW}</td> <td colspan="2" id="rb"></td> <td>Standard recording.</td> </tr>
     * <tr> <td>{@code PRIV}</td><td id="rb">{@code PREVIEW}</td> <td>{@code YUV }</td><td id="rb">{@code PREVIEW}</td> <td colspan="2" id="rb"></td> <td>Preview plus in-app processing.</td> </tr>
     * <tr> <td>{@code PRIV}</td><td id="rb">{@code PREVIEW}</td> <td>{@code YUV }</td><td id="rb">{@code PREVIEW}</td> <td>{@code JPEG}</td><td id="rb">{@code MAXIMUM}</td> <td>Still capture plus in-app processing.</td> </tr>
     * </table><br>
     * </p>
     *
     * <p>Limited-level ({@link CameraCharacteristics#INFO_SUPPORTED_HARDWARE_LEVEL}
     * {@code == }{@link CameraMetadata#INFO_SUPPORTED_HARDWARE_LEVEL_LIMITED LIMITED}) devices
     * support at least the following stream combinations in addition to those for
     * {@link CameraMetadata#INFO_SUPPORTED_HARDWARE_LEVEL_LEGACY LEGACY} devices:
     *
     * <table>
     * <tr><th colspan="7">LIMITED-level additional guaranteed configurations</th></tr>
     * <tr><th colspan="2" id="rb">Target 1</th><th colspan="2" id="rb">Target 2</th><th colspan="2" id="rb">Target 3</th> <th rowspan="2">Sample use case(s)</th> </tr>
     * <tr><th>Type</th><th id="rb">Max size</th><th>Type</th><th id="rb">Max size</th><th>Type</th><th id="rb">Max size</th></tr>
     * <tr> <td>{@code PRIV}</td><td id="rb">{@code PREVIEW}</td> <td>{@code PRIV}</td><td id="rb">{@code RECORD }</td> <td colspan="2" id="rb"></td> <td>High-resolution video recording with preview.</td> </tr>
     * <tr> <td>{@code PRIV}</td><td id="rb">{@code PREVIEW}</td> <td>{@code YUV }</td><td id="rb">{@code RECORD }</td> <td colspan="2" id="rb"></td> <td>High-resolution in-app video processing with preview.</td> </tr>
     * <tr> <td>{@code YUV }</td><td id="rb">{@code PREVIEW}</td> <td>{@code YUV }</td><td id="rb">{@code RECORD }</td> <td colspan="2" id="rb"></td> <td>Two-input in-app video processing.</td> </tr>
     * <tr> <td>{@code PRIV}</td><td id="rb">{@code PREVIEW}</td> <td>{@code PRIV}</td><td id="rb">{@code RECORD }</td> <td>{@code JPEG}</td><td id="rb">{@code RECORD }</td> <td>High-resolution recording with video snapshot.</td> </tr>
     * <tr> <td>{@code PRIV}</td><td id="rb">{@code PREVIEW}</td> <td>{@code YUV }</td><td id="rb">{@code RECORD }</td> <td>{@code JPEG}</td><td id="rb">{@code RECORD }</td> <td>High-resolution in-app processing with video snapshot.</td> </tr>
     * <tr> <td>{@code YUV }</td><td id="rb">{@code PREVIEW}</td> <td>{@code YUV }</td><td id="rb">{@code PREVIEW}</td> <td>{@code JPEG}</td><td id="rb">{@code MAXIMUM}</td> <td>Two-input in-app processing with still capture.</td> </tr>
     * </table><br>
     * </p>
     *
     * <p>FULL-level ({@link CameraCharacteristics#INFO_SUPPORTED_HARDWARE_LEVEL}
     * {@code == }{@link CameraMetadata#INFO_SUPPORTED_HARDWARE_LEVEL_FULL FULL}) devices
     * support at least the following stream combinations in addition to those for
     * {@link CameraMetadata#INFO_SUPPORTED_HARDWARE_LEVEL_LIMITED LIMITED} devices:
     *
     * <table>
     * <tr><th colspan="7">FULL-level additional guaranteed configurations</th></tr>
     * <tr><th colspan="2" id="rb">Target 1</th><th colspan="2" id="rb">Target 2</th><th colspan="2" id="rb">Target 3</th> <th rowspan="2">Sample use case(s)</th> </tr>
     * <tr><th>Type</th><th id="rb">Max size</th><th>Type</th><th id="rb">Max size</th><th>Type</th><th id="rb">Max size</th> </tr>
     * <tr> <td>{@code PRIV}</td><td id="rb">{@code PREVIEW}</td> <td>{@code PRIV}</td><td id="rb">{@code MAXIMUM}</td> <td colspan="2" id="rb"></td> <td>Maximum-resolution GPU processing with preview.</td> </tr>
     * <tr> <td>{@code PRIV}</td><td id="rb">{@code PREVIEW}</td> <td>{@code YUV }</td><td id="rb">{@code MAXIMUM}</td> <td colspan="2" id="rb"></td> <td>Maximum-resolution in-app processing with preview.</td> </tr>
     * <tr> <td>{@code YUV }</td><td id="rb">{@code PREVIEW}</td> <td>{@code YUV }</td><td id="rb">{@code MAXIMUM}</td> <td colspan="2" id="rb"></td> <td>Maximum-resolution two-input in-app processsing.</td> </tr>
     * <tr> <td>{@code PRIV}</td><td id="rb">{@code PREVIEW}</td> <td>{@code PRIV}</td><td id="rb">{@code PREVIEW}</td> <td>{@code JPEG}</td><td id="rb">{@code MAXIMUM}</td> <td>Video recording with maximum-size video snapshot</td> </tr>
     * <tr> <td>{@code YUV }</td><td id="rb">{@code 640x480}</td> <td>{@code PRIV}</td><td id="rb">{@code PREVIEW}</td> <td>{@code YUV }</td><td id="rb">{@code MAXIMUM}</td> <td>Standard video recording plus maximum-resolution in-app processing.</td> </tr>
     * <tr> <td>{@code YUV }</td><td id="rb">{@code 640x480}</td> <td>{@code YUV }</td><td id="rb">{@code PREVIEW}</td> <td>{@code YUV }</td><td id="rb">{@code MAXIMUM}</td> <td>Preview plus two-input maximum-resolution in-app processing.</td> </tr>
     * </table><br>
     * </p>
     *
     * <p>RAW-capability ({@link CameraCharacteristics#REQUEST_AVAILABLE_CAPABILITIES} includes
     * {@link CameraMetadata#REQUEST_AVAILABLE_CAPABILITIES_RAW RAW}) devices additionally support
     * at least the following stream combinations on both
     * {@link CameraMetadata#INFO_SUPPORTED_HARDWARE_LEVEL_FULL FULL} and
     * {@link CameraMetadata#INFO_SUPPORTED_HARDWARE_LEVEL_LIMITED LIMITED} devices:
     *
     * <table>
     * <tr><th colspan="7">RAW-capability additional guaranteed configurations</th></tr>
     * <tr><th colspan="2" id="rb">Target 1</th><th colspan="2" id="rb">Target 2</th><th colspan="2" id="rb">Target 3</th> <th rowspan="2">Sample use case(s)</th> </tr>
     * <tr><th>Type</th><th id="rb">Max size</th><th>Type</th><th id="rb">Max size</th><th>Type</th><th id="rb">Max size</th> </tr>
     * <tr> <td>{@code RAW }</td><td id="rb">{@code MAXIMUM}</td> <td colspan="2" id="rb"></td> <td colspan="2" id="rb"></td> <td>No-preview DNG capture.</td> </tr>
     * <tr> <td>{@code PRIV}</td><td id="rb">{@code PREVIEW}</td> <td>{@code RAW }</td><td id="rb">{@code MAXIMUM}</td> <td colspan="2" id="rb"></td> <td>Standard DNG capture.</td> </tr>
     * <tr> <td>{@code YUV }</td><td id="rb">{@code PREVIEW}</td> <td>{@code RAW }</td><td id="rb">{@code MAXIMUM}</td> <td colspan="2" id="rb"></td> <td>In-app processing plus DNG capture.</td> </tr>
     * <tr> <td>{@code PRIV}</td><td id="rb">{@code PREVIEW}</td> <td>{@code PRIV}</td><td id="rb">{@code PREVIEW}</td> <td>{@code RAW }</td><td id="rb">{@code MAXIMUM}</td> <td>Video recording with DNG capture.</td> </tr>
     * <tr> <td>{@code PRIV}</td><td id="rb">{@code PREVIEW}</td> <td>{@code YUV }</td><td id="rb">{@code PREVIEW}</td> <td>{@code RAW }</td><td id="rb">{@code MAXIMUM}</td> <td>Preview with in-app processing and DNG capture.</td> </tr>
     * <tr> <td>{@code YUV }</td><td id="rb">{@code PREVIEW}</td> <td>{@code YUV }</td><td id="rb">{@code PREVIEW}</td> <td>{@code RAW }</td><td id="rb">{@code MAXIMUM}</td> <td>Two-input in-app processing plus DNG capture.</td> </tr>
     * <tr> <td>{@code PRIV}</td><td id="rb">{@code PREVIEW}</td> <td>{@code JPEG}</td><td id="rb">{@code MAXIMUM}</td> <td>{@code RAW }</td><td id="rb">{@code MAXIMUM}</td> <td>Still capture with simultaneous JPEG and DNG.</td> </tr>
     * <tr> <td>{@code YUV }</td><td id="rb">{@code PREVIEW}</td> <td>{@code JPEG}</td><td id="rb">{@code MAXIMUM}</td> <td>{@code RAW }</td><td id="rb">{@code MAXIMUM}</td> <td>In-app processing with simultaneous JPEG and DNG.</td> </tr>
     * </table><br>
     * </p>
     *
     * <p>BURST-capability ({@link CameraCharacteristics#REQUEST_AVAILABLE_CAPABILITIES} includes
     * {@link CameraMetadata#REQUEST_AVAILABLE_CAPABILITIES_BURST_CAPTURE BURST_CAPTURE}) devices
     * support at least the below stream combinations in addition to those for
     * {@link CameraMetadata#INFO_SUPPORTED_HARDWARE_LEVEL_LIMITED LIMITED} devices. Note that all
     * FULL-level devices support the BURST capability, and the below list is a strict subset of the
     * list for FULL-level devices, so this table is only relevant for LIMITED-level devices that
     * support the BURST_CAPTURE capability.
     *
     * <table>
     * <tr><th colspan="5">BURST-capability additional guaranteed configurations</th></tr>
     * <tr><th colspan="2" id="rb">Target 1</th><th colspan="2" id="rb">Target 2</th><th rowspan="2">Sample use case(s)</th> </tr>
     * <tr><th>Type</th><th id="rb">Max size</th><th>Type</th><th id="rb">Max size</th> </tr>
     * <tr> <td>{@code PRIV}</td><td id="rb">{@code PREVIEW}</td> <td>{@code PRIV}</td><td id="rb">{@code MAXIMUM}</td> <td>Maximum-resolution GPU processing with preview.</td> </tr>
     * <tr> <td>{@code PRIV}</td><td id="rb">{@code PREVIEW}</td> <td>{@code YUV }</td><td id="rb">{@code MAXIMUM}</td> <td>Maximum-resolution in-app processing with preview.</td> </tr>
     * <tr> <td>{@code YUV }</td><td id="rb">{@code PREVIEW}</td> <td>{@code YUV }</td><td id="rb">{@code MAXIMUM}</td> <td>Maximum-resolution two-input in-app processsing.</td> </tr>
     * </table><br>
     * </p>
     *
     * <p>LEVEL-3 ({@link CameraCharacteristics#INFO_SUPPORTED_HARDWARE_LEVEL}
     * {@code == }{@link CameraMetadata#INFO_SUPPORTED_HARDWARE_LEVEL_3 LEVEL_3})
     * support at least the following stream combinations in addition to the combinations for
     * {@link CameraMetadata#INFO_SUPPORTED_HARDWARE_LEVEL_FULL FULL} and for
     * RAW capability ({@link CameraCharacteristics#REQUEST_AVAILABLE_CAPABILITIES} includes
     * {@link CameraMetadata#REQUEST_AVAILABLE_CAPABILITIES_RAW RAW}):
     *
     * <table>
     * <tr><th colspan="11">LEVEL-3 additional guaranteed configurations</th></tr>
     * <tr><th colspan="2" id="rb">Target 1</th><th colspan="2" id="rb">Target 2</th><th colspan="2" id="rb">Target 3</th><th colspan="2" id="rb">Target 4</th><th rowspan="2">Sample use case(s)</th> </tr>
     * <tr><th>Type</th><th id="rb">Max size</th><th>Type</th><th id="rb">Max size</th><th>Type</th><th id="rb">Max size</th><th>Type</th><th id="rb">Max size</th> </tr>
     * <tr> <td>{@code PRIV}</td><td id="rb">{@code PREVIEW}</td> <td>{@code PRIV}</td><td id="rb">{@code 640x480}</td> <td>{@code YUV}</td><td id="rb">{@code MAXIMUM}</td> <td>{@code RAW}</td><td id="rb">{@code MAXIMUM}</td> <td>In-app viewfinder analysis with dynamic selection of output format.</td> </tr>
     * <tr> <td>{@code PRIV}</td><td id="rb">{@code PREVIEW}</td> <td>{@code PRIV}</td><td id="rb">{@code 640x480}</td> <td>{@code JPEG}</td><td id="rb">{@code MAXIMUM}</td> <td>{@code RAW}</td><td id="rb">{@code MAXIMUM}</td> <td>In-app viewfinder analysis with dynamic selection of output format.</td> </tr>
     * </table><br>
     * </p>
     *
     * <p>MONOCHROME-capability ({@link CameraCharacteristics#REQUEST_AVAILABLE_CAPABILITIES}
     * includes {@link CameraMetadata#REQUEST_AVAILABLE_CAPABILITIES_MONOCHROME MONOCHROME}) devices
     * supporting {@link android.graphics.ImageFormat#Y8 Y8} support substituting {@code YUV}
     * streams with {@code Y8} in all guaranteed stream combinations for the device's hardware level
     * and capabilities.</p>
     *
     * <p>Devices capable of outputting HEIC formats ({@link StreamConfigurationMap#getOutputFormats}
     * contains {@link android.graphics.ImageFormat#HEIC}) will support substituting {@code JPEG}
     * streams with {@code HEIC} in all guaranteed stream combinations for the device's hardware
     * level and capabilities. Calling createCaptureSession with both JPEG and HEIC outputs is not
     * supported.</p>
     *
     * <p>Clients can access the above mandatory stream combination tables via
     * {@link android.hardware.camera2.params.MandatoryStreamCombination}.</p>
     *
     * <p>Since the capabilities of camera devices vary greatly, a given camera device may support
     * target combinations with sizes outside of these guarantees, but this can only be tested for
     * by calling {@link #isSessionConfigurationSupported} or attempting to create a session with
     * such targets.</p>
     *
     * <p>Exception on 176x144 (QCIF) resolution:
     * Camera devices usually have a fixed capability for downscaling from larger resolution to
     * smaller, and the QCIF resolution sometimes is not fully supported due to this
     * limitation on devices with high-resolution image sensors. Therefore, trying to configure a
     * QCIF resolution stream together with any other stream larger than 1920x1080 resolution
     * (either width or height) might not be supported, and capture session creation will fail if it
     * is not.</p>
     *
<<<<<<< HEAD
     * @param outputs The new set of Surfaces that should be made available as
     *                targets for captured image data.
     * @param callback The callback to notify about the status of the new capture session.
     * @param handler The handler on which the callback should be invoked, or {@code null} to use
     *                the current thread's {@link android.os.Looper looper}.
     *
     * @throws IllegalArgumentException if the set of output Surfaces do not meet the requirements,
     *                                  the callback is null, or the handler is null but the current
     *                                  thread has no looper.
     * @throws CameraAccessException if the camera device is no longer connected or has
     *                               encountered a fatal error
     * @throws IllegalStateException if the camera device has been closed
     *
     * @see CameraCaptureSession
     * @see StreamConfigurationMap#getOutputFormats()
     * @see StreamConfigurationMap#getOutputSizes(int)
     * @see StreamConfigurationMap#getOutputSizes(Class)
     */
    public abstract void createCaptureSession(@NonNull List<Surface> outputs,
            @NonNull CameraCaptureSession.StateCallback callback, @Nullable Handler handler)
            throws CameraAccessException;

    /** @hide */
    public abstract void setVendorStreamConfigMode(int index)
            throws CameraAccessException;

    /**
     * <p>Create a new camera capture session by providing the target output set of Surfaces and
     * its corresponding surface configuration to the camera device.</p>
     *
     * @see #createCaptureSession
     * @see OutputConfiguration
     */
    public abstract void createCaptureSessionByOutputConfigurations(
            List<OutputConfiguration> outputConfigurations,
            CameraCaptureSession.StateCallback callback, @Nullable Handler handler)
            throws CameraAccessException;
    /**
     * Create a new reprocessable camera capture session by providing the desired reprocessing
     * input Surface configuration and the target output set of Surfaces to the camera device.
=======
     * <h3>Reprocessing</h3>
>>>>>>> db0ac397
     *
     * <p>If a camera device supports YUV reprocessing
     * ({@link CameraCharacteristics#REQUEST_AVAILABLE_CAPABILITIES_YUV_REPROCESSING}) or PRIVATE
     * reprocessing
     * ({@link CameraCharacteristics#REQUEST_AVAILABLE_CAPABILITIES_PRIVATE_REPROCESSING}), the
     * application can also create a reprocessable capture session to submit reprocess capture
     * requests in addition to regular capture requests, by setting an
     * {@link android.hardware.camera2.params.SessionConfiguration#setInputConfiguration
     * input configuration} for the session. A reprocess capture request takes the next available
     * buffer from the
     * session's input Surface, and sends it through the camera device's processing pipeline again,
     * to produce buffers for the request's target output Surfaces. No new image data is captured
     * for a reprocess request. However the input buffer provided by the application must be
     * captured previously by the same camera device in the same session directly (e.g. for
     * Zero-Shutter-Lag use case) or indirectly (e.g. combining multiple output images).</p>
     *
     * <p>The active reprocessable capture session determines an input {@link Surface} and the set
     * of potential output Surfaces for the camera devices for each capture request. The application
     * can use {@link #createCaptureRequest createCaptureRequest} to create regular capture requests
     * to capture new images from the camera device, and use {@link #createReprocessCaptureRequest
     * createReprocessCaptureRequest} to create reprocess capture requests to process buffers from
     * the input {@link Surface}. Some combinations of output Surfaces in a session may not be used
     * in a request simultaneously. The guaranteed combinations of output Surfaces that can be used
     * in a request simultaneously are listed in the tables under {@link #createCaptureSession
     * createCaptureSession}. All the output Surfaces in one capture request will come from the
     * same source, either from a new capture by the camera device, or from the input Surface
     * depending on if the request is a reprocess capture request.</p>
     *
     * <p>Input formats and sizes supported by the camera device can be queried via
     * {@link StreamConfigurationMap#getInputFormats} and
     * {@link StreamConfigurationMap#getInputSizes}. For each supported input format, the camera
     * device supports a set of output formats and sizes for reprocessing that can be queried via
     * {@link StreamConfigurationMap#getValidOutputFormatsForInput} and
     * {@link StreamConfigurationMap#getOutputSizes}. While output Surfaces with formats that
     * aren't valid reprocess output targets for the input configuration can be part of a session,
     * they cannot be used as targets for a reprocessing request.</p>
     *
     * <p>Since the application cannot access {@link android.graphics.ImageFormat#PRIVATE} images
     * directly, an output Surface created by {@link android.media.ImageReader#newInstance} with
     * {@link android.graphics.ImageFormat#PRIVATE} as the format will be considered as intended to
     * be used for reprocessing input and thus the {@link android.media.ImageReader} size must
     * match one of the supported input sizes for {@link android.graphics.ImageFormat#PRIVATE}
     * format. Otherwise, creating a reprocessable capture session will fail.</p>
     *
     * <p>Starting from API level 30, recreating a reprocessable capture session will flush all the
     * queued but not yet processed buffers from the input surface.</p>
     *
     * <p>The configurations in the tables below are guaranteed for creating a reprocessable
     * capture session if the camera device supports YUV reprocessing or PRIVATE reprocessing.
     * However, not all output targets used to create a reprocessable session may be used in a
     * {@link CaptureRequest} simultaneously. For devices that support only 1 output target in a
     * reprocess {@link CaptureRequest}, submitting a reprocess {@link CaptureRequest} with multiple
     * output targets will result in a {@link CaptureFailure}. For devices that support multiple
     * output targets in a reprocess {@link CaptureRequest}, the guaranteed output targets that can
     * be included in a {@link CaptureRequest} simultaneously are listed in the tables under
     * {@link #createCaptureSession createCaptureSession}. For example, with a FULL-capability
     * ({@link CameraCharacteristics#INFO_SUPPORTED_HARDWARE_LEVEL} {@code == }
     * {@link CameraMetadata#INFO_SUPPORTED_HARDWARE_LEVEL_FULL FULL}) device that supports PRIVATE
     * reprocessing, an application can create a reprocessable capture session with 1 input,
     * ({@code PRIV}, {@code MAXIMUM}), and 3 outputs, ({@code PRIV}, {@code MAXIMUM}),
     * ({@code PRIV}, {@code PREVIEW}), and ({@code YUV}, {@code MAXIMUM}). However, it's not
     * guaranteed that an application can submit a regular or reprocess capture with ({@code PRIV},
     * {@code MAXIMUM}) and ({@code YUV}, {@code MAXIMUM}) outputs based on the table listed under
     * {@link #createCaptureSession createCaptureSession}. In other words, use the tables below to
     * determine the guaranteed stream configurations for creating a reprocessable capture session,
     * and use the tables under {@link #createCaptureSession createCaptureSession} to determine the
     * guaranteed output targets that can be submitted in a regular or reprocess
     * {@link CaptureRequest} simultaneously.</p>
     *
     * <style scoped>
     *  #rb { border-right-width: thick; }
     * </style>
     *
     * <p>LIMITED-level ({@link CameraCharacteristics#INFO_SUPPORTED_HARDWARE_LEVEL}
     * {@code == }{@link CameraMetadata#INFO_SUPPORTED_HARDWARE_LEVEL_LIMITED LIMITED}) devices
     * support at least the following stream combinations for creating a reprocessable capture
     * session in addition to those listed earlier for regular captures for
     * {@link CameraMetadata#INFO_SUPPORTED_HARDWARE_LEVEL_LIMITED LIMITED} devices:
     *
     * <table>
     * <tr><th colspan="11">LIMITED-level additional guaranteed configurations for creating a reprocessable capture session<br>({@code PRIV} input is guaranteed only if PRIVATE reprocessing is supported. {@code YUV} input is guaranteed only if YUV reprocessing is supported)</th></tr>
     * <tr><th colspan="2" id="rb">Input</th><th colspan="2" id="rb">Target 1</th><th colspan="2" id="rb">Target 2</th><th colspan="2" id="rb">Target 3</th><th colspan="2" id="rb">Target 4</th><th rowspan="2">Sample use case(s)</th> </tr>
     * <tr><th>Type</th><th id="rb">Max size</th><th>Type</th><th id="rb">Max size</th><th>Type</th><th id="rb">Max size</th><th>Type</th><th id="rb">Max size</th><th>Type</th><th id="rb">Max size</th></tr>
     * <tr> <td>{@code PRIV}/{@code YUV}</td><td id="rb">{@code MAXIMUM}</td> <td>Same as input</td><td id="rb">{@code MAXIMUM}</td> <td>{@code JPEG}</td><td id="rb">{@code MAXIMUM}</td> <td></td><td id="rb"></td> <td></td><td id="rb"></td> <td>No-viewfinder still image reprocessing.</td> </tr>
     * <tr> <td>{@code PRIV}/{@code YUV}</td><td id="rb">{@code MAXIMUM}</td> <td>Same as input</td><td id="rb">{@code MAXIMUM}</td> <td>{@code PRIV}</td><td id="rb">{@code PREVIEW}</td> <td>{@code JPEG}</td><td id="rb">{@code MAXIMUM}</td> <td></td><td id="rb"></td> <td>ZSL(Zero-Shutter-Lag) still imaging.</td> </tr>
     * <tr> <td>{@code PRIV}/{@code YUV}</td><td id="rb">{@code MAXIMUM}</td> <td>Same as input</td><td id="rb">{@code MAXIMUM}</td> <td>{@code YUV}</td><td id="rb">{@code PREVIEW}</td> <td>{@code JPEG}</td><td id="rb">{@code MAXIMUM}</td> <td></td><td id="rb"></td> <td>ZSL still and in-app processing imaging.</td> </tr>
     * <tr> <td>{@code PRIV}/{@code YUV}</td><td id="rb">{@code MAXIMUM}</td> <td>Same as input</td><td id="rb">{@code MAXIMUM}</td> <td>{@code YUV}</td><td id="rb">{@code PREVIEW}</td> <td>{@code YUV}</td><td id="rb">{@code PREVIEW}</td> <td>{@code JPEG}</td><td id="rb">{@code MAXIMUM}</td> <td>ZSL in-app processing with still capture.</td> </tr>
     * </table><br>
     * </p>
     *
     * <p>FULL-level ({@link CameraCharacteristics#INFO_SUPPORTED_HARDWARE_LEVEL}
     * {@code == }{@link CameraMetadata#INFO_SUPPORTED_HARDWARE_LEVEL_FULL FULL}) devices
     * support at least the following stream combinations for creating a reprocessable capture
     * session in addition to those for
     * {@link CameraMetadata#INFO_SUPPORTED_HARDWARE_LEVEL_LIMITED LIMITED} devices:
     *
     * <table>
     * <tr><th colspan="11">FULL-level additional guaranteed configurations for creating a reprocessable capture session<br>({@code PRIV} input is guaranteed only if PRIVATE reprocessing is supported. {@code YUV} input is guaranteed only if YUV reprocessing is supported)</th></tr>
     * <tr><th colspan="2" id="rb">Input</th><th colspan="2" id="rb">Target 1</th><th colspan="2" id="rb">Target 2</th><th colspan="2" id="rb">Target 3</th><th colspan="2" id="rb">Target 4</th><th rowspan="2">Sample use case(s)</th> </tr>
     * <tr><th>Type</th><th id="rb">Max size</th><th>Type</th><th id="rb">Max size</th><th>Type</th><th id="rb">Max size</th><th>Type</th><th id="rb">Max size</th><th>Type</th><th id="rb">Max size</th></tr>
     * <tr> <td>{@code YUV}</td><td id="rb">{@code MAXIMUM}</td> <td>{@code YUV}</td><td id="rb">{@code MAXIMUM}</td> <td>{@code PRIV}</td><td id="rb">{@code PREVIEW}</td> <td></td><td id="rb"></td> <td></td><td id="rb"></td> <td>Maximum-resolution multi-frame image fusion in-app processing with regular preview.</td> </tr>
     * <tr> <td>{@code YUV}</td><td id="rb">{@code MAXIMUM}</td> <td>{@code YUV}</td><td id="rb">{@code MAXIMUM}</td> <td>{@code YUV}</td><td id="rb">{@code PREVIEW}</td> <td></td><td id="rb"></td> <td></td><td id="rb"></td> <td>Maximum-resolution multi-frame image fusion two-input in-app processing.</td> </tr>
     * <tr> <td>{@code PRIV}/{@code YUV}</td><td id="rb">{@code MAXIMUM}</td> <td>Same as input</td><td id="rb">{@code MAXIMUM}</td> <td>{@code PRIV}</td><td id="rb">{@code PREVIEW}</td> <td>{@code YUV}</td><td id="rb">{@code RECORD}</td> <td></td><td id="rb"></td> <td>High-resolution ZSL in-app video processing with regular preview.</td> </tr>
     * <tr> <td>{@code PRIV}</td><td id="rb">{@code MAXIMUM}</td> <td>{@code PRIV}</td><td id="rb">{@code MAXIMUM}</td> <td>{@code PRIV}</td><td id="rb">{@code PREVIEW}</td> <td>{@code YUV}</td><td id="rb">{@code MAXIMUM}</td> <td></td><td id="rb"></td> <td>Maximum-resolution ZSL in-app processing with regular preview.</td> </tr>
     * <tr> <td>{@code PRIV}</td><td id="rb">{@code MAXIMUM}</td> <td>{@code PRIV}</td><td id="rb">{@code MAXIMUM}</td> <td>{@code YUV}</td><td id="rb">{@code PREVIEW}</td> <td>{@code YUV}</td><td id="rb">{@code MAXIMUM}</td> <td></td><td id="rb"></td> <td>Maximum-resolution two-input ZSL in-app processing.</td> </tr>
     * <tr> <td>{@code PRIV}/{@code YUV}</td><td id="rb">{@code MAXIMUM}</td> <td>Same as input</td><td id="rb">{@code MAXIMUM}</td> <td>{@code PRIV}</td><td id="rb">{@code PREVIEW}</td> <td>{@code YUV}</td><td id="rb">{@code PREVIEW}</td> <td>{@code JPEG}</td><td id="rb">{@code MAXIMUM}</td> <td>ZSL still capture and in-app processing.</td> </tr>
     * </table><br>
     * </p>
     *
     * <p>RAW-capability ({@link CameraCharacteristics#REQUEST_AVAILABLE_CAPABILITIES} includes
     * {@link CameraMetadata#REQUEST_AVAILABLE_CAPABILITIES_RAW RAW}) devices additionally support
     * at least the following stream combinations for creating a reprocessable capture session
     * on both {@link CameraMetadata#INFO_SUPPORTED_HARDWARE_LEVEL_FULL FULL} and
     * {@link CameraMetadata#INFO_SUPPORTED_HARDWARE_LEVEL_LIMITED LIMITED} devices
     *
     * <table>
     * <tr><th colspan="11">RAW-capability additional guaranteed configurations for creating a reprocessable capture session<br>({@code PRIV} input is guaranteed only if PRIVATE reprocessing is supported. {@code YUV} input is guaranteed only if YUV reprocessing is supported)</th></tr>
     * <tr><th colspan="2" id="rb">Input</th><th colspan="2" id="rb">Target 1</th><th colspan="2" id="rb">Target 2</th><th colspan="2" id="rb">Target 3</th><th colspan="2" id="rb">Target 4</th><th rowspan="2">Sample use case(s)</th> </tr>
     * <tr><th>Type</th><th id="rb">Max size</th><th>Type</th><th id="rb">Max size</th><th>Type</th><th id="rb">Max size</th><th>Type</th><th id="rb">Max size</th><th>Type</th><th id="rb">Max size</th></tr>
     * <tr> <td>{@code PRIV}/{@code YUV}</td><td id="rb">{@code MAXIMUM}</td> <td>Same as input</td><td id="rb">{@code MAXIMUM}</td> <td>{@code YUV}</td><td id="rb">{@code PREVIEW}</td> <td>{@code RAW}</td><td id="rb">{@code MAXIMUM}</td> <td></td><td id="rb"></td> <td>Mutually exclusive ZSL in-app processing and DNG capture.</td> </tr>
     * <tr> <td>{@code PRIV}/{@code YUV}</td><td id="rb">{@code MAXIMUM}</td> <td>Same as input</td><td id="rb">{@code MAXIMUM}</td> <td>{@code PRIV}</td><td id="rb">{@code PREVIEW}</td> <td>{@code YUV}</td><td id="rb">{@code PREVIEW}</td> <td>{@code RAW}</td><td id="rb">{@code MAXIMUM}</td> <td>Mutually exclusive ZSL in-app processing and preview with DNG capture.</td> </tr>
     * <tr> <td>{@code PRIV}/{@code YUV}</td><td id="rb">{@code MAXIMUM}</td> <td>Same as input</td><td id="rb">{@code MAXIMUM}</td> <td>{@code YUV}</td><td id="rb">{@code PREVIEW}</td> <td>{@code YUV}</td><td id="rb">{@code PREVIEW}</td> <td>{@code RAW}</td><td id="rb">{@code MAXIMUM}</td> <td>Mutually exclusive ZSL two-input in-app processing and DNG capture.</td> </tr>
     * <tr> <td>{@code PRIV}/{@code YUV}</td><td id="rb">{@code MAXIMUM}</td> <td>Same as input</td><td id="rb">{@code MAXIMUM}</td> <td>{@code PRIV}</td><td id="rb">{@code PREVIEW}</td> <td>{@code JPEG}</td><td id="rb">{@code MAXIMUM}</td> <td>{@code RAW}</td><td id="rb">{@code MAXIMUM}</td> <td>Mutually exclusive ZSL still capture and preview with DNG capture.</td> </tr>
     * <tr> <td>{@code PRIV}/{@code YUV}</td><td id="rb">{@code MAXIMUM}</td> <td>Same as input</td><td id="rb">{@code MAXIMUM}</td> <td>{@code YUV}</td><td id="rb">{@code PREVIEW}</td> <td>{@code JPEG}</td><td id="rb">{@code MAXIMUM}</td> <td>{@code RAW}</td><td id="rb">{@code MAXIMUM}</td> <td>Mutually exclusive ZSL in-app processing with still capture and DNG capture.</td> </tr>
     * </table><br>
     * </p>
     *
     * <p>LEVEL-3 ({@link CameraCharacteristics#INFO_SUPPORTED_HARDWARE_LEVEL}
     * {@code == }{@link CameraMetadata#INFO_SUPPORTED_HARDWARE_LEVEL_3 LEVEL_3}) devices
     * support at least the following stream combinations for creating a reprocessable capture
     * session in addition to those for
     * {@link CameraMetadata#INFO_SUPPORTED_HARDWARE_LEVEL_FULL FULL} devices. Note that while
     * the second configuration allows for configuring {@code MAXIMUM} {@code YUV} and {@code JPEG}
     * outputs at the same time, that configuration is not listed for regular capture sessions, and
     * therefore simultaneous output to both targets is not allowed.
     *
     * <table>
     * <tr><th colspan="13">LEVEL-3 additional guaranteed configurations for creating a reprocessable capture session<br>({@code PRIV} input is guaranteed only if PRIVATE reprocessing is supported. {@code YUV} input is always guaranteed.</th></tr>
     * <tr><th colspan="2" id="rb">Input</th><th colspan="2" id="rb">Target 1</th><th colspan="2" id="rb">Target 2</th><th colspan="2" id="rb">Target 3</th><th colspan="2" id="rb">Target 4</th><th colspan="2" id="rb">Target 5</th><th rowspan="2">Sample use case(s)</th> </tr>
     * <tr><th>Type</th><th id="rb">Max size</th><th>Type</th><th id="rb">Max size</th><th>Type</th><th id="rb">Max size</th><th>Type</th><th id="rb">Max size</th><th>Type</th><th id="rb">Max size</th><th>Type</th><th id="rb">Max size</th></tr>
     * <tr> <td>{@code YUV}</td><td id="rb">{@code MAXIMUM}</td> <td>{@code YUV}</td><td id="rb">{@code MAXIMUM}</td> <td>{@code PRIV}</td><td id="rb">{@code PREVIEW}</td> <td>{@code PRIV}</td><td id="rb">{@code 640x480}</td> <td>{@code RAW}</td><td id="rb">{@code MAXIMUM}</td> <td></td><td id="rb"></td> <td>In-app viewfinder analysis with ZSL and RAW.</td> </tr>
     * <tr> <td>{@code PRIV}/{@code YUV}</td><td id="rb">{@code MAXIMUM}</td> <td>Same as input</td><td id="rb">{@code MAXIMUM}</td> <td>{@code PRIV}</td><td id="rb">{@code PREVIEW}</td> <td>{@code PRIV}</td><td id="rb">{@code 640x480}</td> <td>{@code RAW}</td><td id="rb">{@code MAXIMUM}</td> <td>{@code JPEG}</td><td id="rb">{@code MAXIMUM}</td><td>In-app viewfinder analysis with ZSL, RAW, and JPEG reprocessing output.</td> </tr>
     * </table><br>
     * </p>
     *
     * <h3>Constrained high-speed recording</h3>
     *
     * <p>The application can use a
     * {@link android.hardware.camera2.params.SessionConfiguration#SESSION_REGULAR
     * normal capture session}
     * for high speed capture if the desired high speed FPS ranges are advertised by
     * {@link CameraCharacteristics#CONTROL_AE_AVAILABLE_TARGET_FPS_RANGES}, in which case all API
     * semantics associated with normal capture sessions applies.</p>
     *
     * <p>A
     * {@link android.hardware.camera2.params.SessionConfiguration#SESSION_HIGH_SPEED
     * high-speed capture session}
     * can be use for high speed video recording (>=120fps) when the camera device supports high
     * speed video capability (i.e., {@link CameraCharacteristics#REQUEST_AVAILABLE_CAPABILITIES}
     * contains {@link CameraMetadata#REQUEST_AVAILABLE_CAPABILITIES_CONSTRAINED_HIGH_SPEED_VIDEO}).
     * A constrained high-speed capture session has special limitations compared with a normal
     * capture session:</p>
     *
     * <ul>
     *
     * <li>In addition to the output target Surface requirements specified above for regular
     *   captures, a high speed capture session will only support up to 2 output Surfaces, though
     *   the application might choose to configure just one Surface (e.g., preview only). All
     *   Surfaces must be either video encoder surfaces (acquired by
     *   {@link android.media.MediaRecorder#getSurface} or
     *   {@link android.media.MediaCodec#createInputSurface}) or preview surfaces (obtained from
     *   {@link android.view.SurfaceView}, {@link android.graphics.SurfaceTexture} via
     *   {@link android.view.Surface#Surface(android.graphics.SurfaceTexture)}). The Surface sizes
     *   must be one of the sizes reported by {@link StreamConfigurationMap#getHighSpeedVideoSizes}.
     *   When multiple Surfaces are configured, their size must be same.</li>
     *
     * <li>An active high speed capture session only accepts request lists created via
     *   {@link CameraConstrainedHighSpeedCaptureSession#createHighSpeedRequestList}, and the
     *   request list can only be submitted to this session via
     *   {@link CameraCaptureSession#captureBurst captureBurst}, or
     *   {@link CameraCaptureSession#setRepeatingBurst setRepeatingBurst}.</li>
     *
     * <li>The FPS ranges being requested to this session must be selected from
     *   {@link StreamConfigurationMap#getHighSpeedVideoFpsRangesFor}. The application can still use
     *   {@link CaptureRequest#CONTROL_AE_TARGET_FPS_RANGE} to control the desired FPS range.
     *   Switching to an FPS range that has different
     *   {@link android.util.Range#getUpper() maximum FPS} may trigger some camera device
     *   reconfigurations, which may introduce extra latency. It is recommended that the
     *   application avoids unnecessary maximum target FPS changes as much as possible during high
     *   speed streaming.</li>
     *
     * <li>For the request lists submitted to this session, the camera device will override the
     *   {@link CaptureRequest#CONTROL_MODE control mode}, auto-exposure (AE), auto-white balance
     *   (AWB) and auto-focus (AF) to {@link CameraMetadata#CONTROL_MODE_AUTO},
     *   {@link CameraMetadata#CONTROL_AE_MODE_ON}, {@link CameraMetadata#CONTROL_AWB_MODE_AUTO}
     *   and {@link CameraMetadata#CONTROL_AF_MODE_CONTINUOUS_VIDEO}, respectively. All
     *   post-processing block mode controls will be overridden to be FAST. Therefore, no manual
     *   control of capture and post-processing parameters is possible. Beside these, only a subset
     *   of controls will work, see
     *   {@link CameraMetadata#REQUEST_AVAILABLE_CAPABILITIES_CONSTRAINED_HIGH_SPEED_VIDEO} for
     *   more details.</li>
     *
     * </ul>
     *
     *
     * @param config A session configuration (see {@link SessionConfiguration}).
     *
     * @throws IllegalArgumentException In case the session configuration is invalid; or the output
     *                                  configurations are empty; or the session configuration
     *                                  executor is invalid.
     * @throws CameraAccessException In case the camera device is no longer connected or has
     *                               encountered a fatal error.
     * @see #createCaptureSession(List, CameraCaptureSession.StateCallback, Handler)
     * @see #createCaptureSessionByOutputConfigurations
     * @see #createReprocessableCaptureSession
     * @see #createConstrainedHighSpeedCaptureSession
     */
    public void createCaptureSession(
            SessionConfiguration config) throws CameraAccessException {
        throw new UnsupportedOperationException("No default implementation");
    }

    /**
     * <p>Create a {@link CaptureRequest.Builder} for new capture requests,
     * initialized with template for a target use case. The settings are chosen
     * to be the best options for the specific camera device, so it is not
     * recommended to reuse the same request for a different camera device;
     * create a builder specific for that device and template and override the
     * settings as desired, instead.</p>
     *
     * @param templateType An enumeration selecting the use case for this request. Not all template
     * types are supported on every device. See the documentation for each template type for
     * details.
     * @return a builder for a capture request, initialized with default
     * settings for that template, and no output streams
     *
     * @throws IllegalArgumentException if the templateType is not supported by
     * this device.
     * @throws CameraAccessException if the camera device is no longer connected or has
     *                               encountered a fatal error
     * @throws IllegalStateException if the camera device has been closed
     */
    @NonNull
    public abstract CaptureRequest.Builder createCaptureRequest(@RequestTemplate int templateType)
            throws CameraAccessException;

    /**
     * <p>Create a {@link CaptureRequest.Builder} for new capture requests,
     * initialized with template for a target use case. This methods allows
     * clients to pass physical camera ids which can be used to customize the
     * request for a specific physical camera. The settings are chosen
     * to be the best options for the specific logical camera device. If
     * additional physical camera ids are passed, then they will also use the
     * same settings template. Clients can further modify individual camera
     * settings by calling {@link CaptureRequest.Builder#setPhysicalCameraKey}.</p>
     *
     * <p>Individual physical camera settings will only be honored for camera session
     * that was initialiazed with corresponding physical camera id output configuration
     * {@link OutputConfiguration#setPhysicalCameraId} and the same output targets are
     * also attached in the request by {@link CaptureRequest.Builder#addTarget}.</p>
     *
     * <p>The output is undefined for any logical camera streams in case valid physical camera
     * settings are attached.</p>
     *
     * @param templateType An enumeration selecting the use case for this request. Not all template
     * types are supported on every device. See the documentation for each template type for
     * details.
     * @param physicalCameraIdSet A set of physical camera ids that can be used to customize
     *                            the request for a specific physical camera.
     * @return a builder for a capture request, initialized with default
     * settings for that template, and no output streams
     *
     * @throws IllegalArgumentException if the templateType is not supported by
     * this device, or one of the physical id arguments matches with logical camera id.
     * @throws CameraAccessException if the camera device is no longer connected or has
     *                               encountered a fatal error
     * @throws IllegalStateException if the camera device has been closed
     *
     * @see #TEMPLATE_PREVIEW
     * @see #TEMPLATE_RECORD
     * @see #TEMPLATE_STILL_CAPTURE
     * @see #TEMPLATE_VIDEO_SNAPSHOT
     * @see #TEMPLATE_MANUAL
     * @see CaptureRequest.Builder#setPhysicalCameraKey
     * @see CaptureRequest.Builder#getPhysicalCameraKey
     */
    @NonNull
    public CaptureRequest.Builder createCaptureRequest(@RequestTemplate int templateType,
            Set<String> physicalCameraIdSet) throws CameraAccessException {
        throw new UnsupportedOperationException("Subclasses must override this method");
    }

    /**
     * <p>Create a {@link CaptureRequest.Builder} for a new reprocess {@link CaptureRequest} from a
     * {@link TotalCaptureResult}.
     *
     * <p>Each reprocess {@link CaptureRequest} processes one buffer from
     * {@link CameraCaptureSession}'s input {@link Surface} to all output {@link Surface Surfaces}
     * included in the reprocess capture request. The reprocess input images must be generated from
     * one or multiple output images captured from the same camera device. The application can
     * provide input images to camera device via {@link android.media.ImageWriter#queueInputImage}.
     * The application must use the capture result of one of those output images to create a
     * reprocess capture request so that the camera device can use the information to achieve
     * optimal reprocess image quality. For camera devices that support only 1 output
     * {@link Surface}, submitting a reprocess {@link CaptureRequest} with multiple
     * output targets will result in a {@link CaptureFailure}.
     *
     * @param inputResult The capture result of the output image or one of the output images used
     *                       to generate the reprocess input image for this capture request.
     *
     * @throws IllegalArgumentException if inputResult is null.
     * @throws CameraAccessException if the camera device is no longer connected or has
     *                               encountered a fatal error
     * @throws IllegalStateException if the camera device has been closed
     *
     * @see CaptureRequest.Builder
     * @see TotalCaptureResult
     * @see CameraDevice#createCaptureSession(android.hardware.camera2.params.SessionConfiguration)
     * @see android.media.ImageWriter
     */
    @NonNull
    public abstract CaptureRequest.Builder createReprocessCaptureRequest(
            @NonNull TotalCaptureResult inputResult) throws CameraAccessException;

    /**
     * Close the connection to this camera device as quickly as possible.
     *
     * <p>Immediately after this call, all calls to the camera device or active session interface
     * will throw a {@link IllegalStateException}, except for calls to close(). Once the device has
     * fully shut down, the {@link StateCallback#onClosed} callback will be called, and the camera
     * is free to be re-opened.</p>
     *
     * <p>Immediately after this call, besides the final {@link StateCallback#onClosed} calls, no
     * further callbacks from the device or the active session will occur, and any remaining
     * submitted capture requests will be discarded, as if
     * {@link CameraCaptureSession#abortCaptures} had been called, except that no success or failure
     * callbacks will be invoked.</p>
     *
     */
    @Override
    public abstract void close();

    /**
     * Checks whether a particular {@link SessionConfiguration} is supported by the camera device.
     *
     * <p>This method performs a runtime check of a given {@link SessionConfiguration}. The result
     * confirms whether or not the passed session configuration can be successfully used to
     * create a camera capture session using
     * {@link CameraDevice#createCaptureSession(
     * android.hardware.camera2.params.SessionConfiguration)}.
     * </p>
     *
     * <p>The method can be called at any point before, during and after active capture session.
     * It must not impact normal camera behavior in any way and must complete significantly
     * faster than creating a regular or constrained capture session.</p>
     *
     * <p>Although this method is faster than creating a new capture session, it is not intended
     * to be used for exploring the entire space of supported stream combinations. The available
     * mandatory stream combinations
     * {@link android.hardware.camera2.params.MandatoryStreamCombination} are better suited for this
     * purpose.</p>
     *
     * <p>Note that session parameters will be ignored and calls to
     * {@link SessionConfiguration#setSessionParameters} are not required.</p>
     *
     * @return {@code true} if the given session configuration is supported by the camera device
     *         {@code false} otherwise.
     * @throws UnsupportedOperationException if the query operation is not supported by the camera
     *                                       device
     * @throws IllegalArgumentException if the session configuration is invalid
     * @throws CameraAccessException if the camera device is no longer connected or has
     *                               encountered a fatal error
     * @throws IllegalStateException if the camera device has been closed
     */
    public boolean isSessionConfigurationSupported(
            @NonNull SessionConfiguration sessionConfig) throws CameraAccessException {
        throw new UnsupportedOperationException("Subclasses must override this method");
    }

    /**
     * A callback objects for receiving updates about the state of a camera device.
     *
     * <p>A callback instance must be provided to the {@link CameraManager#openCamera} method to
     * open a camera device.</p>
     *
     * <p>These state updates include notifications about the device completing startup (
     * allowing for {@link #createCaptureSession} to be called), about device
     * disconnection or closure, and about unexpected device errors.</p>
     *
     * <p>Events about the progress of specific {@link CaptureRequest CaptureRequests} are provided
     * through a {@link CameraCaptureSession.CaptureCallback} given to the
     * {@link CameraCaptureSession#capture}, {@link CameraCaptureSession#captureBurst},
     * {@link CameraCaptureSession#setRepeatingRequest}, or
     * {@link CameraCaptureSession#setRepeatingBurst} methods.
     *
     * @see CameraManager#openCamera
     */
    public static abstract class StateCallback {
       /**
         * An error code that can be reported by {@link #onError}
         * indicating that the camera device is in use already.
         *
         * <p>
         * This error can be produced when opening the camera fails due to the camera
        *  being used by a higher-priority camera API client.
         * </p>
         *
         * @see #onError
         */
        public static final int ERROR_CAMERA_IN_USE = 1;

        /**
         * An error code that can be reported by {@link #onError}
         * indicating that the camera device could not be opened
         * because there are too many other open camera devices.
         *
         * <p>
         * The system-wide limit for number of open cameras has been reached,
         * and more camera devices cannot be opened until previous instances are
         * closed.
         * </p>
         *
         * <p>
         * This error can be produced when opening the camera fails.
         * </p>
         *
         * @see #onError
         */
        public static final int ERROR_MAX_CAMERAS_IN_USE = 2;

        /**
         * An error code that can be reported by {@link #onError}
         * indicating that the camera device could not be opened due to a device
         * policy.
         *
         * @see android.app.admin.DevicePolicyManager#setCameraDisabled(android.content.ComponentName, boolean)
         * @see #onError
         */
        public static final int ERROR_CAMERA_DISABLED = 3;

       /**
         * An error code that can be reported by {@link #onError}
         * indicating that the camera device has encountered a fatal error.
         *
         * <p>The camera device needs to be re-opened to be used again.</p>
         *
         * @see #onError
         */
        public static final int ERROR_CAMERA_DEVICE = 4;

        /**
         * An error code that can be reported by {@link #onError}
         * indicating that the camera service has encountered a fatal error.
         *
         * <p>The Android device may need to be shut down and restarted to restore
         * camera function, or there may be a persistent hardware problem.</p>
         *
         * <p>An attempt at recovery <i>may</i> be possible by closing the
         * CameraDevice and the CameraManager, and trying to acquire all resources
         * again from scratch.</p>
         *
         * @see #onError
         */
        public static final int ERROR_CAMERA_SERVICE = 5;

        /** @hide */
        @Retention(RetentionPolicy.SOURCE)
        @IntDef(prefix = {"ERROR_"}, value =
            {ERROR_CAMERA_IN_USE,
             ERROR_MAX_CAMERAS_IN_USE,
             ERROR_CAMERA_DISABLED,
             ERROR_CAMERA_DEVICE,
             ERROR_CAMERA_SERVICE })
        public @interface ErrorCode {};

        /**
         * The method called when a camera device has finished opening.
         *
         * <p>At this point, the camera device is ready to use, and
         * {@link CameraDevice#createCaptureSession} can be called to set up the first capture
         * session.</p>
         *
         * @param camera the camera device that has become opened
         */
        public abstract void onOpened(@NonNull CameraDevice camera); // Must implement

        /**
         * The method called when a camera device has been closed with
         * {@link CameraDevice#close}.
         *
         * <p>Any attempt to call methods on this CameraDevice in the
         * future will throw a {@link IllegalStateException}.</p>
         *
         * <p>The default implementation of this method does nothing.</p>
         *
         * @param camera the camera device that has become closed
         */
        public void onClosed(@NonNull CameraDevice camera) {
            // Default empty implementation
        }

        /**
         * The method called when a camera device is no longer available for
         * use.
         *
         * <p>This callback may be called instead of {@link #onOpened}
         * if opening the camera fails.</p>
         *
         * <p>Any attempt to call methods on this CameraDevice will throw a
         * {@link CameraAccessException}. The disconnection could be due to a
         * change in security policy or permissions; the physical disconnection
         * of a removable camera device; or the camera being needed for a
         * higher-priority camera API client.</p>
         *
         * <p>There may still be capture callbacks that are invoked
         * after this method is called, or new image buffers that are delivered
         * to active outputs.</p>
         *
         * <p>The default implementation logs a notice to the system log
         * about the disconnection.</p>
         *
         * <p>You should clean up the camera with {@link CameraDevice#close} after
         * this happens, as it is not recoverable until the camera can be opened
         * again. For most use cases, this will be when the camera again becomes
         * {@link CameraManager.AvailabilityCallback#onCameraAvailable available}.
         * </p>
         *
         * @param camera the device that has been disconnected
         */
        public abstract void onDisconnected(@NonNull CameraDevice camera); // Must implement

        /**
         * The method called when a camera device has encountered a serious error.
         *
         * <p>This callback may be called instead of {@link #onOpened}
         * if opening the camera fails.</p>
         *
         * <p>This indicates a failure of the camera device or camera service in
         * some way. Any attempt to call methods on this CameraDevice in the
         * future will throw a {@link CameraAccessException} with the
         * {@link CameraAccessException#CAMERA_ERROR CAMERA_ERROR} reason.
         * </p>
         *
         * <p>There may still be capture completion or camera stream callbacks
         * that will be called after this error is received.</p>
         *
         * <p>You should clean up the camera with {@link CameraDevice#close} after
         * this happens. Further attempts at recovery are error-code specific.</p>
         *
         * @param camera The device reporting the error
         * @param error The error code.
         *
         * @see #ERROR_CAMERA_IN_USE
         * @see #ERROR_MAX_CAMERAS_IN_USE
         * @see #ERROR_CAMERA_DISABLED
         * @see #ERROR_CAMERA_DEVICE
         * @see #ERROR_CAMERA_SERVICE
         */
        public abstract void onError(@NonNull CameraDevice camera,
                @ErrorCode int error); // Must implement
    }

    /**
     * Set audio restriction mode when this CameraDevice is being used.
     *
     * <p>Some camera hardware (e.g. devices with optical image stabilization support)
     * are sensitive to device vibration and video recordings can be ruined by unexpected sounds.
     * Applications can use this method to suppress vibration or sounds coming from
     * ringtones, alarms or notifications.
     * Other vibration or sounds (e.g. media playback or accessibility) will not be muted.</p>
     *
     * <p>The mute mode is a system-wide setting. When multiple CameraDevice objects
     * are setting different modes, the system will pick a the mode that's union of
     * all modes set by CameraDevice. Applications can also use
     * {@link #getCameraAudioRestriction} to query current system-wide camera
     * mute mode in effect.</p>
     *
     * <p>The mute settings from this CameraDevice will be automatically removed when the
     * CameraDevice is closed or the application is disconnected from the camera.</p>
     *
     * @param mode An enumeration selecting the audio restriction mode for this camera device.
     *
     * @throws IllegalArgumentException if the mode is not supported
     *
     * @throws CameraAccessException if the camera device is no longer connected or has
     *                               encountered a fatal error
     * @throws IllegalStateException if the camera device has been closed
     *
     * @see #getCameraAudioRestriction
     */
    public void setCameraAudioRestriction(
            @CAMERA_AUDIO_RESTRICTION int mode) throws CameraAccessException {
        throw new UnsupportedOperationException("Subclasses must override this method");
    }

    /**
     * Get currently applied global camera audio restriction mode.
     *
     * <p>Application can use this method to retrieve the system-wide camera audio restriction
     * settings described in {@link #setCameraAudioRestriction}.</p>
     *
     * @return The current system-wide mute mode setting in effect
     *
     * @throws CameraAccessException if the camera device is no longer connected or has
     *                               encountered a fatal error
     * @throws IllegalStateException if the camera device has been closed
     *
     * @see #setCameraAudioRestriction
     */
    public @CAMERA_AUDIO_RESTRICTION int getCameraAudioRestriction() throws CameraAccessException {
        throw new UnsupportedOperationException("Subclasses must override this method");
    }

    /**
     * To be inherited by android.hardware.camera2.* code only.
     * @hide
     */
    public CameraDevice() {}
}<|MERGE_RESOLUTION|>--- conflicted
+++ resolved
@@ -244,6 +244,10 @@
             @NonNull CameraCaptureSession.StateCallback callback, @Nullable Handler handler)
             throws CameraAccessException;
 
+    /** @hide */
+    public abstract void setVendorStreamConfigMode(int index)
+            throws CameraAccessException;
+
     /**
      * <p>Create a new camera capture session by providing the target output set of Surfaces and
      * its corresponding surface configuration to the camera device.</p>
@@ -708,50 +712,7 @@
      * (either width or height) might not be supported, and capture session creation will fail if it
      * is not.</p>
      *
-<<<<<<< HEAD
-     * @param outputs The new set of Surfaces that should be made available as
-     *                targets for captured image data.
-     * @param callback The callback to notify about the status of the new capture session.
-     * @param handler The handler on which the callback should be invoked, or {@code null} to use
-     *                the current thread's {@link android.os.Looper looper}.
-     *
-     * @throws IllegalArgumentException if the set of output Surfaces do not meet the requirements,
-     *                                  the callback is null, or the handler is null but the current
-     *                                  thread has no looper.
-     * @throws CameraAccessException if the camera device is no longer connected or has
-     *                               encountered a fatal error
-     * @throws IllegalStateException if the camera device has been closed
-     *
-     * @see CameraCaptureSession
-     * @see StreamConfigurationMap#getOutputFormats()
-     * @see StreamConfigurationMap#getOutputSizes(int)
-     * @see StreamConfigurationMap#getOutputSizes(Class)
-     */
-    public abstract void createCaptureSession(@NonNull List<Surface> outputs,
-            @NonNull CameraCaptureSession.StateCallback callback, @Nullable Handler handler)
-            throws CameraAccessException;
-
-    /** @hide */
-    public abstract void setVendorStreamConfigMode(int index)
-            throws CameraAccessException;
-
-    /**
-     * <p>Create a new camera capture session by providing the target output set of Surfaces and
-     * its corresponding surface configuration to the camera device.</p>
-     *
-     * @see #createCaptureSession
-     * @see OutputConfiguration
-     */
-    public abstract void createCaptureSessionByOutputConfigurations(
-            List<OutputConfiguration> outputConfigurations,
-            CameraCaptureSession.StateCallback callback, @Nullable Handler handler)
-            throws CameraAccessException;
-    /**
-     * Create a new reprocessable camera capture session by providing the desired reprocessing
-     * input Surface configuration and the target output set of Surfaces to the camera device.
-=======
      * <h3>Reprocessing</h3>
->>>>>>> db0ac397
      *
      * <p>If a camera device supports YUV reprocessing
      * ({@link CameraCharacteristics#REQUEST_AVAILABLE_CAPABILITIES_YUV_REPROCESSING}) or PRIVATE
