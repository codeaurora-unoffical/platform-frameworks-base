--- conflicted
+++ resolved
@@ -21,11 +21,8 @@
 import android.annotation.Nullable;
 import android.annotation.RequiresPermission;
 import android.annotation.SystemService;
-<<<<<<< HEAD
+import android.annotation.TestApi;
 import android.app.ActivityThread;
-=======
-import android.annotation.TestApi;
->>>>>>> da5e1bd2
 import android.content.Context;
 import android.hardware.CameraInfo;
 import android.hardware.CameraStatus;
@@ -1020,54 +1017,31 @@
         }
         private String[] extractCameraIdListLocked() {
             String[] cameraIds = null;
-<<<<<<< HEAD
-            synchronized(mLock) {
-                // Try to make sure we have an up-to-date list of camera devices.
-                connectCameraServiceLocked();
-
-                boolean exposeAuxCamera = false;
-                String packageName = ActivityThread.currentOpPackageName();
-                String packageList = SystemProperties.get("vendor.camera.aux.packagelist");
-                if (packageList.length() > 0) {
-                    TextUtils.StringSplitter splitter = new TextUtils.SimpleStringSplitter(',');
-                    splitter.setString(packageList);
-                    for (String str : splitter) {
-                        if (packageName.equals(str)) {
-                            exposeAuxCamera = true;
-                            break;
-                        }
+            boolean exposeAuxCamera = false;
+            String packageName = ActivityThread.currentOpPackageName();
+            String packageList = SystemProperties.get("vendor.camera.aux.packagelist");
+            if (packageList.length() > 0) {
+                TextUtils.StringSplitter splitter = new TextUtils.SimpleStringSplitter(',');
+                splitter.setString(packageList);
+                for (String str : splitter) {
+                    if (packageName.equals(str)) {
+                        exposeAuxCamera = true;
+                        break;
                     }
                 }
-                int idCount = 0;
-                for (int i = 0; i < mDeviceStatus.size(); i++) {
-                    if(!exposeAuxCamera && (i == 2)) break;
-                    int status = mDeviceStatus.valueAt(i);
-                    if (status == ICameraServiceListener.STATUS_NOT_PRESENT ||
-                            status == ICameraServiceListener.STATUS_ENUMERATING) continue;
-                    idCount++;
-                }
-                cameraIds = new String[idCount];
-                idCount = 0;
-                for (int i = 0; i < mDeviceStatus.size(); i++) {
-                    if(!exposeAuxCamera && (i == 2)) break;
-                    int status = mDeviceStatus.valueAt(i);
-                    if (status == ICameraServiceListener.STATUS_NOT_PRESENT ||
-                            status == ICameraServiceListener.STATUS_ENUMERATING) continue;
-                    cameraIds[idCount] = mDeviceStatus.keyAt(i);
-                    idCount++;
-                }
-=======
+            }
             int idCount = 0;
             for (int i = 0; i < mDeviceStatus.size(); i++) {
+                if(!exposeAuxCamera && (i == 2)) break;
                 int status = mDeviceStatus.valueAt(i);
                 if (status == ICameraServiceListener.STATUS_NOT_PRESENT
                         || status == ICameraServiceListener.STATUS_ENUMERATING) continue;
                 idCount++;
->>>>>>> da5e1bd2
             }
             cameraIds = new String[idCount];
             idCount = 0;
             for (int i = 0; i < mDeviceStatus.size(); i++) {
+                if(!exposeAuxCamera && (i == 2)) break;
                 int status = mDeviceStatus.valueAt(i);
                 if (status == ICameraServiceListener.STATUS_NOT_PRESENT
                         || status == ICameraServiceListener.STATUS_ENUMERATING) continue;
