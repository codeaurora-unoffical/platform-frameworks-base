--- conflicted
+++ resolved
@@ -1955,10 +1955,7 @@
      *   <li>{@link #REQUEST_AVAILABLE_CAPABILITIES_LOGICAL_MULTI_CAMERA LOGICAL_MULTI_CAMERA}</li>
      *   <li>{@link #REQUEST_AVAILABLE_CAPABILITIES_MONOCHROME MONOCHROME}</li>
      *   <li>{@link #REQUEST_AVAILABLE_CAPABILITIES_SECURE_IMAGE_DATA SECURE_IMAGE_DATA}</li>
-<<<<<<< HEAD
-=======
      *   <li>{@link #REQUEST_AVAILABLE_CAPABILITIES_SYSTEM_CAMERA SYSTEM_CAMERA}</li>
->>>>>>> dbf9e87c
      * </ul></p>
      * <p>This key is available on all devices.</p>
      *
@@ -1977,10 +1974,7 @@
      * @see #REQUEST_AVAILABLE_CAPABILITIES_LOGICAL_MULTI_CAMERA
      * @see #REQUEST_AVAILABLE_CAPABILITIES_MONOCHROME
      * @see #REQUEST_AVAILABLE_CAPABILITIES_SECURE_IMAGE_DATA
-<<<<<<< HEAD
-=======
      * @see #REQUEST_AVAILABLE_CAPABILITIES_SYSTEM_CAMERA
->>>>>>> dbf9e87c
      */
     @PublicKey
     @NonNull
