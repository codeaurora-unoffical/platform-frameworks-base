/*
 * Copyright (C) 2006 The Android Open Source Project
 *
 * Licensed under the Apache License, Version 2.0 (the "License");
 * you may not use this file except in compliance with the License.
 * You may obtain a copy of the License at
 *
 *      http://www.apache.org/licenses/LICENSE-2.0
 *
 * Unless required by applicable law or agreed to in writing, software
 * distributed under the License is distributed on an "AS IS" BASIS,
 * WITHOUT WARRANTIES OR CONDITIONS OF ANY KIND, either express or implied.
 * See the License for the specific language governing permissions and
 * limitations under the License.
 */

package android.util;

import android.annotation.NonNull;
import android.annotation.Nullable;
import android.annotation.UnsupportedAppUsage;
<<<<<<< HEAD
=======
import android.os.Build;
>>>>>>> de843449
import android.os.SystemClock;

import libcore.timezone.CountryTimeZones;
import libcore.timezone.CountryTimeZones.TimeZoneMapping;
import libcore.timezone.TimeZoneFinder;
import libcore.timezone.ZoneInfoDB;

import java.io.PrintWriter;
import java.text.SimpleDateFormat;
import java.util.ArrayList;
import java.util.Calendar;
import java.util.Collections;
import java.util.Date;
import java.util.List;

/**
 * A class containing utility methods related to time zones.
 */
public class TimeUtils {
    /** @hide */ public TimeUtils() {}
    /** {@hide} */
    private static SimpleDateFormat sLoggingFormat = new SimpleDateFormat("yyyy-MM-dd HH:mm:ss");

    /**
     * Tries to return a time zone that would have had the specified offset
     * and DST value at the specified moment in the specified country.
     * Returns null if no suitable zone could be found.
     */
    public static java.util.TimeZone getTimeZone(
            int offset, boolean dst, long when, String country) {

        android.icu.util.TimeZone icuTimeZone = getIcuTimeZone(offset, dst, when, country);
        // We must expose a java.util.TimeZone here for API compatibility because this is a public
        // API method.
        return icuTimeZone != null ? java.util.TimeZone.getTimeZone(icuTimeZone.getID()) : null;
    }

    /**
     * Tries to return a frozen ICU time zone that would have had the specified offset
     * and DST value at the specified moment in the specified country.
     * Returns null if no suitable zone could be found.
     */
    private static android.icu.util.TimeZone getIcuTimeZone(
            int offset, boolean dst, long when, String country) {
        if (country == null) {
            return null;
        }

        android.icu.util.TimeZone bias = android.icu.util.TimeZone.getDefault();
        return TimeZoneFinder.getInstance()
                .lookupTimeZoneByCountryAndOffset(country, offset, dst, when, bias);
    }

    /**
     * Returns time zone IDs for time zones known to be associated with a country.
     *
     * <p>The list returned may be different from other on-device sources like
     * {@link android.icu.util.TimeZone#getRegion(String)} as it can be curated to avoid
     * contentious mappings.
     *
     * @param countryCode the ISO 3166-1 alpha-2 code for the country as can be obtained using
     *     {@link java.util.Locale#getCountry()}
     * @return IDs that can be passed to {@link java.util.TimeZone#getTimeZone(String)} or similar
     *     methods, or {@code null} if the countryCode is unrecognized
     */
    public static @Nullable List<String> getTimeZoneIdsForCountryCode(@NonNull String countryCode) {
        if (countryCode == null) {
            throw new NullPointerException("countryCode == null");
        }
        TimeZoneFinder timeZoneFinder = TimeZoneFinder.getInstance();
        CountryTimeZones countryTimeZones =
                timeZoneFinder.lookupCountryTimeZones(countryCode.toLowerCase());
        if (countryTimeZones == null) {
            return null;
        }

        List<String> timeZoneIds = new ArrayList<>();
        for (TimeZoneMapping timeZoneMapping : countryTimeZones.getTimeZoneMappings()) {
            if (timeZoneMapping.showInPicker) {
                timeZoneIds.add(timeZoneMapping.timeZoneId);
            }
        }
        return Collections.unmodifiableList(timeZoneIds);
    }

    /**
     * Returns a String indicating the version of the time zone database currently
     * in use.  The format of the string is dependent on the underlying time zone
     * database implementation, but will typically contain the year in which the database
     * was updated plus a letter from a to z indicating changes made within that year.
     *
     * <p>Time zone database updates should be expected to occur periodically due to
     * political and legal changes that cannot be anticipated in advance.  Therefore,
     * when computing the UTC time for a future event, applications should be aware that
     * the results may differ following a time zone database update.  This method allows
     * applications to detect that a database change has occurred, and to recalculate any
     * cached times accordingly.
     *
     * <p>The time zone database may be assumed to change only when the device runtime
     * is restarted.  Therefore, it is not necessary to re-query the database version
     * during the lifetime of an activity.
     */
    public static String getTimeZoneDatabaseVersion() {
        return ZoneInfoDB.getInstance().getVersion();
    }

    /** @hide Field length that can hold 999 days of time */
    public static final int HUNDRED_DAY_FIELD_LEN = 19;

    private static final int SECONDS_PER_MINUTE = 60;
    private static final int SECONDS_PER_HOUR = 60 * 60;
    private static final int SECONDS_PER_DAY = 24 * 60 * 60;

    /** @hide */
    public static final long NANOS_PER_MS = 1000000;

    private static final Object sFormatSync = new Object();
    private static char[] sFormatStr = new char[HUNDRED_DAY_FIELD_LEN+10];
    private static char[] sTmpFormatStr = new char[HUNDRED_DAY_FIELD_LEN+10];

    static private int accumField(int amt, int suffix, boolean always, int zeropad) {
        if (amt > 999) {
            int num = 0;
            while (amt != 0) {
                num++;
                amt /= 10;
            }
            return num + suffix;
        } else {
            if (amt > 99 || (always && zeropad >= 3)) {
                return 3+suffix;
            }
            if (amt > 9 || (always && zeropad >= 2)) {
                return 2+suffix;
            }
            if (always || amt > 0) {
                return 1+suffix;
            }
        }
        return 0;
    }

    static private int printFieldLocked(char[] formatStr, int amt, char suffix, int pos,
            boolean always, int zeropad) {
        if (always || amt > 0) {
            final int startPos = pos;
            if (amt > 999) {
                int tmp = 0;
                while (amt != 0 && tmp < sTmpFormatStr.length) {
                    int dig = amt % 10;
                    sTmpFormatStr[tmp] = (char)(dig + '0');
                    tmp++;
                    amt /= 10;
                }
                tmp--;
                while (tmp >= 0) {
                    formatStr[pos] = sTmpFormatStr[tmp];
                    pos++;
                    tmp--;
                }
            } else {
                if ((always && zeropad >= 3) || amt > 99) {
                    int dig = amt/100;
                    formatStr[pos] = (char)(dig + '0');
                    pos++;
                    amt -= (dig*100);
                }
                if ((always && zeropad >= 2) || amt > 9 || startPos != pos) {
                    int dig = amt/10;
                    formatStr[pos] = (char)(dig + '0');
                    pos++;
                    amt -= (dig*10);
                }
                formatStr[pos] = (char)(amt + '0');
                pos++;
            }
            formatStr[pos] = suffix;
            pos++;
        }
        return pos;
    }

    private static int formatDurationLocked(long duration, int fieldLen) {
        if (sFormatStr.length < fieldLen) {
            sFormatStr = new char[fieldLen];
        }

        char[] formatStr = sFormatStr;

        if (duration == 0) {
            int pos = 0;
            fieldLen -= 1;
            while (pos < fieldLen) {
                formatStr[pos++] = ' ';
            }
            formatStr[pos] = '0';
            return pos+1;
        }

        char prefix;
        if (duration > 0) {
            prefix = '+';
        } else {
            prefix = '-';
            duration = -duration;
        }

        int millis = (int)(duration%1000);
        int seconds = (int) Math.floor(duration / 1000);
        int days = 0, hours = 0, minutes = 0;

        if (seconds >= SECONDS_PER_DAY) {
            days = seconds / SECONDS_PER_DAY;
            seconds -= days * SECONDS_PER_DAY;
        }
        if (seconds >= SECONDS_PER_HOUR) {
            hours = seconds / SECONDS_PER_HOUR;
            seconds -= hours * SECONDS_PER_HOUR;
        }
        if (seconds >= SECONDS_PER_MINUTE) {
            minutes = seconds / SECONDS_PER_MINUTE;
            seconds -= minutes * SECONDS_PER_MINUTE;
        }

        int pos = 0;

        if (fieldLen != 0) {
            int myLen = accumField(days, 1, false, 0);
            myLen += accumField(hours, 1, myLen > 0, 2);
            myLen += accumField(minutes, 1, myLen > 0, 2);
            myLen += accumField(seconds, 1, myLen > 0, 2);
            myLen += accumField(millis, 2, true, myLen > 0 ? 3 : 0) + 1;
            while (myLen < fieldLen) {
                formatStr[pos] = ' ';
                pos++;
                myLen++;
            }
        }

        formatStr[pos] = prefix;
        pos++;

        int start = pos;
        boolean zeropad = fieldLen != 0;
        pos = printFieldLocked(formatStr, days, 'd', pos, false, 0);
        pos = printFieldLocked(formatStr, hours, 'h', pos, pos != start, zeropad ? 2 : 0);
        pos = printFieldLocked(formatStr, minutes, 'm', pos, pos != start, zeropad ? 2 : 0);
        pos = printFieldLocked(formatStr, seconds, 's', pos, pos != start, zeropad ? 2 : 0);
        pos = printFieldLocked(formatStr, millis, 'm', pos, true, (zeropad && pos != start) ? 3 : 0);
        formatStr[pos] = 's';
        return pos + 1;
    }

    /** @hide Just for debugging; not internationalized. */
    public static void formatDuration(long duration, StringBuilder builder) {
        synchronized (sFormatSync) {
            int len = formatDurationLocked(duration, 0);
            builder.append(sFormatStr, 0, len);
        }
    }

    /** @hide Just for debugging; not internationalized. */
    public static void formatDuration(long duration, StringBuilder builder, int fieldLen) {
        synchronized (sFormatSync) {
            int len = formatDurationLocked(duration, fieldLen);
            builder.append(sFormatStr, 0, len);
        }
    }

    /** @hide Just for debugging; not internationalized. */
<<<<<<< HEAD
    @UnsupportedAppUsage
=======
    @UnsupportedAppUsage(maxTargetSdk = Build.VERSION_CODES.P, trackingBug = 115609023)
>>>>>>> de843449
    public static void formatDuration(long duration, PrintWriter pw, int fieldLen) {
        synchronized (sFormatSync) {
            int len = formatDurationLocked(duration, fieldLen);
            pw.print(new String(sFormatStr, 0, len));
        }
    }

    /** @hide Just for debugging; not internationalized. */
    public static String formatDuration(long duration) {
        synchronized (sFormatSync) {
            int len = formatDurationLocked(duration, 0);
            return new String(sFormatStr, 0, len);
        }
    }

    /** @hide Just for debugging; not internationalized. */
<<<<<<< HEAD
    @UnsupportedAppUsage
=======
    @UnsupportedAppUsage(maxTargetSdk = Build.VERSION_CODES.P, trackingBug = 115609023)
>>>>>>> de843449
    public static void formatDuration(long duration, PrintWriter pw) {
        formatDuration(duration, pw, 0);
    }

    /** @hide Just for debugging; not internationalized. */
    public static void formatDuration(long time, long now, PrintWriter pw) {
        if (time == 0) {
            pw.print("--");
            return;
        }
        formatDuration(time-now, pw, 0);
    }

    /** @hide Just for debugging; not internationalized. */
    public static String formatUptime(long time) {
        final long diff = time - SystemClock.uptimeMillis();
        if (diff > 0) {
            return time + " (in " + diff + " ms)";
        }
        if (diff < 0) {
            return time + " (" + -diff + " ms ago)";
        }
        return time + " (now)";
    }

    /**
     * Convert a System.currentTimeMillis() value to a time of day value like
     * that printed in logs. MM-DD HH:MM:SS.MMM
     *
     * @param millis since the epoch (1/1/1970)
     * @return String representation of the time.
     * @hide
     */
    @UnsupportedAppUsage
    public static String logTimeOfDay(long millis) {
        Calendar c = Calendar.getInstance();
        if (millis >= 0) {
            c.setTimeInMillis(millis);
            return String.format("%tm-%td %tH:%tM:%tS.%tL", c, c, c, c, c, c);
        } else {
            return Long.toString(millis);
        }
    }

    /** {@hide} */
    public static String formatForLogging(long millis) {
        if (millis <= 0) {
            return "unknown";
        } else {
            return sLoggingFormat.format(new Date(millis));
        }
    }
}<|MERGE_RESOLUTION|>--- conflicted
+++ resolved
@@ -19,10 +19,7 @@
 import android.annotation.NonNull;
 import android.annotation.Nullable;
 import android.annotation.UnsupportedAppUsage;
-<<<<<<< HEAD
-=======
 import android.os.Build;
->>>>>>> de843449
 import android.os.SystemClock;
 
 import libcore.timezone.CountryTimeZones;
@@ -293,11 +290,7 @@
     }
 
     /** @hide Just for debugging; not internationalized. */
-<<<<<<< HEAD
-    @UnsupportedAppUsage
-=======
     @UnsupportedAppUsage(maxTargetSdk = Build.VERSION_CODES.P, trackingBug = 115609023)
->>>>>>> de843449
     public static void formatDuration(long duration, PrintWriter pw, int fieldLen) {
         synchronized (sFormatSync) {
             int len = formatDurationLocked(duration, fieldLen);
@@ -314,11 +307,7 @@
     }
 
     /** @hide Just for debugging; not internationalized. */
-<<<<<<< HEAD
-    @UnsupportedAppUsage
-=======
     @UnsupportedAppUsage(maxTargetSdk = Build.VERSION_CODES.P, trackingBug = 115609023)
->>>>>>> de843449
     public static void formatDuration(long duration, PrintWriter pw) {
         formatDuration(duration, pw, 0);
     }
