--- conflicted
+++ resolved
@@ -2592,8 +2592,6 @@
         android:description="@string/permdesc_accessThemeService"
         android:protectionLevel="signature" />
 
-<<<<<<< HEAD
-=======
     <!-- Allows an application to read the current theme configuration and
          get information about the various themes currently installed
          @hide -->
@@ -2611,7 +2609,6 @@
         android:description="@string/permdesc_writeThemesDesc"
         android:protectionLevel="signature" />
 
->>>>>>> d852faf4
     <!-- Allows an application access the CM hardware abstraction framework (DANGEROUS)
          <p>Not for use by third-party applications.
          @hide -->
