--- conflicted
+++ resolved
@@ -564,23 +564,11 @@
   <string-array name="fingerprint_error_vendor">
   </string-array>
     <string name="fingerprint_icon_content_description" msgid="2340202869968465936">"رمز بصمة الإصبع"</string>
-<<<<<<< HEAD
-    <!-- no translation found for permlab_manageFace (7262837876352591553) -->
-    <skip />
-    <string name="permdesc_manageFace" msgid="8919637120670185330">"السماح للتطبيق باستدعاء طرق لإضافة نماذج من الوجوه وحذفها"</string>
-    <!-- no translation found for permlab_useFaceAuthentication (2565716575739037572) -->
-    <skip />
-    <!-- no translation found for permdesc_useFaceAuthentication (4712947955047607722) -->
-    <skip />
-    <!-- no translation found for face_recalibrate_notification_name (1913676850645544352) -->
-    <skip />
-=======
     <string name="permlab_manageFace" msgid="7262837876352591553">"إدارة أجهزة \"فتح القفل بالوجه\""</string>
     <string name="permdesc_manageFace" msgid="8919637120670185330">"السماح للتطبيق باستدعاء طرق لإضافة نماذج من الوجوه وحذفها"</string>
     <string name="permlab_useFaceAuthentication" msgid="2565716575739037572">"استخدام أجهزة \"فتح القفل بالوجه\""</string>
     <string name="permdesc_useFaceAuthentication" msgid="4712947955047607722">"السماح للتطبيق باستخدام أجهزة \"فتح القفل بالوجه\" لإجراء المصادقة"</string>
     <string name="face_recalibrate_notification_name" msgid="1913676850645544352">"فتح القفل بالوجه"</string>
->>>>>>> dbf9e87c
     <string name="face_recalibrate_notification_title" msgid="4087620069451499365">"إعادة تسجيل وجهك"</string>
     <string name="face_recalibrate_notification_content" msgid="5530308842361499835">"لتحسين قدرة الجهاز على معرفة وجهك، يُرجى إعادة تسجيل الوجه."</string>
     <string name="face_acquired_insufficient" msgid="2767330364802375742">"تعذّر تسجيل بيانات دقيقة للوجه. حاول مرة أخرى."</string>
@@ -593,11 +581,7 @@
     <string name="face_acquired_too_right" msgid="3667075962661863218">"يُرجى نقل الهاتف إلى اليمين."</string>
     <string name="face_acquired_too_left" msgid="3148242963894703424">"يُرجى نقل الهاتف إلى اليسار."</string>
     <string name="face_acquired_poor_gaze" msgid="5606479370806754905">"يُرجى النظر إلى جهازك مباشرة أكثر."</string>
-<<<<<<< HEAD
-    <string name="face_acquired_not_detected" msgid="4885504661626728809">"يتعذّر رؤية وجهك. يُرجى النظر إلى الهاتف."</string>
-=======
     <string name="face_acquired_not_detected" msgid="1879714205006680222">"ضع وجهك أمام الهاتف مباشرة."</string>
->>>>>>> dbf9e87c
     <string name="face_acquired_too_much_motion" msgid="3149332171102108851">"حركة أكثر من اللازم يُرجى حمل بدون حركة."</string>
     <string name="face_acquired_recalibrate" msgid="8077949502893707539">"يُرجى إعادة تسجيل وجهك."</string>
     <string name="face_acquired_too_different" msgid="7663983770123789694">"لم يعُد يمكن التعرّف على الوجه. حاول مرة أخرى."</string>
@@ -606,26 +590,6 @@
     <string name="face_acquired_tilt_too_extreme" msgid="4019954263012496468">"حرّك رأسك قليلاً نحو الأمام مباشرة."</string>
     <string name="face_acquired_roll_too_extreme" msgid="6312973147689664409">"حرّك رأسك قليلاً نحو الوسط."</string>
     <string name="face_acquired_obscured" msgid="5357207702967893283">"عليك بإزالة أي شيء يُخفي وجهك."</string>
-<<<<<<< HEAD
-    <string name="face_acquired_sensor_dirty" msgid="2535761002815565222">"نظِّف المستشعر أعلى الشاشة."</string>
-  <string-array name="face_acquired_vendor">
-  </string-array>
-    <string name="face_error_hw_not_available" msgid="396883585636963908">"يتعذّر التحقُّق من الوجه. الجهاز غير مُتاح."</string>
-    <!-- no translation found for face_error_timeout (981512090365729465) -->
-    <skip />
-    <string name="face_error_no_space" msgid="2712120617457553825">"يتعذَّر تخزين بيانات الوجه الجديد. احذف الوجه القديم أولاً."</string>
-    <string name="face_error_canceled" msgid="283945501061931023">"تمّ إلغاء عملية مصادقة الوجه."</string>
-    <!-- no translation found for face_error_user_canceled (5317030072349668946) -->
-    <skip />
-    <string name="face_error_lockout" msgid="3407426963155388504">"تمّ إجراء محاولات كثيرة. أعِد المحاولة لاحقًا."</string>
-    <!-- no translation found for face_error_lockout_permanent (4723594314443097159) -->
-    <skip />
-    <string name="face_error_unable_to_process" msgid="4940944939691171539">"يتعذّر التحقق من الوجه. حاول مرة أخرى."</string>
-    <!-- no translation found for face_error_not_enrolled (4016937174832839540) -->
-    <skip />
-    <!-- no translation found for face_error_hw_not_present (8302690289757559738) -->
-    <skip />
-=======
     <string name="face_acquired_sensor_dirty" msgid="7905138627046865579">"يُرجى تنظيف الجزء العلوي من الشاشة، بما في ذلك الشريط الأسود."</string>
   <string-array name="face_acquired_vendor">
   </string-array>
@@ -639,7 +603,6 @@
     <string name="face_error_unable_to_process" msgid="4940944939691171539">"يتعذّر التحقق من الوجه. حاول مرة أخرى."</string>
     <string name="face_error_not_enrolled" msgid="4016937174832839540">"لم يسبق لك إعداد \"فتح القفل بالوجه\"."</string>
     <string name="face_error_hw_not_present" msgid="8302690289757559738">"\"فتح القفل بالوجه\" غير متوفر على هذا الجهاز."</string>
->>>>>>> dbf9e87c
     <string name="face_name_template" msgid="7004562145809595384">"الوجه <xliff:g id="FACEID">%d</xliff:g>"</string>
   <string-array name="face_error_vendor">
   </string-array>
