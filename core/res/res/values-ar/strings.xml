--- conflicted
+++ resolved
@@ -261,17 +261,10 @@
     </plurals>
     <string name="global_action_toggle_silent_mode" msgid="8464352592860372188">"وضع صامت"</string>
     <string name="global_action_silent_mode_on_status" msgid="2371892537738632013">"الصوت متوقف"</string>
-<<<<<<< HEAD
-    <string name="global_action_silent_mode_off_status" msgid="6608006545950920042">"الصوت قيد التفعيل"</string>
-    <string name="global_actions_toggle_airplane_mode" msgid="6911684460146916206">"وضع الطيران"</string>
-    <string name="global_actions_airplane_mode_on_status" msgid="5508025516695361936">"وضع الطيران قيد التفعيل"</string>
-    <string name="global_actions_airplane_mode_off_status" msgid="8522219771500505475">"وضع الطيران متوقف"</string>
-=======
     <string name="global_action_silent_mode_off_status" msgid="6608006545950920042">"الصوت قيد التشغيل"</string>
     <string name="global_actions_toggle_airplane_mode" msgid="6911684460146916206">"وضع الطائرة"</string>
     <string name="global_actions_airplane_mode_on_status" msgid="5508025516695361936">"وضع الطائرة قيد التشغيل"</string>
     <string name="global_actions_airplane_mode_off_status" msgid="8522219771500505475">"وضع الطائرة متوقف"</string>
->>>>>>> 07ec9b4d
     <string name="global_action_settings" msgid="4671878836947494217">"الإعدادات"</string>
     <string name="global_action_assist" msgid="2517047220311505805">"مساعدة"</string>
     <string name="global_action_voice_assist" msgid="6655788068555086695">"المساعد الصوتي"</string>
@@ -397,7 +390,7 @@
     <string name="permlab_getPackageSize" msgid="375391550792886641">"قياس مساحة تخزين التطبيق"</string>
     <string name="permdesc_getPackageSize" msgid="742743530909966782">"للسماح للتطبيق باسترداد شفرته وبياناته وأحجام ذاكرات التخزين المؤقت"</string>
     <string name="permlab_writeSettings" msgid="8057285063719277394">"تعديل إعدادات النظام"</string>
-    <string name="permdesc_writeSettings" msgid="8293047411196067188">"للسماح للتطبيق بتعديل بيانات إعدادات النظام. يمكن أن تتلف التطبيقات الضارة إعداد نظامك."</string>
+    <string name="permdesc_writeSettings" msgid="8293047411196067188">"للسماح للتطبيق بتعديل بيانات إعدادات النظام. يمكن أن تتلف التطبيقات الضارة تهيئة نظامك."</string>
     <string name="permlab_receiveBootCompleted" msgid="6643339400247325379">"العمل عند بدء التشغيل"</string>
     <string name="permdesc_receiveBootCompleted" product="tablet" msgid="5565659082718177484">"للسماح للتطبيق ببدء تشغيل نفسه عقب انتهاء النظام من التشغيل. قد يؤدي ذلك إلى استغراق المزيد من الوقت عند بدء الجهاز اللوحي والسماح للتطبيق بإبطاء الأداء الإجمالي للجهاز اللوحي من خلال تشغيله دائمًا."</string>
     <string name="permdesc_receiveBootCompleted" product="tv" msgid="4900842256047614307">"‏للسماح بتشغيل التطبيق تلقائيًا بعد الانتهاء من بدء تشغيل النظام. وقد يؤدي ذلك إلى إطالة فترة بدء تشغيل جهاز Android TV، بالإضافة إلى أنه يسمح للتطبيق بإبطاء أداء الجهاز بشكل عام لأنه يتم تشغيله بشكل دائم."</string>
@@ -501,7 +494,7 @@
     <string name="permlab_accessWifiState" msgid="5552488500317911052">"‏عرض اتصالات Wi-Fi"</string>
     <string name="permdesc_accessWifiState" msgid="6913641669259483363">"‏للسماح للتطبيق بعرض معلومات حول شبكات Wi-Fi، كعرض معلومات حول ما إذا تم تفعيل Wi-Fi واسم أجهزة Wi-Fi المتصلة."</string>
     <string name="permlab_changeWifiState" msgid="7947824109713181554">"‏التوصيل والفصل من Wi-Fi"</string>
-    <string name="permdesc_changeWifiState" msgid="7170350070554505384">"‏للسماح للتطبيق بالاتصال بنقاط الوصول إلى Wi-Fi وقطع الاتصال بها، وإجراء تغييرات على إعداد الجهاز لشبكات Wi-Fi."</string>
+    <string name="permdesc_changeWifiState" msgid="7170350070554505384">"‏للسماح للتطبيق بالاتصال بنقاط الوصول إلى Wi-Fi وقطع الاتصال بها، وإجراء تغييرات على تهيئة الجهاز لشبكات Wi-Fi."</string>
     <string name="permlab_changeWifiMulticastState" msgid="285626875870754696">"‏السماح باستقبال بث Wi-Fi متعدد"</string>
     <string name="permdesc_changeWifiMulticastState" product="tablet" msgid="191079868596433554">"‏للسماح للتطبيق بتلقي الحزم التي يتم إرسالها إلى جميع الأجهزة على شبكة Wi-Fi باستخدام عناوين بث متعدد، وليس باستخدام جهازك اللوحي فقط. ويؤدي ذلك إلى استخدام قدر أكبر من الطاقة يفوق وضع البث غير المتعدد."</string>
     <string name="permdesc_changeWifiMulticastState" product="tv" msgid="1336952358450652595">"‏للسماح للتطبيق بتلقّي الحِزم التي يتم إرسالها إلى جميع الأجهزة على شبكة Wi-Fi باستخدام عناوين بث متعدد، وليس باستخدام جهاز Android TV فقط. ويؤدي ذلك إلى استخدام قدر أكبر من الطاقة يفوق ما يتم استهلاكه في وضع البث غير المتعدد."</string>
@@ -517,9 +510,9 @@
     <string name="permdesc_changeWimaxState" product="tv" msgid="5373274458799425276">"‏للسماح للتطبيق بتوصيل جهاز Android TV بشبكات WiMAX وقطع اتصاله بها."</string>
     <string name="permdesc_changeWimaxState" product="default" msgid="1551666203780202101">"‏للسماح للتطبيق بتوصيل الهاتف بشبكات WiMAX وقطع اتصاله بها."</string>
     <string name="permlab_bluetooth" msgid="586333280736937209">"الاتصال بأجهزة بلوتوث"</string>
-    <string name="permdesc_bluetooth" product="tablet" msgid="3053222571491402635">"للسماح للتطبيق بعرض إعداد البلوتوث على الجهاز اللوحي وإجراء اتصالات وقبولها مع الأجهزة المقترنة."</string>
+    <string name="permdesc_bluetooth" product="tablet" msgid="3053222571491402635">"للسماح للتطبيق بعرض تهيئة البلوتوث على الجهاز اللوحي وإجراء اتصالات وقبولها مع الأجهزة المقترنة."</string>
     <string name="permdesc_bluetooth" product="tv" msgid="8851534496561034998">"‏للسماح للتطبيق بعرض بيانات ضبط البلوتوث على جهاز Android TV وإجراء اتصالات مع الأجهزة المقترنة وقبولها."</string>
-    <string name="permdesc_bluetooth" product="default" msgid="2779606714091276746">"للسماح للتطبيق بعرض إعداد البلوتوث على الهاتف وإجراء اتصالات وقبولها مع الأجهزة المقترنة."</string>
+    <string name="permdesc_bluetooth" product="default" msgid="2779606714091276746">"للسماح للتطبيق بعرض تهيئة البلوتوث على الهاتف وإجراء اتصالات وقبولها مع الأجهزة المقترنة."</string>
     <string name="permlab_preferredPaymentInfo" msgid="5274423844767445054">"‏معلومات الخدمات المدفوعة باستخدام الاتصال قصير المدى NFC المفضّل"</string>
     <string name="permdesc_preferredPaymentInfo" msgid="8583552469807294967">"‏يسمح هذا الإذن للتطبيق بالحصول على معلومات الخدمات المدفوعة باستخدام الاتصال قصير المدى NFC المفضّل، مثلاً المساعدات المسجّلة ووجهة المسار."</string>
     <string name="permlab_nfc" msgid="1904455246837674977">"التحكم في اتصال الحقل القريب"</string>
@@ -657,8 +650,8 @@
     <string name="permdesc_bindConditionProviderService" msgid="6106018791256120258">"للسماح للمالك بالربط بواجهة المستوى العلوي لخدمة موفر الحالة. لن تكون هناك حاجة إلى هذا الإعداد مطلقًا مع التطبيقات العادية."</string>
     <string name="permlab_bindDreamService" msgid="4776175992848982706">"‏الالتزام بخدمة dream"</string>
     <string name="permdesc_bindDreamService" msgid="9129615743300572973">"‏للسماح للمالك بالالتزام بواجهة المستوى العلوي لخدمة dream. لن تكون هناك حاجة إليه مطلقًا مع التطبيقات العادية."</string>
-    <string name="permlab_invokeCarrierSetup" msgid="5098810760209818140">"استدعاء تطبيق الإعداد الذي يوفره مشغل شبكة الجوال"</string>
-    <string name="permdesc_invokeCarrierSetup" msgid="4790845896063237887">"للسماح للمالك باستدعاء تطبيق الإعداد الذي يوفره مشغل شبكة الجوال. لن تكون هناك حاجة إليه مطلقًا مع التطبيقات العادية."</string>
+    <string name="permlab_invokeCarrierSetup" msgid="5098810760209818140">"استدعاء تطبيق التهيئة الذي يوفره مشغل شبكة الجوال"</string>
+    <string name="permdesc_invokeCarrierSetup" msgid="4790845896063237887">"للسماح للمالك باستدعاء تطبيق التهيئة الذي يوفره مشغل شبكة الجوال. لن تكون هناك حاجة إليه مطلقًا مع التطبيقات العادية."</string>
     <string name="permlab_accessNetworkConditions" msgid="1270732533356286514">"الاستماع إلى ملاحظات حول أحوال الشبكة"</string>
     <string name="permdesc_accessNetworkConditions" msgid="2959269186741956109">"للسماح للتطبيق بالاستماع إلى ملاحظات حول أحوال الشبكة. لا حاجة إلى هذا مع التطبيقات العادية."</string>
     <string name="permlab_setInputCalibration" msgid="932069700285223434">"تغيير معايرة أجهزة الإدخال"</string>
@@ -674,7 +667,7 @@
     <string name="permlab_bindCarrierServices" msgid="2395596978626237474">"الالتزام بخدمات مشغل شبكة الجوال"</string>
     <string name="permdesc_bindCarrierServices" msgid="9185614481967262900">"للسماح للمالك بالالتزام بخدمات مشغل شبكة الجوال. لن تكون هناك حاجة إليه مطلقًا مع التطبيقات العادية."</string>
     <string name="permlab_access_notification_policy" msgid="5524112842876975537">"الوصول إلى إعداد \"عدم الإزعاج\""</string>
-    <string name="permdesc_access_notification_policy" msgid="8538374112403845013">"للسماح للتطبيق بقراءة إعداد \"عدم الإزعاج\" وكتابتها."</string>
+    <string name="permdesc_access_notification_policy" msgid="8538374112403845013">"للسماح للتطبيق بقراءة تهيئة \"عدم الإزعاج\" وكتابتها."</string>
     <string name="permlab_startViewPermissionUsage" msgid="1504564328641112341">"بدء استخدام إذن العرض"</string>
     <string name="permdesc_startViewPermissionUsage" msgid="2820325605959586538">"للسماح للمالك ببدء استخدام الإذن لأحد التطبيقات. ولن تكون هناك حاجة إليه مطلقًا مع التطبيقات العادية."</string>
     <string name="policylab_limitPassword" msgid="4851829918814422199">"تعيين قواعد كلمة المرور"</string>
@@ -1165,7 +1158,7 @@
     <string name="Midnight" msgid="8176019203622191377">"منتصف الليل"</string>
     <string name="elapsed_time_short_format_mm_ss" msgid="8689459651807876423">"<xliff:g id="MINUTES">%1$02d</xliff:g>:<xliff:g id="SECONDS">%2$02d</xliff:g>"</string>
     <string name="elapsed_time_short_format_h_mm_ss" msgid="2302144714803345056">"<xliff:g id="HOURS">%1$d</xliff:g>:<xliff:g id="MINUTES">%2$02d</xliff:g>:<xliff:g id="SECONDS">%3$02d</xliff:g>"</string>
-    <string name="selectAll" msgid="1532369154488982046">"تحديد الكل"</string>
+    <string name="selectAll" msgid="1532369154488982046">"اختيار الكل"</string>
     <string name="cut" msgid="2561199725874745819">"قص"</string>
     <string name="copy" msgid="5472512047143665218">"نسخ"</string>
     <string name="failed_to_copy_to_clipboard" msgid="725919885138539875">"تعذّر النسخ في الحافظة"</string>
@@ -1316,7 +1309,7 @@
     <string name="volume_ringtone" msgid="134784084629229029">"مستوى صوت الرنين"</string>
     <string name="volume_music" msgid="7727274216734955095">"مستوى صوت الوسائط"</string>
     <string name="volume_music_hint_playing_through_bluetooth" msgid="2614142915948898228">"تشغيل من خلال البلوتوث"</string>
-    <string name="volume_music_hint_silent_ringtone_selected" msgid="1514829655029062233">"تم ضبط نغمة الرنين الصامتة"</string>
+    <string name="volume_music_hint_silent_ringtone_selected" msgid="1514829655029062233">"تم تعيين نغمة الرنين الصامتة"</string>
     <string name="volume_call" msgid="7625321655265747433">"مستوى صوت المكالمات الواردة"</string>
     <string name="volume_bluetooth_call" msgid="2930204618610115061">"مستوى صوت المكالمة الواردة بالبلوتوث"</string>
     <string name="volume_alarm" msgid="4486241060751798448">"مستوى صوت المنبّه"</string>
@@ -1472,7 +1465,7 @@
     <string name="ext_media_status_unmountable" msgid="7043574843541087748">"تالف"</string>
     <string name="ext_media_status_unsupported" msgid="5460509911660539317">"غير متوافق"</string>
     <string name="ext_media_status_ejecting" msgid="7532403368044013797">"جارٍ إنهاء التحميل…"</string>
-    <string name="ext_media_status_formatting" msgid="774148701503179906">"تجري التهيئة..."</string>
+    <string name="ext_media_status_formatting" msgid="774148701503179906">"جارٍ التهيئة…"</string>
     <string name="ext_media_status_missing" msgid="6520746443048867314">"لم يتم الإدخال"</string>
     <string name="activity_list_empty" msgid="4219430010716034252">"لم يتم العثور على أي أنشطة متطابقة."</string>
     <string name="permlab_route_media_output" msgid="8048124531439513118">"توجيه إخراج الوسائط"</string>
@@ -2137,7 +2130,7 @@
     <string name="mime_type_spreadsheet_ext" msgid="8720173181137254414">"جدول بيانات: <xliff:g id="EXTENSION">%1$s</xliff:g>"</string>
     <string name="mime_type_presentation" msgid="1145384236788242075">"عرض تقديمي"</string>
     <string name="mime_type_presentation_ext" msgid="8761049335564371468">"عرض تقديمي: <xliff:g id="EXTENSION">%1$s</xliff:g>"</string>
-    <string name="bluetooth_airplane_mode_toast" msgid="2066399056595768554">"سيظل البلوتوث مفعَّلاً أثناء استخدام \"وضع الطيران\"."</string>
+    <string name="bluetooth_airplane_mode_toast" msgid="2066399056595768554">"سيظل البلوتوث مفعَّلاً أثناء استخدام \"وضع الطائرة\"."</string>
     <string name="car_loading_profile" msgid="8219978381196748070">"جارٍ التحميل"</string>
     <plurals name="file_count" formatted="false" msgid="7063513834724389247">
       <item quantity="zero"><xliff:g id="FILE_NAME_2">%s</xliff:g> و<xliff:g id="COUNT_3">%d</xliff:g> ملف</item>
