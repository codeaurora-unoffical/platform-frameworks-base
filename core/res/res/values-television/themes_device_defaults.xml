--- conflicted
+++ resolved
@@ -27,12 +27,9 @@
     </style>
 
     <!-- TV always use dark mode -->
-<<<<<<< HEAD
-=======
     <style name="Theme.DeviceDefault.System" parent="Theme.DeviceDefault" />
     <style name="Theme.DeviceDefault.System.Dialog" parent="Theme.DeviceDefault.Dialog" />
     <style name="Theme.DeviceDefault.System.Dialog.Alert" parent="Theme.DeviceDefault.Dialog.Alert" />
->>>>>>> dbf9e87c
     <style name="Theme.DeviceDefault.Autofill.Light" parent="Theme.DeviceDefault.Autofill"/>
     <style name="Theme.DeviceDefault.Light.Autofill.Save" parent="Theme.DeviceDefault.Autofill.Save"/>
 
