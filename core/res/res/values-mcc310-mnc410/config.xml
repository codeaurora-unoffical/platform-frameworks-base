--- conflicted
+++ resolved
@@ -23,14 +23,4 @@
     <!-- Configure mobile network MTU. Carrier specific value is set here.
     -->
     <integer name="config_mobile_mtu">1410</integer>
-
-<<<<<<< HEAD
-    <!-- Boolean indicating whether frameworks needs to reset cell broadcast geo-fencing
-         check after reboot or airplane mode toggling -->
-    <bool translatable="false" name="reset_geo_fencing_check_after_boot_or_apm">true</bool>
-=======
-    <!-- Enable 5 bar signal strength icon -->
-    <bool name="config_inflateSignalStrength">true</bool>
-
->>>>>>> d2d3a206
 </resources>