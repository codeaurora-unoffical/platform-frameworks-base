<?xml version="1.0" encoding="UTF-8"?>
<!-- 
/* //device/apps/common/assets/res/any/strings.xml
**
** Copyright 2006, The Android Open Source Project
**
** Licensed under the Apache License, Version 2.0 (the "License");
** you may not use this file except in compliance with the License.
** You may obtain a copy of the License at
**
**     http://www.apache.org/licenses/LICENSE-2.0
**
** Unless required by applicable law or agreed to in writing, software
** distributed under the License is distributed on an "AS IS" BASIS,
** WITHOUT WARRANTIES OR CONDITIONS OF ANY KIND, either express or implied.
** See the License for the specific language governing permissions and
** limitations under the License.
*/
 -->

<resources xmlns:android="http://schemas.android.com/apk/res/android"
    xmlns:xliff="urn:oasis:names:tc:xliff:document:1.2">
    <string name="byteShort" msgid="8340973892742019101">"B"</string>
    <string name="kilobyteShort" msgid="7542884022844556968">"kB"</string>
    <string name="megabyteShort" msgid="6355851576770428922">"MB"</string>
    <string name="gigabyteShort" msgid="3259882455212193214">"GB"</string>
    <string name="terabyteShort" msgid="231613018159186962">"TB"</string>
    <string name="petabyteShort" msgid="5637816680144990219">"PB"</string>
    <string name="fileSizeSuffix" msgid="8897567456150907538">"<xliff:g id="NUMBER">%1$s</xliff:g> <xliff:g id="UNIT">%2$s</xliff:g>"</string>
    <string name="untitled" msgid="4638956954852782576">"&lt;ନାମହୀନ&gt;"</string>
    <string name="emptyPhoneNumber" msgid="7694063042079676517">"(କୌଣସି ଫୋନ୍ ନମ୍ବର ନାହିଁ)"</string>
    <string name="unknownName" msgid="6867811765370350269">"ଅଜଣା"</string>
    <string name="defaultVoiceMailAlphaTag" msgid="2660020990097733077">"ଭଏସ୍‌ ମେଲ୍"</string>
    <string name="defaultMsisdnAlphaTag" msgid="2850889754919584674">"MSISDN1"</string>
    <string name="mmiError" msgid="5154499457739052907">"ସଂଯୋଗରେ ସମସ୍ୟା ଅଛି କିମ୍ବା ଅମାନ୍ୟ MMI କୋଡ୍।"</string>
    <string name="mmiFdnError" msgid="5224398216385316471">"କେବଳ ସ୍ଥାୟୀ ଡାୟଲିଙ୍ଗ ନମ୍ବର୍‌ ପାଇଁ କାର୍ଯ୍ୟ ସୀମିତ ଅଟେ।"</string>
    <string name="mmiErrorWhileRoaming" msgid="762488890299284230">"ଆପଣ ରୋମିଙ୍ଗରେ ଥିବାବେଳେ କଲ୍‍ ଫର୍‌ୱର୍ଡିଙ୍ଗ ସେଟିଙ୍ଗ ବଦଳାଇପାରିବେ ନାହିଁ।"</string>
    <string name="serviceEnabled" msgid="8147278346414714315">"ସେବା ସକ୍ଷମ କରାଯାଇଥିଲା।"</string>
    <string name="serviceEnabledFor" msgid="6856228140453471041">"ଏଥିପାଇଁ ସେବା ସକ୍ଷମ କରାଯାଇଥିଲା:"</string>
    <string name="serviceDisabled" msgid="1937553226592516411">"ସେବାକୁ ଅକ୍ଷମ କରିଦିଆଯାଇଛି।"</string>
    <string name="serviceRegistered" msgid="6275019082598102493">"ପଞ୍ଜିକରଣ ସଫଳ ହେଲା।"</string>
    <string name="serviceErased" msgid="1288584695297200972">"ଲିଭାଇବା ସଫଳ ହେଲା।"</string>
    <string name="passwordIncorrect" msgid="7612208839450128715">"ଭୁଲ ପାସୱର୍ଡ।"</string>
    <string name="mmiComplete" msgid="8232527495411698359">"MMI ସମ୍ପୂର୍ଣ୍ଣ।"</string>
    <string name="badPin" msgid="9015277645546710014">"ଆପଣ ଟାଇପ୍‍ କରିଥିବା ପୁରୁଣା PIN ଭୁଲ ଅଟେ।"</string>
    <string name="badPuk" msgid="5487257647081132201">"ଆପଣ ଟାଇପ୍‍ କରିଥିବା PUK ଭୁଲ ଅଟେ।"</string>
    <string name="mismatchPin" msgid="609379054496863419">"ଆପଣ ଟାଇପ୍‍ କରିଥିବା PINଗୁଡ଼ିକ ମେଳ ହେଉନାହିଁ। ପୁଣି ଚେଷ୍ଟା କରନ୍ତୁ।"</string>
    <string name="invalidPin" msgid="3850018445187475377">"4 ରୁ 8ଟି ସଂଖ୍ୟା ବିଶିଷ୍ଟ ଏକ PIN ଟାଇପ୍ କରନ୍ତୁ।"</string>
    <string name="invalidPuk" msgid="8761456210898036513">"ଏକ PUK ଟାଇପ୍ କରନ୍ତୁ, ଯାହାକି 8 ସଂଖ୍ୟା ବିଶିଷ୍ଟ କିମ୍ୱା ତା’ଠାରୁ ଅଧିକ ହୋଇଥିବ।"</string>
    <string name="needPuk" msgid="919668385956251611">"ଆପଣଙ୍କ SIM କାର୍ଡ PUK ଲକ୍ ଅଛି। ଏହାକୁ ଅନଲକ୍‍ କରିବାକୁ PUK କୋଡ୍‌ ଟାଇପ୍ କରନ୍ତୁ।"</string>
    <string name="needPuk2" msgid="4526033371987193070">"SIM କାର୍ଡରୁ ଅବରୋଧ ହଟାଇବା ପାଇଁ PUK2 ଟାଇପ୍ କରନ୍ତୁ।"</string>
    <string name="enablePin" msgid="209412020907207950">"ସଫଳ ହେଲାନାହିଁ, SIM/RUIM ଲକ୍‍ କରନ୍ତୁ।"</string>
    <plurals name="pinpuk_attempts" formatted="false" msgid="1251012001539225582">
      <item quantity="other">ଆଉ <xliff:g id="NUMBER_1">%d</xliff:g>ଟି ପ୍ରୟାସ ପରେ SIM ଲକ୍‍ ହୋଇଯିବ।</item>
      <item quantity="one">ଆଉ <xliff:g id="NUMBER_0">%d</xliff:g>ଟି ପ୍ରୟାସ ପରେ SIM ଲକ୍‍ ହୋଇଯିବ।</item>
    </plurals>
    <string name="imei" msgid="2625429890869005782">"IMEI"</string>
    <string name="meid" msgid="4841221237681254195">"MEID"</string>
    <string name="ClipMmi" msgid="6952821216480289285">"ଇନକମିଙ୍ଗ କଲର୍ ଆଇଡି"</string>
    <string name="ClirMmi" msgid="7784673673446833091">"ଆଉଟଗୋଇଙ୍ଗ୍ କଲର୍ ଆଇଡି"</string>
    <string name="ColpMmi" msgid="3065121483740183974">"ସଂଯୁକ୍ତ ଲାଇନ୍ ID"</string>
    <string name="ColrMmi" msgid="4996540314421889589">"ସଂଯୁକ୍ତ ଲାଇନ୍ ID କଟକଣା"</string>
    <string name="CfMmi" msgid="5123218989141573515">"କଲ୍‌ ଫରୱାର୍ଡିଙ୍ଗ"</string>
    <string name="CwMmi" msgid="9129678056795016867">"କଲ୍‌ ଅପେକ୍ଷାରତ"</string>
    <string name="BaMmi" msgid="455193067926770581">"କଲ୍‌ ବ୍ୟାରିଙ୍ଗ୍"</string>
    <string name="PwdMmi" msgid="7043715687905254199">"ପାସ୍‌ୱର୍ଡ ପରିବର୍ତ୍ତନ"</string>
    <string name="PinMmi" msgid="3113117780361190304">"PIN ପରିବର୍ତ୍ତନ"</string>
    <string name="CnipMmi" msgid="3110534680557857162">"କଲିଙ୍ଗ ନମ୍ୱର୍‌ ଉପସ୍ଥିତ"</string>
    <string name="CnirMmi" msgid="3062102121430548731">"କଲିଙ୍ଗ ନମ୍ବର୍‌ ପ୍ରତିବନ୍ଧିତ"</string>
    <string name="ThreeWCMmi" msgid="9051047170321190368">"ତିନି ପ୍ରକାରରେ କଲିଙ୍ଗ"</string>
    <string name="RuacMmi" msgid="7827887459138308886">"ଅବାଞ୍ଛିତ ଅଜଣା କଲ୍‌ଗୁଡ଼ିକର ପ୍ରତ୍ୟାଖ୍ୟାନ"</string>
    <string name="CndMmi" msgid="3116446237081575808">"କଲିଙ୍ଗ ନମ୍ବର୍ ଡେଲିଭରୀ"</string>
    <string name="DndMmi" msgid="1265478932418334331">"ବିରକ୍ତ କରନ୍ତୁ ନାହିଁ"</string>
    <string name="CLIRDefaultOnNextCallOn" msgid="429415409145781923">"କଲର୍ ଆଇଡି ଡିଫଲ୍ଟ ଭାବରେ ପ୍ରତିବନ୍ଧିତ। ପରବର୍ତ୍ତୀ କଲ୍: ପ୍ରତିବନ୍ଧିତ"</string>
    <string name="CLIRDefaultOnNextCallOff" msgid="3092918006077864624">"କଲର୍ ଆଇଡି ଡିଫଲ୍ଟ ଭାବରେ ପ୍ରତିବନ୍ଧିତ। ପରବର୍ତ୍ତୀ କଲ୍: ପ୍ରତିବନ୍ଧିତ ନୁହେଁ"</string>
    <string name="CLIRDefaultOffNextCallOn" msgid="6179425182856418465">"କଲର୍ ଆଇଡି ଡିଫଲ୍ଟ ଭାବରେ ପ୍ରତିବନ୍ଧିତ ନୁହେଁ। ପରବର୍ତ୍ତୀ କଲ୍: ପ୍ରତିବନ୍ଧିତ"</string>
    <string name="CLIRDefaultOffNextCallOff" msgid="2567998633124408552">"କଲର୍ ଆଇଡି ଡିଫଲ୍ଟ ଭାବରେ ପ୍ରତିବନ୍ଧିତ ନୁହେଁ। ପରବର୍ତ୍ତୀ କଲ୍: ପ୍ରତିବନ୍ଧିତ ନୁହେଁ"</string>
    <string name="serviceNotProvisioned" msgid="8614830180508686666">"ସେବାର ସୁବିଧା ନାହିଁ।"</string>
    <string name="CLIRPermanent" msgid="3377371145926835671">"ଆପଣ କଲର୍‍ ID ସେଟିଙ୍ଗ ବଦଳାଇପାରିବେ ନାହିଁ।"</string>
    <string name="RestrictedOnDataTitle" msgid="5221736429761078014">"କୌଣସି ମୋବାଇଲ୍ ଡାଟା ସେବା ନାହିଁ"</string>
    <string name="RestrictedOnEmergencyTitle" msgid="6855466023161191166">"ଜରୁରୀକାଳୀନ କଲ୍ ଉପଲବ୍ଧ ନାହିଁ"</string>
    <string name="RestrictedOnNormalTitle" msgid="3179574012752700984">"କୌଣସି ଭଏସ୍‍ ସେବା ନାହିଁ"</string>
    <string name="RestrictedOnAllVoiceTitle" msgid="8037246983606545202">"କୌଣସି ଭଏସ୍ ସେବା କିମ୍ବା ଜରୁରୀକାଳୀନ କଲିଙ୍ଗ ନାହିଁ"</string>
    <string name="RestrictedStateContent" msgid="6538703255570997248">"ଆପଣଙ୍କ କେରିଅର୍‌ଙ୍କ ଦ୍ୱାରା ଅସ୍ଥାୟୀ ରୂପେ ବନ୍ଦ କରାଯାଇଛି"</string>
    <string name="RestrictedStateContentMsimTemplate" msgid="673416791370248176">"SIM <xliff:g id="SIMNUMBER">%d</xliff:g> ପାଇଁ ଆପଣଙ୍କ କେରିଅର୍ ଦ୍ୱାରା ଅସ୍ଥାୟୀ ରୂପେ ବନ୍ଦ କରାଯାଇଛି"</string>
    <string name="NetworkPreferenceSwitchTitle" msgid="6982395015324165258">"ମୋବାଇଲ୍‌ ନେଟ୍‌ୱର୍କ ମିଳୁନାହିଁ"</string>
    <string name="NetworkPreferenceSwitchSummary" msgid="509327194863482733">"ନିଜ ପସନ୍ଦର ନେଟ୍‌ୱର୍କକୁ ଯିବାପାଇଁ ଚେଷ୍ଟା କରନ୍ତୁ। ବଦଳାଇବା ପାଇଁ ଟାପ୍ କରନ୍ତୁ।"</string>
    <string name="EmergencyCallWarningTitle" msgid="813380189532491336">"ଜରୁରୀକାଳୀନ କଲ୍ ଉପଲବ୍ଧ ନାହିଁ"</string>
    <string name="EmergencyCallWarningSummary" msgid="1899692069750260619">"ୱାଇ-ଫାଇ ସାହାଯ୍ୟରେ ଜରୁରୀକାଳୀନ କଲ୍ କରାଯାଇପାରିବ ନାହିଁ"</string>
    <string name="notification_channel_network_alert" msgid="4427736684338074967">"ଆଲର୍ଟ"</string>
    <string name="notification_channel_call_forward" msgid="2419697808481833249">"କଲ୍‌ ଫରୱାର୍ଡିଙ୍ଗ"</string>
    <string name="notification_channel_emergency_callback" msgid="6686166232265733921">"ଜରୁରୀକାଳୀନ କଲବ୍ୟାକ୍‍ ମୋଡ୍‍"</string>
    <string name="notification_channel_mobile_data_status" msgid="4575131690860945836">"ମୋବାଇଲ୍‍ ଡାଟା ଷ୍ଟାଟସ୍‌"</string>
    <string name="notification_channel_sms" msgid="3441746047346135073">"SMS ମେସେଜ୍‌"</string>
    <string name="notification_channel_voice_mail" msgid="3954099424160511919">"ଭଏସମେଲ୍‍ ମେସେଜ୍‍"</string>
    <string name="notification_channel_wfc" msgid="2130802501654254801">"ୱାଇ-ଫାଇ କଲିଙ୍ଗ"</string>
    <string name="notification_channel_sim" msgid="4052095493875188564">"SIM ଷ୍ଟାଟସ୍"</string>
    <string name="notification_channel_sim_high_prio" msgid="1787666807724243207">"ଉଚ୍ଚ ପ୍ରାଥମିକତା SIM ସ୍ଥିତି"</string>
    <string name="peerTtyModeFull" msgid="6165351790010341421">"ପୀଆର୍‌ ଅନୁରୋଧ କରିଥିବା TTY ମୋଡ୍‍ FULL ଅଟେ"</string>
    <string name="peerTtyModeHco" msgid="5728602160669216784">"ପୀଅର୍‌ ଅନୁରୋଧ କରିଥିବା TTY ମୋଡ୍‍ HCO ଅଟେ"</string>
    <string name="peerTtyModeVco" msgid="1742404978686538049">"ପୀଅର୍‌ ଅନୁରୋଧ କରିଥିବା TTY ମୋଡ୍‍ VCO ଅଟେ"</string>
    <string name="peerTtyModeOff" msgid="3280819717850602205">"ପୀଅର୍‌ ଅନୁରୋଧ କରିଥିବା TTY ମୋଡ୍‍ OFF ଅଛି"</string>
    <string name="serviceClassVoice" msgid="1258393812335258019">"ଭଏସ୍"</string>
    <string name="serviceClassData" msgid="872456782077937893">"ଡାଟା"</string>
    <string name="serviceClassFAX" msgid="5566624998840486475">"ଫାକ୍ସ"</string>
    <string name="serviceClassSMS" msgid="2015460373701527489">"SMS"</string>
    <string name="serviceClassDataAsync" msgid="4523454783498551468">"ଏସିଙ୍କ୍"</string>
    <string name="serviceClassDataSync" msgid="7530000519646054776">"ସିଙ୍କ୍"</string>
    <string name="serviceClassPacket" msgid="6991006557993423453">"ପ୍ୟାକେଟ୍"</string>
    <string name="serviceClassPAD" msgid="3235259085648271037">"PAD"</string>
    <string name="roamingText0" msgid="7170335472198694945">"ରୋମିଙ୍ଗ ସୂଚକ ଅନ୍ ଅଛି"</string>
    <string name="roamingText1" msgid="5314861519752538922">"ରୋମିଙ୍ଗ ସୂଚକ ଅଫ୍ ଅଛି"</string>
    <string name="roamingText2" msgid="8969929049081268115">"ରୋମିଙ୍ଗ ସୂଚକ ଧପ୍‍ ଧପ୍‍ ହେଉଛି"</string>
    <string name="roamingText3" msgid="5148255027043943317">"ନିକଟସ୍ଥ ଅଞ୍ଚଳ ବାହାରେ"</string>
    <string name="roamingText4" msgid="8808456682550796530">"ବିଲଡିଙ୍ଗ ବାହାରେ"</string>
    <string name="roamingText5" msgid="7604063252850354350">"ରୋମିଙ୍ଗ - ପସନ୍ଦର ସିଷ୍ଟମ୍"</string>
    <string name="roamingText6" msgid="2059440825782871513">"ରୋମିଙ୍ଗ - ଉପଲବ୍ଧ ସେବା"</string>
    <string name="roamingText7" msgid="7112078724097233605">"ରୋମିଙ୍ଗ - ଆଲାୟାନ୍ସ ପାର୍ଟନର୍‍"</string>
    <string name="roamingText8" msgid="5989569778604089291">"ରୋମିଙ୍ଗ - ପ୍ରିମିୟମ୍ ପାର୍ଟନର୍"</string>
    <string name="roamingText9" msgid="7969296811355152491">"ରୋମିଙ୍ଗ - ସମ୍ପୂର୍ଣ୍ଣ ସେବା କାର୍ଯ୍ୟକ୍ଷମତା"</string>
    <string name="roamingText10" msgid="3992906999815316417">"ରୋମିଙ୍ଗ - ଆଂଶିକ ସେବା କାର୍ଯ୍ୟକ୍ଷମତା"</string>
    <string name="roamingText11" msgid="4154476854426920970">"ରୋମିଙ୍ଗ ବ୍ୟାନର୍ ଅନ୍ ଅଛି"</string>
    <string name="roamingText12" msgid="1189071119992726320">"ରୋମିଙ୍ଗ ବ୍ୟାନର୍ ଅଫ୍ ଅଛି"</string>
    <string name="roamingTextSearching" msgid="8360141885972279963">"ସେବା ଖୋଜାଯାଉଛି"</string>
    <string name="wfcRegErrorTitle" msgid="3855061241207182194">"ୱାଇ-ଫାଇ କଲିଙ୍ଗ ସେଟ୍ ଅପ୍ ହେବନାହିଁ"</string>
  <string-array name="wfcOperatorErrorAlertMessages">
    <item msgid="3910386316304772394">"ୱାଇ-ଫାଇରେ କଲ୍‍ କରିବାକୁ ଏବଂ ମେସେଜ୍‍ ପଠାଇବା ପାଇଁ, ଏହି ସେବା ସେଟଅପ୍‍ କରିବାକୁ ପ୍ରଥମେ ଆପଣଙ୍କ କେରିଅର୍‌କୁ କୁହନ୍ତୁ। ତା’ପରେ ସେଟିଙ୍ଗରେ ୱାଇ-ଫାଇ କଲିଙ୍ଗ ଅନ୍‍ କରନ୍ତୁ। (ତ୍ରୁଟି କୋଡ୍‍ <xliff:g id="CODE">%1$s</xliff:g>)"</item>
  </string-array>
  <string-array name="wfcOperatorErrorNotificationMessages">
    <item msgid="7372514042696663278">"ଆପଣଙ୍କ କେରିଅର୍ ସହିତ ୱାଇ-ଫାଇ କଲ୍ କରିବା ପାଇଁ ପଞ୍ଜୀକରଣ କରିବାରେ ସମସ୍ୟା: <xliff:g id="CODE">%1$s</xliff:g>"</item>
  </string-array>
    <!-- no translation found for wfcSpnFormat_spn (4998685024207291232) -->
    <skip />
    <string name="wfcSpnFormat_spn_wifi_calling" msgid="136001023263502280">"<xliff:g id="SPN">%s</xliff:g> ୱାଇ-ଫାଇ କଲିଂ"</string>
    <string name="wfcSpnFormat_spn_wifi_calling_vo_hyphen" msgid="1730997175789582756">"<xliff:g id="SPN">%s</xliff:g> ୱାଇଫାଇ କଲିଂ"</string>
    <string name="wfcSpnFormat_wlan_call" msgid="2533371081782489793">"WLAN କଲ୍‍"</string>
    <string name="wfcSpnFormat_spn_wlan_call" msgid="2315240198303197168">"<xliff:g id="SPN">%s</xliff:g> WLAN କଲ୍‍"</string>
    <string name="wfcSpnFormat_spn_wifi" msgid="6546481665561961938">"<xliff:g id="SPN">%s</xliff:g> ୱାଇ-ଫାଇ"</string>
    <string name="wfcSpnFormat_wifi_calling_bar_spn" msgid="1726178784338466265">"ୱାଇଫାଇ କଲିଂ | <xliff:g id="SPN">%s</xliff:g>"</string>
    <string name="wfcSpnFormat_spn_vowifi" msgid="4444638298656953681">"<xliff:g id="SPN">%s</xliff:g> VoWifi"</string>
    <string name="wfcSpnFormat_wifi_calling" msgid="4990486735013125329">"ୱାଇ-ଫାଇ କଲିଂ"</string>
    <string name="wfcSpnFormat_wifi" msgid="1892673884655959773">"ୱାଇ-ଫାଇ"</string>
    <string name="wfcSpnFormat_wifi_calling_wo_hyphen" msgid="1336669776254502831">"ୱାଇଫାଇ କଲିଂ"</string>
    <string name="wfcSpnFormat_vowifi" msgid="1765176406171272629">"VoWifi"</string>
    <string name="wifi_calling_off_summary" msgid="8720659586041656098">"ଅଫ୍"</string>
    <string name="wfc_mode_wifi_preferred_summary" msgid="7335489823608689868">"ୱାଇ-ଫାଇ ମାଧ୍ୟମରେ କଲ୍ କରନ୍ତୁ"</string>
    <string name="wfc_mode_cellular_preferred_summary" msgid="7081742743152286290">"ମୋବାଇଲ ନେଟ୍‌ୱର୍କ ମାଧ୍ୟମରେ କଲ୍ କରନ୍ତୁ"</string>
    <string name="wfc_mode_wifi_only_summary" msgid="2379919155237869320">"କେବଳ ୱାଇ-ଫାଇ"</string>
    <string name="cfTemplateNotForwarded" msgid="1683685883841272560">"<xliff:g id="BEARER_SERVICE_CODE">{0}</xliff:g>: ଫରୱାର୍ଡ କରାଯାଇନାହିଁ"</string>
    <string name="cfTemplateForwarded" msgid="1302922117498590521">"<xliff:g id="BEARER_SERVICE_CODE">{0}</xliff:g>: <xliff:g id="DIALING_NUMBER">{1}</xliff:g>"</string>
    <string name="cfTemplateForwardedTime" msgid="9206251736527085256">"<xliff:g id="BEARER_SERVICE_CODE">{0}</xliff:g>: <xliff:g id="DIALING_NUMBER">{1}</xliff:g> <xliff:g id="TIME_DELAY">{2}</xliff:g> ସେକେଣ୍ଡ ପରେ"</string>
    <string name="cfTemplateRegistered" msgid="5073237827620166285">"<xliff:g id="BEARER_SERVICE_CODE">{0}</xliff:g>: ଫରୱାର୍ଡ କରାଯାଇନାହିଁ"</string>
    <string name="cfTemplateRegisteredTime" msgid="6781621964320635172">"<xliff:g id="BEARER_SERVICE_CODE">{0}</xliff:g>: ଫର୍‌ୱର୍ଡ କରାଗଲା ନାହିଁ"</string>
    <string name="fcComplete" msgid="3118848230966886575">"ଫିଚର୍ କୋଡ୍ ସମ୍ପୂର୍ଣ୍ଣ।"</string>
    <string name="fcError" msgid="3327560126588500777">"ସଂଯୋଗରେ ସମସ୍ୟା କିମ୍ୱା ଅମାନ୍ୟ ଫିଚର୍ କୋଡ୍।"</string>
    <string name="httpErrorOk" msgid="1191919378083472204">"ଠିକ୍‍ ଅଛି"</string>
    <string name="httpError" msgid="7956392511146698522">"ନେଟ୍‍ୱର୍କରେ ଏକ ତ୍ରୁଟି ଥିଲା।"</string>
    <string name="httpErrorLookup" msgid="4711687456111963163">"URL ମିଳିଲା ନାହିଁ।"</string>
    <string name="httpErrorUnsupportedAuthScheme" msgid="6299980280442076799">"ସାଇଟ୍‍ ପ୍ରମାଣୀକରଣ ସ୍କିମ୍‍ ସପୋର୍ଟ କରୁନାହିଁ।"</string>
    <string name="httpErrorAuth" msgid="1435065629438044534">"ସ୍ୱୀକୃତି ଦେଇପାରିଲା ନାହିଁ।"</string>
    <string name="httpErrorProxyAuth" msgid="1788207010559081331">"ପ୍ରୋକ୍ସୀ ସର୍ଭର୍ ଦ୍ୱାରା ସ୍ୱୀକୃତି ଦିଆଯାଇପାରିଲା ନାହିଁ।"</string>
    <string name="httpErrorConnect" msgid="8714273236364640549">"ସର୍ଭର୍‌ ସହ ସଂଯୋଗ କରିପାରିଲା ନାହିଁ।"</string>
    <string name="httpErrorIO" msgid="2340558197489302188">"ସର୍ଭର୍‍ ସହ ଯୋଗାଯୋଗ କରିପାରିଲା ନାହିଁ। ପରେ ପୁଣି ଚେଷ୍ଟା କରନ୍ତୁ।"</string>
    <string name="httpErrorTimeout" msgid="4743403703762883954">"ସର୍ଭରକୁ ସଂଯୋଗର ସମୟ ସୀମା ସମାପ୍ତ ହୋଇଯାଇଛି।"</string>
    <string name="httpErrorRedirectLoop" msgid="8679596090392779516">"ଏହି ପୃଷ୍ଠାରେ ବହୁତ ସର୍ଭର୍ ରିଡାଇରେକ୍ଟ ରହିଛି।"</string>
    <string name="httpErrorUnsupportedScheme" msgid="5015730812906192208">"ପ୍ରୋଟୋକଲ୍‍ ସପୋର୍ଟ କରୁନାହିଁ।"</string>
    <string name="httpErrorFailedSslHandshake" msgid="96549606000658641">"ଏକ ନିରାପଦ ସଂଯୋଗ ସ୍ଥାପନ କରିପାରିଲା ନାହିଁ।"</string>
    <string name="httpErrorBadUrl" msgid="3636929722728881972">"URL ବୈଧ ନଥିବାରୁ ପୃଷ୍ଠାଟି ଖୋଲିପାରିଲା ନାହିଁ।"</string>
    <string name="httpErrorFile" msgid="2170788515052558676">"ଫାଇଲ୍‍ ଆକ୍ସେସ୍‌ କରିପାରିଲା ନାହିଁ।"</string>
    <string name="httpErrorFileNotFound" msgid="6203856612042655084">"ଅନୁରୋଧ କରାଯାଇଥିବା ଫାଇଲ୍‍ ପାଇଲା ନାହିଁ।"</string>
    <string name="httpErrorTooManyRequests" msgid="1235396927087188253">"ଅନେକ ଅନୁରୋଧ ଉପରେ କାମ ଚାଲୁଛି। ପରେ ପୁଣି ଚେଷ୍ଟା କରନ୍ତୁ।"</string>
    <string name="notification_title" msgid="8967710025036163822">"<xliff:g id="ACCOUNT">%1$s</xliff:g>ରେ ସାଇନ୍‍-ଇନ୍‍ ତ୍ରୁଟି"</string>
    <string name="contentServiceSync" msgid="8353523060269335667">"ସିଙ୍କ୍"</string>
    <string name="contentServiceSyncNotificationTitle" msgid="7036196943673524858">"ସିଙ୍କ ହୋଇପାରିବନାହିଁ"</string>
    <string name="contentServiceTooManyDeletesNotificationDesc" msgid="4884451152168188763">"ବହୁତ <xliff:g id="CONTENT_TYPE">%s</xliff:g>କୁ ଡିଲିଟ୍ କରିବା ପାଇଁ ଚେଷ୍ଟା କରାଯାଇଛି"</string>
    <string name="low_memory" product="tablet" msgid="6494019234102154896">"ଟାବଲେଟ୍‍ ଷ୍ଟୋରେଜ୍‍ ପୂର୍ଣ୍ଣ ହୋଇଯାଇଛି। ସ୍ଥାନ ଖାଲି କରିବା ପାଇଁ କିଛି ଫାଇଲ୍‍ ଡିଲିଟ୍‍ କରନ୍ତୁ।"</string>
    <string name="low_memory" product="watch" msgid="4415914910770005166">"ୱାଚ୍‍ ଷ୍ଟୋରେଜ୍‍ ପୂର୍ଣ୍ଣ ହୋଇଯାଇଛି। ସ୍ଥାନ ଖାଲି କରିବାକୁ କିଛି ଫାଇଲ୍‍ ଡିଲିଟ୍‍ କରନ୍ତୁ।"</string>
    <string name="low_memory" product="tv" msgid="516619861191025923">"ଟିଭିର ଷ୍ଟୋରେଜ୍‍ ପୂର୍ଣ୍ଣ ହୋଇଯାଇଛି। ସ୍ପେସ୍‍ ଖାଲି କରିବାକୁ କିଛି ଫାଇଲ୍‍ ଡିଲିଟ୍ କରନ୍ତୁ।"</string>
    <string name="low_memory" product="default" msgid="3475999286680000541">"ଫୋନ୍‍ ଷ୍ଟୋରେଜ୍‍ ପୂର୍ଣ୍ଣ ହୋଇଯାଇଛି। ସ୍ଥାନ ଖାଲି କରିବା ପାଇଁ କିଛି ଫାଇଲ୍‍ ଡିଲିଟ୍‍ କରନ୍ତୁ।"</string>
    <plurals name="ssl_ca_cert_warning" formatted="false" msgid="5106721205300213569">
      <item quantity="other">ସର୍ଟିଫିକେଟ୍‍ ଅଥରିଟିଗୁଡ଼ିକ ଇନଷ୍ଟଲ୍‍ ହେଲା</item>
      <item quantity="one">ସର୍ଟିଫିକେଟ୍‍ ଅଥରିଟୀ ଇନଷ୍ଟଲ୍‍ ହେଲା</item>
    </plurals>
    <string name="ssl_ca_cert_noti_by_unknown" msgid="4475437862189850602">"ଅଜଣା ତୃତୀୟ ପକ୍ଷ ଅନୁଯାୟୀ"</string>
    <string name="ssl_ca_cert_noti_by_administrator" msgid="3541729986326153557">"ଆପଣଙ୍କ ୱର୍କ ପ୍ରୋଫାଇଲ୍‍ ଆଡମିନଙ୍କ ଦ୍ୱାରା"</string>
    <string name="ssl_ca_cert_noti_managed" msgid="4030263497686867141">"<xliff:g id="MANAGING_DOMAIN">%s</xliff:g> ଅନୁଯାୟୀ"</string>
    <string name="work_profile_deleted" msgid="5005572078641980632">"ୱାର୍କ ପ୍ରୋଫାଇଲ୍‍ ଡିଲିଟ୍ ହେଲା"</string>
    <string name="work_profile_deleted_details" msgid="6307630639269092360">"ଆଡମିନ୍‍ ଆପ୍‍ ନାହିଁ କିମ୍ବା ଭୁଲ ଅଛି। ଫଳସ୍ୱରୂପ, ଆପଣଙ୍କ ୱାର୍କ ପ୍ରୋଫାଇଲ୍‍ ଏବଂ ସମ୍ବନ୍ଧୀୟ ଡାଟା ଡିଲିଟ୍ କରାଯାଇଛି। ସହାୟତା ପାଇଁ ଆପଣଙ୍କ ଆଡମିନଙ୍କୁ ଯୋଗାଯୋଗ କରନ୍ତୁ।"</string>
    <string name="work_profile_deleted_description_dpm_wipe" msgid="8823792115612348820">"ଏହି ଡିଭାଇସରେ ଆପଣଙ୍କ ୱର୍କ ପ୍ରୋଫାଇଲ୍‍ ଆଉ ଉପଲବ୍ଧ ନାହିଁ"</string>
    <string name="work_profile_deleted_reason_maximum_password_failure" msgid="8986903510053359694">"ବହୁତ ଥର ଭୁଲ ପାସ୍‌ୱର୍ଡ ଲେଖିଛନ୍ତି"</string>
    <string name="network_logging_notification_title" msgid="6399790108123704477">"ଡିଭାଇସକୁ ପରିଚାଳନା କରାଯାଉଛି"</string>
    <string name="network_logging_notification_text" msgid="7930089249949354026">"ଆପଣଙ୍କ ସଂସ୍ଥା ଏହି ଡିଭାଇସକୁ ପରିଚାଳନା କରନ୍ତି ଏବଂ ନେଟୱର୍କ ଟ୍ରାଫିକ୍‍ ନୀରିକ୍ଷଣ କରନ୍ତି। ବିବରଣୀ ପାଇଁ ଟାପ୍‍ କରନ୍ତୁ।"</string>
    <string name="factory_reset_warning" msgid="5423253125642394387">"ଆପଣଙ୍କ ଡିଭାଇସ୍‍ ବର୍ତ୍ତମାନ ଲିଭାଯିବ"</string>
    <string name="factory_reset_message" msgid="9024647691106150160">"ଆଡମିନ୍‍ ଆପ୍‍‍ ବ୍ୟବହାର କରାଯାଇପାରିବ ନାହିଁ। ଆପଣଙ୍କ ଡିଭାଇସ୍‍‌ର ସମସ୍ତ ଡାଟାକୁ ବର୍ତ୍ତମାନ ଲିଭାଇଦିଆଯିବ। \n\nଯଦି ଆପଣଙ୍କର କୌଣସି ପ୍ରଶ୍ନ ରହିଥାଏ, ଆପଣଙ୍କ ସଂସ୍ଥାର ଆଡମିନ୍‌ଙ୍କ ସହ ଯୋଗାଯୋଗ କରନ୍ତୁ।"</string>
    <string name="printing_disabled_by" msgid="8936832919072486965">"<xliff:g id="OWNER_APP">%s</xliff:g> ଦ୍ଵାରା ପ୍ରିଣ୍ଟିଙ୍ଗ ଅକ୍ଷମ କରାଯାଇଛି"</string>
    <string name="me" msgid="6545696007631404292">"ମୁଁ"</string>
    <string name="power_dialog" product="tablet" msgid="8545351420865202853">"ଟାବଲେଟ୍‌ର ବିକଳ୍ପ"</string>
    <string name="power_dialog" product="tv" msgid="6153888706430556356">"ଟିଭି ବିକଳ୍ପଗୁଡ଼ିକ"</string>
    <string name="power_dialog" product="default" msgid="1319919075463988638">"ଫୋନ୍‌ ବିକଳ୍ପ"</string>
    <string name="silent_mode" msgid="7167703389802618663">"ସାଇଲେଣ୍ଟ ମୋଡ୍"</string>
    <string name="turn_on_radio" msgid="3912793092339962371">"ୱେୟାରଲେସ୍‌କୁ ଚାଲୁ କରନ୍ତୁ"</string>
    <string name="turn_off_radio" msgid="8198784949987062346">"ୱେୟାରଲେସ୍‌କୁ ବନ୍ଦ କରନ୍ତୁ"</string>
    <string name="screen_lock" msgid="799094655496098153">"ସ୍କ୍ରୀନ୍‌ ଲକ୍‌"</string>
    <string name="power_off" msgid="4266614107412865048">"ପାୱାର୍ ଅଫ୍"</string>
    <string name="silent_mode_silent" msgid="319298163018473078">"ରିଙ୍ଗର୍‍ ଅଫ୍‍ ଅଛି"</string>
    <string name="silent_mode_vibrate" msgid="7072043388581551395">"ରିଙ୍ଗର୍‍ କମ୍ପନ"</string>
    <string name="silent_mode_ring" msgid="8592241816194074353">"ରିଙ୍ଗର୍‍ ଅନ୍‍ ଅଛି"</string>
    <string name="reboot_to_update_title" msgid="6212636802536823850">"Android ସିଷ୍ଟମ୍‍ ଅପଡେଟ୍‍"</string>
    <string name="reboot_to_update_prepare" msgid="6305853831955310890">"ଅପଡେଟ୍‍ କରିବାକୁ ପ୍ରସ୍ତୁତ କରାଯାଉଛି…"</string>
    <string name="reboot_to_update_package" msgid="3871302324500927291">"ଅପଡେଟ୍‍ ପ୍ୟାକେଜ୍‍ ପ୍ରୋସେସ୍‍ କରାଯାଉଛି…"</string>
    <string name="reboot_to_update_reboot" msgid="6428441000951565185">"ରିଷ୍ଟାର୍ଟ କରାଯାଉଛି…"</string>
    <string name="reboot_to_reset_title" msgid="4142355915340627490">"ଫ୍ୟାକ୍ଟୋରୀ ଡାଟା ରିସେଟ୍‌"</string>
    <string name="reboot_to_reset_message" msgid="2432077491101416345">"ରିଷ୍ଟାର୍ଟ କରାଯାଉଛି…"</string>
    <string name="shutdown_progress" msgid="2281079257329981203">"ବନ୍ଦ କରାଯାଉଛି…"</string>
    <string name="shutdown_confirm" product="tablet" msgid="3385745179555731470">"ଆପଣଙ୍କ ଟାବଲେଟ୍ ବନ୍ଦ ହୋଇଯିବ।"</string>
    <string name="shutdown_confirm" product="tv" msgid="476672373995075359">"ଆପଣଙ୍କ ଟିଭି ବନ୍ଦ ହେବ।"</string>
    <string name="shutdown_confirm" product="watch" msgid="3490275567476369184">"ଆପଣଙ୍କ ଘଣ୍ଟା ବନ୍ଦ ହୋଇଯିବ।"</string>
    <string name="shutdown_confirm" product="default" msgid="649792175242821353">"ଆପଣଙ୍କ ଫୋନ୍ ବନ୍ଦ ହୋଇଯିବ।"</string>
    <string name="shutdown_confirm_question" msgid="2906544768881136183">"ଆପଣ ବନ୍ଦ କରିବାକୁ ଚାହାନ୍ତି?"</string>
    <string name="reboot_safemode_title" msgid="7054509914500140361">"ନିରାପଦ ମୋଡ୍‍ରେ ରିବୁଟ୍‍ କରନ୍ତୁ"</string>
    <string name="reboot_safemode_confirm" msgid="55293944502784668">"ଆପଣ ନିରାପଦ ମୋଡ୍‍ରେ ରିବୁଟ୍‍ କରିବେ କି? ଆପଣ ଇନଷ୍ଟଲ୍‍ କରିଥିବା ସମସ୍ତ ତୃତୀୟ ପକ୍ଷ ଆପ୍ଲିକେଶନ୍‌, ଏହାଦ୍ୱାରା ଅକ୍ଷମ ହୋଇଯିବ। ଆପଣ ପୁଣି ରିବୁଟ୍‍ କରିବା ପରେ ସେଗୁଡ଼ିକ ରିଷ୍ଟୋର୍‍ ହେବ।"</string>
    <string name="recent_tasks_title" msgid="3691764623638127888">"କିଛି ସମୟ ପୂର୍ବରୁ"</string>
    <string name="no_recent_tasks" msgid="8794906658732193473">"କୌଣସି ସମ୍ପ୍ରତି ଆପ୍‌ ନାହିଁ।"</string>
    <string name="global_actions" product="tablet" msgid="408477140088053665">"ଟାବଲେଟ ବିକଳ୍ପ"</string>
    <string name="global_actions" product="tv" msgid="7240386462508182976">"ଟିଭିର ବିକଳ୍ପ"</string>
    <string name="global_actions" product="default" msgid="2406416831541615258">"ଫୋନ ବିକଳ୍ପ"</string>
    <string name="global_action_lock" msgid="2844945191792119712">"ସ୍କ୍ରୀନ୍‌ ଲକ୍‌"</string>
    <string name="global_action_power_off" msgid="4471879440839879722">"ପାୱାର୍ ଅଫ୍"</string>
    <string name="global_action_emergency" msgid="7112311161137421166">"ଜରୁରୀକାଳୀନ"</string>
    <string name="global_action_bug_report" msgid="7934010578922304799">"ବଗ୍‌ ରିପୋର୍ଟ"</string>
    <string name="global_action_logout" msgid="935179188218826050">"ସେସନ୍‍ ଶେଷ କରନ୍ତୁ"</string>
    <string name="global_action_screenshot" msgid="8329831278085426283">"ସ୍କ୍ରୀନଶଟ୍‌"</string>
    <string name="bugreport_title" msgid="5981047024855257269">"ବଗ୍‌ ରିପୋର୍ଟ"</string>
    <string name="bugreport_message" msgid="398447048750350456">"ଇ-ମେଲ୍ ମେସେଜ୍‍ ଭାବରେ ପଠାଇବାକୁ, ଆପଣଙ୍କ ବର୍ତ୍ତମାନର ଡିଭାଇସ୍‌ ବିଷୟରେ ଏହା ସୂଚନା ସଂଗ୍ରହ କରିବ। ବଗ୍ ରିପୋର୍ଟ ଆରମ୍ଭ ହେବାପରଠାରୁ ଏହାକୁ ପଠାଇବା ପାଇଁ କିଛି ସମୟ ଲାଗିବ, ଦୟାକରି ଧୈର୍ଯ୍ୟ ରଖନ୍ତୁ।"</string>
    <string name="bugreport_option_interactive_title" msgid="8635056131768862479">"ଇଣ୍ଟରାକ୍ଟିଭ୍‍ ରିପୋର୍ଟ"</string>
    <string name="bugreport_option_interactive_summary" msgid="229299488536107968">"ଅଧିକାଂଶ କ୍ଷେତ୍ରରେ ଏହା ବ୍ୟବହାର କରନ୍ତୁ। ଏହାଦ୍ୱାରା ଆପଣ ରିପୋର୍ଟର ପ୍ରଗତିକୁ ଟ୍ରାକ୍‍ କରିପାରିବେ, ସମସ୍ୟା ଉପରେ ଅଧିକ ବିବରଣୀ ଲେଖିପାରିବେ ଏବଂ ସ୍କ୍ରୀନଶଟ୍‍ ନେଇପାରିବେ। ଏହା କିଛି କମ୍‌-ବ୍ୟବହାର କରାଯାଇଥିବା ବିଭାଗକୁ ଛାଡ଼ିଦେଇପାରେ, ଯାହା ରିପୋର୍ଟ କରିବାକୁ ଅଧିକ ସମୟ ନିଏ।"</string>
    <string name="bugreport_option_full_title" msgid="6354382025840076439">"ପୂର୍ଣ୍ଣ ରିପୋର୍ଟ"</string>
    <string name="bugreport_option_full_summary" msgid="7210859858969115745">"ଆପଣଙ୍କ ଡିଭାଇସ୍‍ ପ୍ରତିକ୍ରିୟା ଦେଉନଥିବାବେଳେ କିମ୍ବା ବହୁତ ଧୀରେ ଚାଲୁଥିବାବେଳେ କିମ୍ବା ଆପଣ ସମସ୍ତ ରିପୋର୍ଟ ବିଭାଗ ଆବଶ୍ୟକ କରିବାବେଳେ ସିଷ୍ଟମର କମ୍‍ ହସ୍ତକ୍ଷେପ ପାଇଁ ଏହି ବିକଳ୍ପ ବ୍ୟବହାର କରନ୍ତୁ। ଅଧିକ ବିବରଣୀ ଲେଖିବାକୁ କିମ୍ବା ଅତିରିକ୍ତ ସ୍କ୍ରୀନଶଟ୍‍ ନେବାକୁ ଅନୁମତି ଦିଏନାହିଁ।"</string>
    <plurals name="bugreport_countdown" formatted="false" msgid="6878900193900090368">
      <item quantity="other"><xliff:g id="NUMBER_1">%d</xliff:g> ସେକେଣ୍ଡରେ ବଗ୍‍ ରିପୋର୍ଟ ପାଇଁ ସ୍କ୍ରୀନଶଟ୍‍ ନେଉଛି।</item>
      <item quantity="one"><xliff:g id="NUMBER_0">%d</xliff:g> ସେକେଣ୍ଡରେ ବଗ୍‍ ରିପୋର୍ଟ ପାଇଁ ସ୍କ୍ରୀନଶଟ୍‍ ନେଉଛି।</item>
    </plurals>
    <string name="global_action_toggle_silent_mode" msgid="8219525344246810925">"ସାଇଲେଣ୍ଟ ମୋଡ୍"</string>
    <string name="global_action_silent_mode_on_status" msgid="3289841937003758806">"ସାଉଣ୍ଡ ଅଫ୍ ଅଛି"</string>
    <string name="global_action_silent_mode_off_status" msgid="1506046579177066419">"ସାଉଣ୍ଡ ଅନ୍ ଅଛି"</string>
    <string name="global_actions_toggle_airplane_mode" msgid="5884330306926307456">"ଏରୋପ୍ଲେନ୍‍ ମୋଡ୍"</string>
    <string name="global_actions_airplane_mode_on_status" msgid="2719557982608919750">"ଏରୋପ୍ଲେନ୍‍ ମୋଡ୍ ଅନ୍ ଅଛି"</string>
    <string name="global_actions_airplane_mode_off_status" msgid="5075070442854490296">"ଏରୋପ୍ଲେନ୍‍ ମୋଡ୍ ଅଫ୍ ଅଛି"</string>
    <string name="global_action_settings" msgid="1756531602592545966">"ସେଟିଙ୍ଗ"</string>
    <string name="global_action_assist" msgid="3892832961594295030">"ସହାୟକ"</string>
    <string name="global_action_voice_assist" msgid="7751191495200504480">"ଭଏସ୍‌ ସହାୟକ"</string>
    <string name="global_action_lockdown" msgid="1099326950891078929">"ଲକ୍ କରନ୍ତୁ"</string>
    <string name="status_bar_notification_info_overflow" msgid="5301981741705354993">"999+"</string>
    <string name="notification_hidden_text" msgid="6351207030447943784">"ନୂଆ ବିଜ୍ଞପ୍ତି"</string>
    <string name="notification_channel_virtual_keyboard" msgid="6969925135507955575">"ଭର୍ଚୁଆଲ୍‌ କୀ\'ବୋର୍ଡ"</string>
    <string name="notification_channel_physical_keyboard" msgid="7297661826966861459">"ଫିଜିକଲ୍ କୀ’ବୋର୍ଡ"</string>
    <string name="notification_channel_security" msgid="7345516133431326347">"ସୁରକ୍ଷା"</string>
    <string name="notification_channel_car_mode" msgid="3553380307619874564">"କାର୍ ମୋଡ୍"</string>
    <string name="notification_channel_account" msgid="7577959168463122027">"ଆକାଉଣ୍ଟର ସ୍ଥିତି"</string>
    <string name="notification_channel_developer" msgid="7579606426860206060">"ଡେଭଲପରଙ୍କ ମେସେଜ୍‍"</string>
    <string name="notification_channel_developer_important" msgid="5251192042281632002">"ଗୁରୁତ୍ଵପୂର୍ଣ୍ଣ ଡେଭେଲପର୍ ମେସେଜ୍‌ଗୁଡ଼ିକ"</string>
    <string name="notification_channel_updates" msgid="4794517569035110397">"ଅପଡେଟ୍‍"</string>
    <string name="notification_channel_network_status" msgid="5025648583129035447">"ନେଟୱର୍କ ସ୍ଥିତି"</string>
    <string name="notification_channel_network_alerts" msgid="2895141221414156525">"ନେଟୱର୍କ ଅଲର୍ଟ"</string>
    <string name="notification_channel_network_available" msgid="4531717914138179517">"ନେଟ୍‌ୱର୍କ ଉପଲବ୍ଧ ଅଛି"</string>
    <string name="notification_channel_vpn" msgid="8330103431055860618">"VPN ସ୍ଥିତି"</string>
    <string name="notification_channel_device_admin" msgid="8353118887482520565">"ଆପଣଙ୍କର ଆଇଟି ଆଡ୍‌ମିନ୍‌ଙ୍କ ଠାରୁ ଆଲର୍ଟ"</string>
    <string name="notification_channel_alerts" msgid="4496839309318519037">"ଆଲର୍ଟ"</string>
    <string name="notification_channel_retail_mode" msgid="6088920674914038779">"ରିଟେଲ୍‌ ଡେମୋ"</string>
    <string name="notification_channel_usb" msgid="9006850475328924681">"USB ସଂଯୋଗ"</string>
    <string name="notification_channel_heavy_weight_app" msgid="6218742927792852607">"ଆପ୍‍ ଚାଲୁଛି"</string>
    <string name="notification_channel_foreground_service" msgid="3931987440602669158">"ଆପ୍‍ଗୁଡ଼ିକ ବ୍ୟାଟେରୀ ଖର୍ଚ୍ଚ କରିଥା\'ନ୍ତି"</string>
    <string name="foreground_service_app_in_background" msgid="1060198778219731292">"<xliff:g id="APP_NAME">%1$s</xliff:g> ବ୍ୟାଟେରୀ ବ୍ୟବହାର କରୁଛି"</string>
    <string name="foreground_service_apps_in_background" msgid="7175032677643332242">"<xliff:g id="NUMBER">%1$d</xliff:g>ଟି ଆପ୍‍ ବ୍ୟାଟେରୀ ବ୍ୟବହାର କରୁଛନ୍ତି"</string>
    <string name="foreground_service_tap_for_details" msgid="372046743534354644">"ବ୍ୟାଟେରୀ ଏବଂ ଡାଟା ବ୍ୟବହାର ଉପରେ ବିବରଣୀ ପାଇଁ ଟାପ୍‍ କରନ୍ତୁ"</string>
    <string name="foreground_service_multiple_separator" msgid="4021901567939866542">"<xliff:g id="LEFT_SIDE">%1$s</xliff:g>, <xliff:g id="RIGHT_SIDE">%2$s</xliff:g>"</string>
    <string name="safeMode" msgid="2788228061547930246">"ସୁରକ୍ଷିତ ମୋଡ୍"</string>
    <string name="android_system_label" msgid="6577375335728551336">"Android ସିଷ୍ଟମ୍‌"</string>
    <string name="user_owner_label" msgid="8836124313744349203">"ବ୍ୟକ୍ତିଗତ ପ୍ରୋଫାଇଲ୍‌କୁ ଫେରିଆସନ୍ତୁ"</string>
    <string name="managed_profile_label" msgid="8947929265267690522">"କାର୍ଯ୍ୟ ପ୍ରୋଫାଇଲ୍‌କୁ ଯାଆନ୍ତୁ"</string>
    <string name="permgrouplab_contacts" msgid="3657758145679177612">"ଯୋଗାଯୋଗ"</string>
    <string name="permgroupdesc_contacts" msgid="6951499528303668046">"ଆପଣଙ୍କ ଯୋଗାଯୋଗ ଆକ୍ସେସ୍ କରେ"</string>
    <string name="permgrouprequest_contacts" msgid="6032805601881764300">"&lt;b&gt;<xliff:g id="APP_NAME">%1$s</xliff:g>&lt;/b&gt;କୁ ଆପଣଙ୍କ ଯୋଗାଯୋଗଗୁଡ଼ିକୁ ଆକ୍ସେସ୍‍ କରିବା ପାଇଁ ଅନୁମତି ଦେବେ କି?"</string>
    <string name="permgrouplab_location" msgid="7275582855722310164">"ଲୋକେସନ୍‌"</string>
    <string name="permgroupdesc_location" msgid="1346617465127855033">"ଏହି ଡିଭାଇସ୍‌ର ଲୋକେସନ୍‍ ଆକ୍ସେସ୍‍ କରେ"</string>
    <string name="permgrouprequest_location" msgid="3788275734953323491">"&lt;b&gt;<xliff:g id="APP_NAME">%1$s</xliff:g>&lt;/b&gt;କୁ ଏହି ଡିଭାଇସ୍‌ର ଲୋକେସନ୍‍ ଆକ୍ସେସ୍‍ କରିବା ପାଇଁ ଅନୁମତି ଦେବେ କି?"</string>
    <string name="permgrouprequestdetail_location" msgid="1347189607421252902">"ଆପଣ ଆପ୍ ବ୍ୟବହାର କରୁଥିବା ବେଳେ କେବଳ ଲୋକେସନ୍‍କୁ ଆପ୍‍ର ଆକ୍ସେସ୍‍ ରହିବ।"</string>
    <string name="permgroupbackgroundrequest_location" msgid="5039063878675613235">"&lt;b&gt;<xliff:g id="APP_NAME">%1$s</xliff:g>&lt;/b&gt;କୁ ଏହି ଡିଭାଇସ୍‌ର ଲୋକେସନ୍ ଆକ୍ସେସ୍ କରିବାକୁ &lt;b&gt;ସର୍ବଦା&lt;/b&gt; ଅନୁମତି ଦେବେ କି?"</string>
    <string name="permgroupbackgroundrequestdetail_location" msgid="4597006851453417387">"ବର୍ତ୍ତମାନ ଆପଣ କେବଳ ଆପ୍‍ ବ୍ୟବହାର କରୁଥିବା ବେଳେ ଆପ୍ ଆପଣଙ୍କ ଲୋକେସନ୍ ଆକ୍ସେସ୍ କରିପାରିବ"</string>
    <string name="permgrouplab_calendar" msgid="5863508437783683902">"କ୍ୟାଲେଣ୍ଡର୍"</string>
    <string name="permgroupdesc_calendar" msgid="3889615280211184106">"ଆପଣଙ୍କ କ୍ୟାଲେଣ୍ଡର୍‍ ଆକ୍ସେସ୍‍ କରେ"</string>
    <string name="permgrouprequest_calendar" msgid="289900767793189421">"&lt;b&gt;<xliff:g id="APP_NAME">%1$s</xliff:g>&lt;/b&gt;କୁ ଆପଣଙ୍କ କ୍ୟାଲେଣ୍ଡର୍‌କୁ ଆକ୍ସେସ୍‍ କରିବା ପାଇଁ ଅନୁମତି ଦେବେ କି?"</string>
    <string name="permgrouplab_sms" msgid="228308803364967808">"SMS"</string>
    <string name="permgroupdesc_sms" msgid="4656988620100940350">"SMS ମେସେଜ୍‍ ପଠାନ୍ତୁ ଓ ଦେଖନ୍ତୁ"</string>
    <string name="permgrouprequest_sms" msgid="7168124215838204719">"&lt;b&gt;<xliff:g id="APP_NAME">%1$s</xliff:g>&lt;/b&gt;କୁ SMS ମେସେଜ୍‍ ପଠାଇବା ଓ ଦେଖିବା ପାଇଁ ଅନୁମତି ଦେବେ କି?"</string>
    <string name="permgrouplab_storage" msgid="1971118770546336966">"ଷ୍ଟୋରେଜ୍‌"</string>
    <string name="permgroupdesc_storage" msgid="637758554581589203">"ଆପଣଙ୍କ ଡିଭାଇସ୍‌ରେ ଥିବା ଫଟୋ, ମିଡିଆ ଓ ଫାଇଲ୍‍ ଆକ୍ସେସ୍‍ କରେ"</string>
    <string name="permgrouprequest_storage" msgid="7885942926944299560">"&lt;b&gt;<xliff:g id="APP_NAME">%1$s</xliff:g>&lt;/b&gt;କୁ ଆପଣଙ୍କ ଡିଭାଇସରେ ଥିବା ଫଟୋ, ମିଡିଆ ଓ ଫାଇଲ୍‍ ଆକ୍ସେସ୍‍ କରିବାକୁ ଅନୁମତି ଦେବେ କି?"</string>
    <string name="permgrouplab_microphone" msgid="171539900250043464">"ମାଇକ୍ରୋଫୋନ୍"</string>
    <string name="permgroupdesc_microphone" msgid="4988812113943554584">"ଅଡିଓ ରେକର୍ଡ କରେ"</string>
    <string name="permgrouprequest_microphone" msgid="9167492350681916038">"&lt;b&gt;<xliff:g id="APP_NAME">%1$s</xliff:g>&lt;/b&gt;କୁ ଅଡିଓ ରେକର୍ଡ କରିବା ପାଇଁ ଅନୁମତି ଦେବେ କି?"</string>
    <string name="permgrouplab_activityRecognition" msgid="1565108047054378642">"ଶାରୀରିକ କାର୍ଯ୍ୟକଳାପ"</string>
    <string name="permgroupdesc_activityRecognition" msgid="6949472038320473478">"ଆପଣଙ୍କ ଶାରୀରିକ କାର୍ଯ୍ୟକଳାପ ଆକ୍ସେସ୍ କରନ୍ତୁ"</string>
    <string name="permgrouprequest_activityRecognition" msgid="7626438016904799383">"ଆପଣ &lt;b&gt;<xliff:g id="APP_NAME">%1$s</xliff:g>&lt;/b&gt;କୁ ଆପଣଙ୍କର ଶାରୀରିକ କାର୍ଯ୍ୟକଳାପକୁ ଆକ୍ସେସ୍ କରିବାକୁ ଅନୁମତି ଦେବେ କି?"</string>
    <string name="permgrouplab_camera" msgid="4820372495894586615">"କ୍ୟାମେରା"</string>
    <string name="permgroupdesc_camera" msgid="3250611594678347720">"ଫଟୋ ନିଏ ଓ ଭିଡିଓ ରେକର୍ଡ କରେ"</string>
    <string name="permgrouprequest_camera" msgid="1299833592069671756">"&lt;b&gt;<xliff:g id="APP_NAME">%1$s</xliff:g>&lt;/b&gt;କୁ ଫଟୋ ଉଠାଇବାକୁ ଏବଂ ଭିଡିଓ ରେକର୍ଡ କରିବାକୁ ଅନୁମତି ଦେବେ କି?"</string>
    <string name="permgrouplab_calllog" msgid="8798646184930388160">"କଲ୍‌ ଲଗ୍‌"</string>
    <string name="permgroupdesc_calllog" msgid="3006237336748283775">"ଫୋନ୍‌ କଲ୍‌ ଲଗ୍‌ ପଢ଼ନ୍ତୁ ଓ ଲେଖନ୍ତୁ"</string>
    <string name="permgrouprequest_calllog" msgid="8487355309583773267">"ଆପଣଙ୍କର ଫୋନ୍‌‌ର କଲ୍‌ ଲଗ୍‌ ଆକ୍ସେସ୍‌ କରିବା ପାଇଁ &lt;b&gt;<xliff:g id="APP_NAME">%1$s</xliff:g>&lt;/b&gt;କୁ ଅନୁମତି ଦେବେ କି?"</string>
    <string name="permgrouplab_phone" msgid="5229115638567440675">"ଫୋନ୍‍"</string>
    <string name="permgroupdesc_phone" msgid="6234224354060641055">"ଫୋନ୍‍ କଲ୍‍ କରେ ଏବଂ ପରିଚାଳନା କରେ"</string>
    <string name="permgrouprequest_phone" msgid="9166979577750581037">"&lt;b&gt;<xliff:g id="APP_NAME">%1$s</xliff:g>&lt;/b&gt;କୁ ଫୋନ୍‍ କଲ୍‍ କରିବାକୁ ତଥା ପରିଚାଳନା କରିବାକୁ ଅନୁମତି ଦେବେ କି?"</string>
    <string name="permgrouplab_sensors" msgid="4838614103153567532">"ବଡି ସେନ୍ସର୍"</string>
    <string name="permgroupdesc_sensors" msgid="7147968539346634043">"ଆପଣଙ୍କ ଗୁରୁତପୂର୍ଣ୍ଣ ସଂକେତଗୁଡ଼ିକ ବିଷୟରେ ସେନ୍ସର୍‍ ଡାଟା ଆକ୍ସେସ୍‍ କରେ"</string>
    <string name="permgrouprequest_sensors" msgid="6349806962814556786">"&lt;b&gt;<xliff:g id="APP_NAME">%1$s</xliff:g>&lt;/b&gt;କୁ ଆପଣଙ୍କ ଗୁରୁତ୍ୱପୂର୍ଣ୍ଣ ଲକ୍ଷଣଗୁଡ଼ିକ ବିଷୟରେ ସେନ୍ସର୍‍ ଡାଟା ଆକ୍ସେସ୍‍ କରିବା ପାଇଁ ଅନୁମତି ଦେବେ କି?"</string>
    <string name="capability_title_canRetrieveWindowContent" msgid="3901717936930170320">"ୱିଣ୍ଡୋ କଣ୍ଟେଣ୍ଟ ହାସଲ କରନ୍ତୁ"</string>
    <string name="capability_desc_canRetrieveWindowContent" msgid="3772225008605310672">"ଆପଣ କାମ କରୁଥିବା ୱିଣ୍ଡୋର କଣ୍ଟେଣ୍ଟକୁ ଯାଞ୍ଚ କରନ୍ତୁ।"</string>
    <string name="capability_title_canRequestTouchExploration" msgid="3108723364676667320">"ସ୍ପର୍ଶ ଦ୍ୱାରା ଏକ୍ସପ୍ଲୋର୍‍ ଅନ୍‍ କରନ୍ତୁ"</string>
    <string name="capability_desc_canRequestTouchExploration" msgid="7543249041581408313">"ଟାପ୍‍ କରାଯାଇଥିବା ଆଇଟମ୍‌ଗୁଡ଼ିକୁ ବଡ଼ ପାଟିରେ କୁହାଯିବ ଏବଂ ଜେଶ୍ଚର୍‍ ବ୍ୟବହାର କରି ସ୍କ୍ରୀନ୍‍ ଏକ୍ସପ୍ଲୋର୍‍ କରାଯିବ।"</string>
    <string name="capability_title_canRequestFilterKeyEvents" msgid="2103440391902412174">"ଆପଣ ଟାଇପ୍‍ କରିବା ଟେକ୍ସଟ୍‍କୁ ଧ୍ୟାନଦେଇ ଦେଖନ୍ତୁ"</string>
    <string name="capability_desc_canRequestFilterKeyEvents" msgid="7463135292204152818">"ବ୍ୟକ୍ତିଗତ ଡାଟା ଅନ୍ତର୍ଭୁକ୍ତ ଅଛି, କ୍ରେଡିଟ୍‍ କାର୍ଡ ନମ୍ବର ଓ ପାସ୍‍ୱର୍ଡ।"</string>
    <string name="capability_title_canControlMagnification" msgid="3593493281059424855">"ଡିସପ୍ଲେ ମେଗ୍ନିଫିକେଶନ୍‍ ନିୟନ୍ତ୍ରଣ କରନ୍ତୁ"</string>
    <string name="capability_desc_canControlMagnification" msgid="4791858203568383773">"ଡିସପ୍ଲେର ଜୁମ୍‍ ସ୍ତର ଓ ପୋଜିସନିଙ୍ଗ ନିୟନ୍ତ୍ରଣ କରନ୍ତୁ।"</string>
    <string name="capability_title_canPerformGestures" msgid="7418984730362576862">"ଜେଶ୍ଚର୍‍ କରନ୍ତୁ"</string>
    <string name="capability_desc_canPerformGestures" msgid="8296373021636981249">"ଟାପ୍‍, ସ୍ୱାଇପ୍‍, ପିଞ୍ଚ ଓ ଅନ୍ୟାନ୍ୟ ଜେଶ୍ଚର୍‍ ସମ୍ପାଦନ କରିପାରିବ।"</string>
    <string name="capability_title_canCaptureFingerprintGestures" msgid="6309568287512278670">"ଆଙ୍ଗୁଠି ଚିହ୍ନ ଜେଶ୍ଚର"</string>
    <string name="capability_desc_canCaptureFingerprintGestures" msgid="4386487962402228670">"ଡିଭାଇସ୍‌ର ଆଙ୍ଗୁଠି ଚିହ୍ନ ସେନସର୍ ଉପରେ ଜେଶ୍ଚର୍‍ କ୍ୟାପଚର୍‍ କାର୍ଯ୍ୟ କରାଯାଇପାରିବ।"</string>
    <string name="permlab_statusBar" msgid="7417192629601890791">"ଷ୍ଟାଟସ୍‌ ବାର୍‌କୁ ଅକ୍ଷମ କିମ୍ୱା ସଂଶୋଧନ କରନ୍ତୁ"</string>
    <string name="permdesc_statusBar" msgid="8434669549504290975">"ଆପ୍‍କୁ, ସ୍ଥିତି ବାର୍‍ ଅକ୍ଷମ କରିବାକୁ କିମ୍ବା ସିଷ୍ଟମ୍‍ ଆଇକନ୍‍ ଯୋଡ଼ିବା କିମ୍ବା ବାହାର କରିବାକୁ ଦେଇଥାଏ।"</string>
    <string name="permlab_statusBarService" msgid="4826835508226139688">"ଷ୍ଟାଟସ୍‍ ବାର୍‍ ରହିବାକୁ ଦିଅନ୍ତୁ"</string>
    <string name="permdesc_statusBarService" msgid="716113660795976060">"ଆପ୍‍ଟିକୁ ସ୍ଥିତି ବାର୍‍ ହେବାକୁ ଅନୁମତି ଦେଇଥାଏ।"</string>
    <string name="permlab_expandStatusBar" msgid="1148198785937489264">"ସ୍ଥିତି ବାର୍‌କୁ ବଡ଼/ଛୋଟ କରନ୍ତୁ"</string>
    <string name="permdesc_expandStatusBar" msgid="6917549437129401132">"ଷ୍ଟାଟସ୍‌ ବାର୍‍କୁ ବଡ଼ କିମ୍ବା ଛୋଟ କରିବା ପାଇଁ ଆପ୍‍କୁ ଅନୁମତି ଦେଇଥାଏ।"</string>
    <string name="permlab_install_shortcut" msgid="4279070216371564234">"ଶର୍ଟକଟ୍‍ ଇନଷ୍ଟଲ୍‍ କରନ୍ତୁ"</string>
    <string name="permdesc_install_shortcut" msgid="8341295916286736996">"ୟୁଜର୍‌ଙ୍କ ବିନା ବାଧାରେ ହୋମ୍‍ସ୍କ୍ରୀନ୍‍ ସର୍ଟକଟ୍‍ ଯୋଡ଼ିବାକୁ ଏକ ଆପ୍ଲିକେଶନ୍‍କୁ ଅନୁମତି ଦେଇଥାଏ।"</string>
    <string name="permlab_uninstall_shortcut" msgid="4729634524044003699">"ଶର୍ଟକଟ୍‍ ଅନଇନଷ୍ଟଲ୍‍ କରନ୍ତୁ"</string>
    <string name="permdesc_uninstall_shortcut" msgid="6745743474265057975">"ୟୁଜର୍‌ଙ୍କ ବିନା ବାଧାରେ ହୋମ୍‍ସ୍କ୍ରୀନ୍‍‍ର ଶର୍ଟକଟ୍‍ ବାହାର କରିବା ପାଇଁ ଗୋଟିଏ ଆପ୍ଲିକେଶନ୍‍କୁ ଅନୁମତି ଦେଇଥାଏ।"</string>
    <string name="permlab_processOutgoingCalls" msgid="3906007831192990946">"ଆଉଟ୍‍ଗୋଇଙ୍ଗ କଲ୍‍‍କୁ ଅନ୍ୟ ରୁଟ୍‍ ଦିଅନ୍ତୁ"</string>
    <string name="permdesc_processOutgoingCalls" msgid="5156385005547315876">"ଭିନ୍ନ ନମ୍ବରକୁ କଲ୍‍ ରିଡାଇରେକ୍ଟ କରିବା କିମ୍ବା ଏକାଠି କଲ୍‍ ଖାରଜ କରିବା ବିକଳ୍ପ ସହ ଆଉଟ୍‍ଗୋଇଙ୍ଗ କଲ୍‍ କରିବାବେଳେ ଡାୟଲ୍‍ କରାଯାଉଥିବା ନମ୍ବର ଦେଖିବା ପାଇଁ ଆପ୍‍କୁ ଅନୁମତି ଦେଇଥାଏ।"</string>
    <string name="permlab_answerPhoneCalls" msgid="4077162841226223337">"ଫୋନ୍‌ କଲଗୁଡ଼ିକର ଉତ୍ତର ଦିଅନ୍ତୁ"</string>
    <string name="permdesc_answerPhoneCalls" msgid="2901889867993572266">"ଇନକମିଙ୍ଗ ଫୋନ୍‍ କଲର ଉତ୍ତର ଦେବାକୁ ଆପ୍‌କୁ ଅନୁମତି ଦିଅନ୍ତୁ।"</string>
    <string name="permlab_receiveSms" msgid="8673471768947895082">"ଟେକ୍ସଟ୍‍ ମେସେଜ୍‌ (SMS) ପ୍ରାପ୍ତ କରନ୍ତୁ"</string>
    <string name="permdesc_receiveSms" msgid="6424387754228766939">"SMS ମେସେଜ୍‌ ପ୍ରାପ୍ତ କରିବାକୁ ତଥା ପ୍ରକ୍ରିୟା କରାଇବାକୁ ଆପ୍‍ଟିକୁ ଅନୁମତି ଦିଏ। ଏହାର ଅର୍ଥ ହେଉଛି, ଆପଣଙ୍କ ଡିଭାଇସ୍‍କୁ ପଠାଯାଇଥିବା ମେସେଜ୍‍ ଆପଣଙ୍କୁ ନଦେଖାଇ ଆପ୍‍ଟି ମନିଟର୍‍ କିମ୍ବା ଡିଲିଟ୍‍ କରିପାରେ।"</string>
    <string name="permlab_receiveMms" msgid="1821317344668257098">"ଟେକ୍ସଟ୍‍ ମେସେଜ୍‍ (MMS) ପ୍ରାପ୍ତ କରନ୍ତୁ"</string>
    <string name="permdesc_receiveMms" msgid="533019437263212260">"MMS ମେସେଜ୍‌ ପ୍ରାପ୍ତ କରିବାକୁ ତଥା ପ୍ରକ୍ରିୟା କରାଇବାକୁ ଆପ୍‍ଟିକୁ ଅନୁମତି ଦିଏ। ଏହାର ଅର୍ଥ, ଆପଣଙ୍କ ଡିଭାଇସ୍‍କୁ ପଠାଯାଇଥିବା ମେସେଜ୍‍ ଆପଣଙ୍କୁ ନଦେଖାଇ ଆପ୍‍ଟି ମନିଟର୍‍ କିମ୍ବା ଡିଲିଟ୍‍ କରିପାରେ।"</string>
    <string name="permlab_readCellBroadcasts" msgid="1598328843619646166">"ସେଲ୍‍ ବ୍ରଡ୍‍କାଷ୍ଟ ମେସେଜ୍‍ ପଢ଼ନ୍ତୁ"</string>
    <string name="permdesc_readCellBroadcasts" msgid="6361972776080458979">"ଆପଣଙ୍କ ଡିଭାଇସ୍‍ରେ ପ୍ରାପ୍ତ ହୋଇଥିବା ସେଲ୍‍ ବ୍ରଡ୍‍କାଷ୍ଟ ମେସେଜ୍‍ ପଢିବାକୁ ଆପ୍‍କୁ ଅନୁମତି ଦିଏ। ଜରୁରୀକାଳୀନ ଅବସ୍ଥା ବିଷୟରେ ଆପଣଙ୍କୁ ସତର୍କ କରାଇବାକୁ କିଛି ଲୋକେଶନ୍‍ରେ ସେଲ୍‍ ବ୍ରଡ୍‍କାଷ୍ଟ ସତର୍କ ଡେଲିଭର୍ କରାଯାଇଥାଏ। ଏକ ଜରୁରୀକାଳୀନ ସେଲ୍‍ ବ୍ରଡ୍‍କାଷ୍ଟ ପ୍ରାପ୍ତ ହେବାପରେ ହାନୀକାରକ ଆପ୍‍ ଆପଣଙ୍କ ଡିଭାଇସ୍‍ର କାର୍ଯ୍ୟକ୍ଷମତା କିମ୍ବା ସଞ୍ଚାଳନାରେ ବାଧା ପହଞ୍ଚାଇପାରନ୍ତି।"</string>
    <string name="permlab_subscribedFeedsRead" msgid="4756609637053353318">"ସବସ୍କ୍ରାଇବ୍ ହୋଇଥିବା ଫୀଡ୍‌କୁ ପଢ଼ନ୍ତୁ"</string>
    <string name="permdesc_subscribedFeedsRead" msgid="5557058907906144505">"ଆପ୍‍କୁ, କିଛି ସମୟ ପୂର୍ବରୁ ସିଙ୍କ ହୋଇଥିବା ଫୀଡ୍‍ ବିଷୟରେ ବିବରଣୀ ପ୍ରାପ୍ତ କରିବାକୁ ଦେଇଥାଏ।"</string>
    <string name="permlab_sendSms" msgid="7544599214260982981">"SMS ମେସେଜ୍‍ ପଠାନ୍ତୁ ଓ ଦେଖନ୍ତୁ"</string>
    <string name="permdesc_sendSms" msgid="7094729298204937667">"ଆପ୍‌କୁ SMS ମେସେଜ୍ ପଠେଇବାକୁ ଅନୁମତି ଦେଇଥାଏ। ଏହାଦ୍ୱାରା ଅପ୍ରତ୍ୟାଶିତ ଶୁଳ୍କ ଲାଗୁ ହୋଇପାରେ। ହାନୀକାରକ ଆପ୍‌ ଆପଣଙ୍କ ବିନା ସ୍ୱୀକୃତିରେ ମେସେଜ୍‍ ପଠାଇ, ଆପଣଙ୍କ ପଇସା ଖର୍ଚ୍ଚ କରାଇପାରେ।"</string>
    <string name="permlab_readSms" msgid="8745086572213270480">"ଆପଣଙ୍କ ଟେକ୍ସଟ୍‍ ମେସେଜ୍‍ (SMS କିମ୍ବା MMS) ପଢ଼ନ୍ତୁ"</string>
    <string name="permdesc_readSms" product="tablet" msgid="4741697454888074891">"ଆପଣଙ୍କ ଟାବଲେଟ୍‌ରେ ଷ୍ଟୋର୍‍ କରାଯାଇଥିବା ସମସ୍ତ SMS (ଟେକ୍ସଟ୍‍) ମେସେଜ୍‍ ଏହି ଆପ୍‍ ପଢ଼ିପାରେ।"</string>
    <string name="permdesc_readSms" product="tv" msgid="5796670395641116592">"ଆପଣଙ୍କ ଟିଭିରେ ଷ୍ଟୋର୍‍ କରାଯାଇଥିବା ସମସ୍ତ SMS (ଟେକ୍ସଟ୍‍) ମେସେଜ୍‍ ଏହି ଆପ୍‍ ପଢ଼ିପାରେ।"</string>
    <string name="permdesc_readSms" product="default" msgid="6826832415656437652">"ଆପଣଙ୍କ ଫୋନ୍‌ରେ ଷ୍ଟୋର୍‍ କରାଯାଇଥିବା ସମସ୍ତ SMS (ଟେକ୍ସଟ୍‍) ମେସେଜ୍‍ ଏହି ଆପ୍‍ ପଢ଼ିପାରେ।"</string>
    <string name="permlab_receiveWapPush" msgid="5991398711936590410">"ଟେକ୍ସଟ୍‍ ମେସେଜ୍‍ (WAP) ପ୍ରାପ୍ତ କରନ୍ତୁ"</string>
    <string name="permdesc_receiveWapPush" msgid="748232190220583385">"ଆପ୍‌କୁ WAP ମେସେଜିଙ୍ଗକୁ ପ୍ରାପ୍ତ ଓ ବିକାଶ କରିବାକୁ ଦେଇଥାଏ। ଏହି ଅନୁମତିରେ ଆପଣ ସେମାନଙ୍କୁ ଦେଖାଯାଇଥିବା ମେସେଜ୍ ଉପରେ ନଜର ରଖିବା ଏବଂ ଡିଲିଟ୍‍ କରିବାର କ୍ଷମତା ସାମିଲ୍ ଅଛି।"</string>
    <string name="permlab_getTasks" msgid="6466095396623933906">"ଚାଲୁଥିବା ଆପ୍‌ଗୁଡ଼ିକୁ ପୁନଃପ୍ରାପ୍ତ କରନ୍ତୁ"</string>
    <string name="permdesc_getTasks" msgid="7454215995847658102">"ବର୍ତ୍ତମାନ ତଥା ନିକଟରେ ଚାଲୁଥିବା କାର୍ଯ୍ୟ ବିଷୟରେ ସୂଚନାକୁ ହାସଲ କରିବା ପାଇଁ ଆପ୍‌କୁ ଅନୁମତି ଦେଇଥାଏ। ଏହାଦ୍ୱାରା ଆପଟି ଡିଭାଇସ୍‌ର କେଉଁ ଆପ୍ଲିକେଶନ୍‍ରେ ଉପଯୋଗ କରାଯାଇଥିଲା, ତାହାର ସୂଚନାକୁ ଜାଣିପାରେ।"</string>
    <string name="permlab_manageProfileAndDeviceOwners" msgid="7918181259098220004">"ପ୍ରୋଫାଇଲ୍‍ ଓ ଡିଭାଇସ୍‍ ମାଲିକଙ୍କୁ ପରିଚାଳନା କରେ"</string>
    <string name="permdesc_manageProfileAndDeviceOwners" msgid="106894851498657169">"ପ୍ରୋଫାଇଲ୍‍ ମାଲିକ ଓ ଡିଭାଇସ୍‍ ମାଲିକଙ୍କ ପ୍ରୋଫାଇଲ୍‍ ସେଟ୍‍ କରିବା ପାଇଁ ଆପକୁ ଅନୁମତି ଦେଇଥାଏ।"</string>
    <string name="permlab_reorderTasks" msgid="2018575526934422779">"ଚାଲୁଥିବା ଆପ୍‌ଗୁଡ଼ିକର କ୍ରମକୁ ପୁଣି ସଜାନ୍ତୁ"</string>
    <string name="permdesc_reorderTasks" msgid="7734217754877439351">"ଆପ୍‍ଟି, ଆପଣ କରୁଥିବା କାମକୁ ଫୋର୍‍ଗ୍ରାଉଣ୍ଡ ତଥା ବ୍ୟାକ୍‍ଗ୍ରାଉଣ୍ଡକୁ ନେଇପାରିବ। ଆପଣଙ୍କ ବିନା ଅନୁମତିରେ ଆପ୍‍ଟି ଏହା କରିପାରିବ।"</string>
    <string name="permlab_enableCarMode" msgid="5684504058192921098">"କାର୍ ମୋଡ୍‌କୁ ସକ୍ଷମ କରନ୍ତୁ"</string>
    <string name="permdesc_enableCarMode" msgid="4853187425751419467">"କାର୍‍ ମୋଡ୍‍ ବଦଳାଇବାକୁ ଆପ୍‍କୁ ଅନୁମତି ଦେଇଥାଏ।"</string>
    <string name="permlab_killBackgroundProcesses" msgid="3914026687420177202">"ଅନ୍ୟ ଆପ୍‍ ବନ୍ଦ କରନ୍ତୁ"</string>
    <string name="permdesc_killBackgroundProcesses" msgid="4593353235959733119">"ଆପ୍‌କୁ ଅନ୍ୟ ଆପ୍‌ର ବ୍ୟାକ୍‌ଗ୍ରାଉଣ୍ଟ ପ୍ରକ୍ରିୟାକୁ ସମାପ୍ତ କରିବାକୁ ଦେଇଥାଏ। ଏହି କାରଣରୁ ଅନ୍ୟ ଆପ୍‌ଗୁଡ଼ିକ ଚାଲିବା ବନ୍ଦ ହୋଇଯାଇପାରେ।"</string>
    <string name="permlab_systemAlertWindow" msgid="7238805243128138690">"ଏହି ଆପ୍‍ ଅନ୍ୟ ଆପ୍‌ର ଉପରେ ଦେଖାଯାଇପାରେ"</string>
    <string name="permdesc_systemAlertWindow" msgid="2393776099672266188">"ଏହି ଆପ୍‍ ଅନ୍ୟ ଆପ୍‌ର ଶୀର୍ଷରେ କିମ୍ବା ସ୍କ୍ରୀନର ଅନ୍ୟ ଅଂଶରେ ଦେଖାଯାଇପାରେ। ଏହା ସାମାନ୍ୟ ଆପ୍‍ ବ୍ୟବହାରରେ ବାଧା ପହଞ୍ଚାଇପାରେ ଏବଂ ଅନ୍ୟ ଆପ୍‌କୁ ଅଲଗା ରୂପେ ଦେଖାଇପାରେ।"</string>
    <string name="permlab_runInBackground" msgid="7365290743781858803">"ବ୍ୟାକଗ୍ରାଉଣ୍ଡରେ ଚଲାନ୍ତୁ"</string>
    <string name="permdesc_runInBackground" msgid="7370142232209999824">"ଏହି ଆପ୍‌ ବ୍ୟାକ୍‌ଗ୍ରାଉଣ୍ଡରେ ଚାଲିପାରିବ। ଏହା ଦ୍ୱାରା ବ୍ୟାଟେରୀ ଦ୍ରୁତ ଭାବେ ଖର୍ଚ୍ଚ ହୋଇପାରେ।"</string>
    <string name="permlab_useDataInBackground" msgid="8694951340794341809">"ବ୍ୟାକଗ୍ରାଉଣ୍ଡରେ ଡାଟା ବ୍ୟବହାର କରନ୍ତୁ"</string>
    <string name="permdesc_useDataInBackground" msgid="6049514223791806027">"ଏହି ଆପ୍‌ ବ୍ୟାକ୍‌ଗ୍ରାଉଣ୍ଡରେ ଡାଟା ବ୍ୟବହାର କରିପାରିବ। ଏହା ଦ୍ୱାରା ଅଧିକ ବ୍ୟାଟେରୀ ହୋଇପାରେ।"</string>
    <string name="permlab_persistentActivity" msgid="8841113627955563938">"ଆପ୍‍କୁ, ସର୍ବଦା ଚାଲୁଥିବା କରନ୍ତୁ"</string>
    <string name="permdesc_persistentActivity" product="tablet" msgid="8525189272329086137">"ଆପ୍‍ଟି ନିଜକୁ ମେମୋରୀରେ ଭାଗ କରିବାକୁ ଦେଇଥାଏ। ଏହାଦ୍ୱାରା ଅନ୍ୟ ଆପ୍‍ଗୁଡ଼ିକ ପାଇଁ ମେମୋରୀ ଉପଲବ୍ଧକୁ କମ୍‌ କରିବା ସହ ଟାବ୍‍ଲେଟ୍‍ଟିକୁ ମନ୍ଥର କରିବ।"</string>
    <string name="permdesc_persistentActivity" product="tv" msgid="5086862529499103587">"ମେମୋରୀରେ ଆପ୍‍ଟି ନିଜକୁ ଭାଗ କରିବାକୁ ଦେଇଥାଏ। ଏହା ଟିଭିକୁ ଧୀର କରି ଅନ୍ୟ ଆପ୍‍ ପାଇଁ ଉପଲବ୍ଧ ମେମୋରୀକୁ ସୀମିତ କରିପାରେ।"</string>
    <string name="permdesc_persistentActivity" product="default" msgid="4384760047508278272">"ଆପ୍‍ଟି ନିଜକୁ ମେମୋରୀରେ ଭାଗ କରିବାକୁ ଦେଇଥାଏ। ଏହାଦ୍ୱାରା ଅନ୍ୟ ଆପ୍‍ଗୁଡ଼ିକ ପାଇଁ ମେମୋରୀ ଉପଲବ୍ଧକୁ କମ୍‌ କରିବା ସହ ଫୋନ୍‍ଟିକୁ ମନ୍ଥର କରିବ।"</string>
    <string name="permlab_foregroundService" msgid="3310786367649133115">"ଫୋର୍‌ଗ୍ରାଉଣ୍ଡ ସେବାକୁ ଚଲାନ୍ତୁ"</string>
    <string name="permdesc_foregroundService" msgid="6471634326171344622">"ଫୋର୍‌ଗ୍ରାଉଣ୍ଡ ସେବାଗୁଡ଼ିକୁ ବ୍ୟବହାର କରିବା ପାଇଁ ଆପ୍‌କୁ ଅନୁମତି ଦିଅନ୍ତୁ।"</string>
    <string name="permlab_getPackageSize" msgid="7472921768357981986">"ଆପ୍‍ ଷ୍ଟୋରେଜ୍‍ ସ୍ଥାନର ମାପ କରନ୍ତୁ"</string>
    <string name="permdesc_getPackageSize" msgid="3921068154420738296">"ଆପ୍‍ର କୋଡ୍‍, ଡାଟା ଓ କ୍ୟାଶ୍‌ ଆକାର ହାସଲ କରିବା ପାଇଁ ଏହାକୁ ଅନୁମତି ଦେଇଥାଏ।"</string>
    <string name="permlab_writeSettings" msgid="2226195290955224730">"ସିଷ୍ଟମ୍‍ ସେଟିଙ୍ଗ ବଦଳାନ୍ତୁ"</string>
    <string name="permdesc_writeSettings" msgid="7775723441558907181">"ଆପ୍‍କୁ, ସିଷ୍ଟମର ସେଟିଙ୍ଗ ଡାଟା ବଦଳାଇବାକୁ ଦେଇଥାଏ। ହାନୀକାରକ ଆପ୍‍ ଦ୍ୱାରା ଆପଣଙ୍କ ସିଷ୍ଟମର କନଫିଗରେସନ୍‍ ଖରାପ ହୋଇପାରେ।"</string>
    <string name="permlab_receiveBootCompleted" msgid="5312965565987800025">"ଆରମ୍ଭ ହେଲେ ଚଲାନ୍ତୁ"</string>
    <string name="permdesc_receiveBootCompleted" product="tablet" msgid="7390304664116880704">"ସିଷ୍ଟମ୍‍ ବୁଟ୍ ଶେଷ ହେବା କ୍ଷଣି ଆପ୍‍ଟିକୁ ସ୍ୱତଃ ଆରମ୍ଭ ହେବାକୁ ଦେଇଥାଏ। ଏହା କାରଣରୁ ଟାବଲେଟଟ୍‌ଟି ଚାଲୁ ହେବାରେ ଅଧିକ ସମୟ ଲାଗିପାରେ ଏବଂ ଆପ୍‌ଟି ଲଗାତାର ଚାଲିବା ଦ୍ୱାରା ସମଗ୍ର ଟାବଲେଟଟ୍‌ ମନ୍ଥର ହୋଇଯାଇପାରେ।"</string>
    <string name="permdesc_receiveBootCompleted" product="tv" msgid="4525890122209673621">"ବୁଟିଙ୍ଗ ସମାପ୍ତ ହେବପରେ ଏହି ଆପ୍‌କୁ ଆରମ୍ଭ ହେବାକୁ ଅନୁମତି ଦେଇଥାଏ। ଏହା TV ଚଳାଇବାକୁ ଅଧିକ ସମୟ ନେଇପାରେ ଏବଂ ଆପ୍‌କୁ ସବୁବେଳେ ଚାଲିବାରେ ସମଗ୍ର ଟାବଲେଟ୍ ଧୀର କରିପାରେ।"</string>
    <string name="permdesc_receiveBootCompleted" product="default" msgid="513950589102617504">"ସିଷ୍ଟମ୍‍ ବୁଟ୍ ଶେଷ ହେବା କ୍ଷଣି ଆପ୍‍ଟିକୁ ସ୍ୱତଃ ଆରମ୍ଭ ହେବାକୁ ଦେଇଥାଏ। ଏହା କାରଣରୁ ଫୋନ୍‍ଟି ଚାଲୁ ହେବାରେ ଅଧିକ ସମୟ ଲାଗିପାରେ ଏବଂ ଆପ୍‌ଟି ଲଗାତାର ଚାଲିବା ଦ୍ୱାରା ସମଗ୍ର ଫୋନ୍‌ ମନ୍ଥର ହୋଇଯାଇପାରେ।"</string>
    <string name="permlab_broadcastSticky" msgid="7919126372606881614">"ଷ୍ଟିକୀ ବ୍ରୋଡକାଷ୍ଟ ପଠାନ୍ତୁ"</string>
    <string name="permdesc_broadcastSticky" product="tablet" msgid="7749760494399915651">"ଆପ୍‌କୁ ଷ୍ଟିକୀ ବ୍ରଡ୍‍କାଷ୍ଟ ପଠାଇବାକୁ ଅନୁମତି ଦେଇଥାଏ, ଯାହା ବ୍ରଡ୍‍କାଷ୍ଟ ସମାପ୍ତ ହେବାପରେ ବି ରହିଥାଏ। ଅତ୍ୟଧିକ ଉପଯୋଗ ଦ୍ୱାରା ଟାବଲେଟ୍‍ ମନ୍ଥର ହୋଇପାରେ କିମ୍ବା ଅଧିକ ମେମୋରୀର ବ୍ୟବହାର କରିବା କାରଣରୁ ଏହା ଅସ୍ଥିର ହୋଇପାରେ।"</string>
    <string name="permdesc_broadcastSticky" product="tv" msgid="6839285697565389467">"ଷ୍ଟିକୀ ବ୍ରଡ୍‌କାଷ୍ଟ ପଠାଇବାକୁ ଆପ୍‍କୁ ଅନୁମତି ଦିଏ, ଯାହା ବ୍ରଡ୍‌କାଷ୍ଟ ଶେଷ ହେବାପରେ ରହିଥାଏ। ଅତିରିକ୍ତ ବ୍ୟବହାର ଦ୍ୱାରା ଅଧିକ ମେମୋରୀ ବ୍ୟବହାର ହୋଇ ଟିଭିକୁ ଧୀର କିମ୍ବା ଅସ୍ଥିର କରିପାରେ।"</string>
    <string name="permdesc_broadcastSticky" product="default" msgid="2825803764232445091">"ଷ୍ଟିକୀ ବ୍ରଡ୍‌କାଷ୍ଟ ପଠାଇବାକୁ ଆପ୍‍କୁ ଅନୁମତି ଦିଏ, ଯାହା ବ୍ରଡ୍‌କାଷ୍ଟ ଶେଷ ହେବାପରେ ରହିଥାଏ। ଅତିରିକ୍ତ ବ୍ୟବହାର ଦ୍ୱାରା ଅଧିକ ମେମୋରୀ ବ୍ୟବହାର ହୋଇ ଫୋନ୍‌କୁ ମନ୍ଥର କିମ୍ବା ଅସ୍ଥିର କରିପାରେ।"</string>
    <string name="permlab_readContacts" msgid="8348481131899886131">"ଆପଣଙ୍କ ଯୋଗାଯୋଗ ପଢ଼ନ୍ତୁ"</string>
    <string name="permdesc_readContacts" product="tablet" msgid="5294866856941149639">"ଜଣେ ନିର୍ଦ୍ଦିଷ୍ଟ ବ୍ୟକ୍ତିଙ୍କ ସହ ଆପଣ କେତେଥର କଲ୍‍, ଇମେଲ୍‍, ତଥା ଯୋଗାଯୋଗ କରିଛନ୍ତି, ତାହାର ନିୟମିତତା ସମେତ ଆପଣଙ୍କ ଟାବଲେଟ୍‌ରେ ଷ୍ଟୋର୍ ହୋଇଥିବା ଯୋଗାଯୋଗ ବିଷୟରେ ଡାଟା ପଢ଼ିବାକୁ ଆପ୍‍କୁ ଅନୁମତି ଦିଏ। ଏହ ଅନୁମତି ଦ୍ୱାରା ଆପଣଙ୍କ କଲ୍‍ ଲଗ୍ ସେଭ୍‍ କରିବାକୁ ଆପ୍‍କୁ ଅନୁମତି ଦିଏ ତଥା ହାନୀକାରକ ଆପ୍‍ ଆପଣଙ୍କ ଅଜ୍ଞାତରେ କଲ୍‍ ଲଗ୍‍ ଡାଟା ଶେୟାର କରିପାରନ୍ତି।"</string>
    <string name="permdesc_readContacts" product="tv" msgid="1839238344654834087">"ଜଣେ ନିର୍ଦ୍ଦିଷ୍ଟ ବ୍ୟକ୍ତିଙ୍କ ସହ ଆପଣ କେତେଥର କଲ୍‍, ଇମେଲ୍‍, ତଥା ଯୋଗାଯୋଗ କରିଛନ୍ତି, ତାହାର ନିୟମିତତା ସମେତ ଆପଣଙ୍କ ଟିଭିରେ ଷ୍ଟୋର୍ ହୋଇଥିବା ଯୋଗାଯୋଗ ବିଷୟରେ ଡାଟା ପଢ଼ିବା ପାଇଁ ଆପ୍‍କୁ ଅନୁମତି ଦିଏ। ଏହାର ଅନୁମତି ଦ୍ୱାରା ଆଙ୍ଙକକ କଲ୍‍ ଲଗ୍ ସେଭ୍‍ କରିବାକୁ ଆପ୍‍କୁ ଅନୁମତି ଦିଏ ତଥା ହାନୀକାରକ ଆପ୍‍ ଆପଣଙ୍କ ଅଜ୍ଞାତରେ କଲ୍‍ ଲଗ୍‍ ଡାଟା ଶେୟାର କରିପାରନ୍ତି।"</string>
    <string name="permdesc_readContacts" product="default" msgid="8440654152457300662">"ଜଣେ ନିର୍ଦ୍ଦିଷ୍ଟ ବ୍ୟକ୍ତିଙ୍କ ସହ ଆପଣ କେତେ ବ୍ୟବଧାନରେ କଲ୍‌, ଇମେଲ ତଥା ଯୋଗାଯୋଗ କରିଛନ୍ତି, ସେସବୁ ଅନ୍ତର୍ଭୁକ୍ତ କରି ଆପଣଙ୍କ ଫୋନ୍‍ରେ ଷ୍ଟୋର୍‍ କରାଯାଇଥିବା ଯୋଗାଯୋଗ ବିଷୟରେ ଡାଟା ପଢିବାକୁ ଆପ୍‍କୁ ଅନୁମତି ଦିଏ। ଏହି ଅନୁମତି ଦ୍ୱାରା ଆପ୍‍ଟି ଆପଣଙ୍କ ଯୋଗାଯୋଗ ଡାଟା ସେଭ୍‍ କରିପାରିବ ଏବଂ ହାନୀକାରକ ଆପ୍‍ ଆପଣଙ୍କ ବିନା ଜ୍ଞାତସାରରେ ଯୋଗାଯୋଗ ଡାଟା ସେୟାର୍‍ କରିପାରନ୍ତି।"</string>
    <string name="permlab_writeContacts" msgid="5107492086416793544">"ନିଜ ଯୋଗାଯୋଗ ସଂଶୋଧନ କରନ୍ତୁ"</string>
    <string name="permdesc_writeContacts" product="tablet" msgid="897243932521953602">"ଜଣେ ନିର୍ଦ୍ଦିଷ୍ଟ ଯୋଗାଯୋଗଙ୍କ ସହ ଆପଣ କେତେ ବ୍ୟବଧାନରେ କଲ୍‌, ଇମେଲ ତଥା ଯୋଗାଯୋଗ କରିଛନ୍ତି, ସେସବୁ ଅନ୍ତର୍ଭୁକ୍ତ କରି ଆପଣଙ୍କ ଟାବଲେଟ୍‌ରେ ଷ୍ଟୋର୍‍ କରାଯାଇଥିବା ଯୋଗାଯୋଗ ବିଷୟକ ଡାଟା ବଦଳାଇବା ପାଇଁ ଆପ୍‍କୁ ଅନୁମତି ଦିଏ। ଏହି ଅନୁମତି ଦ୍ୱାରା ଆପ୍‍ଟି ଯୋଗାଯୋଗ ଡାଟା ଡିଲିଟ୍‍ କରିପାରେ।"</string>
    <string name="permdesc_writeContacts" product="tv" msgid="5438230957000018959">"ଜଣେ ନିର୍ଦ୍ଦିଷ୍ଟ ଯୋଗାଯୋଗଙ୍କ ସହ ଆପଣ କେତେ ବ୍ୟବଧାନରେ କଲ୍‌, ଇମେଲ ତଥା ଯୋଗାଯୋଗ କରିଛନ୍ତି, ସେସବୁକୁ ଅନ୍ତର୍ଭୁକ୍ତ କରି ଆପଣଙ୍କ ଟିଭିରେ ଷ୍ଟୋର୍‍ କରାଯାଇଥିବା ଯୋଗାଯୋଗ ବିଷୟରେ ଡାଟା ବଦଳାଇବାକୁ ଆପ୍‍କୁ ଅନୁମତି ଦିଏ। ଏହି ଅନୁମତି ଦ୍ୱାରା ଆପ୍‍ଟି ଯୋଗାଯୋଗ ଡାଟା ଡିଲିଟ୍‌ କରିପାରେ।"</string>
    <string name="permdesc_writeContacts" product="default" msgid="589869224625163558">"ଜଣେ ନିର୍ଦ୍ଦିଷ୍ଟ ଯୋଗାଯୋଗଙ୍କ ସହ ଆପଣ କେତେ ବ୍ୟବଧାନରେ କଲ୍‌, ଇମେଲ ତଥା ଯୋଗାଯୋଗ କରିଛନ୍ତି, ସେସବୁ ଅନ୍ତର୍ଭୁକ୍ତ କରି ଆପଣଙ୍କ ଫୋନ୍‍ରେ ଷ୍ଟୋର୍‍ କରାଯାଇଥିବା ଯୋଗାଯୋଗ ବିଷୟରେ ଡାଟା ବଦଳାଇବାକୁ ଆପ୍‍କୁ ଅନୁମତି ଦିଏ। ଏହି ଅନୁମତି ଦ୍ୱାରା ଆପ୍‍ଟି ଯୋଗାଯୋଗ ଡାଟା ଡିଲିଟ୍‍ କରିପାରେ।"</string>
    <string name="permlab_readCallLog" msgid="3478133184624102739">"କଲ୍‌ ଲଗ୍‌ ପଢ଼ନ୍ତୁ"</string>
    <string name="permdesc_readCallLog" msgid="3204122446463552146">"ଏହି ଆପ୍‍ ଆପଣଙ୍କ କଲ୍‍ ହିଷ୍ଟୋରୀ ପଢ଼ିପାରେ।"</string>
    <string name="permlab_writeCallLog" msgid="8552045664743499354">"କଲ୍‍ ଲଗ୍‍ ଲେଖନ୍ତୁ"</string>
    <string name="permdesc_writeCallLog" product="tablet" msgid="6661806062274119245">"ଇନ୍‍କମିଙ୍ଗ ତଥା ଆଉଟ୍‍ଗୋଇଙ୍ଗ କଲ୍‌ ଡାଟା ସହ ଆପଣଙ୍କ ଟାବ୍‍ଲେଟ୍‍ର କଲ୍‍ ଲଗ୍‍ ବଦଳାଇବା ପାଇଁ ଆପ୍‍କୁ ଅନୁମତି ଦିଏ। ହାନୀକାରକ ଆପ୍‍ ଆପଣଙ୍କ କଲ୍‍ ଲଗ୍‍ ଲିଭାଇବାକୁ କିମ୍ବା ବଦଳାଇବାକୁ ଏହା ବ୍ୟବହାର କରିପାରନ୍ତି।"</string>
    <string name="permdesc_writeCallLog" product="tv" msgid="4225034892248398019">"ଇନ୍‍କମିଙ୍ଗ ତଥା ଆଉଟ୍‍ଗୋଇଙ୍ଗ କଲ୍‌ ଡାଟା ସହ ଆପଣଙ୍କ ଟିଭିର କଲ୍‍ ଲଗ୍‍ ବଦଳାଇବାକୁ ଆପ୍‍କୁ ଅନୁମତି ଦିଏ। ହାନୀକାରକ ଆପ୍‍ ଆପଣଙ୍କ କଲ୍‍ ଲଗ୍‍ ଲିଭାଇବାକୁ କିମ୍ବା ବଦଳାଇବାକୁ ଏହାକୁ ବ୍ୟବହାର କରିପାରନ୍ତି।"</string>
    <string name="permdesc_writeCallLog" product="default" msgid="683941736352787842">"ଇନ୍‍କମିଙ୍ଗ ତଥା ଆଉଟ୍‍ଗୋଇଙ୍ଗ କଲ୍‌ ଡାଟା ସହ ଆପଣଙ୍କ ଫୋନ୍‍ର କଲ୍‍ ଲଗ୍‍ ବଦଳାଇବା ପାଇଁ ଆପ୍‍କୁ ଅନୁମତି ଦିଏ। ହାନୀକାରକ ଆପ୍‍ ଆପଣଙ୍କ କଲ୍‍ ଲଗ୍‍ ଲିଭାଇବାକୁ କିମ୍ବା ବଦଳାଇବାକୁ ଏହା ବ୍ୟବହାର କରିପାରନ୍ତି।"</string>
    <string name="permlab_bodySensors" msgid="4683341291818520277">"ବଡୀ ସେନ୍ସର୍‍ ଆକ୍ସେସ୍‍ କରେ (ଯେପରିକି ହୃଦ୍‍ ହାର ମନିଟର୍‍)"</string>
    <string name="permdesc_bodySensors" product="default" msgid="4380015021754180431">"ଆପ୍‌କୁ ସେନ୍ସର୍ ଡେଟା ପର୍ଯ୍ୟନ୍ତ ପହଞ୍ଚିବାକୁ ଦେଇଥାଏ, ଯାହା ଆପଣଙ୍କ ଶାରୀରିକ ସ୍ଥିତିର ନିରୀକ୍ଷଣ କରିଥାଏ, ଯେପରିକି ଆପଣଙ୍କ ହୃଦୟ ସ୍ତର।"</string>
    <string name="permlab_readCalendar" msgid="6716116972752441641">"କ୍ୟାଲେଣ୍ଡର୍‍ ଇଭେଣ୍ଟ ଏବଂ ବିବରଣୀ ପଢ଼େ"</string>
    <string name="permdesc_readCalendar" product="tablet" msgid="4993979255403945892">"ଆପଣଙ୍କ ଟାବଲେଟ୍‌ରେ ଷ୍ଟୋର୍‍ କରାଯାଇଥିବା ସମସ୍ତ କ୍ୟାଲେଣ୍ଡର ଇଭେଣ୍ଟ ଏହି ଆପ୍‍ ପଢ଼ିପାରେ ଏବଂ ଆପଣଙ୍କ କ୍ୟାଲେଣ୍ଡର ଡାଟା ସେୟାର୍‍ କରିପାରେ କିମ୍ବା ସେଭ୍‍ କରିପାରେ।"</string>
    <string name="permdesc_readCalendar" product="tv" msgid="8837931557573064315">"ଆପଣଙ୍କ ଟିଭିରେ ଷ୍ଟୋର୍‍ କରାଯାଇଥିବା ସମସ୍ତ କ୍ୟାଲେଣ୍ଡର ଇଭେଣ୍ଟ ଏହି ଆପ୍‍ ପଢ଼ିପାରେ ଏବଂ ଆପଣଙ୍କ କ୍ୟାଲେଣ୍ଡର ଡାଟା ସେୟାର୍‍ କରିପାରେ କିମ୍ବା ସେଭ୍‍ କରିପାରେ।"</string>
    <string name="permdesc_readCalendar" product="default" msgid="4373978642145196715">"ଆପଣଙ୍କ ଫୋନ୍‌ରେ ଷ୍ଟୋର୍‍ କରାଯାଇଥିବା ସମସ୍ତ କ୍ୟାଲେଣ୍ଡର ଇଭେଣ୍ଟ ଏହି ଆପ୍‍ ପଢ଼ିପାରେ ଏବଂ ଆପଣଙ୍କ କ୍ୟାଲେଣ୍ଡର ଡାଟା ସେୟାର୍‍ କରିପାରେ କିମ୍ବା ସେଭ୍‍ କରିପାରେ।"</string>
    <string name="permlab_writeCalendar" msgid="8438874755193825647">"କ୍ୟାଲେଣ୍ଡର ଇଭେଣ୍ଟରେ ଯୋଡ଼ନ୍ତୁ କିମ୍ବା ସଂଶୋଧନ କରନ୍ତୁ ଏବଂ ମାଲିକଙ୍କ ଅଜାଣତରେ ଅତିଥିମାନଙ୍କୁ ଇମେଲ୍ ପଠାନ୍ତୁ।"</string>
    <string name="permdesc_writeCalendar" product="tablet" msgid="1675270619903625982">"ଏହି ଆପ୍‍ ଆପଣଙ୍କ ଟାବଲେଟ୍‌ରେ କ୍ୟାଲେଣ୍ଡର ଇଭେଣ୍ଟ ଯୋଡ଼ିପାରେ, ବାହାର କରିପାରେ କିମ୍ବା ବଦଳାଇପାରେ। ଏହି ଆପ୍‍ ଏପରି ମେସେଜ୍‍ ପଠାଇପାରେ, ଯାହା କ୍ୟାଲେଣ୍ଡର ମାଲିକଙ୍କଠାରୁ ଆସିଥିବା ପରି ଜଣାପଡ଼େ କିମ୍ବା ମାଲିକଙ୍କୁ ନଜଣାଇ ଇଭେଣ୍ଟରେ ପରିବର୍ତ୍ତନ କରିପାରେ।"</string>
    <string name="permdesc_writeCalendar" product="tv" msgid="9017809326268135866">"ଏହି ଆପ୍‍ ଆପଣଙ୍କ ଟିଭିରେ କ୍ୟାଲେଣ୍ଡର ଇଭେଣ୍ଟ ଯୋଡ଼ିପାରେ, ବାହାର କରିପାରେ କିମ୍ବା ବଦଳାଇପାରେ। ଏହି ଆପ୍‍ ଏପରି ମେସେଜ୍‍ ପଠାଇପାରେ, ଯାହା କ୍ୟାଲେଣ୍ଡର ମାଲିକଙ୍କଠାରୁ ଆସିଥିବା ପରି ଜଣାପଡ଼େ କିମ୍ବା ମାଲିକଙ୍କୁ ନଜଣାଇ ଇଭେଣ୍ଟରେ ପରିବର୍ତ୍ତନ କରିପାରେ।"</string>
    <string name="permdesc_writeCalendar" product="default" msgid="7592791790516943173">"ଏହି ଆପ୍‍, ଆପଣଙ୍କ ଫୋନ୍‌ରେ କ୍ୟାଲେଣ୍ଡର୍‌ ଇଭେଣ୍ଟଗୁଡ଼ିକୁ ଯୋଡ଼ିପାରେ, ବାହାର କରିପାରେ କିମ୍ବା ବଦଳାଇପାରେ। କ୍ୟାଲେଣ୍ଡର୍‌ ମାଲିକଙ୍କ ପାଖରୁ ଆସିଥିବା ପରି ଜଣା‍ପଡ଼ିବା ମେସେଜ୍‍କୁ ଏହି ଆପ୍‍ ପଠାଇପାରେ କିମ୍ବା ମାଲିକଙ୍କୁ ନଜଣାଇ ଇଭେଣ୍ଟ ବଦଳାଇପାରେ।"</string>
    <string name="permlab_accessLocationExtraCommands" msgid="2836308076720553837">"ଅତିରିକ୍ତ ଲୋକେସନ୍ ପ୍ରଦାନକାରୀ କମାଣ୍ଡକୁ ଆକ୍ସେସ୍‍ କରନ୍ତୁ"</string>
    <string name="permdesc_accessLocationExtraCommands" msgid="6078307221056649927">"ଅତିରିକ୍ତ ଲୋକେସନ୍‍ ପ୍ରଦାନକାରୀ କମାଣ୍ଡ ଆକ୍ସେସ୍‌ କରିବା ପାଇଁ ଆପ୍‍କୁ ଅନୁମତି ଦିଏ। GPS କିମ୍ବା ଅନ୍ୟ ଲୋକେସନ୍‍ ସୋର୍ସଗୁଡିକରେ ଆପ୍‍ଟି ପ୍ରଭାବ ପକାଇପାରେ।"</string>
    <string name="permlab_accessFineLocation" msgid="6265109654698562427">"କେବଳ ସମ୍ମୁଖଭାଗରେ ସଠିକ୍‍ ଲୋକେଶନ୍‍ର ଆକ୍ସେସ୍‍ କରନ୍ତୁ"</string>
    <string name="permdesc_accessFineLocation" msgid="3520508381065331098">"ଏହି ଆପ୍‍ ଯେତେବେଳେ ସମ୍ମୁଖଭାଗରେ ଥିବାବେଳେ ଆପଣଙ୍କର ସଠିକ୍‍ ଲୋକେସନ୍‍ ପ୍ରାପ୍ତ କରିପାରିବ। ଏହି ଲୋକେସନ୍‍ ସେବାଗୁଡ଼ିକ ନିଶ୍ଚିତରୂପେ ଅନ୍‍ ରହିବା ଦରକାର ଏବଂ ଆପ୍‍ର ବ୍ୟବହାର ପାଇଁ ଫୋନ୍‍ରେ ଉପଲବ୍ଧ ଥିବା ଦରକାର। ଏହା ବ୍ୟାଟେରୀ ଅଧିକା ଖର୍ଚ୍ଚ କରିପାରେ।"</string>
    <string name="permlab_accessCoarseLocation" msgid="3707180371693213469">"କେବଳ ସମ୍ମୁଖଭାଗରେ ହାରାହାରି ଲୋକେସନ୍‍ (ନେଟ୍‍ୱର୍କ-ଆଧାରିତ)ର ଆକ୍ସେସ୍‍ କରନ୍ତୁ"</string>
    <string name="permdesc_accessCoarseLocation" product="tablet" msgid="8594719010575779120">"ସେଲ୍‍ ଟାୱାର ଓ ୱାଇ-ଫାଇ ନେଟ୍‌ୱର୍କ ପରି ଉତ୍ସକୁ ଆଧାର କରି ଏହି ଆପ୍‍ ଆପଣଙ୍କ ଲୋକେସନ୍‍ ପ୍ରାପ୍ତ କରିପାରିବ। ଏହି ଲୋକେସନ୍‍ ସେବାଗୁଡ଼ିକର ବ୍ୟବହାର କରିବାକୁ ସେଗୁଡ଼ିକ ଚାଲୁ କରାଯିବା ଏବଂ ଆପଣଙ୍କ ଟାବ୍‍‍‍ଲେଟ୍‍‍ରେ ଉପଲବ୍ଧ ଥିବା ଜରୁରୀ ଅଟେ।"</string>
    <string name="permdesc_accessCoarseLocation" product="tv" msgid="3027871910200890806">"ସେଲ୍‍ ଟାୱାର ଓ ୱାଇ-ଫାଇ ନେଟ୍‌ୱର୍କ ପରି ଉତ୍ସକୁ ଆଧାର କରି ଏହି ଆପ୍‍ ଆପଣଙ୍କ ଲୋକେସନ୍‍ ପ୍ରାପ୍ତ କରିପାରିବ। ଏହି ଲୋକେସନ୍‍ ସେବାଗୁଡ଼ିକର ବ୍ୟବହାର କରିବାକୁ ସେଗୁଡ଼ିକ ଚାଲୁ କରାଯିବା ଏବଂ ଆପଣଙ୍କ ଟିଭିରେ ଉପଲବ୍ଧ ଥିବା ଜରୁରୀ ଅଟେ।"</string>
    <string name="permdesc_accessCoarseLocation" product="default" msgid="854896049371048754">"ସେଲ୍‍ ଟାୱାର ଓ ୱାଇ-ଫାଇ ନେଟ୍‌ୱର୍କ ପରି ଉତ୍ସକୁ ଆଧାର କରି ଏହି ଆପ୍‍ ଆପଣଙ୍କ ଲୋକେସନ୍‍ ପ୍ରାପ୍ତ କରିପାରିବ। ଏହି ଲୋକେସନ୍‍ ସେବାଗୁଡ଼ିକର ବ୍ୟବହାର କରିବାକୁ ସେଗୁଡ଼ିକ ଚାଲୁ କରାଯିବା ଏବଂ ଆପଣଙ୍କ ଫୋନ୍‌ରେ ଉପଲବ୍ଧ ଥିବା ଜରୁରୀ ଅଟେ।"</string>
    <string name="permlab_accessBackgroundLocation" msgid="3965397804300661062">"ବ୍ୟାକ୍‌ଗ୍ରାଉଣ୍ଡ୍‌ରେ ଲୋକେସନ୍ ଆକ୍ସେସ୍ କରନ୍ତୁ"</string>
    <string name="permdesc_accessBackgroundLocation" msgid="1096394429579210251">"ଅନୁମାନିତ କିମ୍ବା ବିଲ୍‌କୁଲ୍ ସଠିକ୍ ସ୍ଥାନ ଆକ୍ସେସ୍ କରିବାର ଅନୁମତି ଅତିରିକ୍ତ ଭାବରେ ଦିଆଗଲେ, ବ୍ୟାକ୍‌ଗ୍ରାଉଣ୍ଡରେ ଚାଲୁଥିବା ସମୟରେ ଆପ୍ ଆପଣଙ୍କର ସ୍ଥାନର ଆକ୍ସେସ୍ କରିପାରିବ।"</string>
    <string name="permlab_modifyAudioSettings" msgid="6095859937069146086">"ଆପଣଙ୍କ ଅଡିଓ ସେଟିଙ୍ଗକୁ ପରିବର୍ତ୍ତନ କରନ୍ତୁ"</string>
    <string name="permdesc_modifyAudioSettings" msgid="3522565366806248517">"ଆପ୍‌କୁ ଗ୍ଲୋବାଲ୍ ଅଡିଓ ସେଟିଙ୍ଗ, ଯେପରିକି ଭଲ୍ୟୁମ୍‌କୁ ସଂଶୋଧିତ କରିବାକୁ ଏବଂ ଆଉଟପୁଟ୍ ପାଇଁ ସ୍ପିକର୍‌ ବ୍ୟବହାର କରିବାକୁ ଅନୁମତି ଦେଇଥାଏ।"</string>
    <string name="permlab_recordAudio" msgid="3876049771427466323">"ଅଡିଓ ରେକର୍ଡ କରନ୍ତୁ"</string>
    <string name="permdesc_recordAudio" msgid="4245930455135321433">"ଏହି ଆପ୍‍ ଯେକୌଣସି ସମୟରେ ମାଇକ୍ରୋଫୋନ୍‍ ବ୍ୟବହାର କରି ଅଡିଓ ରେକର୍ଡ କରିପାରିବ।"</string>
    <string name="permlab_sim_communication" msgid="2935852302216852065">"SIMକୁ କମାଣ୍ଡ ପଠାନ୍ତୁ"</string>
    <string name="permdesc_sim_communication" msgid="5725159654279639498">"SIMକୁ କମାଣ୍ଡ ପଠାଇବା ପାଇଁ ଆପ୍‍କୁ ଅନୁମତି ଦେଇଥାଏ। ଏହା ବହୁତ ବିପଦପୂର୍ଣ୍ଣ।"</string>
    <string name="permlab_activityRecognition" msgid="3634590230567608356">"ଶାରୀରିକ ଗତିବିଧି ଚିହ୍ନଟକରେ"</string>
    <string name="permdesc_activityRecognition" msgid="3143453925156552894">"ଏହି ଆପ୍‍ଣ ଆପଣଙ୍କ ଶାରୀରିକ ଗତିବିଧିକୁ ଚିହ୍ନଟ କରିପାରେ"</string>
    <string name="permlab_camera" msgid="3616391919559751192">"ଫଟୋ ଓ ଭିଡିଓଗୁଡ଼ିକୁ ନିଅନ୍ତୁ"</string>
    <string name="permdesc_camera" msgid="5392231870049240670">"ଏହି ଆପ୍‍ ଯେକୌଣସି ସମୟରେ କ୍ୟାମେରା ବ୍ୟବହାର କରି ଫଟୋ ଉଠାଇପାରେ ଏବଂ ଭିଡିଓ ରେକର୍ଡ କରିପାରେ।"</string>
    <string name="permlab_vibrate" msgid="7696427026057705834">"କମ୍ପନ ନିୟନ୍ତ୍ରଣ କରନ୍ତୁ"</string>
    <string name="permdesc_vibrate" msgid="6284989245902300945">"ଆପ୍‍କୁ, ଭାଇବ୍ରେଟର୍‍ ନିୟନ୍ତ୍ରଣ କରିବାକୁ ଦେଇଥାଏ।"</string>
    <string name="permlab_callPhone" msgid="3925836347681847954">"ସିଧାସଳଖ ଫୋନ୍ ନମ୍ବରଗୁଡ଼ିକୁ କଲ୍ କରନ୍ତୁ"</string>
    <string name="permdesc_callPhone" msgid="3740797576113760827">"ଆପଣଙ୍କ ହସ୍ତକ୍ଷେପ ବିନା ଫୋନ୍‌ ନମ୍ଵରକୁ କଲ୍ କରିବା ପାଇଁ ଆପ୍‌କୁ ଅନୁମତି ଦେଇଥାଏ। ଏହାଦ୍ୱାରା ଅପ୍ରତ୍ୟାଶିତ ଶୁଳ୍କ ଲାଗୁ ହୋଇପାରେ କିମ୍ବା କଲ୍ ହୋଇପାରେ। ଧ୍ୟାନଦିଅନ୍ତୁ ଯେ, ଏହା ଆପ୍‌କୁ କୌଣସି ଜରୁରୀକାଳୀନ ନମ୍ବରରେ କଲ୍ କରିବାକୁ ଅନୁମତି ଦିଏନାହିଁ। ହାନୀକାରକ ଆପ୍‌ ଆପଣଙ୍କ ବିନା ସ୍ୱୀକୃତିରେ କଲ୍ କରି ଆପଣଙ୍କ ପଇସା ଖର୍ଚ୍ଚ କରାଇପାରେ।"</string>
    <string name="permlab_accessImsCallService" msgid="3574943847181793918">"IMS କଲ୍‍ ସେବା ଆକ୍ସେସ୍‍ କରେ"</string>
    <string name="permdesc_accessImsCallService" msgid="8992884015198298775">"ଆପଣଙ୍କ ହସ୍ତକ୍ଷେପ ବିନା କଲ୍‍ କରିପାରିବା ପାଇଁ ଆପ୍‌କୁ IMS ସେବା ବ୍ୟବହାର କରିବାକୁ ଦିଏ।"</string>
    <string name="permlab_readPhoneState" msgid="9178228524507610486">"ଫୋନ୍‍ ସ୍ଥିତି ଓ ପରିଚୟ ପଢ଼ନ୍ତୁ"</string>
    <string name="permdesc_readPhoneState" msgid="1639212771826125528">"ଆପ୍‌କୁ ଡିଭାଇସ୍‌ର ଫୋନ୍‌ ବୈଶିଷ୍ଟ୍ୟ ଆକ୍ସେସ୍‍ କରିବାକୁ ଅନୁମତି ଦେଇଥାଏ। ଏହି ଅନୁମତି ଆପ୍‌କୁ ଫୋନ୍‌ ନମ୍ବର୍ ଓ ଡିଭାଇସ୍‌ IDଗୁଡ଼ିକୁ ନିର୍ଦ୍ଧାରଣ କରିବାକୁ ଅନୁମତି ଦେଇଥାଏ, କଲ୍ ସକ୍ରିୟ ଥିଲେ ବି ଏବଂ କଲ୍ ଦ୍ୱାରା ସଂଯୋଗ ଥିବା ରିମୋଟ୍‌ ନମ୍ବର୍‌କୁ ମଧ୍ୟ।"</string>
    <string name="permlab_manageOwnCalls" msgid="1503034913274622244">"ସିଷ୍ଟମ୍‍ ଜରିଆରେ କଲ୍‌ର ମାର୍ଗ ବଦଳାଇପାରେ"</string>
    <string name="permdesc_manageOwnCalls" msgid="6552974537554717418">"କଲ୍‍ କରିବାର ଅନୁଭୂତି ବଢ଼ାଇବାକୁ ସିଷ୍ଟମ୍‍ ଜରିଆରେ ଆପର କଲ୍‍ଗୁଡ଼ିକୁ ରୁଟ୍‍ କରିବାକୁ ଏହାକୁ ଅନୁମତି ଦେଇଥାଏ।"</string>
    <string name="permlab_callCompanionApp" msgid="3599252979411970473">"ସିଷ୍ଟମ୍‍ ମାଧ୍ୟମରେ କଲ୍‍ଗୁଡ଼ିକୁ ଦେଖିଥାଏ ଏବଂ ନିୟନ୍ତ୍ରଣ କରିଥାଏ।"</string>
    <string name="permdesc_callCompanionApp" msgid="4567344683275099090">"ଆପ୍‍କୁ ଡିଭାଇସ୍‍‍ରେ ଚାଲୁଥିବା କଲ୍‍ଗୁଡ଼ିକୁ ଦେଖିବାକୁ ଏବଂ ନିୟନ୍ତ୍ରଣ କରିବାକୁ ଅନୁମତି ଦେଇଥାଏ। ଏଥିରେ କଲ୍‍ଗୁଡ଼ିକ ପାଇଁ କଲ୍‍ ନମ୍ବର୍‍ ଏବଂ କଲ୍‍ଗୁଡ଼ିକର ସ୍ଥିତି ପରି ସୂଚନା ଅନ୍ତର୍ଭୁକ୍ତ ଅଛି।"</string>
    <string name="permlab_acceptHandover" msgid="2661534649736022409">"ଅନ୍ୟ ଏକ ଆପ୍‌ରୁ କଲ୍‌କୁ ଜାରି ରଖନ୍ତୁ"</string>
    <string name="permdesc_acceptHandovers" msgid="4570660484220539698">"ଅନ୍ୟ ଆପ୍‌ରେ ଆରମ୍ଭ ହୋଇଥିବା ଗୋଟିଏ କଲ୍‌କୁ ଜାରି ରଖିବା ପାଇଁ ଆପ୍‌କୁ ଅନୁମତି ଦିଅନ୍ତୁ।"</string>
    <string name="permlab_readPhoneNumbers" msgid="6108163940932852440">"ଫୋନ୍‍ ନମ୍ବର ପଢ଼େ"</string>
    <string name="permdesc_readPhoneNumbers" msgid="8559488833662272354">"ଏହି ଡିଭାଇସର ଫୋନ୍‍ ନମ୍ବର ଆକ୍ସେସ୍‍ କରିବାକୁ ଆପକୁ ଅନୁମତି ଦିଏ।"</string>
    <string name="permlab_wakeLock" product="tablet" msgid="1531731435011495015">"ଟାବଲେଟ୍‌କୁ ସ୍ଲୀପିଙ୍ଗ ମୋଡ୍‌କୁ ଯିବାକୁ ରୋକନ୍ତୁ"</string>
    <string name="permlab_wakeLock" product="tv" msgid="2601193288949154131">"ଟିଭିକୁ ସ୍ଲୀପିଙ୍ଗ ମୋଡ୍‌ରୁ ଯିବାକୁ ରୋକନ୍ତୁ।"</string>
    <string name="permlab_wakeLock" product="default" msgid="573480187941496130">"ଫୋନକୁ ସ୍ଲୀପିଙ୍ଗ ମୋଡ୍‌କୁ ଯିବାକୁ ରୋକନ୍ତୁ"</string>
    <string name="permdesc_wakeLock" product="tablet" msgid="7311319824400447868">"ଆପ୍‍କୁ, ଟାବଲେଟ୍‍ଟିକୁ ସ୍ଲୀପ୍‍ ମୋଡ୍‍କୁ ଯିବାରେ ପ୍ରତିରୋଧ କରିବାକୁ ଦେଇଥାଏ।"</string>
    <string name="permdesc_wakeLock" product="tv" msgid="3208534859208996974">"TVକୁ ଶୁଆଇବାକୁ ଯିବାରୁ ରୋକିବାକୁ ଆପ୍‌ ଅନୁମତି ଦେଇଥାଏ।"</string>
    <string name="permdesc_wakeLock" product="default" msgid="8559100677372928754">"ଆପ୍‍କୁ, ଫୋନ୍‌ଟିକୁ ସ୍ଲୀପ୍‍ ମୋଡ୍‍କୁ ଯିବାରେ ପ୍ରତିରୋଧ କରିବାକୁ ଦେଇଥାଏ।"</string>
    <string name="permlab_transmitIr" msgid="7545858504238530105">"ଇନଫ୍ରାରେଡ୍‍ ସଂଚାରିତ କରନ୍ତୁ"</string>
    <string name="permdesc_transmitIr" product="tablet" msgid="5358308854306529170">"ଟାବଲେଟ୍‍ର ଇନଫ୍ରାରେଡ୍‍ ଟ୍ରାନ୍ସମିଟର୍‍ ବ୍ୟବହାର କରିବାକୁ ଆପ୍‍କୁ ଅନୁମତି ଦେଇଥାଏ।"</string>
    <string name="permdesc_transmitIr" product="tv" msgid="3926790828514867101">"ଟିଭିର ଇନ୍‍ଫ୍ରାରେଡ୍‍ ଟ୍ରାନ୍ସମିଟର୍‍ ବ୍ୟବହାର କରିବାକୁ ଆପ୍‍କୁ ଅନୁମତି ଦିଏ।"</string>
    <string name="permdesc_transmitIr" product="default" msgid="7957763745020300725">"ଫୋନ୍‍ର ଇନଫ୍ରାରେଡ୍‍ ଟ୍ରାନ୍ସମିଟର୍‍ ବ୍ୟବହାର କରିବାକୁ ଆପ୍‍କୁ ଅନୁମତି ଦେଇଥାଏ।"</string>
    <string name="permlab_setWallpaper" msgid="6627192333373465143">"ୱାଲପେପର୍‍ ସେଟ୍ କରନ୍ତୁ"</string>
    <string name="permdesc_setWallpaper" msgid="7373447920977624745">"ଆପ୍‍କୁ, ସିଷ୍ଟମ୍‍ ୱାଲପେପର୍‍ ସେଟ୍‍ କରିବାକୁ ଦେଇଥାଏ।"</string>
    <string name="permlab_setWallpaperHints" msgid="3278608165977736538">"ଆପଣଙ୍କ ୱାଲ୍‍ପେପର୍‍ର ଆକାର ଆଡ୍‌ଜଷ୍ଟ କରନ୍ତୁ"</string>
    <string name="permdesc_setWallpaperHints" msgid="8235784384223730091">"ଆପ୍‍କୁ, ସିଷ୍ଟମ୍‍ ୱାଲପେପର୍‍ ଆକାରର ସୂଚନା ସେଟ୍‍ କରିବାକୁ ଦେଇଥାଏ।"</string>
    <string name="permlab_setTimeZone" msgid="2945079801013077340">"ଟାଇମ୍ ଜୋନ୍‍ ସେଟ୍ କରନ୍ତୁ"</string>
    <string name="permdesc_setTimeZone" product="tablet" msgid="1676983712315827645">"ଆପ୍‍କୁ, ଟାବଲେଟ୍‌ର ଟାଇମ୍‍ ଜୋନ୍‍ ବଦଳାଇବାକୁ ଦେଇଥାଏ।"</string>
    <string name="permdesc_setTimeZone" product="tv" msgid="888864653946175955">"ଟିଭିର ସଂଯୋଗ ପ୍ରବନ୍ଧିତ କରିବାକୁ ଆପ୍‍କୁ ଅନୁମତି ଦିଏ।"</string>
    <string name="permdesc_setTimeZone" product="default" msgid="4499943488436633398">"ଆପ୍‍କୁ, ଫୋନ୍‍ର ଟାଇମ୍‍ ଜୋନ୍‍ ବଦଳାଇବାକୁ ଦେଇଥାଏ।"</string>
    <string name="permlab_getAccounts" msgid="1086795467760122114">"ଡିଭାଇସ୍‍ରେ ଆକାଉଣ୍ଟ ଖୋଜନ୍ତୁ"</string>
    <string name="permdesc_getAccounts" product="tablet" msgid="2741496534769660027">"ଟାବଲେଟ୍‌ ଦ୍ୱାରା ପରିଚିତ ଆକାଉଣ୍ଟର ତାଲିକା ପ୍ରାପ୍ତ କରିବାକୁ ଆପ୍‌କୁ ଅନୁମତି ଦେଇଥାଏ। ଆପଣ ଇନଷ୍ଟଲ୍‍ କରିଥିବା ଆପ୍ଲିକେଶନ୍‍ ଦ୍ୱାରା ତିଆରି କରାଯାଇଥିବା କୌଣସି ଆକାଉଣ୍ଟ ବି ଏଥିରେ ସାମିଲ୍ ହୋଇପାରେ।"</string>
    <string name="permdesc_getAccounts" product="tv" msgid="4190633395633907543">"TV ଦ୍ୱାରା ପରିଚିତ ଆକାଉଣ୍ଟର ତାଲିକା ପ୍ରାପ୍ତ କରିବାକୁ ଆପ୍‌କୁ ଅନୁମତି ଦେଇଥାଏ। ଫଳରେ ଆପଣଙ୍କ ଦ୍ୱାରା ଇନଷ୍ଟଲ୍‍ କରାଯାଇଥିବା ଅନୁପ୍ରୟୋଗରେ ଖୋଲାଯାଇଥିବା କୌଣସି ବି ଆକାଉଣ୍ଟରେ ସାମିଲ୍ ହୋଇପାରିବ।"</string>
    <string name="permdesc_getAccounts" product="default" msgid="3448316822451807382">"ଫୋନ୍‌ ଦ୍ୱାରା ପରିଚିତ ଆକାଉଣ୍ଟର ତାଲିକା ପ୍ରାପ୍ତ କରିବାକୁ ଆପ୍‌କୁ ଅନୁମତି ଦେଇଥାଏ। ଆପଣ ଇନଷ୍ଟଲ୍‍ କରିଥିବା ଆପ୍ଲିକେଶନ୍‍ ଦ୍ୱାରା ତିଆରି କରାଯାଇଥିବା କୌଣସି ଆକାଉଣ୍ଟ ବି ଏଥିରେ ସାମିଲ୍ ହୋଇପାରେ।"</string>
    <string name="permlab_accessNetworkState" msgid="4951027964348974773">"ନେଟ୍‍ୱର୍କ ସଂଯୋଗ ଦେଖନ୍ତୁ"</string>
    <string name="permdesc_accessNetworkState" msgid="8318964424675960975">"କେଉଁ ନେଟ୍‌ୱର୍କ ଉପସ୍ଥିତ ତଥା ସଂଯୁକ୍ତ ଅଛି, ତାହା ବିଷୟରେ ସୂଚନା ଦେଖିବାକୁ ଆପ୍‍କୁ ଅନୁମତି ଦେଇଥାଏ।"</string>
    <string name="permlab_createNetworkSockets" msgid="7934516631384168107">"ପୂର୍ଣ୍ଣ ନେଟ୍‌ୱର୍କ ଆକ୍ସେସ୍‍ ରହିଛି"</string>
    <string name="permdesc_createNetworkSockets" msgid="3403062187779724185">"ଆପ୍‌କୁ ନେଟ୍‌ୱର୍କ ସକେଟ୍‌ ବନେଇବା ଏବଂ କଷ୍ଟମ୍ ନେଟ୍‌ୱର୍କ ପ୍ରୋଟୋକଲ ବ୍ୟବହାର କରିବାକୁ ଅନୁମତି ଦେଇଥାଏ। ବ୍ରାଉଜର୍ ଏବଂ ଅନ୍ୟ ଆପ୍ଲିକେଶନ୍‍ ଦ୍ୱାରା ଇଣ୍ଟରନେଟ୍‌କୁ ଡାଟା ପଠାଯାଇପାରେ, ତେଣୁ ଏହି ଅନୁମତି ଇଣ୍ଟରନେଟ୍‌କୁ ଡାଟା ପଠେଇବା ପାଇଁ ଆବଶ୍ୟକ ହୁଏନାହିଁ।"</string>
    <string name="permlab_changeNetworkState" msgid="958884291454327309">"ନେଟୱର୍କ ସଂଯୋଗକୁ ପରିବର୍ତ୍ତନ କରନ୍ତୁ"</string>
    <string name="permdesc_changeNetworkState" msgid="6789123912476416214">"ନେଟୱର୍କ ସଂଯୋଗର ସ୍ଥିତି ବଦଳାଇବାକୁ ଆପ୍‍କୁ ଅନୁମତି ଦେଇଥାଏ।"</string>
    <string name="permlab_changeTetherState" msgid="5952584964373017960">"ଟିଥ‍ର୍‌ ହୋଇଥିବା କନେକ୍ଟିଭିଟୀକୁ ପରିବର୍ତ୍ତନ କରନ୍ତୁ"</string>
    <string name="permdesc_changeTetherState" msgid="1524441344412319780">"ଟିଥର୍ ହୋଇଥିବା ନେଟୱର୍କ ସଂଯୋଗର ସ୍ଥିତି ବଦଳାଇବାକୁ ଆପ୍‍କୁ ଅନୁମତି ଦେଇଥାଏ।"</string>
    <string name="permlab_accessWifiState" msgid="5202012949247040011">"ୱାଇ-ଫାଇ ସଂଯୋଗ ଦେଖନ୍ତୁ"</string>
    <string name="permdesc_accessWifiState" msgid="5002798077387803726">"ୱାଇ-ଫାଇ ନେଟୱର୍କିଙ୍ଗ ବିଷୟରେ ସୂଚନା ଦେଖିବାକୁ ଆପ୍‍‍କୁ ଅନୁମତି ଦିଏ, ଯେପରିକି ୱାଇ-ଫାଇ ସକ୍ଷମ ହୋଇଛି କି ନାହିଁ ଏବଂ ସଂଯୁକ୍ତ ହୋଇଥିବା ୱାଇ-ଫାଇ ଡିଭାଇସ୍‍ର ନାମ।"</string>
    <string name="permlab_changeWifiState" msgid="6550641188749128035">"ୱାଇ-ଫାଇରୁ ସଂଯୋଗ ଓ ବିଚ୍ଛିନ୍ନ କରନ୍ତୁ"</string>
    <string name="permdesc_changeWifiState" msgid="7137950297386127533">"ଆପ୍‌କୁ ୱାଇ-ଫାଇ ଆକ୍ସେସ୍‍ ପଏଣ୍ଟ ସହିତ ସଂଯୋଗ ଓ ବିଚ୍ଛିନ୍ନ କରିବାକୁ ତଥା ୱାଇ-ଫାଇ ନେଟ୍‌ୱର୍କ ପାଇଁ ଡିଭାଇସ୍‌ କନଫିଗରେଶନ୍‍ରେ ପରିବର୍ତ୍ତନ କରିବାକୁ ଅନୁମତି ଦେଇଥାଏ।"</string>
    <string name="permlab_changeWifiMulticastState" msgid="1368253871483254784">"ୱାଇ-ଫାଇ ମଲ୍ଟିକାଷ୍ଟ ରିସେପଶନ ପାଇଁ ଅନୁମତି ଦିଅନ୍ତୁ"</string>
    <string name="permdesc_changeWifiMulticastState" product="tablet" msgid="7969774021256336548">"କେବଳ ଆପଣଙ୍କ ଟାବ୍‍ଲେଟ୍‍ ନୁହେଁ, ବରଂ ମଲ୍ଟିକାଷ୍ଟ ଠିକଣାଗୁଡ଼ିକ ବ୍ୟବହାର କରି ଏକ ୱାଇ-ଫାଇ ନେଟ୍‍ୱର୍କରେ ଥିବା ସମସ୍ତ ଡିଭାଇସ୍‌‍କୁ ପଠାଯିବା ପ୍ୟାକେଟ୍‍ଗୁଡ଼ିକ ପ୍ରାପ୍ତ କରିବାକୁ ଆପ୍‍ଟି ଅନୁମତି ଦେଇଥାଏ। ଅଣ-ମଲ୍ଟିକାଷ୍ଟ ମୋଡ୍‍ ତୁଳନାରେ ଏହା ଅଧିକ ପାୱାର୍‍ ବ୍ୟବହାର କରେ।"</string>
    <string name="permdesc_changeWifiMulticastState" product="tv" msgid="9031975661145014160">"କେବଳ ଆପଣଙ୍କ ଟିଭି ନୁହେଁ, ମଲ୍ଟିକାଷ୍ଟ ଠିକଣା ବ୍ୟବହାର କରି ଏକ ୱାଇ-ଫାଇ ନେଟ୍‌ୱର୍କରେ ସମସ୍ତ ଡିଭାଇସ୍‍କୁ ପଠାଯାଇଥିବା ପ୍ୟାକେଟ୍‍ ପ୍ରାପ୍ତ କରିବା ପାଇଁ ଆପ୍‍କୁ ଅନୁମତି ଦିଏ। ଅଣ-ମଲ୍ଟିକାଷ୍ଟ ମୋଡ୍‍ ତୁଳନାରେ ଏହା ଅଧିକ ପାୱାର୍‍ ବ୍ୟବହାର କରେ।"</string>
    <string name="permdesc_changeWifiMulticastState" product="default" msgid="6851949706025349926">"କେବଳ ଆପଣଙ୍କ ଫୋନ୍‍ ନୁହେଁ, ବରଂ ମଲ୍ଟିକାଷ୍ଟ ଠିକଣାଗୁଡ଼ିକ ବ୍ୟବହାର କରି ଏକ ୱାଇ-ଫାଇ ନେଟ୍‍ୱର୍କରେ ଥିବା ସମସ୍ତ ଡିଭାଇସ୍‌‍କୁ ପଠାଯିବା ପ୍ୟାକେଟ୍‍ଗୁଡ଼ିକ ପ୍ରାପ୍ତ କରିବାକୁ ଆପ୍‍ଟି ଅନୁମତି ଦେଇଥାଏ। ଅଣ-ମଲ୍ଟିକାଷ୍ଟ ମୋଡ୍‍ ତୁଳନାରେ ଏହା ଅଧିକ ପାୱାର୍‍ ବ୍ୟବହାର କରେ।"</string>
    <string name="permlab_bluetoothAdmin" msgid="6006967373935926659">"ବ୍ଲୁଟୂଥ୍‍‍ ସେଟିଙ୍ଗ ଆକ୍ସେସ୍‌ କରନ୍ତୁ"</string>
    <string name="permdesc_bluetoothAdmin" product="tablet" msgid="6921177471748882137">"ସ୍ଥାନୀୟ ବ୍ଲୁ-ଟୁଥ, ଟାବଲେଟ୍‍କୁ କନଫିଗର୍ କରିବାକୁ ଏବଂ ରିମୋର୍ଟ ଡିଭାଇସ୍‌କୁ ଚିହ୍ନାଇବା ତଥା ସେଗୁଡ଼ିକୁ ପେୟାର୍‍ କରିବା ପାଇଁ ଆପ୍‍କୁ ଅନୁମତି ଦେଇଥାଏ।"</string>
    <string name="permdesc_bluetoothAdmin" product="tv" msgid="3373125682645601429">"ଆପ୍‌କୁ ସ୍ଥାନୀୟ ବ୍ଲୁଟୂଥ୍‍ TVକୁ କନଫିଗର୍ କରିବାକୁ ଦେଇଥାଏ ଏବଂ ରିମୋର୍ଟ ଡିଭାଇସ୍‌କୁ ଚିହ୍ନାଇ ସେମାନଙ୍କୁ ଯୋଡ଼ିଥାଏ।"</string>
    <string name="permdesc_bluetoothAdmin" product="default" msgid="8931682159331542137">"ସ୍ଥାନୀୟ ବ୍ଲୁ-ଟୁଥ, ଫୋନ୍‍କୁ କନଫିଗର୍ କରିବାକୁ ଏବଂ ରିମୋର୍ଟ ଡିଭାଇସ୍‌କୁ ଚିହ୍ନାଇବା ତଥା ସେଗୁଡ଼ିକୁ ପେୟାର୍‍ କରିବା ପାଇଁ ଆପ୍‍କୁ ଅନୁମତି ଦେଇଥାଏ।"</string>
    <string name="permlab_accessWimaxState" msgid="4195907010610205703">"WiMAX ସହିତ ସଂଯୋଗ ଏବଂ ଏଥିରୁ ବିଚ୍ଛିନ୍ନ କରନ୍ତୁ"</string>
    <string name="permdesc_accessWimaxState" msgid="6360102877261978887">"WiMAX ସକ୍ଷମ କି ନାହିଁ ସ୍ଥିର କରିବାକୁ ଏବଂ ସଂଯୁକ୍ତ ଥିବା କୌଣସି WiMAX ନେଟ୍‌ୱର୍କ ବିଷୟରେ ସୂଚନା ପାଇଁ ଆପ୍‌‍କୁ ଅନୁମତି ଦେଇଥାଏ ।"</string>
    <string name="permlab_changeWimaxState" msgid="340465839241528618">"WiMAX ସ୍ଥିତିକୁ ପରିବର୍ତ୍ତନ କରନ୍ତୁ"</string>
    <string name="permdesc_changeWimaxState" product="tablet" msgid="3156456504084201805">"WiMAX ନେଟ୍‌ୱର୍କରୁ ଟାବଲେଟ୍‌ ସଂଯୋଗ କରିବାକୁ ଏବଂ ବିଚ୍ଛିନ୍ନ କରିବା ପାଇଁ ଆପ୍‌କୁ ଅନୁମତି ଦେଇଥାଏ।"</string>
    <string name="permdesc_changeWimaxState" product="tv" msgid="6022307083934827718">"ଟିଭିକୁ ସଂଯୋଗ କରିବାକୁ ତଥା WiMAX ନେଟ୍‌ୱର୍କରୁ ଟିଭିକୁ ବିଚ୍ଛିନ୍ନ କରିବାକୁ ଆପ୍‍କୁ ଅନୁମତି ଦିଏ।"</string>
    <string name="permdesc_changeWimaxState" product="default" msgid="697025043004923798">"WiMAX ନେଟ୍‌ୱର୍କରୁ ଫୋନ୍ ସଂଯୋଗ କରିବାକୁ ଏବଂ ବିଚ୍ଛିନ୍ନ କରିବା ପାଇଁ ଆପ୍‌କୁ ଅନୁମତି ଦେଇଥାଏ।"</string>
    <string name="permlab_bluetooth" msgid="6127769336339276828">"ବ୍ଲୁଟୂଥ୍‍‍ ଡିଭାଇସ୍‍ ଦେଖନ୍ତୁ"</string>
    <string name="permdesc_bluetooth" product="tablet" msgid="3480722181852438628">"ଟାବଲେଟ୍‌ରେ ଥିବା ବ୍ଲୁ-ଟୁଥ୍‌ର କନଫିଗରେଶନ୍‍ ଦେଖିବାକୁ ଏବଂ ପେୟାର୍‍ କରାଯାଇଥିବା ଡିଭାଇସ୍‌ ସହିତ ସଂଯୋଗ ସ୍ୱୀକାର କରିବା ପାଇଁ ଆପ୍‌କୁ ଅନୁମତି ଦେଇଥାଏ।"</string>
    <string name="permdesc_bluetooth" product="tv" msgid="3974124940101104206">"ଟିଭିରେ ବ୍ଲୁ-ଟୁଥ୍‍ର କନଫିଗରେଶନ୍‍ ଦେଖିବାକୁ ଏବଂ ପେୟାର୍‍ ହୋଇଥିବା ଡିଭାଇସ୍‍ ସହ ସଂଯୋଗ ତିଆରି ତଥା ସ୍ୱୀକାର କରିବାକୁ ଆପ୍‍‍କୁ ଅନୁମତି ଦିଏ।"</string>
    <string name="permdesc_bluetooth" product="default" msgid="3207106324452312739">"ଫୋନ୍‌ରେ ଥିବା ବ୍ଲୁ-ଟୁଥ୍‌ର କନଫିଗରେଶନ୍‍ ଦେଖିବାକୁ ଏବଂ ପେୟାର୍‍ କରାଯାଇଥିବା ଡିଭାଇସ୍‌ ସହିତ ସଂଯୋଗ ସ୍ୱୀକାର କରିବା ପାଇଁ ଆପ୍‌କୁ ଅନୁମତି ଦେଇଥାଏ।"</string>
    <string name="permlab_nfc" msgid="4423351274757876953">"ନିଅର୍ ଫିଲ୍ଡ କମ୍ୟୁନିକେଶନ୍ ଉପରେ ନିୟନ୍ତ୍ରଣ ରଖନ୍ତୁ"</string>
    <string name="permdesc_nfc" msgid="7120611819401789907">"ନିଅର୍‍ ଫିଲ୍ଡ କମ୍ୟୁନିକେସନ୍‍ନ (NFC) ଟାଗ୍‍, କାର୍ଡ ଓ ରିଡରଗୁଡ଼ିକ ସହ ଯୋଗାଯୋଗ କରିବା ପାଇଁ ଆପ୍‍କୁ ଅନୁମତି ଦେଇଥାଏ।"</string>
    <string name="permlab_disableKeyguard" msgid="3598496301486439258">"ଆପଣଙ୍କ ସ୍କ୍ରୀନ୍‍ ଲକ୍‍ ଅକ୍ଷମ କରନ୍ତୁ"</string>
    <string name="permdesc_disableKeyguard" msgid="6034203065077122992">"ଆପ୍‌କୁ କୀ\'ଲକ୍ କିମ୍ବା ସେଥିରେ ଥିବା କୌଣସି ପାସ୍‌ୱର୍ଡ ସୁରକ୍ଷାକୁ ଅକ୍ଷମ କରିବା ପାଇଁ ଅନୁମତି ଦିଏ, ଉଦାହରଣସ୍ୱରୂପ, ଇନ୍‌କମିଙ୍ଗ ଫୋନ୍‌ କଲ୍ ପ୍ରାପ୍ତ କରିବା ସମୟରେ ଫୋନ୍‌ଟି କୀ\'ଲକ୍‌କୁ ଅକ୍ଷମ କରିଦିଏ, ତା’ପରେ କଲ୍ ସମାପ୍ତ ହେବାପରେ ପୁଣି କୀ\'ଲକ୍‌କୁ ସକ୍ଷମ କରିଥାଏ।"</string>
    <string name="permlab_requestPasswordComplexity" msgid="202650535669249674">"ସ୍କ୍ରିନ୍ ଲକ୍ ଜଟିଳତା ସଂକ୍ରାନ୍ତ ଅନୁରୋଧ"</string>
    <string name="permdesc_requestPasswordComplexity" msgid="4730994229754212347">"ସ୍କ୍ରିନ୍ ଲକ୍‌ର ଜଟିଳତା ସ୍ତର (ଉଚ୍ଚ, ମଧ୍ୟମ, ନିମ୍ନ କିମ୍ବା କିଛିନୁହେଁ), ଜାଣିବାକୁ ଆପ୍‌କୁ ଅନୁମତି ଦିଅନ୍ତୁ, ଯାହା ସ୍କ୍ରିନ୍ ଲକ୍‌ର ସମ୍ଭାବ୍ୟ ପରିସୀମାର ଲମ୍ବ ଏବଂ ପ୍ରକାର ସୂଚୀତ କରେ। ଆପ୍ ଏହା ମଧ୍ୟ ଉପଯୋଗକର୍ତ୍ତାମାନଙ୍କୁ ପରାମର୍ଶ ଦେଇପାରେ ଯେ ସେମାନେ ସ୍କ୍ରିନ୍ ଲକ୍‌କୁ ଏକ ନିର୍ଦ୍ଧିଷ୍ଟ ସ୍ତର ପର୍ଯ୍ୟନ୍ତ ଅପ୍‌ଡେଟ୍ କରିପାରନ୍ତି, କିନ୍ତୁ ଉପଯୋଗକର୍ତ୍ତାମାନେ ନିଜ ଇଚ୍ଛାରେ ଏହାକୁ ଉପେକ୍ଷା ଏବଂ ନାଭିଗେଟ୍ କରିପାରିବେ। ଧ୍ୟାନ ଦିଅନ୍ତୁ ଯେ, ସ୍କ୍ରିନ୍ ଲକ୍ ସରଳ ଟେକ୍ସଟ୍‌ରେ ଷ୍ଟୋର୍ କରାଯାଇନଥାଏ ତେଣୁ ଆପ୍ ସଠିକ୍ ପାସ୍‌‍ୱର୍ଡ ଜାଣିପାରି ନଥାଏ।"</string>
    <string name="permlab_useBiometric" msgid="8837753668509919318">"ବାୟୋମେଟ୍ରିକ୍‌ ହାର୍ଡୱେର୍‌ ବ୍ୟବହାର କରନ୍ତୁ"</string>
    <string name="permdesc_useBiometric" msgid="8389855232721612926">"ସ୍ୱୀକୃତି ପାଇଁ ବାୟୋମେଟ୍ରିକ୍‌ ହାର୍ଡୱେର୍‌ ବ୍ୟବହାର କରିବାକୁ ଅନୁମତି ଦିଏ"</string>
    <string name="permlab_manageFingerprint" msgid="5640858826254575638">"ଆଙ୍ଗୁଠି ଚିହ୍ନ ହାର୍ଡୱେର୍‍ ପରିଚାଳନା କରନ୍ତୁ"</string>
    <string name="permdesc_manageFingerprint" msgid="178208705828055464">"ବ୍ୟବହାର କରିବା ପାଇଁ ଆଙ୍ଗୁଠି ଚିହ୍ନ ଯୋଡ଼ିବାକୁ ଓ ଡିଲିଟ୍‍ କରିବାକୁ ଆପକୁ ବିଧି ଆରମ୍ଭ କରିବାକୁ ଦେଇଥାଏ।"</string>
    <string name="permlab_useFingerprint" msgid="3150478619915124905">"ଆଙ୍ଗୁଠି ଚିହ୍ନ ହାର୍ଡୱେର୍‍ ବ୍ୟବହାର କରନ୍ତୁ"</string>
    <string name="permdesc_useFingerprint" msgid="9165097460730684114">"ସ୍ୱୀକୃତି ପାଇଁ ଆଙ୍ଗୁଠି ଚିହ୍ନ ହାର୍ଡୱେର୍‍ ବ୍ୟବହାର କରିବାକୁ ଅନୁମତି ଦିଏ"</string>
    <string name="permlab_audioWrite" msgid="2661772059799779292">"ଆପଣଙ୍କ ସଙ୍ଗୀତ ସଂଗ୍ରହ ପରିବର୍ତ୍ତନ କରନ୍ତୁ"</string>
    <string name="permdesc_audioWrite" msgid="8888544708166230494">"ଆପଣ ଆପଣଙ୍କ ସଙ୍ଗୀତ ସଂଗ୍ରହ ପରିବର୍ତ୍ତନ କରିବାକୁ ଆପ୍‍କୁ ଅନୁମତି ଦେଇଥାଏ।"</string>
    <string name="permlab_videoWrite" msgid="128769316366746446">"ଆପଣଙ୍କ ଭିଡିଓ ସଂଗ୍ରହ ସଂଶୋଧନ କରନ୍ତୁ"</string>
    <string name="permdesc_videoWrite" msgid="5448565757490640841">"ଆପଣଙ୍କ ଭିଡିଓ ସଂଗ୍ରହ ପରିବର୍ତ୍ତନ କରିବାକୁ ଆପ୍‍କୁ ଅନୁମତି ଦେଇଥାଏ।"</string>
    <string name="permlab_imagesWrite" msgid="3391306186247235510">"ଆପଣଙ୍କ ଫଟୋ ସଂଗ୍ରହକୁ ସଂଶୋଧନ କରନ୍ତୁ"</string>
    <string name="permdesc_imagesWrite" msgid="7073662756617474375">"ଆପଣଙ୍କ ଫଟୋ ସଂଗ୍ରହ ପରିବର୍ତ୍ତନ କରିବାକୁ ଆପ୍‍ ଅନୁମତି ଦେଇଥାଏ।"</string>
    <string name="permlab_mediaLocation" msgid="8675148183726247864">"ଆପଣଙ୍କ ମିଡିଆ ସଂଗ୍ରହ ଠାରୁ ଲୋକେସନ୍‍ଗୁଡିକୁ ପଢନ୍ତୁ"</string>
    <string name="permdesc_mediaLocation" msgid="2237023389178865130">"ଆପଣଙ୍କ ମିଡିଆ ସଂଗ୍ରହ ଠାରୁ ଅବସ୍ଥାନଗୁଡିକୁ ପଢିବାକୁ ଆପ୍‍ ଅନୁମତି ଦେଇଥାଏ।"</string>
    <string name="biometric_dialog_default_title" msgid="881952973720613213">"ସୁନିଶ୍ଚିତ କରାନ୍ତୁ ଏହା ଆପଣ ଅଟନ୍ତି"</string>
    <string name="biometric_error_hw_unavailable" msgid="645781226537551036">"ବାୟୋମେଟ୍ରିକ୍‌ ହାର୍ଡୱେର୍‌ ଉପଲବ୍ଧ ନାହିଁ"</string>
    <string name="biometric_error_user_canceled" msgid="2260175018114348727">"ପ୍ରାମାଣିକତାକୁ ବାତିଲ୍ କରାଯାଇଛି"</string>
    <string name="biometric_not_recognized" msgid="5770511773560736082">"ଚିହ୍ନଟ ହେଲାନାହିଁ"</string>
    <string name="biometric_error_canceled" msgid="349665227864885880">"ପ୍ରାମାଣିକତାକୁ ବାତିଲ୍ କରାଯାଇଛି"</string>
    <string name="biometric_error_device_not_secured" msgid="6583143098363528349">"କୌଣସି ପିନ୍, ପେଟେର୍ନ ବା ପାସ୍‍ୱର୍ଡ ସେଟ୍ ନାହିଁ"</string>
    <string name="fingerprint_acquired_partial" msgid="735082772341716043">"ଆଙ୍ଗୁଠି ଚିହ୍ନ ଆଂଶିକ ଚିହ୍ନଟ ହେଲା। ଦୟାକରି ପୁଣି ଚେଷ୍ଟା କରନ୍ତୁ।"</string>
    <string name="fingerprint_acquired_insufficient" msgid="4596546021310923214">"ଟିପଚିହ୍ନ ପ୍ରୋସେସ୍‍ କରାଯାଇପାରିଲା ନାହିଁ। ଦୟାକରି ପୁଣି ଚେଷ୍ଟା କରନ୍ତୁ।"</string>
    <string name="fingerprint_acquired_imager_dirty" msgid="1087209702421076105">"ଟିପଚିହ୍ନ ସେନ୍ସର୍‍ ମଇଳା ହୋଇଯାଇଛି। ଦୟାକରି ସଫା କରନ୍ତୁ ଓ ପୁଣି ଚେଷ୍ଟା କରନ୍ତୁ।"</string>
    <string name="fingerprint_acquired_too_fast" msgid="6470642383109155969">"ଆଙ୍ଗୁଠି ବହୁତ ଜୋର୍‌ରେ ଚଲାଗଲା। ଦୟାକରି ପୁଣି ଚେଷ୍ଟା କରନ୍ତୁ।"</string>
    <string name="fingerprint_acquired_too_slow" msgid="59250885689661653">"ଆଙ୍ଗୁଠି ଖୁବ୍‍ ଧୀରେ ନିଆଗଲା। ଦୟାକରି ପୁଣି ଚେଷ୍ଟା କରନ୍ତୁ।"</string>
  <string-array name="fingerprint_acquired_vendor">
  </string-array>
    <string name="fingerprint_authenticated" msgid="5309333983002526448">"ଆଙ୍ଗୁଠି ଚିହ୍ନ ପ୍ରମାଣୀକୃତ ହେଲା"</string>
    <string name="face_authenticated_no_confirmation_required" msgid="4018680978348659031">"ମୁହଁ ଚିହ୍ନଟ ହୋଇଛି"</string>
    <string name="face_authenticated_confirmation_required" msgid="8778347003507633610">"ମୁହଁ ଚିହ୍ନଟ ହୋଇଛି, ଦୟାକରି ସୁନିଶ୍ଚିତ ଦବାନ୍ତୁ"</string>
    <string name="fingerprint_error_hw_not_available" msgid="7955921658939936596">"ଆଙ୍ଗୁଠି ଚିହ୍ନ ହାର୍ଡୱେର୍‍ ଉପଲବ୍ଧ ନାହିଁ।"</string>
    <string name="fingerprint_error_no_space" msgid="1055819001126053318">"ଆଙ୍ଗୁଠି ଚିହ୍ନ ଷ୍ଟୋର୍‍ କରାଯାଇପାରିବ ନାହିଁ। ଦୟାକରି ପୂର୍ବରୁ ଥିବା ଆଙ୍ଗୁଠି ଚିହ୍ନକୁ ବାହାର କରିଦିଅନ୍ତୁ।"</string>
    <string name="fingerprint_error_timeout" msgid="3927186043737732875">"ଆଙ୍ଗୁଠି ଚିହ୍ନର ସମୟ ଶେଷ ହେଲା । ପୁଣିଥରେ ଚେଷ୍ଟା କରନ୍ତୁ।"</string>
    <string name="fingerprint_error_canceled" msgid="4402024612660774395">"ଆଙ୍ଗୁଠି ଚିହ୍ନ କାର୍ଯ୍ୟ କ୍ୟାନ୍ସଲ୍‍ କରାଗଲା।"</string>
    <string name="fingerprint_error_user_canceled" msgid="7999639584615291494">"ୟୁଜର୍‌ଙ୍କ ଦ୍ଵାରା ଆଙ୍ଗୁଠି ଚିହ୍ନ ନେବା କାମକୁ କ୍ୟାନ୍ସଲ୍ କରିଦିଆଯାଇଛି।"</string>
    <string name="fingerprint_error_lockout" msgid="5536934748136933450">"ବହୁତ ପ୍ରୟାସ କରାଗଲା। ପରେ ପୁଣି ଚେଷ୍ଟା କରନ୍ତୁ।"</string>
    <string name="fingerprint_error_lockout_permanent" msgid="5033251797919508137">"ବହୁତ ଥର ଭୁଲ ପ୍ରୟାସ କରିଛନ୍ତି। ଆଙ୍ଗୁଠି ଚିହ୍ନ ସେନ୍ସର୍‍ ଅକ୍ଷମ କରାଗଲା।"</string>
    <string name="fingerprint_error_unable_to_process" msgid="6107816084103552441">"ପୁଣି ଚେଷ୍ଟା କରନ୍ତୁ।"</string>
    <string name="fingerprint_error_no_fingerprints" msgid="7654382120628334248">"କୌଣସି ଆଙ୍ଗୁଠି ଚିହ୍ନ ପଞ୍ଜୀକୃତ ହୋଇନାହିଁ।"</string>
    <string name="fingerprint_error_hw_not_present" msgid="409523969613176352">"ଏହି ଡିଭାଇସ୍‌ରେ ଟିପଚିହ୍ନ ସେନ୍‍ସର୍ ନାହିଁ।"</string>
    <string name="fingerprint_name_template" msgid="5870957565512716938">"ଆଙ୍ଗୁଠି <xliff:g id="FINGERID">%d</xliff:g>"</string>
  <string-array name="fingerprint_error_vendor">
  </string-array>
    <string name="fingerprint_icon_content_description" msgid="2340202869968465936">"ଆଙ୍ଗୁଠି ଚିହ୍ନ ଆଇକନ୍"</string>
<<<<<<< HEAD
    <!-- no translation found for permlab_manageFace (7262837876352591553) -->
    <skip />
    <string name="permdesc_manageFace" msgid="8919637120670185330">"ବ୍ୟବହାର ପାଇଁ ଆପ୍‍କୁ ଫେସିଆଲ୍‍ ଟେମ୍ପଲେଟ୍‍ ଯୋଡିବା ଓ ଡିଲିଟ୍‍ ର ପଦ୍ଧତି ପାଇଁ ଅନୁମତି ଦିଅନ୍ତୁ।"</string>
    <!-- no translation found for permlab_useFaceAuthentication (2565716575739037572) -->
    <skip />
    <!-- no translation found for permdesc_useFaceAuthentication (4712947955047607722) -->
    <skip />
    <!-- no translation found for face_recalibrate_notification_name (1913676850645544352) -->
    <skip />
=======
    <string name="permlab_manageFace" msgid="7262837876352591553">"ଫେସ୍ ଅନ୍‌ଲକ୍ ହାର୍ଡୱେର୍ ପରିଚାଳନା କରନ୍ତୁ"</string>
    <string name="permdesc_manageFace" msgid="8919637120670185330">"ବ୍ୟବହାର ପାଇଁ ଆପ୍‍କୁ ଫେସିଆଲ୍‍ ଟେମ୍ପଲେଟ୍‍ ଯୋଡିବା ଓ ଡିଲିଟ୍‍ ର ପଦ୍ଧତି ପାଇଁ ଅନୁମତି ଦିଅନ୍ତୁ।"</string>
    <string name="permlab_useFaceAuthentication" msgid="2565716575739037572">"ଫେସ୍ ଅନ୍‌ଲକ୍ ହାର୍ଡୱେର୍ ବ୍ୟବହାର କରନ୍ତୁ"</string>
    <string name="permdesc_useFaceAuthentication" msgid="4712947955047607722">"ପ୍ରାମାଣିକତା ପାଇଁ ଫେସ୍ ଅନ୍‌ଲକ୍ ହାର୍ଡୱେର୍‌ର ବ୍ୟବହାର ପାଇଁ ଆପ୍‍କୁ ଅନୁମତି ଦିଅନ୍ତୁ।"</string>
    <string name="face_recalibrate_notification_name" msgid="1913676850645544352">"ଫେସ୍ ଅନ୍‌ଲକ୍"</string>
>>>>>>> dbf9e87c
    <string name="face_recalibrate_notification_title" msgid="4087620069451499365">"ଆପଣଙ୍କର ମୁହଁ ପୁଣି-ଏନ୍‍ରୋଲ୍ କରନ୍ତୁ"</string>
    <string name="face_recalibrate_notification_content" msgid="5530308842361499835">"ଚିହ୍ନଟକରଣକୁ ଉନ୍ନତ କରିବା ପାଇଁ, ଦୟାକରି ଆପଣଙ୍କର ମୁହଁ ପୁଣି-ଏନ୍‍ରୋଲ୍ କରନ୍ତୁ।"</string>
    <string name="face_acquired_insufficient" msgid="2767330364802375742">"ମୁହଁର ଡାଟା କ୍ୟାପଚର୍ ହେଲାନାହିଁ। ପୁଣି ଚେଷ୍ଟା କରନ୍ତୁ।"</string>
    <string name="face_acquired_too_bright" msgid="5005650874582450967">"ଅତ୍ୟଧିକ ଉଜ୍ଵଳ। କମ୍ ଉଜ୍ବଳକରଣରେ ଚେଷ୍ଟା କରନ୍ତୁ।"</string>
    <string name="face_acquired_too_dark" msgid="1966194696381394616">"ଅତ୍ୟଧିକ ଅନ୍ଧକାର। ଉଜ୍ବଳ ଲାଇଟ୍ ବ୍ୟବହାର କରନ୍ତୁ।"</string>
    <string name="face_acquired_too_close" msgid="1401011882624272753">"ଫୋନ୍‌କୁ ଟିକେ ଦୂରକୁ ନିଅନ୍ତୁ।"</string>
    <string name="face_acquired_too_far" msgid="1210969240069012510">"ଫୋନ୍‌କୁ ପାଖକୁ ଆଣନ୍ତୁ।"</string>
    <string name="face_acquired_too_high" msgid="3362395713403348013">"ଫୋନ୍‌କୁ ଉପରକୁ ଉଠାନ୍ତୁ।"</string>
    <string name="face_acquired_too_low" msgid="488983581737550912">"ଫୋନ୍‌କୁ ତଳକୁ ନିଅନ୍ତୁ।"</string>
    <string name="face_acquired_too_right" msgid="3667075962661863218">"ବାମ ପଟକୁ ଫୋନ୍ ଘୁଞ୍ଚାନ୍ତୁ।"</string>
    <string name="face_acquired_too_left" msgid="3148242963894703424">"ଡାହାଣ ପଟକୁ ଫୋନ୍ ଘୁଞ୍ଚାନ୍ତୁ।"</string>
    <string name="face_acquired_poor_gaze" msgid="5606479370806754905">"ଦୟାକରି ଆପଣଙ୍କ ଡିଭାଇସ୍‌କୁ ସିଧାସଳଖ ଦେଖନ୍ତୁ।"</string>
<<<<<<< HEAD
    <string name="face_acquired_not_detected" msgid="4885504661626728809">"ଆପଣଙ୍କର ମୁହଁ ଦେଖି ପାରୁନାହିଁ। ଫୋନ୍‌କୁ ଦେଖନ୍ତୁ।"</string>
=======
    <string name="face_acquired_not_detected" msgid="1879714205006680222">"ଆପଣଙ୍କ ମୁହଁକୁ ଫୋନ୍ ସାମ୍ନାରେ ସିଧାସଳଖ ରଖନ୍ତୁ।"</string>
>>>>>>> dbf9e87c
    <string name="face_acquired_too_much_motion" msgid="3149332171102108851">"ଅତ୍ୟଧିକ ଅସ୍ଥିର। ଫୋନ୍‍କୁ ସ୍ଥିର ଭାବେ ଧରନ୍ତୁ।"</string>
    <string name="face_acquired_recalibrate" msgid="8077949502893707539">"ଦୟାକରି ଆପଣଙ୍କର ମୁହଁ ପୁଣି-ଏନ୍‍ରୋଲ୍ କରନ୍ତୁ।"</string>
    <string name="face_acquired_too_different" msgid="7663983770123789694">"ଆଉ ମୁହଁ ଚିହ୍ନଟ କରିହେଲା ନାହିଁ। ପୁଣି ଚେଷ୍ଟା କରନ୍ତୁ।"</string>
    <string name="face_acquired_too_similar" msgid="1508776858407646460">"ଅତ୍ୟନ୍ତ ସମପରି, ଦୟାକରି ଆପଣଙ୍କର ପୋଜ୍ ବଦଳାନ୍ତୁ।"</string>
    <string name="face_acquired_pan_too_extreme" msgid="4581629343077288178">"ଆପଣଙ୍କର ମୁଣ୍ଡକୁ ଟିକିଏ ବୁଲାନ୍ତୁ।"</string>
    <string name="face_acquired_tilt_too_extreme" msgid="4019954263012496468">"ଆପଣଙ୍କର ମୁଣ୍ଡକୁ ଟିକିଏ ବୁଲାନ୍ତୁ।"</string>
    <string name="face_acquired_roll_too_extreme" msgid="6312973147689664409">"ଆପଣଙ୍କର ମୁଣ୍ଡକୁ ଟିକିଏ ବୁଲାନ୍ତୁ।"</string>
    <string name="face_acquired_obscured" msgid="5357207702967893283">"ଆପଣଙ୍କର ମୁହଁ ଲୁଚାଉଥିବା ଜିନିଷକୁ କାଢ଼ି ଦିଅନ୍ତୁ।"</string>
<<<<<<< HEAD
    <string name="face_acquired_sensor_dirty" msgid="2535761002815565222">"ସ୍କ୍ରିନ୍‍ର ଉପର ପ୍ରାନ୍ତରେ ଥିବା ସେନ୍ସର୍‍କୁ ଖାଲି କରନ୍ତୁ।"</string>
  <string-array name="face_acquired_vendor">
  </string-array>
    <string name="face_error_hw_not_available" msgid="396883585636963908">"ମୁହଁ ଚିହ୍ନଟ କରିପାରିଲା ନାହିଁ। ହାର୍ଡୱେୟାର୍ ଉପଲବ୍ଧ ନାହିଁ।"</string>
    <!-- no translation found for face_error_timeout (981512090365729465) -->
    <skip />
    <string name="face_error_no_space" msgid="2712120617457553825">"ନୂଆ ମୁହଁ ଡାଟା ଷ୍ଟୋର୍ ହେବ ନାହିଁ। ପ୍ରଥମେ ପୁରୁଣାକୁ ଡିଲିଟ୍ କରନ୍ତୁ।"</string>
    <string name="face_error_canceled" msgid="283945501061931023">"ଫେସ୍‍ର ଅପରେଶନ୍‍ କ୍ୟାନ୍ସଲ୍‍ ହୋ‍ଇଗଲା"</string>
    <!-- no translation found for face_error_user_canceled (5317030072349668946) -->
    <skip />
    <string name="face_error_lockout" msgid="3407426963155388504">"ବାରମ୍ବାର ଚେଷ୍ଟା। ପରେ ପୁଣିଥରେ ଚେଷ୍ଟା କରନ୍ତୁ।"</string>
    <!-- no translation found for face_error_lockout_permanent (4723594314443097159) -->
    <skip />
    <string name="face_error_unable_to_process" msgid="4940944939691171539">"ମୁହଁ ଚିହ୍ନଟ କରିପାରିଲା ନାହିଁ। ପୁଣି ଚେଷ୍ଟା କରନ୍ତୁ।"</string>
    <!-- no translation found for face_error_not_enrolled (4016937174832839540) -->
    <skip />
    <!-- no translation found for face_error_hw_not_present (8302690289757559738) -->
    <skip />
=======
    <string name="face_acquired_sensor_dirty" msgid="7905138627046865579">"କଳା ବାର୍ ସମେତ ଆପଣଙ୍କ ସ୍କ୍ରିନ୍‌ର ଶୀର୍ଷକୁ ସଫା କରନ୍ତୁ"</string>
  <string-array name="face_acquired_vendor">
  </string-array>
    <string name="face_error_hw_not_available" msgid="396883585636963908">"ମୁହଁ ଚିହ୍ନଟ କରିପାରିଲା ନାହିଁ। ହାର୍ଡୱେୟାର୍ ଉପଲବ୍ଧ ନାହିଁ।"</string>
    <string name="face_error_timeout" msgid="981512090365729465">"ଫେସ୍ ଅନ୍‌ଲକ୍ ପୁଣି ବ୍ୟବହାର କରି ଦେଖନ୍ତୁ"</string>
    <string name="face_error_no_space" msgid="2712120617457553825">"ନୂଆ ମୁହଁ ଡାଟା ଷ୍ଟୋର୍ ହେବ ନାହିଁ। ପ୍ରଥମେ ପୁରୁଣାକୁ ଡିଲିଟ୍ କରନ୍ତୁ।"</string>
    <string name="face_error_canceled" msgid="283945501061931023">"ଫେସ୍‍ର ଅପରେଶନ୍‍ କ୍ୟାନ୍ସଲ୍‍ ହୋ‍ଇଗଲା"</string>
    <string name="face_error_user_canceled" msgid="5317030072349668946">"ଉପଯୋଗକର୍ତ୍ତାଙ୍କ ଦ୍ୱାରା ଫେସ୍ ଅନଲକ୍ ବାତିଲ୍ କରାଯାଇଛି।"</string>
    <string name="face_error_lockout" msgid="3407426963155388504">"ବାରମ୍ବାର ଚେଷ୍ଟା। ପରେ ପୁଣିଥରେ ଚେଷ୍ଟା କରନ୍ତୁ।"</string>
    <string name="face_error_lockout_permanent" msgid="4723594314443097159">"ଅତ୍ୟଧିକ ପ୍ରଚେଷ୍ଟା. ଫେସ୍ ଅନ୍‌ଲକ୍ ଅକ୍ଷମ କରନ୍ତୁ"</string>
    <string name="face_error_unable_to_process" msgid="4940944939691171539">"ମୁହଁ ଚିହ୍ନଟ କରିପାରିଲା ନାହିଁ। ପୁଣି ଚେଷ୍ଟା କରନ୍ତୁ।"</string>
    <string name="face_error_not_enrolled" msgid="4016937174832839540">"ଆପଣ ଫେସ୍ ଅନ୍‌ଲକ୍ ସେଟ୍ ଅପ୍ କରିନାହାଁନ୍ତି"</string>
    <string name="face_error_hw_not_present" msgid="8302690289757559738">"ଏହି ଡିଭାଇସ୍‌ରେ ଫେସ୍ ଅନ୍‌ଲକ୍ ସମର୍ଥିତ ନୁହେଁ।"</string>
>>>>>>> dbf9e87c
    <string name="face_name_template" msgid="7004562145809595384">"<xliff:g id="FACEID">%d</xliff:g>ଙ୍କ ଫେସ୍‍"</string>
  <string-array name="face_error_vendor">
  </string-array>
    <string name="face_icon_content_description" msgid="4024817159806482191">"ଫେସ୍ ଆଇକନ୍"</string>
    <string name="permlab_readSyncSettings" msgid="6201810008230503052">"ସିଙ୍କ ସେଟିଙ୍ଗକୁ ପଢ଼ନ୍ତୁ"</string>
    <string name="permdesc_readSyncSettings" msgid="2706745674569678644">"ଏକ ଆକାଉଣ୍ଟ ପାଇଁ ସିଙ୍କ ସେଟିଙ୍ଗ ପଢ଼ିବାକୁ ଆପ୍‍ଟିକୁ ଅନୁମତି ଦିଏ। ଉଦାହରଣସ୍ୱରୂପ, ଲୋକଙ୍କ ଆପ୍‍ ଏକ ଆକାଉଣ୍ଟରେ ସିଙ୍କ ହୋଇଛି କି ନାହିଁ ଏହା ଜାଣିପାରେ।"</string>
    <string name="permlab_writeSyncSettings" msgid="5408694875793945314">"ସିଙ୍କ ଅନ୍‍ ଓ ଅଫ୍‍ ଟୋଗଲ୍‌ କରନ୍ତୁ"</string>
    <string name="permdesc_writeSyncSettings" msgid="8956262591306369868">"ଆପ୍‌କୁ ଏକ ଆକାଉଣ୍ଟ ପାଇଁ ସିଙ୍କ ସେଟିଙ୍ଗ ସଂଶୋଧନ କରିବାକୁ ଅନୁମତି ଦେଇଥାଏ। ଉଦାହରଣସ୍ୱରୂପ, ଏହାର ବ୍ୟବହାର କୌଣସି ଆକାଉଣ୍ଟରେ ଥିବା ଲୋକଙ୍କ ଆପ୍‌ ସହିତ ସିଙ୍କ କରିବାକୁ ସକ୍ଷମ ହୋଇଥାଏ।"</string>
    <string name="permlab_readSyncStats" msgid="7396577451360202448">"ସିଙ୍କ୍ ପରିସଂଖ୍ୟାନକୁ ପଢ଼ନ୍ତୁ।"</string>
    <string name="permdesc_readSyncStats" msgid="1510143761757606156">"ସିଙ୍କ କାର୍ଯ୍ୟର ହିଷ୍ଟୋରୀ ତଥା କେତେ ଡାଟା ସିଙ୍କ କରାଯାଇଛି, ସେଗୁଡ଼ିକ ଅନ୍ତର୍ଭୁକ୍ତ କରି, ଏକ ଆକାଉଣ୍ଟର ସିଙ୍କ ଅବସ୍ଥା ପଢ଼ିବା ପାଇଁ ଗୋଟିଏ ଆପ୍‍କୁ ଅନୁମତି ଦିଏ।"</string>
    <string name="permlab_sdcardRead" msgid="1438933556581438863">"ଆପଣଙ୍କର ସେୟାର୍‍ ହୋଇଥିବା ଷ୍ଟୋରେଜ୍‍ର ବିଷୟବସ୍ତୁ ପଢ଼ନ୍ତୁ"</string>
    <string name="permdesc_sdcardRead" msgid="1804941689051236391">"ଆପଣଙ୍କର ସେୟାର୍‍ ହୋଇଥିବା ଷ୍ଟୋରେଜ୍‍‍‍‍‍ରେ ଥିବା ବିଷୟବସ୍ତୁ ପଢିବା ପାଇଁ ଆପ୍‍କୁ ଅନୁମତି ଦେଇଥାଏ।"</string>
    <string name="permlab_sdcardWrite" msgid="9220937740184960897">"ଆପଣଙ୍କତ ସେୟାର୍‍ ହୋଇଥିବା ଷ୍ଟୋରେଜ୍‍ର ବିଷୟବସ୍ତୁ ସଂଶୋଧନ କିମ୍ବା ଡିଲିଟ୍‍ କରନ୍ତୁ"</string>
    <string name="permdesc_sdcardWrite" msgid="2834431057338203959">"ଆପଣଙ୍କର ସେୟାର୍‍ ହୋଇଥିବା ଷ୍ଟୋରେଜ୍‍ର ବିଷୟବସ୍ତୁ ଲେଖିବାକୁ ଅନୁମତି କରିଥାଏ।"</string>
    <string name="permlab_use_sip" msgid="2052499390128979920">"SIP କଲ୍‌ କରନ୍ତୁ ଏବଂ ଗ୍ରହଣ କରନ୍ତୁ"</string>
    <string name="permdesc_use_sip" msgid="2297804849860225257">"ଆପ୍‌କୁ SIP କଲ୍‌ କରିବାକୁ ଏବଂ ପାଇବାକୁ ଅନୁମତି ଦେଇଥାଏ।"</string>
    <string name="permlab_register_sim_subscription" msgid="3166535485877549177">"ନୂତନ ଦୂରସଂଚାର ସିମ୍ ସଂଯୋଗ ନଥିଭୁକ୍ତ କରନ୍ତୁ"</string>
    <string name="permdesc_register_sim_subscription" msgid="2138909035926222911">"ନୂତନ ଦୂରସଂଚାର ସିମ୍ ସଂଯୋଗକୁ ନଥିଭୁକ୍ତ କରିବା ପାଇଁ ଆପ୍‌କୁ ଅନୁମତି ଦିଅନ୍ତୁ।"</string>
    <string name="permlab_register_call_provider" msgid="108102120289029841">"ନୂତନ ଦୂରସଂଚାର ସଂଯୋଗ ନଥିଭୁକ୍ତ କରନ୍ତୁ"</string>
    <string name="permdesc_register_call_provider" msgid="7034310263521081388">"ନୂତନ ଦୂରସଂଚାର ସଂଯୋଗକୁ ନଥିଭୁକ୍ତ କରିବା ପାଇଁ ଆପ୍‌କୁ ଅନୁମତି ଦିଅନ୍ତୁ।"</string>
    <string name="permlab_connection_manager" msgid="1116193254522105375">"ଟେଲିକମ୍ ସଂଯୋଗ ପରିଚାଳିତ କରନ୍ତୁ"</string>
    <string name="permdesc_connection_manager" msgid="5925480810356483565">"ଦୁରସଂଚାର ସଂଯୋଗ ପ୍ରବନ୍ଧିତ କରିବାକୁ ଆପ୍‌କୁ ଅନୁମତି ଦିଅନ୍ତୁ।"</string>
    <string name="permlab_bind_incall_service" msgid="6773648341975287125">"ଇନ୍ କଲ୍ ସ୍କ୍ରୀନ୍‍‌ ସହିତ ସଂଯୋଗ କରନ୍ତୁ"</string>
    <string name="permdesc_bind_incall_service" msgid="8343471381323215005">"ୟୁଜର୍‍ କଲ୍ ଇନ୍ ସ୍କ୍ରୀନ୍‍‌ କେବେ ଓ କିପରି ଦେଖୁଛି, ତାହାକୁ ନିୟନ୍ତ୍ରିତ କରିବା ପାଇଁ ଆପ୍‌କୁ ଅନୁମତି ଦିଅନ୍ତୁ।"</string>
    <string name="permlab_bind_connection_service" msgid="3557341439297014940">"ଟେଲିଫୋନୀ ସେବା ସହିତ ସଂଯୋଗ କରନ୍ତୁ"</string>
    <string name="permdesc_bind_connection_service" msgid="4008754499822478114">"ଆପ୍‌କୁ କଲ୍ କରିବା ଏବଂ ପ୍ରାପ୍ତ କରିବା ପାଇଁ ଟେଲିଫୋନୀ ସେବା ସହିତ ସଂଯୋଗ କରିବା ପାଇଁ ଅନୁମତି ଦିଅନ୍ତୁ।"</string>
    <string name="permlab_control_incall_experience" msgid="9061024437607777619">"ଏକ କଲ୍ ୟୁଜର୍‍ ଅନୁଭବ ପ୍ରଦାନ କରିଥାଏ"</string>
    <string name="permdesc_control_incall_experience" msgid="915159066039828124">"ଆପ୍‌କୁ ଇନ୍‌-କ୍ଲଲ୍‌ ୟୁଜର୍‍ ଅନୁଭବ ନେବାକୁ ଦେଇଥାଏ।"</string>
    <string name="permlab_readNetworkUsageHistory" msgid="7862593283611493232">"ଐତିହାସିକ ନେଟୱର୍କ ଉପଯୋଗ ବିଷୟରେ ପଢ଼ନ୍ତୁ"</string>
    <string name="permdesc_readNetworkUsageHistory" msgid="7689060749819126472">"ନିର୍ଦ୍ଦିଷ୍ଟ ନେଟୱର୍କ ତଥା ଆପ୍‍ଗୁଡ଼ିକ ପାଇଁ ବିଗତ ଦିନର ନେଟୱର୍କ ବ୍ୟବହାର ପଢ଼ିବାକୁ ଆପ୍‍କୁ ଅନୁମତି ଦେଇଥାଏ।"</string>
    <string name="permlab_manageNetworkPolicy" msgid="2562053592339859990">"ନେଟ୍‌ୱର୍କ ପଲିସୀକୁ ପରିଚାଳନା କରନ୍ତୁ"</string>
    <string name="permdesc_manageNetworkPolicy" msgid="7537586771559370668">"ନେଟୱର୍କ ପଲିସୀ ପରିଚାଳନା କରିବାକୁ ଏବଂ ଆପ୍‍-ନିର୍ଦ୍ଦିଷ୍ଟ ନିୟମ ଧାର୍ଯ୍ୟ କରିବାକୁ ଆପ୍‍କୁ ଅନୁମତି ଦେଇଥାଏ।"</string>
    <string name="permlab_modifyNetworkAccounting" msgid="5088217309088729650">"ନେଟ୍‌ୱର୍କ ବ୍ୟବହାର ଗଣନାକୁ ସଂଶୋଧନ କରନ୍ତୁ"</string>
    <string name="permdesc_modifyNetworkAccounting" msgid="5443412866746198123">"ଆପ୍‍ ପାଇଁ କିପରି ନେଟ୍‍ୱର୍କ ବ୍ୟବହାର ଗଣନା କରାଯିବ, ସେଥିରେ ପରିବର୍ତ୍ତନ କରିବା ପାଇଁ ଆପ୍‍କୁ ଅନୁମତି ଦେଇଥାଏ। ସାମାନ୍ୟ ଆପ୍‍ ଦ୍ୱାରା ବ୍ୟବହାର କରାଯିବା ପାଇଁ ନୁହେଁ।"</string>
    <string name="permlab_accessNotifications" msgid="7673416487873432268">"ବିଜ୍ଞପ୍ତି ଆକ୍ସେସ୍‌ କରନ୍ତୁ"</string>
    <string name="permdesc_accessNotifications" msgid="458457742683431387">"ଅନ୍ୟ ଆପ୍ଲିକେଶନ୍‍ ଦ୍ୱାରା ପୋଷ୍ଟ କରାଯାଇଥିବାକୁ ଅନ୍ତର୍ଭୁକ୍ତ କରି ବିଜ୍ଞପ୍ତିକୁ ହାସଲ, ପରୀକ୍ଷା, ତଥା ଖାଲି କରିବା ପାଇଁ ଆପ୍‍କୁ ଅନୁମତି ଦେଇଥାଏ।"</string>
    <string name="permlab_bindNotificationListenerService" msgid="7057764742211656654">"ଏକ ବିଜ୍ଞପ୍ତି ଶ୍ରୋତା ସେବା ସହିତ ଯୋଡ଼ିହୁଅନ୍ତୁ"</string>
    <string name="permdesc_bindNotificationListenerService" msgid="985697918576902986">"ଶ୍ରୋତା ସେବାର ଶୀର୍ଷ-ସ୍ତର ଇଣ୍ଟରଫେସ୍‍କୁ ବାନ୍ଧିରଖିବା ପଇଁ ଧାରକକୁ ଅନୁମତି ଦିଏ। ସାମାନ୍ୟ ଆପ୍‍ ପାଇଁ କଦାପି ଆବଶ୍ୟକ ହେବ ନାହିଁ।"</string>
    <string name="permlab_bindConditionProviderService" msgid="1180107672332704641">"ଏକ ସର୍ତ୍ତାବଳୀ ପ୍ରଦାନକାରୀ ସେବା ସହିତ ଯୋଡ଼ିହୁଅନ୍ତୁ"</string>
    <string name="permdesc_bindConditionProviderService" msgid="1680513931165058425">"ଏକ ସ୍ଥିତି ପ୍ରଦାନକାରୀ ସେବାର ଶୀର୍ଷ-ସ୍ତର ଇଣ୍ଟରଫେସ୍‍ ବାନ୍ଧିରଖିବାକୁ ଧାରକକୁ ଅନୁମତି ଦେଇଥାଏ। ସାମାନ୍ୟ ଆପ୍‍ ପାଇଁ କଦାପି ଆବଶ୍ୟକ ହେବନାହିଁ।"</string>
    <string name="permlab_bindDreamService" msgid="4153646965978563462">"ଏକ ଡ୍ରୀମ୍‍ ସେବା ସହିତ ଯୋଡ଼ିହୁଅନ୍ତୁ"</string>
    <string name="permdesc_bindDreamService" msgid="7325825272223347863">"ଏକ ଡ୍ରୀମ୍‍ ସେବାର ଶୀର୍ଷ-ସ୍ତର ଇଣ୍ଟରଫେସ୍‍କୁ ବାନ୍ଧିରଖିବା ପାଇଁ ଧାରକକୁ ଅନୁମତି ଦିଏ। ସାମାନ୍ୟ ଆପ୍‍ ପାଇଁ କଦାପି ଆବଶ୍ୟକ ହେବନାହିଁ।"</string>
    <string name="permlab_invokeCarrierSetup" msgid="3699600833975117478">"କେରିଅରଙ୍କ ଦ୍ୱାରା ଦିଆଯାଇଥିବା କନଫିଗରେଶନ୍‌ ଆପ୍‍ ଆରମ୍ଭ କରନ୍ତୁ"</string>
    <string name="permdesc_invokeCarrierSetup" msgid="4159549152529111920">"କେରିଅର୍‍ ଦ୍ୱାରା ଦିଆଯାଇଥିବା କନଫିଗରେଶନ୍‌ ଆପ୍‍ ରଖିବାକୁ ଧାରକକୁ ଅନୁମତି ଦେଇଥାଏ। ସାମାନ୍ୟ ଆପ୍‍ ପାଇଁ କଦାପି ଆବଶ୍ୟକ ହେବନାହିଁ।"</string>
    <string name="permlab_accessNetworkConditions" msgid="8206077447838909516">"ନେଟ୍‍ୱର୍କ ସ୍ଥିତିର ନୀରିକ୍ଷଣକୁ ଶୁଣନ୍ତୁ"</string>
    <string name="permdesc_accessNetworkConditions" msgid="6899102075825272211">"ନେଟ୍‍ୱର୍କ ସ୍ଥିତିରେ ନୀରିକ୍ଷଣ କରିବା ପାଇଁ ଗୋଟିଏ ଆପ୍ଲିକେଶନ୍‍କୁ ଅନୁମତି ଦିଏ। ସାମାନ୍ୟ ଆପ୍‍ ପାଇଁ କଦାପି ଆବଶ୍ୟକ ହେବ ନାହିଁ।"</string>
    <string name="permlab_setInputCalibration" msgid="4902620118878467615">"ଇନପୁଟ୍‍ ଡିଭାଇସ୍‍ କାଲିବରେଶନ୍‍ ବଦଳାନ୍ତୁ"</string>
    <string name="permdesc_setInputCalibration" msgid="4527511047549456929">"ଟଚ୍‍ ସ୍କ୍ରୀନ୍‍ର କାଲିବରେଶନ୍‍ ପାରାମିଟର୍‌ ସଂଶୋଧନ କରିବା ପାଇଁ ଆପ୍‍କୁ ଅନୁମତି ଦେଇଥାଏ। ସାମାନ୍ୟ ଆପ୍‍ ପାଇଁ କଦାପି ଆବଶ୍ୟକ ହେବନାହିଁ।"</string>
    <string name="permlab_accessDrmCertificates" msgid="7436886640723203615">"DRM ସର୍ଟିଫିକେଟ୍‍ ଆକ୍ସେସ୍‍ କରନ୍ତୁ"</string>
    <string name="permdesc_accessDrmCertificates" msgid="8073288354426159089">"DRM ସର୍ଟିଫିକେଟ୍‍ର ପ୍ରାବଧାନ ତଥା ବ୍ୟବହାର କରିବା ପାଇଁ ଏକ ଆପ୍ଲିକେଶନ୍‍କୁ ଅନୁମତି ଦିଅନ୍ତୁ। ସାମାନ୍ୟ ଆପ୍‍ ପାଇଁ କଦାପି ଆବଶ୍ୟକ ହେବନାହିଁ।"</string>
    <string name="permlab_handoverStatus" msgid="7820353257219300883">"Android ବିମ୍‍ ଟ୍ରାନ୍ସଫର୍‍ ଷ୍ଟାଟସ୍‍ ପ୍ରାପ୍ତ କରେ"</string>
    <string name="permdesc_handoverStatus" msgid="4788144087245714948">"କିଛି ସମୟ ପୂର୍ବରୁ ହୋଇଥିବା Android ବିମ୍‍ ଟ୍ରାନ୍ସଫର୍‍ ବିଷୟରେ ସୂଚନା ପ୍ରାପ୍ତ କରିବାକୁ ଏହି ଆପ୍ଲିକେଶନ୍‍କୁ ଅନୁମତି ଦେଇଥାଏ"</string>
    <string name="permlab_removeDrmCertificates" msgid="7044888287209892751">"DRM ସର୍ଟିଫିକେଟ୍‌ ଅପସାରଣ କରନ୍ତୁ"</string>
    <string name="permdesc_removeDrmCertificates" msgid="7272999075113400993">"DRM ସାର୍ଟିଫିକେଟ୍‍ କୁ ହଟାଇବା ପାଇଁ ଏକ ଆପ୍ଲିକେଶନ୍‍କୁ ଅନୁମତି ଦିଅନ୍ତୁ। ସାମାନ୍ୟ ଆପ୍‍ ପାଇଁ କଦାପି ଆବଶ୍ୟକ ହେବନାହିଁ।"</string>
    <string name="permlab_bindCarrierMessagingService" msgid="1490229371796969158">"ଏକ କେରିଅର୍‍ ମେସେଜିଙ୍ଗ ସେବା ସହିତ ଯୋଡ଼ିହୁଅନ୍ତୁ"</string>
    <string name="permdesc_bindCarrierMessagingService" msgid="2762882888502113944">"ଏକ କେରିଅର୍‍ ମେସେଜିଙ୍ଗ ସେବାର ଶୀର୍ଷ-ସ୍ତରୀୟ ଇଣ୍ଟରଫେସ୍‍ ବାନ୍ଧିରଖିବାକୁ ହୋଲ୍ଡରଙ୍କୁ ଅନୁମତି ଦିଏ। ସାମାନ୍ୟ ଆପ୍‍ ପାଇଁ ଆବଶ୍ୟକ କରାଯିବା ଉଚିତ ନୁହେଁ।"</string>
    <string name="permlab_bindCarrierServices" msgid="3233108656245526783">"କେରିଅର୍‍ ସେବାଗୁଡ଼ିକ ସହ ଯୋଡ଼ି ହୁଅନ୍ତୁ"</string>
    <string name="permdesc_bindCarrierServices" msgid="1391552602551084192">"କେରିଅର୍‌ ସେବାଗୁଡ଼ିକ ସହିତ ଧାରକଙ୍କୁ ଯୋଡ଼ିଥାଏ। ସାମାନ୍ୟ ଆପ୍‍ ପାଇଁ କଦାପି ଆବଶ୍ୟକ ହୁଏନାହିଁ।"</string>
    <string name="permlab_access_notification_policy" msgid="4247510821662059671">"\"ବିରକ୍ତ କରନ୍ତୁ ନାହିଁ\" ଆକ୍ସେସ୍‍ କରନ୍ତୁ"</string>
    <string name="permdesc_access_notification_policy" msgid="3296832375218749580">"\"ବିରକ୍ତ କରନ୍ତୁ ନାହିଁ\" କନଫିଗରେଶନ୍‍ ପଢ଼ିବା ତଥା ଲେଖିବା ପାଇଁ ଆପକୁ ଅନୁମତି ଦେଇଥାଏ।"</string>
    <string name="permlab_startViewPermissionUsage" msgid="5484728591597709944">"ଅନୁମତି ବ୍ୟବହାର ଦେଖିବା ଆରମ୍ଭ କରନ୍ତୁ"</string>
    <string name="permdesc_startViewPermissionUsage" msgid="4808345878203594428">"ଏକ ଆପ୍ ପାଇଁ ଅନୁମତିର ବ୍ୟବହାର ଆରମ୍ଭ କରିବାକୁ ଧାରକକୁ ଅନୁମତି ଦେଇଥାଏ। ସାଧାରଣ ଆପ୍‌ଗୁଡ଼ିକ ପାଇଁ ଏହା ଆବଶ୍ୟକ ନୁହେଁ।"</string>
    <string name="policylab_limitPassword" msgid="4497420728857585791">"ପାସ୍‌ୱର୍ଡ ନିୟମାବଳୀ ସେଟ୍ କରନ୍ତୁ"</string>
    <string name="policydesc_limitPassword" msgid="2502021457917874968">"ଲକ୍‍ ସ୍କ୍ରୀନ୍‍ ପାସ୍‌ୱର୍ଡ ଓ PINରେ ଅନୁମୋଦିତ ଦୀର୍ଘତା ଓ ବର୍ଣ୍ଣ ନିୟନ୍ତ୍ରଣ କରନ୍ତୁ।"</string>
    <string name="policylab_watchLogin" msgid="5091404125971980158">"ସ୍କ୍ରୀନ୍-ଅନଲକ୍ କରିବା ଉଦ୍ୟମ ନୀରିକ୍ଷଣ କରନ୍ତୁ"</string>
    <string name="policydesc_watchLogin" product="tablet" msgid="3215729294215070072">"ସ୍କ୍ରୀନ୍‍ ଅନଲକ୍‍ କରିବାବେଳେ ଟାଇପ୍‍ କରିଥିବା ଭୁଲ ପାସୱର୍ଡର ସଂଖ୍ୟାକୁ ନୀରିକ୍ଷଣ କରେ ଏବଂ ଟାବଲେଟ୍‍କୁ ଲକ୍‍ କରିଦିଏ କିମ୍ବା ଯଦି ଅନେକ ଭୁଲ ପାସୱର୍ଡ ଟାଇପ୍‍ କରାଯାଇଥାଏ, ତେବେ ଟାବଲେଟ୍‍ର ସମସ୍ତ ଡାଟା ଲିଭାଇଦିଏ।"</string>
    <string name="policydesc_watchLogin" product="TV" msgid="2707817988309890256">"ସ୍କ୍ରିନକୁ ଅନଲକ୍‌ କରିବା ସମୟରେ ଟାଇପ୍ କରିଥିବା ଭୁଲ ପାସ୍‌ୱର୍ଡ ସଂଖ୍ୟା ଉପରେ ନୀରିକ୍ଷଣ ରଖନ୍ତୁ ଏବଂ ଟିଭି ଲକ୍ କରନ୍ତୁ ଓ ଯଦି ଅନେକ ଭୁଲ ପାସ୍‌ୱର୍ଡ ଟାଇପ୍ କରାଯାଇଛି, ତେବେ ସମସ୍ତ ଟିଭି ଡାଟାକୁ ହଟାଇଦିଅନ୍ତୁ।"</string>
    <string name="policydesc_watchLogin" product="default" msgid="5712323091846761073">"ସ୍କ୍ରୀନ୍‍ ଅନଲକ୍‍ କରିବାବେଳେ ଟାଇପ୍‍ କରିଥିବା ଭୁଲ ପାସୱର୍ଡର ସଂଖ୍ୟାକୁ ନୀରିକ୍ଷଣ କରେ ଏବଂ ଫୋନ୍‍କୁ ଲକ୍‍ କରିଦିଏ କିମ୍ବା ଯଦି ଅନେକ ଭୁଲ ପାସୱର୍ଡ ଟାଇପ୍‍ କରାଯାଇଥାଏ, ତେବେ ଫୋନ୍‍ର ସମସ୍ତ ଡାଟା ଲିଭାଇଦିଏ।"</string>
    <string name="policydesc_watchLogin_secondaryUser" product="tablet" msgid="4280246270601044505">"ସ୍କ୍ରୀନ୍‍ ଅନଲକ୍‍ କରିବାବେଳେ ଟାଇପ୍‍ କରାଯାଇଥିବା ଭୁଲ ପାସ୍‌ୱର୍ଡର ସଂଖ୍ୟାକୁ ନୀରିକ୍ଷଣ କରେ ଏବଂ ଟାବଲେଟ୍‍କୁ ଲକ୍‍ କରିଦିଏ କିମ୍ବା ଯଦି ଅନେକ ଭୁଲ ପାସ୍‌ୱର୍ଡ ଟାଇପ୍‍ କରାଯାଇଥାଏ, ତେବେ ସମସ୍ତ ଡାଟା ଲିଭାଇଦିଏ।"</string>
    <string name="policydesc_watchLogin_secondaryUser" product="TV" msgid="3484832653564483250">"ସ୍କ୍ରୀନ୍‍ ଅନଲକ୍‍ କରିବାବେଳେ ଟାଇପ୍‍ କରାଯାଇଥିବା ଭୁଲ ପାସ୍‌ୱର୍ଡର ସଂଖ୍ୟାକୁ ନୀରିକ୍ଷଣ କରେ ଏବଂ ଟିଭିକୁ ଲକ୍‍ କରିଦିଏ କିମ୍ବା ଯଦି ଅନେକ ଭୁଲ ପାସ୍‌ୱର୍ଡ ଟାଇପ୍‍ କରାଯାଇଥାଏ, ତେବେ ସମସ୍ତ ଡାଟା ଲିଭାଇଦିଏ।"</string>
    <string name="policydesc_watchLogin_secondaryUser" product="default" msgid="2185480427217127147">"ସ୍କ୍ରୀନ୍‍ ଅନଲକ୍‍ କରିବାବେଳେ ଟାଇପ୍‍ କରାଯାଇଥିବା ଭୁଲ ପାସ୍‌ୱର୍ଡର ସଂଖ୍ୟାକୁ ନୀରିକ୍ଷଣ କରେ ଏବଂ ଫୋନ୍‍କୁ ଲକ୍‍ କରିଦିଏ କିମ୍ବା ଯଦି ଅନେକ ଭୁଲ ପାସ୍‌ୱର୍ଡ ଟାଇପ୍‍ କରାଯାଇଥାଏ, ତେବେ ସମସ୍ତ ଡାଟା ଲିଭାଇଦିଏ।"</string>
    <string name="policylab_resetPassword" msgid="4934707632423915395">"ସ୍କ୍ରୀନ୍‍ ଲକ୍‍ ବଦଳାଇବା"</string>
    <string name="policydesc_resetPassword" msgid="1278323891710619128">"ସ୍କ୍ରୀନ୍‍ ଲକ୍‍ ବଦଳାଏ।"</string>
    <string name="policylab_forceLock" msgid="2274085384704248431">"ସ୍କ୍ରୀନ୍‌କୁ ଲକ୍‌ କରିବା"</string>
    <string name="policydesc_forceLock" msgid="1141797588403827138">"ସ୍କ୍ରୀନ୍‍ କିପରି ଓ କେତେବେଳେ ଲକ୍‍ କରାଯିବ, ତାହା ନିୟନ୍ତ୍ରଣ କରେ।"</string>
    <string name="policylab_wipeData" msgid="3910545446758639713">"ସମସ୍ତ ଡାଟା ଖାଲି କରିବା"</string>
    <string name="policydesc_wipeData" product="tablet" msgid="4306184096067756876">"ବିନା ଚେତାବନୀରେ ଫ୍ୟାକ୍ଟୋରୀ ସେଟିଙ୍ଗ କରାଇ ଟାବ୍‍ଲେଟ୍‍ର ଡାଟା ଲିଭାଇଥାଏ।"</string>
    <string name="policydesc_wipeData" product="tv" msgid="5816221315214527028">"ବିନା ଚେତାବନୀରେ ଫ୍ୟାକ୍ଟୋରୀ ସେଟିଙ୍ଗ କରାଇ ଟିଭିର ଡାଟା ଲିଭାଇଥାଏ।"</string>
    <string name="policydesc_wipeData" product="default" msgid="5096895604574188391">"ବିନା ଚେତାବନୀରେ ଫ୍ୟାକ୍ଟୋରୀ ସେଟିଙ୍ଗ କରାଇ ଫୋନ୍‍ର ଡାଟା ଲିଭାଇଥାଏ।"</string>
    <string name="policylab_wipeData_secondaryUser" msgid="8362863289455531813">"ୟୁଜର୍‍ ଡାଟା ଲିଭାନ୍ତୁ"</string>
    <string name="policydesc_wipeData_secondaryUser" product="tablet" msgid="6336255514635308054">"ବିନା ଚେତାବନୀରେ ଏହି ଟାବଲେଟରେ ଥିବା ଏହି ୟୁଜରଙ୍କ ଡାଟା ଲିଭାଇ ଦିଅନ୍ତୁ।"</string>
    <string name="policydesc_wipeData_secondaryUser" product="tv" msgid="2086473496848351810">"ବିନା ଚେତାବନୀରେ ଏହି ଟିଭିରେ ଥିବା ଏହି ୟୁଜରଙ୍କ ଡାଟା ଲିଭାଇ ଦିଅନ୍ତୁ।"</string>
    <string name="policydesc_wipeData_secondaryUser" product="default" msgid="6787904546711590238">"ବିନା ଚେତାବନୀରେ ଏହି ଫୋନରେ ଥିବା ଏହି ୟୁଜରଙ୍କ ଡାଟା ଲିଭାଇ ଦିଅନ୍ତୁ।"</string>
    <string name="policylab_setGlobalProxy" msgid="2784828293747791446">"ଗ୍ଲୋବଲ୍ ପ୍ରକ୍ସୀ ଡିଭାଇସ୍‌କୁ ସେଟ୍ କରନ୍ତୁ"</string>
    <string name="policydesc_setGlobalProxy" msgid="8459859731153370499">"ପଲିସୀ ସକ୍ଷମ କରାଯାଇଥିବାବେଳେ ବ୍ୟବହାର କରିବା ପାଇଁ ଗ୍ଲୋବାଲ୍‍ ପ୍ରକ୍ସୀ ସେଟ୍‍ କରନ୍ତୁ। କେବଳ ଡିଭାଇସ୍‍ ମାଲିକ ଗ୍ଲୋବାଲ୍‍ ପ୍ରକ୍ସୀ ସେଟ୍‍ କରିପାରିବେ।"</string>
    <string name="policylab_expirePassword" msgid="5610055012328825874">"ସ୍କ୍ରୀନ୍‍ ଲକ୍‍ ପାସ୍‌ୱର୍ଡର ସମୟ ସମାପ୍ତି ସେଟ୍‍ କରନ୍ତୁ"</string>
    <string name="policydesc_expirePassword" msgid="5367525762204416046">"ସ୍କ୍ରୀନ୍‍ ଲକ୍‍ ପାସ୍‍ୱର୍ଡ, PIN କିମ୍ବା ପାଟର୍ନ କେତେ ବ୍ୟବଧାନରେ ପରିବର୍ତ୍ତନ କରିବାକୁ ହେବ, ତାହା ପରିବର୍ତ୍ତନ କରନ୍ତୁ।"</string>
    <string name="policylab_encryptedStorage" msgid="8901326199909132915">"ଷ୍ଟୋରେଜ୍ ଏନକ୍ରିପସନ୍‌କୁ ସେଟ୍ କରନ୍ତୁ"</string>
    <string name="policydesc_encryptedStorage" msgid="2637732115325316992">"ଷ୍ଟୋର୍ କରାଯାଇଥିବା ଡାଟା ଏନ୍‍କ୍ରେପ୍ଟ କରିବା ଆବଶ୍ୟକ।"</string>
    <string name="policylab_disableCamera" msgid="6395301023152297826">"କ୍ୟାମେରାଗୁଡ଼ିକୁ ଅକ୍ଷମ କରନ୍ତୁ"</string>
    <string name="policydesc_disableCamera" msgid="2306349042834754597">"ସମସ୍ତ ଡିଭାଇସ୍‍ର କ୍ୟାମେରା ବ୍ୟବହାର କରିବା ପ୍ରତିରୋଧ କରନ୍ତୁ।"</string>
    <string name="policylab_disableKeyguardFeatures" msgid="8552277871075367771">"କିଛି ସ୍କ୍ରୀନ୍‍ ଲକ୍‍ ସୁବିଧାକୁ ଅକ୍ଷମ କରିବା"</string>
    <string name="policydesc_disableKeyguardFeatures" msgid="2044755691354158439">"କିଛି ସ୍କ୍ରୀନ୍‍ ଲକ୍‍ ସୁବିଧା ବ୍ୟବହାର କରିବାରେ ପ୍ରତିରୋଧ କରେ।"</string>
  <string-array name="phoneTypes">
    <item msgid="8901098336658710359">"ହୋମ୍"</item>
    <item msgid="869923650527136615">"ମୋବାଇଲ୍‍"</item>
    <item msgid="7897544654242874543">"ୱାର୍କ"</item>
    <item msgid="1103601433382158155">"ୱାର୍କ ଫ୍ୟାକ୍ସ"</item>
    <item msgid="1735177144948329370">"ହୋମ୍ ଫାକ୍ସ"</item>
    <item msgid="603878674477207394">"ପେଜର୍"</item>
    <item msgid="1650824275177931637">"ଅନ୍ୟାନ୍ୟ"</item>
    <item msgid="9192514806975898961">"କଷ୍ଟମ୍‌"</item>
  </string-array>
  <string-array name="emailAddressTypes">
    <item msgid="8073994352956129127">"ହୋମ୍"</item>
    <item msgid="7084237356602625604">"ୱାର୍କ"</item>
    <item msgid="1112044410659011023">"ଅନ୍ୟାନ୍ୟ"</item>
    <item msgid="2374913952870110618">"କଷ୍ଟମ୍‌"</item>
  </string-array>
  <string-array name="postalAddressTypes">
    <item msgid="6880257626740047286">"ହୋମ୍"</item>
    <item msgid="5629153956045109251">"ୱାର୍କ"</item>
    <item msgid="4966604264500343469">"ଅନ୍ୟାନ୍ୟ"</item>
    <item msgid="4932682847595299369">"କଷ୍ଟମ୍‌"</item>
  </string-array>
  <string-array name="imAddressTypes">
    <item msgid="1738585194601476694">"ହୋମ୍"</item>
    <item msgid="1359644565647383708">"ୱାର୍କ"</item>
    <item msgid="7868549401053615677">"ଅନ୍ୟାନ୍ୟ"</item>
    <item msgid="3145118944639869809">"କଷ୍ଟମ୍‌"</item>
  </string-array>
  <string-array name="organizationTypes">
    <item msgid="7546335612189115615">"ୱାର୍କ"</item>
    <item msgid="4378074129049520373">"ଅନ୍ୟାନ୍ୟ"</item>
    <item msgid="3455047468583965104">"କଷ୍ଟମ୍‌"</item>
  </string-array>
  <string-array name="imProtocols">
    <item msgid="8595261363518459565">"AIM"</item>
    <item msgid="7390473628275490700">"Windows Live"</item>
    <item msgid="7882877134931458217">"Yahoo"</item>
    <item msgid="5035376313200585242">"Skype"</item>
    <item msgid="7532363178459444943">"QQ"</item>
    <item msgid="3713441034299660749">"Google ଟକ୍‍"</item>
    <item msgid="2506857312718630823">"ICQ"</item>
    <item msgid="1648797903785279353">"Jabber"</item>
  </string-array>
    <string name="phoneTypeCustom" msgid="1644738059053355820">"କଷ୍ଟମ୍‌"</string>
    <string name="phoneTypeHome" msgid="2570923463033985887">"ହୋମ୍"</string>
    <string name="phoneTypeMobile" msgid="6501463557754751037">"ମୋବାଇଲ୍‍"</string>
    <string name="phoneTypeWork" msgid="8863939667059911633">"ୱାର୍କ"</string>
    <string name="phoneTypeFaxWork" msgid="3517792160008890912">"ୱାର୍କ ଫାକ୍ସ"</string>
    <string name="phoneTypeFaxHome" msgid="2067265972322971467">"ହୋମ୍ ଫାକ୍ସ"</string>
    <string name="phoneTypePager" msgid="7582359955394921732">"ପେଜର୍"</string>
    <string name="phoneTypeOther" msgid="1544425847868765990">"ଅନ୍ୟାନ୍ୟ"</string>
    <string name="phoneTypeCallback" msgid="2712175203065678206">"କଲବ୍ୟାକ୍"</string>
    <string name="phoneTypeCar" msgid="8738360689616716982">"କାର୍"</string>
    <string name="phoneTypeCompanyMain" msgid="540434356461478916">"କମ୍ପାନୀର ମୁଖ୍ୟ"</string>
    <string name="phoneTypeIsdn" msgid="8022453193171370337">"ISDN"</string>
    <string name="phoneTypeMain" msgid="6766137010628326916">"ମୁଖ୍ୟ"</string>
    <string name="phoneTypeOtherFax" msgid="8587657145072446565">"ଅନ୍ୟ ଫାକ୍ସ"</string>
    <string name="phoneTypeRadio" msgid="4093738079908667513">"ରେଡିଓ"</string>
    <string name="phoneTypeTelex" msgid="3367879952476250512">"ଟେଲେକ୍ସ"</string>
    <string name="phoneTypeTtyTdd" msgid="8606514378585000044">"TTY TDD"</string>
    <string name="phoneTypeWorkMobile" msgid="1311426989184065709">"ୱାର୍କ ମୋବାଇଲ୍"</string>
    <string name="phoneTypeWorkPager" msgid="649938731231157056">"ୱାର୍କ ପେଜର୍"</string>
    <string name="phoneTypeAssistant" msgid="5596772636128562884">"ସହାୟକ"</string>
    <string name="phoneTypeMms" msgid="7254492275502768992">"MMS"</string>
    <string name="eventTypeCustom" msgid="7837586198458073404">"କଷ୍ଟମ୍‌"</string>
    <string name="eventTypeBirthday" msgid="2813379844211390740">"ଜନ୍ମଦିନ"</string>
    <string name="eventTypeAnniversary" msgid="3876779744518284000">"ଆନିଭର୍ସରୀ"</string>
    <string name="eventTypeOther" msgid="7388178939010143077">"ଅନ୍ୟାନ୍ୟ"</string>
    <string name="emailTypeCustom" msgid="8525960257804213846">"କଷ୍ଟମ୍‌"</string>
    <string name="emailTypeHome" msgid="449227236140433919">"ହୋମ୍"</string>
    <string name="emailTypeWork" msgid="3548058059601149973">"ୱାର୍କ"</string>
    <string name="emailTypeOther" msgid="2923008695272639549">"ଅନ୍ୟାନ୍ୟ"</string>
    <string name="emailTypeMobile" msgid="119919005321166205">"ମୋବାଇଲ୍‍"</string>
    <string name="postalTypeCustom" msgid="8903206903060479902">"କଷ୍ଟମ୍‌"</string>
    <string name="postalTypeHome" msgid="8165756977184483097">"ହୋମ୍"</string>
    <string name="postalTypeWork" msgid="5268172772387694495">"ୱାର୍କ"</string>
    <string name="postalTypeOther" msgid="2726111966623584341">"ଅନ୍ୟାନ୍ୟ"</string>
    <string name="imTypeCustom" msgid="2074028755527826046">"କଷ୍ଟମ୍‌"</string>
    <string name="imTypeHome" msgid="6241181032954263892">"ହୋମ୍"</string>
    <string name="imTypeWork" msgid="1371489290242433090">"ୱାର୍କ"</string>
    <string name="imTypeOther" msgid="5377007495735915478">"ଅନ୍ୟାନ୍ୟ"</string>
    <string name="imProtocolCustom" msgid="6919453836618749992">"କଷ୍ଟମ୍‌"</string>
    <string name="imProtocolAim" msgid="7050360612368383417">"AIM"</string>
    <string name="imProtocolMsn" msgid="144556545420769442">"Windows Live"</string>
    <string name="imProtocolYahoo" msgid="8271439408469021273">"Yahoo"</string>
    <string name="imProtocolSkype" msgid="9019296744622832951">"Skype"</string>
    <string name="imProtocolQq" msgid="8887484379494111884">"QQ"</string>
    <string name="imProtocolGoogleTalk" msgid="493902321140277304">"ହ୍ୟାଙ୍ଗଆଉଟ୍ସ"</string>
    <string name="imProtocolIcq" msgid="1574870433606517315">"ICQ"</string>
    <string name="imProtocolJabber" msgid="2279917630875771722">"Jabber"</string>
    <string name="imProtocolNetMeeting" msgid="8287625655986827971">"NetMeeting"</string>
    <string name="orgTypeWork" msgid="29268870505363872">"ୱାର୍କ"</string>
    <string name="orgTypeOther" msgid="3951781131570124082">"ଅନ୍ୟାନ୍ୟ"</string>
    <string name="orgTypeCustom" msgid="225523415372088322">"କଷ୍ଟମ୍‌"</string>
    <string name="relationTypeCustom" msgid="3542403679827297300">"କଷ୍ଟମ୍‌"</string>
    <string name="relationTypeAssistant" msgid="6274334825195379076">"ସହାୟକ"</string>
    <string name="relationTypeBrother" msgid="8757913506784067713">"ଭାଇ"</string>
    <string name="relationTypeChild" msgid="1890746277276881626">"ଶିଶୁ"</string>
    <string name="relationTypeDomesticPartner" msgid="6904807112121122133">"ଡୋମେଷ୍ଟିକ୍‌ ପାର୍ଟନର୍‌"</string>
    <string name="relationTypeFather" msgid="5228034687082050725">"ପିତା"</string>
    <string name="relationTypeFriend" msgid="7313106762483391262">"ସାଙ୍ଗ"</string>
    <string name="relationTypeManager" msgid="6365677861610137895">"ମ୍ୟାନେଜର୍‍"</string>
    <string name="relationTypeMother" msgid="4578571352962758304">"ମାତା"</string>
    <string name="relationTypeParent" msgid="4755635567562925226">"ଅଭିଭାବକ"</string>
    <string name="relationTypePartner" msgid="7266490285120262781">"ସହଭାଗୀ"</string>
    <string name="relationTypeReferredBy" msgid="101573059844135524">"ରେଫର୍‍ କରିଛନ୍ତି"</string>
    <string name="relationTypeRelative" msgid="1799819930085610271">"ସମ୍ପର୍କୀୟ"</string>
    <string name="relationTypeSister" msgid="1735983554479076481">"ଭଉଣୀ"</string>
    <string name="relationTypeSpouse" msgid="394136939428698117">"ସ୍ଵାମୀ ବା ସ୍ତ୍ରୀ"</string>
    <string name="sipAddressTypeCustom" msgid="2473580593111590945">"କଷ୍ଟମ୍‌"</string>
    <string name="sipAddressTypeHome" msgid="6093598181069359295">"ଘର"</string>
    <string name="sipAddressTypeWork" msgid="6920725730797099047">"ୱାର୍କ"</string>
    <string name="sipAddressTypeOther" msgid="4408436162950119849">"ଅନ୍ୟାନ୍ୟ"</string>
    <string name="quick_contacts_not_available" msgid="746098007828579688">"ଏହି ଯୋଗାଯୋଗ ଦେଖିବାକୁ କୌଣସି ଆପ୍ଲିକେଶନ୍‍ ମିଳିଲା ନାହିଁ।"</string>
    <string name="keyguard_password_enter_pin_code" msgid="3037685796058495017">"PIN କୋଡ୍‍ ଟାଇପ୍‍ କରନ୍ତୁ"</string>
    <string name="keyguard_password_enter_puk_code" msgid="4800725266925845333">"PUK ଓ ନୂଆ PIN କୋଡ୍‍ ଟାଇପ୍‍ କରନ୍ତୁ"</string>
    <string name="keyguard_password_enter_puk_prompt" msgid="1341112146710087048">"PUK କୋଡ୍‍"</string>
    <string name="keyguard_password_enter_pin_prompt" msgid="8027680321614196258">"ନୂଆ PIN କୋଡ୍‍"</string>
    <string name="keyguard_password_entry_touch_hint" msgid="2644215452200037944"><font size="17">"ପାସ୍‌ୱର୍ଡ ଟାଇପ୍‍ କରିବା ପାଇଁ ଟାପ୍‍ କରନ୍ତୁ"</font></string>
    <string name="keyguard_password_enter_password_code" msgid="1054721668279049780">"ଅନଲକ୍‍ କରିବାକୁ ପାସୱର୍ଡ ଟାଇପ୍‍ କରନ୍ତୁ"</string>
    <string name="keyguard_password_enter_pin_password_code" msgid="6391755146112503443">"ଅନଲକ୍‍ କରିବାକୁ PIN ଟାଇପ୍‍ କରନ୍ତୁ"</string>
    <string name="keyguard_password_wrong_pin_code" msgid="2422225591006134936">"ଭୁଲ PIN କୋଡ୍।"</string>
    <string name="keyguard_label_text" msgid="861796461028298424">"ଅନଲକ୍ କରିବା ପାଇଁ, ପ୍ରଥମେ ମେନୁ ଓ ତା’ପରେ 0 ଦବାନ୍ତୁ।"</string>
    <string name="emergency_call_dialog_number_for_display" msgid="696192103195090970">"ଜରୁରୀକାଳୀନ ନମ୍ବର୍‌"</string>
    <string name="lockscreen_carrier_default" msgid="6169005837238288522">"କୌଣସି ସେବା ନାହିଁ"</string>
    <string name="lockscreen_screen_locked" msgid="7288443074806832904">"ସ୍କ୍ରୀନ୍‌ ଲକ୍‌ ହୋଇଯାଇଛି।"</string>
    <string name="lockscreen_instructions_when_pattern_enabled" msgid="46154051614126049">"ଅନଲକ୍‌ କରିବା ପାଇଁ ମେନୁକୁ ଦବାନ୍ତୁ କିମ୍ବା ଜରୁରୀକାଳୀନ କଲ୍‌ କରନ୍ତୁ।"</string>
    <string name="lockscreen_instructions_when_pattern_disabled" msgid="686260028797158364">"ଅନଲକ୍‌ କରିବା ପାଇଁ ମେନୁକୁ ଦବାନ୍ତୁ।"</string>
    <string name="lockscreen_pattern_instructions" msgid="7478703254964810302">"ଅନଲକ୍‌ କରିବା ପାଇଁ ପାଟର୍ନ ଆଙ୍କନ୍ତୁ"</string>
    <string name="lockscreen_emergency_call" msgid="5298642613417801888">"ଜରୁରୀକାଳୀନ"</string>
    <string name="lockscreen_return_to_call" msgid="5244259785500040021">"କଲ୍‌କୁ ଫେରନ୍ତୁ"</string>
    <string name="lockscreen_pattern_correct" msgid="9039008650362261237">"ଠିକ୍!"</string>
    <string name="lockscreen_pattern_wrong" msgid="4317955014948108794">"ପୁଣି ଚେଷ୍ଟା କରନ୍ତୁ"</string>
    <string name="lockscreen_password_wrong" msgid="5737815393253165301">"ପୁଣି ଚେଷ୍ଟା କରନ୍ତୁ"</string>
    <string name="lockscreen_storage_locked" msgid="9167551160010625200">"ସମସ୍ତ ସୁବିଧା ତଥା ଡାଟା ପାଇଁ ଅନଲକ୍‍ କରନ୍ତୁ"</string>
    <string name="faceunlock_multiple_failures" msgid="754137583022792429">"ମାଲିକର ମୁହଁ ଚିହ୍ନି ଅନଲକ୍‍ କରିବାର ସର୍ବାଧିକ ଧାର୍ଯ୍ୟ ସୀମା ଅତିକ୍ରମ କଲା"</string>
    <string name="lockscreen_missing_sim_message_short" msgid="5099439277819215399">"କୌଣସି SIM କାର୍ଡ ନାହିଁ"</string>
    <string name="lockscreen_missing_sim_message" product="tablet" msgid="151659196095791474">"ଟାବଲେଟ୍‌ରେ କୌଣସି SIM‍ କାର୍ଡ ନାହିଁ।"</string>
    <string name="lockscreen_missing_sim_message" product="tv" msgid="1943633865476989599">"ଟିଭିରେ କୌଣସି SIM କାର୍ଡ ନାହିଁ।"</string>
    <string name="lockscreen_missing_sim_message" product="default" msgid="2186920585695169078">"ଫୋନ୍‌ରେ କୌଣସି SIM‍ କାର୍ଡ ନାହିଁ।"</string>
    <string name="lockscreen_missing_sim_instructions" msgid="5372787138023272615">"ଏକ SIM କାର୍ଡ ଭର୍ତ୍ତି କରନ୍ତୁ।"</string>
    <string name="lockscreen_missing_sim_instructions_long" msgid="3526573099019319472">"SIM କାର୍ଡ ନାହିଁ କିମ୍ବା ଖରାପ ଅଛି। SIM କାର୍ଡ ଭର୍ତ୍ତି କରନ୍ତୁ।"</string>
    <string name="lockscreen_permanent_disabled_sim_message_short" msgid="5096149665138916184">"SIM କାର୍ଡଟି ବ୍ୟବହାର କରାଯାଇପାରିବ ନାହିଁ।"</string>
    <string name="lockscreen_permanent_disabled_sim_instructions" msgid="910904643433151371">"ଆପଣଙ୍କ SIM କାର୍ଡକୁ ସ୍ଥାୟୀ ରୂପେ ଅକ୍ଷମ କରିଦିଆଯାଇଛି।\n ଅନ୍ୟ SIM କାର୍ଡ ପାଇଁ ଆପଣଙ୍କ ୱାୟରଲେସ୍‍ ସେବା ପ୍ରଦାନକାରୀଙ୍କ ସହ ଯୋଗାଯୋଗ କରନ୍ତୁ।"</string>
    <string name="lockscreen_transport_prev_description" msgid="6300840251218161534">"ପୂର୍ବବର୍ତ୍ତୀ ଟ୍ରାକ୍‌"</string>
    <string name="lockscreen_transport_next_description" msgid="573285210424377338">"ପରବର୍ତ୍ତୀ ଟ୍ରାକ୍‌"</string>
    <string name="lockscreen_transport_pause_description" msgid="3980308465056173363">"ପଜ୍‍ କରନ୍ତୁ"</string>
    <string name="lockscreen_transport_play_description" msgid="1901258823643886401">"ପ୍ଲେ କରନ୍ତୁ"</string>
    <string name="lockscreen_transport_stop_description" msgid="5907083260651210034">"ବନ୍ଦ କରନ୍ତୁ"</string>
    <string name="lockscreen_transport_rew_description" msgid="6944412838651990410">"ପଛକୁ ନିଅନ୍ତୁ"</string>
    <string name="lockscreen_transport_ffw_description" msgid="42987149870928985">"ଫାଷ୍ଟ ଫ‌ର୍‌ୱାର୍ଡ"</string>
    <string name="emergency_calls_only" msgid="6733978304386365407">"କେବଳ ଜରୁରୀକାଳୀନ କଲ୍‌"</string>
    <string name="lockscreen_network_locked_message" msgid="143389224986028501">"ନେଟ୍‌ୱର୍କକୁ ଲକ୍‌ କରାଯାଇଛି"</string>
    <string name="lockscreen_sim_puk_locked_message" msgid="7441797339976230">"SIM କାର୍ଡଟିରେ PUK ଲକ୍‍ ହୋଇଯାଇଛି।"</string>
    <string name="lockscreen_sim_puk_locked_instructions" msgid="8127916255245181063">"ୟୁଜର୍‍ ଗାଇଡ୍‍ ଦେଖନ୍ତୁ କିମ୍ବା ଗ୍ରାହକ ସେବା କେନ୍ଦ୍ର ସହ ଯୋଗାଯୋଗ କରନ୍ତୁ।"</string>
    <string name="lockscreen_sim_locked_message" msgid="8066660129206001039">"SIM କାର୍ଡ ଲକ୍‍ ହୋଇଯାଇଛି"</string>
    <string name="lockscreen_sim_unlock_progress_dialog_message" msgid="595323214052881264">"SIM କାର୍ଡକୁ ଅନଲକ୍‍ କରାଯାଉଛି…"</string>
    <string name="lockscreen_too_many_failed_attempts_dialog_message" msgid="6481623830344107222">"ଆପଣଙ୍କ ଅନଲକ୍‍ ପାଟର୍ନକୁ ଆପଣ <xliff:g id="NUMBER_0">%1$d</xliff:g> ଥର ଭୁଲ ଭାବେ ଅଙ୍କନ କରିଛନ୍ତି। \n\n<xliff:g id="NUMBER_1">%2$d</xliff:g> ସେକେଣ୍ଡ ପରେ ପୁଣି ଚେଷ୍ଟା କରନ୍ତୁ।"</string>
    <string name="lockscreen_too_many_failed_password_attempts_dialog_message" msgid="2725973286239344555">"ଆପଣଙ୍କ ପାସୱର୍ଡକୁ ଆପଣ <xliff:g id="NUMBER_0">%1$d</xliff:g> ଥର ଭୁଲ ଭାବେ ଟାଇପ୍‍ କରିଛନ୍ତି। \n\n<xliff:g id="NUMBER_1">%2$d</xliff:g> ସେକେଣ୍ଡ ପରେ ପୁଣି ଚେଷ୍ଟା କରନ୍ତୁ।"</string>
    <string name="lockscreen_too_many_failed_pin_attempts_dialog_message" msgid="6216672706545696955">"ଆପଣଙ୍କ PINକୁ ଆପଣ <xliff:g id="NUMBER_0">%1$d</xliff:g> ଥର ଭୁଲ ଭାବେ ଟାଇପ୍‍ କରିଛନ୍ତି। \n\n<xliff:g id="NUMBER_1">%2$d</xliff:g> ସେକେଣ୍ଡ ପରେ ପୁଣି ଚେଷ୍ଟା କରନ୍ତୁ।"</string>
    <string name="lockscreen_failed_attempts_almost_glogin" product="tablet" msgid="9191611984625460820">"ଅନଲକ୍‍ ପାଟର୍ନକୁ ଆପଣ <xliff:g id="NUMBER_0">%1$d</xliff:g> ଥର ଭୁଲ ଭାବେ ଅଙ୍କନ କରିଛନ୍ତି। ଆଉ <xliff:g id="NUMBER_1">%2$d</xliff:g>ଟି ଭୁଲ ପ୍ରୟାସ ପରେ, Google ସାଇନ୍‌-ଇନ୍‍ ବ୍ୟବହାର କରି ଆପଣଙ୍କୁ ନିଜ ଟାବଲେଟ୍‍କୁ ଅନଲକ୍‍ କରିବାକୁ କୁହାଯିବ।\n\n <xliff:g id="NUMBER_2">%3$d</xliff:g> ସେକେଣ୍ଡ ପରେ ପୁଣି ଚେଷ୍ଟା କରନ୍ତୁ।"</string>
    <string name="lockscreen_failed_attempts_almost_glogin" product="tv" msgid="5316664559603394684">"ଆପଣ ନିଜର ଲକ୍‌ ଖୋଲିବା ପାଟର୍ନକୁ <xliff:g id="NUMBER_0">%1$d</xliff:g> ଥର ଭୁଲ ଆଙ୍କିଛନ୍ତି। ଅଧିକ <xliff:g id="NUMBER_1">%2$d</xliff:g> ଅସଫଳ ଚେଷ୍ଟା ପରେ ଆପଣଙ୍କ Google ସାଇନ୍-ଇନ୍ର ବ୍ୟବହାର କରି ନିଜ TV କୁ ଅନଲକ୍‌ କରିବା ପାଇଁ କୁହାଯିବ। \n\n<xliff:g id="NUMBER_2">%3$d</xliff:g> ସେକେଣ୍ଡ ପରେ ପୁଣି ଚେଷ୍ଟା କରନ୍ତୁ।"</string>
    <string name="lockscreen_failed_attempts_almost_glogin" product="default" msgid="2590227559763762751">"ଅନଲକ୍‍ ପାଟର୍ନକୁ ଆପଣ <xliff:g id="NUMBER_0">%1$d</xliff:g> ଥର ଭୁଲ ଭାବେ ଅଙ୍କନ କରିଛନ୍ତି। ଆଉ <xliff:g id="NUMBER_1">%2$d</xliff:g>ଟି ଭୁଲ ପ୍ରୟାସ ପରେ, Google ସାଇନ୍‌-ଇନ୍‍ ବ୍ୟବହାର କରି ଆପଣଙ୍କୁ ନିଜ ଫୋନ୍‍କୁ ଅନଲକ୍‍ କରିବାକୁ କୁହାଯିବ।\n\n <xliff:g id="NUMBER_2">%3$d</xliff:g> ସେକେଣ୍ଡ ପରେ ପୁଣି ଚେଷ୍ଟା କରନ୍ତୁ।"</string>
    <string name="lockscreen_failed_attempts_almost_at_wipe" product="tablet" msgid="6128106399745755604">"ଟାବଲେଟ୍‍କୁ ଅନ୍‌ଲକ୍‌ କରିବା ପାଇଁ <xliff:g id="NUMBER_0">%1$d</xliff:g> ଥର ଭୁଲ ପ୍ରୟାସ କରିଛନ୍ତି। ଆଉ <xliff:g id="NUMBER_1">%2$d</xliff:g>ଟି ଭୁଲ ପ୍ରୟାସ ପରେ, ଟାବଲେଟ୍‍ଟି ଫ୍ୟାକ୍ଟୋରୀ ଡିଫଲ୍ଟକୁ ରିସେଟ୍‍ ହୋଇଯିବ ଏବଂ ଆପଣ ସମସ୍ତ ୟୁଜର୍‍ ଡାଟା ହରାଇବେ।"</string>
    <string name="lockscreen_failed_attempts_almost_at_wipe" product="tv" msgid="950408382418270260">"ଟିଭିକୁ ଅନଲକ୍‍ କରିବା ପାଇଁ ଆପଣ <xliff:g id="NUMBER_0">%1$d</xliff:g> ଥର ଭୁଲ୍‍ ପ୍ରୟାସ କଲେ। ଆଉ <xliff:g id="NUMBER_1">%2$d</xliff:g> ଟି ଭୁଲ୍‍ ପ୍ରୟାସ ପରେ, ଟିଭିଟି ଫ୍ୟାକ୍ଟୋରୀ ଡିଫଲ୍ଟକୁ ରିସେଟ୍‍ ହୋଇଯିବ ଏବଂ ସମସ୍ତ ୟୁଜର୍‍ ଡାଟା ବାହାରିଯିବ।"</string>
    <string name="lockscreen_failed_attempts_almost_at_wipe" product="default" msgid="8603565142156826565">"ଫୋନ୍‍ ଅନଲକ୍‍ କରିବାକୁ ଆପଣ <xliff:g id="NUMBER_0">%1$d</xliff:g> ଥର ଭୁଲ ପ୍ରୟାସ କଲେ। ଆଉ <xliff:g id="NUMBER_1">%2$d</xliff:g>ଟି ଭୁଲ ପ୍ରୟାସ ପରେ, ଫୋନ୍‍ଟି ଫ୍ୟାକ୍ଟୋରୀ ଡିଫଲ୍ଟକୁ ରିସେଟ୍‍ ହୋଇଯିବ ଏବଂ ଆପଣ ସମସ୍ତ ୟୁଜର୍‍ ଡାଟା ହରାଇବେ।"</string>
    <string name="lockscreen_failed_attempts_now_wiping" product="tablet" msgid="280873516493934365">"ଟାବଲେଟ୍‍ ଅନଲକ୍‍ କରିବାକୁ ଆପଣ <xliff:g id="NUMBER">%d</xliff:g> ଥର ଭୁଲ ପ୍ରୟାସ କଲେ। ଟାବଲେଟ୍‍ଟି ବର୍ତ୍ତମାନ ଫ୍ୟାକ୍ଟୋରୀ ଡିଫଲ୍ଟକୁ ରିସେଟ୍‍ ହୋଇଯିବ।"</string>
    <string name="lockscreen_failed_attempts_now_wiping" product="tv" msgid="3195755534096192191">"ଟିଭିକୁ ଅନଲକ୍‍ କରିବା ପାଇଁ ଆପଣ <xliff:g id="NUMBER">%d</xliff:g> ଥର ଭୁଲ୍‍ ପ୍ରୟାସ କଲେ। ଟିଭିଟି ବର୍ତ୍ତମାନ ଫ୍ୟାକ୍ଟୋରୀ ଡିଫଲ୍ଟକୁ ରିସେଟ୍‍ ହୋଇଯିବ।"</string>
    <string name="lockscreen_failed_attempts_now_wiping" product="default" msgid="3025504721764922246">"ଫୋନ୍‍ ଅନଲକ୍‍ କରିବାକୁ ଆପଣ <xliff:g id="NUMBER">%d</xliff:g> ଥର ଭୁଲ ପ୍ରୟାସ କଲେ। ଫୋନ୍‍ଟି ବର୍ତ୍ତମାନ ଫ୍ୟାକ୍ଟୋରୀ ଡିଫଲ୍ଟକୁ ରିସେଟ୍‍ ହୋଇଯିବ।"</string>
    <string name="lockscreen_too_many_failed_attempts_countdown" msgid="6251480343394389665">"<xliff:g id="NUMBER">%d</xliff:g> ସେକେଣ୍ଡ ପରେ ପୁଣି ଚେଷ୍ଟା କରନ୍ତୁ।"</string>
    <string name="lockscreen_forgot_pattern_button_text" msgid="2626999449610695930">"ପାଟର୍ନ ଭୁଲି ଯାଇଛନ୍ତି କି?"</string>
    <string name="lockscreen_glogin_forgot_pattern" msgid="2588521501166032747">"ଆକାଉଣ୍ଟ ଅନଲକ୍‌"</string>
    <string name="lockscreen_glogin_too_many_attempts" msgid="2751368605287288808">"ଅତ୍ୟଧିକ ପାଟର୍ନ ଉଦ୍ୟମ"</string>
    <string name="lockscreen_glogin_instructions" msgid="3931816256100707784">"ଅନଲକ୍‌ କରିବା ପାଇଁ, ନିଜ Google ଆକାଉଣ୍ଟରେ ସାଇନ୍-ଇନ୍ କରନ୍ତୁ।"</string>
    <string name="lockscreen_glogin_username_hint" msgid="8846881424106484447">"ୟୁଜରନେମ୍‌ (ଇମେଲ୍)"</string>
    <string name="lockscreen_glogin_password_hint" msgid="5958028383954738528">"ପାସ୍‌ୱର୍ଡ:"</string>
    <string name="lockscreen_glogin_submit_button" msgid="7130893694795786300">"ସାଇନ୍‍-ଇନ୍"</string>
    <string name="lockscreen_glogin_invalid_input" msgid="1364051473347485908">"ୟୁଜର୍‍ନେମ୍‌ କିମ୍ୱା ପାସ୍‌ୱର୍ଡ ଭୁଲ୍‍ ଅଛି।"</string>
    <string name="lockscreen_glogin_account_recovery_hint" msgid="1696924763690379073">"ଆପଣଙ୍କର ଯୁଜରନେମ୍‌ କିମ୍ୱା ପାସୱାର୍ଡ ଭୁଲି ଯାଇଛନ୍ତି କି?\n"<b>"google.com/accounts/recovery"</b>" ଭିଜିଟ୍‍ କରନ୍ତୁ।"</string>
    <string name="lockscreen_glogin_checking_password" msgid="7114627351286933867">"ଯାଞ୍ଚ କରାଯାଉଛି…"</string>
    <string name="lockscreen_unlock_label" msgid="737440483220667054">"ଅନଲକ୍‌"</string>
    <string name="lockscreen_sound_on_label" msgid="9068877576513425970">"ସାଉଣ୍ଡ ଅନ୍ ଅଛି"</string>
    <string name="lockscreen_sound_off_label" msgid="996822825154319026">"ସାଉଣ୍ଡ ଅଫ୍ ଅଛି"</string>
    <string name="lockscreen_access_pattern_start" msgid="3941045502933142847">"ପାଟର୍ନ ଆରମ୍ଭ ହେଲା"</string>
    <string name="lockscreen_access_pattern_cleared" msgid="5583479721001639579">"ପାଟର୍ନ ଖାଲି କରାଗଲା"</string>
    <string name="lockscreen_access_pattern_cell_added" msgid="6756031208359292487">"ସେଲ୍‍ ଯୋଡ଼ାଗଲା"</string>
    <string name="lockscreen_access_pattern_cell_added_verbose" msgid="7264580781744026939">"ସେଲ୍‍ <xliff:g id="CELL_INDEX">%1$s</xliff:g> ଯୋଡ଼ାଗଲା"</string>
    <string name="lockscreen_access_pattern_detected" msgid="4988730895554057058">"ପାଟର୍ନ ସମ୍ପୂର୍ଣ୍ଣ ହେଲା"</string>
    <string name="lockscreen_access_pattern_area" msgid="400813207572953209">"ପାଟର୍ନ କ୍ଷେତ୍ର।"</string>
    <string name="keyguard_accessibility_widget_changed" msgid="5678624624681400191">"%1$s। %3$dରୁ %2$d ୱିଜେଟ୍‍।"</string>
    <string name="keyguard_accessibility_add_widget" msgid="8273277058724924654">"ୱିଜେଟ୍ ଯୋଡ଼ନ୍ତୁ।"</string>
    <string name="keyguard_accessibility_widget_empty_slot" msgid="1281505703307930757">"ଖାଲି କରନ୍ତୁ"</string>
    <string name="keyguard_accessibility_unlock_area_expanded" msgid="2278106022311170299">"ଅନଲକ୍‍ କ୍ଷେତ୍ରକୁ ବଢ଼ାଇଦିଆଯାଇଛି।"</string>
    <string name="keyguard_accessibility_unlock_area_collapsed" msgid="6366992066936076396">"ଅନଲକ୍‍ କ୍ଷେତ୍ର ଛୋଟ କରିଦିଆଯାଇଛି।"</string>
    <string name="keyguard_accessibility_widget" msgid="6527131039741808240">"<xliff:g id="WIDGET_INDEX">%1$s</xliff:g> ୱିଜେଟ୍‍।"</string>
    <string name="keyguard_accessibility_user_selector" msgid="1226798370913698896">"ୟୁଜର୍‌ ଚୟନକାରୀ"</string>
    <string name="keyguard_accessibility_status" msgid="8008264603935930611">"ଷ୍ଟାଟସ୍"</string>
    <string name="keyguard_accessibility_camera" msgid="8904231194181114603">"କ୍ୟାମେରା"</string>
    <string name="keygaurd_accessibility_media_controls" msgid="262209654292161806">"ମିଡିଆ ନିୟନ୍ତ୍ରଣ"</string>
    <string name="keyguard_accessibility_widget_reorder_start" msgid="8736853615588828197">"ୱିଜେଟ୍‍ ପୁନଃ ସଜାଇବା ଆରମ୍ଭ ହେଲା।"</string>
    <string name="keyguard_accessibility_widget_reorder_end" msgid="7170190950870468320">"ୱିଜେଟ୍‍ ପୁନଃ ସଜାଇବା ଶେଷ ହେଲା।"</string>
    <string name="keyguard_accessibility_widget_deleted" msgid="4426204263929224434">"<xliff:g id="WIDGET_INDEX">%1$s</xliff:g> ୱିଜେଟ୍‍ ଡିଲିଟ୍‍ କରିଦିଆଗଲା।"</string>
    <string name="keyguard_accessibility_expand_lock_area" msgid="519859720934178024">"ଅନଲକ୍‍ କ୍ଷେତ୍ରକୁ ବଢ଼ାନ୍ତୁ।"</string>
    <string name="keyguard_accessibility_slide_unlock" msgid="2959928478764697254">"ସ୍ଲାଇଡ୍‍ ଅନଲକ୍‍।"</string>
    <string name="keyguard_accessibility_pattern_unlock" msgid="1490840706075246612">"ପାଟର୍ନ ଅନଲକ୍‍।"</string>
    <string name="keyguard_accessibility_face_unlock" msgid="4817282543351718535">"ଫେସ୍‍ ଅନଲକ୍‍।"</string>
    <string name="keyguard_accessibility_pin_unlock" msgid="2469687111784035046">"PIN ଅନଲକ୍‍।"</string>
    <string name="keyguard_accessibility_sim_pin_unlock" msgid="9149698847116962307">"PIN ଦ୍ଵାରା SIMକୁ ଅନଲକ୍ କରନ୍ତୁ।"</string>
    <string name="keyguard_accessibility_sim_puk_unlock" msgid="9106899279724723341">"PUK ଦ୍ଵାରା SIMକୁ ଅନଲକ୍ କରନ୍ତୁ।"</string>
    <string name="keyguard_accessibility_password_unlock" msgid="7675777623912155089">"ପାସ୍‍ୱର୍ଡ ଅନଲକ୍‍।"</string>
    <string name="keyguard_accessibility_pattern_area" msgid="7679891324509597904">"ପାଟର୍ନ କ୍ଷେତ୍ର।"</string>
    <string name="keyguard_accessibility_slide_area" msgid="6736064494019979544">"ସ୍ଲାଇଡ୍‍ କ୍ଷେତ୍ର।"</string>
    <string name="password_keyboard_label_symbol_key" msgid="992280756256536042">"?123"</string>
    <string name="password_keyboard_label_alpha_key" msgid="8001096175167485649">"ABC"</string>
    <string name="password_keyboard_label_alt_key" msgid="1284820942620288678">"ALT"</string>
    <string name="granularity_label_character" msgid="7336470535385009523">"ବର୍ଣ୍ଣ"</string>
    <string name="granularity_label_word" msgid="7075570328374918660">"ଶବ୍ଦ"</string>
    <string name="granularity_label_link" msgid="5815508880782488267">"ଲିଙ୍କ"</string>
    <string name="granularity_label_line" msgid="5764267235026120888">"ରେଖା"</string>
    <string name="factorytest_failed" msgid="5410270329114212041">"ଫ୍ୟାକ୍ଟୋରୀ ଟେଷ୍ଟ ବିଫଳ ହୋଇଛି"</string>
    <string name="factorytest_not_system" msgid="4435201656767276723">"FACTORY_TEST କାର୍ଯ୍ୟ କରିବା ପାଇଁ /system/appରେ ଇନଷ୍ଟଲ୍‌ ହୋଇଥିବା ପ୍ୟାକେଜ୍‌ ପାଇଁ କେବଳ ସପୋର୍ଟ କରେ।"</string>
    <string name="factorytest_no_action" msgid="872991874799998561">"FACTORY_TEST କାର୍ଯ୍ୟ କରିବା ପାଇଁ କୌଣସି ପ୍ୟାକେଜ୍ ମିଲିଲା ନାହିଁ।"</string>
    <string name="factorytest_reboot" msgid="6320168203050791643">"ରିବୁଟ୍ କରନ୍ତୁ"</string>
    <string name="js_dialog_title" msgid="1987483977834603872">"\"<xliff:g id="TITLE">%s</xliff:g>\" ରେ ଥିବା ପୃଷ୍ଠାଟି କୁହେ:"</string>
    <string name="js_dialog_title_default" msgid="6961903213729667573">"ଜାଭାସ୍କ୍ରୀପ୍ଟ"</string>
    <string name="js_dialog_before_unload_title" msgid="2619376555525116593">"ନେଭିଗେଶନ୍ ସୁନିଶ୍ଚିତ କରନ୍ତୁ"</string>
    <string name="js_dialog_before_unload_positive_button" msgid="3112752010600484130">"ଏହି ପୃଷ୍ଠାରୁ ବାହାରିଯାଆନ୍ତୁ"</string>
    <string name="js_dialog_before_unload_negative_button" msgid="5614861293026099715">"ଏହି ପୃଷ୍ଠାରେ ରୁହନ୍ତୁ"</string>
    <string name="js_dialog_before_unload" msgid="3468816357095378590">"<xliff:g id="MESSAGE">%s</xliff:g>\n\nଆପଣ କ’ଣ ପ୍ରକୃତରେ ଏହି ପୃଷ୍ଠାରୁ ଦୂରକୁ ନେଭିଗେଟ୍‍ କରିବାକୁ ଚାହୁଁଛନ୍ତି?"</string>
    <string name="save_password_label" msgid="6860261758665825069">"ନିଶ୍ଚିତ କରନ୍ତୁ"</string>
    <string name="double_tap_toast" msgid="4595046515400268881">"ଧ୍ୟାନଦିଅନ୍ତୁ: ଜୁମ୍‌ ଇନ୍‍ ଓ ଆଉଟ୍‍ କରିବା ପାଇଁ ଡବଲ୍‍-ଟାପ୍‌ କରନ୍ତୁ"</string>
    <string name="autofill_this_form" msgid="4616758841157816676">"ସ୍ୱତଃପୂରଣ"</string>
    <string name="setup_autofill" msgid="7103495070180590814">"ଅଟୋଫିଲ୍ ସେଟ୍ କରନ୍ତୁ"</string>
    <string name="autofill_window_title" msgid="4107745526909284887">"<xliff:g id="SERVICENAME">%1$s</xliff:g> ସାହାଯ୍ୟରେ ଅଟୋଫିଲ୍ କରନ୍ତୁ"</string>
    <string name="autofill_address_name_separator" msgid="6350145154779706772">" "</string>
    <string name="autofill_address_summary_name_format" msgid="3268041054899214945">"$1$2$3"</string>
    <string name="autofill_address_summary_separator" msgid="7483307893170324129">", "</string>
    <string name="autofill_address_summary_format" msgid="4874459455786827344">"$1$2$3"</string>
    <string name="autofill_province" msgid="2231806553863422300">"ଅଞ୍ଚଳ"</string>
    <string name="autofill_postal_code" msgid="4696430407689377108">"ପୋଷ୍ଟାଲ୍ କୋଡ୍"</string>
    <string name="autofill_state" msgid="6988894195520044613">"ରାଜ୍ୟ"</string>
    <string name="autofill_zip_code" msgid="8697544592627322946">"ZIP କୋଡ୍"</string>
    <string name="autofill_county" msgid="237073771020362891">"କାଉଣ୍ଟୀ"</string>
    <string name="autofill_island" msgid="4020100875984667025">"ଆଇଲ୍ୟାଣ୍ଡ"</string>
    <string name="autofill_district" msgid="8400735073392267672">"ଜିଲ୍ଲା"</string>
    <string name="autofill_department" msgid="5343279462564453309">"ବିଭାଗ"</string>
    <string name="autofill_prefecture" msgid="2028499485065800419">"ପ୍ରଶାସକୀୟ କ୍ଷେତ୍ର"</string>
    <string name="autofill_parish" msgid="8202206105468820057">"ପ୍ୟାରିସ୍‌"</string>
    <string name="autofill_area" msgid="3547409050889952423">"କ୍ଷେତ୍ର"</string>
    <string name="autofill_emirate" msgid="2893880978835698818">"ଭୂଖଣ୍ଡ"</string>
    <string name="permlab_readHistoryBookmarks" msgid="3775265775405106983">"ଆପଣଙ୍କ ୱେବ୍‍ ବୁକ୍‍ମାର୍କ ଓ ହିଷ୍ଟୋରୀ ପଢ଼ନ୍ତୁ"</string>
    <string name="permdesc_readHistoryBookmarks" msgid="8462378226600439658">"ବ୍ରାଉଜର୍‍ରେ ଭିଜିଟ୍‍ କରାଯାଇଥିବା ସମସ୍ତ URL ପଢ଼ିବା ପାଇଁ ଆପ୍‍କୁ ଅନୁମତି ଦିଏ। ଧ୍ୟାନଦିଅନ୍ତୁ: ଏହି ଅନୁମତି ୱେବ୍‍ ବ୍ରାଉଜ୍‍ କରିବା ଦକ୍ଷତା ତୃତୀୟ-ପକ୍ଷ ବ୍ରାଉଜର୍‌ କିମ୍ବା ଅନ୍ୟାନ୍ୟ ଆପ୍ଲିକେଶନ୍‍‍ରେ ଲାଗୁ କରାଯାଇନପାରେ।"</string>
    <string name="permlab_writeHistoryBookmarks" msgid="3714785165273314490">"ୱେବ୍‍ ବୁକ୍‍ମାର୍କ ଓ ହିଷ୍ଟୋରୀ ଲେଖନ୍ତୁ"</string>
    <string name="permdesc_writeHistoryBookmarks" product="tablet" msgid="6825527469145760922">"ଆପଣଙ୍କ ଟାବ୍‍ଲେଟ୍‍ରେ ଷ୍ଟୋର୍‍ କରାଯାଇଥିବା ବ୍ରାଉଜର୍‍ ହିଷ୍ଟୋରୀ କିମ୍ବା ବୁକ୍‍ମାର୍କଗୁଡ଼ିକ ବଦଳାଇବାକୁ ଆପ୍‍କୁ ଅନୁମତି ଦିଏ। ଏହାଦ୍ୱାରା ଆପ୍‍ଟି ବ୍ରାଉଜର୍‍ ଡାଟା ଲିଭାଇପାରେ କିମ୍ବା ବଦଳାଇପାରେ। ଧ୍ୟାନଦିଅନ୍ତୁ: ଏହି ଅନୁମତି ୱେବ୍‍ ବ୍ରାଉଜ୍‍ କରିବାର ଦକ୍ଷତା ତୃତୀୟ-ପକ୍ଷ ବ୍ରାଉଜର୍‌ କିମ୍ବା ଅନ୍ୟାନ୍ୟ ଆପ୍ଲିକେଶନ୍‍‍ରେ ଲାଗୁ କରାଯାଇନପାରେ।"</string>
    <string name="permdesc_writeHistoryBookmarks" product="tv" msgid="7007393823197766548">"ଆପଣଙ୍କ ଟିଭିରେ ଷ୍ଟୋର୍‍ କରାଯାଇଥିବା ବ୍ରାଉଜର୍‌ ହିଷ୍ଟୋରୀ କିମ୍ବା ବୁକମାର୍କଗୁଡ଼ିକ ବଦଳାଇବାକୁ ଆପ୍‍କୁ ଅନୁମତି ଦିଏ। ଏହାଦ୍ୱାରା ଆପ୍‍ଟି ବ୍ରାଉଜର୍ ଡାଟା ଲିଭାଇପାରେ କିମ୍ବା ବଦଳାଇପାରେ। ଧ୍ୟାଦିଅନ୍ତୁ: ଏହି ଅନୁମତି ୱେବ୍‍ ବ୍ରାଉଜ୍‍ କରିବା ଦକ୍ଷତା ତୃତୀୟ-ପକ୍ଷ ବ୍ରାଉଜର୍‌ କିମ୍ବା ଅନ୍ୟାନ୍ୟ ଆପ୍ଲିକେ୍ନ୍‍‍ଶରେ ଲାଗୁ କରାଯାଇନପାରେ।"</string>
    <string name="permdesc_writeHistoryBookmarks" product="default" msgid="8497389531014185509">"ଆପଣଙ୍କ ଫୋନ୍‍ରେ ଷ୍ଟୋର୍‍ କରାଯାଇଥିବା ବ୍ରାଉଜର୍‍ ହିଷ୍ଟୋରୀ କିମ୍ବା ବୁକ୍‍ମାର୍କଗୁଡ଼ିକ ବଦଳାଇବାକୁ ଆପ୍‍କୁ ଅନୁମତି ଦିଏ। ଏହାଦ୍ୱାରା ଆପ୍‍ଟି ବ୍ରାଉଜର୍‍ ଡାଟା ଲିଭାଇପାରେ କିମ୍ବା ବଦଳାଇପାରେ। ଧ୍ୟାନଦିଅନ୍ତୁ: ଏହି ଅନୁମତି ୱେବ୍‍ ବ୍ରାଉଜ୍‍ କରିବାର ଦକ୍ଷତା ତୃତୀୟ-ପକ୍ଷ ବ୍ରାଉଜର୍‌ କିମ୍ବା ଅନ୍ୟାନ୍ୟ ଆପ୍ଲିକେଶନ୍‍‍ରେ ଲାଗୁ କରାଯାଇନପାରେ।"</string>
    <string name="permlab_setAlarm" msgid="1379294556362091814">"ଏକ ଆଲର୍ମ ସେଟ୍‍ କରନ୍ତୁ"</string>
    <string name="permdesc_setAlarm" msgid="316392039157473848">"ଆପ୍‍କୁ, ଇନଷ୍ଟଲ୍‍ ହୋଇଥିବା ଆଲାର୍ମ କ୍ଲକ୍‍ ଆପ୍‍ରେ ଏକ ଆଲାର୍ମ ସେଟ୍‍ କରିବାକୁ ଦେଇଥାଏ। କିଛି ଆଲର୍ମ କ୍ଲକ୍ ଆପ୍‍ ଏହି ବୈଶିଷ୍ଟ୍ୟ ଲାଗୁ କରିନପାରନ୍ତି।"</string>
    <string name="permlab_addVoicemail" msgid="5525660026090959044">"ଭଏସ୍‌ମେଲ୍‌ ଯୋଡ଼ନ୍ତୁ"</string>
    <string name="permdesc_addVoicemail" msgid="6604508651428252437">"ଆପଣଙ୍କ ଭଏସମେଲ୍‍ ଇନ୍‌ବକ୍ସରେ ମେସେଜ୍‍ ଯୋଡ଼ିବାକୁ ଆପ୍‍କୁ ଅନୁମତି ଦିଏ।"</string>
    <string name="permlab_writeGeolocationPermissions" msgid="5962224158955273932">"ବ୍ରାଉଜରର ଭୌଗଳିକ ଅନୁମତି ସଂଶୋଧନ କରନ୍ତୁ"</string>
    <string name="permdesc_writeGeolocationPermissions" msgid="1083743234522638747">"ଆପ୍‍କୁ, ବ୍ରାଉଜର୍‍ର ଭୌଗଳିକ ଅନୁମତି ବଦଳାଇବାକୁ ଦେଇଥାଏ। ହାନୀକାରକ ଆପ୍‍ ଆର୍ବିଟେରୀ ୱେବ୍‍ ସାଇଟଗୁଡ଼ିକୁ ଲୋକେସନ୍‍ ସୂଚନା ପଠାଇବା ପାଇଁ ଏହା ବ୍ୟବହାର କରିପାରନ୍ତି।"</string>
    <string name="save_password_message" msgid="767344687139195790">"ବ୍ରାଉଜର୍ ଏହି ପାସୱର୍ଡକୁ ମନେରଖୁ ବୋଲି ଆପଣ ଚାହୁଁଛନ୍ତି କି?"</string>
    <string name="save_password_notnow" msgid="6389675316706699758">"ବର୍ତ୍ତମାନ ନୁହେଁଁ"</string>
    <string name="save_password_remember" msgid="6491879678996749466">"ମନେରଖନ୍ତୁ"</string>
    <string name="save_password_never" msgid="8274330296785855105">"କଦାପି ନୁହେଁ"</string>
    <string name="open_permission_deny" msgid="7374036708316629800">"ଏହି ପୃଷ୍ଠା ଖୋଲିବାକୁ ଆପଣଙ୍କ ପାଖରେ ଅନୁମତି ନାହିଁ।"</string>
    <string name="text_copied" msgid="4985729524670131385">"ଟେକ୍ସଟ୍‍ କ୍ଲିପବୋର୍ଡକୁ କପୀ ହୋଇଯାଇଛି"</string>
    <string name="copied" msgid="8564151838171791598">"କପି କରାଗଲା"</string>
    <string name="more_item_label" msgid="4650918923083320495">"ଅଧିକ"</string>
    <string name="prepend_shortcut_label" msgid="2572214461676015642">"ମେନୁ"</string>
    <string name="menu_meta_shortcut_label" msgid="4647153495550313570">"Meta+"</string>
    <string name="menu_ctrl_shortcut_label" msgid="3917070091228880941">"Ctrl+"</string>
    <string name="menu_alt_shortcut_label" msgid="6249849492641218944">"Alt+"</string>
    <string name="menu_shift_shortcut_label" msgid="6773890288720306380">"Shift+"</string>
    <string name="menu_sym_shortcut_label" msgid="4019695553731017933">"Sym+"</string>
    <string name="menu_function_shortcut_label" msgid="1984053777418162618">"Function+"</string>
    <string name="menu_space_shortcut_label" msgid="2410328639272162537">"ସ୍ପେସ୍‍"</string>
    <string name="menu_enter_shortcut_label" msgid="2743362785111309668">"ଏଣ୍ଟର୍"</string>
    <string name="menu_delete_shortcut_label" msgid="3658178007202748164">"ଡିଲିଟ୍‍"</string>
    <string name="search_go" msgid="8298016669822141719">"ସର୍ଚ୍ଚ କରନ୍ତୁ"</string>
    <string name="search_hint" msgid="1733947260773056054">"ସର୍ଚ୍ଚ…"</string>
    <string name="searchview_description_search" msgid="6749826639098512120">"ସର୍ଚ୍ଚ କରନ୍ତୁ"</string>
    <string name="searchview_description_query" msgid="5911778593125355124">"କ୍ୱେରୀ ସର୍ଚ୍ଚ କରନ୍ତୁ"</string>
    <string name="searchview_description_clear" msgid="1330281990951833033">"କ୍ୱେରୀ ଖାଲି କରନ୍ତୁ"</string>
    <string name="searchview_description_submit" msgid="2688450133297983542">"କ୍ୱେରୀ ଦାଖଲ କରନ୍ତୁ"</string>
    <string name="searchview_description_voice" msgid="2453203695674994440">"ଭଏସ୍‍ ସର୍ଚ୍ଚ"</string>
    <string name="enable_explore_by_touch_warning_title" msgid="7460694070309730149">"’ସ୍ପର୍ଶ କରି ଏକ୍ସପ୍ଲୋର୍‍ କରନ୍ତୁ’ ସକ୍ଷମ କରିବେ?"</string>
    <string name="enable_explore_by_touch_warning_message" product="tablet" msgid="8655887539089910577">"<xliff:g id="ACCESSIBILITY_SERVICE_NAME">%1$s</xliff:g> ’ସ୍ପର୍ଶ କରି ଏକ୍ସପ୍ଲୋର୍ କରନ୍ତୁ’ ସକ୍ଷମ କରିବାକୁ ଚାହେଁ। ’ସ୍ପର୍ଶ କରି ଏକ୍ସପ୍ଲୋର୍ କରନ୍ତୁ’ ଅନ୍‌ ଥିବାବେଳେ, ଆପଣଙ୍କ ଆଙ୍ଗୁଠି ତଳେ କ’ଣ ଅଛି, ତାହାର ବ୍ୟାଖ୍ୟା ଦେଖିପାରିବେ କିମ୍ବା ଟାବ୍‍ଲେଟ୍‍ ସହ କଥାବାର୍ତ୍ତା କରିବାକୁ ଜେଶ୍ଚର୍‌ କରିପାରିବେ।"</string>
    <string name="enable_explore_by_touch_warning_message" product="default" msgid="2708199672852373195">"<xliff:g id="ACCESSIBILITY_SERVICE_NAME">%1$s</xliff:g> ’ସ୍ପର୍ଶ କରି ଏକ୍ସପ୍ଲୋର୍ କରନ୍ତୁ’ ସକ୍ଷମ କରିବାକୁ ଚାହେଁ। ’ସ୍ପର୍ଶ କରି ଏକ୍ସପ୍ଲୋର୍ କରନ୍ତୁ’ ଅନ୍‌ ଥିବାବେଳେ, ଆପଣଙ୍କ ଆଙ୍ଗୁଠି ତଳେ କ’ଣ ଅଛି, ତାହାର ବ୍ୟାଖ୍ୟା ଦେଖିପାରିବେ କିମ୍ବା ଫୋନ୍‍ ସହ କଥାବାର୍ତ୍ତା କରିବାକୁ ଜେଶ୍ଚର୍‌ କରିପାରିବେ।"</string>
    <string name="oneMonthDurationPast" msgid="7396384508953779925">"1 ମାସ ପୂର୍ବରୁ"</string>
    <string name="beforeOneMonthDurationPast" msgid="909134546836499826">"1 ମାସ ପୂର୍ବରୁ"</string>
    <plurals name="last_num_days" formatted="false" msgid="5104533550723932025">
      <item quantity="other">ଶେଷ <xliff:g id="COUNT_1">%d</xliff:g> ଦିନ</item>
      <item quantity="one">ଶେଷ <xliff:g id="COUNT_0">%d</xliff:g> ଦିନ</item>
    </plurals>
    <string name="last_month" msgid="3959346739979055432">"ଶେଷ ମାସ"</string>
    <string name="older" msgid="5211975022815554840">"ପୁରାତନ"</string>
    <string name="preposition_for_date" msgid="9093949757757445117">"<xliff:g id="DATE">%s</xliff:g>ରେ"</string>
    <string name="preposition_for_time" msgid="5506831244263083793">"<xliff:g id="TIME">%s</xliff:g>ରେ"</string>
    <string name="preposition_for_year" msgid="5040395640711867177">"<xliff:g id="YEAR">%s</xliff:g>ରେ"</string>
    <string name="day" msgid="8144195776058119424">"ଦିନ"</string>
    <string name="days" msgid="4774547661021344602">"ଦିନ"</string>
    <string name="hour" msgid="2126771916426189481">"ଘଣ୍ଟା"</string>
    <string name="hours" msgid="894424005266852993">"ଘଣ୍ଟା"</string>
    <string name="minute" msgid="9148878657703769868">"ମିନିଟ୍‍"</string>
    <string name="minutes" msgid="5646001005827034509">"ମିନିଟ୍‍"</string>
    <string name="second" msgid="3184235808021478">"ସେକେଣ୍ଡ"</string>
    <string name="seconds" msgid="3161515347216589235">"ସେକେଣ୍ଡ"</string>
    <string name="week" msgid="5617961537173061583">"ସପ୍ତାହ"</string>
    <string name="weeks" msgid="6509623834583944518">"ସପ୍ତାହ"</string>
    <string name="year" msgid="4001118221013892076">"ବର୍ଷ"</string>
    <string name="years" msgid="6881577717993213522">"ବର୍ଷ"</string>
    <string name="now_string_shortest" msgid="8912796667087856402">"ବର୍ତ୍ତମାନ"</string>
    <plurals name="duration_minutes_shortest" formatted="false" msgid="3957499975064245495">
      <item quantity="other"><xliff:g id="COUNT_1">%d</xliff:g>ମିନିଟ୍‍</item>
      <item quantity="one"><xliff:g id="COUNT_0">%d</xliff:g>ମିନିଟ୍‍</item>
    </plurals>
    <plurals name="duration_hours_shortest" formatted="false" msgid="3552182110578602356">
      <item quantity="other"><xliff:g id="COUNT_1">%d</xliff:g>ଘଣ୍ଟା</item>
      <item quantity="one"><xliff:g id="COUNT_0">%d</xliff:g>ଘଣ୍ଟା</item>
    </plurals>
    <plurals name="duration_days_shortest" formatted="false" msgid="5213655532597081640">
      <item quantity="other"><xliff:g id="COUNT_1">%d</xliff:g>ଦିନ</item>
      <item quantity="one"><xliff:g id="COUNT_0">%d</xliff:g>ଦିନ</item>
    </plurals>
    <plurals name="duration_years_shortest" formatted="false" msgid="7848711145196397042">
      <item quantity="other"><xliff:g id="COUNT_1">%d</xliff:g>ବର୍ଷ</item>
      <item quantity="one"><xliff:g id="COUNT_0">%d</xliff:g>ବର୍ଷ</item>
    </plurals>
    <plurals name="duration_minutes_shortest_future" formatted="false" msgid="3277614521231489951">
      <item quantity="other"><xliff:g id="COUNT_1">%d</xliff:g>ମିନିଟରେ</item>
      <item quantity="one"><xliff:g id="COUNT_0">%d</xliff:g>ମିନିଟରେ</item>
    </plurals>
    <plurals name="duration_hours_shortest_future" formatted="false" msgid="2152452368397489370">
      <item quantity="other"><xliff:g id="COUNT_1">%d</xliff:g> ଘଣ୍ଟାରେ</item>
      <item quantity="one"><xliff:g id="COUNT_0">%d</xliff:g> ଘଣ୍ଟାରେ</item>
    </plurals>
    <plurals name="duration_days_shortest_future" formatted="false" msgid="8088331502820295701">
      <item quantity="other"><xliff:g id="COUNT_1">%d</xliff:g>ଦିନରେ</item>
      <item quantity="one"><xliff:g id="COUNT_0">%d</xliff:g>ଦିନରେ</item>
    </plurals>
    <plurals name="duration_years_shortest_future" formatted="false" msgid="2317006667145250301">
      <item quantity="other"><xliff:g id="COUNT_1">%d</xliff:g>ବର୍ଷରେ</item>
      <item quantity="one"><xliff:g id="COUNT_0">%d</xliff:g>ବର୍ଷରେ</item>
    </plurals>
    <plurals name="duration_minutes_relative" formatted="false" msgid="3178131706192980192">
      <item quantity="other"><xliff:g id="COUNT_1">%d</xliff:g> ମିନିଟ୍‍ ପୂର୍ବେ</item>
      <item quantity="one"><xliff:g id="COUNT_0">%d</xliff:g> ମିନିଟ୍‍ ପୂର୍ବେ</item>
    </plurals>
    <plurals name="duration_hours_relative" formatted="false" msgid="676894109982008411">
      <item quantity="other"><xliff:g id="COUNT_1">%d</xliff:g> ଘଣ୍ଟା ପୂର୍ବେ</item>
      <item quantity="one"><xliff:g id="COUNT_0">%d</xliff:g> ଘଣ୍ଟା ପୂର୍ବେ</item>
    </plurals>
    <plurals name="duration_days_relative" formatted="false" msgid="2203515825765397130">
      <item quantity="other"><xliff:g id="COUNT_1">%d</xliff:g> ଦିନ ପୂର୍ବେ</item>
      <item quantity="one"><xliff:g id="COUNT_0">%d</xliff:g> ଦିନ ପୂର୍ବେ</item>
    </plurals>
    <plurals name="duration_years_relative" formatted="false" msgid="4820062134188885734">
      <item quantity="other"><xliff:g id="COUNT_1">%d</xliff:g> ବର୍ଷ ପୂର୍ବେ</item>
      <item quantity="one"><xliff:g id="COUNT_0">%d</xliff:g> ବର୍ଷ ପୂର୍ବେ</item>
    </plurals>
    <plurals name="duration_minutes_relative_future" formatted="false" msgid="4655043589817680966">
      <item quantity="other"><xliff:g id="COUNT_1">%d</xliff:g> ମିନିଟରେ</item>
      <item quantity="one"><xliff:g id="COUNT_0">%d</xliff:g> ମିନିଟରେ</item>
    </plurals>
    <plurals name="duration_hours_relative_future" formatted="false" msgid="8084579714205223891">
      <item quantity="other"><xliff:g id="COUNT_1">%d</xliff:g> ଘଣ୍ଟାରେ</item>
      <item quantity="one"><xliff:g id="COUNT_0">%d</xliff:g> ଘଣ୍ଟାରେ</item>
    </plurals>
    <plurals name="duration_days_relative_future" formatted="false" msgid="333215369363433992">
      <item quantity="other"><xliff:g id="COUNT_1">%d</xliff:g> ଦିନରେ</item>
      <item quantity="one"><xliff:g id="COUNT_0">%d</xliff:g> ଦିନରେ</item>
    </plurals>
    <plurals name="duration_years_relative_future" formatted="false" msgid="8644862986413104011">
      <item quantity="other"><xliff:g id="COUNT_1">%d</xliff:g> ବର୍ଷରେ</item>
      <item quantity="one"><xliff:g id="COUNT_0">%d</xliff:g> ବର୍ଷରେ</item>
    </plurals>
    <string name="VideoView_error_title" msgid="3534509135438353077">"ଭିଡିଓ ସମସ୍ୟା"</string>
    <string name="VideoView_error_text_invalid_progressive_playback" msgid="3186670335938670444">"ଏହି ଡିଭାଇସ୍‍କୁ ଷ୍ଟ୍ରିମ୍‍ କରିବା ପାଇଁ ଏହି ଭିଡିଓ ମାନ୍ୟ ନୁହେଁ।"</string>
    <string name="VideoView_error_text_unknown" msgid="3450439155187810085">"ଏହି ଭିଡିଓ ଚଲାଇ ହେବନାହିଁ"</string>
    <string name="VideoView_error_button" msgid="2822238215100679592">"ଠିକ୍‍ ଅଛି"</string>
    <string name="relative_time" msgid="1818557177829411417">"<xliff:g id="DATE">%1$s</xliff:g> <xliff:g id="TIME">%2$s</xliff:g>"</string>
    <string name="noon" msgid="7245353528818587908">"ମଧ୍ୟାହ୍ନ"</string>
    <string name="Noon" msgid="3342127745230013127">"ମଧ୍ୟାହ୍ନ"</string>
    <string name="midnight" msgid="7166259508850457595">"ମଧ୍ୟରାତ୍ର"</string>
    <string name="Midnight" msgid="5630806906897892201">"ମଧ୍ୟରାତ୍ର"</string>
    <string name="elapsed_time_short_format_mm_ss" msgid="4431555943828711473">"<xliff:g id="MINUTES">%1$02d</xliff:g>:<xliff:g id="SECONDS">%2$02d</xliff:g>"</string>
    <string name="elapsed_time_short_format_h_mm_ss" msgid="1846071997616654124">"<xliff:g id="HOURS">%1$d</xliff:g>:<xliff:g id="MINUTES">%2$02d</xliff:g>:<xliff:g id="SECONDS">%3$02d</xliff:g>"</string>
    <string name="selectAll" msgid="6876518925844129331">"ସବୁ ଚୟନ କରନ୍ତୁ"</string>
    <string name="cut" msgid="3092569408438626261">"କଟ୍‌"</string>
    <string name="copy" msgid="2681946229533511987">"କପୀ"</string>
    <string name="failed_to_copy_to_clipboard" msgid="1833662432489814471">"କ୍ଲିପ୍‌ବୋର୍ଡକୁ କପୀ କରିହେଲା ନାହିଁ"</string>
    <string name="paste" msgid="5629880836805036433">"ପେଷ୍ଟ କରନ୍ତୁ"</string>
    <string name="paste_as_plain_text" msgid="5427792741908010675">"ସାଦା ଟେକ୍ସଟ୍‍ ଭାବରେ ପେଷ୍ଟ କରନ୍ତୁ"</string>
    <string name="replace" msgid="5781686059063148930">"ବଦଳାନ୍ତୁ…"</string>
    <string name="delete" msgid="6098684844021697789">"ଡିଲିଟ୍‍ କରନ୍ତୁ"</string>
    <string name="copyUrl" msgid="2538211579596067402">"URL କପୀ କରନ୍ତୁ"</string>
    <string name="selectTextMode" msgid="1018691815143165326">"ଟେକ୍ସଟ୍‍ ଚୟନ କରନ୍ତୁ"</string>
    <string name="undo" msgid="7905788502491742328">"ପୂର୍ବ ପରି କରନ୍ତୁ"</string>
    <string name="redo" msgid="7759464876566803888">"ପୁଣି କରନ୍ତୁ"</string>
    <string name="autofill" msgid="3035779615680565188">"ଅଟୋଫିଲ୍‌"</string>
    <string name="textSelectionCABTitle" msgid="5236850394370820357">"ଟେକ୍ସଟ୍‍ ଚୟନ"</string>
    <string name="addToDictionary" msgid="4352161534510057874">"ଶବ୍ଦକୋଷରେ ଯୋଡ଼ନ୍ତୁ"</string>
    <string name="deleteText" msgid="6979668428458199034">"ଡିଲିଟ୍‍ କରନ୍ତୁ"</string>
    <string name="inputMethod" msgid="1653630062304567879">"ଇନପୁଟ୍ ପଦ୍ଧତି"</string>
    <string name="editTextMenuTitle" msgid="4909135564941815494">"ଟେକ୍ସଟ୍‌ କାର୍ଯ୍ୟ"</string>
    <string name="email" msgid="4560673117055050403">"ଇମେଲ୍"</string>
    <string name="email_desc" msgid="3638665569546416795">"ଚୟନିତ ଠିକଣାକୁ ଇମେଲ୍‍ ପଠାନ୍ତୁ"</string>
    <string name="dial" msgid="1253998302767701559">"କଲ୍"</string>
    <string name="dial_desc" msgid="6573723404985517250">"ଚୟନିତ ଫୋନ୍‍ ନମ୍ବର୍‍କୁ କଲ୍‍ କରନ୍ତୁ"</string>
    <string name="map" msgid="5441053548030107189">"ମ୍ୟାପ୍‍"</string>
    <string name="map_desc" msgid="1836995341943772348">"ଚୟନିତ ଠିକଣା ଖୋଜନ୍ତୁ"</string>
    <string name="browse" msgid="1245903488306147205">"ଖୋଲନ୍ତୁ"</string>
    <string name="browse_desc" msgid="8220976549618935044">"ଚୟନିତ URL ଖୋଲନ୍ତୁ"</string>
    <string name="sms" msgid="4560537514610063430">"ମେସେଜ୍‌"</string>
    <string name="sms_desc" msgid="7526588350969638809">"ଚୟନିତ ଫୋନ୍‌ ନମ୍ବର୍‌କୁ ମେସେଜ୍‌ ପଠାନ୍ତୁ"</string>
    <string name="add_contact" msgid="7867066569670597203">"ଯୋଗ କରନ୍ତୁ"</string>
    <string name="add_contact_desc" msgid="4830217847004590345">"ଯୋଗାଯୋଗରେ ଯୋଗ କରନ୍ତୁ"</string>
    <string name="view_calendar" msgid="979609872939597838">"ଦେଖନ୍ତୁ"</string>
    <string name="view_calendar_desc" msgid="5828320291870344584">"କ୍ୟାଲେଣ୍ଡର୍‌ରେ ଚୟନିତ ସମୟ ଦେଖନ୍ତୁ"</string>
    <string name="add_calendar_event" msgid="1953664627192056206">"ସୂଚୀ"</string>
    <string name="add_calendar_event_desc" msgid="4326891793260687388">"ଚୟନିତ ସମୟ ପାଇଁ ଇଭେଣ୍ଟ ସୂଚୀବଦ୍ଧ କରନ୍ତୁ"</string>
    <string name="view_flight" msgid="7691640491425680214">"ଟ୍ରାକ୍‌ କରନ୍ତୁ"</string>
    <string name="view_flight_desc" msgid="3876322502674253506">"ଚୟନିତ ଫ୍ଲାଇଟ୍‍କୁ ଟ୍ରାକ କରନ୍ତୁ"</string>
    <string name="translate" msgid="9218619809342576858">"ଅନୁବାଦ କରନ୍ତୁ"</string>
    <string name="translate_desc" msgid="4502367770068777202">"ଚୟନିତ ଟେକ୍ସଟ୍‍କୁ ଅନୁବାଦ କରନ୍ତୁ"</string>
    <string name="define" msgid="7394820043869954211">"ପରିଭାଷିତ କରନ୍ତୁ"</string>
    <string name="define_desc" msgid="7910883642444919726">"ଚୟନିତି ଟେକ୍ସଟ୍‍କୁ ପରିଭାଷିତ କରନ୍ତୁ"</string>
    <string name="low_internal_storage_view_title" msgid="5576272496365684834">"ଷ୍ଟୋରେଜ୍‌ ସ୍ପେସ୍‌ ଶେଷ ହେବାରେ ଲାଗିଛି"</string>
    <string name="low_internal_storage_view_text" msgid="6640505817617414371">"କିଛି ସିଷ୍ଟମ ଫଙ୍କଶନ୍‍ କାମ କରିନପାରେ"</string>
    <string name="low_internal_storage_view_text_no_boot" msgid="6935190099204693424">"ସିଷ୍ଟମ୍ ପାଇଁ ପ୍ରର୍ଯ୍ୟାପ୍ତ ଷ୍ଟୋରେଜ୍‌ ନାହିଁ। ସୁନିଶ୍ଚିତ କରନ୍ତୁ ଯେ, ଆପଣଙ୍କ ପାଖରେ 250MB ଖାଲି ଜାଗା ଅଛି ଏବଂ ପୁନଃ ଆରମ୍ଭ କରନ୍ତୁ।"</string>
    <string name="app_running_notification_title" msgid="8718335121060787914">"<xliff:g id="APP_NAME">%1$s</xliff:g> ଚାଲୁଛି"</string>
    <string name="app_running_notification_text" msgid="1197581823314971177">"ଅଧିକ ସୂଚନା ପାଇଁ କିମ୍ବା ଆପ୍‍ ବନ୍ଦ କରିବାକୁ ଟାପ୍‍ କରନ୍ତୁ।"</string>
    <string name="ok" msgid="5970060430562524910">"ଠିକ୍‍ ଅଛି"</string>
    <string name="cancel" msgid="6442560571259935130">"କ୍ୟାନ୍ସଲ୍‍ କରନ୍ତୁ"</string>
    <string name="yes" msgid="5362982303337969312">"ଠିକ୍‍ ଅଛି"</string>
    <string name="no" msgid="5141531044935541497">"କ୍ୟାନ୍ସଲ୍‍ କରନ୍ତୁ"</string>
    <string name="dialog_alert_title" msgid="2049658708609043103">"ଧ୍ୟାନଦିଅନ୍ତୁ"</string>
    <string name="loading" msgid="7933681260296021180">"ଲୋଡ୍ କରାଯାଉଛି…"</string>
    <string name="capital_on" msgid="1544682755514494298">"ଅନ୍"</string>
    <string name="capital_off" msgid="6815870386972805832">"ଅଫ୍"</string>
    <string name="whichApplication" msgid="4533185947064773386">"ବ୍ୟବହାର କରି କାର୍ଯ୍ୟ ସମ୍ପୂର୍ଣ୍ଣ କରନ୍ତୁ"</string>
    <string name="whichApplicationNamed" msgid="8260158865936942783">"%1$s ବ୍ୟବହାର କରି କାର୍ଯ୍ୟ ସମ୍ପୂର୍ଣ୍ଣ କରନ୍ତୁ"</string>
    <string name="whichApplicationLabel" msgid="7425855495383818784">"କାର୍ଯ୍ୟ ସମ୍ପୂର୍ଣ୍ଣ କରନ୍ତୁ"</string>
    <string name="whichViewApplication" msgid="3272778576700572102">"ସହିତ ଖୋଲନ୍ତୁ"</string>
    <string name="whichViewApplicationNamed" msgid="2286418824011249620">"%1$s ସହିତ ଖୋଲନ୍ତୁ"</string>
    <string name="whichViewApplicationLabel" msgid="2666774233008808473">"ଖୋଲନ୍ତୁ"</string>
    <string name="whichOpenHostLinksWith" msgid="3788174881117226583">"ଏଥିରେ <xliff:g id="HOST">%1$s</xliff:g> ଲିଙ୍କ୍‍ଗୁଡ଼ିକ ଖୋଲନ୍ତୁ"</string>
    <string name="whichOpenLinksWith" msgid="6392123355599572804">"ଏଥିରେ ଲିଙ୍କ୍‍ଗୁଡ଼ିକ ଖୋଲନ୍ତୁ"</string>
    <string name="whichOpenLinksWithApp" msgid="8225991685366651614">"<xliff:g id="APPLICATION">%1$s</xliff:g> ମାଧ୍ୟମରେ ଲିଙ୍କ୍‍ଗୁଡ଼ିକ ଖୋଲନ୍ତୁ"</string>
    <string name="whichOpenHostLinksWithApp" msgid="3464470639011045589">"<xliff:g id="APPLICATION">%2$s</xliff:g> ମାଧ୍ୟମରେ <xliff:g id="HOST">%1$s</xliff:g> ଲିଙ୍କ୍‍ଗୁଡ଼ିକ ଖୋଲନ୍ତୁ"</string>
    <string name="whichGiveAccessToApplicationLabel" msgid="6142688895536868827">"ଆକ୍ସେସ୍‌ ଦିଅନ୍ତୁ"</string>
    <string name="whichEditApplication" msgid="144727838241402655">"ସହିତ ଏଡିଟ୍‌ କରନ୍ତୁ"</string>
    <string name="whichEditApplicationNamed" msgid="1775815530156447790">"%1$sରେ ସଂଶୋଧନ କରନ୍ତୁ"</string>
    <string name="whichEditApplicationLabel" msgid="7183524181625290300">"ଏଡିଟ୍‌ କରନ୍ତୁ"</string>
    <string name="whichSendApplication" msgid="5803792421724377602">"ସେୟାର୍ କରନ୍ତୁ"</string>
    <string name="whichSendApplicationNamed" msgid="2799370240005424391">"%1$s ସହିତ ସେୟାର୍‌ କରନ୍ତୁ"</string>
    <string name="whichSendApplicationLabel" msgid="4579076294675975354">"ସେୟାର୍‌ କରନ୍ତୁ"</string>
    <string name="whichSendToApplication" msgid="8272422260066642057">"ଏହା ଜରିଆରେ ପଠାନ୍ତୁ"</string>
    <string name="whichSendToApplicationNamed" msgid="7768387871529295325">"%1$s ଜରିଆରେ ପଠାନ୍ତୁ"</string>
    <string name="whichSendToApplicationLabel" msgid="8878962419005813500">"ପଠାନ୍ତୁ"</string>
    <string name="whichHomeApplication" msgid="4307587691506919691">"ହୋମ୍‍ ଆପ୍‌ ଚୟନ କରନ୍ତୁ"</string>
    <string name="whichHomeApplicationNamed" msgid="4493438593214760979">"ହୋମ୍‍ ରୂପରେ %1$s ବ୍ୟବହାର କରନ୍ତୁ"</string>
    <string name="whichHomeApplicationLabel" msgid="809529747002918649">"ଇମେଜ୍‍ କ୍ୟାପଚର୍ କରନ୍ତୁ"</string>
    <string name="whichImageCaptureApplication" msgid="3680261417470652882">"ଏହା ସହ ଇମେଜ୍‍ କ୍ୟାପଚର୍ କରନ୍ତୁ"</string>
    <string name="whichImageCaptureApplicationNamed" msgid="8619384150737825003">"%1$s ସହ ଇମେଜ୍‍ କ୍ୟାପଚର୍ କରନ୍ତୁ"</string>
    <string name="whichImageCaptureApplicationLabel" msgid="6390303445371527066">"ଇମେଜ୍‍ କ୍ୟାପଚର୍ କରନ୍ତୁ"</string>
    <string name="alwaysUse" msgid="4583018368000610438">"ଏହି କାର୍ଯ୍ୟ ପାଇଁ ଡିଫଲ୍ଟ ଭାବେ ବ୍ୟବହାର କରନ୍ତୁ।"</string>
    <string name="use_a_different_app" msgid="8134926230585710243">"ଏକ ଭିନ୍ନ ଆପ୍‌ର ବ୍ୟବହାର କରନ୍ତୁ"</string>
    <string name="clearDefaultHintMsg" msgid="3252584689512077257">"\"ସିଷ୍ଟମ୍‍ ସେଟିଙ୍ଗ &gt; ଆପ୍‍ &gt; ଡାଉନଲୋଡ୍‍ କରାଯାଇଛି\"ରେ ଡିଫଲ୍ଟ ଖାଲି କରନ୍ତୁ।"</string>
    <string name="chooseActivity" msgid="7486876147751803333">"ଏକ କାର୍ଯ୍ୟାନୁଷ୍ଠାନ ବାଛନ୍ତୁ"</string>
    <string name="chooseUsbActivity" msgid="6894748416073583509">"USB ଡିଭାଇସ୍‍ ପାଇଁ ଗୋଟିଏ ଆପ୍‍ ବାଛନ୍ତୁ"</string>
    <string name="noApplications" msgid="2991814273936504689">"କୌଣସି ଆପ୍‍ ଏହି କାର୍ଯ୍ୟ କରିପାରିବ ନାହିଁ।"</string>
    <string name="aerr_application" msgid="250320989337856518">"<xliff:g id="APPLICATION">%1$s</xliff:g> ବନ୍ଦ ହୋଇଯାଇଛି"</string>
    <string name="aerr_process" msgid="6201597323218674729">"<xliff:g id="PROCESS">%1$s</xliff:g> ବନ୍ଦ ହୋଇଯାଇଛି"</string>
    <string name="aerr_application_repeated" msgid="3146328699537439573">"<xliff:g id="APPLICATION">%1$s</xliff:g> ବାରମ୍ବାର ବନ୍ଦ ହେଉଛି"</string>
    <string name="aerr_process_repeated" msgid="6235302956890402259">"<xliff:g id="PROCESS">%1$s</xliff:g> ବାରମ୍ବାର ବନ୍ଦ ହେଉଛି"</string>
    <string name="aerr_restart" msgid="7581308074153624475">"ଆପ୍‌କୁ ପୁଣି ଖୋଲନ୍ତୁ"</string>
    <string name="aerr_report" msgid="5371800241488400617">"ମତାମତ ପଠାନ୍ତୁ"</string>
    <string name="aerr_close" msgid="2991640326563991340">"ବନ୍ଦ କରନ୍ତୁ"</string>
    <string name="aerr_mute" msgid="1974781923723235953">"ଡିଭାଇସ୍‍ ରିଷ୍ଟାର୍ଟ ନହେବା ପର୍ଯ୍ୟନ୍ତ ମ୍ୟୁଟ୍‍ ରଖନ୍ତୁ"</string>
    <string name="aerr_wait" msgid="3199956902437040261">"ଅପେକ୍ଷା କରନ୍ତୁ"</string>
    <string name="aerr_close_app" msgid="3269334853724920302">"ଆପ୍‍ ବନ୍ଦ କରନ୍ତୁ"</string>
    <string name="anr_title" msgid="4351948481459135709"></string>
    <string name="anr_activity_application" msgid="8493290105678066167">"<xliff:g id="APPLICATION">%2$s</xliff:g> କାମ କରୁନାହିଁ"</string>
    <string name="anr_activity_process" msgid="1622382268908620314">"<xliff:g id="ACTIVITY">%1$s</xliff:g> କାମ କରୁନାହିଁ"</string>
    <string name="anr_application_process" msgid="6417199034861140083">"<xliff:g id="APPLICATION">%1$s</xliff:g> କାମ କରୁନାହିଁ"</string>
    <string name="anr_process" msgid="6156880875555921105">"<xliff:g id="PROCESS">%1$s</xliff:g> ପ୍ରୋସେସ୍‍ କାମ କରୁନାହିଁ"</string>
    <string name="force_close" msgid="8346072094521265605">"ଠିକ୍‍ ଅଛି"</string>
    <string name="report" msgid="4060218260984795706">"ରିପୋର୍ଟ"</string>
    <string name="wait" msgid="7147118217226317732">"ଅପେକ୍ଷା କରନ୍ତୁ"</string>
    <string name="webpage_unresponsive" msgid="3272758351138122503">"ଏହି ପୃଷ୍ଠାଟି ଚାଲୁନାହିଁ।\n\nଆପଣ ଏହାକୁ ବନ୍ଦ କରିବେ କି?"</string>
    <string name="launch_warning_title" msgid="1547997780506713581">"ଆପ୍‌କୁ ରିଡାଇରେକ୍ଟ କରାଗଲା"</string>
    <string name="launch_warning_replace" msgid="6202498949970281412">"<xliff:g id="APP_NAME">%1$s</xliff:g> ଏବେ ଚାଲୁଅଛି।"</string>
    <string name="launch_warning_original" msgid="188102023021668683">"<xliff:g id="APP_NAME">%1$s</xliff:g>କୁ ବାସ୍ତବିକ ରୂପରେ ଲଞ୍ଚ କରାଯାଇଥିଲା।"</string>
    <string name="screen_compat_mode_scale" msgid="3202955667675944499">"ସ୍କେଲ୍"</string>
    <string name="screen_compat_mode_show" msgid="4013878876486655892">"ସର୍ବଦା ଦେଖାନ୍ତୁ"</string>
    <string name="screen_compat_mode_hint" msgid="1064524084543304459">"\"ସିଷ୍ଟମ୍‍ ସେଟିଙ୍ଗ &gt; ଆପ୍‍ &gt; ଡାଉନଲୋଡ୍‍ କରାଯାଇଛି\"ରେ ଏହାକୁ ପୁନଃ-ସକ୍ଷମ କରନ୍ତୁ।"</string>
    <string name="unsupported_display_size_message" msgid="6545327290756295232">"<xliff:g id="APP_NAME">%1$s</xliff:g> ବର୍ତ୍ତମାନର ଡିସ୍‌ପ୍ଲେ ଆକାର ସେଟିଙ୍ଗ ସପୋର୍ଟ କରେନାହିଁ ଏବଂ ଅପ୍ରତ୍ୟାଶିତ କାର୍ଯ୍ୟ କରିପାରେ।"</string>
    <string name="unsupported_display_size_show" msgid="7969129195360353041">"ସର୍ବଦା ଦେଖାନ୍ତୁ"</string>
    <string name="unsupported_compile_sdk_message" msgid="4253168368781441759">"<xliff:g id="APP_NAME">%1$s</xliff:g> ଏକ କମ୍ପାଟିବଲ୍‍ ନଥିବା Android OSରେ ତିଆରି ହୋଇଛି ଏବଂ ଆକସ୍ମିକ ଗତିବିଧି ଦେଖାଦେଇପାରେ। ଆପ୍‍ର ଏକ ଅପଡେଟ୍‍ ଭର୍ସନ୍‍ ଉପଲବ୍ଧ ରହିପାରେ।"</string>
    <string name="unsupported_compile_sdk_show" msgid="2681877855260970231">"ସର୍ବଦା ଦେଖାନ୍ତୁ"</string>
    <string name="unsupported_compile_sdk_check_update" msgid="3312723623323216101">"କୌଣସି ଅପଡେଟ୍‌ ଅଛି କି ନାହିଁ ଦେଖନ୍ତୁ"</string>
    <string name="smv_application" msgid="3307209192155442829">"ଆପ୍‍ <xliff:g id="APPLICATION">%1$s</xliff:g> (ପ୍ରକ୍ରିୟା <xliff:g id="PROCESS">%2$s</xliff:g>) ଏହାର ସ୍ୱ-ଲାଗୁ କରାଯାଇଥିବା ଷ୍ଟ୍ରିକ୍ଟ-ମୋଡ୍‍ ପଲିସୀ ଉଲ୍ଲଂଘନ କରିଛି।"</string>
    <string name="smv_process" msgid="5120397012047462446">"ଏହି {0/PROCESS<xliff:g id="PROCESS">%1$s</xliff:g> ନିଜ ଦ୍ୱାରା ଲାଗୁ କରାଯାଇଥିବା ଷ୍ଟ୍ରିକ୍ଟମୋଡ୍‌ ପଲିସୀକୁ ଉଲ୍ଲଂଘନ କରିଛି।"</string>
    <string name="android_upgrading_title" product="default" msgid="7513829952443484438">"ଫୋନ୍ ଅପଡେଟ୍ ହେଉଛି…"</string>
    <string name="android_upgrading_title" product="tablet" msgid="4503169817302593560">"ଟାବଲେଟ୍ ଅପଡେଟ୍ ହେଉଛି…"</string>
    <string name="android_upgrading_title" product="device" msgid="7009520271220804517">"ଡିଭାଇସ୍ ଅପଡେଟ୍ ହେଉଛି…"</string>
    <string name="android_start_title" product="default" msgid="4536778526365907780">"ଫୋନ୍ ଆରମ୍ଭ ହେଉଛି…"</string>
    <string name="android_start_title" product="automotive" msgid="8418054686415318207">"ଆଣ୍ଡ୍ରଏଡ୍ ଆରମ୍ଭ ହେଉଛି…"</string>
    <string name="android_start_title" product="tablet" msgid="4929837533850340472">"ଟାବଲେଟ୍ ଆରମ୍ଭ ହେଉଛି…"</string>
    <string name="android_start_title" product="device" msgid="7467484093260449437">"ଡିଭାଇସ୍ ଆରମ୍ଭ ହେଉଛି…"</string>
    <string name="android_upgrading_fstrim" msgid="8036718871534640010">"ଷ୍ଟୋରେଜ୍‍ ବଢ଼ାଯାଉଛି"</string>
    <string name="android_upgrading_notification_title" product="default" msgid="1511552415039349062">"ସିଷ୍ଟମ୍ ଅପଡେଟ୍ ସମାପ୍ତ ହେଉଛି…"</string>
    <string name="app_upgrading_toast" msgid="3008139776215597053">"<xliff:g id="APPLICATION">%1$s</xliff:g>କୁ ଅପଗ୍ରେଡ୍‍ କରାଯାଉଛି…"</string>
    <string name="android_upgrading_apk" msgid="7904042682111526169">"<xliff:g id="NUMBER_1">%2$d</xliff:g>ରୁ <xliff:g id="NUMBER_0">%1$d</xliff:g> ଆପ୍‍ ଅନୁକୂଳନ କରୁଛି।"</string>
    <string name="android_preparing_apk" msgid="8162599310274079154">"<xliff:g id="APPNAME">%1$s</xliff:g> ପ୍ରସ୍ତୁତ କରାଯାଉଛି।"</string>
    <string name="android_upgrading_starting_apps" msgid="451464516346926713">"ଆପ୍‍ ଆରମ୍ଭ କରାଯାଉଛି।"</string>
    <string name="android_upgrading_complete" msgid="1405954754112999229">"ବୁଟ୍‍ ସମାପ୍ତ କରୁଛି।"</string>
    <string name="heavy_weight_notification" msgid="9087063985776626166">"<xliff:g id="APP">%1$s</xliff:g> ଚାଲୁଛି"</string>
    <string name="heavy_weight_notification_detail" msgid="2304833848484424985">"ଗେମ୍‌କୁ ଫେରିଆସିବା ପାଇଁ ଟାପ୍ କରନ୍ତୁ"</string>
    <string name="heavy_weight_switcher_title" msgid="387882830435195342">"ଗେମ୍ ଚୟନ କରନ୍ତୁ"</string>
    <string name="heavy_weight_switcher_text" msgid="4176781660362912010">"ଆପ୍ଲିକେଶନ୍‌ ଭଲ ଭାବେ କାମ କରିବା ପାଇଁ ଗୋଟିଏ ସମୟରେ ଏହି ଗେମ୍‌ଗୁଡ଼ିକ ମଧ୍ୟରୁ କେବଳ ଗୋଟିଏକୁ ହିଁ ଚଲାଇପାରିବେ।"</string>
    <string name="old_app_action" msgid="3044685170829526403">"<xliff:g id="OLD_APP">%1$s</xliff:g>କୁ ଫେରିଆସନ୍ତୁ"</string>
    <string name="new_app_action" msgid="6694851182870774403">"<xliff:g id="NEW_APP">%1$s</xliff:g>କୁ ଖୋଲନ୍ତୁ"</string>
    <string name="new_app_description" msgid="5894852887817332322">"<xliff:g id="OLD_APP">%1$s</xliff:g> ସେଭ୍ ନହୋଇ ବନ୍ଦ ହୋଇଯିବ"</string>
    <string name="dump_heap_notification" msgid="2618183274836056542">"<xliff:g id="PROC">%1$s</xliff:g> ଧାର୍ଯ୍ୟ ମେମୋରୀରୁ ବାହାରକୁ ଗଲା"</string>
    <string name="dump_heap_ready_notification" msgid="1162196579925048701">"<xliff:g id="PROC">%1$s</xliff:g> ହିପ୍ ଡମ୍ପ ପ୍ରସ୍ତୁତ"</string>
    <string name="dump_heap_notification_detail" msgid="3993078784053054141">"’ହୀପ୍ ଡମ୍ପ’ ସଂଗ୍ରହ କରାଯାଇସାରିଛି। ସେୟାର୍ କରିବା ପାଇଁ ଟାପ୍ କରନ୍ତୁ।"</string>
    <string name="dump_heap_title" msgid="5864292264307651673">"ହିପ୍‌ ଡମ୍ପ ସେୟାର୍‍ କରିବେ?"</string>
    <string name="dump_heap_text" msgid="8546022920319781701">"<xliff:g id="PROC">%1$s</xliff:g> ପ୍ରକ୍ରିୟା ଏହାର ମେମୋରୀ ସୀମା <xliff:g id="SIZE">%2$s</xliff:g>କୁ ଅତିକ୍ରମ କରିଛି। ଏହାର ଡେଭଲପର୍‌ଙ୍କ ସହ ସେୟାର୍‍ କରିବାକୁ ଆପଣଙ୍କ ପାଇଁ ଏକ ହିପ୍‍ ଡମ୍ପ ଉପଲବ୍ଧ ଅଛି। ସାବଧାନ: ଏହି ଆପ୍ଲିକେସନ୍‌ରେ ଆକ୍ସେସ୍‍ ରହିଥିବା ଆପଣଙ୍କର ଯେକୌଣସି ବ୍ୟକ୍ତିଗତ ସୂଚନା ଏହି ହିପ୍‍ ଡମ୍ପରେ ରହିପାରେ।"</string>
    <string name="dump_heap_system_text" msgid="3236094872980706024">"<xliff:g id="PROC">%1$s</xliff:g> ପ୍ରକ୍ରିୟା ଏହାର ମେମୋରୀ ସୀମା <xliff:g id="SIZE">%2$s</xliff:g>କୁ ଅତିକ୍ରମ କରିଛି। ସେୟାର୍‍ କରିବାକୁ ଆପଣଙ୍କ ପାଇଁ ଏକ ହିପ୍‍ ଡମ୍ପ ଉପଲବ୍ଧ ଅଛି। ସାବଧାନ: ଏହି ପ୍ରକ୍ରିୟାର ଆକ୍ସେସ୍‍ ରହିଥିବା ଆପଣଙ୍କର କୌଣସି ବ୍ୟକ୍ତିଗତ ସମ୍ବେଦନଶୀଳ ସୂଚନା ଏହି ହିପ୍‍ ଡମ୍ପରେ ରହିପାରେ, ଯେଉଁଥିରେ ଆପଣ ଟାଇପ୍ କରିଥିବା କିଛି ଡାଟା ବି ସାମିଲ୍ ହୋଇପାରେ, ଯେଉଁଥିରେ ଆପଣ ଟାଇପ୍ କରିଥିବା କିଛି ଡାଟା ବି ସାମିଲ୍ ହୋଇପାରେ।"</string>
    <string name="dump_heap_ready_text" msgid="1778041771455343067">"ଆପଣ ପାଇଁ ସେୟାର୍ କରିବାକୁ <xliff:g id="PROC">%1$s</xliff:g> ପ୍ରକ୍ରିୟାର ଏକ ହିପ୍ ଡମ୍ପ ଉପଲବ୍ଧ ଅଛି। ସାବଧାନ: ଏହି ପ୍ରକ୍ରିୟାର ଆକ୍ସେସ୍‍ ରହିଥିବା ଆପଣଙ୍କର କୌଣସି ବ୍ୟକ୍ତିଗତ ସମ୍ବେଦନଶୀଳ ସୂଚନା ଏହି ହିପ୍‍ ଡମ୍ପରେ ରହିପାରେ, ଯେଉଁଥିରେ ଆପଣ ଟାଇପ୍ କରିଥିବା କିଛି ଡାଟା ବି ସାମିଲ୍ ହୋଇପାରେ।"</string>
    <string name="sendText" msgid="5209874571959469142">"ଟେକ୍ସଟ୍‍ ପାଇଁ ଏକ କାର୍ଯ୍ୟ ବାଛନ୍ତୁ"</string>
    <string name="volume_ringtone" msgid="6885421406845734650">"ରିଙ୍ଗର୍‌ ଭଲ୍ୟୁମ୍"</string>
    <string name="volume_music" msgid="5421651157138628171">"ମିଡିଆ ଭଲ୍ୟୁମ୍‌"</string>
    <string name="volume_music_hint_playing_through_bluetooth" msgid="9165984379394601533">"ବ୍ଲୁଟୂଥ୍‍ ମାଧ୍ୟମରେ ଚାଲୁଛି"</string>
    <string name="volume_music_hint_silent_ringtone_selected" msgid="8310739960973156272">"ରିଙ୍ଗଟୋନ୍‍‍କୁ ନିରବ ଭାବେ ସେଟ୍ କରାଯାଇଛି"</string>
    <string name="volume_call" msgid="3941680041282788711">"ଇନ୍‍-କଲ୍‍ ଭଲ୍ୟୁମ୍‌"</string>
    <string name="volume_bluetooth_call" msgid="2002891926351151534">"ବ୍ଲୁଟୂଥ୍‍ ଇନ୍-କଲ୍ ଭଲ୍ୟୁମ୍‌"</string>
    <string name="volume_alarm" msgid="1985191616042689100">"ଆଲାରାମ୍ ଭଲ୍ୟୁମ୍‌"</string>
    <string name="volume_notification" msgid="2422265656744276715">"ବିଜ୍ଞପ୍ତି ଭଲ୍ୟୁମ୍‍"</string>
    <string name="volume_unknown" msgid="1400219669770445902">"ଭଲ୍ୟୁମ୍"</string>
    <string name="volume_icon_description_bluetooth" msgid="6538894177255964340">"ବ୍ଲୁଟୂଥ୍‍‍ ଭଲ୍ୟୁମ୍‍"</string>
    <string name="volume_icon_description_ringer" msgid="3326003847006162496">"ରିଙ୍ଗଟୋନ୍‌ ଭଲ୍ୟୁମ୍"</string>
    <string name="volume_icon_description_incall" msgid="8890073218154543397">"କଲ୍‍ ଭଲ୍ୟୁମ୍‍"</string>
    <string name="volume_icon_description_media" msgid="4217311719665194215">"ମିଡିଆ ଭଲ୍ୟୁମ୍‍"</string>
    <string name="volume_icon_description_notification" msgid="7044986546477282274">"ବିଜ୍ଞପ୍ତି ଭଲ୍ୟୁମ୍‍"</string>
    <string name="ringtone_default" msgid="3789758980357696936">"ଡିଫଲ୍ଟ ରିଙ୍ଗଟୋନ୍‌"</string>
    <string name="ringtone_default_with_actual" msgid="1767304850491060581">"ଡିଫଲ୍ଟ (<xliff:g id="ACTUAL_RINGTONE">%1$s</xliff:g>)"</string>
    <string name="ringtone_silent" msgid="7937634392408977062">"କିଛିନୁହେଁ"</string>
    <string name="ringtone_picker_title" msgid="3515143939175119094">"ରିଙ୍ଗଟୋନ୍‌"</string>
    <string name="ringtone_picker_title_alarm" msgid="6473325356070549702">"ଆଲାରାମ୍ ଶବ୍ଦ"</string>
    <string name="ringtone_picker_title_notification" msgid="4837740874822788802">"ବିଜ୍ଞପ୍ତି ଶବ୍ଦ"</string>
    <string name="ringtone_unknown" msgid="3914515995813061520">"ଅଜଣା"</string>
    <plurals name="wifi_available" formatted="false" msgid="7900333017752027322">
      <item quantity="other">ୱାଇ-ଫାଇ ନେଟ୍‌ୱର୍କଗୁଡ଼ିକ ଉପଲବ୍ଧ</item>
      <item quantity="one">ୱାଇ-ଫାଇ ନେଟ୍‌ୱର୍କ ଉପଲବ୍ଧ</item>
    </plurals>
    <plurals name="wifi_available_detailed" formatted="false" msgid="1140699367193975606">
      <item quantity="other">ମୁକ୍ତ ୱାଇ-ଫାଇ ନେଟ୍‌ୱର୍କଗୁଡ଼ିକ ଉପଲବ୍ଧ</item>
      <item quantity="one">ମୁକ୍ତ ୱାଇ-ଫାଇ ନେଟ୍‌ୱର୍କ ଉପଲବ୍ଧ</item>
    </plurals>
    <string name="wifi_available_title" msgid="3817100557900599505">"ୱାଇ‑ଫାଇ ନେଟୱର୍କ ଖୋଲିବାକୁ କନେକ୍ଟ କରନ୍ତୁ"</string>
    <string name="wifi_available_carrier_network_title" msgid="4527932626916527897">"କେରିଅର୍ ୱାଇ-ଫାଇ ନେଟ୍‌ୱର୍କ ସହିତ କନେକ୍ଟ କରନ୍ତୁ"</string>
    <string name="wifi_available_title_connecting" msgid="1139126673968899002">"ୱାଇ-ଫାଇ ନେଟ୍‌ୱର୍କ ସହିତ କନେକ୍ଟ ହେଉଛି"</string>
    <string name="wifi_available_title_connected" msgid="7542672851522241548">"ୱାଇ-ଫାଇ ନେଟ୍‌ୱର୍କରେ କନେକ୍ଟ ହୋଇଛି"</string>
    <string name="wifi_available_title_failed_to_connect" msgid="6861772233582618132">"ୱାଇ-ଫାଇ ନେଟ୍‌ୱର୍କରେ କନେକ୍ଟ କରିହେଲା ନାହିଁ"</string>
    <string name="wifi_available_content_failed_to_connect" msgid="3377406637062802645">"ସମସ୍ତ ନେଟ୍‌ୱର୍କ ଦେଖିବାକୁ ଟାପ୍‍ କରନ୍ତୁ"</string>
    <string name="wifi_available_action_connect" msgid="2635699628459488788">"କନେକ୍ଟ କରନ୍ତୁ"</string>
    <string name="wifi_available_action_all_networks" msgid="4368435796357931006">"ସମସ୍ତ ନେଟ୍‌ୱର୍କ"</string>
    <string name="wifi_suggestion_title" msgid="9099832833531486167">"ୱାଇ-ଫାଇ ନେଟ୍‍ୱର୍କଗୁଡ଼ିକୁ ସଂଯୁକ୍ତ କରିବେ?"</string>
    <string name="wifi_suggestion_content" msgid="5883181205841582873">"<xliff:g id="NAME">%s</xliff:g>ଙ୍କ ଦ୍ୱାରା ପ୍ରସ୍ତାବିତ"</string>
    <string name="wifi_suggestion_action_allow_app" msgid="3689946344485394085">"ହଁ"</string>
    <string name="wifi_suggestion_action_disallow_app" msgid="7977918905605931385">"ନାହିଁ"</string>
    <string name="wifi_wakeup_onboarding_title" msgid="228772560195634292">"ୱାଇ-ଫାଇ ସ୍ୱଚାଳିତ ଭାବେ ଅନ୍ ହେବ"</string>
    <string name="wifi_wakeup_onboarding_subtext" msgid="3989697580301186973">"ଆପଣ ଏକ ଉଚ୍ଚ-କ୍ୱାଲିଟୀ ବିଶିଷ୍ଟ ସେଭ୍‌ କରାଯାଇଥିବା ନେଟ୍‌ୱର୍କ ପାଖରେ ଥିବା ସମୟରେ"</string>
    <string name="wifi_wakeup_onboarding_action_disable" msgid="838648204200836028">"ପୁଣି ଅନ୍‍ କରନ୍ତୁ ନାହିଁ"</string>
    <string name="wifi_wakeup_enabled_title" msgid="6534603733173085309">"ୱାଇ-ଫାଇ ସ୍ୱଚାଳିତ ଭାବେ ଅନ୍‍ ହେଲା"</string>
    <string name="wifi_wakeup_enabled_content" msgid="189330154407990583">"ସେଭ୍ ହୋଇଥିବା ନେଟ୍‌ୱର୍କ ନିକଟରେ ଆପଣ ଅଛନ୍ତି: <xliff:g id="NETWORK_SSID">%1$s</xliff:g>"</string>
    <string name="wifi_available_sign_in" msgid="9157196203958866662">"ୱାଇ-ଫାଇ ନେଟୱର୍କରେ ସାଇନ୍‍-ଇନ୍‍ କରନ୍ତୁ"</string>
    <string name="network_available_sign_in" msgid="1848877297365446605">"ନେଟ୍‌ୱର୍କରେ ସାଇନ୍‍ ଇନ୍‍ କରନ୍ତୁ"</string>
    <!-- no translation found for network_available_sign_in_detailed (8000081941447976118) -->
    <skip />
    <string name="wifi_no_internet" msgid="5198100389964214865">"<xliff:g id="NETWORK_SSID">%1$s</xliff:g>ର ଇଣ୍ଟର୍ନେଟ୍ ଆକ୍ସେସ୍ ନାହିଁ"</string>
    <string name="wifi_no_internet_detailed" msgid="8083079241212301741">"ବିକଳ୍ପ ପାଇଁ ଟାପ୍‍ କରନ୍ତୁ"</string>
    <string name="captive_portal_logged_in_detailed" msgid="8489345381637456021">"ସଂଯୁକ୍ତ ହୋଇଛି"</string>
    <string name="network_partial_connectivity" msgid="7774883385494762741">"<xliff:g id="NETWORK_SSID">%1$s</xliff:g>ର ସୀମିତ ସଂଯୋଗ ଅଛି"</string>
    <string name="network_partial_connectivity_detailed" msgid="1959697814165325217">"ତଥାପି ଯୋଗାଯୋଗ କରିବାକୁ ଟାପ୍ କରନ୍ତୁ"</string>
    <string name="wifi_softap_config_change" msgid="8475911871165857607">"ଆପଣଙ୍କର ହଟ୍‌ସ୍ପଟ୍‍ ସେଟିଙ୍ଗକୁ ବଦଳିଯାଇଛି"</string>
    <string name="wifi_softap_config_change_summary" msgid="7601233252456548891">"ଆପଣଙ୍କର ହଟ୍‍ସ୍ପଟ୍‌ ପରିବର୍ତ୍ତନ କରାଯାଇଛି"</string>
    <string name="wifi_softap_config_change_detailed" msgid="8022936822860678033">"କେବଳ 5GHz ପାଇଁ, ଏହି ଡିଭାଇସ୍‍ ଆପଣଙ୍କର ପସନ୍ଦକୁ ସପୋର୍ଟ କରେନାହିଁ। ଏହା ପରିବର୍ତ୍ତେ, ଏହି ଡିଭାଇସ୍‍ 5GHz ବ୍ୟାଣ୍ଡ ବ୍ୟବହାର କରିବ।"</string>
    <string name="network_switch_metered" msgid="4671730921726992671">"<xliff:g id="NETWORK_TYPE">%1$s</xliff:g>କୁ ବଦଳାଗଲା"</string>
    <string name="network_switch_metered_detail" msgid="775163331794506615">"<xliff:g id="PREVIOUS_NETWORK">%2$s</xliff:g>ର ଇଣ୍ଟରନେଟ୍‍ ଆକ୍ସେସ୍ ନଥିବାବେଳେ ଡିଭାଇସ୍‍ <xliff:g id="NEW_NETWORK">%1$s</xliff:g> ବ୍ୟବହାର କରିଥାଏ। ଶୁଳ୍କ ଲାଗୁ ହୋଇପାରେ।"</string>
    <string name="network_switch_metered_toast" msgid="5779283181685974304">"<xliff:g id="PREVIOUS_NETWORK">%1$s</xliff:g> ରୁ <xliff:g id="NEW_NETWORK">%2$s</xliff:g>କୁ ବଦଳାଗଲା"</string>
  <string-array name="network_switch_type_name">
    <item msgid="3979506840912951943">"ମୋବାଇଲ୍‌ ଡାଟା"</item>
    <item msgid="75483255295529161">"ୱାଇ-ଫାଇ"</item>
    <item msgid="6862614801537202646">"ବ୍ଲୁଟୂଥ୍‍‌"</item>
    <item msgid="5447331121797802871">"ଇଥରନେଟ୍‌"</item>
    <item msgid="8257233890381651999">"VPN"</item>
  </string-array>
    <string name="network_switch_type_name_unknown" msgid="4552612897806660656">"ଏକ ଅଜଣା ନେଟ୍‌ୱର୍କ ପ୍ରକାର"</string>
    <string name="wifi_watchdog_network_disabled" msgid="7904214231651546347">"ୱାଇ-ଫାଇ ସହ ସଂଯୋଗ ହୋଇପାରିଲା ନାହିଁ"</string>
    <string name="wifi_watchdog_network_disabled_detailed" msgid="4917472096696322767">" ଏହାର ଦୁର୍ବଳ ଇଣ୍ଟରନେଟ୍‍ ସଂଯୋଗ ରହିଛି।"</string>
    <string name="wifi_connect_alert_title" msgid="8455846016001810172">"ସଂଯୋଗର ଅନୁମତି ଦେବେ?"</string>
    <string name="wifi_connect_alert_message" msgid="6451273376815958922">"ଆପ୍ଲିକେଶନ୍‍ %1$s %2$s ୱାଇ-ଫାଇ ନେଟୱର୍କକୁ ସଂଯୋଗ କରିବାକୁ ଚାହେଁ"</string>
    <string name="wifi_connect_default_application" msgid="7143109390475484319">"ଏକ ଅନୁପ୍ରୟୋଗ"</string>
    <string name="wifi_p2p_dialog_title" msgid="97611782659324517">"ୱାଇ-ଫାଇ ଡାଇରେକ୍ଟ"</string>
    <string name="wifi_p2p_turnon_message" msgid="2909250942299627244">"ୱାଇ-ଫାଇ ଡାଇରେକ୍ଟ ଆରମ୍ଭ କରନ୍ତୁ। ଏହା ୱାଇ-ଫାଇ କ୍ଲାଏଣ୍ଟ/ହଟସ୍ପଟ୍‍କୁ ବନ୍ଦ କରିଦେବ।"</string>
    <string name="wifi_p2p_failed_message" msgid="3763669677935623084">"ୱାଇ-ଫାଇ ଡାଇରେକ୍ଟ ଆରମ୍ଭ କରିପାରିଲା ନାହିଁ।"</string>
    <string name="wifi_p2p_enabled_notification_title" msgid="2068321881673734886">"ୱାଇ-ଫାଇ ଡାଇରେକ୍ଟ ଅନ୍‍ ଅଛି"</string>
    <string name="wifi_p2p_enabled_notification_message" msgid="8064677407830620023">"ସେଟିଙ୍ଗ ପାଇଁ ଟାପ୍‍ କରନ୍ତୁ"</string>
    <string name="accept" msgid="1645267259272829559">"ସ୍ୱୀକାର କରନ୍ତୁ"</string>
    <string name="decline" msgid="2112225451706137894">"ପ୍ରତ୍ୟାଖ୍ୟାନ"</string>
    <string name="wifi_p2p_invitation_sent_title" msgid="1318975185112070734">"ନିମନ୍ତ୍ରଣ ପଠାଗଲା"</string>
    <string name="wifi_p2p_invitation_to_connect_title" msgid="4958803948658533637">"ସଂଯୁକ୍ତ ହେବାକୁ ନିମନ୍ତ୍ରଣ"</string>
    <string name="wifi_p2p_from_message" msgid="570389174731951769">"ପ୍ରେରକ:"</string>
    <string name="wifi_p2p_to_message" msgid="248968974522044099">"ପ୍ରାପ୍ତେଷୁ:"</string>
    <string name="wifi_p2p_enter_pin_message" msgid="5920929550367828970">"ଆବଶ୍ୟକ PIN ଟାଇପ୍‍ କରନ୍ତୁ:"</string>
    <string name="wifi_p2p_show_pin_message" msgid="8530563323880921094">"PIN:"</string>
    <string name="wifi_p2p_frequency_conflict_message" product="tablet" msgid="8012981257742232475">"<xliff:g id="DEVICE_NAME">%1$s</xliff:g> ସହ ସଂଯୁକ୍ତ ହୋଇଥିବାବେଳେ, ୱାଇ-ଫାଇଠାରୁ ଟାବଲେଟ୍‍ଟି ଅସ୍ଥାୟୀ ଭାବେ ବିଚ୍ଛିନ୍ନ ହେବ"</string>
    <string name="wifi_p2p_frequency_conflict_message" product="tv" msgid="3087858235069421128">"<xliff:g id="DEVICE_NAME">%1$s</xliff:g> ସହ ସଂଯୋଗ ହେବାବେଳେ ଟିଭି ଅସ୍ଥାୟୀ ଭାବେ ୱାଇ-ଫାଇରୁ ବିଚ୍ଛିନ୍ନ ହେବ"</string>
    <string name="wifi_p2p_frequency_conflict_message" product="default" msgid="7363907213787469151">"<xliff:g id="DEVICE_NAME">%1$s</xliff:g> ସହ ସଂଯୋଗ ଥିବାବେଳେ ଫୋନ୍‌ଟି ୱାଇ-ଫାଇରୁ ଅସ୍ଥାୟୀ ଭାବରେ ବିଚ୍ଛିନ୍ନ ହେବ"</string>
    <string name="select_character" msgid="3365550120617701745">"ବର୍ଣ୍ଣ ଲେଖନ୍ତୁ"</string>
    <string name="sms_control_title" msgid="7296612781128917719">"SMS ମେସେଜ୍‌ଗୁଡ଼ିକୁ ପଠାଯାଉଛି"</string>
    <string name="sms_control_message" msgid="3867899169651496433">"&lt;b&gt;<xliff:g id="APP_NAME">%1$s</xliff:g>&lt;/b&gt; ବହୁତ ସଂଖ୍ୟାର SMS ମେସେଜ୍‍ ପଠାଉଛି। ଏହି ଆପ୍‍ ମେସେଜ୍‍ ପଠାଇବା ଜାରି ରଖିବାକୁ ଆପଣ ଅନୁମତି ଦେବେ କି?"</string>
    <string name="sms_control_yes" msgid="3663725993855816807">"ଅନୁମତି ଦିଅନ୍ତୁ"</string>
    <string name="sms_control_no" msgid="625438561395534982">"ପ୍ରତ୍ୟାଖ୍ୟାନ"</string>
    <string name="sms_short_code_confirm_message" msgid="1645436466285310855">"&lt;b&gt;<xliff:g id="APP_NAME">%1$s</xliff:g>&lt;/b&gt; &lt;b&gt;<xliff:g id="DEST_ADDRESS">%2$s</xliff:g>&lt;/b&gt;କୁ ଏକ ମେସେଜ୍‍ ପଠାଇବାକୁ ଚାହେଁ।"</string>
    <string name="sms_short_code_details" msgid="5873295990846059400">"ଏହା ଦ୍ୱାରା "<b>" ଆପଣଙ୍କ ମୋବାଇଲ୍ ଆକାଉଣ୍ଟରୁ ପଇସା କଟିପାରେ। "</b></string>
    <string name="sms_premium_short_code_details" msgid="7869234868023975"><b>" ଆପଣଙ୍କ ମୋବାଇଲ୍ ଆକାଉଣ୍ଟରୁ ପଇସା କଟିପାରେ। "</b></string>
    <string name="sms_short_code_confirm_allow" msgid="4458878637111023413">"ପଠାନ୍ତୁ"</string>
    <string name="sms_short_code_confirm_deny" msgid="2927389840209170706">"କ୍ୟାନ୍ସଲ୍‍ କରନ୍ତୁ"</string>
    <string name="sms_short_code_remember_choice" msgid="5289538592272218136">"ମୋ ପସନ୍ଦ ମନେରଖନ୍ତୁ"</string>
    <string name="sms_short_code_remember_undo_instruction" msgid="4960944133052287484">"ଏହାକୁ ଆପଣ ସେଟିଙ୍ଗ ଓ ଆପ୍‍ରେ ପରବର୍ତ୍ତୀ ସମୟରେ ବଦଳାଇପାରିବେ"</string>
    <string name="sms_short_code_confirm_always_allow" msgid="3241181154869493368">"ସର୍ବଦା ଅନୁମତି ଦିଅନ୍ତୁ"</string>
    <string name="sms_short_code_confirm_never_allow" msgid="446992765774269673">"ଆଦୌ ଅନୁମତି ଦିଅନ୍ତୁ ନାହିଁ"</string>
    <string name="sim_removed_title" msgid="6227712319223226185">"SIM କାର୍ଡ ବାହାର କରିଦିଆଯାଇଛି"</string>
    <string name="sim_removed_message" msgid="2333164559970958645">"ଯେପର୍ଯ୍ୟନ୍ତ ଆପଣ କୌଣସି ବୈଧ SIM କାର୍ଡ ବ୍ୟବହାର କରି ରିଷ୍ଟାଟ୍ କରିନାହାନ୍ତି, ସେପର୍ଯ୍ୟନ୍ତ କୌଣସି ମୋବାଇଲ୍ ନେଟୱର୍କ ଉପଲବ୍ଧ ହେବନାହିଁ।"</string>
    <string name="sim_done_button" msgid="827949989369963775">"ହୋଇଗଲା"</string>
    <string name="sim_added_title" msgid="3719670512889674693">"SIM କାର୍ଡ ଯୋଡ଼ାଯାଇଛି"</string>
    <string name="sim_added_message" msgid="6599945301141050216">"ମୋବାଇଲ୍‍ ନେଟ୍‍ୱର୍କ ଆକ୍ସେସ୍‌ କରିବା ପାଇଁ ଆପଣଙ୍କ ଡିଭାଇସ୍‍କୁ ରିଷ୍ଟାର୍ଟ କରନ୍ତୁ"</string>
    <string name="sim_restart_button" msgid="4722407842815232347">"ରିଷ୍ଟାର୍ଟ କରନ୍ତୁ"</string>
    <string name="install_carrier_app_notification_title" msgid="9056007111024059888">"ମୋବାଇଲ୍ ସେବା ସକ୍ରିୟ କରନ୍ତୁ"</string>
    <string name="install_carrier_app_notification_text" msgid="3346681446158696001">"ଆପଣଙ୍କର ନୂତନ SIMକୁ ସକ୍ରିୟ କରିବା ପାଇଁ କ୍ୟାରିଅର୍‌ ଆପ୍‌କୁ ଡାଉନଲୋଡ୍ କରନ୍ତୁ"</string>
    <string name="install_carrier_app_notification_text_app_name" msgid="1196505084835248137">"ଆପଣଙ୍କର ନୂତନ SIMକୁ ସକ୍ରିୟ କରିବା ପାଇଁ <xliff:g id="APP_NAME">%1$s</xliff:g> ଆପ୍‌କୁ ଡାଉନଲୋଡ୍ କରନ୍ତୁ"</string>
    <string name="install_carrier_app_notification_button" msgid="3094206295081900849">"ଆପ୍‌ ଡାଉନଲୋଡ୍‌ କରନ୍ତୁ"</string>
    <string name="carrier_app_notification_title" msgid="8921767385872554621">"ନୂଆ SIM କାର୍ଡ ଭର୍ତ୍ତି କରାଗଲା"</string>
    <string name="carrier_app_notification_text" msgid="1132487343346050225">"ଏହା ସେଟଅପ୍‌ କରିବା ପାଇଁ ଟାପ୍‌ କରନ୍ତୁ"</string>
    <string name="time_picker_dialog_title" msgid="8349362623068819295">"ସମୟ ସେଟ୍ କରନ୍ତୁ"</string>
    <string name="date_picker_dialog_title" msgid="5879450659453782278">"ତାରିଖ ସେଟ୍‍ କରନ୍ତୁ"</string>
    <string name="date_time_set" msgid="5777075614321087758">"ସେଟ୍‍ କରନ୍ତୁ"</string>
    <string name="date_time_done" msgid="2507683751759308828">"ହୋଇଗଲା"</string>
    <string name="perms_new_perm_prefix" msgid="8257740710754301407"><font size="12" fgcolor="#ff33b5e5">"ନୂଆ: "</font></string>
    <string name="perms_description_app" msgid="5139836143293299417">"<xliff:g id="APP_NAME">%1$s</xliff:g> ଦ୍ୱରା ପ୍ରଦତ୍ତ।"</string>
    <string name="no_permissions" msgid="7283357728219338112">"କୌଣସି ଅନୁମତିର ଆବଶ୍ୟକତା ନାହିଁ"</string>
    <string name="perm_costs_money" msgid="4902470324142151116">"ଶୁଳ୍କ ଲାଗୁ ହୋଇପାରେ"</string>
    <string name="dlg_ok" msgid="7376953167039865701">"ଠିକ୍‍ ଅଛି"</string>
    <string name="usb_charging_notification_title" msgid="1595122345358177163">"USB ମାଧ୍ୟମରେ ଏହି ଡିଭାଇସ୍‌କୁ ଚାର୍ଜ କରନ୍ତୁ"</string>
    <string name="usb_supplying_notification_title" msgid="4631045789893086181">"USB ମାଧ୍ୟମରେ ଯୋଡ଼ାଯାଇଥିବା ଡିଭାଇସ୍ ଚାର୍ଜ ହେଉଛି"</string>
    <string name="usb_mtp_notification_title" msgid="4238227258391151029">"USB ଫାଇଲ୍ ଟ୍ରାନ୍ସଫର୍ ଚାଲୁ କରାଗଲା"</string>
    <string name="usb_ptp_notification_title" msgid="5425857879922006878">"USB ମାଧ୍ୟମରେ PTPକୁ ଚାଲୁ କରାଗଲା"</string>
    <string name="usb_tether_notification_title" msgid="3716143122035802501">"USB ଟିଥରିଙ୍ଗ ଚାଲୁ କରାଗଲା"</string>
    <string name="usb_midi_notification_title" msgid="5356040379749154805">"USB ମାଧ୍ୟମରେ MIDIକୁ ଚାଲୁ କରାଗଲା"</string>
    <string name="usb_accessory_notification_title" msgid="1785694450621427730">"USB ଆକ୍ସେସୋରୀ ଯୋଡ଼ାଗଲା"</string>
    <string name="usb_notification_message" msgid="3370903770828407960">"ଅଧିକ ବିକଳ୍ପ ପାଇଁ ଟାପ୍‍ କରନ୍ତୁ।"</string>
    <string name="usb_power_notification_message" msgid="4647527153291917218">"ଯୋଡ଼ାଯାଇଥିବା ଡିଭାଇସ୍ ଚାର୍ଜ ହେଉଛି। ଅଧିକ ବିକଳ୍ପ ପାଇଁ ଟାପ୍ କରନ୍ତୁ।"</string>
    <string name="usb_unsupported_audio_accessory_title" msgid="3529881374464628084">"ଆନାଲଗ୍‍ ଅଡିଓ ଆକ୍ସେସରୀ ଚିହ୍ନଟ ହେଲା"</string>
    <string name="usb_unsupported_audio_accessory_message" msgid="6309553946441565215">"ଏହି ଫୋନ୍‌ରେ କନେକ୍ଟ ଥିବା ଡିଭାଇସ୍‍ କମ୍ପାଟିବଲ୍‍ ନୁହେଁ। ଅଧିକ ଜାଣିବା ପାଇଁ ଟାପ୍‌ କରନ୍ତୁ।"</string>
    <string name="adb_active_notification_title" msgid="6729044778949189918">"USB ଡିବଗିଙ୍ଗ ସଂଯୁକ୍ତ ହୋଇଛି"</string>
    <string name="adb_active_notification_message" msgid="7463062450474107752">"USBର ଡିବଗିଙ୍ଗ ସୁବିଧାକୁ ବନ୍ଦ କରିବା ପାଇଁ ଟାପ୍ କରନ୍ତୁ"</string>
    <string name="adb_active_notification_message" product="tv" msgid="8470296818270110396">"USB ଡିବଗିଙ୍ଗକୁ ଅକ୍ଷମ କରିବା ପାଇଁ ଚୟନ କରନ୍ତୁ।"</string>
    <string name="test_harness_mode_notification_title" msgid="2216359742631914387">"ଟେଷ୍ଟ ହାର୍ନେସ୍ ମୋଡ୍ ସକ୍ଷମ ଅଛି"</string>
    <string name="test_harness_mode_notification_message" msgid="1343197173054407119">"ଟେଷ୍ଟ ହାର୍‌ନେସ୍ ମୋଡ୍ ଅକ୍ଷମ କରିବାକୁ ଏକ ଫ୍ୟାକ୍ଟରୀ ରିସେଟ୍ କରନ୍ତୁ।"</string>
    <string name="usb_contaminant_detected_title" msgid="7136400633704058349">"USB ପୋର୍ଟରେ ତରଳ ପଦାର୍ଥ ବା ଧୂଳି"</string>
    <string name="usb_contaminant_detected_message" msgid="832337061059487250">"USB ପୋର୍ଟ ସ୍ୱଚାଳିତ ଭାବେ ଅକ୍ଷମ ହୋଇଛି। ଅଧିକ ଜାଣିବା ପାଇଁ ଟାପ୍ କରନ୍ତୁ।"</string>
    <string name="usb_contaminant_not_detected_title" msgid="7708281124088684821">"USB ପୋର୍ଟ ବ୍ୟବହାର କରିବା ପାଇଁ ଠିକ୍ ଅଟେ"</string>
    <string name="usb_contaminant_not_detected_message" msgid="2415791798244545292">"ଫୋନ୍ ଆଉ ତରଳ ପଦାର୍ଥ କିମ୍ବା ଧୂଳିର ଚିହ୍ନଟ କରୁନାହିଁ।"</string>
    <string name="taking_remote_bugreport_notification_title" msgid="6742483073875060934">"ବଗ୍ ରିପୋର୍ଟ ନିଆଯାଉଛି…"</string>
    <string name="share_remote_bugreport_notification_title" msgid="4987095013583691873">"ବଗ୍‍ ରିପୋର୍ଟ ସେୟାର୍‌ କରିବେ?"</string>
    <string name="sharing_remote_bugreport_notification_title" msgid="7572089031496651372">"ବଗ୍‍ ରିପୋର୍ଟ ସେୟାର୍‌ କରାଯାଉଛି…"</string>
    <string name="share_remote_bugreport_notification_message_finished" msgid="6029609949340992866">"ଏହି ଡିଭାଇସ୍‌ର ସମସ୍ୟା ସମାଧାନ କରିବା ପାଇଁ ଆପଣଙ୍କର ଆଡମିନ୍‌ ଏକ ବଗ୍‍ ରିପୋର୍ଟ ମାଗିଛନ୍ତି। ଆପ୍‍ ଓ ଡାଟା ଶେୟର୍‌ କରାଯାଇପାରେ।"</string>
    <string name="share_remote_bugreport_action" msgid="6249476773913384948">"ସେୟାର୍‌ କରନ୍ତୁ"</string>
    <string name="decline_remote_bugreport_action" msgid="6230987241608770062">"ପ୍ରତ୍ୟାଖ୍ୟାନ କରନ୍ତୁ"</string>
    <string name="select_input_method" msgid="4653387336791222978">"ଇନପୁଟ୍ ପଦ୍ଧତି ବାଛନ୍ତୁ"</string>
    <string name="show_ime" msgid="2506087537466597099">"ଫିଜିକାଲ୍‌ କୀ’ବୋର୍ଡ ସକ୍ରିୟ ଥିବାବେଳେ ଏହାକୁ ସ୍କ୍ରୀନ୍‌ ଉପରେ ରଖନ୍ତୁ"</string>
    <string name="hardware" msgid="194658061510127999">"ଭର୍ଚୁଆଲ୍ କୀ’ବୋର୍ଡ ଦେଖାନ୍ତୁ"</string>
    <string name="select_keyboard_layout_notification_title" msgid="597189518763083494">"ଫିଜିକଲ୍ କୀ\'ବୋର୍ଡ କନଫିଗର୍‍ କରନ୍ତୁ"</string>
    <string name="select_keyboard_layout_notification_message" msgid="8084622969903004900">"ଭାଷା ଓ ଲେଆଉଟ୍‍ ଚୟନ କରିବା ପାଇଁ ଟାପ୍‍ କରନ୍ତୁ"</string>
    <string name="fast_scroll_alphabet" msgid="5433275485499039199">" ABCDEFGHIJKLMNOPQRSTUVWXYZ"</string>
    <string name="fast_scroll_numeric_alphabet" msgid="4030170524595123610">" 0123456789ABCDEFGHIJKLMNOPQRSTUVWXYZ"</string>
    <string name="alert_windows_notification_channel_group_name" msgid="1463953341148606396">"ଅନ୍ୟ ଆପ୍‌ଗୁଡ଼ିକ ଉପରେ ଦେଖାନ୍ତୁ"</string>
    <string name="alert_windows_notification_channel_name" msgid="3116610965549449803">"<xliff:g id="NAME">%s</xliff:g> ଅନ୍ୟ ଆ‍ପ୍‍ ଉପରେ ଦେଖାଯାଉଛି"</string>
    <string name="alert_windows_notification_title" msgid="3697657294867638947">"<xliff:g id="NAME">%s</xliff:g> ଅନ୍ୟ ଆପ୍‍ ଉପରେ ଦେଖାଯାଉଛି"</string>
    <string name="alert_windows_notification_message" msgid="8917232109522912560">"ଏହି ବୈଶିଷ୍ଟ୍ୟ <xliff:g id="NAME">%s</xliff:g> ବ୍ୟବହାର ନକରିବାକୁ ଯଦି ଆପଣ ଚାହାଁନ୍ତି, ସେଟିଙ୍ଗ ଖୋଲିବାକୁ ଟାପ୍‍ କରନ୍ତୁ ଏବଂ ଏହା ଅଫ୍‍ କରିଦିଅନ୍ତୁ।"</string>
    <string name="alert_windows_notification_turn_off_action" msgid="2902891971380544651">"ବନ୍ଦ କରନ୍ତୁ"</string>
    <string name="ext_media_checking_notification_title" msgid="4411133692439308924">"<xliff:g id="NAME">%s</xliff:g>ର ଯାଞ୍ଚ କରାଯାଉଛି…"</string>
    <string name="ext_media_checking_notification_message" msgid="410185170877285434">"ସାମ୍ପ୍ରତିକ କଣ୍ଟେଣ୍ଟର ଯାଞ୍ଚ କରାଯାଉଛି"</string>
    <string name="ext_media_new_notification_title" msgid="1621805083736634077">"ନୂଆ <xliff:g id="NAME">%s</xliff:g>"</string>
    <string name="ext_media_new_notification_message" msgid="3673685270558405087">"ସେଟଅପ୍‌ କରିବା ପାଇଁ ଟାପ୍‌ କରନ୍ତୁ"</string>
    <string name="ext_media_ready_notification_message" msgid="4083398150380114462">"ଫଟୋ ଓ ମିଡିଆ ସ୍ଥାନାନ୍ତର କରାଯିବା ପାଇଁ"</string>
    <string name="ext_media_unmountable_notification_title" msgid="4179418065210797130">"<xliff:g id="NAME">%s</xliff:g> ସହ ସମସ୍ୟା"</string>
    <string name="ext_media_unmountable_notification_message" msgid="4193858924381066522">"ଠିକ୍‌ କରିବାକୁ ଟାପ୍‌ କରନ୍ତୁ"</string>
    <string name="ext_media_unmountable_notification_message" product="tv" msgid="3941179940297874950">"<xliff:g id="NAME">%s</xliff:g> ଖରାପ ହୋଇଯାଇଛି। ଠିକ୍‍ କରିବାକୁ ଚୟନ କରନ୍ତୁ।"</string>
    <string name="ext_media_unsupported_notification_title" msgid="3797642322958803257">"<xliff:g id="NAME">%s</xliff:g> ସପୋର୍ଟ କରୁନାହିଁ"</string>
    <string name="ext_media_unsupported_notification_message" msgid="6121601473787888589">"ଏହି ଡିଭାଇସ୍ ଏହି <xliff:g id="NAME">%s</xliff:g>କୁ ସପୋର୍ଟ କରେନାହିଁ। ଗୋଟିଏ ସପୋର୍ଟ କରୁଥିବା ଫର୍ମାଟ୍‌ରେ ସେଟ୍‍ ଅପ୍‍ କରିବା ପାଇଁ ଟାପ୍‍ କରନ୍ତୁ।"</string>
    <string name="ext_media_unsupported_notification_message" product="tv" msgid="3725436899820390906">"ଏହି ଡିଭାଇସ୍ ଏହି <xliff:g id="NAME">%s</xliff:g>କୁ ସପୋର୍ଟ କରେ ନାହିଁ। ଗୋଟିଏ ସପୋର୍ଟ କରୁଥିବା ଫର୍ମାଟରେ ସେଟ୍‍ ଅପ୍‍ କରିବାକୁ ଟାପ୍‍ କରନ୍ତୁ।"</string>
    <string name="ext_media_badremoval_notification_title" msgid="3206248947375505416">"<xliff:g id="NAME">%s</xliff:g>କୁ ହଠାତ୍‌ କାଢ଼ିଦିଆଗଲା"</string>
    <string name="ext_media_badremoval_notification_message" msgid="8556885808951260574">"କଣ୍ଟେଣ୍ତ ହରାଇବାକୁ ଏଡ଼ାଇବା ପାଇଁ କାଢ଼ିବା ପୂର୍ବରୁ ମିଡିଆକୁ ଇଜେକ୍ଟ କରନ୍ତୁ"</string>
    <string name="ext_media_nomedia_notification_title" msgid="6593814191061956856">"<xliff:g id="NAME">%s</xliff:g>କୁ କାଢ଼ିଦିଆଗଲା"</string>
    <string name="ext_media_nomedia_notification_message" msgid="2110883356419799994">"କିଛି କାର୍ଯ୍ୟକ୍ଷମତା ଠିକ୍ ଭାବେ କାମ ନକରିପାରେ। ନୂଆ ଷ୍ଟୋରେଜ୍ ଭର୍ତ୍ତି କରନ୍ତୁ।"</string>
    <string name="ext_media_unmounting_notification_title" msgid="5046532339291216076">"<xliff:g id="NAME">%s</xliff:g>କୁ ଇଜେକ୍ଟ କରାଯାଉଛି"</string>
    <string name="ext_media_unmounting_notification_message" msgid="1003926904442321115">"କାଢ଼ନ୍ତୁ ନାହିଁ"</string>
    <string name="ext_media_init_action" msgid="7952885510091978278">"ସେଟ୍ ଅପ୍ କରନ୍ତୁ"</string>
    <string name="ext_media_unmount_action" msgid="1121883233103278199">"ବାହାର କରନ୍ତୁ"</string>
    <string name="ext_media_browse_action" msgid="8322172381028546087">"ଖୋଜନ୍ତୁ"</string>
    <string name="ext_media_seamless_action" msgid="6575980560886881233">"ଆଉଟ୍‌ପୁଟ୍ ସ୍ୱିଚ୍‌ କରନ୍ତୁ"</string>
    <string name="ext_media_missing_title" msgid="620980315821543904">"<xliff:g id="NAME">%s</xliff:g> ନାହିଁ"</string>
    <string name="ext_media_missing_message" msgid="4012389235250987930">"ଡିଭାଇସ୍‌କୁ ପୁଣି ଭର୍ତ୍ତି କରନ୍ତୁ"</string>
    <string name="ext_media_move_specific_title" msgid="1471100343872375842">"<xliff:g id="NAME">%s</xliff:g> ନିଆଯାଉଛି"</string>
    <string name="ext_media_move_title" msgid="1022809140035962662">"ଡାଟା ନିଆଯାଉଛି"</string>
    <string name="ext_media_move_success_title" msgid="7863652232242276066">"କଣ୍ଟେଣ୍ଟ ସ୍ଥାନାନ୍ତର ହୋଇଗଲା"</string>
    <string name="ext_media_move_success_message" msgid="8939137931961728009">"କଣ୍ଟେଣ୍ଟକୁ <xliff:g id="NAME">%s</xliff:g>କୁ ନିଆଗଲା"</string>
    <string name="ext_media_move_failure_title" msgid="1604422634177382092">"କଣ୍ଟେଣ୍ଟକୁ ନେଇହେବ ନାହିଁ"</string>
    <string name="ext_media_move_failure_message" msgid="7388950499623016135">"କଣ୍ଟେଣ୍ଟକୁ ପୁଣିଥରେ ନେବାକୁ ଚେଷ୍ଟା କରନ୍ତୁ"</string>
    <string name="ext_media_status_removed" msgid="6576172423185918739">"ବାହାର କରିଦିଆଗଲା"</string>
    <string name="ext_media_status_unmounted" msgid="2551560878416417752">"ବାହାର କରାଗଲା"</string>
    <string name="ext_media_status_checking" msgid="6193921557423194949">"ଯାଞ୍ଚ କରାଯାଉଛି…"</string>
    <string name="ext_media_status_mounted" msgid="7253821726503179202">"ପ୍ରସ୍ତୁତ"</string>
    <string name="ext_media_status_mounted_ro" msgid="8020978752406021015">"କେବଳ-ପଢ଼ିବା ପାଇଁ"</string>
    <string name="ext_media_status_bad_removal" msgid="8395398567890329422">"ଅସୁରକ୍ଷିତ ଭାବେ କାଢ଼ିଦିଆଗଲା"</string>
    <string name="ext_media_status_unmountable" msgid="805594039236667894">"କରପ୍ଟ ହୋଇଯାଇଛି"</string>
    <string name="ext_media_status_unsupported" msgid="4691436711745681828">"ସପୋର୍ଟ କରୁନାହିଁ"</string>
    <string name="ext_media_status_ejecting" msgid="5463887263101234174">"ବାହାର କରାଯାଉଛି…"</string>
    <string name="ext_media_status_formatting" msgid="1085079556538644861">"ଫର୍ମାଟ୍‍ କରାଯାଉଛି…"</string>
    <string name="ext_media_status_missing" msgid="5638633895221670766">"ଭର୍ତ୍ତି କରାଯାଇନାହିଁ"</string>
    <string name="activity_list_empty" msgid="1675388330786841066">"କୌଣସି ଗତିବିଧି ମେଳ ହେଉନାହିଁ।"</string>
    <string name="permlab_route_media_output" msgid="6243022988998972085">"ମିଡିଆ ଆଉଟପୁଟ୍‍କୁ ରୁଟ୍‍ କରନ୍ତୁ"</string>
    <string name="permdesc_route_media_output" msgid="4932818749547244346">"ମିଡିଆ ଆଉଟ୍‍ପୁଟ୍‍କୁ ଅନ୍ୟ ଏକ୍ସଟର୍ନଲ୍‌ ଡିଭାଇସ୍‍ରେ ଚଲାଇବା ପାଇଁ ଆପ୍ଲିକେଶନ୍‌କୁ ଅନୁମତି ଦେଇଥାଏ।"</string>
    <string name="permlab_readInstallSessions" msgid="3713753067455750349">"ଇନଷ୍ଟଲ୍‍ ସେସନ୍‍ ପଢ଼ନ୍ତୁ"</string>
    <string name="permdesc_readInstallSessions" msgid="2049771699626019849">"ଅନୁପ୍ରୟୋଗର ଇନଷ୍ଟଲ୍‍ ଅବଧିକୁ ପଢିବାକୁ ଅନୁମତି ଦେଇଥାଏ। ଏହି ସକ୍ରିୟ ପ୍ୟାକେଜ୍‌କୁ ଇନଷ୍ଟଲ୍‍ ବିଷୟରେ ବିବରଣୀ ଦେଖିବାକୁ ଅନୁମତି ଦେଇଥାଏ।"</string>
    <string name="permlab_requestInstallPackages" msgid="5782013576218172577">"ପ୍ୟାକେଜ୍‍ ଇନଷ୍ଟଲ୍‍ କରିବା ପାଇଁ ଅନୁରୋଧ କରନ୍ତୁ"</string>
    <string name="permdesc_requestInstallPackages" msgid="5740101072486783082">"ପ୍ୟାକେଜଗୁଡ଼ିକର ଇନଷ୍ଟଲେଶନ୍‍ ଅନୁରୋଧ କରିବା ପାଇଁ ଆପ୍ଲିକେଶନକୁ ଅନୁମତି ଦିଏ।"</string>
    <string name="permlab_requestDeletePackages" msgid="1703686454657781242">"ପ୍ୟାକେଜ୍‍ ଡିଲିଟ୍‍ କରିବାକୁ ଅନୁରୋଧ କରେ"</string>
    <string name="permdesc_requestDeletePackages" msgid="3406172963097595270">"ପ୍ୟାକେଜ୍‌ଗୁଡ଼ିକ ଡିଲିଟ୍‍ କରିବା ପାଇଁ ଅନୁରୋଧ କରିବାକୁ ଏକ ଆପ୍ଲିକେଶନକୁ ଅନୁମତି ଦେଇଥାଏ।"</string>
    <string name="permlab_requestIgnoreBatteryOptimizations" msgid="8021256345643918264">"ବ୍ୟାଟେରୀ ଅନୁକୂଳନ ଏଡ଼ାଇବା ପାଇଁ ପଚାରନ୍ତୁ"</string>
    <string name="permdesc_requestIgnoreBatteryOptimizations" msgid="8359147856007447638">"ଆପ୍‍ ପାଇଁ ବ୍ୟାଟେରୀ ଅନୁକୂଳନ ଏଡ଼ାଇବାର ଅନୁମତି ମାଗିବା ନିମନ୍ତେ ଆପ୍‍କୁ ଅନୁମତି ଦେଇଥାଏ।"</string>
    <string name="tutorial_double_tap_to_zoom_message_short" msgid="1311810005957319690">"ଜୁମ୍ ନିୟନ୍ତ୍ରଣ ପାଇଁ ଦୁଇଥର ଟାପ୍‌ କରନ୍ତୁ"</string>
    <string name="gadget_host_error_inflating" msgid="4882004314906466162">"ୱିଜେଟ୍‍ ଯୋଡ଼ିପାରିବ ନାହିଁ।"</string>
    <string name="ime_action_go" msgid="8320845651737369027">"ଯାଆନ୍ତୁ"</string>
    <string name="ime_action_search" msgid="658110271822807811">"ସର୍ଚ୍ଚ କରନ୍ତୁ"</string>
    <string name="ime_action_send" msgid="2316166556349314424">"ପଠାନ୍ତୁ"</string>
    <string name="ime_action_next" msgid="3138843904009813834">"ପରବର୍ତ୍ତୀ"</string>
    <string name="ime_action_done" msgid="8971516117910934605">"ହୋଇଗଲା"</string>
    <string name="ime_action_previous" msgid="1443550039250105948">"ପୂର୍ବବର୍ତ୍ତୀ"</string>
    <string name="ime_action_default" msgid="2840921885558045721">"କାମ କରନ୍ତୁ"</string>
    <string name="dial_number_using" msgid="5789176425167573586">"<xliff:g id="NUMBER">%s</xliff:g>ବ୍ୟବହାର କରି\n ଡାଏଲ୍ କରନ୍ତୁ"</string>
    <string name="create_contact_using" msgid="4947405226788104538">"<xliff:g id="NUMBER">%s</xliff:g>ବ୍ୟବହାର କରି\n ଯୋଗାଯୋଗ ତିଆରି କରନ୍ତୁ"</string>
    <string name="grant_credentials_permission_message_header" msgid="2106103817937859662">"ବର୍ତ୍ତମାନ ଓ ଭବିଷ୍ୟତରେ ଆପଣଙ୍କ ଆକାଉଣ୍ଟ ଆକ୍ସେସ୍‌ କରିବାକୁ ନିମ୍ନରୁ ଗୋଟିଏ କିମ୍ବା ଅଧିକ ଆପ୍‍ ଅନୁମତି ଅନୁରୋଧ କରନ୍ତି।"</string>
    <string name="grant_credentials_permission_message_footer" msgid="3125211343379376561">"ଆପଣ ଏହି ଅନୁରୋଧକୁ ଅନୁମତି ଦେବାକୁ ଚାହାଁନ୍ତି କି?"</string>
    <string name="grant_permissions_header_text" msgid="6874497408201826708">"ଆକ୍ସେସ୍‌ ଅନୁରୋଧ"</string>
    <string name="allow" msgid="7225948811296386551">"ଅନୁମତି ଦିଅନ୍ତୁ"</string>
    <string name="deny" msgid="2081879885755434506">"ପ୍ରତ୍ୟାଖ୍ୟାନ"</string>
    <string name="permission_request_notification_title" msgid="6486759795926237907">"ଅନୁମତି ଅନୁରୋଧ କରାଯାଇଛି"</string>
    <string name="permission_request_notification_with_subtitle" msgid="8530393139639560189">"<xliff:g id="ACCOUNT">%s</xliff:g> ଆକାଉଣ୍ଟ ପାଇଁ ଅନୁମତି\n ଅନୁରୋଧ କରାଯାଇଛି।"</string>
    <string name="forward_intent_to_owner" msgid="1207197447013960896">"ଆପଣ ନିଜର ୱର୍କ ପ୍ରୋଫାଇଲ୍‌ ବାହାରେ ଏହି ଆପ୍‌ର ପ୍ରୟୋଗ କରୁଛନ୍ତି"</string>
    <string name="forward_intent_to_work" msgid="621480743856004612">"ଆପଣ ନିଜ ୱର୍କ ପ୍ରୋଫାଇଲ୍‌ରେ ଏହି ଆପ୍‌ର ବ୍ୟବହାର କରୁଛନ୍ତି"</string>
    <string name="input_method_binding_label" msgid="1283557179944992649">"ଇନପୁଟ୍ ପଦ୍ଧତି"</string>
    <string name="sync_binding_label" msgid="3687969138375092423">"ସିଙ୍କ୍"</string>
    <string name="accessibility_binding_label" msgid="4148120742096474641">"ଆକ୍ସେସିବିଲିଟୀ"</string>
    <string name="wallpaper_binding_label" msgid="1240087844304687662">"ୱାଲପେପର୍"</string>
    <string name="chooser_wallpaper" msgid="7873476199295190279">"ୱାଲପେପର୍‍ ପରିବର୍ତ୍ତନ କରନ୍ତୁ।"</string>
    <string name="notification_listener_binding_label" msgid="2014162835481906429">"ବିଜ୍ଞପ୍ତି ଶ୍ରୋତା"</string>
    <string name="vr_listener_binding_label" msgid="4316591939343607306">"VR ଲିସନର୍"</string>
    <string name="condition_provider_service_binding_label" msgid="1321343352906524564">"ସର୍ତ୍ତ ପ୍ରଦାତା"</string>
    <string name="notification_ranker_binding_label" msgid="774540592299064747">"ବିଜ୍ଞପ୍ତି ରେଙ୍କର୍ ସର୍ଭିସ୍‌"</string>
    <string name="vpn_title" msgid="19615213552042827">"VPN ସକ୍ରିୟ ହେଲା"</string>
    <string name="vpn_title_long" msgid="6400714798049252294">"<xliff:g id="APP">%s</xliff:g> ଦ୍ୱାରା VPN ସକ୍ରିୟ କରାଯାଇଛି"</string>
    <string name="vpn_text" msgid="1610714069627824309">"ନେଟ୍‌ୱର୍କକୁ ପରିଚାଳନା କରିବା ପାଇଁ ଟାପ୍‌ କରନ୍ତୁ।"</string>
    <string name="vpn_text_long" msgid="4907843483284977618">"<xliff:g id="SESSION">%s</xliff:g>ରେ ସଂଯୋଗ କରାଯାଇଛି। ନେଟୱର୍କକୁ ପରିଚାଳନା କରିବାକୁ ଟାପ୍‌ କରନ୍ତୁ।"</string>
    <string name="vpn_lockdown_connecting" msgid="6443438964440960745">"ସର୍ବଦା-ଅନ୍‍ VPNରେ ସଂଯୋଗ କରୁଛି…"</string>
    <string name="vpn_lockdown_connected" msgid="8202679674819213931">"ସର୍ବଦା-ଅନ୍‍ VPN ସଂଯୁକ୍ତ"</string>
    <string name="vpn_lockdown_disconnected" msgid="735805531187559719">"ସର୍ବଦା-ଅନ୍‌ ଥିବା VPNରୁ ବିଚ୍ଛିନ୍ନ କରନ୍ତୁ"</string>
    <string name="vpn_lockdown_error" msgid="3133844445659711681">"ସର୍ବଦା ଅନ୍‍ ଥିବା VPN ସହ କନେକ୍ଟ କରିପାରିବ ନାହିଁ"</string>
    <string name="vpn_lockdown_config" msgid="8151951501116759194">"ନେଟ୍‌ୱର୍କ କିମ୍ବା VPN ସେଟିଙ୍ଗ ବଦଳାନ୍ତୁ"</string>
    <string name="upload_file" msgid="2897957172366730416">"ଫାଇଲ୍ ଚୟନ କରନ୍ତୁ"</string>
    <string name="no_file_chosen" msgid="6363648562170759465">"କୌଣସି ଫାଇଲ୍ ଚୟନ କରାଯାଇନାହିଁ"</string>
    <string name="reset" msgid="2448168080964209908">"ରିସେଟ୍‍ କରନ୍ତୁ"</string>
    <string name="submit" msgid="1602335572089911941">"ଦାଖଲ କରନ୍ତୁ"</string>
    <string name="car_mode_disable_notification_title" msgid="5704265646471239078">"ଡ୍ରାଇଭିଙ୍ଗ ଆପ୍ ଚାଲୁଛି"</string>
    <string name="car_mode_disable_notification_message" msgid="7647248420931129377">"ଡ୍ରାଇଭିଙ୍ଗ ଆପ୍‌ରୁ ବାହାରିବା ପାଇଁ ଟାପ୍ କରନ୍ତୁ।"</string>
    <string name="tethered_notification_title" msgid="3146694234398202601">"ଟିଥରିଙ୍ଗ କିମ୍ୱା ହଟସ୍ପଟ୍‌ ସକ୍ରିୟ ଅଛି"</string>
    <string name="tethered_notification_message" msgid="2113628520792055377">"ସେଟଅପ୍‍ କରିବାକୁ ଟାପ୍‍ କରନ୍ତୁ।"</string>
    <string name="disable_tether_notification_title" msgid="7526977944111313195">"ଟିଥରିଙ୍ଗ ଅକ୍ଷମ କରାଯାଇଛି"</string>
    <string name="disable_tether_notification_message" msgid="2913366428516852495">"ବିବରଣୀ ପାଇଁ ନିଜ ଆଡମିନ୍‌ଙ୍କ ସହ ଯୋଗାଯୋଗ କରନ୍ତୁ"</string>
    <string name="back_button_label" msgid="2300470004503343439">"ଫେରନ୍ତୁ"</string>
    <string name="next_button_label" msgid="1080555104677992408">"ପରବର୍ତ୍ତୀ"</string>
    <string name="skip_button_label" msgid="1275362299471631819">"ଛାଡ଼ିଦିଅନ୍ତୁ"</string>
    <string name="no_matches" msgid="8129421908915840737">"କୌଣସି ମେଳକ ନାହିଁ"</string>
    <string name="find_on_page" msgid="1946799233822820384">"ପୃଷ୍ଠାରେ ଖୋଜନ୍ତୁ"</string>
    <plurals name="matches_found" formatted="false" msgid="1210884353962081884">
      <item quantity="other"><xliff:g id="TOTAL">%d</xliff:g>ରୁ <xliff:g id="INDEX">%d</xliff:g></item>
      <item quantity="one">1ଟି ମେଳ</item>
    </plurals>
    <string name="action_mode_done" msgid="7217581640461922289">"ହୋଇଗଲା"</string>
    <string name="progress_erasing" msgid="2569962663843586562">"ସେୟାର୍‍ ହୋଇଥିବା ଷ୍ଟୋରେଜ୍‍ ଲିଭାଉଛି…"</string>
    <string name="share" msgid="1778686618230011964">"ସେୟାର୍‍"</string>
    <string name="find" msgid="4808270900322985960">"ଖୋଜନ୍ତୁ"</string>
    <string name="websearch" msgid="4337157977400211589">"ୱେବ୍ ସର୍ଚ୍ଚ"</string>
    <string name="find_next" msgid="5742124618942193978">"ପରବର୍ତ୍ତୀ ଖୋଜନ୍ତୁ"</string>
    <string name="find_previous" msgid="2196723669388360506">"ପୂର୍ବବର୍ତ୍ତୀ ଖୋଜନ୍ତୁ"</string>
    <string name="gpsNotifTicker" msgid="5622683912616496172">"<xliff:g id="NAME">%s</xliff:g>ଙ୍କଠାରୁ ଲୋକେସନ୍ ଅନୁରୋଧ ଆସିଛି"</string>
    <string name="gpsNotifTitle" msgid="5446858717157416839">"ଲୋକେସନ୍ ଅନୁରୋଧ"</string>
    <string name="gpsNotifMessage" msgid="1374718023224000702">"<xliff:g id="NAME">%1$s</xliff:g> (<xliff:g id="SERVICE">%2$s</xliff:g>)ଙ୍କ ଦ୍ୱାରା ଅନୁରୋଧ କରାଯାଇଛି"</string>
    <string name="gpsVerifYes" msgid="2346566072867213563">"ହଁ"</string>
    <string name="gpsVerifNo" msgid="1146564937346454865">"ନା"</string>
    <string name="sync_too_many_deletes" msgid="5296321850662746890">"ଡିଲିଟ୍‌ କରିବାର ସୀମା ଅତିକ୍ରମ ହୋଇଯାଇଛି"</string>
    <string name="sync_too_many_deletes_desc" msgid="496551671008694245">"<xliff:g id="ACCOUNT_NAME">%3$s</xliff:g> ଆକାଉଣ୍ଟର <xliff:g id="TYPE_OF_SYNC">%2$s</xliff:g> ପାଇଁ <xliff:g id="NUMBER_OF_DELETED_ITEMS">%1$d</xliff:g> ଟି ଡିଲିଟ୍‍ କରାଯାଇଥିବା ଆଇଟମ୍‍ ରହିଛି। ଆପଣ କ’ଣ କରିବାକୁ ଚାହାଁନ୍ତି?"</string>
    <string name="sync_really_delete" msgid="2572600103122596243">"ଆଇଟମ୍‍ ଡିଲିଟ୍‍ କରନ୍ତୁ"</string>
    <string name="sync_undo_deletes" msgid="2941317360600338602">"ଡିଲିଟ୍‍ଗୁଡ଼ିକୁ ପୂର୍ବାବସ୍ଥାକୁ ଫେରାଇ ଆଣନ୍ତୁ"</string>
    <string name="sync_do_nothing" msgid="3743764740430821845">"ଏବେ କିଛି କରନ୍ତୁ ନାହିଁ"</string>
    <string name="choose_account_label" msgid="5655203089746423927">"ଗୋଟିଏ ଆକାଉଣ୍ଟର ଚୟନ କରନ୍ତୁ"</string>
    <string name="add_account_label" msgid="2935267344849993553">"ଗୋଟିଏ ଆକାଉଣ୍ଟ ଯୋଡ଼ନ୍ତୁ"</string>
    <string name="add_account_button_label" msgid="3611982894853435874">"ଆକାଉଣ୍ଟ ଯୋଡ଼ନ୍ତୁ"</string>
    <string name="number_picker_increment_button" msgid="2412072272832284313">"ବଢ଼ାନ୍ତୁ"</string>
    <string name="number_picker_decrement_button" msgid="476050778386779067">"କମ୍‍ କରନ୍ତୁ"</string>
    <string name="number_picker_increment_scroll_mode" msgid="5259126567490114216">"<xliff:g id="VALUE">%s</xliff:g> ସ୍ପର୍ଶ କରନ୍ତୁ ଏବଂ ଧରିରଖନ୍ତୁ"</string>
    <string name="number_picker_increment_scroll_action" msgid="9101473045891835490">"ବଢ଼ାଇବା ପାଇଁ ଉପରକୁ ଓ କମାଇବା ପାଇଁ ତଳକୁ ସ୍ଲାଇଡ୍‍ କରନ୍ତୁ।"</string>
    <string name="time_picker_increment_minute_button" msgid="8865885114028614321">"ମିନିଟ୍‍ ବଢ଼ାନ୍ତୁ"</string>
    <string name="time_picker_decrement_minute_button" msgid="6246834937080684791">"ମିନିଟ୍‍ କମ୍‍ କରନ୍ତୁ"</string>
    <string name="time_picker_increment_hour_button" msgid="3652056055810223139">"ଘଣ୍ଟା ବଢ଼ାନ୍ତୁ"</string>
    <string name="time_picker_decrement_hour_button" msgid="1377479863429214792">"ଘଣ୍ଟା କମ୍‍ କରନ୍ତୁ"</string>
    <string name="time_picker_increment_set_pm_button" msgid="4147590696151230863">"PM ସେଟ୍‍ କରନ୍ତୁ"</string>
    <string name="time_picker_decrement_set_am_button" msgid="8302140353539486752">"AM ସେଟ୍‍ କରନ୍ତୁ"</string>
    <string name="date_picker_increment_month_button" msgid="5369998479067934110">"ମାସ ବଢ଼ାନ୍ତୁ"</string>
    <string name="date_picker_decrement_month_button" msgid="1832698995541726019">"ମାସ କମ୍‍ କରନ୍ତୁ"</string>
    <string name="date_picker_increment_day_button" msgid="7130465412308173903">"ଦିନ ବଢ଼ାନ୍ତୁ"</string>
    <string name="date_picker_decrement_day_button" msgid="4131881521818750031">"ଦିନ କମ୍‍ କରନ୍ତୁ"</string>
    <string name="date_picker_increment_year_button" msgid="6318697384310808899">"ବର୍ଷ ବଢ଼ାନ୍ତୁ"</string>
    <string name="date_picker_decrement_year_button" msgid="4482021813491121717">"ବର୍ଷ କମ୍‍ କରନ୍ତୁ"</string>
    <string name="date_picker_prev_month_button" msgid="2858244643992056505">"ପୂର୍ବ ମାସ"</string>
    <string name="date_picker_next_month_button" msgid="5559507736887605055">"ପରବର୍ତ୍ତୀ ମାସ"</string>
    <string name="keyboardview_keycode_alt" msgid="4856868820040051939">"ALT"</string>
    <string name="keyboardview_keycode_cancel" msgid="1203984017245783244">"କ୍ୟାନ୍ସଲ୍‍ କରନ୍ତୁ"</string>
    <string name="keyboardview_keycode_delete" msgid="3337914833206635744">"ଡିଲିଟ୍‍ କରନ୍ତୁ"</string>
    <string name="keyboardview_keycode_done" msgid="1992571118466679775">"ହୋଇଗଲା"</string>
    <string name="keyboardview_keycode_mode_change" msgid="4547387741906537519">"ମୋଡ୍‍ ପରିବର୍ତ୍ତନ"</string>
    <string name="keyboardview_keycode_shift" msgid="2270748814315147690">"ଶିଫ୍ଟ"</string>
    <string name="keyboardview_keycode_enter" msgid="2985864015076059467">"ଏଣ୍ଟର୍‌"</string>
    <string name="activitychooserview_choose_application" msgid="2125168057199941199">"ଗୋଟିଏ ଆପ୍‍ ବାଛନ୍ତୁ"</string>
    <string name="activitychooserview_choose_application_error" msgid="8624618365481126668">"<xliff:g id="APPLICATION_NAME">%s</xliff:g> ଲଞ୍ଚ କରାଯାଇପାରିଲା ନାହିଁ"</string>
    <string name="shareactionprovider_share_with" msgid="806688056141131819">"ଏହାଙ୍କ ସହ ସେୟାର୍‍ କରନ୍ତୁ"</string>
    <string name="shareactionprovider_share_with_application" msgid="5627411384638389738">"<xliff:g id="APPLICATION_NAME">%s</xliff:g> ସହ ସେୟାର୍‍ କରନ୍ତୁ"</string>
    <string name="content_description_sliding_handle" msgid="415975056159262248">"ହ୍ୟାଣ୍ଡେଲ୍‍ ସ୍ଲାଇଡ୍‍ କରାଯାଉଛି। ସ୍ପର୍ଶ କରି ଧରିରଖନ୍ତୁ।"</string>
    <string name="description_target_unlock_tablet" msgid="3833195335629795055">"ଅନଲକ୍‍ କରିବାକୁ ସ୍ୱାଇପ୍‍ କରନ୍ତୁ।"</string>
    <string name="action_bar_home_description" msgid="5293600496601490216">"ହୋମ୍ ପେଜ୍‌କୁ ନେଭିଗେଟ୍ କରନ୍ତୁ"</string>
    <string name="action_bar_up_description" msgid="2237496562952152589">"ଉପରକୁ ନେଭିଗେଟ୍ କରନ୍ତୁ"</string>
    <string name="action_menu_overflow_description" msgid="2295659037509008453">"ଅଧିକ ବିକଳ୍ପ"</string>
    <string name="action_bar_home_description_format" msgid="7965984360903693903">"%1$s, %2$s"</string>
    <string name="action_bar_home_subtitle_description_format" msgid="6985546530471780727">"%1$s, %2$s, %3$s"</string>
    <string name="storage_internal" msgid="3570990907910199483">"ସେୟାର୍‍ କରାଯାଇଥିବା ଇଣ୍ଟର୍ନଲ୍‍ ଷ୍ଟୋରେଜ୍‌"</string>
    <string name="storage_sd_card" msgid="3282948861378286745">"SD କାର୍ଡ"</string>
    <string name="storage_sd_card_label" msgid="6347111320774379257">"<xliff:g id="MANUFACTURER">%s</xliff:g> SD କାର୍ଡ"</string>
    <string name="storage_usb_drive" msgid="6261899683292244209">"USB ଡ୍ରାଇଭ୍‍"</string>
    <string name="storage_usb_drive_label" msgid="4501418548927759953">"<xliff:g id="MANUFACTURER">%s</xliff:g> USB ଡ୍ରାଇଭ୍‍"</string>
    <string name="storage_usb" msgid="3017954059538517278">"USB ଷ୍ଟୋରେଜ୍‌"</string>
    <string name="extract_edit_menu_button" msgid="8940478730496610137">"ଏଡିଟ୍‌ କରନ୍ତୁ"</string>
    <string name="data_usage_warning_title" msgid="6499834033204801605">"ଡାଟା ଚେତାବନୀ"</string>
    <string name="data_usage_warning_body" msgid="7340198905103751676">"ଆପଣ <xliff:g id="APP">%s</xliff:g> ଡାଟା ବ୍ୟବହାର କରିସାରିଛନ୍ତି"</string>
    <string name="data_usage_mobile_limit_title" msgid="6561099244084267376">"ମୋବାଇଲ୍ ଡାଟା ଧାର୍ଯ୍ୟ ସୀମାରେ ପହଞ୍ଚିଲା"</string>
    <string name="data_usage_wifi_limit_title" msgid="5803363779034792676">"ୱାଇ-ଫାଇ ଡାଟା ସୀମାରେ ପହଞ୍ଚିଗଲା"</string>
    <string name="data_usage_limit_body" msgid="2908179506560812973">"ଆପଣଙ୍କର ଅବଶିଷ୍ଟ ଚକ୍ର ପାଇଁ ଡାଟାକୁ ପଜ୍ କରିଦିଆଯାଇଛି"</string>
    <string name="data_usage_mobile_limit_snoozed_title" msgid="3171402244827034372">"ମୋବାଇଲ୍ ଡାଟା ସୀମାଠାରୁ ଅଧିକ"</string>
    <string name="data_usage_wifi_limit_snoozed_title" msgid="3547771791046344188">"ଆପଣଙ୍କ ୱାଇ-ଫାଇ ଡାଟା ସୀମାଠାରୁ ଅଧିକ"</string>
    <string name="data_usage_limit_snoozed_body" msgid="1671222777207603301">"ଆପଣଙ୍କର ଧାର୍ଯ୍ୟ ସୀମାଠାରୁ <xliff:g id="SIZE">%s</xliff:g>କୁ ଅତିକ୍ରମ କରିଛନ୍ତି"</string>
    <string name="data_usage_restricted_title" msgid="5965157361036321914">"ବ୍ୟାକଗ୍ରାଉଣ୍ଡ ଡାଟା ପ୍ରତିବନ୍ଧିତ"</string>
    <string name="data_usage_restricted_body" msgid="469866376337242726">"ପ୍ରତିବନ୍ଧକ ବାହାର କରିବା ପାଇଁ ଟାପ୍‍ କରନ୍ତୁ।"</string>
    <string name="data_usage_rapid_title" msgid="1809795402975261331">"ମୋବାଇଲ୍ ଡାଟାର ଅଧିକ ବ୍ୟବହାର"</string>
    <string name="data_usage_rapid_body" msgid="6897825788682442715">"ଆପଣଙ୍କର ଆପ୍‌ଗୁଡ଼ିକ ଦ୍ୱାରା ଦରକାରଠାରୁ ଅଧିକ ଡାଟା ବ୍ୟବହାର ହୋଇଛି"</string>
    <string name="data_usage_rapid_app_body" msgid="5396680996784142544">"<xliff:g id="APP">%s</xliff:g> ଦରକାରଠାରୁ ଅଧିକ ଡାଟା ବ୍ୟବହାର କରିଛି"</string>
    <string name="ssl_certificate" msgid="6510040486049237639">"ସୁରକ୍ଷା ସର୍ଟିଫିକେଟ୍‍"</string>
    <string name="ssl_certificate_is_valid" msgid="6825263250774569373">"ସର୍ଟିଫିକେଟ୍‍ ବୈଧ ନୁହେଁ।"</string>
    <string name="issued_to" msgid="454239480274921032">"ଏହାଙ୍କୁ ଜାରି କରାଯାଇଛି:"</string>
    <string name="common_name" msgid="2233209299434172646">"ସାଧାରଣ ନାମ:"</string>
    <string name="org_name" msgid="6973561190762085236">"ସଂସ୍ଥା:"</string>
    <string name="org_unit" msgid="7265981890422070383">"ସଂଗଠନାତ୍ମକ ୟୁନିଟ୍:"</string>
    <string name="issued_by" msgid="2647584988057481566">"ଜାରି କରିଛନ୍ତି:"</string>
    <string name="validity_period" msgid="8818886137545983110">"ବୈଧତା:"</string>
    <string name="issued_on" msgid="5895017404361397232">"ଜାରି କରାଯାଇଥିବା ତାରିଖ:"</string>
    <string name="expires_on" msgid="3676242949915959821">"ସମାପ୍ତ ହେବାର ତାରିଖ ହେଉଛି:"</string>
    <string name="serial_number" msgid="758814067660862493">"କ୍ରମିକ ସଂଖ୍ୟା:"</string>
    <string name="fingerprints" msgid="4516019619850763049">"ଆଙ୍ଗୁଠି ଚିହ୍ନ:"</string>
    <string name="sha256_fingerprint" msgid="4391271286477279263">"SHA-256 ଆଙ୍ଗୁଠି ଚିହ୍ନ:"</string>
    <string name="sha1_fingerprint" msgid="7930330235269404581">"SHA-1 ଆଙ୍ଗୁଠି ଚିହ୍ନ:"</string>
    <string name="activity_chooser_view_see_all" msgid="4292569383976636200">"ସମସ୍ତ ଦେଖନ୍ତୁ"</string>
    <string name="activity_chooser_view_dialog_title_default" msgid="4710013864974040615">"ଗତିବିଧି ଚୟନ କରନ୍ତୁ"</string>
    <string name="share_action_provider_share_with" msgid="5247684435979149216">"ଏହାଙ୍କ ସହ ସେୟାର୍‍ କରନ୍ତୁ"</string>
    <string name="sending" msgid="3245653681008218030">"ପଠାଯାଉଛି…"</string>
    <string name="launchBrowserDefault" msgid="2057951947297614725">"ବ୍ରାଉଜର୍‍ ଲଞ୍ଚ କରିବେ?"</string>
    <string name="SetupCallDefault" msgid="5834948469253758575">"କଲ୍‍ ସ୍ୱୀକାର କରିବେ?"</string>
    <string name="activity_resolver_use_always" msgid="8017770747801494933">"ସର୍ବଦା"</string>
    <string name="activity_resolver_set_always" msgid="1422574191056490585">"\'ସର୍ବଦା ଖୋଲା\' ଭାବରେ ସେଟ୍ କରନ୍ତୁ"</string>
    <string name="activity_resolver_use_once" msgid="2404644797149173758">"ଥରେ ମାତ୍ର"</string>
    <string name="activity_resolver_app_settings" msgid="8965806928986509855">"ସେଟିଂସ୍"</string>
    <string name="activity_resolver_work_profiles_support" msgid="185598180676883455">"%1$s ୱର୍କ ପ୍ରୋଫାଇଲ୍‌କୁ ସପୋର୍ଟ କରୁନାହିଁ"</string>
    <string name="default_audio_route_name" product="tablet" msgid="4617053898167127471">"ଟାବଲେଟ୍‌"</string>
    <string name="default_audio_route_name" product="tv" msgid="9158088547603019321">"TV"</string>
    <string name="default_audio_route_name" product="default" msgid="4239291273420140123">"ଫୋନ୍"</string>
    <string name="default_audio_route_name_dock_speakers" msgid="6240602982276591864">"ଡକ୍‌ ସ୍ପିକର୍‌"</string>
    <string name="default_audio_route_name_hdmi" msgid="1486254205617081251">"HDMI"</string>
    <string name="default_audio_route_name_headphones" msgid="8119971843803439110">"ହେଡଫୋନ୍‍"</string>
    <string name="default_audio_route_name_usb" msgid="1234984851352637769">"USB"</string>
    <string name="default_audio_route_category_name" msgid="3722811174003886946">"ସିଷ୍ଟମ୍‌"</string>
    <string name="bluetooth_a2dp_audio_route_name" msgid="8575624030406771015">"ବ୍ଲୁଟୂଥ୍‍‌ ଅଡିଓ"</string>
    <string name="wireless_display_route_description" msgid="9070346425023979651">"ୱେୟାର୍‍ଲେସ୍‍ ଡିସ୍‍ପ୍ଲେ"</string>
    <string name="media_route_button_content_description" msgid="591703006349356016">"କାଷ୍ଟ କରନ୍ତୁ"</string>
    <string name="media_route_chooser_title" msgid="1751618554539087622">"ଡିଭାଇସ୍‍ ସଂଯୋଗ କରନ୍ତୁ"</string>
    <string name="media_route_chooser_title_for_remote_display" msgid="3395541745872017583">"ଡିଭାଇସରେ ସ୍କ୍ରିନ୍‍ କାଷ୍ଟ କରନ୍ତୁ"</string>
    <string name="media_route_chooser_searching" msgid="4776236202610828706">"ଡିଭାଇସ୍‍ ଖୋଜାଯାଉଛି…"</string>
    <string name="media_route_chooser_extended_settings" msgid="87015534236701604">"ସେଟିଙ୍ଗ"</string>
    <string name="media_route_controller_disconnect" msgid="8966120286374158649">"ବିଛିନ୍ନ କରନ୍ତୁ"</string>
    <string name="media_route_status_scanning" msgid="7279908761758293783">"ସ୍କାନ୍‌ କରୁଛି…"</string>
    <string name="media_route_status_connecting" msgid="6422571716007825440">"ସଂଯୋଗ କରୁଛି..."</string>
    <string name="media_route_status_available" msgid="6983258067194649391">"ଉପଲବ୍ଧ"</string>
    <string name="media_route_status_not_available" msgid="6739899962681886401">"ଉପଲବ୍ଧ ନାହିଁ"</string>
    <string name="media_route_status_in_use" msgid="4533786031090198063">"ବ୍ୟବହାରରେ ଅଛି"</string>
    <string name="display_manager_built_in_display_name" msgid="2583134294292563941">"ବିଲ୍ଟ-ଇନ୍‍ ସ୍କ୍ରୀନ୍‌"</string>
    <string name="display_manager_hdmi_display_name" msgid="1555264559227470109">"HDMI ସ୍କ୍ରୀନ୍‌"</string>
    <string name="display_manager_overlay_display_name" msgid="5142365982271620716">"ପ୍ରାୟତଃ #<xliff:g id="ID">%1$d</xliff:g>"</string>
    <string name="display_manager_overlay_display_title" msgid="652124517672257172">"<xliff:g id="NAME">%1$s</xliff:g>: <xliff:g id="WIDTH">%2$d</xliff:g>x<xliff:g id="HEIGHT">%3$d</xliff:g>, <xliff:g id="DPI">%4$d</xliff:g> dpi"</string>
    <string name="display_manager_overlay_display_secure_suffix" msgid="6022119702628572080">", ସୁରକ୍ଷିତ"</string>
    <string name="kg_forgot_pattern_button_text" msgid="8852021467868220608">"ପାଟର୍ନ ଭୁଲି ଯାଇଛନ୍ତି"</string>
    <string name="kg_wrong_pattern" msgid="1850806070801358830">"ଭୁଲ ପାଟର୍ନ"</string>
    <string name="kg_wrong_password" msgid="2333281762128113157">"ଭୁଲ ପାସ୍‌ୱର୍ଡ"</string>
    <string name="kg_wrong_pin" msgid="1131306510833563801">"ଭୁଲ PIN"</string>
    <plurals name="kg_too_many_failed_attempts_countdown" formatted="false" msgid="8790651267324125694">
      <item quantity="other"><xliff:g id="NUMBER">%d</xliff:g> ସେକେଣ୍ଡ ପରେ ପୁଣି ଚେଷ୍ଟା କରନ୍ତୁ।</item>
      <item quantity="one">1 ସେକେଣ୍ଡ ପରେ ପୁଣି ଚେଷ୍ଟା କରନ୍ତୁ।</item>
    </plurals>
    <string name="kg_pattern_instructions" msgid="398978611683075868">"ନିଜ ପାଟର୍ନ ଆଙ୍କନ୍ତୁ"</string>
    <string name="kg_sim_pin_instructions" msgid="2319508550934557331">"SIM PIN ଲେଖନ୍ତୁ"</string>
    <string name="kg_pin_instructions" msgid="2377242233495111557">"PIN ଲେଖନ୍ତୁ"</string>
    <string name="kg_password_instructions" msgid="5753646556186936819">"ପାସ୍‌ୱର୍ଡ ଲେଖନ୍ତୁ"</string>
    <string name="kg_puk_enter_puk_hint" msgid="453227143861735537">"SIM ବର୍ତ୍ତମାନ ଅକ୍ଷମ ଅଟେ। ଜାରି ରଖିବାକୁ PUK କୋଡ୍‍ ଏଣ୍ଟର୍ କରନ୍ତୁ। ବିବରଣୀ ପାଇଁ ନିଜ କେରିଅର୍‌ଙ୍କ ସହ ଯୋଗାଯୋଗ କରନ୍ତୁ।"</string>
    <string name="kg_puk_enter_pin_hint" msgid="7871604527429602024">"ନିଜ ଇଚ୍ଛାର PIN କୋଡ୍‍ ଲେଖନ୍ତୁ"</string>
    <string name="kg_enter_confirm_pin_hint" msgid="325676184762529976">"ନିଜ ଇଚ୍ଛାର PIN କୋଡ୍‍ ନିଶ୍ଚିତ କରନ୍ତୁ"</string>
    <string name="kg_sim_unlock_progress_dialog_message" msgid="8950398016976865762">"SIM କାର୍ଡ ଅନଲକ୍‍ କରାଯାଉଛି…"</string>
    <string name="kg_password_wrong_pin_code" msgid="1139324887413846912">"ଭୁଲ PIN କୋଡ୍।"</string>
    <string name="kg_invalid_sim_pin_hint" msgid="8795159358110620001">"4 ରୁ 8 ନମ୍ବର ବିଶିଷ୍ଟ ଏକ PIN ଟାଇପ୍ କରନ୍ତୁ।"</string>
    <string name="kg_invalid_sim_puk_hint" msgid="6025069204539532000">"PUK କୋଡ୍‍‍ରେ 8ଟି ନମ୍ବର ରହିଥାଏ।"</string>
    <string name="kg_invalid_puk" msgid="3638289409676051243">"ଠିକ୍‍ PUK କୋଡ୍‍ ପୁଣି ଲେଖନ୍ତୁ। ବାରମ୍ବାର ପ୍ରୟାସ କଲେ SIM କାର୍ଡ ସ୍ଥାୟୀ ରୂପେ ଅକ୍ଷମ ହୋଇଯିବ।"</string>
    <string name="kg_invalid_confirm_pin_hint" product="default" msgid="7003469261464593516">"PIN କୋଡ୍‍ ମେଳ ଖାଉନାହିଁ"</string>
    <string name="kg_login_too_many_attempts" msgid="6486842094005698475">"ଅନେକ ପାଟର୍ନ ପ୍ରୟାସ"</string>
    <string name="kg_login_instructions" msgid="1100551261265506448">"ଅନଲକ୍‌ କରିବା ପାଇଁ, ଆପଣଙ୍କ Google ଆକାଉଣ୍ଟ ସହ ସାଇନ୍-ଇନ୍ କରନ୍ତୁ।"</string>
    <string name="kg_login_username_hint" msgid="5718534272070920364">"ୟୁଜରନେମ୍‍ (ଇମେଲ୍)"</string>
    <string name="kg_login_password_hint" msgid="9057289103827298549">"ପାସ୍‌ୱର୍ଡ"</string>
    <string name="kg_login_submit_button" msgid="5355904582674054702">"ସାଇନ୍-ଇନ୍"</string>
    <string name="kg_login_invalid_input" msgid="5754664119319872197">"ଅମାନ୍ୟ ୟୁଜରନେମ୍‍ କିମ୍ୱା ପାସ୍‌ୱର୍ଡ।"</string>
    <string name="kg_login_account_recovery_hint" msgid="5690709132841752974">"ଆପଣଙ୍କର ୟୁଜରନେମ୍‍ କିମ୍ୱା ପାସ୍‌ୱର୍ଡ ଭୁଲି ଯାଇଛନ୍ତି କି?\n"<b>"google.com/accounts/recovery"</b>" ଭିଜିଟ୍‍ କରନ୍ତୁ।"</string>
    <string name="kg_login_checking_password" msgid="1052685197710252395">"ଆକାଉଣ୍ଟ ଯାଞ୍ଚ କରାଯାଉଛି…"</string>
    <string name="kg_too_many_failed_pin_attempts_dialog_message" msgid="8276745642049502550">"ଆପଣଙ୍କ PINକୁ ଆପଣ <xliff:g id="NUMBER_0">%1$d</xliff:g>ଥର ଭୁଲ ଭାବେ ଟାଇପ୍ କରିଛନ୍ତି। <xliff:g id="NUMBER_1">%2$d</xliff:g> ସେକେଣ୍ଡ ପରେ \n\nପୁଣି ଚେଷ୍ଟା କରନ୍ତୁ।"</string>
    <string name="kg_too_many_failed_password_attempts_dialog_message" msgid="7813713389422226531">"ଆପଣଙ୍କ ପାସ୍‌ୱର୍ଡକୁ ଆପଣ <xliff:g id="NUMBER_0">%1$d</xliff:g>ଥର ଭୁଲ ଭାବେ ଟାଇପ୍ କରିଛନ୍ତି। <xliff:g id="NUMBER_1">%2$d</xliff:g> ସେକେଣ୍ଡ ପରେ \n\nପୁଣି ଚେଷ୍ଟା କରନ୍ତୁ।"</string>
    <string name="kg_too_many_failed_pattern_attempts_dialog_message" msgid="74089475965050805">"ଆପଣଙ୍କ ଲକ୍‍ ଖୋଲିବା ପାଟର୍ନକୁ ଆପଣ <xliff:g id="NUMBER_0">%1$d</xliff:g>ଥର ଭୁଲ ଭାବେ ଅଙ୍କନ କରିଛନ୍ତି। <xliff:g id="NUMBER_1">%2$d</xliff:g> ସେକେଣ୍ଡ ପରେ \n\nପୁଣି ଚେଷ୍ଟା କରନ୍ତୁ।"</string>
    <string name="kg_failed_attempts_almost_at_wipe" product="tablet" msgid="1575557200627128949">"ଟାବଲେଟ୍‌ ଅନଲକ୍‍ କରିବାକୁ ଆପଣ <xliff:g id="NUMBER_0">%1$d</xliff:g> ଥର ଭୁଲ ପ୍ରୟାସ କଲେ। ଆଉ <xliff:g id="NUMBER_1">%2$d</xliff:g>ଟି ଭୁଲ ପ୍ରୟାସ ପରେ, ଟାବଲେଟ୍‌ଟି ଫ୍ୟାକ୍ଟୋରୀ ଡିଫଲ୍ଟକୁ ରିସେଟ୍‍ ହୋଇଯିବ ଏବଂ ସମସ୍ତ ୟୁଜର୍‍ ଡାଟା ବାହାରିଯିବ।"</string>
    <string name="kg_failed_attempts_almost_at_wipe" product="tv" msgid="5621231220154419413">"ଟିଭିଟିକୁ ଅନଲକ୍‍ କରିବା ପାଇଁ ଆପଣ <xliff:g id="NUMBER_0">%1$d</xliff:g> ଥର ଭୁଲ୍‍ ପ୍ରୟାସ କଲେ। ଆଉ <xliff:g id="NUMBER_1">%2$d</xliff:g> ଟି ଭୁଲ୍‍ ପ୍ରୟାସ ପରେ, ଟିଭିଟି ଫ୍ୟାକ୍ଟୋରୀ ଡିଫଲ୍ଟକୁ ରିସେଟ୍‍ ହୋଇଯିବ ଏବଂ ସମସ୍ତ ୟୁଜର୍‍ ଡାଟା ବାହାରିଯିବ।"</string>
    <string name="kg_failed_attempts_almost_at_wipe" product="default" msgid="4051015943038199910">"ଫୋନ୍‌ ଅନଲକ୍‍ କରିବାକୁ ଆପଣ <xliff:g id="NUMBER_0">%1$d</xliff:g> ଥର ଭୁଲ ପ୍ରୟାସ କଲେ। ଆଉ <xliff:g id="NUMBER_1">%2$d</xliff:g>ଟି ଭୁଲ ପ୍ରୟାସ ପରେ, ଫୋନ୍‌ଟି ଫ୍ୟାକ୍ଟୋରୀ ଡିଫଲ୍ଟକୁ ରିସେଟ୍‍ ହୋଇଯିବ ଏବଂ ସମସ୍ତ ୟୁଜର୍‍ ଡାଟା ବାହାରିଯିବ।"</string>
    <string name="kg_failed_attempts_now_wiping" product="tablet" msgid="2072996269148483637">"ଟାବଲେଟ୍‌ ଅନଲକ୍‍ କରିବାକୁ ଆପଣ <xliff:g id="NUMBER">%d</xliff:g> ଥର ଭୁଲ ପ୍ରୟାସ କଲେ। ଟାବଲେଟ୍‌ଟି ବର୍ତ୍ତମାନ ଫ୍ୟାକ୍ଟୋରୀ ଡିଫଲ୍ଟକୁ ରିସେଟ୍‍ ହୋଇଯିବ।"</string>
    <string name="kg_failed_attempts_now_wiping" product="tv" msgid="4987878286750741463">"ଟିଭିକୁ ଅନଲକ୍‍ କରିବା ପାଇଁ ଆପଣ <xliff:g id="NUMBER">%d</xliff:g> ଥର ଭୁଲ୍‍ ପ୍ରୟାସ କଲେ। ଟିଭିଟି ବର୍ତ୍ତମାନ ଫ୍ୟାକ୍ଟୋରୀ ଡିଫଲ୍ଟକୁ ରିସେଟ୍‍ ହୋଇଯିବ।"</string>
    <string name="kg_failed_attempts_now_wiping" product="default" msgid="4817627474419471518">"ଫୋନ୍‌ ଅନଲକ୍‍ କରିବାକୁ ଆପଣ <xliff:g id="NUMBER">%d</xliff:g> ଥର ଭୁଲ ପ୍ରୟାସ କଲେ। ଫୋନ୍‌ଟି ବର୍ତ୍ତମାନ ଫ୍ୟାକ୍ଟୋରୀ ଡିଫଲ୍ଟକୁ ରିସେଟ୍‍ ହୋଇଯିବ।"</string>
    <string name="kg_failed_attempts_almost_at_login" product="tablet" msgid="3253575572118914370">"ଆପଣଙ୍କ ଅନଲକ୍‍ ପାଟର୍ନକୁ ଆପଣ <xliff:g id="NUMBER_0">%1$d</xliff:g> ଥର ଭୁଲ ଭାବେ ଅଙ୍କନ କରିଛନ୍ତି। ଆଉ <xliff:g id="NUMBER_1">%2$d</xliff:g>ଟି ଭୁଲ ପ୍ରୟାସ ପରେ ଏକ ଇମେଲ୍‍ ଆକାଉଣ୍ଟ ବ୍ୟବହାର କରି ନିଜ ଟାବଲେଟ୍‌କୁ ଅନଲକ୍‌ କରିବା ପାଇଁ କୁହାଯିବ।\n\n<xliff:g id="NUMBER_2">%3$d</xliff:g> ସେକେଣ୍ଡ ପରେ ପୁଣି ଚେଷ୍ଟା କରନ୍ତୁ।"</string>
    <string name="kg_failed_attempts_almost_at_login" product="tv" msgid="4224651132862313471">"ଆପଣଙ୍କ ଅନଲକ୍‍ ପାଟର୍ନକୁ ଆପଣ <xliff:g id="NUMBER_0">%1$d</xliff:g> ଥର ଭୁଲ୍‍ ଭାବେ ଅଙ୍କନ କରିଛନ୍ତି। ଆଉ <xliff:g id="NUMBER_1">%2$d</xliff:g>ଟି ଭୁଲ୍‍ ପ୍ରୟାସ ପରେ, ଏକ ଇମେଲ୍‍ ବ୍ୟବହାର କରି ଆପଣଙ୍କ ଟିଭିକୁ ଅନଲକ୍‍ କରିବାକୁ କୁହାଯିବ।\n\n<xliff:g id="NUMBER_2">%3$d</xliff:g> ସେକେଣ୍ଡ ପରେ ପୁଣି ଚେଷ୍ଟା କରନ୍ତୁ।"</string>
    <string name="kg_failed_attempts_almost_at_login" product="default" msgid="1437638152015574839">"ଆପଣଙ୍କ ଅନଲକ୍‍ ପାଟର୍ନକୁ ଆପଣ <xliff:g id="NUMBER_0">%1$d</xliff:g> ଥର ଭୁଲ ଭାବେ ଅଙ୍କନ କରିଛନ୍ତି। ଆଉ <xliff:g id="NUMBER_1">%2$d</xliff:g>ଟି ଭୁଲ ପ୍ରୟାସ ପରେ ଏକ ଇମେଲ୍‍ ଆକାଉଣ୍ଟ ବ୍ୟବହାର କରି ନିଜ ଫୋନ୍‌କୁ ଅନଲକ୍‌ କରିବା ପାଇଁ କୁହାଯିବ।\n\n<xliff:g id="NUMBER_2">%3$d</xliff:g> ସେକେଣ୍ଡ ପରେ ପୁଣି ଚେଷ୍ଟା କରନ୍ତୁ।"</string>
    <string name="kg_text_message_separator" product="default" msgid="4160700433287233771">" — "</string>
    <string name="kg_reordering_delete_drop_target_text" msgid="7899202978204438708">"ବାହାର କରନ୍ତୁ"</string>
    <string name="safe_media_volume_warning" product="default" msgid="2276318909314492312">"ମାତ୍ରା ବଢ଼ାଇ ସୁପାରିଶ ସ୍ତର ବଢ଼ାଉଛନ୍ତି? \n\n ଲମ୍ବା ସମୟ ପର୍ଯ୍ୟନ୍ତ ଉଚ୍ଚ ଶବ୍ଦରେ ଶୁଣିଲେ ଆପଣଙ୍କ ଶ୍ରବଣ ଶକ୍ତି ଖରାପ ହୋଇପାରେ।"</string>
    <string name="accessibility_shortcut_warning_dialog_title" msgid="8404780875025725199">"ଆକ୍ସେସବିଲିଟି ଶର୍ଟକଟ୍‍ ବ୍ୟବହାର କରିବେ?"</string>
    <string name="accessibility_shortcut_toogle_warning" msgid="7256507885737444807">"ସର୍ଟକଟ୍‌ ଅନ୍‌ ଥିବା ବେଳେ, ଉଭୟ ଭଲ୍ୟୁମ୍‍ ବଟନ୍‍ 3 ସେକେଣ୍ଡ ପାଇଁ ଦବାଇବା ଦ୍ୱାରା ଆକ୍ସେସବିଲିଟି ବୈଶିଷ୍ଟ ଆରମ୍ଭ ହେବ।\n\n ସମ୍ପ୍ରତି ଆକ୍ସେସବିଲିଟି ବୈଶିଷ୍ଟ୍ୟ:\n <xliff:g id="SERVICE_NAME">%1$s</xliff:g>\n\n ସେଟିଙ୍ଗ ଓ ଆକ୍ସେସବିଲିଟିରେ ଆପଣ ବୈଶିଷ୍ଟ୍ୟ ବଦଳାଇ ପାରିବେ।"</string>
    <string name="disable_accessibility_shortcut" msgid="627625354248453445">"ଶର୍ଟକଟ୍‍ ବନ୍ଦ କରନ୍ତୁ"</string>
    <string name="leave_accessibility_shortcut_on" msgid="7653111894438512680">"ଶର୍ଟକଟ୍‍ ବ୍ୟବହାର କରନ୍ତୁ"</string>
    <string name="color_inversion_feature_name" msgid="4231186527799958644">"ରଙ୍ଗ ବଦଳାଇବାର ସୁବିଧା"</string>
    <string name="color_correction_feature_name" msgid="6779391426096954933">"ରଙ୍ଗ ସଂଶୋଧନ"</string>
    <string name="accessibility_shortcut_enabling_service" msgid="7771852911861522636">"ଆକ୍ସେସିବିଲିଟୀ ଶର୍ଟକଟ୍‍ <xliff:g id="SERVICE_NAME">%1$s</xliff:g> ଅନ୍‍ କରାଯାଇଛି"</string>
    <string name="accessibility_shortcut_disabling_service" msgid="2747243438223109821">"ଆକ୍ସେସିବିଲିଟୀ ଶର୍ଟକଟ୍‍ <xliff:g id="SERVICE_NAME">%1$s</xliff:g> ଅଫ୍‍ କରାଯାଇଛି"</string>
    <string name="accessibility_shortcut_spoken_feedback" msgid="8376923232350078434">"<xliff:g id="SERVICE_NAME">%1$s</xliff:g> ବ୍ୟବହାର କରିବାକୁ ତିନି ସେକେଣ୍ଡ ପାଇଁ ଉଭୟ ଭଲ୍ୟୁମ୍‍ କୀ ଦବାଇ ଧରି ରଖନ୍ତୁ"</string>
    <string name="accessibility_button_prompt_text" msgid="1176658502969738564">"ଆପଣ ଆକ୍ସେସିବିଲିଟୀ ବଟନ୍ ଟାପ୍ କରିବା ସମୟରେ ଏକ ସେବା ବ୍ୟବହାର କରିବା ପାଇଁ ବାଛନ୍ତୁ:"</string>
    <string name="accessibility_gesture_prompt_text" msgid="8259145549733019401">"ଆକ୍ସେସିବିଲିଟୀ ଜେଶ୍ଚର୍ ବ୍ୟବହାର କରିବା ପାଇଁ ଏକ ସେବା ବାଛନ୍ତୁ (ଦୁଇଟି ଆଙ୍ଗୁଠିରେ ସ୍କ୍ରିନ୍‍ର ତଳୁ ଉପରକୁ ସ୍ୱାଇପ୍ କରନ୍ତୁ):"</string>
    <string name="accessibility_gesture_3finger_prompt_text" msgid="1041435574275047665">"ଆକ୍ସେସିବିଲିଟୀ ଜେଶ୍ଚର୍ ବ୍ୟବହାର କରିବା ପାଇଁ ଏକ ସେବା ବାଛନ୍ତୁ (ତିନିଟି ଆଙ୍ଗୁଠିରେ ସ୍କ୍ରିନ୍‍ର ତଳୁ ଉପରକୁ ସ୍ୱାଇପ୍ କରନ୍ତୁ):"</string>
    <string name="accessibility_button_instructional_text" msgid="7003212763213614833">"ସେବାଗୁଡ଼ିକ ମଧ୍ୟରେ ସ୍ୱିଚ୍ କରିବା ପାଇଁ ଆକ୍ସେସିବିଲିଟୀ ବଟନ୍ ସ୍ପର୍ଶ କରନ୍ତୁ ଓ ଧରି ରଖନ୍ତୁ।"</string>
    <string name="accessibility_gesture_instructional_text" msgid="5261788874937410950">"ସେବାଗୁଡ଼ିକ ମଧ୍ୟରେ ସ୍ୱିଚ୍ କରିବା ପାଇଁ ଦୁଇଟି ଆଙ୍ଗୁଠିରେ ଉପରକୁ ସ୍ୱାଇପ୍ କରନ୍ତୁ ଏବଂ ଧରି ରଖନ୍ତୁ।"</string>
    <string name="accessibility_gesture_3finger_instructional_text" msgid="4969448938984394550">"ସେବାଗୁଡ଼ିକ ମଧ୍ୟରେ ସ୍ୱିଚ୍ କରିବା ପାଇଁ ତିନିଟି ଆଙ୍ଗୁଠିରେ ଉପରକୁ ସ୍ୱାଇପ୍ କରନ୍ତୁ ଏବଂ ଧରି ରଖନ୍ତୁ।"</string>
    <string name="accessibility_magnification_chooser_text" msgid="1227146738764986237">"ମ୍ୟାଗ୍ନିଫିକେସନ୍‍"</string>
    <string name="user_switched" msgid="3768006783166984410">"ବର୍ତ୍ତମାନର ୟୁଜର୍‌ ହେଉଛନ୍ତି <xliff:g id="NAME">%1$s</xliff:g>।"</string>
    <string name="user_switching_message" msgid="2871009331809089783">"<xliff:g id="NAME">%1$s</xliff:g> ରେ ସୁଇଚ୍ କରନ୍ତୁ…"</string>
    <string name="user_logging_out_message" msgid="8939524935808875155">"<xliff:g id="NAME">%1$s</xliff:g>ଙ୍କୁ ଲଗଆଉଟ୍‍ କରାଯାଉଛି…"</string>
    <string name="owner_name" msgid="2716755460376028154">"ମାଲିକ"</string>
    <string name="error_message_title" msgid="4510373083082500195">"ତ୍ରୁଟି"</string>
    <string name="error_message_change_not_allowed" msgid="1238035947357923497">"ଏହି ପରିବର୍ତ୍ତନ ପାଇଁ ଆପଣଙ୍କ ଆଡମିନ୍‌ ଅନୁମତି ଦେଇନାହାଁନ୍ତି"</string>
    <string name="app_not_found" msgid="3429141853498927379">"ଏହି କାର୍ଯ୍ୟକୁ ନିୟନ୍ତ୍ରଣ କରିବା ପାଇଁ କୌଣସି ଆପ୍ଲିକେଶନ୍‍ ମିଳିଲା ନାହିଁ"</string>
    <string name="revoke" msgid="5404479185228271586">"ବାହାର କରନ୍ତୁ"</string>
    <string name="mediasize_iso_a0" msgid="1994474252931294172">"ISO A0"</string>
    <string name="mediasize_iso_a1" msgid="3333060421529791786">"ISO A1"</string>
    <string name="mediasize_iso_a2" msgid="3097535991925798280">"ISO A2"</string>
    <string name="mediasize_iso_a3" msgid="3023213259314236123">"ISO A3"</string>
    <string name="mediasize_iso_a4" msgid="231745325296873764">"ISO A4"</string>
    <string name="mediasize_iso_a5" msgid="3484327407340865411">"ISO A5"</string>
    <string name="mediasize_iso_a6" msgid="4861908487129577530">"ISO A6"</string>
    <string name="mediasize_iso_a7" msgid="5890208588072936130">"ISO A7"</string>
    <string name="mediasize_iso_a8" msgid="4319425041085816612">"ISO A8"</string>
    <string name="mediasize_iso_a9" msgid="4882220529506432008">"ISO A9"</string>
    <string name="mediasize_iso_a10" msgid="2382866026365359391">"ISO A10"</string>
    <string name="mediasize_iso_b0" msgid="3651827147402009675">"ISO B0"</string>
    <string name="mediasize_iso_b1" msgid="6072859628278739957">"ISO B1"</string>
    <string name="mediasize_iso_b2" msgid="1348731852150380378">"ISO B2"</string>
    <string name="mediasize_iso_b3" msgid="2612510181259261379">"ISO B3"</string>
    <string name="mediasize_iso_b4" msgid="695151378838115434">"ISO B4"</string>
    <string name="mediasize_iso_b5" msgid="4863754285582212487">"ISO B5"</string>
    <string name="mediasize_iso_b6" msgid="5305816292139647241">"ISO B6"</string>
    <string name="mediasize_iso_b7" msgid="531673542602786624">"ISO B7"</string>
    <string name="mediasize_iso_b8" msgid="9164474595708850034">"ISO B8"</string>
    <string name="mediasize_iso_b9" msgid="282102976764774160">"ISO B9"</string>
    <string name="mediasize_iso_b10" msgid="4517141714407898976">"ISO B10"</string>
    <string name="mediasize_iso_c0" msgid="3103521357901591100">"ISO C0"</string>
    <string name="mediasize_iso_c1" msgid="1231954105985048595">"ISO C1"</string>
    <string name="mediasize_iso_c2" msgid="927702816980087462">"ISO C2"</string>
    <string name="mediasize_iso_c3" msgid="835154173518304159">"ISO C3"</string>
    <string name="mediasize_iso_c4" msgid="5095951985108194011">"ISO C4"</string>
    <string name="mediasize_iso_c5" msgid="1985397450332305739">"ISO C5"</string>
    <string name="mediasize_iso_c6" msgid="8147421924174693013">"ISO C6"</string>
    <string name="mediasize_iso_c7" msgid="8993994925276122950">"ISO C7"</string>
    <string name="mediasize_iso_c8" msgid="6871178104139598957">"ISO C8"</string>
    <string name="mediasize_iso_c9" msgid="7983532635227561362">"ISO C9"</string>
    <string name="mediasize_iso_c10" msgid="5040764293406765584">"ISO C10"</string>
    <string name="mediasize_na_letter" msgid="2841414839888344296">"ଲେଟର୍‍"</string>
    <string name="mediasize_na_gvrnmt_letter" msgid="5295836838862962809">"ସରକାରୀ ଲେଟର୍‌"</string>
    <string name="mediasize_na_legal" msgid="8621364037680465666">"ଲିଗାଲ"</string>
    <string name="mediasize_na_junior_legal" msgid="3309324162155085904">"ଜୁନିଅର୍‍ ଲିଗାଲ୍‍"</string>
    <string name="mediasize_na_ledger" msgid="5567030340509075333">"ଲେଜର୍‍"</string>
    <string name="mediasize_na_tabloid" msgid="4571735038501661757">"ଟାବଲୋଏଡ୍‍"</string>
    <string name="mediasize_na_index_3x5" msgid="5182901917818625126">"ଇଣ୍ଡେକ୍ସ କାର୍ଡ 3x5"</string>
    <string name="mediasize_na_index_4x6" msgid="7687620625422312396">"ଇଣ୍ଡେକ୍ସ କାର୍ଡ 4x6"</string>
    <string name="mediasize_na_index_5x8" msgid="8834215284646872800">"ଇଣ୍ଡେକ୍ସ କାର୍ଡ 5x8"</string>
    <string name="mediasize_na_monarch" msgid="213639906956550754">"ମୋନାର୍କ"</string>
    <string name="mediasize_na_quarto" msgid="835778493593023223">"କ୍ୱାର୍ଟୋ"</string>
    <string name="mediasize_na_foolscap" msgid="1573911237983677138">"Foolscap"</string>
    <string name="mediasize_chinese_roc_8k" msgid="3626855847189438896">"ROC 8K"</string>
    <string name="mediasize_chinese_roc_16k" msgid="9182191577022943355">"ROC 16K"</string>
    <string name="mediasize_chinese_prc_1" msgid="4793232644980170500">"PRC 1"</string>
    <string name="mediasize_chinese_prc_2" msgid="5404109730975720670">"PRC 2"</string>
    <string name="mediasize_chinese_prc_3" msgid="1335092253339363526">"PRC 3"</string>
    <string name="mediasize_chinese_prc_4" msgid="9167997800486569834">"PRC 4"</string>
    <string name="mediasize_chinese_prc_5" msgid="845875168823541497">"PRC 5"</string>
    <string name="mediasize_chinese_prc_6" msgid="3220325667692648789">"PRC 6"</string>
    <string name="mediasize_chinese_prc_7" msgid="1776792138507038527">"PRC 7"</string>
    <string name="mediasize_chinese_prc_8" msgid="1417176642687456692">"PRC 8"</string>
    <string name="mediasize_chinese_prc_9" msgid="4785983473123798365">"PRC 9"</string>
    <string name="mediasize_chinese_prc_10" msgid="7847982299391851899">"PRC 10"</string>
    <string name="mediasize_chinese_prc_16k" msgid="262793383539980677">"PRC 16K"</string>
    <string name="mediasize_chinese_om_pa_kai" msgid="5256815579447959814">"Pa Kai"</string>
    <string name="mediasize_chinese_om_dai_pa_kai" msgid="7336412963441354407">"Dai Pa Kai"</string>
    <string name="mediasize_chinese_om_jurro_ku_kai" msgid="6324465444100490742">"Jurro Ku Kai"</string>
    <string name="mediasize_japanese_jis_b10" msgid="1787262845627694376">"JIS B10"</string>
    <string name="mediasize_japanese_jis_b9" msgid="3336035783663287470">"JIS B9"</string>
    <string name="mediasize_japanese_jis_b8" msgid="6195398299104345731">"JIS B8"</string>
    <string name="mediasize_japanese_jis_b7" msgid="1674621886902828884">"JIS B7"</string>
    <string name="mediasize_japanese_jis_b6" msgid="4170576286062657435">"JIS B6"</string>
    <string name="mediasize_japanese_jis_b5" msgid="4899297958100032533">"JIS B5"</string>
    <string name="mediasize_japanese_jis_b4" msgid="4213158129126666847">"JIS B4"</string>
    <string name="mediasize_japanese_jis_b3" msgid="8513715307410310696">"JIS B3"</string>
    <string name="mediasize_japanese_jis_b2" msgid="4777690211897131190">"JIS B2"</string>
    <string name="mediasize_japanese_jis_b1" msgid="4608142385457034603">"JIS B1"</string>
    <string name="mediasize_japanese_jis_b0" msgid="7587108366572243991">"JIS B0"</string>
    <string name="mediasize_japanese_jis_exec" msgid="5244075432263649068">"JIS Exec"</string>
    <string name="mediasize_japanese_chou4" msgid="4941652015032631361">"Chou4"</string>
    <string name="mediasize_japanese_chou3" msgid="6387319169263957010">"Chou3"</string>
    <string name="mediasize_japanese_chou2" msgid="1299112025415343982">"Chou2"</string>
    <string name="mediasize_japanese_hagaki" msgid="8070115620644254565">"Hagaki"</string>
    <string name="mediasize_japanese_oufuku" msgid="6049065587307896564">"Oufuku"</string>
    <string name="mediasize_japanese_kahu" msgid="6872696027560065173">"Kahu"</string>
    <string name="mediasize_japanese_kaku2" msgid="2359077233775455405">"Kaku2"</string>
    <string name="mediasize_japanese_you4" msgid="2091777168747058008">"You4"</string>
    <string name="mediasize_unknown_portrait" msgid="3088043641616409762">"ଅଜଣା ପୋର୍ଟ୍ରେଟ୍‍"</string>
    <string name="mediasize_unknown_landscape" msgid="4876995327029361552">"ଅଜଣା ଲ୍ୟାଣ୍ଡସ୍କେପ୍‌"</string>
    <string name="write_fail_reason_cancelled" msgid="7091258378121627624">"କ୍ୟାନ୍ସଲ୍‍ କରାଗଲା"</string>
    <string name="write_fail_reason_cannot_write" msgid="8132505417935337724">"କଣ୍ଟେଣ୍ଟ ଲେଖିବାବେଳେ ତ୍ରୁଟି"</string>
    <string name="reason_unknown" msgid="6048913880184628119">"ଅଜଣା"</string>
    <string name="reason_service_unavailable" msgid="7824008732243903268">"ପ୍ରିଣ୍ଟ ସେବାକୁ ସକ୍ଷମ କରାଯାଇନାହିଁ"</string>
    <string name="print_service_installed_title" msgid="2246317169444081628">"<xliff:g id="NAME">%s</xliff:g> ସେବା ଇନଷ୍ଟଲ୍‍ କରାଯାଇସାରିଛି"</string>
    <string name="print_service_installed_message" msgid="5897362931070459152">"ସକ୍ଷମ କରିବାକୁ ଟାପ୍‍ କରନ୍ତୁ"</string>
    <string name="restr_pin_enter_admin_pin" msgid="8641662909467236832">"ଆଡମିନ୍‌ PIN ଲେଖନ୍ତୁ"</string>
    <string name="restr_pin_enter_pin" msgid="3395953421368476103">"PIN ଲେଖନ୍ତୁ"</string>
    <string name="restr_pin_incorrect" msgid="8571512003955077924">"ଭୁଲ"</string>
    <string name="restr_pin_enter_old_pin" msgid="1462206225512910757">"ବର୍ତ୍ତମାନର PIN"</string>
    <string name="restr_pin_enter_new_pin" msgid="5959606691619959184">"ନୂଆ PIN"</string>
    <string name="restr_pin_confirm_pin" msgid="8501523829633146239">"ନୂଆ PIN ନିଶ୍ଚିତ କରନ୍ତୁ"</string>
    <string name="restr_pin_create_pin" msgid="8017600000263450337">"ପ୍ରତିବନ୍ଧକ ବଦଳାଇବା ପାଇଁ ଏକ PIN ତିଆରି କରନ୍ତୁ"</string>
    <string name="restr_pin_error_doesnt_match" msgid="2224214190906994548">"PINଗୁଡିକ ମେଳ ହେଉନାହିଁ। ପୁଣିଥରେ ଚେଷ୍ଟା କରନ୍ତୁ।"</string>
    <string name="restr_pin_error_too_short" msgid="8173982756265777792">"PIN ବହୁତ ଛୋଟ। ଅତି କମ୍‍ରେ 4 ସଂଖ୍ୟା ବିଶିଷ୍ଟ ହେବା ଦରକାର।"</string>
    <plurals name="restr_pin_countdown" formatted="false" msgid="9061246974881224688">
      <item quantity="other"><xliff:g id="COUNT">%d</xliff:g> ସେକେଣ୍ଡରେ ପୁଣି ଚେଷ୍ଟା କରନ୍ତୁ</item>
      <item quantity="one">1 ସେକେଣ୍ଡରେ ପୁଣି ଚେଷ୍ଟା କରନ୍ତୁ</item>
    </plurals>
    <string name="restr_pin_try_later" msgid="973144472490532377">"ପରେ ପୁଣି ଚେଷ୍ଟା କରନ୍ତୁ"</string>
    <string name="immersive_cling_title" msgid="8394201622932303336">"ପୂର୍ଣ୍ଣ ସ୍କ୍ରୀନରେ ଦେଖାଯାଉଛି"</string>
    <string name="immersive_cling_description" msgid="3482371193207536040">"ବାହାରିବା ପାଇଁ, ଉପରୁ ତଳକୁ ସ୍ୱାଇପ୍‍ କରନ୍ତୁ।"</string>
    <string name="immersive_cling_positive" msgid="5016839404568297683">"ବୁଝିଲି"</string>
    <string name="done_label" msgid="2093726099505892398">"ହୋଇଗଲା"</string>
    <string name="hour_picker_description" msgid="6698199186859736512">"ଘଣ୍ଟା ସର୍କୁଲାର୍‍ ସ୍ଲାଇଡର୍‍"</string>
    <string name="minute_picker_description" msgid="8606010966873791190">"ମିନିଟ୍ସ ସର୍କୁଲାର୍‍ ସ୍ଲାଇଡର୍‍"</string>
    <string name="select_hours" msgid="6043079511766008245">"ଘଣ୍ଟା ଚୟନ କରନ୍ତୁ"</string>
    <string name="select_minutes" msgid="3974345615920336087">"ମିନିଟ୍‍ ଚୟନ କରନ୍ତୁ"</string>
    <string name="select_day" msgid="7774759604701773332">"ମାସ ଓ ଦିନ ଚୟନ କରନ୍ତୁ"</string>
    <string name="select_year" msgid="7952052866994196170">"ବର୍ଷ ଚୟନ କରନ୍ତୁ"</string>
    <string name="deleted_key" msgid="7659477886625566590">"<xliff:g id="KEY">%1$s</xliff:g> ଡିଲିଟ୍‍ ହୋଇଗଲା"</string>
    <string name="managed_profile_label_badge" msgid="2355652472854327647">"କାର୍ଯ୍ୟ <xliff:g id="LABEL">%1$s</xliff:g>"</string>
    <string name="managed_profile_label_badge_2" msgid="5048136430082124036">"2ୟ କାର୍ଯ୍ୟ <xliff:g id="LABEL">%1$s</xliff:g>"</string>
    <string name="managed_profile_label_badge_3" msgid="2808305070321719040">"3ୟ କାର୍ଯ୍ୟ <xliff:g id="LABEL">%1$s</xliff:g>"</string>
    <string name="lock_to_app_unlock_pin" msgid="2552556656504331634">"ଅନପିନ୍‌ କରିବା ପୂର୍ବରୁ PIN ପଚାରନ୍ତୁ"</string>
    <string name="lock_to_app_unlock_pattern" msgid="4182192144797225137">"ଅନପିନ୍‌ କରିବା ପୂର୍ବରୁ ଲକ୍‌ ଖୋଲିବା ପାଟର୍ନ ପଚାରନ୍ତୁ"</string>
    <string name="lock_to_app_unlock_password" msgid="6380979775916974414">"ଅନପିନ୍‌ କରିବା ପୂର୍ବରୁ ପାସ୍‌ୱର୍ଡ ପଚାରନ୍ତୁ"</string>
    <string name="package_installed_device_owner" msgid="6875717669960212648">"ଆପଣଙ୍କ ଆଡମିନ୍‌‌ ଇନଷ୍ଟଲ୍‍ କରିଛନ୍ତି"</string>
    <string name="package_updated_device_owner" msgid="1847154566357862089">"ଆପଣଙ୍କ ଆଡମିନ୍‌‌ ଅପଡେଟ୍‍ କରିଛନ୍ତି"</string>
    <string name="package_deleted_device_owner" msgid="2307122077550236438">"ଆପଣଙ୍କ ଆଡମିନ୍‌‌ ଡିଲିଟ୍‍ କରିଛନ୍ତି"</string>
    <string name="confirm_battery_saver" msgid="639106420541753635">"ଠିକ୍ ଅଛି"</string>
    <string name="battery_saver_description_with_learn_more" msgid="2108984221113106294">"ବ୍ୟାଟେରୀ ସେଭର୍ ବ୍ୟାଟେରୀ ଜୀବନ ବଢ଼ାଇବାକୁ ପୃଷ୍ଟପଟ କାର୍ଯ୍ୟକଳାପ,କିଛି ଭିଜୁଆଲ୍ ପ୍ରଭାବଗୁଡ଼ିକୁ &amp; ବ୍ୟାଟେରୀ ଅଧିକ ଖର୍ଚ୍ଚ କରୁଥିବା ଅନ୍ୟ ବୈଶିଷ୍ଟ୍ୟକୁ ବନ୍ଦ ରଖେ କିମ୍ବା ପ୍ରତିବନ୍ଧିତ କରିଥାଏ। "<annotation id="url">"ଅଧିକ ଜାଣନ୍ତୁ"</annotation></string>
    <string name="battery_saver_description" msgid="6413346684861241431">"ବ୍ୟାଟେରୀ ସେଭର୍ ବ୍ୟାଟେରୀ ଜୀବନ ବଢ଼ାଇବାକୁ ପୃଷ୍ଟପଟ କାର୍ଯ୍ୟକଳାପକୁ,କିଛି ଭିଜୁଆଲ୍ ପ୍ରଭାବଗୁଡ଼ିକୁ &amp; ବ୍ୟାଟେରୀ ଅଧିକ ଖର୍ଚ୍ଚ କରୁଥିବା ଅନ୍ୟ ବୈଶିଷ୍ଟ୍ୟକୁ ବନ୍ଦ ରଖେ କିମ୍ବା ପ୍ରତିବନ୍ଧିତ କରିଥାଏ।"</string>
    <string name="data_saver_description" msgid="6015391409098303235">"ଡାଟା ବ୍ୟବହାର କମ୍‍ କରିବାରେ ସାହାଯ୍ୟ କରିବାକୁ, ଡାଟା ସେଭର୍‍ ବ୍ୟାକ୍‌ଗ୍ରାଉଣ୍ଡରେ ଡାଟା ପଠାଇବା କିମ୍ବା ପ୍ରାପ୍ତ କରିବାକୁ କିଛି ଆପ୍‍କୁ ବାରଣ କରେ। ଆପଣ ବର୍ତ୍ତମାନ ବ୍ୟବହାର କରୁଥିବା ଆପ୍‍, ଡାଟା ଆକ୍ସେସ୍‍ କରିପାରେ, କିନ୍ତୁ ଏହା କମ୍‍ ଥର କରିପାରେ। ଏହାର ଅର୍ଥ ହୋଇପାରେ, ଯେପରି, ଆପଣ ଟାପ୍‍ ନକରିବା ପର୍ଯ୍ୟନ୍ତ ଯେଉଁ ଇମେଜ୍‍ ଦେଖାଯାଏ ନାହିଁ।"</string>
    <string name="data_saver_enable_title" msgid="4674073932722787417">"ଡାଟା ସେଭର୍‌ ଅନ୍ କରିବେ?"</string>
    <string name="data_saver_enable_button" msgid="7147735965247211818">"ଅନ୍ କରନ୍ତୁ"</string>
    <plurals name="zen_mode_duration_minutes_summary" formatted="false" msgid="4367877408072000848">
      <item quantity="other">%1$d ମିନିଟ୍‍ ପାଇଁ (<xliff:g id="FORMATTEDTIME_1">%2$s</xliff:g> ପର୍ଯ୍ୟନ୍ତ)</item>
      <item quantity="one">ଏକ ମିନିଟ୍‍ ପାଇଁ (<xliff:g id="FORMATTEDTIME_0">%2$s</xliff:g> ପର୍ଯ୍ୟନ୍ତ)</item>
    </plurals>
    <plurals name="zen_mode_duration_minutes_summary_short" formatted="false" msgid="6830154222366042597">
      <item quantity="other">%1$d ମିନିଟ୍ ପାଇଁ (<xliff:g id="FORMATTEDTIME_1">%2$s</xliff:g> ପର୍ଯ୍ୟନ୍ତ)</item>
      <item quantity="one">1 ମିନିଟ୍ ପାଇଁ (<xliff:g id="FORMATTEDTIME_0">%2$s</xliff:g> ପର୍ଯ୍ୟନ୍ତ)</item>
    </plurals>
    <plurals name="zen_mode_duration_hours_summary" formatted="false" msgid="736789408293052283">
      <item quantity="other">%1$d ଘଣ୍ଟା ପାଇଁ (<xliff:g id="FORMATTEDTIME_1">%2$s</xliff:g> ପର୍ଯ୍ୟନ୍ତ)</item>
      <item quantity="one">1 ଘଣ୍ଟା ପାଇଁ (<xliff:g id="FORMATTEDTIME_0">%2$s</xliff:g> ପର୍ଯ୍ୟନ୍ତ)</item>
    </plurals>
    <plurals name="zen_mode_duration_hours_summary_short" formatted="false" msgid="4787552595253082371">
      <item quantity="other">%1$d ଘଣ୍ଟା ପାଇଁ (<xliff:g id="FORMATTEDTIME_1">%2$s</xliff:g> ପର୍ଯ୍ୟନ୍ତ)</item>
      <item quantity="one">1 ଘଣ୍ଟା ପାଇଁ (<xliff:g id="FORMATTEDTIME_0">%2$s</xliff:g> ପର୍ଯ୍ୟନ୍ତ)</item>
    </plurals>
    <plurals name="zen_mode_duration_minutes" formatted="false" msgid="5127407202506485571">
      <item quantity="other">%d ମିନିଟ୍‍ ପାଇଁ</item>
      <item quantity="one">ଏକ ମିନିଟ୍‍ ପାଇଁ</item>
    </plurals>
    <plurals name="zen_mode_duration_minutes_short" formatted="false" msgid="2199350154433426128">
      <item quantity="other">%d ମିନିଟ୍ ପାଇଁ</item>
      <item quantity="one">1 ମିନିଟ୍ ପାଇଁ</item>
    </plurals>
    <plurals name="zen_mode_duration_hours" formatted="false" msgid="6571961796799076730">
      <item quantity="other">%d ଘଣ୍ଟା ପାଇଁ</item>
      <item quantity="one">1 ଘଣ୍ଟା ପାଇଁ</item>
    </plurals>
    <plurals name="zen_mode_duration_hours_short" formatted="false" msgid="6748277774662434217">
      <item quantity="other">%d ଘଣ୍ଟା ପାଇଁ</item>
      <item quantity="one">1 ଘଣ୍ଟା ପାଇଁ</item>
    </plurals>
    <string name="zen_mode_until" msgid="7336308492289875088">"<xliff:g id="FORMATTEDTIME">%1$s</xliff:g> ପର୍ଯ୍ୟନ୍ତ"</string>
    <string name="zen_mode_alarm" msgid="9128205721301330797">"<xliff:g id="FORMATTEDTIME">%1$s</xliff:g> (ପରବର୍ତ୍ତୀ ଆଲାର୍ମ) ପର୍ଯ୍ୟନ୍ତ"</string>
    <string name="zen_mode_forever" msgid="931849471004038757">"ବନ୍ଦ ନକରିବା ପର୍ଯ୍ୟନ୍ତ"</string>
    <string name="zen_mode_forever_dnd" msgid="3792132696572189081">"ଆପଣ \"ବିରକ୍ତ କରନ୍ତୁ ନାହିଁ\" ଅଫ୍‍ ନକରିବା ପର୍ଯ୍ୟନ୍ତ"</string>
    <string name="zen_mode_rule_name_combination" msgid="191109939968076477">"<xliff:g id="FIRST">%1$s</xliff:g> / <xliff:g id="REST">%2$s</xliff:g>"</string>
    <string name="toolbar_collapse_description" msgid="2821479483960330739">"ଛୋଟ କରନ୍ତୁ"</string>
    <string name="zen_mode_feature_name" msgid="5254089399895895004">"ବିରକ୍ତ କରନ୍ତୁ ନାହିଁ"</string>
    <string name="zen_mode_downtime_feature_name" msgid="2626974636779860146">"ବନ୍ଦ ରହିବାର ସମୟ"</string>
    <string name="zen_mode_default_weeknights_name" msgid="3081318299464998143">"ସପ୍ତାହରାତି"</string>
    <string name="zen_mode_default_weekends_name" msgid="2786495801019345244">"ସପ୍ତାହାନ୍ତ"</string>
    <string name="zen_mode_default_events_name" msgid="8158334939013085363">"ଇଭେଣ୍ଟ"</string>
    <string name="zen_mode_default_every_night_name" msgid="3012363838882944175">"ଶୋଇବା"</string>
    <string name="muted_by" msgid="5942954724562097128">"<xliff:g id="THIRD_PARTY">%1$s</xliff:g> କିଛି ସାଉଣ୍ଡକୁ ମ୍ୟୁଟ୍ କରୁଛି"</string>
    <string name="system_error_wipe_data" msgid="6608165524785354962">"ଆପଣଙ୍କ ଡିଭାଇସ୍‍ରେ ଏକ ସମସ୍ୟା ରହିଛି ଏବଂ ଆପଣ ଫ୍ୟାକ୍ଟୋରୀ ଡାଟା ରିସେଟ୍‍ ନକରିବା ପର୍ଯ୍ୟନ୍ତ ଏହା ଅସ୍ଥିର ରହିପାରେ।"</string>
    <string name="system_error_manufacturer" msgid="8086872414744210668">"ଆପଣଙ୍କ ଡିଭାଇସ୍‍ରେ ଏକ ସମସ୍ୟା ରହିଛି। ବିବରଣୀ ପାଇଁ ଆପଣଙ୍କ ଉତ୍ପାଦକଙ୍କ ସହ ଯୋଗାଯୋଗ କରନ୍ତୁ।"</string>
    <string name="stk_cc_ussd_to_dial" msgid="5214333646366591205">"USSD ଅନୁରୋଧ, ସ୍ଵାଭାବିକ କଲ୍‌ରେ ପରିବର୍ତ୍ତନ ହେଲା"</string>
    <string name="stk_cc_ussd_to_ss" msgid="4884994189414782605">"USSD ଅନୁରୋଧ, SS ଅନୁରୋଧକୁ ପରିବର୍ତ୍ତନ ହେଲା"</string>
    <string name="stk_cc_ussd_to_ussd" msgid="5728637484565449312">"ନୂତନ USSD ଅନୁରୋଧରେ ପରିବର୍ତ୍ତନ ହେଲା"</string>
    <string name="stk_cc_ussd_to_dial_video" msgid="4134455726513175559">"USSD ଅନୁରୋଧ, ଭିଡିଓ କଲ୍‌ରେ ପରିବର୍ତ୍ତନ ହେଲା"</string>
    <string name="stk_cc_ss_to_dial" msgid="1360775164651754978">"SSଙ୍କ ଅନୁରୋଧକୁ ସ୍ଵାଭାବିକ କଲ୍‌ରେ ପରିବର୍ତ୍ତନ କରାଗଲା"</string>
    <string name="stk_cc_ss_to_dial_video" msgid="6577956662913194947">"SSଙ୍କ ଅନୁରୋଧକୁ ଭିଡିଓ କଲ୍‌ରେ ପରିବର୍ତ୍ତନ କରାଗଲା"</string>
    <string name="stk_cc_ss_to_ussd" msgid="5614626512855868785">"SS ଅନୁରୋଧ, USSD ଅନୁରୋଧକୁ ପରିବର୍ତ୍ତନ ହେଲା"</string>
    <string name="stk_cc_ss_to_ss" msgid="7716729801537709054">"ନୂତନ SS ଅନୁରୋଧରେ ପରିବର୍ତ୍ତନ ହେଲା"</string>
    <string name="notification_work_profile_content_description" msgid="4600554564103770764">"ୱର୍କ ପ୍ରୋଫାଇଲ୍‌"</string>
    <string name="notification_alerted_content_description" msgid="1296617716556420585">"ଆଲର୍ଟ କରାଯାଇଛି"</string>
    <string name="expand_button_content_description_collapsed" msgid="3609784019345534652">"ବଢ଼ାନ୍ତୁ"</string>
    <string name="expand_button_content_description_expanded" msgid="8520652707158554895">"ଛୋଟ କରନ୍ତୁ"</string>
    <string name="expand_action_accessibility" msgid="5307730695723718254">"ଟୋଗଲ୍‍ ସମ୍ପ୍ରସାରଣ"</string>
    <string name="usb_midi_peripheral_name" msgid="7221113987741003817">"Android USB ପେରିଫେରିଆଲ୍‍ ପୋର୍ଟ"</string>
    <string name="usb_midi_peripheral_manufacturer_name" msgid="7176526170008970168">"Android"</string>
    <string name="usb_midi_peripheral_product_name" msgid="4971827859165280403">"USB ପେରିଫେରିଆଲ୍‍ ପୋର୍ଟ"</string>
    <string name="floating_toolbar_open_overflow_description" msgid="4797287862999444631">"ଅଧିକ ବିକଳ୍ପ"</string>
    <string name="floating_toolbar_close_overflow_description" msgid="559796923090723804">"ଓଭରଫ୍ଲୋ ବନ୍ଦ କରନ୍ତୁ"</string>
    <string name="maximize_button_text" msgid="7543285286182446254">"ବଡ଼ କରନ୍ତୁ"</string>
    <string name="close_button_text" msgid="3937902162644062866">"ବନ୍ଦ କରନ୍ତୁ"</string>
    <string name="notification_messaging_title_template" msgid="3452480118762691020">"<xliff:g id="CONVERSATION_TITLE">%1$s</xliff:g>: <xliff:g id="SENDER_NAME">%2$s</xliff:g>"</string>
    <plurals name="selected_count" formatted="false" msgid="7187339492915744615">
      <item quantity="other"><xliff:g id="COUNT_1">%1$d</xliff:g> ଚୟନିତ</item>
      <item quantity="one"><xliff:g id="COUNT_0">%1$d</xliff:g> ଚୟନିତ</item>
    </plurals>
    <string name="default_notification_channel_label" msgid="5929663562028088222">"ଅବର୍ଗୀକୃତ"</string>
    <string name="importance_from_user" msgid="7318955817386549931">"ଏହି ବିଜ୍ଞପ୍ତିଗୁଡ଼ିକର ପ୍ରମୁଖତା ଆପଣ ସେଟ୍‍ କରନ୍ତି।"</string>
    <string name="importance_from_person" msgid="9160133597262938296">"ସମ୍ପୃକ୍ତ ଲୋକଙ୍କ କାରଣରୁ ଏହା ଗୁରୁତ୍ୱପୂର୍ଣ୍ଣ ଅଟେ।"</string>
    <string name="user_creation_account_exists" msgid="1942606193570143289">"<xliff:g id="ACCOUNT">%2$s</xliff:g> ସହ ଏକ ନୂଆ ୟୁଜର୍‌ ତିଆରି କରିବା ପାଇଁ <xliff:g id="APP">%1$s</xliff:g>କୁ ଅନୁମତି ଦେବେ?"</string>
    <string name="user_creation_adding" msgid="4482658054622099197">"<xliff:g id="ACCOUNT">%2$s</xliff:g> ସହ ଏକ ନୂଆ ୟୁଜର୍‌ ତିଆରି କରିବାକୁ <xliff:g id="APP">%1$s</xliff:g>କୁ ଅନୁମତି ଦେବେ (ଏହି ଆକାଉଣ୍ଟରେ ଜଣେ ୟୁଜର୍‌ ପୂର୍ବରୁ ରହିଛନ୍ତି)?"</string>
    <string name="language_selection_title" msgid="2680677278159281088">"ଏକ ଭାଷା ଯୋଡ଼ନ୍ତୁ"</string>
    <string name="country_selection_title" msgid="2954859441620215513">"ପସନ୍ଦର ଅଞ୍ଚଳ"</string>
    <string name="search_language_hint" msgid="7042102592055108574">"ଭାଷାର ନାମ ଟାଇପ୍‍ କରନ୍ତୁ"</string>
    <string name="language_picker_section_suggested" msgid="8414489646861640885">"ପ୍ରସ୍ତାବିତ"</string>
    <string name="language_picker_section_all" msgid="3097279199511617537">"ସମସ୍ତ ଭାଷା"</string>
    <string name="region_picker_section_all" msgid="8966316787153001779">"ସମସ୍ତ ଅଞ୍ଚଳ"</string>
    <string name="locale_search_menu" msgid="2560710726687249178">"ସର୍ଚ୍ଚ କରନ୍ତୁ"</string>
    <string name="app_suspended_title" msgid="2075071241147969611">"ଆପ୍‌ ଉପଲବ୍ଧ ନାହିଁ"</string>
    <string name="app_suspended_default_message" msgid="123166680425711887">"ବର୍ତ୍ତମାନ <xliff:g id="APP_NAME_0">%1$s</xliff:g> ଉପଲବ୍ଧ ନାହିଁ। ଏହା <xliff:g id="APP_NAME_1">%2$s</xliff:g> ଦ୍ଵାରା ପରିଚାଳିତ ହେଉଛି।"</string>
    <string name="app_suspended_more_details" msgid="1131804827776778187">"ଅଧିକ ଜାଣନ୍ତୁ"</string>
    <string name="work_mode_off_title" msgid="1118691887588435530">"ୱର୍କ ପ୍ରୋଫାଇଲ୍‌କୁ ଚାଲୁ କରିବେ?"</string>
    <string name="work_mode_off_message" msgid="5130856710614337649">"ଆପଣଙ୍କର କାର୍ଯ୍ୟକାରୀ ଆପ୍‌, ବିଜ୍ଞପ୍ତି, ଡାଟା ଓ ଅନ୍ୟ ୱର୍କ ପ୍ରୋଫାଇଲ୍‌ଗୁଡ଼ିକ ଚାଲୁ ହୋଇଯିବ"</string>
    <string name="work_mode_turn_on" msgid="2062544985670564875">"ଅନ୍ କରନ୍ତୁ"</string>
    <string name="deprecated_target_sdk_message" msgid="1449696506742572767">"ଏହି ଆପ୍‌କୁ Androidର ପୁରୁଣା ଭର୍ସନ୍ ପାଇଁ ନିର୍ମାଣ କରାଯାଇଥିଲା ଏବଂ ଠିକ୍ ଭାବେ କାମ କରିନପାରେ। ଏହାପାଇଁ ଅପଡେଟ୍‌ ଅଛି କି ନାହିଁ ଯାଞ୍ଚ କରନ୍ତୁ କିମ୍ବା ଡେଭେଲପର୍‌ଙ୍କ ସହିତ ସମ୍ପର୍କ କରନ୍ତୁ।"</string>
    <string name="deprecated_target_sdk_app_store" msgid="5032340500368495077">"ଅପଡେଟ୍‌ ପାଇଁ ଯାଞ୍ଚ କରନ୍ତୁ"</string>
    <string name="new_sms_notification_title" msgid="8442817549127555977">"ଆପଣଙ୍କ ପାଖରେ ନୂଆ ମେସେଜ୍‍ ରହିଛି"</string>
    <string name="new_sms_notification_content" msgid="7002938807812083463">"ଦେଖିବା ପାଇଁ SMS ଆପ୍‍ ଖୋଲନ୍ତୁ"</string>
    <string name="profile_encrypted_title" msgid="4260432497586829134">"ହୁଏତ କିଛି ପ୍ରକାର୍ଯ୍ୟ ସୀମିତ ହୋଇପାରେ"</string>
    <string name="profile_encrypted_detail" msgid="3700965619978314974">"ୱର୍କ ପ୍ରୋଫାଇଲ୍‍ ଲକ୍‍ ଅଛି"</string>
    <string name="profile_encrypted_message" msgid="6964994232310195874">"ୱର୍କ ପ୍ରୋଫାଇଲ୍‍ ଅନଲକ୍‍ କରିବାକୁ ଟାପ୍‍ କରନ୍ତୁ"</string>
    <string name="usb_mtp_launch_notification_title" msgid="8359219638312208932">"<xliff:g id="PRODUCT_NAME">%1$s</xliff:g> ସହ କନେକ୍ଟ କରାଗଲା"</string>
    <string name="usb_mtp_launch_notification_description" msgid="8541876176425411358">"ଫାଇଲ୍‍ ଦେଖିବା ପାଇଁ ଟାପ୍‍ କରନ୍ତୁ"</string>
    <string name="app_info" msgid="6856026610594615344">"ଆପ୍‍ ସୂଚନା"</string>
    <string name="negative_duration" msgid="5688706061127375131">"−<xliff:g id="TIME">%1$s</xliff:g>"</string>
    <string name="demo_starting_message" msgid="5268556852031489931">"ଡେମୋ ଆରମ୍ଭ କରାଯାଉଛି…"</string>
    <string name="demo_restarting_message" msgid="952118052531642451">"ଡିଭାଇସ୍‍କୁ ରିସେଟ୍‍ କରାଯାଉଛି…"</string>
    <string name="suspended_widget_accessibility" msgid="6712143096475264190">"ଅକ୍ଷମ ହୋଇଛି <xliff:g id="LABEL">%1$s</xliff:g>"</string>
    <string name="conference_call" msgid="3751093130790472426">"କନ୍‌ଫରେନ୍ସ କଲ୍‍"</string>
    <string name="tooltip_popup_title" msgid="5253721848739260181">"ଟୁଲଟିପ୍‍"</string>
    <string name="app_category_game" msgid="5431836943981492993">"ଗେମ୍‌"</string>
    <string name="app_category_audio" msgid="1659853108734301647">"ମ୍ୟୁଜିକ୍‌ ଓ ଅଡିଓ"</string>
    <string name="app_category_video" msgid="2728726078629384196">"ମୁଭି ଓ ଭିଡିଓ"</string>
    <string name="app_category_image" msgid="4867854544519846048">"ଫଟୋ ଓ ଇମେଜ୍‍"</string>
    <string name="app_category_social" msgid="5842783057834965912">"ସୋସିଅଲ୍‍ ଓ କମ୍ୟୁନିକେଶନ୍‍"</string>
    <string name="app_category_news" msgid="7496506240743986873">"ଖବର ଓ ମ୍ୟାଗାଜିନ୍‍"</string>
    <string name="app_category_maps" msgid="5878491404538024367">"ମାନଚିତ୍ର ଓ ନେଭିଗେଶନ୍‍"</string>
    <string name="app_category_productivity" msgid="3742083261781538852">"ଉତ୍ପାଦକତା"</string>
    <string name="device_storage_monitor_notification_channel" msgid="3295871267414816228">"ଡିଭାଇସ୍‌ ଷ୍ଟୋରେଜ୍‌"</string>
    <string name="adb_debugging_notification_channel_tv" msgid="5537766997350092316">"USB ଡିବଗିଙ୍ଗ"</string>
    <string name="time_picker_hour_label" msgid="2979075098868106450">"ଘଣ୍ଟା"</string>
    <string name="time_picker_minute_label" msgid="5168864173796598399">"ମିନିଟ୍"</string>
    <string name="time_picker_header_text" msgid="143536825321922567">"ସମୟ ସେଟ୍‌ କରନ୍ତୁ"</string>
    <string name="time_picker_input_error" msgid="7574999942502513765">"ଏକ ମାନ୍ୟ ସମୟ ଲେଖନ୍ତୁ"</string>
    <string name="time_picker_prompt_label" msgid="7588093983899966783">"ସମୟରେ ଟାଇପ୍‍ କରନ୍ତୁ"</string>
    <string name="time_picker_text_input_mode_description" msgid="4148166758173708199">"ସମୟ ଇନପୁଟ୍‍ ପାଇଁ ଟେକ୍ସଟ୍‍ ଇନପୁଟ୍‌କୁ ବଦଳାନ୍ତୁ।"</string>
    <string name="time_picker_radial_mode_description" msgid="4953403779779557198">"ସମୟ ଇନପୁଟ୍‍ ପାଇଁ ଘଣ୍ଟା ମୋଡ୍‌କୁ ବଦଳାନ୍ତୁ।"</string>
    <string name="autofill_picker_accessibility_title" msgid="8469043291648711535">"ଅଟୋଫିଲ୍‍ ବିକଳ୍ପ"</string>
    <string name="autofill_save_accessibility_title" msgid="7244365268417107822">"ଅଟୋଫିଲ୍‍ ପାଇଁ ସେଭ୍‍ କରନ୍ତୁ"</string>
    <string name="autofill_error_cannot_autofill" msgid="7402758580060110371">"କଣ୍ଟେଣ୍ଟ ଅଟୋଫିଲ୍‍ କରାଯାଇ ପାରିବ ନାହିଁ"</string>
    <string name="autofill_picker_no_suggestions" msgid="3908514303773350735">"କୌଣସି ଅଟୋଫିଲ୍‍ ପରାମର୍ଶ ନାହିଁ"</string>
    <plurals name="autofill_picker_some_suggestions" formatted="false" msgid="5506565809835815274">
      <item quantity="other"><xliff:g id="COUNT">%1$s</xliff:g>ଟି ଅଟୋଫିଲ୍‍ ପରାମର୍ଶ</item>
      <item quantity="one">ଗୋଟିଏ ଅଟୋଫିଲ୍‍ ପରାମର୍ଶ</item>
    </plurals>
    <string name="autofill_save_title" msgid="327541108460384555"><b>"<xliff:g id="LABEL">%1$s</xliff:g>"</b>"କୁ ସେଭ୍ କରିବେ?"</string>
    <string name="autofill_save_title_with_type" msgid="2339135393607143594"><b>"<xliff:g id="LABEL">%2$s</xliff:g>"</b>"କୁ <xliff:g id="TYPE">%1$s</xliff:g> ସେଭ୍ କରିବେ?"</string>
    <string name="autofill_save_title_with_2types" msgid="87616102361154432"><b>"<xliff:g id="LABEL">%3$s</xliff:g>"</b>"କୁ <xliff:g id="TYPE_0">%1$s</xliff:g> ଏବଂ <xliff:g id="TYPE_1">%2$s</xliff:g> ସେଭ୍ କରିବେ?"</string>
    <string name="autofill_save_title_with_3types" msgid="4108978552969604555"><b>"<xliff:g id="LABEL">%4$s</xliff:g>"</b>"କୁ <xliff:g id="TYPE_0">%1$s</xliff:g>, <xliff:g id="TYPE_1">%2$s</xliff:g> ଏବଂ <xliff:g id="TYPE_2">%3$s</xliff:g> ସେଭ୍ କରିବେ?"</string>
    <string name="autofill_update_title" msgid="5305781141104585279"><b>"<xliff:g id="LABEL">%1$s</xliff:g>"</b>"ରେ ଅପ୍‌ଡେଟ୍ କରିବେ?"</string>
    <string name="autofill_update_title_with_type" msgid="4624181147422762233"><b>"<xliff:g id="LABEL">%2$s</xliff:g>"</b>"ରେ <xliff:g id="TYPE">%1$s</xliff:g>କୁ ଅପ୍‌ଡେଟ୍ କରିବେ।"</string>
    <string name="autofill_update_title_with_2types" msgid="2300113827053626484"><b>"<xliff:g id="LABEL">%3$s</xliff:g>"</b>"ରେ <xliff:g id="TYPE_0">%1$s</xliff:g> ଏବଂ <xliff:g id="TYPE_1">%2$s</xliff:g> ଅପ୍‌ଡେଟ୍ କରିବେ?"</string>
    <string name="autofill_update_title_with_3types" msgid="9089824354296211922"><b>"<xliff:g id="LABEL">%4$s</xliff:g>"</b>"ରେ: <xliff:g id="TYPE_0">%1$s</xliff:g>, <xliff:g id="TYPE_1">%2$s</xliff:g> ଏବଂ <xliff:g id="TYPE_2">%3$s</xliff:g> ଆଇଟମ୍‌ଗୁଡ଼ିକ ଅପ୍‌ଡେଟ୍ କରିବେ?"</string>
    <string name="autofill_save_yes" msgid="6398026094049005921">"ସେଭ୍‌ କରନ୍ତୁ"</string>
    <string name="autofill_save_no" msgid="2625132258725581787">"ନାଁ, ପଚାରିଥିବାରୁ ଧନ୍ୟବାଦ"</string>
    <string name="autofill_update_yes" msgid="310358413273276958">"ଅପ୍‍ଡେଟ୍‌ କରନ୍ତୁ"</string>
    <string name="autofill_save_type_password" msgid="5288448918465971568">"ପାସୱର୍ଡ୍"</string>
    <string name="autofill_save_type_address" msgid="4936707762193009542">"ଠିକଣା"</string>
    <string name="autofill_save_type_credit_card" msgid="7127694776265563071">"କ୍ରେଡିଟ୍ କାର୍ଡ"</string>
    <string name="autofill_save_type_username" msgid="239040540379769562">"ୟୁଜରଙ୍କ ନାମ"</string>
    <string name="autofill_save_type_email_address" msgid="5752949432129262174">"ଇମେଲ୍ ଠିକଣା"</string>
    <string name="etws_primary_default_message_earthquake" msgid="5541962250262769193">"ଶାନ୍ତ ରୁହନ୍ତୁ ଓ ନିକଟର କୌଣସି ଏକ ଆଶ୍ରୟସ୍ଥଳ ଖୋଜନ୍ତୁ"</string>
    <string name="etws_primary_default_message_tsunami" msgid="1887685943498368548">"ଉପକୂଳବର୍ତ୍ତୀ କ୍ଷେତ୍ର ଏବଂ ନଦୀର ପାର୍ଶ୍ୱ ଅଞ୍ଚଳରୁ ଏକ ଉଚ୍ଚ ଭୂମି ପରି ନିରାପଦ ସ୍ଥାନକୁ ତୁରନ୍ତ ବାହାରିଯାଆନ୍ତୁ।"</string>
    <string name="etws_primary_default_message_earthquake_and_tsunami" msgid="998797956848445862">"ଶାନ୍ତ ରୁହନ୍ତୁ ଓ ନିକଟର କୌଣସି ଏକ ଆଶ୍ରୟସ୍ଥଳ ଖୋଜନ୍ତୁ"</string>
    <string name="etws_primary_default_message_test" msgid="2709597093560037455">"ଜରୁରୀକାଳୀନ ମେସେଜ୍‍ ପରୀକ୍ଷା"</string>
    <string name="notification_reply_button_accessibility" msgid="3621714652387814344">"ଉତ୍ତର"</string>
    <string name="etws_primary_default_message_others" msgid="6293148756130398971"></string>
    <string name="mmcc_authentication_reject" msgid="5767701075994754356">"SIM କାର୍ଡକୁ ଭଏସ୍‍ ପାଇଁ ଅନୁମତି ଦିଆଯାଇନାହିଁ"</string>
    <string name="mmcc_imsi_unknown_in_hlr" msgid="5316658473301462825">"SIM କାର୍ଡକୁ ଭଏସ୍‍ ପାଇଁ ପ୍ରସ୍ତୁତ କରାଯାଇନାହିଁ"</string>
    <string name="mmcc_illegal_ms" msgid="807334478177362062">"SIM କାର୍ଡକୁ ଭଏସ୍‍ ପାଇଁ ଅନୁମତି ଦିଆଯାଇନାହିଁ"</string>
    <string name="mmcc_illegal_me" msgid="1950705155760872972">"ଫୋନକୁ ଭଏସ୍‍ ପାଇଁ ଅନୁମତି ଦିଆଯାଇନାହିଁ"</string>
    <string name="mmcc_authentication_reject_msim_template" msgid="1217031195834766479">"SIM <xliff:g id="SIMNUMBER">%d</xliff:g>ର ଅନୁମତି ନାହିଁ"</string>
    <string name="mmcc_imsi_unknown_in_hlr_msim_template" msgid="5636464607596778986">"SIM <xliff:g id="SIMNUMBER">%d</xliff:g>ର ପ୍ରାବଧାନ ନାହିଁ"</string>
    <string name="mmcc_illegal_ms_msim_template" msgid="5994323296399913454">"SIM <xliff:g id="SIMNUMBER">%d</xliff:g>ର ଅନୁମତି ନାହିଁ"</string>
    <string name="mmcc_illegal_me_msim_template" msgid="5550259730350571826">"SIM <xliff:g id="SIMNUMBER">%d</xliff:g>ର ଅନୁମତି ନାହିଁ"</string>
    <string name="popup_window_default_title" msgid="4874318849712115433">"ପପ-ଅପ୍ ୱିଣ୍ଡୋ"</string>
    <string name="slice_more_content" msgid="8504342889413274608">"+ <xliff:g id="NUMBER">%1$d</xliff:g>"</string>
    <string name="shortcut_restored_on_lower_version" msgid="4860853725206702336">"ଆପ୍‌ ଭର୍ସନ୍ ପୁରୁଣା ହୋଇଯାଇଛି କିମ୍ବା ଏହି ଶର୍ଟକଟ୍ ସହିତ କାମ କରୁନାହିଁ।"</string>
    <string name="shortcut_restore_not_supported" msgid="5028808567940014190">"ଶର୍ଟକଟ୍‍ ରିଷ୍ଟୋର୍‍ କରିହେଲା ନାହିଁ, କାରଣ ଏହି ଆପ୍‍ ବ୍ୟାକଅପ୍‍ ଏବଂ ରିଷ୍ଟୋର୍‍ ସପୋର୍ଟ କରେନାହିଁ"</string>
    <string name="shortcut_restore_signature_mismatch" msgid="2406209324521327518">"ଶର୍ଟକଟ୍‍ ରିଷ୍ଟୋର୍‍ କରିହେଲା ନାହିଁ, କାରଣ ଏହି ଆପ୍‍ର ସ୍ୱାକ୍ଷର ମେଳ ହେଉନାହିଁ"</string>
    <string name="shortcut_restore_unknown_issue" msgid="8703738064603262597">"ଶର୍ଟକଟ୍‍ ରିଷ୍ଟୋର୍‍ କରିହେଲା ନାହିଁ"</string>
    <string name="shortcut_disabled_reason_unknown" msgid="5276016910284687075">"ଶର୍ଟକଟ୍‍ ଅକ୍ଷମ କରାଯାଇଛି"</string>
    <string name="harmful_app_warning_uninstall" msgid="4837672735619532931">"ଅନଇନଷ୍ଟଲ୍‌ କରନ୍ତୁ"</string>
    <string name="harmful_app_warning_open_anyway" msgid="596432803680914321">"କୌଣସିମତେ ଖୋଲନ୍ତୁ"</string>
    <string name="harmful_app_warning_title" msgid="8982527462829423432">"ହାନିକାରକ ଆପ୍‌ ଚିହ୍ନଟ ହୋଇଛି"</string>
    <string name="slices_permission_request" msgid="8484943441501672932">"<xliff:g id="APP_0">%1$s</xliff:g>, <xliff:g id="APP_2">%2$s</xliff:g> ସ୍ଲାଇସ୍‌କୁ ଦେଖାଇବା ପାଇଁ ଚାହେଁ"</string>
    <string name="screenshot_edit" msgid="7867478911006447565">"ଏଡିଟ୍ କରନ୍ତୁ"</string>
    <string name="volume_dialog_ringer_guidance_vibrate" msgid="8902050240801159042">"କଲ୍ ଓ ବିଜ୍ଞପ୍ତିଗୁଡ଼ିକ ଭାଇବ୍ରେଟ୍ ହେବ"</string>
    <string name="volume_dialog_ringer_guidance_silent" msgid="2128975224280276122">"କଲ୍ ଓ ବିଜ୍ଞପ୍ତିଗୁଡ଼ିକୁ ନିଃଶବ୍ଦ କରିଦିଆଯିବ"</string>
    <string name="notification_channel_system_changes" msgid="5072715579030948646">"ସିଷ୍ଟମ୍‌ରେ ପରିବର୍ତ୍ତନ"</string>
    <string name="notification_channel_do_not_disturb" msgid="6766940333105743037">"ବିରକ୍ତ କରନ୍ତୁ ନାହିଁ"</string>
    <string name="zen_upgrade_notification_visd_title" msgid="3288313883409759733">"ନୂଆ: \"ବିରକ୍ତ କରନ୍ତୁ ନାହିଁ\" ମୋଡ୍‌ ଅନ୍‌ ଥିବା ଯୋଗୁଁ ବିଜ୍ଞପ୍ତି ଲୁଚାଇ ଦିଆଯାଉଛି"</string>
    <string name="zen_upgrade_notification_visd_content" msgid="5533674060311631165">"ଅଧିକ ଜାଣିବାକୁ ଟ୍ୟାପ୍‌ କରନ୍ତୁ ଏବଂ ବଦଳାନ୍ତୁ।"</string>
    <string name="zen_upgrade_notification_title" msgid="3799603322910377294">"’ବିରକ୍ତ କରନ୍ତୁ ନାହିଁ’ ବଦଳିଯାଇଛି"</string>
    <string name="zen_upgrade_notification_content" msgid="1794994264692424562">"କ’ଣ ଅବରୋଧ ହୋଇଛି ଯାଞ୍ଚ କରିବା ପାଇଁ ଟାପ୍ କରନ୍ତୁ।"</string>
    <string name="notification_app_name_system" msgid="4205032194610042794">"ସିଷ୍ଟମ୍‌"</string>
    <string name="notification_app_name_settings" msgid="7751445616365753381">"ସେଟିଙ୍ଗ"</string>
    <string name="notification_appops_camera_active" msgid="5050283058419699771">"କ୍ୟାମେରା"</string>
    <string name="notification_appops_microphone_active" msgid="4335305527588191730">"ମାଇକ୍ରୋଫୋନ୍"</string>
    <string name="notification_appops_overlay_active" msgid="633813008357934729">"ଆପଣଙ୍କ ସ୍କ୍ରୀନ୍ ଉପରେ ଥିବା ଅନ୍ୟ ଆପ୍‌ ଉପରେ ଦେଖାଦେବ"</string>
    <string name="dynamic_mode_notification_channel_name" msgid="2348803891571320452">"ନିୟମିତ ମୋଡ୍‍ ସୂଚନା ବିଜ୍ଞପ୍ତି"</string>
    <string name="dynamic_mode_notification_title" msgid="508815255807182035">"ସାଧାରଣ ଭାବରେ ଚାର୍ଜ୍ କରିବା ପୂର୍ବରୁ ବ୍ୟାଟେରୀ ସରିଯାଇପାରେ"</string>
    <string name="dynamic_mode_notification_summary" msgid="2541166298550402690">"ବ୍ୟାଟେରୀର ସମୟକୁ ବଢ଼ାଇବା ପାଇଁ ବ୍ୟଟେରୀ ସେଭର୍‍କୁ କାର୍ଯ୍ୟକାରୀ କରାଯାଇଛି"</string>
    <string name="battery_saver_notification_channel_name" msgid="2083316159716201806">"ବ୍ୟାଟେରୀ ସେଭର୍"</string>
    <string name="battery_saver_sticky_disabled_notification_title" msgid="6376147579378764641">"ବ୍ୟାଟେରୀ ଟାର୍ଜ କମ୍ ନହେବା ପର୍ଯ୍ୟନ୍ତ ବ୍ୟାଟେରୀ ସେଭର୍‌ ପୁନଃସକ୍ରିୟ ହୁଏ ନାହିଁ"</string>
    <string name="battery_saver_sticky_disabled_notification_summary" msgid="8090192609249817945">"ବ୍ୟାଟେରୀ ଏକ ପର୍ଯ୍ୟାପ୍ତ ସ୍ତର ପର୍ଯ୍ୟନ୍ତ ଚାର୍ଜ ହୋଇଛି। ବ୍ୟାଟେରୀ ପୁଣି କମ୍ ନହେବା ପର୍ଯ୍ୟନ୍ତ ବ୍ୟାଟେରୀ ସେଭର୍‌ ପୁନଃସକ୍ରିୟ ହେବନାହିଁ।"</string>
    <string name="battery_saver_charged_notification_title" product="default" msgid="2960978289873161288">"ଫୋନ୍ <xliff:g id="CHARGE_LEVEL">%1$s</xliff:g> ଚାର୍ଜ ହୋଇଛି"</string>
    <string name="battery_saver_charged_notification_title" product="tablet" msgid="7555713825806482451">"ଟାବ୍‌ଲେଟ୍‌ <xliff:g id="CHARGE_LEVEL">%1$s</xliff:g> ଚାର୍ଜ ହୋଇଛି"</string>
    <string name="battery_saver_charged_notification_title" product="device" msgid="5954873381559605660">"ଡିଭାଇସ୍ <xliff:g id="CHARGE_LEVEL">%1$s</xliff:g> ଚାର୍ଜ ହୋଇଛି"</string>
    <string name="battery_saver_off_notification_summary" msgid="1374222493681267143">"ବ୍ୟାଟେରୀ ସେଭର୍ ବନ୍ଦ ଅଛି ବୈଶିଷ୍ଟ୍ୟ ଆଉ ପ୍ରତିବନ୍ଧିତ ନୁହେଁ।"</string>
    <string name="battery_saver_off_alternative_notification_summary" msgid="4340727818546508436">"ବ୍ୟାଟେରୀ ସେଭର୍‌ ବନ୍ଦ ଅଛି। ବୈଶିଷ୍ଟ୍ୟ ଆଉ ପ୍ରତିବନ୍ଧିତ ନୁହେଁ।"</string>
    <string name="mime_type_folder" msgid="7111951698626315204">"ଫୋଲ୍ଡର୍"</string>
    <string name="mime_type_apk" msgid="5518003630972506900">"Android ଆପ୍ଲିକେସନ୍"</string>
    <string name="mime_type_generic" msgid="6833871596845900027">"ଫାଇଲ୍"</string>
    <string name="mime_type_generic_ext" msgid="8450275970061657174">"<xliff:g id="EXTENSION">%1$s</xliff:g> ଫାଇଲ୍"</string>
    <string name="mime_type_audio" msgid="6289777657172050926">"ଅଡିଓ"</string>
    <string name="mime_type_audio_ext" msgid="3270880987725816210">"<xliff:g id="EXTENSION">%1$s</xliff:g> ଅଡିଓ"</string>
    <string name="mime_type_video" msgid="4093025777317307426">"ଭିଡିଓ"</string>
    <string name="mime_type_video_ext" msgid="5643771615714173159">"<xliff:g id="EXTENSION">%1$s</xliff:g> ଭିଡିଓ"</string>
    <string name="mime_type_image" msgid="3144284451605236371">"ଛବି"</string>
    <string name="mime_type_image_ext" msgid="1514613218742736590">"<xliff:g id="EXTENSION">%1$s</xliff:g> ଛବି"</string>
    <string name="mime_type_compressed" msgid="1645486037074943257">"ଆର୍କାଇଭ୍ କରନ୍ତୁ"</string>
    <string name="mime_type_compressed_ext" msgid="4232293058067801528">"<xliff:g id="EXTENSION">%1$s</xliff:g> ଆର୍କାଇଭ୍"</string>
    <string name="mime_type_document" msgid="1596838147256375966">"ଡକ୍ୟୁମେଣ୍ଟ"</string>
    <string name="mime_type_document_ext" msgid="6327266601345501281">"<xliff:g id="EXTENSION">%1$s</xliff:g> ଡକ୍ୟୁମେଣ୍ଟ"</string>
    <string name="mime_type_spreadsheet" msgid="2639138255207123557">"ସ୍ପ୍ରେଡ୍‍ସିଟ୍"</string>
    <string name="mime_type_spreadsheet_ext" msgid="5508653032786106725">"<xliff:g id="EXTENSION">%1$s</xliff:g> ସ୍ପ୍ରେଡ୍‌ସିଟ୍"</string>
    <string name="mime_type_presentation" msgid="6145604688774787357">"ଉପସ୍ଥାପନା"</string>
    <string name="mime_type_presentation_ext" msgid="2982650207774823437">"<xliff:g id="EXTENSION">%1$s</xliff:g> ଉପସ୍ଥାପନା"</string>
    <string name="car_loading_profile" msgid="3545132581795684027">"ଲୋଡ୍ ହେଉଛି"</string>
    <plurals name="file_count" formatted="false" msgid="1628600959752419449">
      <item quantity="other"><xliff:g id="FILE_NAME_2">%s</xliff:g> + <xliff:g id="COUNT_3">%d</xliff:g>ଟି ଫାଇଲ୍</item>
      <item quantity="one"><xliff:g id="FILE_NAME_0">%s</xliff:g> + <xliff:g id="COUNT_1">%d</xliff:g>ଟି ଫାଇଲ୍</item>
    </plurals>
    <string name="chooser_no_direct_share_targets" msgid="997970693708458895">"ସିଧାସଳଖ ସେୟାର୍ ସୁବିଧା ଉପଲବ୍ଧ ନାହିଁ"</string>
    <string name="chooser_all_apps_button_label" msgid="3631524352936289457">"ଆପ୍ସ ତାଲିକା"</string>
</resources><|MERGE_RESOLUTION|>--- conflicted
+++ resolved
@@ -552,23 +552,11 @@
   <string-array name="fingerprint_error_vendor">
   </string-array>
     <string name="fingerprint_icon_content_description" msgid="2340202869968465936">"ଆଙ୍ଗୁଠି ଚିହ୍ନ ଆଇକନ୍"</string>
-<<<<<<< HEAD
-    <!-- no translation found for permlab_manageFace (7262837876352591553) -->
-    <skip />
-    <string name="permdesc_manageFace" msgid="8919637120670185330">"ବ୍ୟବହାର ପାଇଁ ଆପ୍‍କୁ ଫେସିଆଲ୍‍ ଟେମ୍ପଲେଟ୍‍ ଯୋଡିବା ଓ ଡିଲିଟ୍‍ ର ପଦ୍ଧତି ପାଇଁ ଅନୁମତି ଦିଅନ୍ତୁ।"</string>
-    <!-- no translation found for permlab_useFaceAuthentication (2565716575739037572) -->
-    <skip />
-    <!-- no translation found for permdesc_useFaceAuthentication (4712947955047607722) -->
-    <skip />
-    <!-- no translation found for face_recalibrate_notification_name (1913676850645544352) -->
-    <skip />
-=======
     <string name="permlab_manageFace" msgid="7262837876352591553">"ଫେସ୍ ଅନ୍‌ଲକ୍ ହାର୍ଡୱେର୍ ପରିଚାଳନା କରନ୍ତୁ"</string>
     <string name="permdesc_manageFace" msgid="8919637120670185330">"ବ୍ୟବହାର ପାଇଁ ଆପ୍‍କୁ ଫେସିଆଲ୍‍ ଟେମ୍ପଲେଟ୍‍ ଯୋଡିବା ଓ ଡିଲିଟ୍‍ ର ପଦ୍ଧତି ପାଇଁ ଅନୁମତି ଦିଅନ୍ତୁ।"</string>
     <string name="permlab_useFaceAuthentication" msgid="2565716575739037572">"ଫେସ୍ ଅନ୍‌ଲକ୍ ହାର୍ଡୱେର୍ ବ୍ୟବହାର କରନ୍ତୁ"</string>
     <string name="permdesc_useFaceAuthentication" msgid="4712947955047607722">"ପ୍ରାମାଣିକତା ପାଇଁ ଫେସ୍ ଅନ୍‌ଲକ୍ ହାର୍ଡୱେର୍‌ର ବ୍ୟବହାର ପାଇଁ ଆପ୍‍କୁ ଅନୁମତି ଦିଅନ୍ତୁ।"</string>
     <string name="face_recalibrate_notification_name" msgid="1913676850645544352">"ଫେସ୍ ଅନ୍‌ଲକ୍"</string>
->>>>>>> dbf9e87c
     <string name="face_recalibrate_notification_title" msgid="4087620069451499365">"ଆପଣଙ୍କର ମୁହଁ ପୁଣି-ଏନ୍‍ରୋଲ୍ କରନ୍ତୁ"</string>
     <string name="face_recalibrate_notification_content" msgid="5530308842361499835">"ଚିହ୍ନଟକରଣକୁ ଉନ୍ନତ କରିବା ପାଇଁ, ଦୟାକରି ଆପଣଙ୍କର ମୁହଁ ପୁଣି-ଏନ୍‍ରୋଲ୍ କରନ୍ତୁ।"</string>
     <string name="face_acquired_insufficient" msgid="2767330364802375742">"ମୁହଁର ଡାଟା କ୍ୟାପଚର୍ ହେଲାନାହିଁ। ପୁଣି ଚେଷ୍ଟା କରନ୍ତୁ।"</string>
@@ -581,11 +569,7 @@
     <string name="face_acquired_too_right" msgid="3667075962661863218">"ବାମ ପଟକୁ ଫୋନ୍ ଘୁଞ୍ଚାନ୍ତୁ।"</string>
     <string name="face_acquired_too_left" msgid="3148242963894703424">"ଡାହାଣ ପଟକୁ ଫୋନ୍ ଘୁଞ୍ଚାନ୍ତୁ।"</string>
     <string name="face_acquired_poor_gaze" msgid="5606479370806754905">"ଦୟାକରି ଆପଣଙ୍କ ଡିଭାଇସ୍‌କୁ ସିଧାସଳଖ ଦେଖନ୍ତୁ।"</string>
-<<<<<<< HEAD
-    <string name="face_acquired_not_detected" msgid="4885504661626728809">"ଆପଣଙ୍କର ମୁହଁ ଦେଖି ପାରୁନାହିଁ। ଫୋନ୍‌କୁ ଦେଖନ୍ତୁ।"</string>
-=======
     <string name="face_acquired_not_detected" msgid="1879714205006680222">"ଆପଣଙ୍କ ମୁହଁକୁ ଫୋନ୍ ସାମ୍ନାରେ ସିଧାସଳଖ ରଖନ୍ତୁ।"</string>
->>>>>>> dbf9e87c
     <string name="face_acquired_too_much_motion" msgid="3149332171102108851">"ଅତ୍ୟଧିକ ଅସ୍ଥିର। ଫୋନ୍‍କୁ ସ୍ଥିର ଭାବେ ଧରନ୍ତୁ।"</string>
     <string name="face_acquired_recalibrate" msgid="8077949502893707539">"ଦୟାକରି ଆପଣଙ୍କର ମୁହଁ ପୁଣି-ଏନ୍‍ରୋଲ୍ କରନ୍ତୁ।"</string>
     <string name="face_acquired_too_different" msgid="7663983770123789694">"ଆଉ ମୁହଁ ଚିହ୍ନଟ କରିହେଲା ନାହିଁ। ପୁଣି ଚେଷ୍ଟା କରନ୍ତୁ।"</string>
@@ -594,26 +578,6 @@
     <string name="face_acquired_tilt_too_extreme" msgid="4019954263012496468">"ଆପଣଙ୍କର ମୁଣ୍ଡକୁ ଟିକିଏ ବୁଲାନ୍ତୁ।"</string>
     <string name="face_acquired_roll_too_extreme" msgid="6312973147689664409">"ଆପଣଙ୍କର ମୁଣ୍ଡକୁ ଟିକିଏ ବୁଲାନ୍ତୁ।"</string>
     <string name="face_acquired_obscured" msgid="5357207702967893283">"ଆପଣଙ୍କର ମୁହଁ ଲୁଚାଉଥିବା ଜିନିଷକୁ କାଢ଼ି ଦିଅନ୍ତୁ।"</string>
-<<<<<<< HEAD
-    <string name="face_acquired_sensor_dirty" msgid="2535761002815565222">"ସ୍କ୍ରିନ୍‍ର ଉପର ପ୍ରାନ୍ତରେ ଥିବା ସେନ୍ସର୍‍କୁ ଖାଲି କରନ୍ତୁ।"</string>
-  <string-array name="face_acquired_vendor">
-  </string-array>
-    <string name="face_error_hw_not_available" msgid="396883585636963908">"ମୁହଁ ଚିହ୍ନଟ କରିପାରିଲା ନାହିଁ। ହାର୍ଡୱେୟାର୍ ଉପଲବ୍ଧ ନାହିଁ।"</string>
-    <!-- no translation found for face_error_timeout (981512090365729465) -->
-    <skip />
-    <string name="face_error_no_space" msgid="2712120617457553825">"ନୂଆ ମୁହଁ ଡାଟା ଷ୍ଟୋର୍ ହେବ ନାହିଁ। ପ୍ରଥମେ ପୁରୁଣାକୁ ଡିଲିଟ୍ କରନ୍ତୁ।"</string>
-    <string name="face_error_canceled" msgid="283945501061931023">"ଫେସ୍‍ର ଅପରେଶନ୍‍ କ୍ୟାନ୍ସଲ୍‍ ହୋ‍ଇଗଲା"</string>
-    <!-- no translation found for face_error_user_canceled (5317030072349668946) -->
-    <skip />
-    <string name="face_error_lockout" msgid="3407426963155388504">"ବାରମ୍ବାର ଚେଷ୍ଟା। ପରେ ପୁଣିଥରେ ଚେଷ୍ଟା କରନ୍ତୁ।"</string>
-    <!-- no translation found for face_error_lockout_permanent (4723594314443097159) -->
-    <skip />
-    <string name="face_error_unable_to_process" msgid="4940944939691171539">"ମୁହଁ ଚିହ୍ନଟ କରିପାରିଲା ନାହିଁ। ପୁଣି ଚେଷ୍ଟା କରନ୍ତୁ।"</string>
-    <!-- no translation found for face_error_not_enrolled (4016937174832839540) -->
-    <skip />
-    <!-- no translation found for face_error_hw_not_present (8302690289757559738) -->
-    <skip />
-=======
     <string name="face_acquired_sensor_dirty" msgid="7905138627046865579">"କଳା ବାର୍ ସମେତ ଆପଣଙ୍କ ସ୍କ୍ରିନ୍‌ର ଶୀର୍ଷକୁ ସଫା କରନ୍ତୁ"</string>
   <string-array name="face_acquired_vendor">
   </string-array>
@@ -627,7 +591,6 @@
     <string name="face_error_unable_to_process" msgid="4940944939691171539">"ମୁହଁ ଚିହ୍ନଟ କରିପାରିଲା ନାହିଁ। ପୁଣି ଚେଷ୍ଟା କରନ୍ତୁ।"</string>
     <string name="face_error_not_enrolled" msgid="4016937174832839540">"ଆପଣ ଫେସ୍ ଅନ୍‌ଲକ୍ ସେଟ୍ ଅପ୍ କରିନାହାଁନ୍ତି"</string>
     <string name="face_error_hw_not_present" msgid="8302690289757559738">"ଏହି ଡିଭାଇସ୍‌ରେ ଫେସ୍ ଅନ୍‌ଲକ୍ ସମର୍ଥିତ ନୁହେଁ।"</string>
->>>>>>> dbf9e87c
     <string name="face_name_template" msgid="7004562145809595384">"<xliff:g id="FACEID">%d</xliff:g>ଙ୍କ ଫେସ୍‍"</string>
   <string-array name="face_error_vendor">
   </string-array>
