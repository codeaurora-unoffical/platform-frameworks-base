<?xml version="1.0" encoding="UTF-8"?>
<!-- 
/* //device/apps/common/assets/res/any/strings.xml
**
** Copyright 2006, The Android Open Source Project
**
** Licensed under the Apache License, Version 2.0 (the "License");
** you may not use this file except in compliance with the License.
** You may obtain a copy of the License at
**
**     http://www.apache.org/licenses/LICENSE-2.0
**
** Unless required by applicable law or agreed to in writing, software
** distributed under the License is distributed on an "AS IS" BASIS,
** WITHOUT WARRANTIES OR CONDITIONS OF ANY KIND, either express or implied.
** See the License for the specific language governing permissions and
** limitations under the License.
*/
 -->

<resources xmlns:android="http://schemas.android.com/apk/res/android"
    xmlns:xliff="urn:oasis:names:tc:xliff:document:1.2">
    <string name="byteShort" msgid="8340973892742019101">"B"</string>
    <string name="kilobyteShort" msgid="7542884022844556968">"के.बि."</string>
    <string name="megabyteShort" msgid="6355851576770428922">"MB"</string>
    <string name="gigabyteShort" msgid="3259882455212193214">"GB"</string>
    <string name="terabyteShort" msgid="231613018159186962">"TB"</string>
    <string name="petabyteShort" msgid="5637816680144990219">"PB"</string>
    <string name="fileSizeSuffix" msgid="8897567456150907538">"<xliff:g id="NUMBER">%1$s</xliff:g> <xliff:g id="UNIT">%2$s</xliff:g>"</string>
    <string name="untitled" msgid="4638956954852782576">"&lt;बिना शीर्षक&gt;"</string>
    <string name="emptyPhoneNumber" msgid="7694063042079676517">"(कुनै फोन नम्बर छैन)"</string>
    <string name="unknownName" msgid="6867811765370350269">"अज्ञात"</string>
    <string name="defaultVoiceMailAlphaTag" msgid="2660020990097733077">"भ्वाइस मेल"</string>
    <string name="defaultMsisdnAlphaTag" msgid="2850889754919584674">"MSISDN१"</string>
    <string name="mmiError" msgid="5154499457739052907">"जडान समस्या वा अमान्य MMI कोड।"</string>
    <string name="mmiFdnError" msgid="5224398216385316471">"अपरेशन निश्चित डायल नम्बरहरूको लागि मात्र प्रतिबन्धित छ।"</string>
    <string name="mmiErrorWhileRoaming" msgid="762488890299284230">"तपाईं रोमिङमा हुनुहुँदा तपाईंको फोनबाट कल फर्वार्ड गर्ने सम्बन्धी सेटिङहरू परिवर्तन गर्न सकिँदैन।"</string>
    <string name="serviceEnabled" msgid="8147278346414714315">"सेवा सक्षम पारियो।"</string>
    <string name="serviceEnabledFor" msgid="6856228140453471041">"निम्न उल्लेखितको लागि सेवा सक्षम पारियो:"</string>
    <string name="serviceDisabled" msgid="1937553226592516411">"सेवा असक्षम पारिएको छ।"</string>
    <string name="serviceRegistered" msgid="6275019082598102493">"दर्ता सफल भयो।"</string>
    <string name="serviceErased" msgid="1288584695297200972">"मेटाइ सफल थियो।"</string>
    <string name="passwordIncorrect" msgid="7612208839450128715">"गलत पासवर्ड।"</string>
    <string name="mmiComplete" msgid="8232527495411698359">"MMI पुरा भयो।"</string>
    <string name="badPin" msgid="9015277645546710014">"तपाईंले टाइप गर्नुभएको पुरानो PIN सही छैन।"</string>
    <string name="badPuk" msgid="5487257647081132201">"तपाईंले टाइप गर्नुभएको PUK सही छैन।"</string>
    <string name="mismatchPin" msgid="609379054496863419">"तपाईंले टाइप गर्नुभएको PIN मेल खाँदैन।"</string>
    <string name="invalidPin" msgid="3850018445187475377">"४ देखि ८ वटा नम्बर भएको एउटा PIN टाइप गर्नुहोस्।"</string>
    <string name="invalidPuk" msgid="8761456210898036513">"८ वटा नम्बरहरू वा सो भन्दा लामो एउटा PUK टाइप गर्नुहोस्।"</string>
    <string name="needPuk" msgid="919668385956251611">"तपाईंको SIM कार्ड PUK-लक छ। यसलाई अनलक गर्न PUK कोड टाइप गर्नुहोस्।"</string>
    <string name="needPuk2" msgid="4526033371987193070">"SIM कार्ड अनलक गर्न PUK2 टाइप गर्नुहोस्।"</string>
    <string name="enablePin" msgid="209412020907207950">"असफल, SIM/RUIM बन्द छ।"</string>
    <plurals name="pinpuk_attempts" formatted="false" msgid="1251012001539225582">
      <item quantity="other">तपाईंसँग SIM बन्द हुनु अघि <xliff:g id="NUMBER_1">%d</xliff:g> बाँकी प्रयासहरू छन्।</item>
      <item quantity="one">तपाईंसँग SIM बन्द हुनु अघि <xliff:g id="NUMBER_0">%d</xliff:g> प्रयास बाँकी छ।</item>
    </plurals>
    <string name="imei" msgid="2625429890869005782">"IMEI"</string>
    <string name="meid" msgid="4841221237681254195">"MEID"</string>
    <string name="ClipMmi" msgid="6952821216480289285">"आगमन कलर ID"</string>
    <string name="ClirMmi" msgid="7784673673446833091">"बाहिरिने कलर ID"</string>
    <string name="ColpMmi" msgid="3065121483740183974">"लाइन ID जोडियो"</string>
    <string name="ColrMmi" msgid="4996540314421889589">"जोडिएको लाइन ID प्रतिबन्ध"</string>
    <string name="CfMmi" msgid="5123218989141573515">"कल अगाडि बढाउँदै"</string>
    <string name="CwMmi" msgid="9129678056795016867">"कल प्रतिक्षा"</string>
    <string name="BaMmi" msgid="455193067926770581">"कल ब्यारिङ"</string>
    <string name="PwdMmi" msgid="7043715687905254199">"पासवर्ड परिवर्तन"</string>
    <string name="PinMmi" msgid="3113117780361190304">"PIN परिवर्तन"</string>
    <string name="CnipMmi" msgid="3110534680557857162">"प्रस्तुत नम्बरमा कल गर्दै"</string>
    <string name="CnirMmi" msgid="3062102121430548731">"कल गर्ने अंक रोकेको छ।"</string>
    <string name="ThreeWCMmi" msgid="9051047170321190368">"कल गर्ने तिन तरिका"</string>
    <string name="RuacMmi" msgid="7827887459138308886">"नचाहिएका रिसउठ्दा कलहरूको अस्वीकार"</string>
    <string name="CndMmi" msgid="3116446237081575808">"कलिङ नम्बर प्रदान गर्ने"</string>
    <string name="DndMmi" msgid="1265478932418334331">"बाधा नगर्नुहोस्"</string>
    <string name="CLIRDefaultOnNextCallOn" msgid="429415409145781923">"सीमति गर्न पूर्वनिर्धारित कलर ID, अर्को कल: सीमति गरिएको"</string>
    <string name="CLIRDefaultOnNextCallOff" msgid="3092918006077864624">"कलर ID पूर्वनिर्धारितको लागि रोकावट छ। अर्को कल: रोकावट छैन"</string>
    <string name="CLIRDefaultOffNextCallOn" msgid="6179425182856418465">"कलर ID पूर्वनिर्धारितदेखि प्रतिबन्धित छैन। अर्को कल: प्रतिबन्धित छ"</string>
    <string name="CLIRDefaultOffNextCallOff" msgid="2567998633124408552">"कलर ID पूर्वनिर्धारितको लागि रोकावट छैन। अर्को कल: रोकावट छैन"</string>
    <string name="serviceNotProvisioned" msgid="8614830180508686666">"सेवाको व्यवस्था छैन।"</string>
    <string name="CLIRPermanent" msgid="3377371145926835671">"तपाईं कलर ID सेटिङ परिवर्तन गर्न सक्नुहुन्न।"</string>
    <string name="RestrictedOnDataTitle" msgid="5221736429761078014">"कुनै पनि मोबाइल डेटा सेवा उपलब्ध छैन"</string>
    <string name="RestrictedOnEmergencyTitle" msgid="6855466023161191166">"आपतकालीन कल सेवा उपलब्ध छैन"</string>
    <string name="RestrictedOnNormalTitle" msgid="3179574012752700984">"कुनै पनि भ्वाइस सेवा उपलब्ध छैन"</string>
    <string name="RestrictedOnAllVoiceTitle" msgid="8037246983606545202">"कुनै पनि भ्वाइस वा आपातकालीन कल सेवा उपलब्ध छैन"</string>
    <string name="RestrictedStateContent" msgid="6538703255570997248">"तपाईंको सेवा प्रदायकले अस्थायी रूपमा निष्क्रिय पार्नुभएको"</string>
    <string name="RestrictedStateContentMsimTemplate" msgid="673416791370248176">"SIM <xliff:g id="SIMNUMBER">%d</xliff:g> का लागि तपाईंको सेवा प्रदायकले अस्थायी रूपमा निष्क्रिय पार्नुभएको"</string>
    <string name="NetworkPreferenceSwitchTitle" msgid="6982395015324165258">"मोबाइल नेटवर्कमाथि पहुँच राख्न सकिएन"</string>
    <string name="NetworkPreferenceSwitchSummary" msgid="509327194863482733">"रुचाइएको नेटवर्क परिवर्तन गरी हेर्नुहोस्‌। परिवर्तन गर्न ट्याप गर्नुहोस्‌।"</string>
    <string name="EmergencyCallWarningTitle" msgid="813380189532491336">"आपतकालीन कल सेवा अनुपलब्ध छ"</string>
    <string name="EmergencyCallWarningSummary" msgid="1899692069750260619">"Wi‑Fi मार्फत आपतकालीन कल गर्न सकिँदैन"</string>
    <string name="notification_channel_network_alert" msgid="4427736684338074967">"अलर्टहरू"</string>
    <string name="notification_channel_call_forward" msgid="2419697808481833249">"कल फर्वार्ड गर्ने सेवा"</string>
    <string name="notification_channel_emergency_callback" msgid="6686166232265733921">"आपतकालीन कलब्याक मोड"</string>
    <string name="notification_channel_mobile_data_status" msgid="4575131690860945836">"मोबाइल डेटाको स्थिति"</string>
    <string name="notification_channel_sms" msgid="3441746047346135073">"SMS सन्देशहरू"</string>
    <string name="notification_channel_voice_mail" msgid="3954099424160511919">"भ्वाइस मेल सन्देशहरू"</string>
    <string name="notification_channel_wfc" msgid="2130802501654254801">"Wi-Fi कल"</string>
    <string name="notification_channel_sim" msgid="4052095493875188564">"SIM को स्थिति"</string>
    <string name="notification_channel_sim_high_prio" msgid="1787666807724243207">"उच्च प्राथमिकता रहेको SIM को स्थिति"</string>
    <string name="peerTtyModeFull" msgid="6165351790010341421">"सहकर्मी अनुरोध गरियो। TTY मोड पूर्ण"</string>
    <string name="peerTtyModeHco" msgid="5728602160669216784">"सहकर्मी अनुरोध गरियो। TTY मोड HCO"</string>
    <string name="peerTtyModeVco" msgid="1742404978686538049">"सहकर्मी अनुरोध गरियो। TTY मोड VCO"</string>
    <string name="peerTtyModeOff" msgid="3280819717850602205">"सहकर्मी अनुरोध गरियो। TTY मोड निस्कृय"</string>
    <string name="serviceClassVoice" msgid="1258393812335258019">"आवाज"</string>
    <string name="serviceClassData" msgid="872456782077937893">"डेटा"</string>
    <string name="serviceClassFAX" msgid="5566624998840486475">"फ्याक्स"</string>
    <string name="serviceClassSMS" msgid="2015460373701527489">"SMS"</string>
    <string name="serviceClassDataAsync" msgid="4523454783498551468">"Async"</string>
    <string name="serviceClassDataSync" msgid="7530000519646054776">"सिंक गर्नुहोस्"</string>
    <string name="serviceClassPacket" msgid="6991006557993423453">"प्याकेट"</string>
    <string name="serviceClassPAD" msgid="3235259085648271037">"PAD"</string>
    <string name="roamingText0" msgid="7170335472198694945">"रोमिङ सूचक खुला"</string>
    <string name="roamingText1" msgid="5314861519752538922">"रोमिङ सूचक बन्द"</string>
    <string name="roamingText2" msgid="8969929049081268115">"रोमिङ सूचक फ्ल्यास गर्दै"</string>
    <string name="roamingText3" msgid="5148255027043943317">"छिमेकबाट बाहिर"</string>
    <string name="roamingText4" msgid="8808456682550796530">"बिल्डिङको बाहिर"</string>
    <string name="roamingText5" msgid="7604063252850354350">"रोमिङ - उपयुक्त प्रणाली"</string>
    <string name="roamingText6" msgid="2059440825782871513">"रोमिङ - उपलब्ध प्रणाली"</string>
    <string name="roamingText7" msgid="7112078724097233605">"रोमिङ - एलियन्सर पार्टनर"</string>
    <string name="roamingText8" msgid="5989569778604089291">"रोमिङ - प्रिमियम पार्टनर"</string>
    <string name="roamingText9" msgid="7969296811355152491">"रोमिङ - पूर्ण सेवा कार्यक्षमता अवस्था"</string>
    <string name="roamingText10" msgid="3992906999815316417">"रोमिङ - आङ्शिक सेवा प्रकार्यता"</string>
    <string name="roamingText11" msgid="4154476854426920970">"रोमिङ ध्वजा चालु छ"</string>
    <string name="roamingText12" msgid="1189071119992726320">"रोमिङ ब्यानर बन्द छ"</string>
    <string name="roamingTextSearching" msgid="8360141885972279963">"सेवाको खोजी गर्दै…"</string>
    <string name="wfcRegErrorTitle" msgid="3855061241207182194">"Wi-Fi कलिङ सेटअप गर्न सकिएन"</string>
  <string-array name="wfcOperatorErrorAlertMessages">
    <item msgid="3910386316304772394">"Wi-Fi मार्फत कलहरू गर्न र सन्देशहरू पठाउन सबभन्दा पहिला आफ्नो सेवा प्रदायकलाई यो सेवा सेट गर्न भन्नुहोस्। त्यसपछि सेटिङहरूबाट Wi-Fi कलिङलाई सक्रिय पार्नुहोस्। (त्रुटिसम्बन्धी कोड: <xliff:g id="CODE">%1$s</xliff:g>)"</item>
  </string-array>
  <string-array name="wfcOperatorErrorNotificationMessages">
    <item msgid="7372514042696663278">"तपाईंको सेवा प्रदायकमार्फत Wi-Fi कलिङ सुविधा दर्ता गर्ने क्रममा देखिएको समस्या: <xliff:g id="CODE">%1$s</xliff:g>"</item>
  </string-array>
    <!-- no translation found for wfcSpnFormat_spn (4998685024207291232) -->
    <skip />
    <string name="wfcSpnFormat_spn_wifi_calling" msgid="136001023263502280">"<xliff:g id="SPN">%s</xliff:g> Wi-Fi कलिङ"</string>
    <string name="wfcSpnFormat_spn_wifi_calling_vo_hyphen" msgid="1730997175789582756">"<xliff:g id="SPN">%s</xliff:g> Wi-Fi कलिङ"</string>
    <string name="wfcSpnFormat_wlan_call" msgid="2533371081782489793">"WLAN कल"</string>
    <string name="wfcSpnFormat_spn_wlan_call" msgid="2315240198303197168">"<xliff:g id="SPN">%s</xliff:g> WLAN कल"</string>
    <string name="wfcSpnFormat_spn_wifi" msgid="6546481665561961938">"<xliff:g id="SPN">%s</xliff:g> Wi-Fi"</string>
    <string name="wfcSpnFormat_wifi_calling_bar_spn" msgid="1726178784338466265">"Wifi कलिङ | <xliff:g id="SPN">%s</xliff:g>"</string>
    <string name="wfcSpnFormat_spn_vowifi" msgid="4444638298656953681">"<xliff:g id="SPN">%s</xliff:g> VoWifi"</string>
    <string name="wfcSpnFormat_wifi_calling" msgid="4990486735013125329">"Wi-Fi कलिङ"</string>
    <string name="wfcSpnFormat_wifi" msgid="1892673884655959773">"Wi-Fi"</string>
    <string name="wfcSpnFormat_wifi_calling_wo_hyphen" msgid="1336669776254502831">"WiFi कलिङ"</string>
    <string name="wfcSpnFormat_vowifi" msgid="1765176406171272629">"VoWifi"</string>
    <string name="wifi_calling_off_summary" msgid="8720659586041656098">"निष्क्रिय"</string>
    <string name="wfc_mode_wifi_preferred_summary" msgid="7335489823608689868">"Wi-Fi मार्फत कल गर्नुहोस्"</string>
    <string name="wfc_mode_cellular_preferred_summary" msgid="7081742743152286290">"मोबाइल नेटवर्कमार्फत कल गर्नुहोस्"</string>
    <string name="wfc_mode_wifi_only_summary" msgid="2379919155237869320">"Wi-Fi मात्र"</string>
    <string name="cfTemplateNotForwarded" msgid="1683685883841272560">"<xliff:g id="BEARER_SERVICE_CODE">{0}</xliff:g>: अगाडि पठाइएको छैन"</string>
    <string name="cfTemplateForwarded" msgid="1302922117498590521">"<xliff:g id="BEARER_SERVICE_CODE">{0}</xliff:g>: <xliff:g id="DIALING_NUMBER">{1}</xliff:g>"</string>
    <string name="cfTemplateForwardedTime" msgid="9206251736527085256">"<xliff:g id="BEARER_SERVICE_CODE">{0}</xliff:g>: <xliff:g id="DIALING_NUMBER">{1}</xliff:g> पछि <xliff:g id="TIME_DELAY">{2}</xliff:g> सेकेन्ड"</string>
    <string name="cfTemplateRegistered" msgid="5073237827620166285">"<xliff:g id="BEARER_SERVICE_CODE">{0}</xliff:g>: अगाडि बढाइएको छैन"</string>
    <string name="cfTemplateRegisteredTime" msgid="6781621964320635172">"<xliff:g id="BEARER_SERVICE_CODE">{0}</xliff:g>: अगाडि बढाइएको छैन"</string>
    <string name="fcComplete" msgid="3118848230966886575">"विशेषता कोड पुरा भयो।"</string>
    <string name="fcError" msgid="3327560126588500777">"जडान समस्या वा अमान्य सुविधा कोड।"</string>
    <string name="httpErrorOk" msgid="1191919378083472204">"ठिक छ"</string>
    <string name="httpError" msgid="7956392511146698522">"एउटा नेटवर्क त्रुटि थियो।"</string>
    <string name="httpErrorLookup" msgid="4711687456111963163">"URL भेटाउन सकेन।"</string>
    <string name="httpErrorUnsupportedAuthScheme" msgid="6299980280442076799">"साइटको आधिकारिकता योजना समर्थित छैन।"</string>
    <string name="httpErrorAuth" msgid="1435065629438044534">"प्रमाणीकरण गर्न सकेन।"</string>
    <string name="httpErrorProxyAuth" msgid="1788207010559081331">"प्रोक्सी सर्भरको माध्यमद्वारा प्रमाणीकरण असफल भएको छ।"</string>
    <string name="httpErrorConnect" msgid="8714273236364640549">"सर्भरसँग जोड्न सकेन।"</string>
    <string name="httpErrorIO" msgid="2340558197489302188">"सर्भरसँग संचार गर्न सकेन। फेरि पछि कोसिस गर्नुहोस्।"</string>
    <string name="httpErrorTimeout" msgid="4743403703762883954">"सर्भर संगको सम्पर्क प्रक्रिया समय सकियो।"</string>
    <string name="httpErrorRedirectLoop" msgid="8679596090392779516">"पृष्टमा धेरै सर्भरहरूतिर पुनः निर्देशनहरू छन्।"</string>
    <string name="httpErrorUnsupportedScheme" msgid="5015730812906192208">"प्रोटोकल समर्थित छैन।"</string>
    <string name="httpErrorFailedSslHandshake" msgid="96549606000658641">"एउटा सुरक्षित जडान स्थापना गर्न सकेन।"</string>
    <string name="httpErrorBadUrl" msgid="3636929722728881972">"पृष्ठ खोल्न सकिँदैन किनभने URL अमान्य छ।"</string>
    <string name="httpErrorFile" msgid="2170788515052558676">"फाइल भेटाउन सकेन।"</string>
    <string name="httpErrorFileNotFound" msgid="6203856612042655084">"अनुरोध गरिएको फाइल भेटाउन सकेन।"</string>
    <string name="httpErrorTooManyRequests" msgid="1235396927087188253">"धेरै नै अनुरोधहरू प्रक्रियामा छन्। पछि फेरि प्रयास गर्नुहोस्।"</string>
    <string name="notification_title" msgid="8967710025036163822">"<xliff:g id="ACCOUNT">%1$s</xliff:g>को लागि साइन इन त्रुटि"</string>
    <string name="contentServiceSync" msgid="8353523060269335667">"सिङक गर्नुहोस्"</string>
    <string name="contentServiceSyncNotificationTitle" msgid="7036196943673524858">"सिंक गर्न सकिँदैन"</string>
    <string name="contentServiceTooManyDeletesNotificationDesc" msgid="4884451152168188763">"अति धेरै <xliff:g id="CONTENT_TYPE">%s</xliff:g> मेटाउने प्रयास गरियो।"</string>
    <string name="low_memory" product="tablet" msgid="6494019234102154896">"ट्याब्लेट भण्डारण खाली छैन! ठाउँ खाली गर्नको लागि केही फाइलहरू मेटाउनुहोस्।"</string>
    <string name="low_memory" product="watch" msgid="4415914910770005166">"भण्डारण भरिएको छ हेर्नुहोस्। ठाउँ खाली गर्न केही फाइलहरू मेटाउनुहोस्।"</string>
    <string name="low_memory" product="tv" msgid="516619861191025923">"TV भण्डारण पूर्ण छ। ठाउँ खाली गर्नको लागि केही फाइलहरू मेट्नुहोस्।"</string>
    <string name="low_memory" product="default" msgid="3475999286680000541">"फोन भण्डारण भरिएको छ! ठाउँ खाली गर्नको लागि केही फाइलहरू मेटाउनुहोस्।"</string>
    <plurals name="ssl_ca_cert_warning" formatted="false" msgid="5106721205300213569">
      <item quantity="other">प्रमाणपत्रका अख्तियारीहरूलाई स्थापना गरियो</item>
      <item quantity="one">प्रमाणपत्रको अख्तियारीलाई स्थापना गरियो</item>
    </plurals>
    <string name="ssl_ca_cert_noti_by_unknown" msgid="4475437862189850602">"अज्ञात तेस्रो पक्ष द्वारा"</string>
    <string name="ssl_ca_cert_noti_by_administrator" msgid="3541729986326153557">"तपाईंको कार्य प्रोफाइलका प्रशासकद्वारा"</string>
    <string name="ssl_ca_cert_noti_managed" msgid="4030263497686867141">"<xliff:g id="MANAGING_DOMAIN">%s</xliff:g> द्वारा"</string>
    <string name="work_profile_deleted" msgid="5005572078641980632">"कार्य प्रोफाइल मेटियो"</string>
    <string name="work_profile_deleted_details" msgid="6307630639269092360">"उक्त कार्य प्रोफाइलको प्रशासकीय अनुप्रयोग छैन वा बिग्रेको छ। त्यसले गर्दा, तपाईंको कार्य प्रोफाइल र सम्बन्धित डेटालाई मेटिएको छ। सहायताका लागि आफ्ना प्रशासकलाई सम्पर्क गर्नुहोस्।"</string>
    <string name="work_profile_deleted_description_dpm_wipe" msgid="8823792115612348820">"तपाईंको कार्य प्रोफाइल अब उप्रान्त यस यन्त्रमा उपलब्ध छैन"</string>
    <string name="work_profile_deleted_reason_maximum_password_failure" msgid="8986903510053359694">"पासवर्ड प्रविष्ट गर्ने अत्यधिक गलत प्रयासहरू भए"</string>
    <string name="network_logging_notification_title" msgid="6399790108123704477">"यन्त्र व्यवस्थित गरिएको छ"</string>
    <string name="network_logging_notification_text" msgid="7930089249949354026">"तपाईंको संगठनले यस यन्त्रको व्यवस्थापन गर्दछ र नेटवर्क ट्राफिकको अनुगमन गर्न सक्छ। विवरणहरूका लागि ट्याप गर्नुहोस्।"</string>
    <string name="factory_reset_warning" msgid="5423253125642394387">"तपाईंको यन्त्र मेटिनेछ"</string>
    <string name="factory_reset_message" msgid="9024647691106150160">"प्रशासकको अनुप्रयोग प्रयोग गर्न मिल्दैन। तपाईंको यन्त्रको डेटा अब मेटाइने छ।\n\nतपाईंसँग प्रश्नहरू भएका खण्डमा आफ्नो संगठनका प्रशासकसँग सम्पर्क गर्नुहोस्।"</string>
    <string name="printing_disabled_by" msgid="8936832919072486965">"<xliff:g id="OWNER_APP">%s</xliff:g> ले छाप्ने कार्यलाई असक्षम पार्यो।"</string>
    <string name="me" msgid="6545696007631404292">"मलाई"</string>
    <string name="power_dialog" product="tablet" msgid="8545351420865202853">"ट्याब्लेट विकल्पहरू"</string>
    <string name="power_dialog" product="tv" msgid="6153888706430556356">"TV विकल्पहरू"</string>
    <string name="power_dialog" product="default" msgid="1319919075463988638">"फोन विकल्पहरू"</string>
    <string name="silent_mode" msgid="7167703389802618663">"मौन मोड"</string>
    <string name="turn_on_radio" msgid="3912793092339962371">"वायरलेस अन गर्नुहोस्"</string>
    <string name="turn_off_radio" msgid="8198784949987062346">"ताररहित बन्द गर्नुहोस्"</string>
    <string name="screen_lock" msgid="799094655496098153">"स्क्रिन लक गर्नुहोस्"</string>
    <string name="power_off" msgid="4266614107412865048">"बन्द गर्ने"</string>
    <string name="silent_mode_silent" msgid="319298163018473078">"घन्टी बन्द भयो"</string>
    <string name="silent_mode_vibrate" msgid="7072043388581551395">"घन्टी कम्पन गर्छ"</string>
    <string name="silent_mode_ring" msgid="8592241816194074353">"घन्टि चालु छ"</string>
    <string name="reboot_to_update_title" msgid="6212636802536823850">"Android प्रणाली अद्यावधिक"</string>
    <string name="reboot_to_update_prepare" msgid="6305853831955310890">"अद्यावधिक गर्न तयार गर्दै ..."</string>
    <string name="reboot_to_update_package" msgid="3871302324500927291">"अद्यावधिक प्याकेज प्रशोधन गर्दै ..."</string>
    <string name="reboot_to_update_reboot" msgid="6428441000951565185">"पुनःसुरु हुँदै ..."</string>
    <string name="reboot_to_reset_title" msgid="4142355915340627490">"कारखाना डेटा रिसेट"</string>
    <string name="reboot_to_reset_message" msgid="2432077491101416345">"पुनःसुरु हुँदै ..."</string>
    <string name="shutdown_progress" msgid="2281079257329981203">"बन्द गर्दै..."</string>
    <string name="shutdown_confirm" product="tablet" msgid="3385745179555731470">"तपाईँको ट्याब्लेट बन्द हुने छ।"</string>
    <string name="shutdown_confirm" product="tv" msgid="476672373995075359">"तपाईंको TV बन्द हुनेछ।"</string>
    <string name="shutdown_confirm" product="watch" msgid="3490275567476369184">"तपाईँको घडी बन्द गरिने छ।"</string>
    <string name="shutdown_confirm" product="default" msgid="649792175242821353">"तपाईँको फोन बन्द हुने छ।"</string>
    <string name="shutdown_confirm_question" msgid="2906544768881136183">"के तपाईं बन्द गर्न चाहनुहुन्छ?"</string>
    <string name="reboot_safemode_title" msgid="7054509914500140361">"सुरक्षित मोडमा पुनःबुट गर्नुहोस्"</string>
    <string name="reboot_safemode_confirm" msgid="55293944502784668">"सुरक्षित मोडमा तपाईं पुनःबुट गर्न चाहनु हुन्छ? तपाईंले स्थापना गरेका सबै तेस्रो पक्षका अनुप्रयोगहरूलाई असक्षम गराउने छ।"</string>
    <string name="recent_tasks_title" msgid="3691764623638127888">"नयाँ"</string>
    <string name="no_recent_tasks" msgid="8794906658732193473">"कुनै नयाँ अनुप्रयोगहरू छैनन्।"</string>
    <string name="global_actions" product="tablet" msgid="408477140088053665">"ट्याब्लेट विकल्पहरू"</string>
    <string name="global_actions" product="tv" msgid="7240386462508182976">"TV विकल्प"</string>
    <string name="global_actions" product="default" msgid="2406416831541615258">"फोन विकल्पहरू"</string>
    <string name="global_action_lock" msgid="2844945191792119712">"स्क्रिन बन्द"</string>
    <string name="global_action_power_off" msgid="4471879440839879722">"बन्द गर्नुहोस्"</string>
    <string name="global_action_emergency" msgid="7112311161137421166">"आपतकालीन"</string>
    <string name="global_action_bug_report" msgid="7934010578922304799">"बग रिपोर्ट"</string>
    <string name="global_action_logout" msgid="935179188218826050">"सत्रको अन्त्य गर्नुहोस्"</string>
    <string name="global_action_screenshot" msgid="8329831278085426283">"स्क्रिनसट"</string>
    <string name="bugreport_title" msgid="5981047024855257269">"बगसम्बन्धी रिपोर्ट"</string>
    <string name="bugreport_message" msgid="398447048750350456">"एउटा इमेल सन्देशको रूपमा पठाउनलाई यसले तपाईँको हालैको उपकरणको अवस्थाको बारेमा सूचना जम्मा गर्ने छ। बग रिपोर्ट सुरु गरेदेखि पठाउन तयार नभएसम्म यसले केही समय लिन्छ; कृपया धैर्य गर्नुहोस्।"</string>
    <string name="bugreport_option_interactive_title" msgid="8635056131768862479">"अन्तरक्रियामूलक रिपोर्ट"</string>
    <string name="bugreport_option_interactive_summary" msgid="229299488536107968">"बढी भन्दा बढी परिस्थितिहरूमा यसको प्रयोग गर्नुहोस्। यसले तपाईँलाई रिपोर्टको प्रगति ट्र्याक गर्न, समस्याका बारे थप विवरणहरू प्रविष्ट गर्न र स्क्रिनसटहरू लिन अनुमति दिन्छ। यसले रिपोर्ट गर्न लामो समय लिने केही कम प्रयोग हुने खण्डहरूलाई समावेश नगर्न सक्छ।"</string>
    <string name="bugreport_option_full_title" msgid="6354382025840076439">"पूर्ण रिपोर्ट"</string>
    <string name="bugreport_option_full_summary" msgid="7210859858969115745">"तपाईँको यन्त्रले प्रतिक्रिया नदिँदा वा धेरै सुस्त चल्दा वा तपाईँलाई सबै रिपोर्ट सम्बन्धी खण्डहरूको आवश्यकता पर्दा प्रणालीमा न्यूनतम हस्तक्षेपका लागि यस विकल्पको प्रयोग गर्नुहोस्। यसले तपाईँलाई थप विवरणहरू प्रविष्ट गर्न वा स्क्रिनसटहरू लिन अनुमति दिँदैन।"</string>
    <plurals name="bugreport_countdown" formatted="false" msgid="6878900193900090368">
      <item quantity="other"> बग रिपोर्टको लागि <xliff:g id="NUMBER_1">%d</xliff:g> सेकेन्डमा स्क्रिसट लिँदै।</item>
      <item quantity="one"> बग रिपोर्टको लागि <xliff:g id="NUMBER_0">%d</xliff:g> सेकेन्डमा स्क्रिसट लिँदै।</item>
    </plurals>
    <string name="global_action_toggle_silent_mode" msgid="8219525344246810925">"मौन मोड"</string>
    <string name="global_action_silent_mode_on_status" msgid="3289841937003758806">"आवाज बन्द छ"</string>
    <string name="global_action_silent_mode_off_status" msgid="1506046579177066419">"ध्वनि खुल्ला छ"</string>
    <string name="global_actions_toggle_airplane_mode" msgid="5884330306926307456">"हवाइजहाज मोड"</string>
    <string name="global_actions_airplane_mode_on_status" msgid="2719557982608919750">"हवाइजहाज मोड खुला छ"</string>
    <string name="global_actions_airplane_mode_off_status" msgid="5075070442854490296">"हवाइजहाज मोड बन्द छ"</string>
    <string name="global_action_settings" msgid="1756531602592545966">"सेटिङहरू"</string>
    <string name="global_action_assist" msgid="3892832961594295030">"सहायता दिनुहोस्"</string>
    <string name="global_action_voice_assist" msgid="7751191495200504480">"आवाज सहायता"</string>
    <string name="global_action_lockdown" msgid="1099326950891078929">"लकडाउन गर्नु…"</string>
    <string name="status_bar_notification_info_overflow" msgid="5301981741705354993">"९९९+"</string>
    <string name="notification_hidden_text" msgid="6351207030447943784">"नयाँ सूचना"</string>
    <string name="notification_channel_virtual_keyboard" msgid="6969925135507955575">"भर्चुअल किबोर्ड"</string>
    <string name="notification_channel_physical_keyboard" msgid="7297661826966861459">"वास्तविक किबोर्ड"</string>
    <string name="notification_channel_security" msgid="7345516133431326347">"सुरक्षा"</string>
    <string name="notification_channel_car_mode" msgid="3553380307619874564">"कार मोड"</string>
    <string name="notification_channel_account" msgid="7577959168463122027">"खाताको स्थिति"</string>
    <string name="notification_channel_developer" msgid="7579606426860206060">"विकासकर्ताका सन्देशहरू"</string>
    <string name="notification_channel_developer_important" msgid="5251192042281632002">"विकासकर्तासम्बन्धी महत्त्वपूर्ण सन्देशहरू"</string>
    <string name="notification_channel_updates" msgid="4794517569035110397">"अद्यावधिकहरू"</string>
    <string name="notification_channel_network_status" msgid="5025648583129035447">"नेटवर्कको स्थिति"</string>
    <string name="notification_channel_network_alerts" msgid="2895141221414156525">"नेटवर्कका अलर्टहरू"</string>
    <string name="notification_channel_network_available" msgid="4531717914138179517">"नेटवर्क उपलब्ध छ"</string>
    <string name="notification_channel_vpn" msgid="8330103431055860618">"VPN को स्थिति"</string>
    <string name="notification_channel_device_admin" msgid="8353118887482520565">"तपाईंको IT प्रशासकबाट प्राप्त सतर्कताहरू"</string>
    <string name="notification_channel_alerts" msgid="4496839309318519037">"अलर्टहरू"</string>
    <string name="notification_channel_retail_mode" msgid="6088920674914038779">"खुद्रा बिक्री सम्बन्धी डेमो"</string>
    <string name="notification_channel_usb" msgid="9006850475328924681">"USB जडान"</string>
    <string name="notification_channel_heavy_weight_app" msgid="6218742927792852607">"अनुप्रयोग चलिरहेको छ"</string>
    <string name="notification_channel_foreground_service" msgid="3931987440602669158">"अनुप्रयोगहरूले ब्याट्री खपत गर्दै छन्"</string>
    <string name="foreground_service_app_in_background" msgid="1060198778219731292">"<xliff:g id="APP_NAME">%1$s</xliff:g> ले ब्याट्री प्रयोग गर्दै छ"</string>
    <string name="foreground_service_apps_in_background" msgid="7175032677643332242">"<xliff:g id="NUMBER">%1$d</xliff:g> अनुप्रयोगहरूले ब्याट्री प्रयोग गर्दै छन्"</string>
    <string name="foreground_service_tap_for_details" msgid="372046743534354644">"ब्याट्री र डेटाका प्रयोग सम्बन्धी विवरणहरूका लागि ट्याप गर्नुहोस्"</string>
    <string name="foreground_service_multiple_separator" msgid="4021901567939866542">"<xliff:g id="LEFT_SIDE">%1$s</xliff:g>, <xliff:g id="RIGHT_SIDE">%2$s</xliff:g>"</string>
    <string name="safeMode" msgid="2788228061547930246">"सुरक्षित मोड"</string>
    <string name="android_system_label" msgid="6577375335728551336">"एन्ड्रोइड प्रणाली"</string>
    <string name="user_owner_label" msgid="8836124313744349203">"व्यक्तिगत प्रोफाइलमा बदल्नुहोस्"</string>
    <string name="managed_profile_label" msgid="8947929265267690522">"कार्य प्रोफाइलमा बदल्नुहोस्"</string>
    <string name="permgrouplab_contacts" msgid="3657758145679177612">"सम्पर्कहरू"</string>
    <string name="permgroupdesc_contacts" msgid="6951499528303668046">"तपाईँको सम्पर्कमाथि पहुँच गर्नुहोस्"</string>
    <string name="permgrouprequest_contacts" msgid="6032805601881764300">"&lt;b&gt;<xliff:g id="APP_NAME">%1$s</xliff:g>&lt;/b&gt; लाई तपाईंका सम्पर्क ठेगानाहरूमाथि पहुँच राख्न दिने हो?"</string>
    <string name="permgrouplab_location" msgid="7275582855722310164">"स्थान"</string>
    <string name="permgroupdesc_location" msgid="1346617465127855033">"यस यन्त्रको स्थानमाथि पहुँच"</string>
    <string name="permgrouprequest_location" msgid="3788275734953323491">"&lt;b&gt;<xliff:g id="APP_NAME">%1$s</xliff:g>&lt;/b&gt; लाई यो यन्त्रको स्थानमाथि पहुँच राख्न दिने हो?"</string>
    <string name="permgrouprequestdetail_location" msgid="1347189607421252902">"तपाईंले अनुप्रयोग प्रयोग गरिरहेका बेला मात्र उक्त अनुप्रयोगले स्थानमाथि पहुँच राख्न सक्ने छ"</string>
    <string name="permgroupbackgroundrequest_location" msgid="5039063878675613235">"&lt;b&gt;<xliff:g id="APP_NAME">%1$s</xliff:g>&lt;/b&gt; लाई यस यन्त्रको स्थानमाथि &lt;b&gt;जुनसुकै बेला&lt;/b&gt; पहुँच गर्न दिने हो?"</string>
    <string name="permgroupbackgroundrequestdetail_location" msgid="4597006851453417387">"तपाईंले अनुप्रयोग प्रयोग गरिरहँदा मात्र उक्त अनुप्रयोगले हाल स्थानमाथि मात्र पहुँच गर्न सक्छ"</string>
    <string name="permgrouplab_calendar" msgid="5863508437783683902">"पात्रो"</string>
    <string name="permgroupdesc_calendar" msgid="3889615280211184106">"तपाईंको पात्रोमाथि पहुँच गर्नुहोस्"</string>
    <string name="permgrouprequest_calendar" msgid="289900767793189421">"&lt;b&gt;<xliff:g id="APP_NAME">%1$s</xliff:g>&lt;/b&gt; लाई आफ्नो पात्रोमाथि पहुँच राख्न दिने हो?"</string>
    <string name="permgrouplab_sms" msgid="228308803364967808">"SMS"</string>
    <string name="permgroupdesc_sms" msgid="4656988620100940350">"SMS सन्देशहरू पठाउनुहोस् र हेर्नुहोस्"</string>
    <string name="permgrouprequest_sms" msgid="7168124215838204719">"&lt;b&gt;<xliff:g id="APP_NAME">%1$s</xliff:g>&lt;/b&gt; SMS सन्देशहरू पठाउन र हेर्न दिने हो?"</string>
    <string name="permgrouplab_storage" msgid="1971118770546336966">"भण्डारण"</string>
    <string name="permgroupdesc_storage" msgid="637758554581589203">"तपाईंको यन्त्रमा तस्बिर, मिडिया, र फाइलहरूमाथि पहुँच गर्नुहोस्"</string>
    <string name="permgrouprequest_storage" msgid="7885942926944299560">"&lt;b&gt;<xliff:g id="APP_NAME">%1$s</xliff:g>&lt;/b&gt; लाई आफ्नो यन्त्रमा रहेका तस्बिर, मिडिया र फाइलहरूमाथि पहुँच राख्न दिने हो?"</string>
    <string name="permgrouplab_microphone" msgid="171539900250043464">"माइक्रोफोन"</string>
    <string name="permgroupdesc_microphone" msgid="4988812113943554584">"अडियो रेकर्ड गर्नुहोस्"</string>
    <string name="permgrouprequest_microphone" msgid="9167492350681916038">"&lt;b&gt;<xliff:g id="APP_NAME">%1$s</xliff:g>&lt;/b&gt; लाई अडियो रेकर्ड गर्न दिने हो?"</string>
    <string name="permgrouplab_activityRecognition" msgid="1565108047054378642">"शारीरिक क्रियाकलाप"</string>
    <string name="permgroupdesc_activityRecognition" msgid="6949472038320473478">"आफ्नो शारीरिक क्रियाकलापको डेटामाथि पहुँच राख्नु"</string>
    <string name="permgrouprequest_activityRecognition" msgid="7626438016904799383">"&lt;b&gt;<xliff:g id="APP_NAME">%1$s</xliff:g>&lt;/b&gt; लाई आफ्नो शारीरिक क्रियाकलापमाथि पहुँच राख्न दिने हो?"</string>
    <string name="permgrouplab_camera" msgid="4820372495894586615">"क्यामेरा"</string>
    <string name="permgroupdesc_camera" msgid="3250611594678347720">"तस्बिर खिच्नुका साथै भिडियो रेकर्ड गर्नुहोस्"</string>
    <string name="permgrouprequest_camera" msgid="1299833592069671756">"&lt;b&gt;<xliff:g id="APP_NAME">%1$s</xliff:g>&lt;/b&gt; लाई तस्बिरहरू खिच्न र भिडियो रेकर्ड गर्न दिने हो?"</string>
    <string name="permgrouplab_calllog" msgid="8798646184930388160">"कलका लगहरू"</string>
    <string name="permgroupdesc_calllog" msgid="3006237336748283775">"फोन कलको लग पढ्नुहोस् र लेख्नुहोस्"</string>
    <string name="permgrouprequest_calllog" msgid="8487355309583773267">"&lt;b&gt;<xliff:g id="APP_NAME">%1$s</xliff:g>&lt;/b&gt; लाई तपाईंको फोन कलका लगहरूमाथि पहुँच राख्न अनुमति दिने हो?"</string>
    <string name="permgrouplab_phone" msgid="5229115638567440675">"फोन"</string>
    <string name="permgroupdesc_phone" msgid="6234224354060641055">"फोन कलहरू गर्नुहोस् र व्यवस्थापन गर्नुहोस्"</string>
    <string name="permgrouprequest_phone" msgid="9166979577750581037">"&lt;b&gt;<xliff:g id="APP_NAME">%1$s</xliff:g>&lt;/b&gt; लाई फोन कलहरू गर्न र तिनीहरूको व्यवस्थापन गर्न दिने हो?"</string>
    <string name="permgrouplab_sensors" msgid="4838614103153567532">"शारीरिक सेन्सरहरू"</string>
    <string name="permgroupdesc_sensors" msgid="7147968539346634043">"तपाईंको महत्त्वपूर्ण संकेत बारे सेन्सर डेटा पहुँच गर्नुहोस्"</string>
    <string name="permgrouprequest_sensors" msgid="6349806962814556786">"&lt;b&gt;<xliff:g id="APP_NAME">%1$s</xliff:g>&lt;/b&gt; लाई आफ्ना महत्त्वपूर्ण लक्षणहरूसम्बन्धी सेन्सर डेटामाथि पहुँच राख्न दिने हो?"</string>
    <string name="capability_title_canRetrieveWindowContent" msgid="3901717936930170320">"विन्डो सामग्रीको पुनःबहाली गर्नुहोस्।"</string>
    <string name="capability_desc_canRetrieveWindowContent" msgid="3772225008605310672">"तपाईँको अन्तरक्रिया भइरहेको विन्डोको सामग्रीको निरीक्षण गर्नुहोस्।"</string>
    <string name="capability_title_canRequestTouchExploration" msgid="3108723364676667320">"छोएर गरिने खोजलाई सुचारु गर्नुहोस्"</string>
    <string name="capability_desc_canRequestTouchExploration" msgid="7543249041581408313">"ट्याप गरिएका वस्तुहरू चर्को स्वरमा बोलिने छन् र इसाराहरूको प्रयोग गरेर स्क्रिनमा अन्वेषण गर्न सकिन्छ।"</string>
    <string name="capability_title_canRequestFilterKeyEvents" msgid="2103440391902412174">"आफुले टाइप गरेको पाठको निरीक्षण गर्नुहोस्"</string>
    <string name="capability_desc_canRequestFilterKeyEvents" msgid="7463135292204152818">"व्यक्तिगत डेटा जस्तै क्रेडिट कार्ड नम्बरहरू र पासवर्डहरू समावेश गर्दछ।"</string>
    <string name="capability_title_canControlMagnification" msgid="3593493281059424855">"प्रदर्शन आवर्धन नियन्त्रण गर्नुहोस्"</string>
    <string name="capability_desc_canControlMagnification" msgid="4791858203568383773">"प्रदर्शनको जुम स्तर र स्थिति नियन्त्रण गर्नुहोस्।"</string>
    <string name="capability_title_canPerformGestures" msgid="7418984730362576862">"इसाराहरू सम्बन्धी कार्य गर्नुहोस्"</string>
    <string name="capability_desc_canPerformGestures" msgid="8296373021636981249">"ट्याप, स्वाइप गर्न, थिच्न र अन्य इसाराहरू सम्बन्धी कार्य गर्न सक्छ"</string>
    <string name="capability_title_canCaptureFingerprintGestures" msgid="6309568287512278670">"फिंगरप्रिन्टका इसाराहरू"</string>
    <string name="capability_desc_canCaptureFingerprintGestures" msgid="4386487962402228670">"यसले यन्त्रक‍ो फिङ्गरप्रिन्टसम्बन्धी सेन्सरमा गरिएका इसाराहरूलाई खिच्‍न सक्छ।"</string>
    <string name="permlab_statusBar" msgid="7417192629601890791">"स्थिति पट्टिलाई अक्षम वा संशोधित गर्नुहोस्"</string>
    <string name="permdesc_statusBar" msgid="8434669549504290975">"स्थिति पट्टि असक्षम पार्न वा प्रणाली आइकनहरू थप्न र हटाउन अनुप्रयोगलाई अनुमति दिन्छ।"</string>
    <string name="permlab_statusBarService" msgid="4826835508226139688">"वस्तुस्थिति पट्टी हुन दिनुहोस्"</string>
    <string name="permdesc_statusBarService" msgid="716113660795976060">"अनुप्रयोगलाई स्थिति पट्टि हुन अनुमति दिन्छ।"</string>
    <string name="permlab_expandStatusBar" msgid="1148198785937489264">"स्थिति पट्टिलाई विस्तृत/सङ्कुचित गर्नुहोस्"</string>
    <string name="permdesc_expandStatusBar" msgid="6917549437129401132">"अनुप्रयोगलाई स्थिति पट्टि विस्तार वा संकुचन गर्न अनुमति दिन्छ।"</string>
    <string name="permlab_install_shortcut" msgid="4279070216371564234">"सर्टकट स्थापना गर्नुहोस्"</string>
    <string name="permdesc_install_shortcut" msgid="8341295916286736996">"प्रयोगकर्ताको हस्तक्षेप बिना एउटा अनुप्रयोगलाई सर्टकटमा थप्नको लागि अनुमति दिन्छ।"</string>
    <string name="permlab_uninstall_shortcut" msgid="4729634524044003699">"सर्टकटहरूको स्थापन रद्द गर्नुहोस्"</string>
    <string name="permdesc_uninstall_shortcut" msgid="6745743474265057975">"प्रयोगकर्ताको हस्तक्षेप बिना एउटा अनुप्रयोगलाई सर्टकटमा हटाउनको लागि अनुमति दिन्छ।"</string>
    <string name="permlab_processOutgoingCalls" msgid="3906007831192990946">"बहिर्गमन कलहरूलाई अर्को मार्ग दिनुहोस्"</string>
    <string name="permdesc_processOutgoingCalls" msgid="5156385005547315876">"अनुप्रयोगलाई अन्य नम्बरमा कल पुर्ननिर्देश वा समग्र कल परित्याग विकल्प सहित बहिर्गमन कल समयमा डायल गर्दाको नम्बर हेर्न अनुमति दिन्छ।"</string>
    <string name="permlab_answerPhoneCalls" msgid="4077162841226223337">"फोन कलहरूको जवाफ दिनुहोस्"</string>
    <string name="permdesc_answerPhoneCalls" msgid="2901889867993572266">"अनुप्रयोगलाई आगमन फोन कलको जवाफ दिन अनुमति दिन्छ।"</string>
    <string name="permlab_receiveSms" msgid="8673471768947895082">"पाठ सन्देशहरू (SMS) प्राप्त गर्नुहोस्"</string>
    <string name="permdesc_receiveSms" msgid="6424387754228766939">"अनुप्रयोगलाई SMS सन्देशहरू प्राप्त गर्न र प्रक्रिया गर्न अनुमति दिन्छ। यसको मतलब अनुप्रयोगले तपाईंको उपकरणमा पठाइएको सन्देशहरू तपाईंलाई नदेखाईनै मोनिटर गर्न वा मेटाउन सक्दछ।"</string>
    <string name="permlab_receiveMms" msgid="1821317344668257098">"पाठ सन्देश (MMS) प्राप्त गर्नुहोस्"</string>
    <string name="permdesc_receiveMms" msgid="533019437263212260">"अनुप्रयोगलाई MMS सन्देशहरू प्राप्त गर्न र प्रकृया गर्न अनुमति दिन्छ। यसको मतलब अनुप्रयोगले तपाईंको उपकरणमा पठाइएको सन्देशहरू तपाईंलाई नदेखाईनै मोनिटर गर्न वा मेटाउन सक्दछ।"</string>
    <string name="permlab_readCellBroadcasts" msgid="1598328843619646166">"सेल प्रसारित सन्देशहरू पढ्नुहोस्"</string>
    <string name="permdesc_readCellBroadcasts" msgid="6361972776080458979">"तपाईंको उपकरणद्वारा प्राप्त सेल प्रसारण सन्देशहरू अनुप्रयोगलाई पढ्न अनुमति दिन्छ। सेल प्रसारण चेतावनीहरू केही स्थानहरूमा तपाईंलाई आपतकालीन गतिविधिहरूको बारेमा सचेत गराउन गरिएका छन्। खराब अनुप्रयोगहरूले एउटा आपतकालीन सेल प्रसारण प्राप्त गर्दछ जब तपाईंको उपकरणको प्रदर्शन वा अपरेशनको साथ हस्तक्षेप गर्न सक्दछन्।"</string>
    <string name="permlab_subscribedFeedsRead" msgid="4756609637053353318">"सदस्य बनाइका फिडहरू पढ्नुहोस्"</string>
    <string name="permdesc_subscribedFeedsRead" msgid="5557058907906144505">"अनुप्रयोगलाई अहिलेको समीकरण गरिएका सूचकहरू बारे विवरणहरू लिने अनुमति दिन्छ।"</string>
    <string name="permlab_sendSms" msgid="7544599214260982981">"SMS सन्देशहरू पठाउनुहोस् र हेर्नुहोस्"</string>
    <string name="permdesc_sendSms" msgid="7094729298204937667">"अनुप्रयोगलाई SMS सन्देशहरू पठाउन अनुमति दिन्छ। यसले अप्रत्यासित चार्जहरूको परिणाम दिन सक्दछ। खराब अनुप्रयोगहरूले तपाईंको पुष्टि बिना सन्देशहरू पठाएर तपाईंको पैसा खर्च गराउन सक्दछ।"</string>
    <string name="permlab_readSms" msgid="8745086572213270480">"तपाईंका पाठ सन्देशहरू (SMS वा MMS) पढ्नुहोस्"</string>
    <string name="permdesc_readSms" product="tablet" msgid="4741697454888074891">"यस अनुप्रयोगले तपाईंको ट्याब्लेटमा भण्डारण गरिएका सबै SMS (पाठ) सन्देशहरू पढ्न सक्छ।"</string>
    <string name="permdesc_readSms" product="tv" msgid="5796670395641116592">"यस अनुप्रयोगले तपाईंको TV मा भण्डारण गरिएका सबै SMS (पाठ) सन्देशहरू पढ्न सक्छ।"</string>
    <string name="permdesc_readSms" product="default" msgid="6826832415656437652">"यस अनुप्रयोगले तपाईंको फोनमा भण्डारण गरिएका सबै SMS (पाठ) सन्देशहरू पढ्न सक्छ।"</string>
    <string name="permlab_receiveWapPush" msgid="5991398711936590410">"पाठ सन्देशहरू (WAP) प्राप्त गर्नुहोस्"</string>
    <string name="permdesc_receiveWapPush" msgid="748232190220583385">"WAP सन्देशहरू प्राप्त गर्न र प्रशोधन गर्न अनुप्रयोगलाई अनुमति दिन्छ। यो अनुमतिमा मोनिटर गर्ने वा तपाईँलाई पठाइएका सन्देशहरू तपाईँलाई नदेखाई मेट्ने क्षमता समावेश हुन्छ।"</string>
    <string name="permlab_getTasks" msgid="6466095396623933906">"चलिरहेका अनुप्रयोगहरू पुनःबहाली गर्नुहोस्"</string>
    <string name="permdesc_getTasks" msgid="7454215995847658102">"वर्तमानमा र भरखरै चलिरहेका कार्यहरू बारेको सूचना पुनःबहाली गर्न अनुप्रयोगलाई अनुमित दिन्छ। यसले उपकरणमा प्रयोग भएका अनुप्रयोगहरूको बारेमा सूचना पत्ता लगाउन अनुप्रयोगलाई अनुमति दिन सक्छ।"</string>
    <string name="permlab_manageProfileAndDeviceOwners" msgid="7918181259098220004">"प्रोफाइल र यन्त्र मालिकहरूको व्यवस्थापन गराउनुहोस्"</string>
    <string name="permdesc_manageProfileAndDeviceOwners" msgid="106894851498657169">"अनुप्रयोगहरूलाई प्रोफाइल र यन्त्र मालिकहरू सेट गर्न अनुमति दिनुहोस्।"</string>
    <string name="permlab_reorderTasks" msgid="2018575526934422779">"चलिरहेका अनुप्रयोगहरूलाई पुनःक्रम गराउनुहोस्"</string>
    <string name="permdesc_reorderTasks" msgid="7734217754877439351">"कामहरूलाई अग्रभाग र पृष्ठभूमिमा सार्न अनुप्रयोगलाई अनुमति दिन्छ। अनुप्रयोगले यो तपाईँको इनपुट बिना नै गर्न सक्छ।"</string>
    <string name="permlab_enableCarMode" msgid="5684504058192921098">"कार मोड सक्षम गर्नुहोस्"</string>
    <string name="permdesc_enableCarMode" msgid="4853187425751419467">"कार मोडलाई सक्षम पार्न अनुप्रयोगलाई अनुमति दिन्छ।"</string>
    <string name="permlab_killBackgroundProcesses" msgid="3914026687420177202">"अनुप्रयोगहरू बन्द गर्नुहोस्"</string>
    <string name="permdesc_killBackgroundProcesses" msgid="4593353235959733119">"अनुप्रयोगलाई अन्य अनुप्रयोगहरूको पृष्ठभूमि प्रक्रियाहरू बन्द गर्न अनुमति दिन्छ। यसले अन्य अनुप्रयोगहरूलाई चल्नबाट रोक्न सक्दछ।"</string>
    <string name="permlab_systemAlertWindow" msgid="7238805243128138690">"यो अनुप्रयोग अन्य अनुप्रयोगहरूमाथि देखा पर्न सक्छ"</string>
    <string name="permdesc_systemAlertWindow" msgid="2393776099672266188">"यो अनुप्रयोग अन्य अनुप्रयोगहरूमाथि वा स्क्रिनका अन्य भागहरूमा देखा पर्न सक्छ। यसले अनुप्रयोगको सामान्य प्रयोगमा अवरोध पुर्याउन सक्छ र अन्य अनुप्रयोगहरू देखा पर्ने तरिकालाई परिवर्तन गर्न सक्छ।"</string>
    <string name="permlab_runInBackground" msgid="7365290743781858803">"पृष्ठभूमिमा चलाउनुहोस्"</string>
    <string name="permdesc_runInBackground" msgid="7370142232209999824">"यो अनुप्रयोग पृष्ठभूमिमा चल्न सक्छ। यसले गर्दा छिट्टै ब्याट्रीको खपत हुनसक्छ।"</string>
    <string name="permlab_useDataInBackground" msgid="8694951340794341809">"पृष्ठभूमिमा डेटा प्रयोग गर्नुहोस्"</string>
    <string name="permdesc_useDataInBackground" msgid="6049514223791806027">"यो अनुप्रयोगले पृष्ठभूमिमा डेटा प्रयोग गर्नसक्छ। यसले गर्दा धेरै डेटा प्रयोग हुनसक्छ।"</string>
    <string name="permlab_persistentActivity" msgid="8841113627955563938">"अनुप्रयोगहरू जहिले पनि चल्ने बनाउनुहोस्"</string>
    <string name="permdesc_persistentActivity" product="tablet" msgid="8525189272329086137">"यसको आफ्नै मेमोरीमा दृढ भएकोको अंश बनाउनको लागि अनुप्रयोगलाई अनुमति दिन्छ। ट्याब्लेटलाई ढिलो गराउँदै गरेका अन्य अनुप्रयोगहरूलाई सीमित मात्रामा यसले मेमोरी उपलब्ध गराउन सक्छ।"</string>
    <string name="permdesc_persistentActivity" product="tv" msgid="5086862529499103587">"अनुप्रयोगलाई अनुमति दिन्छ मेमोरीमा आफैंलाई स्थायी भागका रूपमा प्रस्तुत गर्न। यसले अन्य अनुप्रयोगलाई उपलब्ध मेमोरीलाई सीमित गरी TV लाई ढिलो बनाउन सक्छ।"</string>
    <string name="permdesc_persistentActivity" product="default" msgid="4384760047508278272">"अनुप्रयोगलाई मेमोरीमा आफैंको निरन्तरको अंश बनाउन अनुमति दिन्छ। यसले फोनलाई ढिला बनाएर अन्य अनुप्रयोगहरूमा मेमोरी SIMित गर्न सक्दछन्।"</string>
    <string name="permlab_foregroundService" msgid="3310786367649133115">"अग्रभूमिको सेवा सञ्चालन गर्नुहोस्"</string>
    <string name="permdesc_foregroundService" msgid="6471634326171344622">"अनुप्रयोगलाई अग्रभूमिका सेवाहरू प्रयोग गर्ने अनुमति दिन्छ।"</string>
    <string name="permlab_getPackageSize" msgid="7472921768357981986">"अनुप्रयोग भण्डारण ठाउँको मापन गर्नुहोस्"</string>
    <string name="permdesc_getPackageSize" msgid="3921068154420738296">"अनुप्रयोगलाई यसको कोड, डेटा, र क्यास आकारहरू पुनःप्राप्त गर्न अनुमति दिन्छ।"</string>
    <string name="permlab_writeSettings" msgid="2226195290955224730">"प्रणाली सेटिङहरू परिमार्जन गर्नुहोस्"</string>
    <string name="permdesc_writeSettings" msgid="7775723441558907181">"प्रणालीका सेटिङ डेटालाई परिवर्तन गर्नको लागि अनुप्रयोगलाई अनुमति दिन्छ। खराब अनुप्रयोगहरूले सायद तपाईँको प्रणालीको कन्फिगरेसनलाई क्षति पुर्‍याउन सक्छन्।"</string>
    <string name="permlab_receiveBootCompleted" msgid="5312965565987800025">"स्टार्टअपमा चलाउनुहोस्"</string>
    <string name="permdesc_receiveBootCompleted" product="tablet" msgid="7390304664116880704">"आनुप्रयोगलाई प्रणाली बुट प्रक्रिया पूर्ण हुने बितिकै आफैलाई सुरु गर्ने अनुमति दिन्छ। यसले ट्याब्लेट सुरु गर्नमा ढिला गर्न सक्दछ र अनुप्रयोगलाई समग्रमा ट्याब्लेट सधैँ चालु गरेर ढिला बनाउँदछ।"</string>
    <string name="permdesc_receiveBootCompleted" product="tv" msgid="4525890122209673621">"अनुप्रयोगलाई अनुमति दिन्छ प्रणालीले बुटिङ सकेपछि आफै सुरुवात हुन। यसले TV सुरु गर्न लामो समय लिन सक्छ र अनुप्रयोगहरूलाई अनुमति दिन सक्छ सँधै सञ्चालन भई समग्र रूपमा ट्याब्लेटलाई ढिलो गराएर।"</string>
    <string name="permdesc_receiveBootCompleted" product="default" msgid="513950589102617504">"अनुप्रयोगलाई प्रणाली बुट गरी सकेपछि जति सक्दो चाँडो आफैंमा सुरु गर्न अनुमति दिन्छ। यसले फोन सुरु गर्नमा ढिला गर्न सक्दछ र अनप्रयोगलाई समग्रमा फोन सधैँ चालु गरेर ढिला बनाउँदछ।"</string>
    <string name="permlab_broadcastSticky" msgid="7919126372606881614">"स्टिकि प्रसारण पठाउनुहोस्"</string>
    <string name="permdesc_broadcastSticky" product="tablet" msgid="7749760494399915651">"औपचारिक प्रसारणलाई पठाउनको लागि एउटा अनुप्रयोगलाई अनुमति दिन्छ, जुन प्रसारण समाप्त भएपछि बाँकी रहन्छ। अत्यधिक प्रयोगले धेरै मेमोरी प्रयोग गरेको कारणले ट्याब्लेटलाई ढिलो र अस्थिर बनाउन सक्छ।"</string>
    <string name="permdesc_broadcastSticky" product="tv" msgid="6839285697565389467">"अनुप्रयोगलाई टाँसिने प्रसारणहरू पठाउन अनुमति दिन्छ, जुन प्रसारण पछि पनि रहन्छ। अत्यन्य धेरै मेमोरी प्रयोग गर्ने बनाएर अत्यधिक प्रयोगले TV लाई ढिलो वा अस्थिर बनाउन सक्छ ।"</string>
    <string name="permdesc_broadcastSticky" product="default" msgid="2825803764232445091">"औपचारिक प्रसारणलाई पठाउनको लागि एक अनुप्रयोगलाई अनुमति दिन्छ, जुन प्रसारण समाप्त भएपछि बाँकी रहन्छ। अत्यधिक प्रयोगले धेरै मेमोरी प्रयोग गरेको कारणले फोनलाई ढिलो र अस्थिर बनाउन सक्छ।"</string>
    <string name="permlab_readContacts" msgid="8348481131899886131">"तपाईँका सम्पर्कहरू पढ्नुहोस्"</string>
    <string name="permdesc_readContacts" product="tablet" msgid="5294866856941149639">"अनुप्रयोगलाई निर्दिष्ट व्यक्तिगतसँग अन्य तरिकाहरूबाट कल गर्नु भएका, इमेल गर्नु भएका वा अन्तर्क्रिया गर्नुभएका आवृतिसहितको तपाईंको ट्याब्लेटमा भण्डारण गरिएका सम्पर्कहरूको डेटा पढ्न अनुमति दिन्छ। यो अनुमतिले तपाईंको सम्पर्क डेटा बचत गर्न अनुमति दिन्छ, र खराब अनुप्रयोगहरूले तपाईंको जानकारी बिना सम्पर्क डेटा साझेदारी गर्न सक्दछन्।"</string>
    <string name="permdesc_readContacts" product="tv" msgid="1839238344654834087">"अनुप्रयोगलाई अनुमति दिन्छ तपाईँको TV मा भण्डारण गरिएका तपाईँका सम्पर्कका डेटा, तपाईँको कल, इमेलको बारम्बारता, वा अन्य तरीकाले खास व्यक्तिहरूसँग गरिएको सञ्चार लगायत, पढ्न।यस अनुमतिले अनुप्रयोगलाई अनुमति दिन्छ तपाईँको सम्पर्क डेटा सुरक्षित गर्न र दुस्प्रभावी अनुप्रयोगहरूले तपाईँको ज्ञान बिना सम्पर्क डेटा साझेदारी गर्न सक्छन्।"</string>
    <string name="permdesc_readContacts" product="default" msgid="8440654152457300662">"तपाईँले विशेष व्यक्तिहरूसँग अर्को तरिकाबाट कल गर्नुभएका, इमेल गर्नुभएका वा संचार गर्नुभएका आवृतिसहित तपाईँको फोनमा भण्डारण भएका डेटाको बारेमा पढ्नको लागि अनुप्रयोगलाई अनुमति दिन्छ। यो अनुमतिले अनुप्रयोगलाई तपाईँको सम्पर्क डेटा बचत गर्नको लागि अनुमति दिन्छ, र तपाईँको ज्ञान बिना नै खराब अनुप्रयोगहरूले सायद सम्पर्क डेटा साझेदारी गर्न सक्छन्।"</string>
    <string name="permlab_writeContacts" msgid="5107492086416793544">"तपाईँका सम्पर्कहरू परिवर्तन गर्नुहोस्"</string>
    <string name="permdesc_writeContacts" product="tablet" msgid="897243932521953602">"अन्य तरिकाका आवृतिहरूसँग जुन तपाईँले कल, इमेल, वा विशेष सम्पर्क गर्नुभएकासहित तपाईँको ट्याब्लेटमा भण्डारण भएका सम्पर्कहरूको बारेको डेटालाई परिवर्तन गर्नको लागि अनुप्रयोगलाई अनुमति दिन्छ। यस अनुमतिले सम्पर्क डेटालाई मेटाउनको लागि अनुमति दिन्छ।"</string>
    <string name="permdesc_writeContacts" product="tv" msgid="5438230957000018959">"अनुप्रयोगलाई अनुमति दिन्छ तपाईँको TV मा भण्डारण गरिएका सम्पर्क डेटा, तपाईँका कल, इमेल बाराम्बारता, वा खास सम्पर्कहरूसँग अन्य तरिकाबाट सञ्चारमा  हुनु भएका कुरा लगायत,परिमार्जन गर्न। यस अनुमतिले अनुप्रयोगलाई सम्पर्क डेटा मेट्न अनुमति दिन्छ ।"</string>
    <string name="permdesc_writeContacts" product="default" msgid="589869224625163558">"तपाईँले बारम्बार कल गरेका, इमेल गरेका, वा विशेष सम्पर्कहरूसँग सञ्चार गरेका सहित तपाईँको फोनमा भण्डारण गरेका तपाईँका सम्पर्कहरू परिमार्जन गर्न अनुप्रयोगलाई अनुमति दिन्छ। यो अनुमतिले अनुप्रयोगलाई सम्पर्क डेटा मेटाउन दिन्छ।"</string>
    <string name="permlab_readCallLog" msgid="3478133184624102739">"कल लग पढ्नुहोस्"</string>
    <string name="permdesc_readCallLog" msgid="3204122446463552146">"यस अनुप्रयोगले तपाईंको फोन सम्पर्कको इतिहास पढ्न सक्छ।"</string>
    <string name="permlab_writeCallLog" msgid="8552045664743499354">"कल लग लेख्‍नुहोस्"</string>
    <string name="permdesc_writeCallLog" product="tablet" msgid="6661806062274119245">"आगमन तथा बहर्गमन डेटासहित तपाईँको ट्याब्लेटको कल लगको परिमार्जन गर्न अनुप्रयोगलाई अनुमति दिन्छ। खराब अनुप्रयोगहरूले यसलाई तपाईँको कल लग परिमार्जन गर्न वा मेटाउन प्रयोग गर्न सक्छन्।"</string>
    <string name="permdesc_writeCallLog" product="tv" msgid="4225034892248398019">"अनुप्रयोगहरूलाई अनुमति दिन्छ तपाईँको TV को कल लग, आगमन र बहिर्गमन कलका डेटा लगायत,  परिमार्जन गर्न। दुस्प्रभावी अनुप्रयोगहरूले यसलाई तपाईँको कल लग मेट्न वा परिमार्जन गर्न सक्छ।"</string>
    <string name="permdesc_writeCallLog" product="default" msgid="683941736352787842">"अनुप्रयोगलाई तपाईंको फोनको आउने र बाहिर जाने कलहरूको बारेको डेटा सहित कल लग परिमार्जन गर्न अनुमति दिन्छ। खराब अनुप्रयोगहरूले यसलाई तपाईंको कल लग मेटाउन वा परिमार्जन गर्न प्रयोग गर्न सक्दछ।"</string>
    <string name="permlab_bodySensors" msgid="4683341291818520277">"शरीरका सेन्सरहरूमा पहुँच गराउनुहोस् (जस्तै हृदय धड्कन निगरानीहरू)"</string>
    <string name="permdesc_bodySensors" product="default" msgid="4380015021754180431">"तपाईँको हृदय गति जस्तो सेंसर बाट डेटा पहुँचको लागि अनुप्रयोग अनुमति दिन्छ जसले तपाईँको भौतिक अवस्था अनुगमन गर्छ।"</string>
    <string name="permlab_readCalendar" msgid="6716116972752441641">"पात्रोका कार्यक्रम र विवरणहरू पढ्ने"</string>
    <string name="permdesc_readCalendar" product="tablet" msgid="4993979255403945892">"यस अनुप्रयोगले तपाईंको ट्याब्लेटमा भण्डारण गरिएका पात्रो सम्बन्धी सबै कार्यक्रमहरू पढ्न र तपाईंको पात्रोको डेटा आदान प्रदान वा सुरक्षित गर्न सक्छ।"</string>
    <string name="permdesc_readCalendar" product="tv" msgid="8837931557573064315">"यस अनुप्रयोगले तपाईंको TV मा भण्डारण गरिएका पात्रो सम्बन्धी सबै कार्यक्रमहरू पढ्न र तपाईंको पात्रोको डेटा आदान प्रदान वा सुरक्षित गर्न सक्छ।"</string>
    <string name="permdesc_readCalendar" product="default" msgid="4373978642145196715">"यस अनुप्रयोगले तपाईंको फोनमा भण्डारण गरिएका पात्रो सम्बन्धी सबै कार्यक्रमहरू पढ्न र तपाईंको पात्रोको डेटा आदान प्रदान वा सुरक्षित गर्न सक्छ।"</string>
    <string name="permlab_writeCalendar" msgid="8438874755193825647">"पात्रो घटनाहरू थप्नुहोस् वा परिमार्जन गर्नुहोस् र मालिकको ज्ञान बिना नै पाहुनाहरूलाई इमेल पठाउनुहोस्"</string>
    <string name="permdesc_writeCalendar" product="tablet" msgid="1675270619903625982">"यस अनुप्रयोगले तपाईंको ट्याब्लेटमा पात्रोका कार्यक्रमहरू थप्न, हटाउन वा परिवर्तन गर्न सक्छ। यस अनुप्रयोगले पात्रोका मालिकहरू मार्फत आएको जस्तो लाग्ने सन्देशहरू पठाउन वा तिनीहरूका मालिकहरूलाई सूचित नगरिकन कार्यक्रमहरू परिवर्तन गर्न सक्छ।"</string>
    <string name="permdesc_writeCalendar" product="tv" msgid="9017809326268135866">"यस अनुप्रयोगले तपाईंको TV मा पात्रोका कार्यक्रमहरू थप्न, हटाउन वा परिवर्तन गर्न सक्छ। यस अनुप्रयोगले पात्रोका मालिकहरू मार्फत आएको जस्तो लाग्ने सन्देशहरू पठाउन वा तिनीहरूका मालिकहरूलाई सूचित नगरिकन कार्यक्रमहरू परिवर्तन गर्न सक्छ।"</string>
    <string name="permdesc_writeCalendar" product="default" msgid="7592791790516943173">"यस अनुप्रयोगले तपाईंको फोनमा पात्रोका कार्यक्रमहरू थप्न, हटाउन वा परिवर्तन गर्न सक्छ। यस अनुप्रयोगले पात्रोका मालिकहरू मार्फत आएको जस्तो लाग्ने सन्देशहरू पठाउन वा तिनीहरूका मालिकहरूलाई सूचित नगरिकन कार्यक्रमहरू परिवर्तन गर्न सक्छ।"</string>
    <string name="permlab_accessLocationExtraCommands" msgid="2836308076720553837">"अधिक स्थान प्रदायक आदेशहरू पहुँच गर्नुहोस्"</string>
    <string name="permdesc_accessLocationExtraCommands" msgid="6078307221056649927">"अनुप्रयोगलाई अतिरिक्त स्थान प्रदायक आदेशहरू पहुँच गर्न अनुमति दिन्छ। यो अनुप्रयोगलाई GPS वा अन्य स्थान स्रोतहरूको संचालन साथै हस्तक्षेप गर्न अनुमति दिन सक्छ।"</string>
    <string name="permlab_accessFineLocation" msgid="6265109654698562427">"अग्रभूमिमा मात्र सटीक स्थानमाथि पहुँच राख्नुहोस्"</string>
    <string name="permdesc_accessFineLocation" msgid="3520508381065331098">"यो अनुप्रयोगले अग्रभागमा चलिरहेको अवस्थामा मात्र तपाईंलाई स्थानको सटिक जानकारी दिन सक्छ। यी स्थानसम्बन्धी सेवाहरू अनिवार्य रूपमा सक्रिय गरिएका हुनु पर्छ र अनुप्रयोगले यिनीहरूको प्रयोग गर्न सकोस् भन्नाका खातिर तपाईंको फोनमै उपलब्ध हुन्छन्। यस कार्यले गर्दा ब्याट्री बढी खर्च हुन सक्छ।"</string>
    <string name="permlab_accessCoarseLocation" msgid="3707180371693213469">"अग्रभूमिमा मात्र अनुमानित स्थान (नेटवर्कमा आधारित) माथि पहुँच राख्नुहोस्"</string>
    <string name="permdesc_accessCoarseLocation" product="tablet" msgid="8594719010575779120">"यस अनुप्रयोगले सेलका टावर र Wi-Fi नेटवर्कहरू जस्ता नेटवर्कका स्रोतहरूको आधारमा तपाईंको स्थान बारे जानकारी प्राप्त गर्न सक्छ। यो अनुप्रयोग ती स्रोतहरूको प्रयोग गर्न सक्षम होस् भन्नका खातिर यी स्थानसम्बन्धी सेवाहरूलाई अनिवार्य रूपमा सक्रिय पार्नुपर्छ र यी तपाईंको ट्याब्लेटमा उपलब्ध हुनु पर्छ।"</string>
    <string name="permdesc_accessCoarseLocation" product="tv" msgid="3027871910200890806">"यस अनुप्रयोगले सेलका टावर र Wi-Fi नेटवर्कहरू जस्ता नेटवर्कका स्रोतहरूको आधारमा तपाईंको स्थान बारे जानकारी प्राप्त गर्न सक्छ। यो अनुप्रयोग ती स्रोतहरूको प्रयोग गर्न सक्षम होस् भन्नका खातिर यी स्थानसम्बन्धी सेवाहरूलाई अनिवार्य रूपमा सक्रिय पार्नुपर्छ र यी तपाईंको TV मा उपलब्ध हुनु पर्छ।"</string>
    <string name="permdesc_accessCoarseLocation" product="default" msgid="854896049371048754">"यस अनुप्रयोगले सेलका टावर र Wi-Fi नेटवर्कहरू जस्ता नेटवर्कका स्रोतहरूको आधारमा तपाईंको स्थान बारे जानकारी प्राप्त गर्न सक्छ। यो अनुप्रयोग ती स्रोतहरूको प्रयोग गर्न सक्षम होस् भन्नका खातिर यी स्थानसम्बन्धी सेवाहरूलाई अनिवार्य रूपमा सक्रिय पार्नुपर्छ र यी तपाईंको फोनमा उपलब्ध हुनु पर्छ।"</string>
    <string name="permlab_accessBackgroundLocation" msgid="3965397804300661062">"पृष्ठभूमिमा स्थानसम्बन्धी पहुँच"</string>
    <string name="permdesc_accessBackgroundLocation" msgid="1096394429579210251">"यसका अतिरिक्त यसलाई अनुमानित वा सटिक स्थानमाथि पहुँच राख्ने अनुमति दिइएको छ भने उक्त अनुप्रयोगले पृष्ठभूमिमा चलिरहेको बेला स्थानमाथि पहुँच राख्न सक्छ।"</string>
    <string name="permlab_modifyAudioSettings" msgid="6095859937069146086">"तपाईँका अडियो सेटिङहरू परिवर्तन गर्नुहोस्"</string>
    <string name="permdesc_modifyAudioSettings" msgid="3522565366806248517">"अनुप्रयोगलाई ग्लोबल अडियो सेटिङहरू परिमार्जन गर्न अनुमति दिन्छ, जस्तै आवाजको मात्रा र आउटपुटको लागि कुन स्पिकर प्रयोग गर्ने।"</string>
    <string name="permlab_recordAudio" msgid="3876049771427466323">"अडियो रेकर्ड गर्नुहोस्"</string>
    <string name="permdesc_recordAudio" msgid="4245930455135321433">"यस अनुप्रयोगले जुनसुकै समय माइक्रोफोनको प्रयोग गरी अडियो रेकर्ड गर्न सक्छ।"</string>
    <string name="permlab_sim_communication" msgid="2935852302216852065">"SIM मा आदेशहरू पठाउन दिनुहोस्"</string>
    <string name="permdesc_sim_communication" msgid="5725159654279639498">"SIM लाई आदेश पठाउन अनुप्रयोगलाई अनुमति दिन्छ। यो निकै खतरनाक हुन्छ।"</string>
    <string name="permlab_activityRecognition" msgid="3634590230567608356">"शारीरिक गतिविधि पहिचान गर्नुहोस्‌"</string>
    <string name="permdesc_activityRecognition" msgid="3143453925156552894">"यो अनुप्रयोगले तपाईंको शारीरिक गतिविधिको पहिचान गर्न सक्छ।"</string>
    <string name="permlab_camera" msgid="3616391919559751192">"तस्बिरहरू र भिडियोहरू लिनुहोस्।"</string>
    <string name="permdesc_camera" msgid="5392231870049240670">"यस अनुप्रयोगले जुनसुकै समय क्यामेराको प्रयोग गरी तस्बिर खिच्न र भिडियो रेकर्ड गर्न सक्छ।"</string>
    <string name="permlab_vibrate" msgid="7696427026057705834">"कम्पन नियन्त्रण गर्नुहोस्"</string>
    <string name="permdesc_vibrate" msgid="6284989245902300945">"अनुप्रयोगलाई भाइब्रेटर नियन्त्रण गर्न अनुमति दिन्छ।"</string>
    <string name="permlab_callPhone" msgid="3925836347681847954">"फोन नम्बरहरूमा सिधै कल गर्नुहोस्"</string>
    <string name="permdesc_callPhone" msgid="3740797576113760827">"तपाईँको हस्तक्षेप बेगरै फोन नम्बर कल गर्न अनुप्रयोगलाई अनुमति दिन्छ। यसले अनपेक्षित शुल्क वा कलहरू गराउन सक्छ। यसले अनुप्रयोगलाई आपतकालीन नम्बरहरू कल गर्न अनुमति दिँदैन विचार गर्नुहोस्। खराब अनुप्रयोगहरूले तपाईँको स्वीकार बिना कलहरू गरेर तपाईँलाई बढी पैसा तिराउन सक्छ।"</string>
    <string name="permlab_accessImsCallService" msgid="3574943847181793918">"IMS कल सेवा पहुँच गर्नुहोस्"</string>
    <string name="permdesc_accessImsCallService" msgid="8992884015198298775">"तपाईँको हस्तक्षेप बिना नै कल गर्न IMS सेवा प्रयोग गर्न अनुप्रयोगलाई अनुमति दिन्छ।"</string>
    <string name="permlab_readPhoneState" msgid="9178228524507610486">"फोन स्थिति र पहिचान पढ्नुहोस्"</string>
    <string name="permdesc_readPhoneState" msgid="1639212771826125528">"उपकरणको फोन विशेषताहरूको पहुँच गर्न अनुप्रयोगलाई अनुमति दिन्छ। यस अनुमतिले फोन नम्बर र उपकरणको IDs, कल सक्षम छ कि छैन र कलद्वारा जोडिएको टाढाको नम्बर निर्धारण गर्न अनुमति दिन्छ।"</string>
    <string name="permlab_manageOwnCalls" msgid="1503034913274622244">"प्रणाली मार्फत कल गर्न दिनुहोस्‌"</string>
    <string name="permdesc_manageOwnCalls" msgid="6552974537554717418">"कल गर्दाको अनुभवलाई सुधार्न यस अनुप्रयोगलाई प्रणाली मार्फत कलहरू गर्न अनुमति दिन्छ।"</string>
    <string name="permlab_callCompanionApp" msgid="3599252979411970473">"प्रणालीमार्फत कलहरू हेर्नुका साथै तिनीहरूलाई नियन्त्रण गर्नुहोस्‌।"</string>
    <string name="permdesc_callCompanionApp" msgid="4567344683275099090">"अनुप्रयोगलाई यन्त्रमा जारी रहेका कलहरू हेर्नुका साथै तिनीहरूलाई गर्ने अनुमति दिनुहोस्‌। यसमा गरिएका कलहरूको सङ्ख्या र कलहरूको अवस्था जस्ता जानकारी समावेश हुन्छन्‌।"</string>
    <string name="permlab_acceptHandover" msgid="2661534649736022409">"अर्को अनुप्रयोगमा सुरु गरिएको कल जारी राख्नुहोस्"</string>
    <string name="permdesc_acceptHandovers" msgid="4570660484220539698">"यस अनुप्रयोगलाई अर्को अनुप्रयोगमा सुरु गरिएको कल जारी राख्ने अनुमति दिन्छ।"</string>
    <string name="permlab_readPhoneNumbers" msgid="6108163940932852440">"फोन नम्बरहरू पढ्ने"</string>
    <string name="permdesc_readPhoneNumbers" msgid="8559488833662272354">"उक्त अनुप्रयोगलाई यस यन्त्रको फोन नम्बरहरूमाथि पहुँच राख्न दिनुहोस्।"</string>
    <string name="permlab_wakeLock" product="tablet" msgid="1531731435011495015">"ट्याब्लेटलाई निन्द्रामा जानबाट रोक्नुहोस्"</string>
    <string name="permlab_wakeLock" product="tv" msgid="2601193288949154131">"TV निभ्नबाट जोगाउनुहोस्"</string>
    <string name="permlab_wakeLock" product="default" msgid="573480187941496130">"फोनलाई निदाउनबाट रोक्नुहोस्"</string>
    <string name="permdesc_wakeLock" product="tablet" msgid="7311319824400447868">"ट्याब्लेटलाई निस्क्रिय हुनबाट रोक्नको लागि अनुप्रयोगलाई अनुमति दिन्छ।"</string>
    <string name="permdesc_wakeLock" product="tv" msgid="3208534859208996974">"अनुप्रयोगलाई अनुमति दिन्छ TV लाई निभ्नबाट जोगाउन।"</string>
    <string name="permdesc_wakeLock" product="default" msgid="8559100677372928754">"फोनलाई निस्क्रिय हुनबाट रोक्नको लागि अनुप्रयोगलाई अनुमति दिन्छ।"</string>
    <string name="permlab_transmitIr" msgid="7545858504238530105">"infrared ट्रान्समिट गर्नुहोस्"</string>
    <string name="permdesc_transmitIr" product="tablet" msgid="5358308854306529170">"ट्याबलेटको infrared transmitter प्रयोगको लागि अनुप्रयोग अनुमति दिन्छ।"</string>
    <string name="permdesc_transmitIr" product="tv" msgid="3926790828514867101">"अनुप्रयोगलाई TV को  इन्फ्रारेड ट्रान्समिटर प्रयोग गर्न अनुमति दिन्छ।"</string>
    <string name="permdesc_transmitIr" product="default" msgid="7957763745020300725">"फोनको infrared transmitter प्रयोगको लागि अनुप्रयोग अनुमति दिन्छ।"</string>
    <string name="permlab_setWallpaper" msgid="6627192333373465143">"वालपेपर सेट गर्नुहोस्"</string>
    <string name="permdesc_setWallpaper" msgid="7373447920977624745">"अनुप्रयोगलाई प्रणाली वालपेपर सेट गर्न अनुमति दिन्छ।"</string>
    <string name="permlab_setWallpaperHints" msgid="3278608165977736538">"तपाईंको वालपेपर आकार समायोजन गर्नुहोस्"</string>
    <string name="permdesc_setWallpaperHints" msgid="8235784384223730091">"प्रणाली वालपेपरको आकार सङ्केतहरू मिलाउन अनुप्रयोगलाई अनुमति दिन्छ।"</string>
    <string name="permlab_setTimeZone" msgid="2945079801013077340">"समय क्षेत्र सेट गर्नुहोस्"</string>
    <string name="permdesc_setTimeZone" product="tablet" msgid="1676983712315827645">"अनुप्रयोगलाई ट्याब्लेटको समय क्षेत्र परिवर्तन गर्न अनुमति दिन्छ।"</string>
    <string name="permdesc_setTimeZone" product="tv" msgid="888864653946175955">"अनुप्रयोगलाई फोनको समय क्षेत्र परिवर्तन गर्न अनुमति दिन्छ।"</string>
    <string name="permdesc_setTimeZone" product="default" msgid="4499943488436633398">"अनुप्रयोगलाई फोनको समय क्षेत्र परिवर्तन गर्न अनुमति दिन्छ।"</string>
    <string name="permlab_getAccounts" msgid="1086795467760122114">"उपकरणमा खाताहरू भेट्टाउनुहोस्"</string>
    <string name="permdesc_getAccounts" product="tablet" msgid="2741496534769660027">"अनुप्रयोगलाई ट्याब्लेटद्वारा ज्ञात खाताहरूको सूची पाउन अनुमति दिन्छ। यसले अनुप्रयोगद्वारा तपाईंले स्थापित गर्नुभएको कुनै पनि खाताहरू समावेश गर्न सक्दछ।"</string>
    <string name="permdesc_getAccounts" product="tv" msgid="4190633395633907543">"अनुप्रयोगलाई अनुमति दिन्छ TV लाई थाहा भएका खाताहरूका सूची प्राप्त गर्न। यसमा तपाईँले स्थापना गर्नु भएका अनुप्रयोगहरू द्वारा सिर्जना गरिएका खाताहरू समावेश हुन सक्छन्।"</string>
    <string name="permdesc_getAccounts" product="default" msgid="3448316822451807382">"फोनलाई थाहा भएका खाताहरूको सूची प्राप्त गर्न अनुप्रयोगलाई अनुमति दिन्छ। यसले तपाईँले स्थापना गर्नु भएका अनुप्रयोगहरूबाट सृजित कुनै खाताहरू समावेश हुन सक्छ।"</string>
    <string name="permlab_accessNetworkState" msgid="4951027964348974773">"नेटवर्क जडानहरू हेर्नहोस्"</string>
    <string name="permdesc_accessNetworkState" msgid="8318964424675960975">"अनुप्रयोगलाई नेटवर्क जडानहरू जस्तै कुन नेटवर्कहरू अवस्थित हुन्छन् र जडित छन् जसले हेर्नलाई अनुमति दिन्छ।"</string>
    <string name="permlab_createNetworkSockets" msgid="7934516631384168107">"पूर्ण नेटवर्क पहुँच प्राप्त छ"</string>
    <string name="permdesc_createNetworkSockets" msgid="3403062187779724185">"नेटवर्क सकेटहरू सिर्जना गर्न र कस्टम नेटवर्क प्रोटोकल प्रयोग गर्न अनुप्रयोगलाई अनुमति दिन्छ। ब्राउजर र अन्य अनुप्रयोगहरूले इन्टरनेटमा डेटा पठाउने माध्यम प्रदान गर्छन्, त्यसैले इन्टरनेटमा डेटा पठाउन यो अनुमतिको आवश्यकता पर्दैन।"</string>
    <string name="permlab_changeNetworkState" msgid="958884291454327309">"नेटवर्क जडान परिवर्तन गर्नुहोस्"</string>
    <string name="permdesc_changeNetworkState" msgid="6789123912476416214">"अनुप्रयोगलाई नेटवर्क जडानको स्थिति परिवर्तन गर्न अनुमति दिन्छ।"</string>
    <string name="permlab_changeTetherState" msgid="5952584964373017960">"टेथर्ड नेटवर्क जडान परिवर्तन गर्नुहोस्"</string>
    <string name="permdesc_changeTetherState" msgid="1524441344412319780">"टेदर गरेको नेटवर्क जडानको स्थिति बदल्न अनुप्रयोगलाई अनुमति दिन्छ।"</string>
    <string name="permlab_accessWifiState" msgid="5202012949247040011">"Wi-Fi जडानहरू हेर्नुहोस्"</string>
    <string name="permdesc_accessWifiState" msgid="5002798077387803726">"अनुप्रयोगलाई Wi-Fi नेटवर्कको बारेमा जानकारी हेर्न अनुमति दिन्छ, जस्तै कि Wi-Fi सक्षम छ कि छैन र जडान गरिएको Wi-Fi उपकरणहरूको नाम।"</string>
    <string name="permlab_changeWifiState" msgid="6550641188749128035">"वाइ-फाइसँग जोड्नुहोस् वा छुटाउनुहोस्"</string>
    <string name="permdesc_changeWifiState" msgid="7137950297386127533">"अनुप्रयोगलाई Wi-Fi पहुँच बिन्दुबाट जडान गर्न र विच्छेदन गर्न र Wi-Fi नेटवर्कहरूको लागि उपकरण कन्फिगरेसनमा परिवर्तनहरू गर्न अनुमति दिन्छ।"</string>
    <string name="permlab_changeWifiMulticastState" msgid="1368253871483254784">"Wi-Fi Multicast स्विकृतिलाई अनुमति दिनुहोस्"</string>
    <string name="permdesc_changeWifiMulticastState" product="tablet" msgid="7969774021256336548">"अनुप्रयोगलाई मल्टिकाष्ट ठेगानाहरू प्रयोग गरेर Wi-Fi नेटवर्कमा पठाइएको प्याकेटहरू प्राप्त गर्न अनुमति दिन्छ, केवल तपाईंको ट्याब्लेट मात्र होइन। यसले गैर-मल्टिकाष्ट मोड भन्दा बढी उर्जा प्रयोग गर्दछ।"</string>
    <string name="permdesc_changeWifiMulticastState" product="tv" msgid="9031975661145014160">"अनुप्रयोगलाई अनुमति दिन्छ प्याकेटहरू प्राप्त गर्न एक Wi-Fi सञ्जालमा अवस्थित सम्पूर्ण यन्त्रहरूमा बहुकास्ट ठेगानाहरू प्रयोग गरेर, तपाईँको TVमा मात्र नभई।यसले गैर-मल्टिकास्ट मोडभन्दा बढि बिधुतीय शक्ति प्रयोग गर्दछ।"</string>
    <string name="permdesc_changeWifiMulticastState" product="default" msgid="6851949706025349926">"तपाईँको फोन मात्र होइन, मल्टिकास्ट ठेगानाहरूको प्रयोग गरे Wi-Fi नेटवर्कका सबै उपकरणहरूमा पठाइएका प्याकेटहरू प्राप्त गर्न अनुप्रयोगलाई अनुमति दिन्छ। यसले गैर-मल्टिकास्ट मोडभन्दा बढी उर्जा प्रयोग गर्छ।"</string>
    <string name="permlab_bluetoothAdmin" msgid="6006967373935926659">"ब्लुटुथ सेटिङहरूमा पहुँच गर्नुहोस्"</string>
    <string name="permdesc_bluetoothAdmin" product="tablet" msgid="6921177471748882137">"स्थानीय ब्लुटुथ ट्याब्लेटलाई कन्फिगर गर्नको लागि र टाढाका उपकरणहरूलाई पत्ता लगाउन र जोड्नको लागि अनुप्रयोगलाई अनुमति दिन्छ।"</string>
    <string name="permdesc_bluetoothAdmin" product="tv" msgid="3373125682645601429">"अनुप्रयोगलाई स्थानीय ब्लुटूथ TV कन्फिगर गर्न र पत्ता लगाउन र टाढाका यन्त्रहरूसँग जोडी बनाउन अनुमति दिन्छ।"</string>
    <string name="permdesc_bluetoothAdmin" product="default" msgid="8931682159331542137">"अनुप्रयोगलाई स्थानीय ब्लुटुथ फोन कन्फिगर गर्न र टाढाका उपकरणहरूसँग खोज गर्न र जोडी गर्न अनुमति दिन्छ।"</string>
    <string name="permlab_accessWimaxState" msgid="4195907010610205703">"WiMAXसँग जोड्नुहोस् वा छुटाउनुहोस्"</string>
    <string name="permdesc_accessWimaxState" msgid="6360102877261978887">"अनुप्रयोगलाई वाइम्याक्स सक्षम छ कि छैन र जडान भएको कुनै पनि वाइम्याक्स नेटवर्कहरूको बारेमा जानकारी निर्धारिण गर्न अनुमति दिन्छ।"</string>
    <string name="permlab_changeWimaxState" msgid="340465839241528618">"वाइम्याक्स अवस्था परिवर्तन गर्नुहोस्"</string>
    <string name="permdesc_changeWimaxState" product="tablet" msgid="3156456504084201805">"अनुप्रयोगलाई वाइम्याक्स नेटवर्कहरूबाट ट्याब्लेट जडान गर्न र ट्याब्लेट विच्छेदन गर्न अनुमति दिन्छ।"</string>
    <string name="permdesc_changeWimaxState" product="tv" msgid="6022307083934827718">"अनुप्रयोगलाई अनुमति दिन्छ TV लाई  जडान गर्न र WiMAX सञ्जालबाट TV को जडान टुटाउन"</string>
    <string name="permdesc_changeWimaxState" product="default" msgid="697025043004923798">"वाइम्याक्स नेटवर्कहरूसँग फोन जोड्न र छुटाउन अनुप्रयोगलाई अनुमति दिन्छ।"</string>
    <string name="permlab_bluetooth" msgid="6127769336339276828">"ब्लुटुथ उपकरणहरूसँग जोडी मिलाउनुहोस्"</string>
    <string name="permdesc_bluetooth" product="tablet" msgid="3480722181852438628">"ट्याब्लेटमा ब्लुटुथको कन्फिगुरेसनलाई हेर्न र बनाउन र जोडी उपकरणहरूसँग जडानहरूलाई स्वीकार गर्न अनुप्रयोगलाई अनुमति दिन्छ।"</string>
    <string name="permdesc_bluetooth" product="tv" msgid="3974124940101104206">"अनुप्रयोगलाई TVमा ब्लुटूथको कन्फिगुरेसन हेर्न र  जोडी यन्त्रहरूसँगको जडान स्वीकार गर्न अनुमति दिन्छ।"</string>
    <string name="permdesc_bluetooth" product="default" msgid="3207106324452312739">"अनुप्रयोगलाई फोनमा ब्लुटुथको कन्फिगरेसन हेर्न र जोडी भएका उपकरणहरूसँग जडानहरू बनाउन र स्वीकार गर्न अनुमति दिन्छ।"</string>
    <string name="permlab_nfc" msgid="4423351274757876953">"नजिक क्षेत्र संचार नियन्त्रणहरू"</string>
    <string name="permdesc_nfc" msgid="7120611819401789907">"अनुप्रयोगलाई नयाँ क्षेत्र संचार (NFC) ट्यागहरू, कार्डहरू र पाठकहरूसँग अन्तर्क्रिया गर्न अनुमति दिन्छ।"</string>
    <string name="permlab_disableKeyguard" msgid="3598496301486439258">"स्क्रिन लक असक्षम पार्नुहोस्"</string>
    <string name="permdesc_disableKeyguard" msgid="6034203065077122992">"कुनै सम्बन्धित पासवर्ड सुरक्षा र किलकलाई असक्षम पार्न अनुप्रयोगलाई अनुमति दिन्छ। उदाहरणको लागि, अन्तर्गमन फोन कल प्राप्त गर्दा फोनले किलकलाई असक्षम पार्छ, त्यसपछि कल सकिएको बेला किलक पुनःसक्षम पार्छ।"</string>
    <string name="permlab_requestPasswordComplexity" msgid="202650535669249674">"स्क्रिन लकको जटिलतासम्बन्धी जानकारी प्राप्त गर्ने अनुरोध गर्नुहोस्"</string>
    <string name="permdesc_requestPasswordComplexity" msgid="4730994229754212347">"यसले अनुप्रयोगलाई स्क्रिन लकको जटिलताको स्तर (उच्च, मध्यम, न्यून वा कुनै पनि होइन) थाहा पाउने अनुमति दिन्छ जसले स्क्रिन लकको लम्बाइको सम्भावित दायरा र त्यसको प्रकारलाई जनाउँछ। यसै गरी, यो अनुप्रयोगले प्रयोगकर्ताहरूलाई स्क्रिन लक अद्यावधिक गर्ने सुझाव पनि दिन सक्छ तर प्रयोगकर्ताहरू उक्त सुझावको बेवास्ता गरी बाहिर निस्कन सक्छन्। स्क्रिन लक सादा पाठको ढाँचामा भण्डारण नगरिने हुँदा यो अनुप्रयोगलाई वास्तविक पासवर्ड थाहा नहुने कुराको हेक्का राख्नुहोस्।"</string>
    <string name="permlab_useBiometric" msgid="8837753668509919318">"बायोमेट्रिक हार्डवेयर प्रयोग गर्नुहोस्‌"</string>
    <string name="permdesc_useBiometric" msgid="8389855232721612926">"अनुप्रयोगलाई प्रमाणीकरणका लागि बायोमेट्रिक हार्डवेयर प्रयोग गर्न अनुमति दिन्छ"</string>
    <string name="permlab_manageFingerprint" msgid="5640858826254575638">"औठाछाप हार्डवेयर व्यवस्थापन गर्नुहोस्"</string>
    <string name="permdesc_manageFingerprint" msgid="178208705828055464">"अनुप्रयोगलाई प्रयोगको लागि औठाछाप टेम्प्लेट थप्न र मेटाउने तरिका आह्वान गर्न अनुमति दिन्छ।"</string>
    <string name="permlab_useFingerprint" msgid="3150478619915124905">"औठाछाप हार्डवेयर प्रयोग गर्नुहोस्"</string>
    <string name="permdesc_useFingerprint" msgid="9165097460730684114">"अनुप्रयोगलाई प्रमाणीकरणको लागि औठाछाप हार्डवेयर प्रयोग गर्न अनुमति दिन्छ"</string>
    <string name="permlab_audioWrite" msgid="2661772059799779292">"आफ्नो सङ्गीतको सङ्ग्रह परिमार्जन गर्नुहोस्"</string>
    <string name="permdesc_audioWrite" msgid="8888544708166230494">"यसले अनुप्रयोगलाई तपाईंको सङ्गीतको सङ्ग्रह परिमार्जन गर्न दिन्छ।"</string>
    <string name="permlab_videoWrite" msgid="128769316366746446">"आफ्नो भिडियोको सङ्ग्रह परिमार्जन गर्नुहोस्"</string>
    <string name="permdesc_videoWrite" msgid="5448565757490640841">"यसले अनुप्रयोगलाई तपाईंको भिडियोको सङ्ग्रह परिमार्जन गर्न दिन्छ।"</string>
    <string name="permlab_imagesWrite" msgid="3391306186247235510">"आफ्नो तस्बिरको सङ्ग्रह परिमार्जन गर्नुहोस्"</string>
    <string name="permdesc_imagesWrite" msgid="7073662756617474375">"यसले अनुप्रयोगलाई तपाईंको तस्बिरको सङ्ग्रह परिमार्जन गर्न दिन्छ।"</string>
    <string name="permlab_mediaLocation" msgid="8675148183726247864">"आफ्नो मिडियाको सङ्ग्रहका स्थानहरू पढ्नुहोस्‌"</string>
    <string name="permdesc_mediaLocation" msgid="2237023389178865130">"यसले अनुप्रयोगलाई तपाईंको मिडिया सङ्ग्रहका स्थानहरू पढ्न दिन्छ।"</string>
    <string name="biometric_dialog_default_title" msgid="881952973720613213">"यो तपाईं नै हो भन्ने पुष्टि गर्नुहोस्"</string>
    <string name="biometric_error_hw_unavailable" msgid="645781226537551036">"बायोमेट्रिक हार्डवेयर उपलब्ध छैन"</string>
    <string name="biometric_error_user_canceled" msgid="2260175018114348727">"प्रमाणीकरण रद्द गरियो"</string>
    <string name="biometric_not_recognized" msgid="5770511773560736082">"पहिचान भएन"</string>
    <string name="biometric_error_canceled" msgid="349665227864885880">"प्रमाणीकरण रद्द गरियो"</string>
    <string name="biometric_error_device_not_secured" msgid="6583143098363528349">"कुनै पनि PIN, ढाँचा वा पासवर्ड सेट गरिएको छैन"</string>
    <string name="fingerprint_acquired_partial" msgid="735082772341716043">"आंशिक औठाछाप पत्ता लाग्यो। कृपया फेरि प्रयास गर्नुहोस्।"</string>
    <string name="fingerprint_acquired_insufficient" msgid="4596546021310923214">"औठाछाप प्रशोधन गर्न सकिएन। कृपया फेरि प्रयास गर्नुहोस्।"</string>
    <string name="fingerprint_acquired_imager_dirty" msgid="1087209702421076105">"औँठाछाप सेन्सर फोहोर छ। कृपया सफा गरेर फेरि प्रयास गर्नुहोस्।"</string>
    <string name="fingerprint_acquired_too_fast" msgid="6470642383109155969">"औंला धेरै छिटो चलाइयो। पुन: प्रयास गर्नुहोस्।"</string>
    <string name="fingerprint_acquired_too_slow" msgid="59250885689661653">"औंला निकै सुस्त सारियो। कृपया फेरि प्रयास गर्नुहोस्।"</string>
  <string-array name="fingerprint_acquired_vendor">
  </string-array>
    <string name="fingerprint_authenticated" msgid="5309333983002526448">"फिंगरप्रिन्ट प्रमाणीकरण गरियो"</string>
    <string name="face_authenticated_no_confirmation_required" msgid="4018680978348659031">"अनुहार प्रमाणीकरण गरियो"</string>
    <string name="face_authenticated_confirmation_required" msgid="8778347003507633610">"अनुहार प्रमाणीकरण गरियो, कृपया पुष्टि गर्नुहोस् थिच्नुहोस्"</string>
    <string name="fingerprint_error_hw_not_available" msgid="7955921658939936596">"औँठाछाप हार्डवेयर उपलब्ध छैन।"</string>
    <string name="fingerprint_error_no_space" msgid="1055819001126053318">"औँठाछाप भण्डारण गर्न सकिँदैन। कृपया अवस्थित औठाछाप हटाउनुहोस्।"</string>
    <string name="fingerprint_error_timeout" msgid="3927186043737732875">"औँठाछापको समय सकिएको छ। फेरि प्रयास गर्नुहोस्।"</string>
    <string name="fingerprint_error_canceled" msgid="4402024612660774395">"औँठाछाप सञ्चालन रद्द गरियो।"</string>
    <string name="fingerprint_error_user_canceled" msgid="7999639584615291494">"प्रयोगकर्ताले फिंगरप्रिन्टसम्बन्धी कारबाही रद्द गर्नुभयो।"</string>
    <string name="fingerprint_error_lockout" msgid="5536934748136933450">"धेरै प्रयासहरू। केहि समय पछि पुन: प्रयास गर्नुहोला"</string>
    <string name="fingerprint_error_lockout_permanent" msgid="5033251797919508137">"अत्यन्त धेरै प्रयासहरू। फिंगरप्रिन्ट सेन्सरलाई असक्षम पारियो।"</string>
    <string name="fingerprint_error_unable_to_process" msgid="6107816084103552441">"पुन: प्रयास गर्नुहोला।"</string>
    <string name="fingerprint_error_no_fingerprints" msgid="7654382120628334248">"कुनै पनि फिंगरप्रिन्ट दर्ता गरिएको छैन।"</string>
    <string name="fingerprint_error_hw_not_present" msgid="409523969613176352">"यो यन्त्रमा कुनै पनि फिंगरप्रिन्ट सेन्सर छैन।"</string>
    <string name="fingerprint_name_template" msgid="5870957565512716938">"औंला <xliff:g id="FINGERID">%d</xliff:g>"</string>
  <string-array name="fingerprint_error_vendor">
  </string-array>
    <string name="fingerprint_icon_content_description" msgid="2340202869968465936">"फिंगरप्रिन्ट आइकन"</string>
<<<<<<< HEAD
    <!-- no translation found for permlab_manageFace (7262837876352591553) -->
    <skip />
    <string name="permdesc_manageFace" msgid="8919637120670185330">"अनुप्रयोगलाई प्रयोगका लागि अनुहार टेम्प्लेट थप्न र मेटाउने तरिका आह्वान गर्न अनुमति दिन्छ।"</string>
    <!-- no translation found for permlab_useFaceAuthentication (2565716575739037572) -->
    <skip />
    <!-- no translation found for permdesc_useFaceAuthentication (4712947955047607722) -->
    <skip />
    <!-- no translation found for face_recalibrate_notification_name (1913676850645544352) -->
    <skip />
=======
    <string name="permlab_manageFace" msgid="7262837876352591553">"फेस अनलकको हार्डवेयर व्यवस्थित गर्नुहोस्"</string>
    <string name="permdesc_manageFace" msgid="8919637120670185330">"अनुप्रयोगलाई प्रयोगका लागि अनुहार टेम्प्लेट थप्न र मेटाउने तरिका आह्वान गर्न अनुमति दिन्छ।"</string>
    <string name="permlab_useFaceAuthentication" msgid="2565716575739037572">"फेस अनलकको हार्डवेयर प्रयोग गर्नुहोस्"</string>
    <string name="permdesc_useFaceAuthentication" msgid="4712947955047607722">"अनुप्रयोगलाई प्रमाणीकरणका लागि फेस अनलकको हार्डवेयर प्रयोग गर्न अनुमति दिन्छ"</string>
    <string name="face_recalibrate_notification_name" msgid="1913676850645544352">"फेस अनलक"</string>
>>>>>>> dbf9e87c
    <string name="face_recalibrate_notification_title" msgid="4087620069451499365">"आफ्नो अनुहार पुनः दर्ता गर्नुहोस्"</string>
    <string name="face_recalibrate_notification_content" msgid="5530308842361499835">"अनुहार पहिचानको गुणस्तर सुधार गर्न कृपया आफ्नो अनुहार पुनः दर्ता गर्नुहोस्"</string>
    <string name="face_acquired_insufficient" msgid="2767330364802375742">"अनुहारको सटीक डेटा खिच्न सकिएन। फेरि प्रयास गर्नुहोस्।"</string>
    <string name="face_acquired_too_bright" msgid="5005650874582450967">"ज्यादै चम्किलो। अझ मधुरो प्रकाश प्रयोग गरी हेर्नु…"</string>
    <string name="face_acquired_too_dark" msgid="1966194696381394616">"ज्यादै अँध्यारो छ। अझ बढी प्रकाशमा गई हेर्नुहोस्"</string>
    <string name="face_acquired_too_close" msgid="1401011882624272753">"फोन अझै पर सार्नुहोस्।"</string>
    <string name="face_acquired_too_far" msgid="1210969240069012510">"फोन अझै नजिक सार्नुहोस्।"</string>
    <string name="face_acquired_too_high" msgid="3362395713403348013">"फोन अझ माथि उठाउनुहोस्।"</string>
    <string name="face_acquired_too_low" msgid="488983581737550912">"फोन अझै तल सार्नुहोस्।"</string>
    <string name="face_acquired_too_right" msgid="3667075962661863218">"फोन बायाँतिर सार्नुहोस्।"</string>
    <string name="face_acquired_too_left" msgid="3148242963894703424">"फोन दायाँतिर सार्नुहोस्।"</string>
    <string name="face_acquired_poor_gaze" msgid="5606479370806754905">"कृपया अझ सीधा गरी आफ्नो स्क्रिनमा हेर्नुहोस्।"</string>
<<<<<<< HEAD
    <string name="face_acquired_not_detected" msgid="4885504661626728809">"तपाईंको अनुहार देखिएन। फोनमा हेर्नुहोस्।"</string>
=======
    <string name="face_acquired_not_detected" msgid="1879714205006680222">"आफ्नो अनुहार फोनको सीधा अगाडि पार्नुहोस्।"</string>
>>>>>>> dbf9e87c
    <string name="face_acquired_too_much_motion" msgid="3149332171102108851">"अत्यधिक हल्लियो। फोन स्थिर राख्नुहोस्।"</string>
    <string name="face_acquired_recalibrate" msgid="8077949502893707539">"कृपया आफ्नो अनुहार पुनः दर्ता गर्नुहोस्।"</string>
    <string name="face_acquired_too_different" msgid="7663983770123789694">"अब उप्रान्त अनुहार पहिचान गर्न सकिएन। फेरि प्रयास गर्नुहोस्।"</string>
    <string name="face_acquired_too_similar" msgid="1508776858407646460">"अनुहार उस्तै भयो, कृपया आफ्नो पोज बदल्नुहोस्।"</string>
    <string name="face_acquired_pan_too_extreme" msgid="4581629343077288178">"आफ्नो टाउको अलि थोरै घुमाउनुहोस्।"</string>
    <string name="face_acquired_tilt_too_extreme" msgid="4019954263012496468">"आफ्नो टाउको अलि थोरै घुमाउनुहोस्।"</string>
    <string name="face_acquired_roll_too_extreme" msgid="6312973147689664409">"आफ्नो टाउको अलि थोरै घुमाउनुहोस्।"</string>
    <string name="face_acquired_obscured" msgid="5357207702967893283">"तपाईंको अनुहार लुकाउने सबै कुरा लुकाउनुहोस्।"</string>
<<<<<<< HEAD
    <string name="face_acquired_sensor_dirty" msgid="2535761002815565222">"स्क्रिनको शीर्ष कुनामा रहेको सेन्सर सफा गर्नुहोस्।"</string>
  <string-array name="face_acquired_vendor">
  </string-array>
    <string name="face_error_hw_not_available" msgid="396883585636963908">"अनुहार पुष्टि गर्न सकिएन। हार्डवेयर उपलब्ध छैन।"</string>
    <!-- no translation found for face_error_timeout (981512090365729465) -->
    <skip />
    <string name="face_error_no_space" msgid="2712120617457553825">"अनुहारसम्बन्धी नयाँ डेटा भण्डारण गर्न सकिएन। पहिले कुनै पुरानो डेटा मेटाउनुहोस्।"</string>
    <string name="face_error_canceled" msgid="283945501061931023">"अनुहार पहिचान रद्द गरियो।"</string>
    <!-- no translation found for face_error_user_canceled (5317030072349668946) -->
    <skip />
    <string name="face_error_lockout" msgid="3407426963155388504">"धेरैपटक प्रयासहरू भए। पछि फेरि प्रयास गर्नुहोस्‌।"</string>
    <!-- no translation found for face_error_lockout_permanent (4723594314443097159) -->
    <skip />
    <string name="face_error_unable_to_process" msgid="4940944939691171539">"अनुहार पुष्टि गर्न सकिएन। फेरि प्रयास गर्नुहोस्।"</string>
    <!-- no translation found for face_error_not_enrolled (4016937174832839540) -->
    <skip />
    <!-- no translation found for face_error_hw_not_present (8302690289757559738) -->
    <skip />
=======
    <string name="face_acquired_sensor_dirty" msgid="7905138627046865579">"कालो रङको पट्टीलगायत आफ्नो स्क्रिनको माथिल्लो भाग सफा गर्नुहोस्"</string>
  <string-array name="face_acquired_vendor">
  </string-array>
    <string name="face_error_hw_not_available" msgid="396883585636963908">"अनुहार पुष्टि गर्न सकिएन। हार्डवेयर उपलब्ध छैन।"</string>
    <string name="face_error_timeout" msgid="981512090365729465">"फेरि फेस अनलक प्रयोग गरी हेर्नुहोस्।"</string>
    <string name="face_error_no_space" msgid="2712120617457553825">"अनुहारसम्बन्धी नयाँ डेटा भण्डारण गर्न सकिएन। पहिले कुनै पुरानो डेटा मेटाउनुहोस्।"</string>
    <string name="face_error_canceled" msgid="283945501061931023">"अनुहार पहिचान रद्द गरियो।"</string>
    <string name="face_error_user_canceled" msgid="5317030072349668946">"प्रयोगकर्ताले फेस अनलकको कार्य रद्द गर्नुभयो।"</string>
    <string name="face_error_lockout" msgid="3407426963155388504">"धेरैपटक प्रयासहरू भए। पछि फेरि प्रयास गर्नुहोस्‌।"</string>
    <string name="face_error_lockout_permanent" msgid="4723594314443097159">"अत्यधिक प्रयासहरू भए। फेस अनलक असक्षम पारियो।"</string>
    <string name="face_error_unable_to_process" msgid="4940944939691171539">"अनुहार पुष्टि गर्न सकिएन। फेरि प्रयास गर्नुहोस्।"</string>
    <string name="face_error_not_enrolled" msgid="4016937174832839540">"तपाईंले फेस अनलक सुविधा सेट अप गर्नुभएको छैन।"</string>
    <string name="face_error_hw_not_present" msgid="8302690289757559738">"यस यन्त्रमा फेस अनलक सुविधा प्रयोग गर्न मिल्दैन।"</string>
>>>>>>> dbf9e87c
    <string name="face_name_template" msgid="7004562145809595384">"अनुहार <xliff:g id="FACEID">%d</xliff:g>"</string>
  <string-array name="face_error_vendor">
  </string-array>
    <string name="face_icon_content_description" msgid="4024817159806482191">"अनुहारको आइकन"</string>
    <string name="permlab_readSyncSettings" msgid="6201810008230503052">"समीकरण सेटिङहरू पढ्नुहोस्"</string>
    <string name="permdesc_readSyncSettings" msgid="2706745674569678644">"अनुप्रयोगलाई खाताको लागि सिंक सेटिङहरू पढ्न अनुमति दिन्छ। उदाहरणको लागि यसले व्यक्तिहरको अनुप्रयोग खातासँग सिंक भएको नभएको निर्धारण गर्न सक्दछ।"</string>
    <string name="permlab_writeSyncSettings" msgid="5408694875793945314">"टगल सिंक खुला र बन्द"</string>
    <string name="permdesc_writeSyncSettings" msgid="8956262591306369868">"अनुप्रयोगहरूलाई खाताको लागि सिंक सेटिङहरू परिमार्जन गर्न अनुमति दिन्छ। उदाहरणको लागि, यो खातासँग व्यक्ति अनुप्रयोगको सिंक सक्षम गर्न प्रयोग गर्न सकिन्छ।"</string>
    <string name="permlab_readSyncStats" msgid="7396577451360202448">"सिंक तथ्याङ्कहरू पढ्नुहोस्"</string>
    <string name="permdesc_readSyncStats" msgid="1510143761757606156">"अनुप्रयोगलाई खाताको लागि समीकरणको आँकडा समीकरण घटनाहरूको  इतिहास र समीकरण गरिएको डेटाको मापन समेत, पढ्न अनुमति दिन्छ।"</string>
    <string name="permlab_sdcardRead" msgid="1438933556581438863">"आफ्नो आदान प्रदान गरिएको भण्डारणको सामग्रीहरूहरू पढ्नुहोस्"</string>
    <string name="permdesc_sdcardRead" msgid="1804941689051236391">"अनुप्रयोगलाई तपाईंको आदान प्रदान गरिएको भण्डारणको सामग्री पढ्न अनुमति दिन्छ।"</string>
    <string name="permlab_sdcardWrite" msgid="9220937740184960897">"तपाईंको आदान प्रदान गरिएको भण्डारणको विषयवस्तुहरूलाई परिमार्जन गर्नहोस् वा मेटाउनुहोस्"</string>
    <string name="permdesc_sdcardWrite" msgid="2834431057338203959">"अनुप्रयोगलाई तपाईंको आदान प्रदान गरिएको भण्डारणको सामग्री लेख्न अनुमति दिन्छ।"</string>
    <string name="permlab_use_sip" msgid="2052499390128979920">"SIP कलहरू प्राप्त/बनाउन"</string>
    <string name="permdesc_use_sip" msgid="2297804849860225257">"SIP कलहरू बनाउन र प्राप्त गर्न अनुप्रयोगलाई अनुमति दिन्छ।"</string>
    <string name="permlab_register_sim_subscription" msgid="3166535485877549177">"नयाँ दूरसंचार सिम जडानहरू दर्ता गर्नुहोस्"</string>
    <string name="permdesc_register_sim_subscription" msgid="2138909035926222911">"अनुप्रयोगलाई नयाँ दूरसंचार SIM जडानहरू दर्ता गर्न अनुमति दिन्छ।"</string>
    <string name="permlab_register_call_provider" msgid="108102120289029841">"नयाँ दूरसंचार जडानहरू दर्ता गर्नुहोस्"</string>
    <string name="permdesc_register_call_provider" msgid="7034310263521081388">"अनुप्रयोगलाई नयाँ दूरसंचार सम्पर्क दर्ता गर्न अनुमति दिन्छ।"</string>
    <string name="permlab_connection_manager" msgid="1116193254522105375">"दूरसंचार जडान व्यवस्थापन गर्नुहोस्"</string>
    <string name="permdesc_connection_manager" msgid="5925480810356483565">"अनुप्रयोगलाई टेलिकम जडान व्यवस्थापन गर्न अनुमति दिन्छ।"</string>
    <string name="permlab_bind_incall_service" msgid="6773648341975287125">"आगमन कल स्क्रिन संग अन्तर्क्रिया गर्नुहोस्"</string>
    <string name="permdesc_bind_incall_service" msgid="8343471381323215005">"कहिले र कसरी प्रयोगकर्ताले आगमन कल स्क्रीन हेर्न सक्दछ भनेर नियन्त्रण गर्न अनुप्रयोगलाई अनुमति दिनुहोस्।"</string>
    <string name="permlab_bind_connection_service" msgid="3557341439297014940">"टेलिफोनी सेवा अन्तरक्रिया"</string>
    <string name="permdesc_bind_connection_service" msgid="4008754499822478114">"अनुप्रयोगलाई कल बनाउन/प्राप्त गर्न टेलीफोनी सेवा साथ अन्तरक्रिया गर्न अनुमति दिन्छ।"</string>
    <string name="permlab_control_incall_experience" msgid="9061024437607777619">"आउने-कल प्रयोगकर्ता अनुभव प्रदान गर्नुहोस्"</string>
    <string name="permdesc_control_incall_experience" msgid="915159066039828124">"अनुप्रयोगलाई आउने-कल प्रयोगकर्ता अनुभव प्रदान गर्न अनुमति दिन्छ।"</string>
    <string name="permlab_readNetworkUsageHistory" msgid="7862593283611493232">"नेटवर्क उपयोगको इतिहास पढ्नुहोस्"</string>
    <string name="permdesc_readNetworkUsageHistory" msgid="7689060749819126472">"निश्चित नेटवर्कहरू र अनुप्रयोगहरूको लागि ऐतिहासिक नेटवर्क उपयोग पढ्नको लागि अनुप्रयोगलाई अनुमति दिन्छ।"</string>
    <string name="permlab_manageNetworkPolicy" msgid="2562053592339859990">"नेटवर्क नीति प्रबन्ध गर्नुहोस्"</string>
    <string name="permdesc_manageNetworkPolicy" msgid="7537586771559370668">"नेटवर्क नीतिहरू व्यवस्थापन गर्न र अनुप्रयोग-विशेष नियमहरू परिभाषित गर्न अनुप्रयोगलाई अनुमति दिन्छ।"</string>
    <string name="permlab_modifyNetworkAccounting" msgid="5088217309088729650">"नेटवर्क उपयोग लेखालाई परिमार्जन गर्नुहोस्"</string>
    <string name="permdesc_modifyNetworkAccounting" msgid="5443412866746198123">"अनुप्रयोगलाई कसरी अनुप्रयोगहरूको विरूद्धमा कसरी नेटवर्क उपयोगी अकाउन्टेड छ भनेर परिमार्जन गर्न अनुमति दिन्छ। साधारण अनुप्रयोगहरूद्वारा प्रयोगको लागि होइन।"</string>
    <string name="permlab_accessNotifications" msgid="7673416487873432268">"सूचनाहरू पहुँच गर्नुहोस्"</string>
    <string name="permdesc_accessNotifications" msgid="458457742683431387">"अन्य अनुप्रयोगहरूबाट पोस्ट गरिएकासहित पुनःप्राप्त गर्न, परीक्षण गर्न र सूचनाहरू हटाउन अनुप्रयोगहरूलाई अनुमति दिन्छ।"</string>
    <string name="permlab_bindNotificationListenerService" msgid="7057764742211656654">"जानकारी श्रोता सेवामा बाँध्नुहोस्"</string>
    <string name="permdesc_bindNotificationListenerService" msgid="985697918576902986">"होल्डरलाई सूचना श्रोता सेवाको शीर्ष-स्तरको इन्टरफेस बाँध्न अनुमति दिन्छ। सामान्य अनुप्रयोगहरूलाई कहिले पनि आवश्यक नपर्न सक्दछ।"</string>
    <string name="permlab_bindConditionProviderService" msgid="1180107672332704641">"सर्त प्रदायक सेवामा जोड्न"</string>
    <string name="permdesc_bindConditionProviderService" msgid="1680513931165058425">"सर्त प्रदायक सेवाको माथिल्लो स्तरको इन्टरफेसमा जोड्न बाहकलाई अनुमति दिन्छ। साधारण अनुप्रयोगहरूको लागि कहिल्यै पनि आवश्यक पर्दैन।"</string>
    <string name="permlab_bindDreamService" msgid="4153646965978563462">"सपना सेवामा बाँध्नुहोस्"</string>
    <string name="permdesc_bindDreamService" msgid="7325825272223347863">"होल्डरलाई सपना सेवाको माथिल्लो स्तरको इन्टरफेसमा बाँध्न अनुमति दिन्छ। साधारण अनुप्रयोगहरूको लागि कहिल्यै पनि आवश्यक पर्दैन।"</string>
    <string name="permlab_invokeCarrierSetup" msgid="3699600833975117478">"वाहक-प्रदान विन्यास अनुप्रयोग सुरु गर्नुहोस्"</string>
    <string name="permdesc_invokeCarrierSetup" msgid="4159549152529111920">"प्रयोगकर्तालाई वाहक-प्रदान विन्यास अनुप्रयोग सुरु गर्न अनुमति दिन्छ। साधारण अनुप्रयोगहरूलाई कहिल्यै आवश्यक पर्ने छैन।"</string>
    <string name="permlab_accessNetworkConditions" msgid="8206077447838909516">"सञ्जाल अवस्थाका पर्यवेक्षणका लागि सुन्नुहोस्"</string>
    <string name="permdesc_accessNetworkConditions" msgid="6899102075825272211">"सञ्जाल अवस्थाका पर्यवेक्षण सुन्नका लागि अनुप्रयोगलाई अनुमति दिन्छ।सामान्य अनुप्रयोगलाई चाँहिदै नचाँहिन सक्छ।"</string>
    <string name="permlab_setInputCalibration" msgid="4902620118878467615">"इनपुट उपकरण क्यालिब्रेसन परिवर्तन गर्नुहोस्"</string>
    <string name="permdesc_setInputCalibration" msgid="4527511047549456929">"अनुप्रयोगलाई टच स्क्रीनको प्यारामिटरहरू क्यालिब्रेसन परिमार्जन गर्न अनुमति दिन्छ। साधारण अनुप्रयोगहरूको लागि कहिल्यै आवश्यक पर्दैन।"</string>
    <string name="permlab_accessDrmCertificates" msgid="7436886640723203615">"DRM प्रमाणपत्रको पहुँच"</string>
    <string name="permdesc_accessDrmCertificates" msgid="8073288354426159089">"DRM प्रमाणपत्रहरू प्रावधान र प्रयोग गर्ने निवेदनको अनुमति दिन्छ। साधारण अनुप्रयोगहरूको लागि कहिल्यै पनि आवश्यक पर्दैन।"</string>
    <string name="permlab_handoverStatus" msgid="7820353257219300883">"Android Beam स्थानान्तरण अवस्था प्राप्त गर्नुहोस्"</string>
    <string name="permdesc_handoverStatus" msgid="4788144087245714948">"यस आवेदनले वर्तमान Android Beam स्थानान्तरण बारेमा जानकारी प्राप्त गर्न अनुमति दिन्छ"</string>
    <string name="permlab_removeDrmCertificates" msgid="7044888287209892751">"DRM प्रमाणपत्रहरू हटाउनुहोस्"</string>
    <string name="permdesc_removeDrmCertificates" msgid="7272999075113400993">"DRM प्रमाणपत्रहरू हटाउन अनुप्रयोगलाई अनुमति दिन्छ। सामान्य अनुप्रयोगहरूको लागि कहिल्यै आवश्यकता पर्दैन।"</string>
    <string name="permlab_bindCarrierMessagingService" msgid="1490229371796969158">"वाहक मेसेजिङ सेवामा आबद्ध हुनुहोस्"</string>
    <string name="permdesc_bindCarrierMessagingService" msgid="2762882888502113944">"धारकलाई वाहक मेसेजिङ सेवाको उच्च-स्तरको इन्टरफेसमा आबद्ध हुन अनुमति दिनुहोस्। सामान्य एपहरूको लागि कहिल्यै आवश्यकता पर्दैन।"</string>
    <string name="permlab_bindCarrierServices" msgid="3233108656245526783">"वाहक सेवाहरु बाँध्न"</string>
    <string name="permdesc_bindCarrierServices" msgid="1391552602551084192">"होल्डरलाई वाहक सेवाहरु बाँध्न अनुमति दिनुहोस्। सामान्य अनुप्रयोगहरूको लागि यो कहिल्यै आवश्यक पर्दैन।"</string>
    <string name="permlab_access_notification_policy" msgid="4247510821662059671">"बाधा नपुर्याउँनुहोस् पहुँच गर्नुहोस्"</string>
    <string name="permdesc_access_notification_policy" msgid="3296832375218749580">"बाधा नपुर्याउँनुहोस् कन्फिगरेसन पढ्न र लेख्‍नको लागि अनुप्रयोगलाई अनुमति दिनुहोस्।"</string>
    <string name="permlab_startViewPermissionUsage" msgid="5484728591597709944">"हेर्ने अनुमतिको प्रयोग सुरु गर्नुहोस्"</string>
    <string name="permdesc_startViewPermissionUsage" msgid="4808345878203594428">"वाहकलाई कुनै अनुप्रयोगसम्बन्धी अनुमतिको प्रयोग सुरु गर्न दिन्छ। साधारण अनुप्रयोगहरूलाई कहिल्यै आवश्यक नपर्नु पर्ने हो।"</string>
    <string name="policylab_limitPassword" msgid="4497420728857585791">"पासवर्ड नियमहरू मिलाउनुहोस्"</string>
    <string name="policydesc_limitPassword" msgid="2502021457917874968">"स्क्रिन लक पासवर्ड र PIN हरूमा अनुमति दिइएको लम्बाइ र वर्णहरूको नियन्त्रण गर्नुहोस्।"</string>
    <string name="policylab_watchLogin" msgid="5091404125971980158">"मनिटरको स्क्रिन अनलक गर्ने प्रयासहरू"</string>
    <string name="policydesc_watchLogin" product="tablet" msgid="3215729294215070072">"स्क्रिन अनलक गर्दा गलत पासवर्ड टाइप भएको संख्या निरीक्षण गर्नुहोस् र यदि निकै धेरै गलत पासवर्डहरू टाइप भएका छन भने ट्याब्लेट लक गर्नुहोस् वा ट्याब्लेटका सबै डेटा मेट्नुहोस्।"</string>
    <string name="policydesc_watchLogin" product="TV" msgid="2707817988309890256">"स्क्रिन अनलक गर्दा गलत पासवर्डका संख्या अनुगमन गर्नुहोस् र TV लक गर्नुहोस् वा TV को सबै डेटा मेट्नुहोस् यदि ज्यादै धेरै गलत पासवर्ड टाइप गरिएका छन् भने।"</string>
    <string name="policydesc_watchLogin" product="default" msgid="5712323091846761073">"स्क्रिनअनलक गर्दा गलत पासवर्ड टाइप भएको संख्या निरीक्षण गर्नुहोस् र यदि निकै धेरै गलत पासवर्डहरू टाइप भएका छन भने फोन लक गर्नुहोस् वा फोनका सबै डेटा मेट्नुहोस्।"</string>
    <string name="policydesc_watchLogin_secondaryUser" product="tablet" msgid="4280246270601044505">"स्क्रिन अनलक गर्दा गलत पासवर्ड टाइप संख्या अनुगमन गर्नुहोस्, र यदि निकै धेरै गलत पासवर्डहरू टाइप गरिएमा ट्याब्लेट लक गर्नुहोस् वा प्रयोगकर्ताको डेटा मेटाउनुहोस्।"</string>
    <string name="policydesc_watchLogin_secondaryUser" product="TV" msgid="3484832653564483250">"स्क्रिन अनलक गर्दा गलत पासवर्ड टाइप संख्या अनुगमन गर्नुहोस्, र यदि निकै धेरै गलत पासवर्डहरू टाइप गरिएमा TV लक गर्नुहोस् वा प्रयोगकर्ताको डेटा मेटाउनुहोस्।"</string>
    <string name="policydesc_watchLogin_secondaryUser" product="default" msgid="2185480427217127147">"स्क्रिन अनलक गर्दा गलत पासवर्ड टाइप संख्या अनुगमन गर्नुहोस्, र यदि निकै धेरै गलत पासवर्डहरू टाइप गरिएमा फोन लक गर्नुहोस् वा प्रयोगकर्ताको डेटा मेटाउनुहोस्।"</string>
    <string name="policylab_resetPassword" msgid="4934707632423915395">"स्क्रिन लक परिवर्तन गर्नुहोस्"</string>
    <string name="policydesc_resetPassword" msgid="1278323891710619128">"स्क्रिन लक परिवर्तन गर्नुहोस्।"</string>
    <string name="policylab_forceLock" msgid="2274085384704248431">"स्क्रिन लक गर्नुहोस्।"</string>
    <string name="policydesc_forceLock" msgid="1141797588403827138">"कसरी र कहिले स्क्रिन लक गर्ने नियन्त्रण गर्नुहोस्।"</string>
    <string name="policylab_wipeData" msgid="3910545446758639713">"सबै डेटा मेट्नुहोस्"</string>
    <string name="policydesc_wipeData" product="tablet" msgid="4306184096067756876">"एउटा फ्याक्ट्रि डेटा पुनःसेट गरेर चेतावनी नआउँदै ट्याबल्टको डेटा मेट्नुहोस्।"</string>
    <string name="policydesc_wipeData" product="tv" msgid="5816221315214527028">"कारखाना डेटा रिसेट गरेर बिना चेतावनी TV को डेटा मेट्नुहोस्"</string>
    <string name="policydesc_wipeData" product="default" msgid="5096895604574188391">"एउटा फ्याक्ट्रि डेटा पुनःसेट गरेर चेतावनी नआउँदै फोनको डेटा मेट्नुहोस्।"</string>
    <string name="policylab_wipeData_secondaryUser" msgid="8362863289455531813">"प्रयोगकर्ता डेटा मेट्नुहोस्"</string>
    <string name="policydesc_wipeData_secondaryUser" product="tablet" msgid="6336255514635308054">"चेतावनी बिना यो ट्याब्लेटमा यस प्रयोगकर्ताको डेटा मेट्नुहोस्।"</string>
    <string name="policydesc_wipeData_secondaryUser" product="tv" msgid="2086473496848351810">"चेतावनी बिना यो TV मा यो प्रयोगकर्ताको डेटा मेट्नुहोस्।"</string>
    <string name="policydesc_wipeData_secondaryUser" product="default" msgid="6787904546711590238">"चेतावनी बिना यो फोनमा यस प्रयोगकर्ताको डेटा मेट्नुहोस्।"</string>
    <string name="policylab_setGlobalProxy" msgid="2784828293747791446">"उपकरण विश्वव्यापी प्रोक्सी मिलाउनुहोस्"</string>
    <string name="policydesc_setGlobalProxy" msgid="8459859731153370499">"नीति सक्षम हुँदा प्रयोग गरिनको लागि यन्त्र ग्लोवल प्रोक्सी सेट गर्नुहोस्। केवल यन्त्र मालिकले ग्लोवल प्रोक्सी सेट गर्न सक्नुहुन्छ।"</string>
    <string name="policylab_expirePassword" msgid="5610055012328825874">"स्क्रिन लक पासवर्ड म्याद समाप्ति सेट गर्नुहोस्"</string>
    <string name="policydesc_expirePassword" msgid="5367525762204416046">"स्क्रिन लक पासवर्ड, PIN, वा ढाँचा परिवर्तन कसरी बारम्बार परिवर्तन हुनु पर्छ परिवर्तन गर्नुहोस्।"</string>
    <string name="policylab_encryptedStorage" msgid="8901326199909132915">"भण्डारण इन्क्रिप्सन मिलाउनुहोस्"</string>
    <string name="policydesc_encryptedStorage" msgid="2637732115325316992">"भण्डार गरिएको डेटा इन्क्रिप्ट हुनु आवश्यक छ।"</string>
    <string name="policylab_disableCamera" msgid="6395301023152297826">"क्यामेरालाई असक्षम गराउनुहोस्"</string>
    <string name="policydesc_disableCamera" msgid="2306349042834754597">"सबै उपकरण क्यामराहरूको प्रयोग रोक्नुहोस्"</string>
    <string name="policylab_disableKeyguardFeatures" msgid="8552277871075367771">"केही स्क्रिन लकका  सुविधाहरू अक्षम गर्नुहोस्"</string>
    <string name="policydesc_disableKeyguardFeatures" msgid="2044755691354158439">"केही स्क्रिन लक  सुविधाहरूको प्रयोगमा रोक लगाउनुहोस्।"</string>
  <string-array name="phoneTypes">
    <item msgid="8901098336658710359">"गृह"</item>
    <item msgid="869923650527136615">"मोबाइल"</item>
    <item msgid="7897544654242874543">"काम गर्नुहोस्"</item>
    <item msgid="1103601433382158155">"कार्य फ्याक्स"</item>
    <item msgid="1735177144948329370">"घरको फ्याक्स"</item>
    <item msgid="603878674477207394">"पेजर"</item>
    <item msgid="1650824275177931637">"अन्य"</item>
    <item msgid="9192514806975898961">"आफू अनुकूल"</item>
  </string-array>
  <string-array name="emailAddressTypes">
    <item msgid="8073994352956129127">"गृह"</item>
    <item msgid="7084237356602625604">"काम"</item>
    <item msgid="1112044410659011023">"अन्य"</item>
    <item msgid="2374913952870110618">"आफू अनुकूल"</item>
  </string-array>
  <string-array name="postalAddressTypes">
    <item msgid="6880257626740047286">"गृह"</item>
    <item msgid="5629153956045109251">"काम"</item>
    <item msgid="4966604264500343469">"अन्य"</item>
    <item msgid="4932682847595299369">"आफू अनुकूल"</item>
  </string-array>
  <string-array name="imAddressTypes">
    <item msgid="1738585194601476694">"गृह"</item>
    <item msgid="1359644565647383708">"काम"</item>
    <item msgid="7868549401053615677">"अन्य"</item>
    <item msgid="3145118944639869809">"आफू अनुकूल"</item>
  </string-array>
  <string-array name="organizationTypes">
    <item msgid="7546335612189115615">"काम गर्नुहोस्"</item>
    <item msgid="4378074129049520373">"अन्य"</item>
    <item msgid="3455047468583965104">"आफू अनुकूल"</item>
  </string-array>
  <string-array name="imProtocols">
    <item msgid="8595261363518459565">"AIM"</item>
    <item msgid="7390473628275490700">"Windows Live"</item>
    <item msgid="7882877134931458217">"Yahoo"</item>
    <item msgid="5035376313200585242">"स्काइप"</item>
    <item msgid="7532363178459444943">"QQ"</item>
    <item msgid="3713441034299660749">"Google Talk"</item>
    <item msgid="2506857312718630823">"ICQ"</item>
    <item msgid="1648797903785279353">"Jabber"</item>
  </string-array>
    <string name="phoneTypeCustom" msgid="1644738059053355820">"आफू अनुकूल"</string>
    <string name="phoneTypeHome" msgid="2570923463033985887">"गृह"</string>
    <string name="phoneTypeMobile" msgid="6501463557754751037">"मोबाइल"</string>
    <string name="phoneTypeWork" msgid="8863939667059911633">"काम"</string>
    <string name="phoneTypeFaxWork" msgid="3517792160008890912">"कार्य फ्याक्स"</string>
    <string name="phoneTypeFaxHome" msgid="2067265972322971467">"घरको फ्याक्स"</string>
    <string name="phoneTypePager" msgid="7582359955394921732">"पेजर"</string>
    <string name="phoneTypeOther" msgid="1544425847868765990">"अन्य"</string>
    <string name="phoneTypeCallback" msgid="2712175203065678206">"कलब्याक"</string>
    <string name="phoneTypeCar" msgid="8738360689616716982">"कार"</string>
    <string name="phoneTypeCompanyMain" msgid="540434356461478916">"मुख्य कम्पनी"</string>
    <string name="phoneTypeIsdn" msgid="8022453193171370337">"ISDN"</string>
    <string name="phoneTypeMain" msgid="6766137010628326916">"मुख्य"</string>
    <string name="phoneTypeOtherFax" msgid="8587657145072446565">"अन्य फ्याक्स"</string>
    <string name="phoneTypeRadio" msgid="4093738079908667513">"रेडियो"</string>
    <string name="phoneTypeTelex" msgid="3367879952476250512">"टेलेक्स"</string>
    <string name="phoneTypeTtyTdd" msgid="8606514378585000044">"TTY TDD"</string>
    <string name="phoneTypeWorkMobile" msgid="1311426989184065709">"कार्य मोबाइल"</string>
    <string name="phoneTypeWorkPager" msgid="649938731231157056">"कार्य पेजर"</string>
    <string name="phoneTypeAssistant" msgid="5596772636128562884">"सहायक"</string>
    <string name="phoneTypeMms" msgid="7254492275502768992">"MMS"</string>
    <string name="eventTypeCustom" msgid="7837586198458073404">"आफू अनुकूल"</string>
    <string name="eventTypeBirthday" msgid="2813379844211390740">"जन्मदिन"</string>
    <string name="eventTypeAnniversary" msgid="3876779744518284000">"वार्षिक समारोह"</string>
    <string name="eventTypeOther" msgid="7388178939010143077">"अन्य"</string>
    <string name="emailTypeCustom" msgid="8525960257804213846">"आफू अनुकूल"</string>
    <string name="emailTypeHome" msgid="449227236140433919">"गृह"</string>
    <string name="emailTypeWork" msgid="3548058059601149973">"काम"</string>
    <string name="emailTypeOther" msgid="2923008695272639549">"अन्य"</string>
    <string name="emailTypeMobile" msgid="119919005321166205">"मोबाइल"</string>
    <string name="postalTypeCustom" msgid="8903206903060479902">"आफू अनुकूल"</string>
    <string name="postalTypeHome" msgid="8165756977184483097">"गृह"</string>
    <string name="postalTypeWork" msgid="5268172772387694495">"काम"</string>
    <string name="postalTypeOther" msgid="2726111966623584341">"अन्य"</string>
    <string name="imTypeCustom" msgid="2074028755527826046">"आफू अनुकूल"</string>
    <string name="imTypeHome" msgid="6241181032954263892">"गृह"</string>
    <string name="imTypeWork" msgid="1371489290242433090">"काम"</string>
    <string name="imTypeOther" msgid="5377007495735915478">"अन्य"</string>
    <string name="imProtocolCustom" msgid="6919453836618749992">"आफू अनुकूल"</string>
    <string name="imProtocolAim" msgid="7050360612368383417">"AIM"</string>
    <string name="imProtocolMsn" msgid="144556545420769442">"Windows Live"</string>
    <string name="imProtocolYahoo" msgid="8271439408469021273">"Yahoo"</string>
    <string name="imProtocolSkype" msgid="9019296744622832951">"स्काइप"</string>
    <string name="imProtocolQq" msgid="8887484379494111884">"QQ"</string>
    <string name="imProtocolGoogleTalk" msgid="493902321140277304">"Hangouts"</string>
    <string name="imProtocolIcq" msgid="1574870433606517315">"ICQ"</string>
    <string name="imProtocolJabber" msgid="2279917630875771722">"Jabber"</string>
    <string name="imProtocolNetMeeting" msgid="8287625655986827971">"NetMeeting"</string>
    <string name="orgTypeWork" msgid="29268870505363872">"काम"</string>
    <string name="orgTypeOther" msgid="3951781131570124082">"अन्य"</string>
    <string name="orgTypeCustom" msgid="225523415372088322">"आफू अनुकूल"</string>
    <string name="relationTypeCustom" msgid="3542403679827297300">"आफू अनुकूल"</string>
    <string name="relationTypeAssistant" msgid="6274334825195379076">"सहायक"</string>
    <string name="relationTypeBrother" msgid="8757913506784067713">"भाइ"</string>
    <string name="relationTypeChild" msgid="1890746277276881626">"सन्तान"</string>
    <string name="relationTypeDomesticPartner" msgid="6904807112121122133">"आन्तरिक साझेदार"</string>
    <string name="relationTypeFather" msgid="5228034687082050725">"बुबा"</string>
    <string name="relationTypeFriend" msgid="7313106762483391262">"मित्र"</string>
    <string name="relationTypeManager" msgid="6365677861610137895">"ब्यवस्थापक"</string>
    <string name="relationTypeMother" msgid="4578571352962758304">"आमा"</string>
    <string name="relationTypeParent" msgid="4755635567562925226">"अभिभावक"</string>
    <string name="relationTypePartner" msgid="7266490285120262781">"पार्टनर"</string>
    <string name="relationTypeReferredBy" msgid="101573059844135524">"द्वारा उल्लिखित"</string>
    <string name="relationTypeRelative" msgid="1799819930085610271">"आफन्त"</string>
    <string name="relationTypeSister" msgid="1735983554479076481">"बहिनी"</string>
    <string name="relationTypeSpouse" msgid="394136939428698117">"पति-पत्नी"</string>
    <string name="sipAddressTypeCustom" msgid="2473580593111590945">"आफू अनुकूल"</string>
    <string name="sipAddressTypeHome" msgid="6093598181069359295">"गृह"</string>
    <string name="sipAddressTypeWork" msgid="6920725730797099047">"काम गर्नुहोस्"</string>
    <string name="sipAddressTypeOther" msgid="4408436162950119849">"अन्य"</string>
    <string name="quick_contacts_not_available" msgid="746098007828579688">"यो सम्पर्क हेर्न कुनै पनि अनुप्रयोग फेला परेन।"</string>
    <string name="keyguard_password_enter_pin_code" msgid="3037685796058495017">"PIN कोड टाइप गर्नुहोस्"</string>
    <string name="keyguard_password_enter_puk_code" msgid="4800725266925845333">"PUK र नयाँ PIN कोड टाइप गर्नुहोस्"</string>
    <string name="keyguard_password_enter_puk_prompt" msgid="1341112146710087048">"PUK कोड"</string>
    <string name="keyguard_password_enter_pin_prompt" msgid="8027680321614196258">"नयाँ PIN कोड"</string>
    <string name="keyguard_password_entry_touch_hint" msgid="2644215452200037944"><font size="17">"पासवर्ड टाइप गर्न ट्याप गर्नुहोस्"</font></string>
    <string name="keyguard_password_enter_password_code" msgid="1054721668279049780">"अनलक गर्न पासवर्ड टाइप गर्नुहोस्।"</string>
    <string name="keyguard_password_enter_pin_password_code" msgid="6391755146112503443">"अनलक गर्न PIN कोड टाइप गर्नुहोस्"</string>
    <string name="keyguard_password_wrong_pin_code" msgid="2422225591006134936">"गलत PIN कोड।"</string>
    <string name="keyguard_label_text" msgid="861796461028298424">"अनलक गर्न मेनु थिच्नुहोस् र त्यसपछि ० थिच्नुहोस्।"</string>
    <string name="emergency_call_dialog_number_for_display" msgid="696192103195090970">"आपतकालीन नम्बर"</string>
    <string name="lockscreen_carrier_default" msgid="6169005837238288522">"कुनै सेवा छैन"</string>
    <string name="lockscreen_screen_locked" msgid="7288443074806832904">"स्क्रिन लक गरिएको।"</string>
    <string name="lockscreen_instructions_when_pattern_enabled" msgid="46154051614126049">"अनलक वा आपतकालीन कल गर्न मेनु थिच्नुहोस्।"</string>
    <string name="lockscreen_instructions_when_pattern_disabled" msgid="686260028797158364">"अनलक गर्न मेनु थिच्नुहोस्।"</string>
    <string name="lockscreen_pattern_instructions" msgid="7478703254964810302">"अनलक गर्नु ढाँचा खिच्नुहोस्"</string>
    <string name="lockscreen_emergency_call" msgid="5298642613417801888">"आपतकालीन"</string>
    <string name="lockscreen_return_to_call" msgid="5244259785500040021">"कलमा फर्किनुहोस्"</string>
    <string name="lockscreen_pattern_correct" msgid="9039008650362261237">"सही!"</string>
    <string name="lockscreen_pattern_wrong" msgid="4317955014948108794">"फेरि प्रयास गर्नुहोस्"</string>
    <string name="lockscreen_password_wrong" msgid="5737815393253165301">"फेरि प्रयास गर्नुहोस्"</string>
    <string name="lockscreen_storage_locked" msgid="9167551160010625200">"सबै सुविधाहरू र डेटाका लागि अनलक गर्नुहोस्"</string>
    <string name="faceunlock_multiple_failures" msgid="754137583022792429">"अत्यधिक मोहडा खोल्ने प्रयासहरू बढी भए।"</string>
    <string name="lockscreen_missing_sim_message_short" msgid="5099439277819215399">"SIM कार्ड छैन"</string>
    <string name="lockscreen_missing_sim_message" product="tablet" msgid="151659196095791474">"ट्याब्लेटमा SIM कार्ड छैन।"</string>
    <string name="lockscreen_missing_sim_message" product="tv" msgid="1943633865476989599">"TV मा कुनै SIM कार्ड छैन।"</string>
    <string name="lockscreen_missing_sim_message" product="default" msgid="2186920585695169078">"फोनमा SIM कार्ड छैन।"</string>
    <string name="lockscreen_missing_sim_instructions" msgid="5372787138023272615">"SIM कार्ड घुसाउनुहोस्"</string>
    <string name="lockscreen_missing_sim_instructions_long" msgid="3526573099019319472">"SIM कार्ड छैन वा पढ्न मिल्दैन। SIM कार्ड हाल्नुहोस्।"</string>
    <string name="lockscreen_permanent_disabled_sim_message_short" msgid="5096149665138916184">"प्रयोग गर्न अयोग्य SIM कार्ड"</string>
    <string name="lockscreen_permanent_disabled_sim_instructions" msgid="910904643433151371">"तपाईंको SIM कार्ड स्थायी रूपमा अक्षम भयो।\n अर्को SIM कार्डको लागि आफनो ताररहित सेवा प्रदायकसँग सम्पर्क गर्नुहोस्।"</string>
    <string name="lockscreen_transport_prev_description" msgid="6300840251218161534">"अघिल्लो ट्रयाक"</string>
    <string name="lockscreen_transport_next_description" msgid="573285210424377338">"अर्को ट्रयाक"</string>
    <string name="lockscreen_transport_pause_description" msgid="3980308465056173363">"रोक्नुहोस्"</string>
    <string name="lockscreen_transport_play_description" msgid="1901258823643886401">"चलाउनुहोस्"</string>
    <string name="lockscreen_transport_stop_description" msgid="5907083260651210034">"रोक्नुहोस्"</string>
    <string name="lockscreen_transport_rew_description" msgid="6944412838651990410">"दोहोर्याउनुहोस्"</string>
    <string name="lockscreen_transport_ffw_description" msgid="42987149870928985">"फास्ट फर्वार्ड"</string>
    <string name="emergency_calls_only" msgid="6733978304386365407">"आपतकालीन कलहरू मात्र"</string>
    <string name="lockscreen_network_locked_message" msgid="143389224986028501">"नेटवर्क लक छ"</string>
    <string name="lockscreen_sim_puk_locked_message" msgid="7441797339976230">"SIM कार्ड PUK-लक गरिएको छ।"</string>
    <string name="lockscreen_sim_puk_locked_instructions" msgid="8127916255245181063">"प्रयोगकर्ता निर्देशक वा ग्राहक सेवा सम्पर्क हर्नुहोस्।"</string>
    <string name="lockscreen_sim_locked_message" msgid="8066660129206001039">"SIM कार्ड लक गरिएको छ।"</string>
    <string name="lockscreen_sim_unlock_progress_dialog_message" msgid="595323214052881264">"SIM कार्ड अनलक गरिँदै..."</string>
    <string name="lockscreen_too_many_failed_attempts_dialog_message" msgid="6481623830344107222">"तपाईँले तपाईँको अनलक ढाँचा गलत तरिकाले <xliff:g id="NUMBER_0">%1$d</xliff:g> पटक खिच्नु भएको छ। \n\n <xliff:g id="NUMBER_1">%2$d</xliff:g> सेकेन्डमा फेरि कोसिस गर्नुहोस्।"</string>
    <string name="lockscreen_too_many_failed_password_attempts_dialog_message" msgid="2725973286239344555">"तपाईंले गलत तरिकाले आफ्नो पासवर्ड <xliff:g id="NUMBER_0">%1$d</xliff:g> पटक टाइप गर्नुभयो। \n\n<xliff:g id="NUMBER_1">%2$d</xliff:g> सेकेन्डमा फेरि प्रयास गर्नुहोस्।"</string>
    <string name="lockscreen_too_many_failed_pin_attempts_dialog_message" msgid="6216672706545696955">"तपाईँले गलत तरिकाले तपाईँको PIN <xliff:g id="NUMBER_0">%1$d</xliff:g> पटक टाइप गर्नु भएको छ। \n\n<xliff:g id="NUMBER_1">%2$d</xliff:g> सेकेन्डमा फेरि प्रयास गर्नुहोस्।"</string>
    <string name="lockscreen_failed_attempts_almost_glogin" product="tablet" msgid="9191611984625460820">"तपाईँले तपाईँको अनलक ढाँचा गलत तरिकाले <xliff:g id="NUMBER_0">%1$d</xliff:g> पटक खिच्नु भएको छ। पछि <xliff:g id="NUMBER_1">%2$d</xliff:g> थप असफल कोसिसहरू, तपाईँको Google साइन इन प्रयोग गरी तपाईँको ट्याब्लेट अनलक गर्न भनिने छ।\n\n  <xliff:g id="NUMBER_2">%3$d</xliff:g> सेकेन्डमा फरि प्रयास गर्नुहोस्।"</string>
    <string name="lockscreen_failed_attempts_almost_glogin" product="tv" msgid="5316664559603394684">"तपाईंले गलत तरिकाले आफ्नो अनलक ढाँचा झिक्नु भएकोछ <xliff:g id="NUMBER_0">%1$d</xliff:g> पटक। <xliff:g id="NUMBER_1">%2$d</xliff:g> थप असफल प्रयासहरू पछि तपाईँलाई आफ्नो TV तपाईँको Google साइन इन प्रयोग गरी अनलक गर्न आग्रह गरिनेछ। \n\n फेरि प्रयास गर्नुहोस् <xliff:g id="NUMBER_2">%3$d</xliff:g> सेकेन्डमा।"</string>
    <string name="lockscreen_failed_attempts_almost_glogin" product="default" msgid="2590227559763762751">"तपाईँले <xliff:g id="NUMBER_0">%1$d</xliff:g> पटक गलत तरिकाले तपाईँको अनलक ढाँचालाई कोर्नु भएको छ। पछि <xliff:g id="NUMBER_1">%2$d</xliff:g> अरू धेरै असफल कोसिसहरूपछि, तपाईँलाई तपाईँको फोन Google साइन इन प्रयोग गरेर अनलक गर्नको लागि सोधिने छ। \n\n <xliff:g id="NUMBER_2">%3$d</xliff:g> सेकेन्डमा पुनः प्रयास गर्नुहोस्।"</string>
    <string name="lockscreen_failed_attempts_almost_at_wipe" product="tablet" msgid="6128106399745755604">"तपाईँले <xliff:g id="NUMBER_0">%1$d</xliff:g> पटक ट्याब्लेटलाई अनलक गर्नको लागि गलत तरिकाले कोशिस गर्नुभएको छ। <xliff:g id="NUMBER_1">%2$d</xliff:g> अरू धेरै असफल कोसिसहरूपछि, ट्याब्लेट फ्याट्रि पूर्वनिर्धारितमा पुनःसेट हुने छ र सबै प्रयोगकर्ता डेटा हराउने छन्।"</string>
    <string name="lockscreen_failed_attempts_almost_at_wipe" product="tv" msgid="950408382418270260">"तपाईंले गलत तरिकाले TV अनलक गर्ने प्रयास गर्नुभएको छ <xliff:g id="NUMBER_0">%1$d</xliff:g> पटक। <xliff:g id="NUMBER_1">%2$d</xliff:g> थप असफल प्रयासहरू पछि TV कारखानाको पूर्वनिर्धारित सेटिङमा रिसेट हुनेछ र सबै प्रयोगकर्ता डेटा नष्ट हुनेछन्।"</string>
    <string name="lockscreen_failed_attempts_almost_at_wipe" product="default" msgid="8603565142156826565">"तपाईंले गलत तरिकाले <xliff:g id="NUMBER_0">%1$d</xliff:g> पटक फोन अनलक गर्ने प्रयत्न गर्नुभयो। <xliff:g id="NUMBER_1">%2$d</xliff:g> बढी असफल प्रयत्नहरू पछि, फोन फ्याक्ट्रि पूर्वनिर्धारितमा पुनःसेट हुने छ र सबै प्रयोगकर्ता डेटा हराउने छन्।"</string>
    <string name="lockscreen_failed_attempts_now_wiping" product="tablet" msgid="280873516493934365">"तपाईँले ट्यब्लेटलाई अनलक गर्न गलत तरिकाले <xliff:g id="NUMBER">%d</xliff:g> पटक प्रयास गर्नु भएको छ। अब ट्याब्लेटलाई पूर्वनिर्धारित कार्यशालामा पुनःसेट गरिने छ।"</string>
    <string name="lockscreen_failed_attempts_now_wiping" product="tv" msgid="3195755534096192191">"तपाईंले गलत तरिकाले TV अनलक गर्ने प्रयास गर्नु भएको छ <xliff:g id="NUMBER">%d</xliff:g> पटक। TV अब कारखानाको पूर्वनिर्धारित सेटिङमा रिसेट गरिनेछ।"</string>
    <string name="lockscreen_failed_attempts_now_wiping" product="default" msgid="3025504721764922246">"तपाईंले गलत तरिकाले फोन <xliff:g id="NUMBER">%d</xliff:g> पटक अनलक गर्ने प्रयत्न गर्नुभयो। अब फोन फ्याक्ट्रि पूर्वनिर्धारितमा पुनःसेट हुने छ।"</string>
    <string name="lockscreen_too_many_failed_attempts_countdown" msgid="6251480343394389665">"<xliff:g id="NUMBER">%d</xliff:g> सेकेन्डमा फेरि प्रयास गर्नुहोस्।"</string>
    <string name="lockscreen_forgot_pattern_button_text" msgid="2626999449610695930">"ढाँचा बिर्सनु भयो?"</string>
    <string name="lockscreen_glogin_forgot_pattern" msgid="2588521501166032747">"खाता अनलक"</string>
    <string name="lockscreen_glogin_too_many_attempts" msgid="2751368605287288808">"निकै धेरै कोसिसहरू"</string>
    <string name="lockscreen_glogin_instructions" msgid="3931816256100707784">"अनलक गर्नको लागि, तपाईँको Google खातासँग साइन इन गर्नुहोस्।"</string>
    <string name="lockscreen_glogin_username_hint" msgid="8846881424106484447">"प्रयोगकर्तानाम (इमेल)"</string>
    <string name="lockscreen_glogin_password_hint" msgid="5958028383954738528">"पासवर्ड:"</string>
    <string name="lockscreen_glogin_submit_button" msgid="7130893694795786300">"साइन इन गर्नुहोस्"</string>
    <string name="lockscreen_glogin_invalid_input" msgid="1364051473347485908">"अमान्य प्रयोगकर्तानाम वा पासवर्ड"</string>
    <string name="lockscreen_glogin_account_recovery_hint" msgid="1696924763690379073">"तपाईँको एक-पटके पाठ सन्देश वा पासवर्ड बिर्सनुभयो?\n भ्रमण गर्नुहोस"<b>"google.com/accounts/recovery"</b></string>
    <string name="lockscreen_glogin_checking_password" msgid="7114627351286933867">"जाँच गर्दै..."</string>
    <string name="lockscreen_unlock_label" msgid="737440483220667054">"खोल्नुहोस्"</string>
    <string name="lockscreen_sound_on_label" msgid="9068877576513425970">"आवाज चालु छ।"</string>
    <string name="lockscreen_sound_off_label" msgid="996822825154319026">"ध्वनि बन्द"</string>
    <string name="lockscreen_access_pattern_start" msgid="3941045502933142847">"ढाँचा सुरु भयो"</string>
    <string name="lockscreen_access_pattern_cleared" msgid="5583479721001639579">"ढाँचा हटाइएको"</string>
    <string name="lockscreen_access_pattern_cell_added" msgid="6756031208359292487">"सेल थप गरियो"</string>
    <string name="lockscreen_access_pattern_cell_added_verbose" msgid="7264580781744026939">"कक्ष <xliff:g id="CELL_INDEX">%1$s</xliff:g> थपियो"</string>
    <string name="lockscreen_access_pattern_detected" msgid="4988730895554057058">"ढाँचा पुरा भयो"</string>
    <string name="lockscreen_access_pattern_area" msgid="400813207572953209">"ढाँचा क्षेत्र।"</string>
    <string name="keyguard_accessibility_widget_changed" msgid="5678624624681400191">"%1$s. विजेट %2$d of %3$d।"</string>
    <string name="keyguard_accessibility_add_widget" msgid="8273277058724924654">"विजेट थप गर्नुहोस्।"</string>
    <string name="keyguard_accessibility_widget_empty_slot" msgid="1281505703307930757">"खाली"</string>
    <string name="keyguard_accessibility_unlock_area_expanded" msgid="2278106022311170299">"अनलक क्षेत्र विस्तार भयो।"</string>
    <string name="keyguard_accessibility_unlock_area_collapsed" msgid="6366992066936076396">"अनलक क्षेत्र भत्कियो।"</string>
    <string name="keyguard_accessibility_widget" msgid="6527131039741808240">"<xliff:g id="WIDGET_INDEX">%1$s</xliff:g> विजेट।"</string>
    <string name="keyguard_accessibility_user_selector" msgid="1226798370913698896">"प्रयोगकर्ता छनौटकर्ता"</string>
    <string name="keyguard_accessibility_status" msgid="8008264603935930611">"स्थिति"</string>
    <string name="keyguard_accessibility_camera" msgid="8904231194181114603">"क्यामेरा"</string>
    <string name="keygaurd_accessibility_media_controls" msgid="262209654292161806">"मिडिया नियन्त्रणहरू"</string>
    <string name="keyguard_accessibility_widget_reorder_start" msgid="8736853615588828197">"विजेट पुनःक्रम गर्ने सुरु भयो।"</string>
    <string name="keyguard_accessibility_widget_reorder_end" msgid="7170190950870468320">"विजेट पुनःक्रम समाप्त भएको छ।"</string>
    <string name="keyguard_accessibility_widget_deleted" msgid="4426204263929224434">"विजेट <xliff:g id="WIDGET_INDEX">%1$s</xliff:g> मेटाइयो।"</string>
    <string name="keyguard_accessibility_expand_lock_area" msgid="519859720934178024">"अनलक क्षेत्र बढाउनुहोस्।"</string>
    <string name="keyguard_accessibility_slide_unlock" msgid="2959928478764697254">"स्लाइड अनलक।"</string>
    <string name="keyguard_accessibility_pattern_unlock" msgid="1490840706075246612">"ढाँचा अनलक।"</string>
    <string name="keyguard_accessibility_face_unlock" msgid="4817282543351718535">"फेस अनलक"</string>
    <string name="keyguard_accessibility_pin_unlock" msgid="2469687111784035046">"Pin अनलक"</string>
    <string name="keyguard_accessibility_sim_pin_unlock" msgid="9149698847116962307">"Sim को Pin मार्फत अनलक गर्ने प्रक्रिया।"</string>
    <string name="keyguard_accessibility_sim_puk_unlock" msgid="9106899279724723341">"Sim को Puk मार्फत अनलक गर्ने प्रक्रिया।"</string>
    <string name="keyguard_accessibility_password_unlock" msgid="7675777623912155089">"पासवर्ड अनलक।"</string>
    <string name="keyguard_accessibility_pattern_area" msgid="7679891324509597904">"ढाँचा क्षेत्र।"</string>
    <string name="keyguard_accessibility_slide_area" msgid="6736064494019979544">"स्लाइड क्षेत्र।"</string>
    <string name="password_keyboard_label_symbol_key" msgid="992280756256536042">"?१२३"</string>
    <string name="password_keyboard_label_alpha_key" msgid="8001096175167485649">"ABC"</string>
    <string name="password_keyboard_label_alt_key" msgid="1284820942620288678">"ALT"</string>
    <string name="granularity_label_character" msgid="7336470535385009523">"अक्षर"</string>
    <string name="granularity_label_word" msgid="7075570328374918660">"शब्द"</string>
    <string name="granularity_label_link" msgid="5815508880782488267">"लिङ्क"</string>
    <string name="granularity_label_line" msgid="5764267235026120888">"लाइन"</string>
    <string name="factorytest_failed" msgid="5410270329114212041">"कार्यशाला परीक्षण असफल भयो।"</string>
    <string name="factorytest_not_system" msgid="4435201656767276723">"FACTORY_TEST कार्रवाइले /system/app मा स्थापित प्याकेजहरूको लागि मात्र समर्थन गर्छ।"</string>
    <string name="factorytest_no_action" msgid="872991874799998561">"कुनै प्याकेज फेला पार्न सकिएन जसले FACTORY_TEST कार्य प्रदान गर्दछ।"</string>
    <string name="factorytest_reboot" msgid="6320168203050791643">"पुनःबुट गर्नुहोस्"</string>
    <string name="js_dialog_title" msgid="1987483977834603872">"यस \"<xliff:g id="TITLE">%s</xliff:g>\" मा भएको पृष्ठले बताउँछ:"</string>
    <string name="js_dialog_title_default" msgid="6961903213729667573">"जाभास्क्रिप्ट"</string>
    <string name="js_dialog_before_unload_title" msgid="2619376555525116593">"मार्गनिर्देशन पक्का गर्नुहोस्"</string>
    <string name="js_dialog_before_unload_positive_button" msgid="3112752010600484130">"यस पृष्ठलाई छोड्नुहोस्"</string>
    <string name="js_dialog_before_unload_negative_button" msgid="5614861293026099715">"यही पृष्ठमा रहनुहोस्"</string>
    <string name="js_dialog_before_unload" msgid="3468816357095378590">"<xliff:g id="MESSAGE">%s</xliff:g>\n\nके तपाईं यो पेजबाट नेभिगेट गर्न चाहनु हुन्छ भन्ने निश्चत छ?"</string>
    <string name="save_password_label" msgid="6860261758665825069">"निश्चित गर्नुहोस्"</string>
    <string name="double_tap_toast" msgid="4595046515400268881">"जुक्ति: जुमलाई ठूलो र सानो पार्न दुई पटक हान्नुहोस्।"</string>
    <string name="autofill_this_form" msgid="4616758841157816676">"स्वतः भर्ने"</string>
    <string name="setup_autofill" msgid="7103495070180590814">"अटोफिल सेटअप गर्नुहोस्"</string>
    <string name="autofill_window_title" msgid="4107745526909284887">"<xliff:g id="SERVICENAME">%1$s</xliff:g> मार्फत स्वतः भरण गर्नुहोस्‌"</string>
    <string name="autofill_address_name_separator" msgid="6350145154779706772">" "</string>
    <string name="autofill_address_summary_name_format" msgid="3268041054899214945">"$१$२$३"</string>
    <string name="autofill_address_summary_separator" msgid="7483307893170324129">", "</string>
    <string name="autofill_address_summary_format" msgid="4874459455786827344">"$1$2$3"</string>
    <string name="autofill_province" msgid="2231806553863422300">"प्रान्त"</string>
    <string name="autofill_postal_code" msgid="4696430407689377108">"हुलाकी कोड"</string>
    <string name="autofill_state" msgid="6988894195520044613">"राज्य"</string>
    <string name="autofill_zip_code" msgid="8697544592627322946">"ZIP कोड"</string>
    <string name="autofill_county" msgid="237073771020362891">"काउन्टी"</string>
    <string name="autofill_island" msgid="4020100875984667025">"टापु"</string>
    <string name="autofill_district" msgid="8400735073392267672">"जिल्ला"</string>
    <string name="autofill_department" msgid="5343279462564453309">"विभाग"</string>
    <string name="autofill_prefecture" msgid="2028499485065800419">"प्रशासकीय क्षेत्र"</string>
    <string name="autofill_parish" msgid="8202206105468820057">"पेरिस"</string>
    <string name="autofill_area" msgid="3547409050889952423">"क्षेत्र"</string>
    <string name="autofill_emirate" msgid="2893880978835698818">"इमिरेट"</string>
    <string name="permlab_readHistoryBookmarks" msgid="3775265775405106983">"तपाईँका बुकमार्कहरू र इतिहास पढ्नुहोस्"</string>
    <string name="permdesc_readHistoryBookmarks" msgid="8462378226600439658">"ब्राउजरले भ्रमण गरेको सबै URL हरूको इतिहास र ब्राउजरका सबै बुकमार्कहरू पढ्नको लागि अनुप्रयोगलाई अनुमति दिन्छ। नोट: यो अनुमतिलाई तेस्रो पक्ष ब्राउजरहरूद्वारा वा वेब ब्राउज गर्ने क्षमताद्वारा बलपूर्वक गराउन सकिँदैन।"</string>
    <string name="permlab_writeHistoryBookmarks" msgid="3714785165273314490">"वेब बुकमार्कहरू र इतिहास लेख्नुहोस्"</string>
    <string name="permdesc_writeHistoryBookmarks" product="tablet" msgid="6825527469145760922">"अनुप्रयोगलाई तपाईंको ट्याब्लेटमा भण्डार गरिएको ब्राउजरको इतिहास वा बुकमार्कहरू परिमार्जन गर्न अनुमति दिन्छ। यसले अनुप्रयोगलाई ब्राजर डेटा मेटाउन वा परिमार्जन गर्न अनुमति दिन सक्दछ। टिप्पणी: यो अनुमति वेब ब्राउज गर्ने क्षमताहरूको साथ तेस्रो-पार्टी ब्राउजर वा अन्य अनुप्रयोगहरूद्वारा लागू गरिएको होइन।"</string>
    <string name="permdesc_writeHistoryBookmarks" product="tv" msgid="7007393823197766548">"अनुप्रयोगलाई अनुमति दिन्छ तपाईँको TV मा भण्डार गरिएको ब्राउजर इतिहास वा पुस्तकचिनोलाई परिमार्जन गर्न। यसले अनुप्रयोगलाई ब्राउजर डेटा मेट्न वा परिमार्जन गर्न अनुमति दिन सक्छ। नोट: यस अनुमतिलाई तेस्रो पक्ष ब्राउजर वा वेब ब्राउजिङ सामर्थ्यता राख्ने अन्य अनुप्रयोगले लागु गर्न सक्छन्।"</string>
    <string name="permdesc_writeHistoryBookmarks" product="default" msgid="8497389531014185509">"तपाईँको फोनमा भण्डारण भएको ब्राउजरको इतिहास वा बुकमार्कहरू परिवर्तन गर्नको लागि अनुप्रयोगलाई अनुमति दिन्छ। यसले सायद ब्राउजर डेटालाई मेट्न वा परिवर्तन गर्नको लागि अनुप्रयोगलाई अनुमति दिन्छ। नोट: वेब ब्राउज गर्ने क्षमतासहितका अन्य अनुप्रयोगहरू वा तेस्रो- पक्ष ब्राउजरद्वारा सायद यस अनुमतिलाई लागु गर्न सकिंदैन।"</string>
    <string name="permlab_setAlarm" msgid="1379294556362091814">"एउटा आलर्म सेट गर्नुहोस्"</string>
    <string name="permdesc_setAlarm" msgid="316392039157473848">"स्थापना गरिएको सङ्केत घडी अनुप्रयोगमा सङ्केत समय मिलाउन अनुप्रयोगलाई अनुमति दिन्छ। केही सङ्केत घडी अनुप्रयोगहरूले यो सुविधा कार्यान्वयन नगर्न सक्छन्।"</string>
    <string name="permlab_addVoicemail" msgid="5525660026090959044">"भ्वाइसमेल थप गर्नुहोस्"</string>
    <string name="permdesc_addVoicemail" msgid="6604508651428252437">"तपाईँको भ्वाइसमेल इनबक्समा सन्देश थप्नको लागि अनुप्रयोगलाई अनुमति दिन्छ।"</string>
    <string name="permlab_writeGeolocationPermissions" msgid="5962224158955273932">"भूस्थान अनुमतिहरू ब्राउजर परिवर्तन गर्नुहोस्"</string>
    <string name="permdesc_writeGeolocationPermissions" msgid="1083743234522638747">"ब्राउजरको भू-स्थान अनुमतिहरू परिमार्जन गर्न अनुप्रयोगलाई अनुमति दिन्छ। खराब अनुप्रयोगहरूले  स्थान सूचना मनपरी वेब साइटहरूमा पठाउने अनुमतिको लागि यसलाई प्रयोग गर्न सक्छन्।"</string>
    <string name="save_password_message" msgid="767344687139195790">"के तपाईं ब्राउजरले यो पासवर्ड सम्झेको चाहनुहुन्छ?"</string>
    <string name="save_password_notnow" msgid="6389675316706699758">"अहिले होइन"</string>
    <string name="save_password_remember" msgid="6491879678996749466">"सम्झनुहोस्"</string>
    <string name="save_password_never" msgid="8274330296785855105">"कहिल्यै पनि होइन"</string>
    <string name="open_permission_deny" msgid="7374036708316629800">"यो पृष्ठ खोल्न तपाईँलाई अनुमति छैन।"</string>
    <string name="text_copied" msgid="4985729524670131385">"क्लिपबोर्डमा प्रतिलिप गरिएको पाठ।"</string>
    <string name="copied" msgid="8564151838171791598">"प्रतिलिपि गरियो"</string>
    <string name="more_item_label" msgid="4650918923083320495">"बढी"</string>
    <string name="prepend_shortcut_label" msgid="2572214461676015642">"मेनु+"</string>
    <string name="menu_meta_shortcut_label" msgid="4647153495550313570">"Meta+"</string>
    <string name="menu_ctrl_shortcut_label" msgid="3917070091228880941">"Ctrl+"</string>
    <string name="menu_alt_shortcut_label" msgid="6249849492641218944">"Alt+"</string>
    <string name="menu_shift_shortcut_label" msgid="6773890288720306380">"Shift+"</string>
    <string name="menu_sym_shortcut_label" msgid="4019695553731017933">"Sym+"</string>
    <string name="menu_function_shortcut_label" msgid="1984053777418162618">"Function+"</string>
    <string name="menu_space_shortcut_label" msgid="2410328639272162537">"ठाउँ"</string>
    <string name="menu_enter_shortcut_label" msgid="2743362785111309668">"प्रविष्टि गर्नुहोस्"</string>
    <string name="menu_delete_shortcut_label" msgid="3658178007202748164">"मेटाउनुहोस्"</string>
    <string name="search_go" msgid="8298016669822141719">"खोज्नुहोस्"</string>
    <string name="search_hint" msgid="1733947260773056054">"खोज्नुहोस्..."</string>
    <string name="searchview_description_search" msgid="6749826639098512120">"खोज्नुहोस्"</string>
    <string name="searchview_description_query" msgid="5911778593125355124">"जिज्ञासा खोज गर्नुहोस्"</string>
    <string name="searchview_description_clear" msgid="1330281990951833033">"प्रश्‍न हटाउनुहोस्"</string>
    <string name="searchview_description_submit" msgid="2688450133297983542">"जिज्ञासा पेस गर्नुहोस्"</string>
    <string name="searchview_description_voice" msgid="2453203695674994440">"भ्वाइस खोजी"</string>
    <string name="enable_explore_by_touch_warning_title" msgid="7460694070309730149">"छोएर अन्वेषण गर्ने सक्षम पार्न चाहनु हुन्छ?"</string>
    <string name="enable_explore_by_touch_warning_message" product="tablet" msgid="8655887539089910577">"<xliff:g id="ACCESSIBILITY_SERVICE_NAME">%1$s</xliff:g>ले स्पर्षद्वारा अन्वेषण सक्षम गर्न चाहन्छ। स्पर्षद्वारा अन्वेषण सक्षम भएको बेला, तपाईं आफ्नो औँलाको मुनि भएका विषयवस्तुहरू बारे सुन्न वा विवरण हेर्न सक्नुहुन्छ वा ट्याब्लेटसँग अन्तर्क्रिया गर्न इशारा गर्नुहोस्।"</string>
    <string name="enable_explore_by_touch_warning_message" product="default" msgid="2708199672852373195">"<xliff:g id="ACCESSIBILITY_SERVICE_NAME">%1$s</xliff:g>ले स्पर्षद्वारा अन्वेषण सक्षम गर्न चाहन्छ। स्पर्षद्वारा अन्वेषण सक्षम भएको बेला तपाईं आफ्नो औँलाको मुनि भएका विषयवस्तुहरू बारे सुन्न वा विवरण हेर्न सक्नुहुन्छ वा फोनसँग अन्तर्क्रिया गर्न इशारा गर्नुहोस्।"</string>
    <string name="oneMonthDurationPast" msgid="7396384508953779925">"१ महिना अघि"</string>
    <string name="beforeOneMonthDurationPast" msgid="909134546836499826">"१ महिना अघि"</string>
    <plurals name="last_num_days" formatted="false" msgid="5104533550723932025">
      <item quantity="other"> अन्तिम <xliff:g id="COUNT_1">%d</xliff:g> दिन</item>
      <item quantity="one"> अन्तिम <xliff:g id="COUNT_0">%d</xliff:g> दिन</item>
    </plurals>
    <string name="last_month" msgid="3959346739979055432">"अन्तिम महिना"</string>
    <string name="older" msgid="5211975022815554840">"पुरानो"</string>
    <string name="preposition_for_date" msgid="9093949757757445117">"<xliff:g id="DATE">%s</xliff:g> मा"</string>
    <string name="preposition_for_time" msgid="5506831244263083793">"<xliff:g id="TIME">%s</xliff:g> मा"</string>
    <string name="preposition_for_year" msgid="5040395640711867177">"<xliff:g id="YEAR">%s</xliff:g> मा"</string>
    <string name="day" msgid="8144195776058119424">"दिन"</string>
    <string name="days" msgid="4774547661021344602">"दिन"</string>
    <string name="hour" msgid="2126771916426189481">"घन्टा"</string>
    <string name="hours" msgid="894424005266852993">"घन्टा"</string>
    <string name="minute" msgid="9148878657703769868">"मिनेट"</string>
    <string name="minutes" msgid="5646001005827034509">"मिनेट"</string>
    <string name="second" msgid="3184235808021478">"सेकेन्ड"</string>
    <string name="seconds" msgid="3161515347216589235">"सेकेन्ड"</string>
    <string name="week" msgid="5617961537173061583">"हप्ता"</string>
    <string name="weeks" msgid="6509623834583944518">"हप्ताहरू"</string>
    <string name="year" msgid="4001118221013892076">"वर्ष"</string>
    <string name="years" msgid="6881577717993213522">"वर्षहरू"</string>
    <string name="now_string_shortest" msgid="8912796667087856402">"अहिले"</string>
    <plurals name="duration_minutes_shortest" formatted="false" msgid="3957499975064245495">
      <item quantity="other"><xliff:g id="COUNT_1">%d</xliff:g>मिनेट</item>
      <item quantity="one"><xliff:g id="COUNT_0">%d</xliff:g> मिनेट</item>
    </plurals>
    <plurals name="duration_hours_shortest" formatted="false" msgid="3552182110578602356">
      <item quantity="other"><xliff:g id="COUNT_1">%d</xliff:g>घन्टा</item>
      <item quantity="one"><xliff:g id="COUNT_0">%d</xliff:g> घन्टा</item>
    </plurals>
    <plurals name="duration_days_shortest" formatted="false" msgid="5213655532597081640">
      <item quantity="other"><xliff:g id="COUNT_1">%d</xliff:g>दिन</item>
      <item quantity="one"><xliff:g id="COUNT_0">%d</xliff:g> दिन</item>
    </plurals>
    <plurals name="duration_years_shortest" formatted="false" msgid="7848711145196397042">
      <item quantity="other"><xliff:g id="COUNT_1">%d</xliff:g>वर्ष</item>
      <item quantity="one"><xliff:g id="COUNT_0">%d</xliff:g> वर्ष</item>
    </plurals>
    <plurals name="duration_minutes_shortest_future" formatted="false" msgid="3277614521231489951">
      <item quantity="other"><xliff:g id="COUNT_1">%d</xliff:g>मिनेटमा</item>
      <item quantity="one"><xliff:g id="COUNT_0">%d</xliff:g>मिनेटमा</item>
    </plurals>
    <plurals name="duration_hours_shortest_future" formatted="false" msgid="2152452368397489370">
      <item quantity="other"><xliff:g id="COUNT_1">%d</xliff:g> घन्टामा</item>
      <item quantity="one"><xliff:g id="COUNT_0">%d</xliff:g>घन्टामा</item>
    </plurals>
    <plurals name="duration_days_shortest_future" formatted="false" msgid="8088331502820295701">
      <item quantity="other"><xliff:g id="COUNT_1">%d</xliff:g>दिनमा</item>
      <item quantity="one"><xliff:g id="COUNT_0">%d</xliff:g>दिनमा</item>
    </plurals>
    <plurals name="duration_years_shortest_future" formatted="false" msgid="2317006667145250301">
      <item quantity="other"><xliff:g id="COUNT_1">%d</xliff:g>वर्षमा</item>
      <item quantity="one"><xliff:g id="COUNT_0">%d</xliff:g>वर्षमा</item>
    </plurals>
    <plurals name="duration_minutes_relative" formatted="false" msgid="3178131706192980192">
      <item quantity="other"><xliff:g id="COUNT_1">%d</xliff:g> मिनेटअघि</item>
      <item quantity="one"><xliff:g id="COUNT_0">%d</xliff:g> मिनेटअघि</item>
    </plurals>
    <plurals name="duration_hours_relative" formatted="false" msgid="676894109982008411">
      <item quantity="other"><xliff:g id="COUNT_1">%d</xliff:g> घन्टा अघि</item>
      <item quantity="one"><xliff:g id="COUNT_0">%d</xliff:g> घन्टा अघि</item>
    </plurals>
    <plurals name="duration_days_relative" formatted="false" msgid="2203515825765397130">
      <item quantity="other"><xliff:g id="COUNT_1">%d</xliff:g> दिन अघि</item>
      <item quantity="one"><xliff:g id="COUNT_0">%d</xliff:g> दिन अघि</item>
    </plurals>
    <plurals name="duration_years_relative" formatted="false" msgid="4820062134188885734">
      <item quantity="other"><xliff:g id="COUNT_1">%d</xliff:g> वर्ष अघि</item>
      <item quantity="one"><xliff:g id="COUNT_0">%d</xliff:g> वर्ष अघि</item>
    </plurals>
    <plurals name="duration_minutes_relative_future" formatted="false" msgid="4655043589817680966">
      <item quantity="other"><xliff:g id="COUNT_1">%d</xliff:g> मिनेटमा</item>
      <item quantity="one"><xliff:g id="COUNT_0">%d</xliff:g> मिनेटमा</item>
    </plurals>
    <plurals name="duration_hours_relative_future" formatted="false" msgid="8084579714205223891">
      <item quantity="other"><xliff:g id="COUNT_1">%d</xliff:g> घन्टामा</item>
      <item quantity="one"><xliff:g id="COUNT_0">%d</xliff:g> घन्टामा</item>
    </plurals>
    <plurals name="duration_days_relative_future" formatted="false" msgid="333215369363433992">
      <item quantity="other"><xliff:g id="COUNT_1">%d</xliff:g> दिनमा</item>
      <item quantity="one"><xliff:g id="COUNT_0">%d</xliff:g> दिनमा</item>
    </plurals>
    <plurals name="duration_years_relative_future" formatted="false" msgid="8644862986413104011">
      <item quantity="other"><xliff:g id="COUNT_1">%d</xliff:g> वर्षमा</item>
      <item quantity="one"><xliff:g id="COUNT_0">%d</xliff:g> वर्षमा</item>
    </plurals>
    <string name="VideoView_error_title" msgid="3534509135438353077">"भिडियो समस्या"</string>
    <string name="VideoView_error_text_invalid_progressive_playback" msgid="3186670335938670444">"यो भिडियो यस उपकरणको लागि स्ट्रिमिङ गर्न मान्य छैन।"</string>
    <string name="VideoView_error_text_unknown" msgid="3450439155187810085">"यो भिडियो चलाउन सक्दैन।"</string>
    <string name="VideoView_error_button" msgid="2822238215100679592">"ठिक छ"</string>
    <string name="relative_time" msgid="1818557177829411417">"<xliff:g id="DATE">%1$s</xliff:g>, <xliff:g id="TIME">%2$s</xliff:g>"</string>
    <string name="noon" msgid="7245353528818587908">"मध्यान्न"</string>
    <string name="Noon" msgid="3342127745230013127">"मध्यान्ह"</string>
    <string name="midnight" msgid="7166259508850457595">"मध्यरात"</string>
    <string name="Midnight" msgid="5630806906897892201">"मध्यरात"</string>
    <string name="elapsed_time_short_format_mm_ss" msgid="4431555943828711473">"<xliff:g id="MINUTES">%1$02d</xliff:g>:<xliff:g id="SECONDS">%2$02d</xliff:g>"</string>
    <string name="elapsed_time_short_format_h_mm_ss" msgid="1846071997616654124">"<xliff:g id="HOURS">%1$d</xliff:g>:<xliff:g id="MINUTES">%2$02d</xliff:g>:<xliff:g id="SECONDS">%3$02d</xliff:g>"</string>
    <string name="selectAll" msgid="6876518925844129331">"सबैलाई चयन गर्नुहोस्"</string>
    <string name="cut" msgid="3092569408438626261">"काट्नुहोस्"</string>
    <string name="copy" msgid="2681946229533511987">"प्रतिलिपि बनाउनुहोस्"</string>
    <string name="failed_to_copy_to_clipboard" msgid="1833662432489814471">"क्लिपबोर्डमा प्रतिलिपि गर्न सकिएन"</string>
    <string name="paste" msgid="5629880836805036433">"टाँस्नुहोस्"</string>
    <string name="paste_as_plain_text" msgid="5427792741908010675">"सामान्य पाठको रूपमा टाँस्नुहोस्"</string>
    <string name="replace" msgid="5781686059063148930">"विस्थापन गर्नुहोस्…"</string>
    <string name="delete" msgid="6098684844021697789">"मेट्नुहोस्"</string>
    <string name="copyUrl" msgid="2538211579596067402">"URL को प्रतिलिप गर्नुहोस्"</string>
    <string name="selectTextMode" msgid="1018691815143165326">"पाठ चयन गर्नुहोस्"</string>
    <string name="undo" msgid="7905788502491742328">"अन्डू गर्नुहोस्"</string>
    <string name="redo" msgid="7759464876566803888">"रिडू गर्नुहोस्"</string>
    <string name="autofill" msgid="3035779615680565188">"स्वतः भरण"</string>
    <string name="textSelectionCABTitle" msgid="5236850394370820357">"पाठ चयनता"</string>
    <string name="addToDictionary" msgid="4352161534510057874">"शब्दकोशमा थप्नुहोस्"</string>
    <string name="deleteText" msgid="6979668428458199034">"मेट्नुहोस्"</string>
    <string name="inputMethod" msgid="1653630062304567879">"निवेश विधि"</string>
    <string name="editTextMenuTitle" msgid="4909135564941815494">"पाठ कार्यहरू"</string>
    <string name="email" msgid="4560673117055050403">"इमेल गर्नुहोस्"</string>
    <string name="email_desc" msgid="3638665569546416795">"चयन गरिएको ठेगानामा इमेल पठाउनुहोस्"</string>
    <string name="dial" msgid="1253998302767701559">"कल गर्नुहोस्"</string>
    <string name="dial_desc" msgid="6573723404985517250">"चयन गरिएको फोन नम्बरमा कल गर्नुहोस्"</string>
    <string name="map" msgid="5441053548030107189">"नक्सा अनुप्रयोग खोल्नुहोस्"</string>
    <string name="map_desc" msgid="1836995341943772348">"चयन गरिएको ठेगाना पत्ता लगाउनुहोस्"</string>
    <string name="browse" msgid="1245903488306147205">"खोल्नुहोस्"</string>
    <string name="browse_desc" msgid="8220976549618935044">"चयन गरिएको URL खोल्नुहोस्"</string>
    <string name="sms" msgid="4560537514610063430">"सन्देश पठाउनुहोस्"</string>
    <string name="sms_desc" msgid="7526588350969638809">"चयन गरिएको फोन नम्बरमा सन्देश पठाउनुहोस्‌"</string>
    <string name="add_contact" msgid="7867066569670597203">"थप्नुहोस्"</string>
    <string name="add_contact_desc" msgid="4830217847004590345">"सम्पर्क सूचीमा थप्नुहोस्"</string>
    <string name="view_calendar" msgid="979609872939597838">"हेर्नुहोस्"</string>
    <string name="view_calendar_desc" msgid="5828320291870344584">"पात्रोमा चयन गरिएको समय हेर्नुहोस्"</string>
    <string name="add_calendar_event" msgid="1953664627192056206">"समयतालिका बनाउनुहोस्"</string>
    <string name="add_calendar_event_desc" msgid="4326891793260687388">"चयन गरिएको समयका लागि कार्यक्रमको समयतालिका बनाउनुहोस्‌"</string>
    <string name="view_flight" msgid="7691640491425680214">"ट्र्याक गर्नुहोस्"</string>
    <string name="view_flight_desc" msgid="3876322502674253506">"चयन गरिएको उडान ट्रयाक गर्नुहोस्"</string>
    <string name="translate" msgid="9218619809342576858">"अनुवाद गर्नुहोस्"</string>
    <string name="translate_desc" msgid="4502367770068777202">"चयन गरिएको पाठको अनुवाद गर्नुहोस्"</string>
    <string name="define" msgid="7394820043869954211">"परिभाषा दिनुहोस्"</string>
    <string name="define_desc" msgid="7910883642444919726">"चयन गरिएको पाठको परिभाषा दिनुहोस्"</string>
    <string name="low_internal_storage_view_title" msgid="5576272496365684834">"भण्डारण ठाउँ सकिँदै छ"</string>
    <string name="low_internal_storage_view_text" msgid="6640505817617414371">"सायद केही प्रणाली कार्यक्रमहरूले काम गर्दैनन्"</string>
    <string name="low_internal_storage_view_text_no_boot" msgid="6935190099204693424">"प्रणालीको लागि पर्याप्त भण्डारण छैन। तपाईँसँग २५० मेगा बाइट ठाउँ खाली भएको निश्चित गर्नुहोस् र फेरि सुरु गर्नुहोस्।"</string>
    <string name="app_running_notification_title" msgid="8718335121060787914">"<xliff:g id="APP_NAME">%1$s</xliff:g> चलिरहेको छ"</string>
    <string name="app_running_notification_text" msgid="1197581823314971177">"थप जानकारीका लागि वा अनुप्रयोगलाई बन्द गर्न ट्याप गर्नुहोस्।"</string>
    <string name="ok" msgid="5970060430562524910">"ठिक छ"</string>
    <string name="cancel" msgid="6442560571259935130">"रद्द गर्नुहोस्"</string>
    <string name="yes" msgid="5362982303337969312">"ठिक छ"</string>
    <string name="no" msgid="5141531044935541497">"रद्द गर्नुहोस्"</string>
    <string name="dialog_alert_title" msgid="2049658708609043103">"सावधानी"</string>
    <string name="loading" msgid="7933681260296021180">"लोड हुँदै..."</string>
    <string name="capital_on" msgid="1544682755514494298">"चालु"</string>
    <string name="capital_off" msgid="6815870386972805832">"बन्द"</string>
    <string name="whichApplication" msgid="4533185947064773386">"प्रयोग गरेर कारबाही पुरा गर्नुहोस्"</string>
    <!-- String.format failed for translation -->
    <!-- no translation found for whichApplicationNamed (8260158865936942783) -->
    <skip />
    <string name="whichApplicationLabel" msgid="7425855495383818784">"पूर्ण कारबाही"</string>
    <string name="whichViewApplication" msgid="3272778576700572102">"निम्नमार्फत खोल्नुहोस्"</string>
    <!-- String.format failed for translation -->
    <!-- no translation found for whichViewApplicationNamed (2286418824011249620) -->
    <skip />
    <string name="whichViewApplicationLabel" msgid="2666774233008808473">"खोल्नुहोस्"</string>
    <string name="whichOpenHostLinksWith" msgid="3788174881117226583">"निम्नमार्फत <xliff:g id="HOST">%1$s</xliff:g> का लिंकहरू खोल्नुहोस्"</string>
    <string name="whichOpenLinksWith" msgid="6392123355599572804">"निम्नमार्फत लिंकहरू खोल्नुहोस्"</string>
    <string name="whichOpenLinksWithApp" msgid="8225991685366651614">"<xliff:g id="APPLICATION">%1$s</xliff:g> मार्फत लिंकहरू खोल्नुहोस्"</string>
    <string name="whichOpenHostLinksWithApp" msgid="3464470639011045589">"<xliff:g id="APPLICATION">%2$s</xliff:g> मार्फत <xliff:g id="HOST">%1$s</xliff:g> का लिंकहरू खोल्नुहोस्"</string>
    <string name="whichGiveAccessToApplicationLabel" msgid="6142688895536868827">"पहुँच दिनुहोस्"</string>
    <string name="whichEditApplication" msgid="144727838241402655">"सँग सम्पादन गर्नुहोस्"</string>
    <!-- String.format failed for translation -->
    <!-- no translation found for whichEditApplicationNamed (1775815530156447790) -->
    <skip />
    <string name="whichEditApplicationLabel" msgid="7183524181625290300">"सम्पादन गर्नुहोस्"</string>
    <string name="whichSendApplication" msgid="5803792421724377602">"आदान प्रदान गर्नुहोस्"</string>
    <string name="whichSendApplicationNamed" msgid="2799370240005424391">"%1$s सँग साझेदारी गर्नुहोस्"</string>
    <string name="whichSendApplicationLabel" msgid="4579076294675975354">"साझेदारी गर्नुहोस्"</string>
    <string name="whichSendToApplication" msgid="8272422260066642057">"यसको प्रयोग गरी पठाउनुहोस्"</string>
    <string name="whichSendToApplicationNamed" msgid="7768387871529295325">"%1$s को प्रयोग गरी पठाउनुहोस्"</string>
    <string name="whichSendToApplicationLabel" msgid="8878962419005813500">"पठाउनुहोस्"</string>
    <string name="whichHomeApplication" msgid="4307587691506919691">"गृह अनुप्रयोग चयन गर्नुहोस्"</string>
    <string name="whichHomeApplicationNamed" msgid="4493438593214760979">"%1$s लाई गृहको रूपमा प्रयोग गर्नुहोस्"</string>
    <string name="whichHomeApplicationLabel" msgid="809529747002918649">"छविलाई कैंद गर्नुहोस्"</string>
    <string name="whichImageCaptureApplication" msgid="3680261417470652882">"यस मार्फत छविलाई कैंद गर्नुहोस्"</string>
    <string name="whichImageCaptureApplicationNamed" msgid="8619384150737825003">"%1$s मार्फत छविलाई कैंद गर्नुहोस्"</string>
    <string name="whichImageCaptureApplicationLabel" msgid="6390303445371527066">"छविलाई कैंद गर्नुहोस्"</string>
    <string name="alwaysUse" msgid="4583018368000610438">"यस कार्यको लागि पूर्वनिर्धारितबाट प्रयोग गर्नुहोस्।"</string>
    <string name="use_a_different_app" msgid="8134926230585710243">"फरक अनुप्रयोग प्रयोग गर्नुहोस्"</string>
    <string name="clearDefaultHintMsg" msgid="3252584689512077257">"प्रणाली सेटिङहरूमा पूर्वनिर्धारितलाई हटाउनुहोस् &gt; अनुप्रयोगहरू &gt; डाउनलोड।"</string>
    <string name="chooseActivity" msgid="7486876147751803333">"एउटा कार्यको चयन गर्नुहोस्"</string>
    <string name="chooseUsbActivity" msgid="6894748416073583509">"USB उपकरणको लागि एउटा अनुप्रयोग छान्नुहोस्"</string>
    <string name="noApplications" msgid="2991814273936504689">"कुनै पनि अनुप्रयोगहरूले यो कार्य गर्न सक्दैनन्।"</string>
    <string name="aerr_application" msgid="250320989337856518">"<xliff:g id="APPLICATION">%1$s</xliff:g> रोकिएको छ"</string>
    <string name="aerr_process" msgid="6201597323218674729">"<xliff:g id="PROCESS">%1$s</xliff:g> रोकिएको छ"</string>
    <string name="aerr_application_repeated" msgid="3146328699537439573">"<xliff:g id="APPLICATION">%1$s</xliff:g> रोकिरहन्छ"</string>
    <string name="aerr_process_repeated" msgid="6235302956890402259">"<xliff:g id="PROCESS">%1$s</xliff:g> रोकिरहन्छ"</string>
    <string name="aerr_restart" msgid="7581308074153624475">"अनुप्रयोगलाई फेरि खोल्नुहोस्"</string>
    <string name="aerr_report" msgid="5371800241488400617">"प्रतिक्रिया पठाउनुहोस्"</string>
    <string name="aerr_close" msgid="2991640326563991340">"बन्द गर्नुहोस्"</string>
    <string name="aerr_mute" msgid="1974781923723235953">"यन्त्र पुनः सुरु नभएसम्म म्यूट गर्नुहोस्"</string>
    <string name="aerr_wait" msgid="3199956902437040261">"पर्खनुहोस्"</string>
    <string name="aerr_close_app" msgid="3269334853724920302">"अनुप्रयोग बन्द गर्नुहोस्"</string>
    <string name="anr_title" msgid="4351948481459135709"></string>
    <string name="anr_activity_application" msgid="8493290105678066167">"<xliff:g id="APPLICATION">%2$s</xliff:g> ले प्रतिक्रिया दिइरहेको छैन"</string>
    <string name="anr_activity_process" msgid="1622382268908620314">"<xliff:g id="ACTIVITY">%1$s</xliff:g> ले प्रतिक्रिया दिइरहेको छैन"</string>
    <string name="anr_application_process" msgid="6417199034861140083">"<xliff:g id="APPLICATION">%1$s</xliff:g> ले प्रतिक्रिया दिइरहेको छैन"</string>
    <string name="anr_process" msgid="6156880875555921105">"प्रक्रिया <xliff:g id="PROCESS">%1$s</xliff:g> ले प्रतिक्रिया दिइरहेको छैन"</string>
    <string name="force_close" msgid="8346072094521265605">"ठिक छ"</string>
    <string name="report" msgid="4060218260984795706">"रिपोर्ट गर्नुहोस्"</string>
    <string name="wait" msgid="7147118217226317732">"प्रतीक्षा गर्नुहोस्"</string>
    <string name="webpage_unresponsive" msgid="3272758351138122503">"पृष्ठ गैर जिम्मेवारी भएको छ।\n\nके तपाईं यसलाई बन्द गर्न चाहनुहुन्छ?"</string>
    <string name="launch_warning_title" msgid="1547997780506713581">"अनुप्रयोग पुनः निर्देशीत"</string>
    <string name="launch_warning_replace" msgid="6202498949970281412">"<xliff:g id="APP_NAME">%1$s</xliff:g> अहिले चलिरहेको छ।"</string>
    <string name="launch_warning_original" msgid="188102023021668683">"<xliff:g id="APP_NAME">%1$s</xliff:g> वास्तविक सुरुवात भएको थियो।"</string>
    <string name="screen_compat_mode_scale" msgid="3202955667675944499">"स्केल"</string>
    <string name="screen_compat_mode_show" msgid="4013878876486655892">"सधैँ देखाउनुहोस्"</string>
    <string name="screen_compat_mode_hint" msgid="1064524084543304459">"प्रणाली सेटिङहरूमा यसलाई पुनःसक्षम गराउनुहोस् &gt; अनुप्रयोगहरू &gt; डाउनलोड गरेको।"</string>
    <string name="unsupported_display_size_message" msgid="6545327290756295232">"<xliff:g id="APP_NAME">%1$s</xliff:g> ले हालको प्रदर्शनको आकार सम्बन्धी सेटिङलाई समर्थन गर्दैन र अप्रत्याशित तरिकाले व्यवहार गर्न सक्छ।"</string>
    <string name="unsupported_display_size_show" msgid="7969129195360353041">"सधैँ देखाउनुहोस्"</string>
    <string name="unsupported_compile_sdk_message" msgid="4253168368781441759">"<xliff:g id="APP_NAME">%1$s</xliff:g> लाई Android OS को कुनै नमिल्दो संस्करणका लागि निर्माण गरिएको थियो र यसले अप्रत्याशित ढंगले कार्य गर्नसक्छ। उक्त अनुप्रयोगको कुनै अद्यावधिक संस्करण उपलब्ध हुनसक्छ।"</string>
    <string name="unsupported_compile_sdk_show" msgid="2681877855260970231">"जुनसुकै बेला देखाउनुहोस्"</string>
    <string name="unsupported_compile_sdk_check_update" msgid="3312723623323216101">"अद्यावधिकका लागि जाँच गर्नुहोस्"</string>
    <string name="smv_application" msgid="3307209192155442829">"अनुप्रयोग <xliff:g id="APPLICATION">%1$s</xliff:g> (प्रक्रिया <xliff:g id="PROCESS">%2$s</xliff:g>) ले यसको स्वयं-लागु गरिएको स्ट्रिटमोड नीति उलङ्घन गरेको छ।"</string>
    <string name="smv_process" msgid="5120397012047462446">"प्रक्रिया <xliff:g id="PROCESS">%1$s</xliff:g> यसको आफ्नै कडामोड नीतिका कारण उल्लङ्घन गरिएको छ।"</string>
    <string name="android_upgrading_title" product="default" msgid="7513829952443484438">"फोनको अद्यावधिक गरिँदै छ…"</string>
    <string name="android_upgrading_title" product="tablet" msgid="4503169817302593560">"ट्याब्लेटको अद्यावधिक गरिँदै छ…"</string>
    <string name="android_upgrading_title" product="device" msgid="7009520271220804517">"यन्त्रको अद्यावधिक गरिँदै छ…"</string>
    <string name="android_start_title" product="default" msgid="4536778526365907780">"फोन सुरु हुँदै छ…"</string>
    <string name="android_start_title" product="automotive" msgid="8418054686415318207">"Android शुरू हुँदैछ..."</string>
    <string name="android_start_title" product="tablet" msgid="4929837533850340472">"ट्याब्लेट सुरु हुँदै छ…"</string>
    <string name="android_start_title" product="device" msgid="7467484093260449437">"यन्त्र सुरु हुँदै छ…"</string>
    <string name="android_upgrading_fstrim" msgid="8036718871534640010">"भण्डारण आफू अनुकूल गर्दै।"</string>
    <string name="android_upgrading_notification_title" product="default" msgid="1511552415039349062">"प्रणालीको अद्यावधिक सम्पन्न गरिँदै छ…"</string>
    <string name="app_upgrading_toast" msgid="3008139776215597053">"<xliff:g id="APPLICATION">%1$s</xliff:g> को स्तरवृद्धि हुँदैछ…"</string>
    <string name="android_upgrading_apk" msgid="7904042682111526169">"अनुप्रयोग अनुकुल हुँदै <xliff:g id="NUMBER_0">%1$d</xliff:g> को <xliff:g id="NUMBER_1">%2$d</xliff:g>।"</string>
    <string name="android_preparing_apk" msgid="8162599310274079154">"<xliff:g id="APPNAME">%1$s</xliff:g> तयारी गर्दै।"</string>
    <string name="android_upgrading_starting_apps" msgid="451464516346926713">"सुरुवात अनुप्रयोगहरू।"</string>
    <string name="android_upgrading_complete" msgid="1405954754112999229">"बुट पुरा हुँदै।"</string>
    <string name="heavy_weight_notification" msgid="9087063985776626166">"<xliff:g id="APP">%1$s</xliff:g> चलिरहेको छ"</string>
    <string name="heavy_weight_notification_detail" msgid="2304833848484424985">"खेलमा फर्कन ट्याप गर्नुहोस्"</string>
    <string name="heavy_weight_switcher_title" msgid="387882830435195342">"खेल छनौट गर्नुहोस्‌"</string>
    <string name="heavy_weight_switcher_text" msgid="4176781660362912010">"अझ राम्रो कार्यप्रदर्शनका लागि, कुनै एक समयमा यी खेलहरूमध्ये कुनै एउटा मात्र खुल्ला रहन सक्छ।"</string>
    <string name="old_app_action" msgid="3044685170829526403">"<xliff:g id="OLD_APP">%1$s</xliff:g> मा फर्कनुहोस्"</string>
    <string name="new_app_action" msgid="6694851182870774403">"<xliff:g id="NEW_APP">%1$s</xliff:g> खोल्नुहोस्"</string>
    <string name="new_app_description" msgid="5894852887817332322">"<xliff:g id="OLD_APP">%1$s</xliff:g> सुरक्षित नगरिकनै बन्द हुने छ"</string>
    <string name="dump_heap_notification" msgid="2618183274836056542">"<xliff:g id="PROC">%1$s</xliff:g> ले मेमोरी सीमा नाघ्यो"</string>
    <string name="dump_heap_ready_notification" msgid="1162196579925048701">"<xliff:g id="PROC">%1$s</xliff:g> हिप डम्प तयार छ"</string>
    <string name="dump_heap_notification_detail" msgid="3993078784053054141">"हिप डम्प सङ्‍कलन गरियो, ट्याप गरेर आदान प्रदान गर्नुहोस्।"</string>
    <string name="dump_heap_title" msgid="5864292264307651673">"हिप डम्प साझेदारी गर्नुहुन्छ?"</string>
    <string name="dump_heap_text" msgid="8546022920319781701">"<xliff:g id="PROC">%1$s</xliff:g>प्रक्रियाले यसको मेमोरीको सीमा <xliff:g id="SIZE">%2$s</xliff:g> नाघेको छ। तपाईंका लागि विकासकर्तासँग साझेदारी गर्न एउटा हिप डम्प उपलब्ध छ। सावधान हुनुहोला: यो हिप डम्पमा अनुप्रयोगको पहुँच भएको तपाईंको जुनसुकै व्यक्तिगत जानकारी हुन सक्छ।"</string>
    <string name="dump_heap_system_text" msgid="3236094872980706024">"<xliff:g id="PROC">%1$s</xliff:g> प्रक्रियाले यसको मेमोरीको सीमा <xliff:g id="SIZE">%2$s</xliff:g> नाँघेको छ। आदान प्रदान गर्नका लागि तपाईंलाई एउटा हिप डम्प उपलब्ध छ। सावधान हुनुहोस्: यस हिप डम्पमा उक्त प्रक्रियाको पहुँच भएको जुनसुकै संवेदनशील व्यक्तिगत जानकारी समावेश हुन सक्छ जसमा तपाईंले टाइप गर्नुभएका कुराहरू पर्न सक्छन्।"</string>
    <string name="dump_heap_ready_text" msgid="1778041771455343067">"तपाईंसँग आदान प्रदान गर्नका लागि <xliff:g id="PROC">%1$s</xliff:g> को प्रक्रियासम्बन्धी हिप डम्प उपलब्ध छ। सावधान हुनुहोस्: यस हिप डम्पमा उक्त प्रक्रियाको पहुँच भएको जुनसुकै संवेदनशील व्यक्तिगत जानकारी समावेश हुन सक्छ जसमा तपाईंले टाइप गर्नुभएका कुराहरू पर्न सक्छन्।"</string>
    <string name="sendText" msgid="5209874571959469142">"पाठको लागि एउटा प्रकार्य छान्नुहोस्"</string>
    <string name="volume_ringtone" msgid="6885421406845734650">"बजाउने मात्रा"</string>
    <string name="volume_music" msgid="5421651157138628171">"मिडियाको आवाजको मात्रा"</string>
    <string name="volume_music_hint_playing_through_bluetooth" msgid="9165984379394601533">"ब्लुटुथको माध्यमद्वारा बजाइदै छ।"</string>
    <string name="volume_music_hint_silent_ringtone_selected" msgid="8310739960973156272">"शान्त रिङ्गटोन सेट"</string>
    <string name="volume_call" msgid="3941680041282788711">"इन-कल भोल्युम"</string>
    <string name="volume_bluetooth_call" msgid="2002891926351151534">"ब्लुटुथ भित्री-कल मात्रा"</string>
    <string name="volume_alarm" msgid="1985191616042689100">"आलर्मको आवाजको मात्रा"</string>
    <string name="volume_notification" msgid="2422265656744276715">"सूचना मात्रा"</string>
    <string name="volume_unknown" msgid="1400219669770445902">"मात्रा"</string>
    <string name="volume_icon_description_bluetooth" msgid="6538894177255964340">"ब्लुटुथ भोल्युम"</string>
    <string name="volume_icon_description_ringer" msgid="3326003847006162496">"घन्टिको आवाज मात्रा"</string>
    <string name="volume_icon_description_incall" msgid="8890073218154543397">"कला मात्रा"</string>
    <string name="volume_icon_description_media" msgid="4217311719665194215">"मिडियाको आवाजको मात्रा"</string>
    <string name="volume_icon_description_notification" msgid="7044986546477282274">"सूचना भोल्युम"</string>
    <string name="ringtone_default" msgid="3789758980357696936">"पूर्वनिर्धारित रिङटोन"</string>
    <string name="ringtone_default_with_actual" msgid="1767304850491060581">"पूर्वनिर्धारित (<xliff:g id="ACTUAL_RINGTONE">%1$s</xliff:g>)"</string>
    <string name="ringtone_silent" msgid="7937634392408977062">"कुनै पनि होइन"</string>
    <string name="ringtone_picker_title" msgid="3515143939175119094">"रिङटोनहरू"</string>
    <string name="ringtone_picker_title_alarm" msgid="6473325356070549702">"अलार्मका आवाजहरू"</string>
    <string name="ringtone_picker_title_notification" msgid="4837740874822788802">"सूचना सम्बन्धी आवाजहरू"</string>
    <string name="ringtone_unknown" msgid="3914515995813061520">"अज्ञात"</string>
    <plurals name="wifi_available" formatted="false" msgid="7900333017752027322">
      <item quantity="other">Wi-Fi सञ्जालहरू उपलब्ध छन्</item>
      <item quantity="one">Wi-Fi सञ्जाल उपलब्ध छ</item>
    </plurals>
    <plurals name="wifi_available_detailed" formatted="false" msgid="1140699367193975606">
      <item quantity="other"> खुल्ला Wi-Fi सञ्जालहरू उपलब्ध छन्</item>
      <item quantity="one">खुल्ला Wi-Fi सञ्जाल उपलब्ध छ</item>
    </plurals>
    <string name="wifi_available_title" msgid="3817100557900599505">"खुला Wi‑Fi नेटवर्कमा जडान गर्नुहोस्"</string>
    <string name="wifi_available_carrier_network_title" msgid="4527932626916527897">"सेवा प्रदायकको Wi‑Fi नेटवर्कमा जडान गर्नुहोस्"</string>
    <string name="wifi_available_title_connecting" msgid="1139126673968899002">"Wi‑Fi नेटवर्कमा जडान गर्दै"</string>
    <string name="wifi_available_title_connected" msgid="7542672851522241548">"Wi‑Fi नेटवर्कमा जडान गरियो"</string>
    <string name="wifi_available_title_failed_to_connect" msgid="6861772233582618132">"Wi‑Fi नेटवर्कमा जडान गर्न सकिएन"</string>
    <string name="wifi_available_content_failed_to_connect" msgid="3377406637062802645">"सबै नेटवर्कहरू हेर्न ट्याप गर्नुहोस्"</string>
    <string name="wifi_available_action_connect" msgid="2635699628459488788">"जडान गर्नुहोस्"</string>
    <string name="wifi_available_action_all_networks" msgid="4368435796357931006">"सबै नेटवर्कहरू"</string>
    <string name="wifi_suggestion_title" msgid="9099832833531486167">"Wi-Fi नेटवर्कसँग जोड्ने हो?"</string>
    <string name="wifi_suggestion_content" msgid="5883181205841582873">"<xliff:g id="NAME">%s</xliff:g> ले सुझाव दिएको"</string>
    <string name="wifi_suggestion_action_allow_app" msgid="3689946344485394085">"हो"</string>
    <string name="wifi_suggestion_action_disallow_app" msgid="7977918905605931385">"होइन"</string>
    <string name="wifi_wakeup_onboarding_title" msgid="228772560195634292">"Wi‑Fi स्वतः सक्रिय हुनेछ"</string>
    <string name="wifi_wakeup_onboarding_subtext" msgid="3989697580301186973">"तपाईं कुनै सुरक्षित गरिएको उच्च गुणस्तरीय नेटवर्कको नजिक हुनुभएको अवस्थामा"</string>
    <string name="wifi_wakeup_onboarding_action_disable" msgid="838648204200836028">"फेरि सक्रिय नगर्नुहोला"</string>
    <string name="wifi_wakeup_enabled_title" msgid="6534603733173085309">"Wi‑Fi स्वतः सक्रिय गरियो"</string>
    <string name="wifi_wakeup_enabled_content" msgid="189330154407990583">"तपाईं कुनै सुरक्षित गरिएको नेटवर्क नजिकै हुनुहुन्छ: <xliff:g id="NETWORK_SSID">%1$s</xliff:g>"</string>
    <string name="wifi_available_sign_in" msgid="9157196203958866662">"Wi-Fi नेटवर्कमा साइन इन गर्नुहोस्"</string>
    <string name="network_available_sign_in" msgid="1848877297365446605">"सञ्जालमा साइन इन गर्नुहोस्"</string>
    <!-- no translation found for network_available_sign_in_detailed (8000081941447976118) -->
    <skip />
    <string name="wifi_no_internet" msgid="5198100389964214865">"<xliff:g id="NETWORK_SSID">%1$s</xliff:g> को इन्टरनेटमाथि पहुँच छैन"</string>
    <string name="wifi_no_internet_detailed" msgid="8083079241212301741">"विकल्पहरूका लागि ट्याप गर्नुहोस्"</string>
    <string name="captive_portal_logged_in_detailed" msgid="8489345381637456021">"जोडियो"</string>
    <string name="network_partial_connectivity" msgid="7774883385494762741">"<xliff:g id="NETWORK_SSID">%1$s</xliff:g> को जडान सीमित छ"</string>
    <string name="network_partial_connectivity_detailed" msgid="1959697814165325217">"जसरी भए पनि जडान गर्न ट्याप गर्नुहोस्"</string>
    <string name="wifi_softap_config_change" msgid="8475911871165857607">"तपाईंको हटस्पट सेटिङहरूमा परिवर्तन हुन्छ"</string>
    <string name="wifi_softap_config_change_summary" msgid="7601233252456548891">"तपाईंको हटस्पट ब्यान्ड परिवर्तन भएको छ।"</string>
    <string name="wifi_softap_config_change_detailed" msgid="8022936822860678033">"यो यन्त्रले तपाईंको 5GHz मात्रको प्राथमिकतालाई समर्थन गर्दैन। बरु, उपलब्ध भएको खण्डमा यो यन्त्रले 5GHz ब्यान्ड प्रयोग गर्छ।"</string>
    <string name="network_switch_metered" msgid="4671730921726992671">"<xliff:g id="NETWORK_TYPE">%1$s</xliff:g> मा बदल्नुहोस्"</string>
    <string name="network_switch_metered_detail" msgid="775163331794506615">"<xliff:g id="PREVIOUS_NETWORK">%2$s</xliff:g> मार्फत इन्टरनेटमाथि पहुँच राख्न नसकेको अवस्थामा यन्त्रले <xliff:g id="NEW_NETWORK">%1$s</xliff:g> प्रयोग गर्दछ। शुल्क लाग्न सक्छ।"</string>
    <string name="network_switch_metered_toast" msgid="5779283181685974304">"<xliff:g id="PREVIOUS_NETWORK">%1$s</xliff:g> बाट <xliff:g id="NEW_NETWORK">%2$s</xliff:g> मा परिवर्तन गरियो"</string>
  <string-array name="network_switch_type_name">
    <item msgid="3979506840912951943">"मोबाइल डेटा"</item>
    <item msgid="75483255295529161">"Wi-Fi"</item>
    <item msgid="6862614801537202646">"ब्लुटुथ"</item>
    <item msgid="5447331121797802871">"इथरनेट"</item>
    <item msgid="8257233890381651999">"VPN"</item>
  </string-array>
    <string name="network_switch_type_name_unknown" msgid="4552612897806660656">"नेटवर्कको कुनै अज्ञात प्रकार"</string>
    <string name="wifi_watchdog_network_disabled" msgid="7904214231651546347">"वाइ-फाइसँग जडान गर्न सकेन"</string>
    <string name="wifi_watchdog_network_disabled_detailed" msgid="4917472096696322767">" खराब इन्टरनेट जडान रहेको छ।"</string>
    <string name="wifi_connect_alert_title" msgid="8455846016001810172">"जडान अनुमति दिने हो?"</string>
    <string name="wifi_connect_alert_message" msgid="6451273376815958922">"अनुप्रयोग %1$s Wifi सञ्जाल %2$s मा जडान गर्न चाहन्छ"</string>
    <string name="wifi_connect_default_application" msgid="7143109390475484319">"एउटा अनुप्रयोग"</string>
    <string name="wifi_p2p_dialog_title" msgid="97611782659324517">"Wi-Fi प्रत्यक्ष"</string>
    <string name="wifi_p2p_turnon_message" msgid="2909250942299627244">"Wi-Fi सीधा सुरु गर्नुहोस्। यसले Wi-Fi ग्राहक/हट्स्पटलाई बन्द गराउने छ।"</string>
    <string name="wifi_p2p_failed_message" msgid="3763669677935623084">"Wi-Fi सीधा सुरु हुन सकेन।"</string>
    <string name="wifi_p2p_enabled_notification_title" msgid="2068321881673734886">"Wi-Fi प्रत्यक्ष खुल्ला छ"</string>
    <string name="wifi_p2p_enabled_notification_message" msgid="8064677407830620023">"सेटिङहरूका लागि ट्याप गर्नुहोस्"</string>
    <string name="accept" msgid="1645267259272829559">"स्वीकार्नुहोस्"</string>
    <string name="decline" msgid="2112225451706137894">"अस्वीकार गर्नुहोस्"</string>
    <string name="wifi_p2p_invitation_sent_title" msgid="1318975185112070734">"निमन्त्रणा पठाइएको"</string>
    <string name="wifi_p2p_invitation_to_connect_title" msgid="4958803948658533637">"जडानमा निमन्त्रणा"</string>
    <string name="wifi_p2p_from_message" msgid="570389174731951769">"बाट:"</string>
    <string name="wifi_p2p_to_message" msgid="248968974522044099">"प्रापक:"</string>
    <string name="wifi_p2p_enter_pin_message" msgid="5920929550367828970">"आवश्यक PIN टाइप गर्नुहोस्:"</string>
    <string name="wifi_p2p_show_pin_message" msgid="8530563323880921094">"PIN:"</string>
    <string name="wifi_p2p_frequency_conflict_message" product="tablet" msgid="8012981257742232475">"यो <xliff:g id="DEVICE_NAME">%1$s</xliff:g>सँग जोडिएको बेला ट्याब्लेट अस्थायी रूपमा वाइ-फाइबाट विच्छेद गरिने छ।"</string>
    <string name="wifi_p2p_frequency_conflict_message" product="tv" msgid="3087858235069421128">"TV अस्थायी रूपमा Wi-Fi जडान बाट टुट्नेछ जब यो <xliff:g id="DEVICE_NAME">%1$s</xliff:g>मा जडित हुन्छ"</string>
    <string name="wifi_p2p_frequency_conflict_message" product="default" msgid="7363907213787469151">"जब यो <xliff:g id="DEVICE_NAME">%1$s</xliff:g> सँग जडित हुन्छ, फोन अस्थायी रूपमा वाइ-फाइबाट विच्छेद हुने छ"</string>
    <string name="select_character" msgid="3365550120617701745">"अक्षरहरू प्रवेश गराउनुहोस्"</string>
    <string name="sms_control_title" msgid="7296612781128917719">"SMS सन्देशहरू पठाइँदै"</string>
    <string name="sms_control_message" msgid="3867899169651496433">"&lt;b&gt;<xliff:g id="APP_NAME">%1$s</xliff:g>&lt;/b&gt; ले धरै संख्यामा SMS सन्देशहरू पठाउँदैछ। के तपाईं यस अनुप्रयोगलाई सन्देशहरू पठाउन सुचारु गर्न अनुमति दिन चाहनु हुन्छ?"</string>
    <string name="sms_control_yes" msgid="3663725993855816807">"अनुमति दिनुहोस्"</string>
    <string name="sms_control_no" msgid="625438561395534982">"अस्वीकार गर्नुहोस्"</string>
    <string name="sms_short_code_confirm_message" msgid="1645436466285310855">"&lt;b&gt;<xliff:g id="APP_NAME">%1$s</xliff:g>&lt;/b&gt; के तपाईं सन्देश पठाउन चाहुनु हुन्छ &lt;b&gt;<xliff:g id="DEST_ADDRESS">%2$s</xliff:g>&lt;/b&gt;."</string>
    <string name="sms_short_code_details" msgid="5873295990846059400">"यसको "<b>" कारणले तपाईँको मोबाइल खातामा शुल्क"</b>" लाग्नेछ।"</string>
    <string name="sms_premium_short_code_details" msgid="7869234868023975"><b>"यसको कारणले तपाईँको मोबाइल खातामा शुल्क लाग्नेछ।"</b></string>
    <string name="sms_short_code_confirm_allow" msgid="4458878637111023413">"पठाउनुहोस्"</string>
    <string name="sms_short_code_confirm_deny" msgid="2927389840209170706">"रद्द गर्नुहोस्"</string>
    <string name="sms_short_code_remember_choice" msgid="5289538592272218136">"मेरो छनौट याद राख्नुहोस्"</string>
    <string name="sms_short_code_remember_undo_instruction" msgid="4960944133052287484">"तपाईं यसलाई पछि सेटिङहरूमा बदल्न सक्नु हुन्छ &gt; अनुप्रयोगहरू"</string>
    <string name="sms_short_code_confirm_always_allow" msgid="3241181154869493368">"सधैँ अनुमति दिनुहोस्"</string>
    <string name="sms_short_code_confirm_never_allow" msgid="446992765774269673">"कहिल्यै अनुमति नदिनुहोस्"</string>
    <string name="sim_removed_title" msgid="6227712319223226185">"SIM कार्ड हटाइयो"</string>
    <string name="sim_removed_message" msgid="2333164559970958645">"एउटा मान्य SIM कार्ड राखेर पुनःस्टार्ट नगरेसम्म मोबाइल नेटवर्क उपलब्ध हुने छैन।"</string>
    <string name="sim_done_button" msgid="827949989369963775">"भयो"</string>
    <string name="sim_added_title" msgid="3719670512889674693">"SIM कार्ड थप गरियो"</string>
    <string name="sim_added_message" msgid="6599945301141050216">"मोबाइल नेटवर्क पहुँच गर्न तपाईँको उपकरण पुनःस्टार्ट गर्नुहोस्।"</string>
    <string name="sim_restart_button" msgid="4722407842815232347">"पुनः सुरु गर्नुहोस्"</string>
    <string name="install_carrier_app_notification_title" msgid="9056007111024059888">"मोबाइल सेवा सक्रिय गर्नुहोस्"</string>
    <string name="install_carrier_app_notification_text" msgid="3346681446158696001">"आफ्नो नयाँ SIM सक्रिय गर्न सेवा प्रदायकको अनुप्रयोग डाउनलोड गर्नुहोस्"</string>
    <string name="install_carrier_app_notification_text_app_name" msgid="1196505084835248137">"आफ्नो नयाँ SIM सक्रिय गर्न <xliff:g id="APP_NAME">%1$s</xliff:g> अनुप्रयोग डाउनलोड गर्नुहोस्"</string>
    <string name="install_carrier_app_notification_button" msgid="3094206295081900849">"अनुप्रयोग डाउनलोड गर्नुहोस्"</string>
    <string name="carrier_app_notification_title" msgid="8921767385872554621">"नयाँ SIM घुसाइयो"</string>
    <string name="carrier_app_notification_text" msgid="1132487343346050225">"यसलाई सेटअप गर्न ट्याप गर्नुहोस्"</string>
    <string name="time_picker_dialog_title" msgid="8349362623068819295">"समय मिलाउनुहोस्"</string>
    <string name="date_picker_dialog_title" msgid="5879450659453782278">"मिति मिलाउनुहोस्"</string>
    <string name="date_time_set" msgid="5777075614321087758">"सेट गर्नुहोस्"</string>
    <string name="date_time_done" msgid="2507683751759308828">"भयो"</string>
    <string name="perms_new_perm_prefix" msgid="8257740710754301407"><font size="12" fgcolor="#ff33b5e5">"नयाँ: "</font></string>
    <string name="perms_description_app" msgid="5139836143293299417">"<xliff:g id="APP_NAME">%1$s</xliff:g>द्वारा प्रदान गरिएको।"</string>
    <string name="no_permissions" msgid="7283357728219338112">"कुनै अनुमति आवश्यक छैन"</string>
    <string name="perm_costs_money" msgid="4902470324142151116">"सायद तपाईँलाई पैसा पर्न सक्छ।"</string>
    <string name="dlg_ok" msgid="7376953167039865701">"ठिक छ"</string>
    <string name="usb_charging_notification_title" msgid="1595122345358177163">"यो यन्त्रलाई USB मार्फत चार्ज गर्दै"</string>
    <string name="usb_supplying_notification_title" msgid="4631045789893086181">"जडान गरिएको यन्त्रलाई USB मार्फत चार्ज गर्दै"</string>
    <string name="usb_mtp_notification_title" msgid="4238227258391151029">"USB फाइल स्थानान्तरण सेवा सक्रिय गरियो"</string>
    <string name="usb_ptp_notification_title" msgid="5425857879922006878">"USB मार्फत PTP सेवा सक्रिय गरियो"</string>
    <string name="usb_tether_notification_title" msgid="3716143122035802501">"USB टेदरिङ सेवा सक्रिय गरियो"</string>
    <string name="usb_midi_notification_title" msgid="5356040379749154805">"USB मार्फत MIDI सेवा सक्रिय गरियो"</string>
    <string name="usb_accessory_notification_title" msgid="1785694450621427730">"USB सहायक उपकरण जडान गरियो"</string>
    <string name="usb_notification_message" msgid="3370903770828407960">"थप विकल्पहरूका लागि ट्याप गर्नुहोस्।"</string>
    <string name="usb_power_notification_message" msgid="4647527153291917218">"जडान गरिएको यन्त्र चार्ज गर्दै। थप विकल्पहरूका लागि ट्याप गर्नुहोस्।"</string>
    <string name="usb_unsupported_audio_accessory_title" msgid="3529881374464628084">"एनालग अडियोको सहायक उपकरण पत्ता लाग्यो"</string>
    <string name="usb_unsupported_audio_accessory_message" msgid="6309553946441565215">"संलग्न गरिएको यन्त्र यो फोनसँग कम्प्याटिबल छैन। थप जान्न ट्याप गर्नुहोस्।"</string>
    <string name="adb_active_notification_title" msgid="6729044778949189918">"USB डिबग गर्ने सुविधा सुचारू छ"</string>
    <string name="adb_active_notification_message" msgid="7463062450474107752">"USB डिबग प्रक्रिया निष्क्रिय पार्न ट्याप गर्नुहोस्‌"</string>
    <string name="adb_active_notification_message" product="tv" msgid="8470296818270110396">"USB डिबगिङलाई असक्षम पार्न ट्याप गर्नुहोस्।"</string>
    <string name="test_harness_mode_notification_title" msgid="2216359742631914387">"परीक्षण प्याकेज मोड सक्षम पारियो"</string>
    <string name="test_harness_mode_notification_message" msgid="1343197173054407119">"परीक्षण प्याकेज मोड असक्षम पार्न फ्याक्ट्री रिसेट गर्नुहोस्।"</string>
    <string name="usb_contaminant_detected_title" msgid="7136400633704058349">"USB पोर्टमा तरल पदार्थ वा धुलो भएको कुरा पत्ता लाग्यो"</string>
    <string name="usb_contaminant_detected_message" msgid="832337061059487250">"USB पोर्ट स्वतः असक्षम पारियो। थप जान्न ट्याप गर्नुहोस्।"</string>
    <string name="usb_contaminant_not_detected_title" msgid="7708281124088684821">"USB पोर्ट प्रयोग गर्दा हुन्छ"</string>
    <string name="usb_contaminant_not_detected_message" msgid="2415791798244545292">"फोनले अब उप्रान्त तरल पदार्थ वा धुलो नभएको पत्ता लगायो"</string>
    <string name="taking_remote_bugreport_notification_title" msgid="6742483073875060934">"बग रिपोर्ट लिँदै..."</string>
    <string name="share_remote_bugreport_notification_title" msgid="4987095013583691873">"बग रिपोर्टलाई साझेदारी गर्ने हो?"</string>
    <string name="sharing_remote_bugreport_notification_title" msgid="7572089031496651372">"बग रिपोर्टलाई साझेदारी गर्दै ..."</string>
    <string name="share_remote_bugreport_notification_message_finished" msgid="6029609949340992866">"तपाईंका प्रशासकले यस यन्त्रको समस्या निवारण गर्नमा मद्दत गर्नाका लागि एउटा बग रिपोर्टको अनुरोध गर्नुभएको छ। अनुप्रयोगहरू र डेटा आदान प्रदान गर्न पनि सकिन्छ।"</string>
    <string name="share_remote_bugreport_action" msgid="6249476773913384948">"साझेदारी गर्नुहोस्"</string>
    <string name="decline_remote_bugreport_action" msgid="6230987241608770062">"अस्वीकार गर्नुहोस्"</string>
    <string name="select_input_method" msgid="4653387336791222978">"निवेश विधि छान्नुहोस्"</string>
    <string name="show_ime" msgid="2506087537466597099">"वास्तविक किबोर्ड सक्रिय हुँदा यसलाई स्क्रिनमा राख्नुहोस्"</string>
    <string name="hardware" msgid="194658061510127999">"भर्चुअल किबोर्ड देखाउनुहोस्"</string>
    <string name="select_keyboard_layout_notification_title" msgid="597189518763083494">"फिजिकल किबोर्डलाई कन्फिगर गर्नुहोस्"</string>
    <string name="select_keyboard_layout_notification_message" msgid="8084622969903004900">"भाषा र लेआउट चयन गर्न ट्याप गर्नुहोस्"</string>
    <string name="fast_scroll_alphabet" msgid="5433275485499039199">" ABCDEFGHIJKLMNOPQRSTUVWXYZ"</string>
    <string name="fast_scroll_numeric_alphabet" msgid="4030170524595123610">" 0123456789ABCDEFGHIJKLMNOPQRSTUVWXYZ"</string>
    <string name="alert_windows_notification_channel_group_name" msgid="1463953341148606396">"अन्य अनुप्रयोगहरूको माथिपट्टि देखाउनुहोस्"</string>
    <string name="alert_windows_notification_channel_name" msgid="3116610965549449803">"<xliff:g id="NAME">%s</xliff:g> अन्य अनुप्रयोगहरूमा देखिँदैछ"</string>
    <string name="alert_windows_notification_title" msgid="3697657294867638947">"<xliff:g id="NAME">%s</xliff:g> अन्य अनुप्रयोगहरूमा देखिँदैछ"</string>
    <string name="alert_windows_notification_message" msgid="8917232109522912560">"तपाईं <xliff:g id="NAME">%s</xliff:g> ले यो विशेषता प्रयोग नगरेको चाहनुहुन्न भने सेटिङहरू खोली यसलाई निष्क्रिय पार्न ट्याप गर्नुहोस्।"</string>
    <string name="alert_windows_notification_turn_off_action" msgid="2902891971380544651">"निष्क्रिय पार्नुहोस्"</string>
    <string name="ext_media_checking_notification_title" msgid="4411133692439308924">"जाँच गर्दै <xliff:g id="NAME">%s</xliff:g>…"</string>
    <string name="ext_media_checking_notification_message" msgid="410185170877285434">"हालको सामग्री समीक्षा गर्दै"</string>
    <string name="ext_media_new_notification_title" msgid="1621805083736634077">"नयाँ <xliff:g id="NAME">%s</xliff:g> पत्ता लाग्यो"</string>
    <string name="ext_media_new_notification_message" msgid="3673685270558405087">"सेटअप गर्न ट्याप गर्नुहोस्"</string>
    <string name="ext_media_ready_notification_message" msgid="4083398150380114462">"तस्बिरहरू र मिडिया स्थानान्तरणका लागि"</string>
    <string name="ext_media_unmountable_notification_title" msgid="4179418065210797130">"<xliff:g id="NAME">%s</xliff:g> मा समस्या देखियो"</string>
    <string name="ext_media_unmountable_notification_message" msgid="4193858924381066522">"समस्या समाधान गर्न ट्याप गर्नुहोस्"</string>
    <string name="ext_media_unmountable_notification_message" product="tv" msgid="3941179940297874950">"<xliff:g id="NAME">%s</xliff:g> बिग्रेको छ। समाधान गर्न चयन गर्नुहोस्।"</string>
    <string name="ext_media_unsupported_notification_title" msgid="3797642322958803257">"असमर्थित <xliff:g id="NAME">%s</xliff:g>"</string>
    <string name="ext_media_unsupported_notification_message" msgid="6121601473787888589">"यस यन्त्रले यस <xliff:g id="NAME">%s</xliff:g> लाई समर्थन गर्दैन। एक समर्थित ढाँचामा सेटअप गर्न ट्याप गर्नुहोस्।"</string>
    <string name="ext_media_unsupported_notification_message" product="tv" msgid="3725436899820390906">"यो यन्त्रले यस <xliff:g id="NAME">%s</xliff:g> लाई समर्थन गर्दैन। एक समर्थित ढाँचामा सेटअप गर्न चयन गर्नुहोस्।"</string>
    <string name="ext_media_badremoval_notification_title" msgid="3206248947375505416">"<xliff:g id="NAME">%s</xliff:g> अप्रत्याशित रूपमा निकालियो"</string>
    <string name="ext_media_badremoval_notification_message" msgid="8556885808951260574">"सामग्री गुम्न नदिनका लागि मिडिया हटाउनुअघि त्यसलाई इजेक्ट गर्नुहोस्"</string>
    <string name="ext_media_nomedia_notification_title" msgid="6593814191061956856">"<xliff:g id="NAME">%s</xliff:g> हटाइयो"</string>
    <string name="ext_media_nomedia_notification_message" msgid="2110883356419799994">"केही कार्यहरूले राम्ररी काम नगर्न सक्छन्। नयाँ भण्डारण यन्त्र घुसाउनुहोस्।"</string>
    <string name="ext_media_unmounting_notification_title" msgid="5046532339291216076">"<xliff:g id="NAME">%s</xliff:g> इजेक्ट गर्दै"</string>
    <string name="ext_media_unmounting_notification_message" msgid="1003926904442321115">"नहटाउनुहोस्"</string>
    <string name="ext_media_init_action" msgid="7952885510091978278">"सेटअप गर्नुहोस्"</string>
    <string name="ext_media_unmount_action" msgid="1121883233103278199">"निकाल्नुहोस्"</string>
    <string name="ext_media_browse_action" msgid="8322172381028546087">"अन्वेषण गर्नुहोस्"</string>
    <string name="ext_media_seamless_action" msgid="6575980560886881233">"आउटपुट बदल्नुहोस्"</string>
    <string name="ext_media_missing_title" msgid="620980315821543904">"<xliff:g id="NAME">%s</xliff:g> हराइरहेको"</string>
    <string name="ext_media_missing_message" msgid="4012389235250987930">"यन्त्र फेरि घुसाउनुहोस्"</string>
    <string name="ext_media_move_specific_title" msgid="1471100343872375842">"<xliff:g id="NAME">%s</xliff:g> सार्दै"</string>
    <string name="ext_media_move_title" msgid="1022809140035962662">"डेटा सार्दै..."</string>
    <string name="ext_media_move_success_title" msgid="7863652232242276066">"सामग्री स्थानान्तरण गरियो"</string>
    <string name="ext_media_move_success_message" msgid="8939137931961728009">"सामग्री <xliff:g id="NAME">%s</xliff:g> मा सारियो"</string>
    <string name="ext_media_move_failure_title" msgid="1604422634177382092">"सामग्री सार्न सकिएन"</string>
    <string name="ext_media_move_failure_message" msgid="7388950499623016135">"सामग्री फेरि सारेर हेर्नुहोस्"</string>
    <string name="ext_media_status_removed" msgid="6576172423185918739">"हटाइयो"</string>
    <string name="ext_media_status_unmounted" msgid="2551560878416417752">"निकालिएको"</string>
    <string name="ext_media_status_checking" msgid="6193921557423194949">"जाँच गर्दै..."</string>
    <string name="ext_media_status_mounted" msgid="7253821726503179202">"तयार"</string>
    <string name="ext_media_status_mounted_ro" msgid="8020978752406021015">"पढ्नका लागि मात्र"</string>
    <string name="ext_media_status_bad_removal" msgid="8395398567890329422">"असुरक्षित रुपले हटाइयो"</string>
    <string name="ext_media_status_unmountable" msgid="805594039236667894">"बिग्रेको"</string>
    <string name="ext_media_status_unsupported" msgid="4691436711745681828">"असमर्थित"</string>
    <string name="ext_media_status_ejecting" msgid="5463887263101234174">"निकाल्दै..."</string>
    <string name="ext_media_status_formatting" msgid="1085079556538644861">"फरम्याट गर्दै…"</string>
    <string name="ext_media_status_missing" msgid="5638633895221670766">"सम्मिलित छैन"</string>
    <string name="activity_list_empty" msgid="1675388330786841066">"कुनै मिल्ने गतिविधि पाइएन।"</string>
    <string name="permlab_route_media_output" msgid="6243022988998972085">"मिडिया निकास दिशानिर्देश गराउनुहोस्"</string>
    <string name="permdesc_route_media_output" msgid="4932818749547244346">"मिडिया परिणामलाई अन्य बाहिरी उपकरणहरूसँग लैजानको लागि अनुप्रयोगलाई अनुमति दिन्छ।"</string>
    <string name="permlab_readInstallSessions" msgid="3713753067455750349">"स्थापना सत्रहरू पढ्नु दिनुहोस्"</string>
    <string name="permdesc_readInstallSessions" msgid="2049771699626019849">"स्थापित सत्र पढ्न अनुप्रयोगलाई अनुमति दिनुहोस्। यसले सक्रिय प्याकेज प्रतिष्ठानहरू बारेमा विवरण हेर्ने अनुमति दिन्छ।"</string>
    <string name="permlab_requestInstallPackages" msgid="5782013576218172577">"स्थापना प्याकेजहरू अनुरोध गर्नुहोस्"</string>
    <string name="permdesc_requestInstallPackages" msgid="5740101072486783082">"प्याकेजहरूको स्थापना अनुरोध गर्न अनुप्रयोगलाई अनुमति दिन्छ।"</string>
    <string name="permlab_requestDeletePackages" msgid="1703686454657781242">"प्याकेजहरू मेटाउने अनुरोध गर्नुहोस्"</string>
    <string name="permdesc_requestDeletePackages" msgid="3406172963097595270">"अनुप्रयोगलाई प्याकेजहरू मेटाउने अनुरोध गर्न अनुमति दिन्छ।"</string>
    <string name="permlab_requestIgnoreBatteryOptimizations" msgid="8021256345643918264">"ब्याट्री सम्बन्धी अनुकूलनहरूलाई बेवास्ता गर्न सोध्नुहोस्"</string>
    <string name="permdesc_requestIgnoreBatteryOptimizations" msgid="8359147856007447638">"कुनै अनुप्रयोगलाई त्यसका ब्याट्री सम्बन्धी अनुकूलनहरूलाई बेवास्ता गर्नाका लागि अनुमति माग्न दिन्छ।"</string>
    <string name="tutorial_double_tap_to_zoom_message_short" msgid="1311810005957319690">"जुम नियन्त्रणको लागि दुई चोटि ट्याप गर्नुहोस्"</string>
    <string name="gadget_host_error_inflating" msgid="4882004314906466162">"विजेट थप गर्न सकिँदैन।"</string>
    <string name="ime_action_go" msgid="8320845651737369027">"जानुहोस्"</string>
    <string name="ime_action_search" msgid="658110271822807811">"खोज्नुहोस्"</string>
    <string name="ime_action_send" msgid="2316166556349314424">"पठाउनुहोस्"</string>
    <string name="ime_action_next" msgid="3138843904009813834">"अर्को"</string>
    <string name="ime_action_done" msgid="8971516117910934605">"भयो"</string>
    <string name="ime_action_previous" msgid="1443550039250105948">"अघिल्लो"</string>
    <string name="ime_action_default" msgid="2840921885558045721">"चलाउनुहोस्"</string>
    <string name="dial_number_using" msgid="5789176425167573586">\n"नम्बर डायल गर्नुहोस् <xliff:g id="NUMBER">%s</xliff:g> प्रयोग गरेर"</string>
    <string name="create_contact_using" msgid="4947405226788104538">"सम्पर्क सिर्जना गर्नुहोस्\nयो <xliff:g id="NUMBER">%s</xliff:g> प्रयोग गरेर"</string>
    <string name="grant_credentials_permission_message_header" msgid="2106103817937859662">"निम्न एउटा वा धेरै अनुप्रयोगहरूले तपाईँको खातामा पहुँचको लागि अनुमति अहिले र भविष्यमा अनुरोध गर्छन्।"</string>
    <string name="grant_credentials_permission_message_footer" msgid="3125211343379376561">"के तपाईं यस अनुरोधलाई अनुमति दिन चाहनुहुन्छ?"</string>
    <string name="grant_permissions_header_text" msgid="6874497408201826708">"अनुरोध पहुँच गर्नुहोस्"</string>
    <string name="allow" msgid="7225948811296386551">"अनुमति दिनुहोस्"</string>
    <string name="deny" msgid="2081879885755434506">"अस्वीकार गर्नुहोस्"</string>
    <string name="permission_request_notification_title" msgid="6486759795926237907">"अनुरोध गरिएको अनुमति"</string>
    <string name="permission_request_notification_with_subtitle" msgid="8530393139639560189">\n"खाता <xliff:g id="ACCOUNT">%s</xliff:g>को लागि अनुरोध गरिएको अनुमति।"</string>
    <string name="forward_intent_to_owner" msgid="1207197447013960896">"तपाईं तपाईंको कार्य प्रोफाइल बाहिर यो अनुप्रयोग प्रयोग गरिरहनु भएको छ"</string>
    <string name="forward_intent_to_work" msgid="621480743856004612">"तपाईं आफ्नो कार्य प्रोफाइलमा यो अनुप्रयोग प्रयोग गरिरहनु भएको छ"</string>
    <string name="input_method_binding_label" msgid="1283557179944992649">"इनपुट विधि"</string>
    <string name="sync_binding_label" msgid="3687969138375092423">"सिंक गर्नुहोस्"</string>
    <string name="accessibility_binding_label" msgid="4148120742096474641">"उपलब्धता"</string>
    <string name="wallpaper_binding_label" msgid="1240087844304687662">"वालपेपर"</string>
    <string name="chooser_wallpaper" msgid="7873476199295190279">"वालपेपर परिवर्तन गर्नुहोस्"</string>
    <string name="notification_listener_binding_label" msgid="2014162835481906429">"सूचना सुन्नेवाला"</string>
    <string name="vr_listener_binding_label" msgid="4316591939343607306">"VR श्रोता"</string>
    <string name="condition_provider_service_binding_label" msgid="1321343352906524564">"सर्त प्रदायक"</string>
    <string name="notification_ranker_binding_label" msgid="774540592299064747">"सूचनालाई श्रेणी प्रदान गर्ने सेवा"</string>
    <string name="vpn_title" msgid="19615213552042827">"VPN सक्रिय भयो"</string>
    <string name="vpn_title_long" msgid="6400714798049252294">"VPN <xliff:g id="APP">%s</xliff:g>द्वारा सक्रिय गरिएको हो"</string>
    <string name="vpn_text" msgid="1610714069627824309">"नेटवर्क प्रबन्ध गर्न हान्नुहोस्।"</string>
    <string name="vpn_text_long" msgid="4907843483284977618">"<xliff:g id="SESSION">%s</xliff:g>सँग जोडिएको। नेटवर्क प्रबन्ध गर्न हान्नुहोस्।"</string>
    <string name="vpn_lockdown_connecting" msgid="6443438964440960745">"VPN जडान सधै जोड्दै…"</string>
    <string name="vpn_lockdown_connected" msgid="8202679674819213931">"सधैँ खुल्ला हुने VPN जोडिएको"</string>
    <string name="vpn_lockdown_disconnected" msgid="735805531187559719">"सधैँ-सक्रिय रहने VPN सेवाबाट विच्छेद गरियो"</string>
    <string name="vpn_lockdown_error" msgid="3133844445659711681">"सधैँ सक्रिय रहने VPN सेवामा जडान गर्न सकिएन"</string>
    <string name="vpn_lockdown_config" msgid="8151951501116759194">"नेटवर्क वा VPN सम्बन्धी सेटिङहरू परिवर्तन गर्नुहोस्"</string>
    <string name="upload_file" msgid="2897957172366730416">"फाइल छान्नुहोस्"</string>
    <string name="no_file_chosen" msgid="6363648562170759465">"कुनै फाइल छानिएको छैन"</string>
    <string name="reset" msgid="2448168080964209908">"रिसेट गर्नुहोस्"</string>
    <string name="submit" msgid="1602335572089911941">"पेस गर्नुहोस्"</string>
    <string name="car_mode_disable_notification_title" msgid="5704265646471239078">"ड्राइभिङ अनुप्रयोग चलिरहेको छ"</string>
    <string name="car_mode_disable_notification_message" msgid="7647248420931129377">"ड्राइभिङ अनुप्रयोगबाट बाहिर निस्कन ट्याप गर्नुहोस्।"</string>
    <string name="tethered_notification_title" msgid="3146694234398202601">"टेथर गर्ने वा हटस्पट सक्रिय"</string>
    <string name="tethered_notification_message" msgid="2113628520792055377">"सेटअप गर्न ट्याप गर्नुहोस्।"</string>
    <string name="disable_tether_notification_title" msgid="7526977944111313195">"टेदरिङलाई असक्षम पारिएको छ"</string>
    <string name="disable_tether_notification_message" msgid="2913366428516852495">"विवरणहरूका लागि आफ्ना प्रशासकलाई सम्पर्क गर्नुहोस्"</string>
    <string name="back_button_label" msgid="2300470004503343439">"पछाडि"</string>
    <string name="next_button_label" msgid="1080555104677992408">"अर्को"</string>
    <string name="skip_button_label" msgid="1275362299471631819">"छोड्नुहोस्"</string>
    <string name="no_matches" msgid="8129421908915840737">"कुनै मिलेन"</string>
    <string name="find_on_page" msgid="1946799233822820384">"पृष्ठमा फेला पार्नुहोस्"</string>
    <plurals name="matches_found" formatted="false" msgid="1210884353962081884">
      <item quantity="other"><xliff:g id="INDEX">%d</xliff:g> को<xliff:g id="TOTAL">%d</xliff:g></item>
      <item quantity="one">1 मेल</item>
    </plurals>
    <string name="action_mode_done" msgid="7217581640461922289">"भयो"</string>
    <string name="progress_erasing" msgid="2569962663843586562">"साझेदारी गरिएको भण्डारण मेट्दै…"</string>
    <string name="share" msgid="1778686618230011964">"साझेदारी गर्नुहोस्"</string>
    <string name="find" msgid="4808270900322985960">"पत्ता लगाउनुहोस्"</string>
    <string name="websearch" msgid="4337157977400211589">"वेब खोजी"</string>
    <string name="find_next" msgid="5742124618942193978">"अर्को भेटाउनुहोस्"</string>
    <string name="find_previous" msgid="2196723669388360506">"अघिल्लो फेला पार्नुहोस्"</string>
    <string name="gpsNotifTicker" msgid="5622683912616496172">"<xliff:g id="NAME">%s</xliff:g> बाट स्थान अनुरोध"</string>
    <string name="gpsNotifTitle" msgid="5446858717157416839">"स्थानसम्बन्धी अनुरोध"</string>
    <string name="gpsNotifMessage" msgid="1374718023224000702">"<xliff:g id="NAME">%1$s</xliff:g> (<xliff:g id="SERVICE">%2$s</xliff:g>) द्वारा अनुरोध गरिएको"</string>
    <string name="gpsVerifYes" msgid="2346566072867213563">"हो"</string>
    <string name="gpsVerifNo" msgid="1146564937346454865">"होइन"</string>
    <string name="sync_too_many_deletes" msgid="5296321850662746890">"सीमा नाघेकाहरू मेट्नुहोस्"</string>
    <string name="sync_too_many_deletes_desc" msgid="496551671008694245">"त्यहाँ <xliff:g id="NUMBER_OF_DELETED_ITEMS">%1$d</xliff:g> मेटाइएका आइटमहरू छन् <xliff:g id="TYPE_OF_SYNC">%2$s</xliff:g>को लागि, खाता <xliff:g id="ACCOUNT_NAME">%3$s</xliff:g>। तपाईं के गर्न चाहनु हुन्छ?"</string>
    <string name="sync_really_delete" msgid="2572600103122596243">"वस्तुहरू मेट्नुहोस्"</string>
    <string name="sync_undo_deletes" msgid="2941317360600338602">"मेटिएकाहरू पूर्ववत बनाउनुहोस्।"</string>
    <string name="sync_do_nothing" msgid="3743764740430821845">"अहिलेको लागि केही नगर्नुहोस्"</string>
    <string name="choose_account_label" msgid="5655203089746423927">"एउटा खाता छान्‍नुहोस्"</string>
    <string name="add_account_label" msgid="2935267344849993553">"एउटा खाता थप्नुहोस्"</string>
    <string name="add_account_button_label" msgid="3611982894853435874">"खाता थप्नुहोस्"</string>
    <string name="number_picker_increment_button" msgid="2412072272832284313">"बढाउनुहोस्"</string>
    <string name="number_picker_decrement_button" msgid="476050778386779067">"घटाउनुहोस्"</string>
    <string name="number_picker_increment_scroll_mode" msgid="5259126567490114216">"<xliff:g id="VALUE">%s</xliff:g> छोइराख्नुहोस्।"</string>
    <string name="number_picker_increment_scroll_action" msgid="9101473045891835490">"बढाउन माथि र घटाउन तल सार्नुहोस्।"</string>
    <string name="time_picker_increment_minute_button" msgid="8865885114028614321">"मिनेट बढाउनुहोस्"</string>
    <string name="time_picker_decrement_minute_button" msgid="6246834937080684791">"मिनेट घटाउनुहोस्"</string>
    <string name="time_picker_increment_hour_button" msgid="3652056055810223139">"घन्टा बढाउनुहोस्"</string>
    <string name="time_picker_decrement_hour_button" msgid="1377479863429214792">"घन्टा घटाउनुहोस्"</string>
    <string name="time_picker_increment_set_pm_button" msgid="4147590696151230863">"PM सेट गर्नुहोस्"</string>
    <string name="time_picker_decrement_set_am_button" msgid="8302140353539486752">"AM सेट गर्नुहोस्"</string>
    <string name="date_picker_increment_month_button" msgid="5369998479067934110">"महिना बढाउनुहोस्"</string>
    <string name="date_picker_decrement_month_button" msgid="1832698995541726019">"महिना घटाउनुहो्स्"</string>
    <string name="date_picker_increment_day_button" msgid="7130465412308173903">"दिन बढाउनुहोस्"</string>
    <string name="date_picker_decrement_day_button" msgid="4131881521818750031">"दिन घटाउनुहोस्"</string>
    <string name="date_picker_increment_year_button" msgid="6318697384310808899">"वर्ष बढाउनुहोस्"</string>
    <string name="date_picker_decrement_year_button" msgid="4482021813491121717">"वर्ष घटाउनुहोस्"</string>
    <string name="date_picker_prev_month_button" msgid="2858244643992056505">"अघिल्लो महिना"</string>
    <string name="date_picker_next_month_button" msgid="5559507736887605055">"अर्को महिना"</string>
    <string name="keyboardview_keycode_alt" msgid="4856868820040051939">"Alt"</string>
    <string name="keyboardview_keycode_cancel" msgid="1203984017245783244">"रद्द गर्नुहोस्"</string>
    <string name="keyboardview_keycode_delete" msgid="3337914833206635744">"मेट्नुहोस्"</string>
    <string name="keyboardview_keycode_done" msgid="1992571118466679775">"भयो"</string>
    <string name="keyboardview_keycode_mode_change" msgid="4547387741906537519">"मोड परिवर्तन गर्नुहोस्"</string>
    <string name="keyboardview_keycode_shift" msgid="2270748814315147690">"Shift"</string>
    <string name="keyboardview_keycode_enter" msgid="2985864015076059467">"प्रविष्टि गर्नुहोस्"</string>
    <string name="activitychooserview_choose_application" msgid="2125168057199941199">"एउटा अनुप्रयोग छान्नुहोस्"</string>
    <string name="activitychooserview_choose_application_error" msgid="8624618365481126668">"<xliff:g id="APPLICATION_NAME">%s</xliff:g> सुरु गर्न सकिएन"</string>
    <string name="shareactionprovider_share_with" msgid="806688056141131819">"साझेदारी गर्नुहोस्..."</string>
    <string name="shareactionprovider_share_with_application" msgid="5627411384638389738">"<xliff:g id="APPLICATION_NAME">%s</xliff:g> सँग साझेदारी गर्नुहोस्"</string>
    <string name="content_description_sliding_handle" msgid="415975056159262248">"धिसार्ने ह्यान्डल। छुनुहोस् &amp; समाउनुहोस्।"</string>
    <string name="description_target_unlock_tablet" msgid="3833195335629795055">"खोल्नलाइ हुत्त्याउनुहोस्।"</string>
    <string name="action_bar_home_description" msgid="5293600496601490216">"गृह खोज्नुहोस्"</string>
    <string name="action_bar_up_description" msgid="2237496562952152589">"माथि खोज्नुहोस्"</string>
    <string name="action_menu_overflow_description" msgid="2295659037509008453">"थप विकल्पहरू"</string>
    <string name="action_bar_home_description_format" msgid="7965984360903693903">"%1$s, %2$s"</string>
    <string name="action_bar_home_subtitle_description_format" msgid="6985546530471780727">"%1$s, %2$s, %3$s"</string>
    <string name="storage_internal" msgid="3570990907910199483">"साझेदारी गरिएको आन्तरिक भण्डारण"</string>
    <string name="storage_sd_card" msgid="3282948861378286745">"SD कार्ड"</string>
    <string name="storage_sd_card_label" msgid="6347111320774379257">"<xliff:g id="MANUFACTURER">%s</xliff:g> SD कार्ड"</string>
    <string name="storage_usb_drive" msgid="6261899683292244209">"USB ड्राइभ"</string>
    <string name="storage_usb_drive_label" msgid="4501418548927759953">"<xliff:g id="MANUFACTURER">%s</xliff:g> USB ड्राइभ"</string>
    <string name="storage_usb" msgid="3017954059538517278">"USB भण्डारण"</string>
    <string name="extract_edit_menu_button" msgid="8940478730496610137">"सम्पादन गर्नुहोस्"</string>
    <string name="data_usage_warning_title" msgid="6499834033204801605">"डेटासम्बन्धी चेतावनी"</string>
    <string name="data_usage_warning_body" msgid="7340198905103751676">"तपाईंले <xliff:g id="APP">%s</xliff:g> डेटा प्रयोग गर्नुभयो"</string>
    <string name="data_usage_mobile_limit_title" msgid="6561099244084267376">"मोबाइल डेटाको अधिकतम सीमा पुगेको छ"</string>
    <string name="data_usage_wifi_limit_title" msgid="5803363779034792676">"Wi-Fi डेटा सीमा पुग्यो"</string>
    <string name="data_usage_limit_body" msgid="2908179506560812973">"तपाईंको चक्रको बाँकी अवधिसम्मका लागि डेटा पज गरियो"</string>
    <string name="data_usage_mobile_limit_snoozed_title" msgid="3171402244827034372">"तपाईंको मोबाइल डेटाको सीमा नाघ्यो"</string>
    <string name="data_usage_wifi_limit_snoozed_title" msgid="3547771791046344188">"तपाईंको Wi-Fi डेटाको सीमा नाघ्यो"</string>
    <string name="data_usage_limit_snoozed_body" msgid="1671222777207603301">"तपाईंले आफूले सेट गरेको सीमाभन्दा <xliff:g id="SIZE">%s</xliff:g> बढी डेटा प्रयोग गरिसक्नुभएको छ"</string>
    <string name="data_usage_restricted_title" msgid="5965157361036321914">"पृष्ठभूमिका डेटा प्रतिबन्धित गरिएको छ"</string>
    <string name="data_usage_restricted_body" msgid="469866376337242726">"सीमिततालाई हटाउन ट्याप गर्नुहोस्।"</string>
    <string name="data_usage_rapid_title" msgid="1809795402975261331">"मोबाइल डेटाको उच्च प्रयोग"</string>
    <string name="data_usage_rapid_body" msgid="6897825788682442715">"तपाईंका अनुप्रयोगहरूले सामान्यभन्दा बढी डेटा प्रयोग गरेका छन्"</string>
    <string name="data_usage_rapid_app_body" msgid="5396680996784142544">"<xliff:g id="APP">%s</xliff:g> ले सामान्यभन्दा बढी डेटा प्रयोग गरेको छ"</string>
    <string name="ssl_certificate" msgid="6510040486049237639">"सुरक्षा प्रमाणपत्र"</string>
    <string name="ssl_certificate_is_valid" msgid="6825263250774569373">"प्रमाणपत्र मान्य छ।"</string>
    <string name="issued_to" msgid="454239480274921032">"द्वारा जारी गरिएको:"</string>
    <string name="common_name" msgid="2233209299434172646">"साधारण नाम:"</string>
    <string name="org_name" msgid="6973561190762085236">"संगठन:"</string>
    <string name="org_unit" msgid="7265981890422070383">"संगठनात्मक एकाइ:"</string>
    <string name="issued_by" msgid="2647584988057481566">"द्वारा जारी गरिएको:"</string>
    <string name="validity_period" msgid="8818886137545983110">"मान्यता:"</string>
    <string name="issued_on" msgid="5895017404361397232">"जारी गरिएको:"</string>
    <string name="expires_on" msgid="3676242949915959821">"अवधि समाप्त:"</string>
    <string name="serial_number" msgid="758814067660862493">"क्रम संख्या:"</string>
    <string name="fingerprints" msgid="4516019619850763049">"औँठाछापहरू:"</string>
    <string name="sha256_fingerprint" msgid="4391271286477279263">"SHA-२५६ औंठाछाप:"</string>
    <string name="sha1_fingerprint" msgid="7930330235269404581">"SHA-1 औंलाछाप:"</string>
    <string name="activity_chooser_view_see_all" msgid="4292569383976636200">"सबै हेर्नुहोस्"</string>
    <string name="activity_chooser_view_dialog_title_default" msgid="4710013864974040615">"गतिविधि छनौट गर्नुहोस्"</string>
    <string name="share_action_provider_share_with" msgid="5247684435979149216">"साझेदारी गर्नुहोस्..."</string>
    <string name="sending" msgid="3245653681008218030">"पठाउँदै..."</string>
    <string name="launchBrowserDefault" msgid="2057951947297614725">"ब्राउजर सुरु गर्ने हो?"</string>
    <string name="SetupCallDefault" msgid="5834948469253758575">"कल स्वीकार गर्नुहुन्छ?"</string>
    <string name="activity_resolver_use_always" msgid="8017770747801494933">"सधैँ"</string>
    <string name="activity_resolver_set_always" msgid="1422574191056490585">"सधैँ खुला राख्ने गरी सेट गर्नुहोस्"</string>
    <string name="activity_resolver_use_once" msgid="2404644797149173758">"एक पटक मात्र"</string>
    <string name="activity_resolver_app_settings" msgid="8965806928986509855">"सेटिङहरू"</string>
    <string name="activity_resolver_work_profiles_support" msgid="185598180676883455">"%1$s  कार्य प्रोफाइल समर्थन गर्दैन"</string>
    <string name="default_audio_route_name" product="tablet" msgid="4617053898167127471">"ट्याब्लेट"</string>
    <string name="default_audio_route_name" product="tv" msgid="9158088547603019321">"TV"</string>
    <string name="default_audio_route_name" product="default" msgid="4239291273420140123">"फोन"</string>
    <string name="default_audio_route_name_dock_speakers" msgid="6240602982276591864">"डक स्पिकरहरू"</string>
    <string name="default_audio_route_name_hdmi" msgid="1486254205617081251">"HDMI"</string>
    <string name="default_audio_route_name_headphones" msgid="8119971843803439110">"हेडफोनहरू"</string>
    <string name="default_audio_route_name_usb" msgid="1234984851352637769">"USB"</string>
    <string name="default_audio_route_category_name" msgid="3722811174003886946">"प्रणाली"</string>
    <string name="bluetooth_a2dp_audio_route_name" msgid="8575624030406771015">"ब्लुटुथ अडियो"</string>
    <string name="wireless_display_route_description" msgid="9070346425023979651">"ताररहित प्रदर्शन"</string>
    <string name="media_route_button_content_description" msgid="591703006349356016">"कास्ट"</string>
    <string name="media_route_chooser_title" msgid="1751618554539087622">"उपकरणमा जडान गर्नुहोस्"</string>
    <string name="media_route_chooser_title_for_remote_display" msgid="3395541745872017583">"उपकरणलाई स्क्रिनमा कास्ट गर्नुहोस्"</string>
    <string name="media_route_chooser_searching" msgid="4776236202610828706">"उपकरणको खोजी गरिँदै..."</string>
    <string name="media_route_chooser_extended_settings" msgid="87015534236701604">"सेटिंङहरू"</string>
    <string name="media_route_controller_disconnect" msgid="8966120286374158649">"विच्छेदन गर्नुहोस्"</string>
    <string name="media_route_status_scanning" msgid="7279908761758293783">"स्क्यान गर्दै ..."</string>
    <string name="media_route_status_connecting" msgid="6422571716007825440">"जडान हुँदै..."</string>
    <string name="media_route_status_available" msgid="6983258067194649391">"उपलब्ध"</string>
    <string name="media_route_status_not_available" msgid="6739899962681886401">"उपलब्ध छैन"</string>
    <string name="media_route_status_in_use" msgid="4533786031090198063">"प्रयोगमा छ"</string>
    <string name="display_manager_built_in_display_name" msgid="2583134294292563941">"पूर्व-निर्मित स्क्रिन"</string>
    <string name="display_manager_hdmi_display_name" msgid="1555264559227470109">"HDMI स्क्रिन"</string>
    <string name="display_manager_overlay_display_name" msgid="5142365982271620716">"आवरण #<xliff:g id="ID">%1$d</xliff:g>"</string>
    <string name="display_manager_overlay_display_title" msgid="652124517672257172">"<xliff:g id="NAME">%1$s</xliff:g>: <xliff:g id="WIDTH">%2$d</xliff:g>x<xliff:g id="HEIGHT">%3$d</xliff:g>, <xliff:g id="DPI">%4$d</xliff:g> dpi"</string>
    <string name="display_manager_overlay_display_secure_suffix" msgid="6022119702628572080">", सुरक्षित"</string>
    <string name="kg_forgot_pattern_button_text" msgid="8852021467868220608">"ढाँचा बिर्सनु भयो"</string>
    <string name="kg_wrong_pattern" msgid="1850806070801358830">"गलत ढाँचा"</string>
    <string name="kg_wrong_password" msgid="2333281762128113157">"गलत पासवर्ड"</string>
    <string name="kg_wrong_pin" msgid="1131306510833563801">"गलत PIN"</string>
    <plurals name="kg_too_many_failed_attempts_countdown" formatted="false" msgid="8790651267324125694">
      <item quantity="other"><xliff:g id="NUMBER">%d</xliff:g> सेकेन्डपछि फेरि प्रयास गर्नुहोस्।</item>
      <item quantity="one">१ सेकेन्डपछि फेरि प्रयास गर्नुहोस्।</item>
    </plurals>
    <string name="kg_pattern_instructions" msgid="398978611683075868">"आफ्नो ढाँचा कोर्नुहोस्"</string>
    <string name="kg_sim_pin_instructions" msgid="2319508550934557331">"SIM PIN प्रविष्टि गर्नुहोस्"</string>
    <string name="kg_pin_instructions" msgid="2377242233495111557">"PIN प्रविष्टि गर्नुहोस्"</string>
    <string name="kg_password_instructions" msgid="5753646556186936819">"पासवर्ड प्रविष्टि गर्नुहोस्"</string>
    <string name="kg_puk_enter_puk_hint" msgid="453227143861735537">"SIM कार्ड अहिले असक्षम छ। सुचारु गर्नको लागि PUK कोड प्रविष्टि गर्नुहोस्।  विवरणको लागि वाहकलाई सम्पर्क गर्नुहोस्।"</string>
    <string name="kg_puk_enter_pin_hint" msgid="7871604527429602024">"इच्छित PIN कोड प्रविष्टि गर्नुहोस्"</string>
    <string name="kg_enter_confirm_pin_hint" msgid="325676184762529976">"मनपर्दो PIN कोड निश्चित गर्नुहोस्"</string>
    <string name="kg_sim_unlock_progress_dialog_message" msgid="8950398016976865762">"SIM कार्ड अनलक गर्दै…"</string>
    <string name="kg_password_wrong_pin_code" msgid="1139324887413846912">"गलत PIN कोड।"</string>
    <string name="kg_invalid_sim_pin_hint" msgid="8795159358110620001">"४ देखि ८ वाट नम्बर भएको एउटा PIN टाइप गर्नुहोस्।"</string>
    <string name="kg_invalid_sim_puk_hint" msgid="6025069204539532000">"PUK कोड ८ संख्याको हुनु पर्दछ।"</string>
    <string name="kg_invalid_puk" msgid="3638289409676051243">"PUK कोड पुन:प्रदान गर्नुहोस्। धेरै पुन:प्रयासहरूले SIMलाई स्थायी रूपमा निष्क्रिय गरिदिने छ।"</string>
    <string name="kg_invalid_confirm_pin_hint" product="default" msgid="7003469261464593516">"PIN कोडहरू मेल खाएन"</string>
    <string name="kg_login_too_many_attempts" msgid="6486842094005698475">"निकै धेरै ढाँचा कोसिसहरू"</string>
    <string name="kg_login_instructions" msgid="1100551261265506448">"अनलक गर्नको लागि, तपाईँको Google खाताको साथ साइन इन गर्नुहोस्।"</string>
    <string name="kg_login_username_hint" msgid="5718534272070920364">"एक-पटके पाठ सन्देश (इमेल)"</string>
    <string name="kg_login_password_hint" msgid="9057289103827298549">"पासवर्ड"</string>
    <string name="kg_login_submit_button" msgid="5355904582674054702">"साइन इन गर्नुहोस्"</string>
    <string name="kg_login_invalid_input" msgid="5754664119319872197">"अमान्य प्रयोगकर्तानाम वा पासवर्ड।"</string>
    <string name="kg_login_account_recovery_hint" msgid="5690709132841752974">"के तपाईँले उपयोगकर्ता नाम वा पासवर्ड बिर्सनुभयो?\n"<b>"google.com/accounts/recovery"</b>" मा जानुहोस्।"</string>
    <string name="kg_login_checking_password" msgid="1052685197710252395">"खाता जाँच हुँदै…"</string>
    <string name="kg_too_many_failed_pin_attempts_dialog_message" msgid="8276745642049502550">"तपाईँले गलत तरिकाले तपाईँको PIN <xliff:g id="NUMBER_0">%1$d</xliff:g> पटक टाइप गर्नु भएको छ। \n\n<xliff:g id="NUMBER_1">%2$d</xliff:g> सेकेन्डमा फेरि प्रयास गर्नुहोस्।"</string>
    <string name="kg_too_many_failed_password_attempts_dialog_message" msgid="7813713389422226531">"तपाईँले तपाईँक पासवर्ड <xliff:g id="NUMBER_0">%1$d</xliff:g> पटक गलत टाइप गर्नुभएको छ। \n\n <xliff:g id="NUMBER_1">%2$d</xliff:g> सेकेन्डमा फेरि प्रयास गर्नुहोस्।"</string>
    <string name="kg_too_many_failed_pattern_attempts_dialog_message" msgid="74089475965050805">"तपाईँले तपाईँको अनलक ढाँचा गलत तरिकाले <xliff:g id="NUMBER_0">%1$d</xliff:g> पटक खिच्नु भएको छ। \n\n <xliff:g id="NUMBER_1">%2$d</xliff:g> सेकेन्डमा फेरि कोसिस गर्नुहोस्।"</string>
    <string name="kg_failed_attempts_almost_at_wipe" product="tablet" msgid="1575557200627128949">"तपाईँले ट्याब्लेटलाई अनलक गर्न गलत तरिकाले <xliff:g id="NUMBER_0">%1$d</xliff:g> पटक कोसिस गर्नु भएको छ। <xliff:g id="NUMBER_1">%2$d</xliff:g> पछि थप असफल प्रयासहरू, ट्याब्लेट पूर्वनिर्धारित कार्यशालामा पुनःसेट गरिने छ र सबै प्रयोग डेटा हराउने छ।"</string>
    <string name="kg_failed_attempts_almost_at_wipe" product="tv" msgid="5621231220154419413">"तपाईंले गलत तरिकाले TV अनलक गर्ने प्रयास गर्नु भएको छ <xliff:g id="NUMBER_0">%1$d</xliff:g> पटक। <xliff:g id="NUMBER_1">%2$d</xliff:g> थप असफल प्रयासहरू पछि, TV कारखानाको पूर्वनिर्धारित सेटिङमा रिसेट हुनेछ र सबै प्रयोगकर्ता डेटा नष्ट हुनेछन्।"</string>
    <string name="kg_failed_attempts_almost_at_wipe" product="default" msgid="4051015943038199910">"तपाईँले गलतसँग फोनलाई अनलक गर्न <xliff:g id="NUMBER_0">%1$d</xliff:g> पटक कोसिस गर्नु भयो। <xliff:g id="NUMBER_1">%2$d</xliff:g> पछि थप असफल कोसिसहरू, फोनलाई पूर्वनिर्धारित कार्यशालामा पुनःसेट गरिने छ र सबै प्रयोग डेटा हराउने छ।"</string>
    <string name="kg_failed_attempts_now_wiping" product="tablet" msgid="2072996269148483637">"तपाईँले ट्यब्लेटलाई अनलक गर्न गलत तरिकाले <xliff:g id="NUMBER">%d</xliff:g> पटक प्रयास गर्नु भएको छ। अब ट्याब्लेटलाई पूर्वनिर्धारित कार्यशालामा पुनःसेट गरिने छ।"</string>
    <string name="kg_failed_attempts_now_wiping" product="tv" msgid="4987878286750741463">"तपाईंले गलत तरिकाले TV अनलक गर्ने प्रयास गर्नु भएको छ <xliff:g id="NUMBER">%d</xliff:g> पटक। TV अब कारखानाको पूर्वनिर्धारित सेटिङमा रिसेट हुनेछ।"</string>
    <string name="kg_failed_attempts_now_wiping" product="default" msgid="4817627474419471518">"तपाईंले गलत तरिकाले फोन <xliff:g id="NUMBER">%d</xliff:g> पटक अनलक गर्ने प्रयत्न गर्नुभयो। अब फोन फ्याक्ट्रि पूर्वनिर्धारितमा पुनःसेट हुने छ।"</string>
    <string name="kg_failed_attempts_almost_at_login" product="tablet" msgid="3253575572118914370">"तपाईंले गलत तरिकाले आफ्नो अनलक ढाँचा <xliff:g id="NUMBER_0">%1$d</xliff:g> पटक कोर्नुभयो। <xliff:g id="NUMBER_1">%2$d</xliff:g> विफल प्रयत्नहरू पछि, तपाईंलाई आफ्नो ट्याब्लेट इमेल खाता प्रयोग गरेर अनलक गर्न सोधिने छ।\n\n फेरि प्रयास गर्नुहोस् <xliff:g id="NUMBER_2">%3$d</xliff:g> सेकेन्डहरूमा।"</string>
    <string name="kg_failed_attempts_almost_at_login" product="tv" msgid="4224651132862313471">"तपाईंले गलत तरिकाले आफ्नो अनलक ढाँचालाई झिक्नु भएको छ <xliff:g id="NUMBER_0">%1$d</xliff:g> पटक। <xliff:g id="NUMBER_1">%2$d</xliff:g> थप असफल प्रयासहरू पछि तपाईँलाई इमेल खाता खोली तपाईँको  TV अनलक गर्नाका लागि आग्रह गरिनेछ।\n\n फेरि प्रयास गर्नुहोस् <xliff:g id="NUMBER_2">%3$d</xliff:g> सेकेन्डमा।"</string>
    <string name="kg_failed_attempts_almost_at_login" product="default" msgid="1437638152015574839">"तपाईँले आफ्नो अनलक ढाँचा गलत रूपमा <xliff:g id="NUMBER_0">%1$d</xliff:g> पटक तान्नु भएको छ। <xliff:g id="NUMBER_1">%2$d</xliff:g> धेरै असफल प्रयासहरूपछि, तपाईँलाई एउटा इमेल खाताको प्रयोग गरेर तपाईँको फोन अनलक गर्न सोधिने छ।\n\n फेरि <xliff:g id="NUMBER_2">%3$d</xliff:g> सेकेन्डमा प्रयास गर्नुहोस्।"</string>
    <string name="kg_text_message_separator" product="default" msgid="4160700433287233771">" — "</string>
    <string name="kg_reordering_delete_drop_target_text" msgid="7899202978204438708">"हटाउनुहोस्"</string>
    <string name="safe_media_volume_warning" product="default" msgid="2276318909314492312">"सिफारिस तहभन्दा आवाज ठुलो गर्नुहुन्छ?\n\nलामो समय सम्म उच्च आवाजमा सुन्दा तपाईँको सुन्ने शक्तिलाई हानी गर्न सक्छ।"</string>
    <string name="accessibility_shortcut_warning_dialog_title" msgid="8404780875025725199">"पहुँच सम्बन्धी सर्टकट प्रयोग गर्ने हो?"</string>
    <string name="accessibility_shortcut_toogle_warning" msgid="7256507885737444807">"सर्टकट सक्रिय हुँदा, भोल्युमका दुवै बटनहरूलाई ३ सेकेन्डसम्म थिची राख्नाले पहुँच सम्बन्धी कुनै सुविधा सुरु हुनेछ।\n\n हाल व्यवहारमा रहेको पहुँच सम्बन्धी सुविधा:\n <xliff:g id="SERVICE_NAME">%1$s</xliff:g>\n\n तपाईं सेटिङहरू अन्तर्गतको पहुँच सम्बन्धी विकल्पमा गई उक्त सुविधालाई बदल्न सक्नुहुन्छ।"</string>
    <string name="disable_accessibility_shortcut" msgid="627625354248453445">"सर्टकटलाई निष्क्रिय पार्नुहोस्"</string>
    <string name="leave_accessibility_shortcut_on" msgid="7653111894438512680">"सर्टकट प्रयोग गर्नुहोस्"</string>
    <string name="color_inversion_feature_name" msgid="4231186527799958644">"रङ्ग उल्टाउने सुविधा"</string>
    <string name="color_correction_feature_name" msgid="6779391426096954933">"रङ सच्याउने सुविधा"</string>
    <string name="accessibility_shortcut_enabling_service" msgid="7771852911861522636">"पहुँचको सर्टकटले <xliff:g id="SERVICE_NAME">%1$s</xliff:g> लाई सक्रिय पार्‍यो"</string>
    <string name="accessibility_shortcut_disabling_service" msgid="2747243438223109821">"पहुँचको सर्टकटले <xliff:g id="SERVICE_NAME">%1$s</xliff:g> लाई निष्क्रिय पार्‍यो"</string>
    <string name="accessibility_shortcut_spoken_feedback" msgid="8376923232350078434">"<xliff:g id="SERVICE_NAME">%1$s</xliff:g> प्रयोग गर्न दुवै भोल्युम कुञ्जीहरूलाई तीन सेकेन्डसम्म थिचिराख्नुहोस्"</string>
    <string name="accessibility_button_prompt_text" msgid="1176658502969738564">"तपाईंले पहुँचसम्बन्धी बटन ट्याप गर्दा प्रयोग गर्नु पर्ने सुविधा रोज्नुहोस्:"</string>
    <string name="accessibility_gesture_prompt_text" msgid="8259145549733019401">"पहुँचसम्बन्धी इसारासँगै प्रयोग गर्नु पर्ने कुनै सेवा छनौट गर्नुहोस् (दुईवटा औँलाले स्क्रिनको फेदबाट माथितिर स्वाइप गर्नुहोस्):"</string>
    <string name="accessibility_gesture_3finger_prompt_text" msgid="1041435574275047665">"पहुँचसम्बन्धी इसारासँगै प्रयोग गर्नु पर्ने कुनै सेवा छनौट गर्नुहोस् (तीनवटा औँलाले स्क्रिनको फेदबाट माथितिर स्वाइप गर्नुहोस्):"</string>
    <string name="accessibility_button_instructional_text" msgid="7003212763213614833">"एउटा सेवाबाट अर्को सेवामा जान पहुँचसम्बन्धी बटनमा छोइराख्नुहोस्।"</string>
    <string name="accessibility_gesture_instructional_text" msgid="5261788874937410950">"एउटा सेवाबाट अर्को सेवामा जान दुईवटा औँलाले माथितिर स्वाइप गरी थिचिराख्नुहोस्।"</string>
    <string name="accessibility_gesture_3finger_instructional_text" msgid="4969448938984394550">"एउटा सेवाबाट अर्को सेवामा जान तीनवटा औँलाले माथितिर स्वाइप गरी थिचिराख्नुहोस्।"</string>
    <string name="accessibility_magnification_chooser_text" msgid="1227146738764986237">"म्याग्निफिकेसन"</string>
    <string name="user_switched" msgid="3768006783166984410">"अहिलेको प्रयोगकर्ता <xliff:g id="NAME">%1$s</xliff:g>।"</string>
    <string name="user_switching_message" msgid="2871009331809089783">"<xliff:g id="NAME">%1$s</xliff:g> मा स्विच गर्दै..."</string>
    <string name="user_logging_out_message" msgid="8939524935808875155">"लग आउट गर्दै <xliff:g id="NAME">%1$s</xliff:g>…"</string>
    <string name="owner_name" msgid="2716755460376028154">"मालिक"</string>
    <string name="error_message_title" msgid="4510373083082500195">"त्रुटि"</string>
    <string name="error_message_change_not_allowed" msgid="1238035947357923497">"तपाईंका प्रशासकले यो परिवर्तनलाई अनुमति दिनुहुन्न"</string>
    <string name="app_not_found" msgid="3429141853498927379">"यस कार्य सम्हालने कुनै अनुप्रयोग भेटिएन"</string>
    <string name="revoke" msgid="5404479185228271586">"रद्द गर्नुहोस्"</string>
    <string name="mediasize_iso_a0" msgid="1994474252931294172">"ISO A0"</string>
    <string name="mediasize_iso_a1" msgid="3333060421529791786">"ISO A1"</string>
    <string name="mediasize_iso_a2" msgid="3097535991925798280">"ISO A2"</string>
    <string name="mediasize_iso_a3" msgid="3023213259314236123">"ISO A3"</string>
    <string name="mediasize_iso_a4" msgid="231745325296873764">"ISO A4"</string>
    <string name="mediasize_iso_a5" msgid="3484327407340865411">"ISO A5"</string>
    <string name="mediasize_iso_a6" msgid="4861908487129577530">"ISO A6"</string>
    <string name="mediasize_iso_a7" msgid="5890208588072936130">"ISO A7"</string>
    <string name="mediasize_iso_a8" msgid="4319425041085816612">"ISO A8"</string>
    <string name="mediasize_iso_a9" msgid="4882220529506432008">"ISO A9"</string>
    <string name="mediasize_iso_a10" msgid="2382866026365359391">"ISO A10"</string>
    <string name="mediasize_iso_b0" msgid="3651827147402009675">"ISO B0"</string>
    <string name="mediasize_iso_b1" msgid="6072859628278739957">"ISO B1"</string>
    <string name="mediasize_iso_b2" msgid="1348731852150380378">"ISO B2"</string>
    <string name="mediasize_iso_b3" msgid="2612510181259261379">"ISO B3"</string>
    <string name="mediasize_iso_b4" msgid="695151378838115434">"ISO B4"</string>
    <string name="mediasize_iso_b5" msgid="4863754285582212487">"ISO B5"</string>
    <string name="mediasize_iso_b6" msgid="5305816292139647241">"ISO B6"</string>
    <string name="mediasize_iso_b7" msgid="531673542602786624">"ISO B7"</string>
    <string name="mediasize_iso_b8" msgid="9164474595708850034">"ISO B8"</string>
    <string name="mediasize_iso_b9" msgid="282102976764774160">"ISO B9"</string>
    <string name="mediasize_iso_b10" msgid="4517141714407898976">"ISO B10"</string>
    <string name="mediasize_iso_c0" msgid="3103521357901591100">"ISO C0"</string>
    <string name="mediasize_iso_c1" msgid="1231954105985048595">"ISO C1"</string>
    <string name="mediasize_iso_c2" msgid="927702816980087462">"ISO C2"</string>
    <string name="mediasize_iso_c3" msgid="835154173518304159">"ISO C3"</string>
    <string name="mediasize_iso_c4" msgid="5095951985108194011">"ISO C4"</string>
    <string name="mediasize_iso_c5" msgid="1985397450332305739">"ISO C5"</string>
    <string name="mediasize_iso_c6" msgid="8147421924174693013">"ISO C6"</string>
    <string name="mediasize_iso_c7" msgid="8993994925276122950">"ISO C7"</string>
    <string name="mediasize_iso_c8" msgid="6871178104139598957">"ISO C8"</string>
    <string name="mediasize_iso_c9" msgid="7983532635227561362">"ISO C9"</string>
    <string name="mediasize_iso_c10" msgid="5040764293406765584">"ISO C10"</string>
    <string name="mediasize_na_letter" msgid="2841414839888344296">"पत्र"</string>
    <string name="mediasize_na_gvrnmt_letter" msgid="5295836838862962809">"सरकारी पत्र"</string>
    <string name="mediasize_na_legal" msgid="8621364037680465666">"कानूनी"</string>
    <string name="mediasize_na_junior_legal" msgid="3309324162155085904">"Junior Legal"</string>
    <string name="mediasize_na_ledger" msgid="5567030340509075333">"लेजर"</string>
    <string name="mediasize_na_tabloid" msgid="4571735038501661757">"ट्याब्लोइड"</string>
    <string name="mediasize_na_index_3x5" msgid="5182901917818625126">"Index Card 3x5"</string>
    <string name="mediasize_na_index_4x6" msgid="7687620625422312396">"Index Card 4x6"</string>
    <string name="mediasize_na_index_5x8" msgid="8834215284646872800">"Index Card 5x8"</string>
    <string name="mediasize_na_monarch" msgid="213639906956550754">"मोनार्क"</string>
    <string name="mediasize_na_quarto" msgid="835778493593023223">"क्वार्टो"</string>
    <string name="mediasize_na_foolscap" msgid="1573911237983677138">"फुलस्केप"</string>
    <string name="mediasize_chinese_roc_8k" msgid="3626855847189438896">"ROC 8K"</string>
    <string name="mediasize_chinese_roc_16k" msgid="9182191577022943355">"ROC 16K"</string>
    <string name="mediasize_chinese_prc_1" msgid="4793232644980170500">"PRC 1"</string>
    <string name="mediasize_chinese_prc_2" msgid="5404109730975720670">"PRC 2"</string>
    <string name="mediasize_chinese_prc_3" msgid="1335092253339363526">"PRC 3"</string>
    <string name="mediasize_chinese_prc_4" msgid="9167997800486569834">"PRC 4"</string>
    <string name="mediasize_chinese_prc_5" msgid="845875168823541497">"PRC 5"</string>
    <string name="mediasize_chinese_prc_6" msgid="3220325667692648789">"PRC 6"</string>
    <string name="mediasize_chinese_prc_7" msgid="1776792138507038527">"PRC 7"</string>
    <string name="mediasize_chinese_prc_8" msgid="1417176642687456692">"PRC 8"</string>
    <string name="mediasize_chinese_prc_9" msgid="4785983473123798365">"PRC 9"</string>
    <string name="mediasize_chinese_prc_10" msgid="7847982299391851899">"PRC 10"</string>
    <string name="mediasize_chinese_prc_16k" msgid="262793383539980677">"PRC 16K"</string>
    <string name="mediasize_chinese_om_pa_kai" msgid="5256815579447959814">"Pa Kai"</string>
    <string name="mediasize_chinese_om_dai_pa_kai" msgid="7336412963441354407">"Dai Pa Kai"</string>
    <string name="mediasize_chinese_om_jurro_ku_kai" msgid="6324465444100490742">"Jurro Ku Kai"</string>
    <string name="mediasize_japanese_jis_b10" msgid="1787262845627694376">"JIS B10"</string>
    <string name="mediasize_japanese_jis_b9" msgid="3336035783663287470">"JIS B9"</string>
    <string name="mediasize_japanese_jis_b8" msgid="6195398299104345731">"JIS B8"</string>
    <string name="mediasize_japanese_jis_b7" msgid="1674621886902828884">"JIS B7"</string>
    <string name="mediasize_japanese_jis_b6" msgid="4170576286062657435">"JIS B6"</string>
    <string name="mediasize_japanese_jis_b5" msgid="4899297958100032533">"JIS B5"</string>
    <string name="mediasize_japanese_jis_b4" msgid="4213158129126666847">"JIS B4"</string>
    <string name="mediasize_japanese_jis_b3" msgid="8513715307410310696">"JIS B3"</string>
    <string name="mediasize_japanese_jis_b2" msgid="4777690211897131190">"JIS B2"</string>
    <string name="mediasize_japanese_jis_b1" msgid="4608142385457034603">"JIS B1"</string>
    <string name="mediasize_japanese_jis_b0" msgid="7587108366572243991">"JIS B0"</string>
    <string name="mediasize_japanese_jis_exec" msgid="5244075432263649068">"JIS Exec"</string>
    <string name="mediasize_japanese_chou4" msgid="4941652015032631361">"Chou4"</string>
    <string name="mediasize_japanese_chou3" msgid="6387319169263957010">"Chou3"</string>
    <string name="mediasize_japanese_chou2" msgid="1299112025415343982">"Chou2"</string>
    <string name="mediasize_japanese_hagaki" msgid="8070115620644254565">"Hagaki"</string>
    <string name="mediasize_japanese_oufuku" msgid="6049065587307896564">"Oufuku"</string>
    <string name="mediasize_japanese_kahu" msgid="6872696027560065173">"Kahu"</string>
    <string name="mediasize_japanese_kaku2" msgid="2359077233775455405">"Kaku2"</string>
    <string name="mediasize_japanese_you4" msgid="2091777168747058008">"You4"</string>
    <string name="mediasize_unknown_portrait" msgid="3088043641616409762">"अज्ञात चित्र"</string>
    <string name="mediasize_unknown_landscape" msgid="4876995327029361552">"अज्ञात परिदृश्य"</string>
    <string name="write_fail_reason_cancelled" msgid="7091258378121627624">"रद्द गरियो"</string>
    <string name="write_fail_reason_cannot_write" msgid="8132505417935337724">"सामग्री लेखनमा त्रुटि"</string>
    <string name="reason_unknown" msgid="6048913880184628119">"अज्ञात"</string>
    <string name="reason_service_unavailable" msgid="7824008732243903268">"प्रिन्ट सेवा सक्षम गरिएको छैन"</string>
    <string name="print_service_installed_title" msgid="2246317169444081628">"<xliff:g id="NAME">%s</xliff:g> सेवा स्थापित भयो"</string>
    <string name="print_service_installed_message" msgid="5897362931070459152">"सक्षम पार्न ट्याप गर्नुहोस्"</string>
    <string name="restr_pin_enter_admin_pin" msgid="8641662909467236832">"प्रशासकको PIN प्रविष्टि गर्नुहोस्"</string>
    <string name="restr_pin_enter_pin" msgid="3395953421368476103">"PIN प्रविष्टि गर्नुहोस्"</string>
    <string name="restr_pin_incorrect" msgid="8571512003955077924">"गलत"</string>
    <string name="restr_pin_enter_old_pin" msgid="1462206225512910757">"वर्तमान PIN"</string>
    <string name="restr_pin_enter_new_pin" msgid="5959606691619959184">"नयाँ PIN"</string>
    <string name="restr_pin_confirm_pin" msgid="8501523829633146239">"नयाँ PIN निश्चित गर्नुहोस्"</string>
    <string name="restr_pin_create_pin" msgid="8017600000263450337">"प्रतिबन्धहरूलाई परिवर्तन गर्नको लागि एउटा PIN बनाउनुहोस्"</string>
    <string name="restr_pin_error_doesnt_match" msgid="2224214190906994548">"PIN हरू मेल खाएनन्। पुनः प्रयास गर्नुहोस्।"</string>
    <string name="restr_pin_error_too_short" msgid="8173982756265777792">"PIN अति छोटो भयो। कम्तीमा ४ अङ्क हुन आवश्यक छ।"</string>
    <plurals name="restr_pin_countdown" formatted="false" msgid="9061246974881224688">
      <item quantity="other"> फेरि <xliff:g id="COUNT">%d</xliff:g> सेकेन्डमा प्रयास गर्नुहोस्</item>
      <item quantity="one">1 सेकेन्ड पछि पुनः प्रयास गर्नुहोस्।</item>
    </plurals>
    <string name="restr_pin_try_later" msgid="973144472490532377">"पछि पुनः प्रयास गर्नुहोस्"</string>
    <string name="immersive_cling_title" msgid="8394201622932303336">"पूरा पर्दा हेर्दै"</string>
    <string name="immersive_cling_description" msgid="3482371193207536040">"बाहिर निस्कन, माथिबाट तल स्वाइप गर्नुहोस्।"</string>
    <string name="immersive_cling_positive" msgid="5016839404568297683">"बुझेँ"</string>
    <string name="done_label" msgid="2093726099505892398">"भयो"</string>
    <string name="hour_picker_description" msgid="6698199186859736512">"घन्टा गोलाकार स्लाइडर"</string>
    <string name="minute_picker_description" msgid="8606010966873791190">"मिनेट गोलाकार स्लाइडर"</string>
    <string name="select_hours" msgid="6043079511766008245">"घन्टा चयन गर्नुहोस्"</string>
    <string name="select_minutes" msgid="3974345615920336087">"मिनेट चयन गर्नुहोस्"</string>
    <string name="select_day" msgid="7774759604701773332">"महिना र दिन चयन गर्नुहोस्"</string>
    <string name="select_year" msgid="7952052866994196170">"वर्ष चयन गर्नुहोस्"</string>
    <string name="deleted_key" msgid="7659477886625566590">"<xliff:g id="KEY">%1$s</xliff:g> हटाइयो"</string>
    <string name="managed_profile_label_badge" msgid="2355652472854327647">"कार्य <xliff:g id="LABEL">%1$s</xliff:g>"</string>
    <string name="managed_profile_label_badge_2" msgid="5048136430082124036">"कार्यालयको दोस्रो <xliff:g id="LABEL">%1$s</xliff:g>"</string>
    <string name="managed_profile_label_badge_3" msgid="2808305070321719040">"कार्यालयको तेस्रो <xliff:g id="LABEL">%1$s</xliff:g>"</string>
    <string name="lock_to_app_unlock_pin" msgid="2552556656504331634">"पिन निकाल्नुअघि PIN सोध्नुहोस्"</string>
    <string name="lock_to_app_unlock_pattern" msgid="4182192144797225137">"पिन निकाल्नुअघि खोल्ने ढाँचा सोध्नुहोस्"</string>
    <string name="lock_to_app_unlock_password" msgid="6380979775916974414">"पिन निकाल्नुअघि पासवर्ड सोध्नुहोस्"</string>
    <string name="package_installed_device_owner" msgid="6875717669960212648">"तपाईंका प्रशासकले स्थापना गर्नुभएको"</string>
    <string name="package_updated_device_owner" msgid="1847154566357862089">"तपाईंका प्रशासकले अद्यावधिक गर्नुभएको"</string>
    <string name="package_deleted_device_owner" msgid="2307122077550236438">"तपाईंका प्रशासकले मेट्नुभएको"</string>
    <string name="confirm_battery_saver" msgid="639106420541753635">"ठिक छ"</string>
    <string name="battery_saver_description_with_learn_more" msgid="2108984221113106294">"ब्याट्री सेभरले ब्याट्रीको आयु लामो बनाउन पृष्ठभूमिका गतिविधि, कतिपय भिजुअल प्रभावहरू तथा उच्च पावर प्रयोग गर्ने अन्य सुविधाहरू निष्क्रिय वा सीमित पार्छ। "<annotation id="url">"थप जान्नुहोस्"</annotation></string>
    <string name="battery_saver_description" msgid="6413346684861241431">"ब्याट्री सेभरले ब्याट्रीको आयु लामो बनाउन पृष्ठभूमिका गतिविधि, कतिपय भिजुअल प्रभावहरू तथा उच्च पावर प्रयोग गर्ने अन्य सुविधाहरू निष्क्रिय वा सीमित पार्छ।"</string>
    <string name="data_saver_description" msgid="6015391409098303235">"डेटाको प्रयोगलाई कम गर्नमा मद्दतका लागि डेटा सर्भरले केही अनुप्रयोगहरूलाई पृष्ठभूमिमा डेटा पठाउन वा प्राप्त गर्नबाट रोक्दछ। तपाईँले हाल प्रयोग गरिरहनुभएको अनु्प्रयोगले डेटामाथि पहुँच राख्न सक्छ, तर त्यसले यो काम थोरै पटक गर्न सक्छ। उदाहरणका लागि यसको मतलब यो हुन सक्छ: तपाईँले छविहरूलाई ट्याप नगरेसम्म ती प्रदर्शन हुँदैनन्।"</string>
    <string name="data_saver_enable_title" msgid="4674073932722787417">"डेटा सेभरलाई सक्रिय गर्ने हो?"</string>
    <string name="data_saver_enable_button" msgid="7147735965247211818">"सक्रिय गर्नुहोस्"</string>
    <plurals name="zen_mode_duration_minutes_summary" formatted="false" msgid="4367877408072000848">
      <item quantity="other"> %1$d मिनेटको लागि (<xliff:g id="FORMATTEDTIME_1">%2$s</xliff:g> सम्म)</item>
      <item quantity="one">एक मिनेटको लागि (<xliff:g id="FORMATTEDTIME_0">%2$s</xliff:g> सम्म)</item>
    </plurals>
    <plurals name="zen_mode_duration_minutes_summary_short" formatted="false" msgid="6830154222366042597">
      <item quantity="other">%1$d मिनेटका लागि (<xliff:g id="FORMATTEDTIME_1">%2$s</xliff:g> सम्म)</item>
      <item quantity="one">१ मिनेटको लागि (<xliff:g id="FORMATTEDTIME_0">%2$s</xliff:g> सम्म)</item>
    </plurals>
    <plurals name="zen_mode_duration_hours_summary" formatted="false" msgid="736789408293052283">
      <item quantity="other"> %1$d घन्टाका लागि (<xliff:g id="FORMATTEDTIME_1">%2$s</xliff:g> सम्म)</item>
      <item quantity="one">१ घन्टाका लागि (<xliff:g id="FORMATTEDTIME_0">%2$s</xliff:g> सम्म)</item>
    </plurals>
    <plurals name="zen_mode_duration_hours_summary_short" formatted="false" msgid="4787552595253082371">
      <item quantity="other">%1$d घन्टाको लागि (<xliff:g id="FORMATTEDTIME_1">%2$s</xliff:g> सम्म)</item>
      <item quantity="one">१ घन्टाको लागि (<xliff:g id="FORMATTEDTIME_0">%2$s</xliff:g> सम्म)</item>
    </plurals>
    <plurals name="zen_mode_duration_minutes" formatted="false" msgid="5127407202506485571">
      <item quantity="other">%d मिनेटको लागि</item>
      <item quantity="one">एक मिनेटको लागि</item>
    </plurals>
    <plurals name="zen_mode_duration_minutes_short" formatted="false" msgid="2199350154433426128">
      <item quantity="other">%d मिनेटका लागि</item>
      <item quantity="one">१ मिनेटको लागि</item>
    </plurals>
    <plurals name="zen_mode_duration_hours" formatted="false" msgid="6571961796799076730">
      <item quantity="other">%d घन्टाका लागि</item>
      <item quantity="one">१ घन्टाका लागि</item>
    </plurals>
    <plurals name="zen_mode_duration_hours_short" formatted="false" msgid="6748277774662434217">
      <item quantity="other">%d घन्टाका लागि</item>
      <item quantity="one">१ घन्टाको लागि</item>
    </plurals>
    <string name="zen_mode_until" msgid="7336308492289875088">"<xliff:g id="FORMATTEDTIME">%1$s</xliff:g> सम्म"</string>
    <string name="zen_mode_alarm" msgid="9128205721301330797">"<xliff:g id="FORMATTEDTIME">%1$s</xliff:g> (अर्को अलार्म) सम्म"</string>
    <string name="zen_mode_forever" msgid="931849471004038757">"तपाईंले निष्क्रिय नपार्नुभएसम्म"</string>
    <string name="zen_mode_forever_dnd" msgid="3792132696572189081">"तपाईँले बन्द नगरे सम्म बाधा नपुर्याउँनुहोस्"</string>
    <string name="zen_mode_rule_name_combination" msgid="191109939968076477">"<xliff:g id="FIRST">%1$s</xliff:g> / <xliff:g id="REST">%2$s</xliff:g>"</string>
    <string name="toolbar_collapse_description" msgid="2821479483960330739">"संक्षिप्त पार्नुहोस्"</string>
    <string name="zen_mode_feature_name" msgid="5254089399895895004">"अवरोध नपुर्याउँनुहोस्"</string>
    <string name="zen_mode_downtime_feature_name" msgid="2626974636779860146">"डाउनटाइम"</string>
    <string name="zen_mode_default_weeknights_name" msgid="3081318299464998143">"हरेक हप्तादिनको राति"</string>
    <string name="zen_mode_default_weekends_name" msgid="2786495801019345244">"शनिबार"</string>
    <string name="zen_mode_default_events_name" msgid="8158334939013085363">"घटना"</string>
    <string name="zen_mode_default_every_night_name" msgid="3012363838882944175">"शयन अवस्था"</string>
    <string name="muted_by" msgid="5942954724562097128">"<xliff:g id="THIRD_PARTY">%1$s</xliff:g> ले केही ध्वनिहरू म्युट गर्दै छ"</string>
    <string name="system_error_wipe_data" msgid="6608165524785354962">"तपाईंको यन्त्रसँग आन्तरिक समस्या छ, र तपाईंले फ्याक्ट्री डाटा रिसेट नगर्दासम्म यो अस्थिर रहन्छ।"</string>
    <string name="system_error_manufacturer" msgid="8086872414744210668">"तपाईंको यन्त्रसँग आन्तरिक समस्या छ। विवरणहरूको लागि आफ्नो निर्मातासँग सम्पर्क गर्नुहोस्।"</string>
    <string name="stk_cc_ussd_to_dial" msgid="5214333646366591205">"USSD अनुरोधलाई नियमित कलमा परिवर्तन गरियो"</string>
    <string name="stk_cc_ussd_to_ss" msgid="4884994189414782605">"USSD अनुरोधलाई SS अनुरोधमा परिवर्तन गरियो"</string>
    <string name="stk_cc_ussd_to_ussd" msgid="5728637484565449312">"नयाँ USSD अनुरोधमा परिवर्तन गरियो"</string>
    <string name="stk_cc_ussd_to_dial_video" msgid="4134455726513175559">"USSD अनुरोधलाई भिडियो कलमा परिवर्तन गरियो"</string>
    <string name="stk_cc_ss_to_dial" msgid="1360775164651754978">"SS अनुरोधलाई नियमित कलमा परिवर्तन गरियो"</string>
    <string name="stk_cc_ss_to_dial_video" msgid="6577956662913194947">"SS अनुरोधलाई भिडियो कलमा परिवर्तन गरियो"</string>
    <string name="stk_cc_ss_to_ussd" msgid="5614626512855868785">"SS अनुरोधलाई USSD अनुरोधमा परिवर्तन गरियो"</string>
    <string name="stk_cc_ss_to_ss" msgid="7716729801537709054">"नयाँ SS अनुरोधमा परिवर्तन गरियो"</string>
    <string name="notification_work_profile_content_description" msgid="4600554564103770764">"कार्य प्रोफाइल"</string>
    <string name="notification_alerted_content_description" msgid="1296617716556420585">"सतर्कता गरियो"</string>
    <string name="expand_button_content_description_collapsed" msgid="3609784019345534652">"विस्तृत गर्नुहोस्"</string>
    <string name="expand_button_content_description_expanded" msgid="8520652707158554895">"संक्षिप्त गर्नुहोस्"</string>
    <string name="expand_action_accessibility" msgid="5307730695723718254">"विस्तारलाई टगल गर्नुहोस्"</string>
    <string name="usb_midi_peripheral_name" msgid="7221113987741003817">"Android USB पेरिफेरल पोर्ट"</string>
    <string name="usb_midi_peripheral_manufacturer_name" msgid="7176526170008970168">"Android"</string>
    <string name="usb_midi_peripheral_product_name" msgid="4971827859165280403">"USB पेरिफेरल पोर्ट"</string>
    <string name="floating_toolbar_open_overflow_description" msgid="4797287862999444631">"थप विकल्पहरू"</string>
    <string name="floating_toolbar_close_overflow_description" msgid="559796923090723804">"ओभरफ्लो बन्द गर्नुहोस्"</string>
    <string name="maximize_button_text" msgid="7543285286182446254">"ठूलो बनाउनुहोस्"</string>
    <string name="close_button_text" msgid="3937902162644062866">"बन्द गर्नुहोस्"</string>
    <string name="notification_messaging_title_template" msgid="3452480118762691020">"<xliff:g id="CONVERSATION_TITLE">%1$s</xliff:g>: <xliff:g id="SENDER_NAME">%2$s</xliff:g>"</string>
    <plurals name="selected_count" formatted="false" msgid="7187339492915744615">
      <item quantity="other"><xliff:g id="COUNT_1">%1$d</xliff:g> चयन गरियो</item>
      <item quantity="one"><xliff:g id="COUNT_0">%1$d</xliff:g> चयन गरियो</item>
    </plurals>
    <string name="default_notification_channel_label" msgid="5929663562028088222">"वर्गीकरण नगरिएको"</string>
    <string name="importance_from_user" msgid="7318955817386549931">"तपाईंले यी सूचनाहरूको महत्त्व सेट गर्नुहोस् ।"</string>
    <string name="importance_from_person" msgid="9160133597262938296">"यसमा सङ्लग्न भएका मानिसहरूको कारणले गर्दा यो महत्वपूर्ण छ।"</string>
    <string name="user_creation_account_exists" msgid="1942606193570143289">"<xliff:g id="ACCOUNT">%2$s</xliff:g> सँगै नयाँ प्रयोगकर्ता सिर्जना गर्न <xliff:g id="APP">%1$s</xliff:g> लाई अनुमति दिने हो?"</string>
    <string name="user_creation_adding" msgid="4482658054622099197">"<xliff:g id="ACCOUNT">%2$s</xliff:g> सँगै नयाँ प्रयोगकर्ता सिर्जना गर्न <xliff:g id="APP">%1$s</xliff:g> लाई अनुमति दिने (यस खाताको प्रयोगकर्ता पहिले नै अवस्थित छ) ?"</string>
    <string name="language_selection_title" msgid="2680677278159281088">"भाषा थप्नुहोस्"</string>
    <string name="country_selection_title" msgid="2954859441620215513">"क्षेत्रको प्राथमिकता"</string>
    <string name="search_language_hint" msgid="7042102592055108574">"भाषाको नाम टाइप गर्नुहोस्"</string>
    <string name="language_picker_section_suggested" msgid="8414489646861640885">"सुझाव दिइयो"</string>
    <string name="language_picker_section_all" msgid="3097279199511617537">"सम्पूर्ण भाषाहरू"</string>
    <string name="region_picker_section_all" msgid="8966316787153001779">"सबै क्षेत्रहरू"</string>
    <string name="locale_search_menu" msgid="2560710726687249178">"खोज"</string>
    <string name="app_suspended_title" msgid="2075071241147969611">"अनुप्रयोग उपलब्ध छैन"</string>
    <string name="app_suspended_default_message" msgid="123166680425711887">"<xliff:g id="APP_NAME_0">%1$s</xliff:g> अहिले उपलब्ध छैन। यो <xliff:g id="APP_NAME_1">%2$s</xliff:g> द्वारा व्यवस्थित छ।"</string>
    <string name="app_suspended_more_details" msgid="1131804827776778187">"थप जान्नुहोस्"</string>
    <string name="work_mode_off_title" msgid="1118691887588435530">"कार्य प्रोफाइल सक्रिय गर्ने?"</string>
    <string name="work_mode_off_message" msgid="5130856710614337649">"तपाईंका कार्यसम्बन्धी अनुप्रयोग, सूचना, डेटा र कार्य प्रोफाइलका अन्य सुविधाहरू सक्रिय गरिने छन्‌"</string>
    <string name="work_mode_turn_on" msgid="2062544985670564875">"सक्रिय गर्नुहोस्"</string>
    <string name="deprecated_target_sdk_message" msgid="1449696506742572767">"यो अनुप्रयोग Android को पुरानो संस्करणका लागि बनाइएको हुनाले यसले सही ढङ्गले काम नगर्न सक्छ। अद्यावधिकहरू उपलब्ध छन् वा छैनन् भनी जाँच गरी हेर्नुहोस् वा यसको विकासकर्तालाई सम्पर्क गर्नुहोस्।"</string>
    <string name="deprecated_target_sdk_app_store" msgid="5032340500368495077">"अद्यावधिक उपलब्ध छ वा छैन भनी जाँच गर्नुहोस्"</string>
    <string name="new_sms_notification_title" msgid="8442817549127555977">"तपाईंलाई नयाँ सन्देश आएको छ"</string>
    <string name="new_sms_notification_content" msgid="7002938807812083463">"हेर्नका लागि SMS अनुप्रयोग खोल्नुहोस्"</string>
    <string name="profile_encrypted_title" msgid="4260432497586829134">"केही सुविधा राम्ररी नचल्न सक्छन्"</string>
    <string name="profile_encrypted_detail" msgid="3700965619978314974">"कार्य प्रोफाइल लक भयो"</string>
    <string name="profile_encrypted_message" msgid="6964994232310195874">"कार्य प्रोफाइल अनलक गर्न ट्याप गर्नुहोस्"</string>
    <string name="usb_mtp_launch_notification_title" msgid="8359219638312208932">"<xliff:g id="PRODUCT_NAME">%1$s</xliff:g> मा जडान गरिएको छ"</string>
    <string name="usb_mtp_launch_notification_description" msgid="8541876176425411358">"फाइलहरू हेर्न ट्याप गर्नुहोस्"</string>
    <string name="app_info" msgid="6856026610594615344">"अनुप्रयोगका बारे जानकारी"</string>
    <string name="negative_duration" msgid="5688706061127375131">"−<xliff:g id="TIME">%1$s</xliff:g>"</string>
    <string name="demo_starting_message" msgid="5268556852031489931">"डेमो सुरु गर्दै…"</string>
    <string name="demo_restarting_message" msgid="952118052531642451">"यन्त्रलाई रिसेट गर्दै…"</string>
    <string name="suspended_widget_accessibility" msgid="6712143096475264190">"<xliff:g id="LABEL">%1$s</xliff:g> लाई असक्षम गरियो"</string>
    <string name="conference_call" msgid="3751093130790472426">"सम्मेलन कल"</string>
    <string name="tooltip_popup_title" msgid="5253721848739260181">"उपकरणको वर्णन"</string>
    <string name="app_category_game" msgid="5431836943981492993">"खेलहरू"</string>
    <string name="app_category_audio" msgid="1659853108734301647">"सङ्गीत तथा अडियो"</string>
    <string name="app_category_video" msgid="2728726078629384196">"चलचित्र तथा भिडियो"</string>
    <string name="app_category_image" msgid="4867854544519846048">"तस्बिर तथा छविहरू"</string>
    <string name="app_category_social" msgid="5842783057834965912">"सामाजिक तथा सञ्चार"</string>
    <string name="app_category_news" msgid="7496506240743986873">"समाचार तथा पत्रिकाहरू"</string>
    <string name="app_category_maps" msgid="5878491404538024367">"नक्सा तथा नेभिगेसन"</string>
    <string name="app_category_productivity" msgid="3742083261781538852">"उत्पादकत्व"</string>
    <string name="device_storage_monitor_notification_channel" msgid="3295871267414816228">"यन्त्रको भण्डारण"</string>
    <string name="adb_debugging_notification_channel_tv" msgid="5537766997350092316">"USB डिबग प्रक्रिया"</string>
    <string name="time_picker_hour_label" msgid="2979075098868106450">"घन्टा"</string>
    <string name="time_picker_minute_label" msgid="5168864173796598399">"मिनेट"</string>
    <string name="time_picker_header_text" msgid="143536825321922567">"समय सेट गर्नुहोस्"</string>
    <string name="time_picker_input_error" msgid="7574999942502513765">"मान्य समय प्रविष्टि गर्नुहोस्"</string>
    <string name="time_picker_prompt_label" msgid="7588093983899966783">"समय टाइप गर्नुहोस्‌"</string>
    <string name="time_picker_text_input_mode_description" msgid="4148166758173708199">"समय इनपुट गर्न पाठ इनपुट मोडमा स्विच गर्नुहोस्।"</string>
    <string name="time_picker_radial_mode_description" msgid="4953403779779557198">"समय इनपुट गर्न घडी मोडमा स्विच गर्नुहोस्।"</string>
    <string name="autofill_picker_accessibility_title" msgid="8469043291648711535">"स्वतः भरणका विकल्पहरू"</string>
    <string name="autofill_save_accessibility_title" msgid="7244365268417107822">"स्वत: भरणका लागि सुरक्षित गर्नुहोस्‌"</string>
    <string name="autofill_error_cannot_autofill" msgid="7402758580060110371">"सामग्रीहरूलाई स्वत: भरण गर्न मिल्दैन"</string>
    <string name="autofill_picker_no_suggestions" msgid="3908514303773350735">"कुनै स्वत: भरण सुझाव छैन"</string>
    <plurals name="autofill_picker_some_suggestions" formatted="false" msgid="5506565809835815274">
      <item quantity="other"><xliff:g id="COUNT">%1$s</xliff:g> स्वत: भरण सुझावहरू</item>
      <item quantity="one">एउटा स्वत: भरण सुझाव</item>
    </plurals>
    <string name="autofill_save_title" msgid="327541108460384555"><b>"<xliff:g id="LABEL">%1$s</xliff:g>"</b>" मा सुरक्षित गर्ने हो?"</string>
    <string name="autofill_save_title_with_type" msgid="2339135393607143594">"<xliff:g id="TYPE">%1$s</xliff:g> लाई "<b>"<xliff:g id="LABEL">%2$s</xliff:g>"</b>" मा सुरक्षित गर्ने हो?"</string>
    <string name="autofill_save_title_with_2types" msgid="87616102361154432">"<xliff:g id="TYPE_0">%1$s</xliff:g> र <xliff:g id="TYPE_1">%2$s</xliff:g> लाई "<b>"<xliff:g id="LABEL">%3$s</xliff:g>"</b>" मा सुरक्षित गर्ने हो?"</string>
    <string name="autofill_save_title_with_3types" msgid="4108978552969604555">"<xliff:g id="TYPE_0">%1$s</xliff:g>, <xliff:g id="TYPE_1">%2$s</xliff:g> र <xliff:g id="TYPE_2">%3$s</xliff:g> लाई "<b>"<xliff:g id="LABEL">%4$s</xliff:g>"</b>" मा सुरक्षित गर्ने हो?"</string>
    <string name="autofill_update_title" msgid="5305781141104585279"><b>"<xliff:g id="LABEL">%1$s</xliff:g>"</b>" मा अद्यावधिक गर्ने हो?"</string>
    <string name="autofill_update_title_with_type" msgid="4624181147422762233">"<xliff:g id="TYPE">%1$s</xliff:g> लाई "<b>"<xliff:g id="LABEL">%2$s</xliff:g>"</b>" मा अद्यावधिक गर्ने हो?"</string>
    <string name="autofill_update_title_with_2types" msgid="2300113827053626484">"<xliff:g id="TYPE_0">%1$s</xliff:g> र <xliff:g id="TYPE_1">%2$s</xliff:g> लाई "<b>"<xliff:g id="LABEL">%3$s</xliff:g>"</b>" मा अद्यावधिक गर्ने हो?"</string>
    <string name="autofill_update_title_with_3types" msgid="9089824354296211922">"यी वस्तुहरू "<b>"<xliff:g id="LABEL">%4$s</xliff:g>"</b>" मा अद्यावधिक गर्नुहोस्‌: <xliff:g id="TYPE_0">%1$s</xliff:g>, <xliff:g id="TYPE_1">%2$s</xliff:g> र <xliff:g id="TYPE_2">%3$s</xliff:g> हो?"</string>
    <string name="autofill_save_yes" msgid="6398026094049005921">"सुरक्षित गर्नुहोस्"</string>
    <string name="autofill_save_no" msgid="2625132258725581787">"पर्दैन, धन्यवाद"</string>
    <string name="autofill_update_yes" msgid="310358413273276958">"अद्यावधिक गर्नुहोस्"</string>
    <string name="autofill_save_type_password" msgid="5288448918465971568">"पासवर्ड"</string>
    <string name="autofill_save_type_address" msgid="4936707762193009542">"ठेगाना"</string>
    <string name="autofill_save_type_credit_card" msgid="7127694776265563071">"क्रेडिट कार्ड"</string>
    <string name="autofill_save_type_username" msgid="239040540379769562">"प्रयोगकर्ताको नाम"</string>
    <string name="autofill_save_type_email_address" msgid="5752949432129262174">"इमेल ठेगाना"</string>
    <string name="etws_primary_default_message_earthquake" msgid="5541962250262769193">"शान्त रहनुहोस् र नजिकै आश्रयस्थल खोज्नुहोस्।"</string>
    <string name="etws_primary_default_message_tsunami" msgid="1887685943498368548">"तटीय क्षेत्र र नदीछेउका ठाउँहरू छाडी उच्च सतहमा अवस्थित कुनै अझ सुरक्षित ठाउँमा जानुहोस्।"</string>
    <string name="etws_primary_default_message_earthquake_and_tsunami" msgid="998797956848445862">"शान्त रहनुहोस् र नजिकै आश्रयस्थल खोज्नुहोस्।"</string>
    <string name="etws_primary_default_message_test" msgid="2709597093560037455">"आपतकालीन सन्देशहरूको परीक्षण"</string>
    <string name="notification_reply_button_accessibility" msgid="3621714652387814344">"जवाफ दिनु…"</string>
    <string name="etws_primary_default_message_others" msgid="6293148756130398971"></string>
    <string name="mmcc_authentication_reject" msgid="5767701075994754356">"SIM मार्फत भ्वाइस कल गर्न मिल्दैन"</string>
    <string name="mmcc_imsi_unknown_in_hlr" msgid="5316658473301462825">"SIM मार्फत भ्वाइस कल गर्ने प्रावधान छैन"</string>
    <string name="mmcc_illegal_ms" msgid="807334478177362062">"SIM मार्फत भ्वाइस कल गर्न मिल्दैन"</string>
    <string name="mmcc_illegal_me" msgid="1950705155760872972">"फोनमार्फत भ्वाइस कल गर्न मिल्दैन"</string>
    <string name="mmcc_authentication_reject_msim_template" msgid="1217031195834766479">"SIM <xliff:g id="SIMNUMBER">%d</xliff:g> लाई अनुमति छैन"</string>
    <string name="mmcc_imsi_unknown_in_hlr_msim_template" msgid="5636464607596778986">"SIM <xliff:g id="SIMNUMBER">%d</xliff:g> को पूर्वप्रबन्ध गरिएको छैन"</string>
    <string name="mmcc_illegal_ms_msim_template" msgid="5994323296399913454">"SIM <xliff:g id="SIMNUMBER">%d</xliff:g> लाई अनुमति छैन"</string>
    <string name="mmcc_illegal_me_msim_template" msgid="5550259730350571826">"SIM <xliff:g id="SIMNUMBER">%d</xliff:g> लाई अनुमति छैन"</string>
    <string name="popup_window_default_title" msgid="4874318849712115433">"पपअप विन्डो"</string>
    <string name="slice_more_content" msgid="8504342889413274608">"+ <xliff:g id="NUMBER">%1$d</xliff:g>"</string>
    <string name="shortcut_restored_on_lower_version" msgid="4860853725206702336">"या त अनुप्रयोगको संस्करण स्तरह्रास गरियो वा यो यस सर्टकटसँग मिल्दो छैन"</string>
    <string name="shortcut_restore_not_supported" msgid="5028808567940014190">"अनुप्रयोगले ब्याकअप तथा पुनर्स्थापनालाई समर्थन नगर्ने हुँदा सर्टकट पुनर्स्थापित गर्न सकिएन"</string>
    <string name="shortcut_restore_signature_mismatch" msgid="2406209324521327518">"अनुप्रयोगमा प्रयोग गरिने हस्ताक्षर नमिल्ने हुँदा सर्टकट पुनर्स्थापित गर्न सकिएन"</string>
    <string name="shortcut_restore_unknown_issue" msgid="8703738064603262597">"सर्टकट पुनर्स्थापित गर्न सकिएन"</string>
    <string name="shortcut_disabled_reason_unknown" msgid="5276016910284687075">"सर्टकट असक्षम पारिएको छ"</string>
    <string name="harmful_app_warning_uninstall" msgid="4837672735619532931">"स्थापना रद्द गर्नु…"</string>
    <string name="harmful_app_warning_open_anyway" msgid="596432803680914321">"जे भए पनि खोल्नुहोस्"</string>
    <string name="harmful_app_warning_title" msgid="8982527462829423432">"हानिकारक अनुप्रयोग भेटियो"</string>
    <string name="slices_permission_request" msgid="8484943441501672932">"<xliff:g id="APP_0">%1$s</xliff:g> ले <xliff:g id="APP_2">%2$s</xliff:g> का स्लाइसहरू देखाउन चाहन्छ"</string>
    <string name="screenshot_edit" msgid="7867478911006447565">"सम्पादन गर्नुहोस्"</string>
    <string name="volume_dialog_ringer_guidance_vibrate" msgid="8902050240801159042">"कल तथा सूचनाहरू आउँदा कम्पन हुने छ"</string>
    <string name="volume_dialog_ringer_guidance_silent" msgid="2128975224280276122">"कल तथा सूचनाहरूलाई म्युट गरिने छ"</string>
    <string name="notification_channel_system_changes" msgid="5072715579030948646">"प्रणालीसम्बन्धी परिवर्तनहरू"</string>
    <string name="notification_channel_do_not_disturb" msgid="6766940333105743037">"बाधा नपुऱ्याउनुहोस्"</string>
    <string name="zen_upgrade_notification_visd_title" msgid="3288313883409759733">"नयाँ: बाधा नपुर्‍याउनुहोस् नामक मोडले सूचनाहरू लुकाइरहेको छ"</string>
    <string name="zen_upgrade_notification_visd_content" msgid="5533674060311631165">"थप जान्न र परिवर्तन गर्न ट्याप गर्नुहोस्।"</string>
    <string name="zen_upgrade_notification_title" msgid="3799603322910377294">"बाधा नपुर्‍याउनुहोस् मोड परिवर्तन भएको छ"</string>
    <string name="zen_upgrade_notification_content" msgid="1794994264692424562">"रोक लगाइएका कुराहरू जाँच गर्न ट्याप गर्नुहोस्‌।"</string>
    <string name="notification_app_name_system" msgid="4205032194610042794">"प्रणाली"</string>
    <string name="notification_app_name_settings" msgid="7751445616365753381">"सेटिङहरू"</string>
    <string name="notification_appops_camera_active" msgid="5050283058419699771">"क्यामेरा"</string>
    <string name="notification_appops_microphone_active" msgid="4335305527588191730">"माइक्रोफोन"</string>
    <string name="notification_appops_overlay_active" msgid="633813008357934729">"तपाईंको स्क्रिनका अन्य अनुप्रयोगहरूमा प्रदर्शन गरिँदै छ"</string>
    <string name="dynamic_mode_notification_channel_name" msgid="2348803891571320452">"दिनचर्या मोडको जानकारीमूलक सूचना"</string>
    <string name="dynamic_mode_notification_title" msgid="508815255807182035">"प्रायः चार्ज गर्ने समय हुनुभन्दा पहिले नै ब्याट्री सकिन सक्छ"</string>
    <string name="dynamic_mode_notification_summary" msgid="2541166298550402690">"ब्याट्रीको आयु बढाउन ब्याट्री सेभर सक्रिय गरियो"</string>
    <string name="battery_saver_notification_channel_name" msgid="2083316159716201806">"ब्याट्री सेभर"</string>
    <string name="battery_saver_sticky_disabled_notification_title" msgid="6376147579378764641">"फेरि ब्याट्री कम नभएसम्म ब्याट्री सेभर पुनः सक्रिय हुने छैन"</string>
    <string name="battery_saver_sticky_disabled_notification_summary" msgid="8090192609249817945">"ब्याट्री पर्याप्त हुने गरी चार्ज गरिएको छ। ब्याट्रीको चार्ज कम नभएसम्म ब्याट्री सेभर पुनः सक्रिय हुने छैन।"</string>
    <string name="battery_saver_charged_notification_title" product="default" msgid="2960978289873161288">"फोन <xliff:g id="CHARGE_LEVEL">%1$s</xliff:g> चार्ज भयो"</string>
    <string name="battery_saver_charged_notification_title" product="tablet" msgid="7555713825806482451">"ट्याब्लेट <xliff:g id="CHARGE_LEVEL">%1$s</xliff:g> चार्ज भयो"</string>
    <string name="battery_saver_charged_notification_title" product="device" msgid="5954873381559605660">"यन्त्र <xliff:g id="CHARGE_LEVEL">%1$s</xliff:g> चार्ज गरियो"</string>
    <string name="battery_saver_off_notification_summary" msgid="1374222493681267143">"ब्याट्री सेभर निष्क्रिय छ। सुविधाहरूलाई अब उप्रान्त प्रतिबन्ध लगाइँदैन।"</string>
    <string name="battery_saver_off_alternative_notification_summary" msgid="4340727818546508436">"ब्याट्री सेभर निष्क्रिय पारियो। सुविधाहरूलाई अब उप्रान्त प्रतिबन्ध लगाइँदैन।"</string>
    <string name="mime_type_folder" msgid="7111951698626315204">"फोल्डर"</string>
    <string name="mime_type_apk" msgid="5518003630972506900">"Android अनुप्रयोग"</string>
    <string name="mime_type_generic" msgid="6833871596845900027">"फाइल"</string>
    <string name="mime_type_generic_ext" msgid="8450275970061657174">"<xliff:g id="EXTENSION">%1$s</xliff:g> फाइल"</string>
    <string name="mime_type_audio" msgid="6289777657172050926">"अडियो"</string>
    <string name="mime_type_audio_ext" msgid="3270880987725816210">"<xliff:g id="EXTENSION">%1$s</xliff:g> अडियो"</string>
    <string name="mime_type_video" msgid="4093025777317307426">"भिडियो"</string>
    <string name="mime_type_video_ext" msgid="5643771615714173159">"<xliff:g id="EXTENSION">%1$s</xliff:g> भिडियो"</string>
    <string name="mime_type_image" msgid="3144284451605236371">"छवि"</string>
    <string name="mime_type_image_ext" msgid="1514613218742736590">"<xliff:g id="EXTENSION">%1$s</xliff:g> छवि"</string>
    <string name="mime_type_compressed" msgid="1645486037074943257">"अभिलेख"</string>
    <string name="mime_type_compressed_ext" msgid="4232293058067801528">"<xliff:g id="EXTENSION">%1$s</xliff:g> अभिलेख"</string>
    <string name="mime_type_document" msgid="1596838147256375966">"कागजात"</string>
    <string name="mime_type_document_ext" msgid="6327266601345501281">"<xliff:g id="EXTENSION">%1$s</xliff:g> कागजात"</string>
    <string name="mime_type_spreadsheet" msgid="2639138255207123557">"स्प्रेडसिट"</string>
    <string name="mime_type_spreadsheet_ext" msgid="5508653032786106725">"<xliff:g id="EXTENSION">%1$s</xliff:g> स्प्रेडसिट"</string>
    <string name="mime_type_presentation" msgid="6145604688774787357">"प्रस्तुति"</string>
    <string name="mime_type_presentation_ext" msgid="2982650207774823437">"<xliff:g id="EXTENSION">%1$s</xliff:g> प्रस्तुति"</string>
    <string name="car_loading_profile" msgid="3545132581795684027">"लोड गर्दै"</string>
    <plurals name="file_count" formatted="false" msgid="1628600959752419449">
      <item quantity="other"><xliff:g id="FILE_NAME_2">%s</xliff:g> + <xliff:g id="COUNT_3">%d</xliff:g> फाइलहरू</item>
      <item quantity="one"><xliff:g id="FILE_NAME_0">%s</xliff:g> + <xliff:g id="COUNT_1">%d</xliff:g> फाइल</item>
    </plurals>
    <string name="chooser_no_direct_share_targets" msgid="997970693708458895">"सीधै आदान प्रदान गर्ने सुविधा उपलब्ध छैन"</string>
    <string name="chooser_all_apps_button_label" msgid="3631524352936289457">"अनुप्रयोगहरूको सूची"</string>
</resources><|MERGE_RESOLUTION|>--- conflicted
+++ resolved
@@ -552,23 +552,11 @@
   <string-array name="fingerprint_error_vendor">
   </string-array>
     <string name="fingerprint_icon_content_description" msgid="2340202869968465936">"फिंगरप्रिन्ट आइकन"</string>
-<<<<<<< HEAD
-    <!-- no translation found for permlab_manageFace (7262837876352591553) -->
-    <skip />
-    <string name="permdesc_manageFace" msgid="8919637120670185330">"अनुप्रयोगलाई प्रयोगका लागि अनुहार टेम्प्लेट थप्न र मेटाउने तरिका आह्वान गर्न अनुमति दिन्छ।"</string>
-    <!-- no translation found for permlab_useFaceAuthentication (2565716575739037572) -->
-    <skip />
-    <!-- no translation found for permdesc_useFaceAuthentication (4712947955047607722) -->
-    <skip />
-    <!-- no translation found for face_recalibrate_notification_name (1913676850645544352) -->
-    <skip />
-=======
     <string name="permlab_manageFace" msgid="7262837876352591553">"फेस अनलकको हार्डवेयर व्यवस्थित गर्नुहोस्"</string>
     <string name="permdesc_manageFace" msgid="8919637120670185330">"अनुप्रयोगलाई प्रयोगका लागि अनुहार टेम्प्लेट थप्न र मेटाउने तरिका आह्वान गर्न अनुमति दिन्छ।"</string>
     <string name="permlab_useFaceAuthentication" msgid="2565716575739037572">"फेस अनलकको हार्डवेयर प्रयोग गर्नुहोस्"</string>
     <string name="permdesc_useFaceAuthentication" msgid="4712947955047607722">"अनुप्रयोगलाई प्रमाणीकरणका लागि फेस अनलकको हार्डवेयर प्रयोग गर्न अनुमति दिन्छ"</string>
     <string name="face_recalibrate_notification_name" msgid="1913676850645544352">"फेस अनलक"</string>
->>>>>>> dbf9e87c
     <string name="face_recalibrate_notification_title" msgid="4087620069451499365">"आफ्नो अनुहार पुनः दर्ता गर्नुहोस्"</string>
     <string name="face_recalibrate_notification_content" msgid="5530308842361499835">"अनुहार पहिचानको गुणस्तर सुधार गर्न कृपया आफ्नो अनुहार पुनः दर्ता गर्नुहोस्"</string>
     <string name="face_acquired_insufficient" msgid="2767330364802375742">"अनुहारको सटीक डेटा खिच्न सकिएन। फेरि प्रयास गर्नुहोस्।"</string>
@@ -581,11 +569,7 @@
     <string name="face_acquired_too_right" msgid="3667075962661863218">"फोन बायाँतिर सार्नुहोस्।"</string>
     <string name="face_acquired_too_left" msgid="3148242963894703424">"फोन दायाँतिर सार्नुहोस्।"</string>
     <string name="face_acquired_poor_gaze" msgid="5606479370806754905">"कृपया अझ सीधा गरी आफ्नो स्क्रिनमा हेर्नुहोस्।"</string>
-<<<<<<< HEAD
-    <string name="face_acquired_not_detected" msgid="4885504661626728809">"तपाईंको अनुहार देखिएन। फोनमा हेर्नुहोस्।"</string>
-=======
     <string name="face_acquired_not_detected" msgid="1879714205006680222">"आफ्नो अनुहार फोनको सीधा अगाडि पार्नुहोस्।"</string>
->>>>>>> dbf9e87c
     <string name="face_acquired_too_much_motion" msgid="3149332171102108851">"अत्यधिक हल्लियो। फोन स्थिर राख्नुहोस्।"</string>
     <string name="face_acquired_recalibrate" msgid="8077949502893707539">"कृपया आफ्नो अनुहार पुनः दर्ता गर्नुहोस्।"</string>
     <string name="face_acquired_too_different" msgid="7663983770123789694">"अब उप्रान्त अनुहार पहिचान गर्न सकिएन। फेरि प्रयास गर्नुहोस्।"</string>
@@ -594,26 +578,6 @@
     <string name="face_acquired_tilt_too_extreme" msgid="4019954263012496468">"आफ्नो टाउको अलि थोरै घुमाउनुहोस्।"</string>
     <string name="face_acquired_roll_too_extreme" msgid="6312973147689664409">"आफ्नो टाउको अलि थोरै घुमाउनुहोस्।"</string>
     <string name="face_acquired_obscured" msgid="5357207702967893283">"तपाईंको अनुहार लुकाउने सबै कुरा लुकाउनुहोस्।"</string>
-<<<<<<< HEAD
-    <string name="face_acquired_sensor_dirty" msgid="2535761002815565222">"स्क्रिनको शीर्ष कुनामा रहेको सेन्सर सफा गर्नुहोस्।"</string>
-  <string-array name="face_acquired_vendor">
-  </string-array>
-    <string name="face_error_hw_not_available" msgid="396883585636963908">"अनुहार पुष्टि गर्न सकिएन। हार्डवेयर उपलब्ध छैन।"</string>
-    <!-- no translation found for face_error_timeout (981512090365729465) -->
-    <skip />
-    <string name="face_error_no_space" msgid="2712120617457553825">"अनुहारसम्बन्धी नयाँ डेटा भण्डारण गर्न सकिएन। पहिले कुनै पुरानो डेटा मेटाउनुहोस्।"</string>
-    <string name="face_error_canceled" msgid="283945501061931023">"अनुहार पहिचान रद्द गरियो।"</string>
-    <!-- no translation found for face_error_user_canceled (5317030072349668946) -->
-    <skip />
-    <string name="face_error_lockout" msgid="3407426963155388504">"धेरैपटक प्रयासहरू भए। पछि फेरि प्रयास गर्नुहोस्‌।"</string>
-    <!-- no translation found for face_error_lockout_permanent (4723594314443097159) -->
-    <skip />
-    <string name="face_error_unable_to_process" msgid="4940944939691171539">"अनुहार पुष्टि गर्न सकिएन। फेरि प्रयास गर्नुहोस्।"</string>
-    <!-- no translation found for face_error_not_enrolled (4016937174832839540) -->
-    <skip />
-    <!-- no translation found for face_error_hw_not_present (8302690289757559738) -->
-    <skip />
-=======
     <string name="face_acquired_sensor_dirty" msgid="7905138627046865579">"कालो रङको पट्टीलगायत आफ्नो स्क्रिनको माथिल्लो भाग सफा गर्नुहोस्"</string>
   <string-array name="face_acquired_vendor">
   </string-array>
@@ -627,7 +591,6 @@
     <string name="face_error_unable_to_process" msgid="4940944939691171539">"अनुहार पुष्टि गर्न सकिएन। फेरि प्रयास गर्नुहोस्।"</string>
     <string name="face_error_not_enrolled" msgid="4016937174832839540">"तपाईंले फेस अनलक सुविधा सेट अप गर्नुभएको छैन।"</string>
     <string name="face_error_hw_not_present" msgid="8302690289757559738">"यस यन्त्रमा फेस अनलक सुविधा प्रयोग गर्न मिल्दैन।"</string>
->>>>>>> dbf9e87c
     <string name="face_name_template" msgid="7004562145809595384">"अनुहार <xliff:g id="FACEID">%d</xliff:g>"</string>
   <string-array name="face_error_vendor">
   </string-array>
