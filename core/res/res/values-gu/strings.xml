--- conflicted
+++ resolved
@@ -308,28 +308,15 @@
     <string name="permgrouplab_phone" msgid="5229115638567440675">"ફોન"</string>
     <string name="permgroupdesc_phone" msgid="6234224354060641055">"ફોન કૉલ કરો અને સંચાલિત કરો"</string>
     <string name="permgrouprequest_phone" msgid="9166979577750581037">"&lt;b&gt;<xliff:g id="APP_NAME">%1$s</xliff:g>&lt;/b&gt;ને ફોન કૉલ કરવાની અને તેને મેનેજ કરવાની મંજૂરી આપીએ?"</string>
-<<<<<<< HEAD
-    <!-- no translation found for permgrouplab_sensors (4838614103153567532) -->
-    <skip />
-=======
     <string name="permgrouplab_sensors" msgid="4838614103153567532">"બૉડી સેન્સર"</string>
->>>>>>> 825827da
     <string name="permgroupdesc_sensors" msgid="7147968539346634043">"તમારા મહત્વપૂર્ણ ચિહ્નો વિશે સેન્સર ડેટા ઍક્સેસ કરો"</string>
     <string name="permgrouprequest_sensors" msgid="6349806962814556786">"&lt;b&gt;<xliff:g id="APP_NAME">%1$s</xliff:g>&lt;/b&gt;ને તમારી મહત્વપૂર્ણ સહી વિશેના સેન્સર ડેટાને ઍક્સેસ કરવાની મંજૂરી આપીએ?"</string>
     <string name="permgrouplab_aural" msgid="965607064083134896">"સંગીત"</string>
     <string name="permgroupdesc_aural" msgid="4870189506255958055">"તમારા સંગીતને ઍક્સેસ કરો"</string>
     <string name="permgrouprequest_aural" msgid="6787926123071735620">"&lt;b&gt;<xliff:g id="APP_NAME">%1$s</xliff:g>&lt;/b&gt;ને તમારા સંગીતમાં ઍક્સેસ કરવાની મંજૂરી આપવી છે?"</string>
-<<<<<<< HEAD
-    <!-- no translation found for permgrouplab_visual (6477382108771145134) -->
-    <skip />
-    <string name="permgroupdesc_visual" msgid="3415827902566663546">"તમારા ફોટો &amp; વિડિઓ ઍક્સેસ કરો"</string>
-    <!-- no translation found for permgrouprequest_visual (3043752127595243314) -->
-    <skip />
-=======
     <string name="permgrouplab_visual" msgid="6477382108771145134">"ફોટા અને વીડિયો"</string>
     <string name="permgroupdesc_visual" msgid="3415827902566663546">"તમારા ફોટો &amp; વિડિઓ ઍક્સેસ કરો"</string>
     <string name="permgrouprequest_visual" msgid="3043752127595243314">"&lt;b&gt;<xliff:g id="APP_NAME">%1$s</xliff:g>&lt;/b&gt;ને તમારા ટૅગ કરેલાં સ્થાનો સહિત ફોટા અને વીડિયો ઍક્સેસ કરવાની મંજૂરી આપવી છે?"</string>
->>>>>>> 825827da
     <string name="capability_title_canRetrieveWindowContent" msgid="3901717936930170320">"વિંડો કન્ટેન્ટ પુનઃપ્રાપ્ત કરો"</string>
     <string name="capability_desc_canRetrieveWindowContent" msgid="3772225008605310672">"તમે જેની સાથે ક્રિયા-પ્રતિક્રિયા કરી રહ્યાં છો તે વિંડોનું કન્ટેન્ટ તપાસો."</string>
     <string name="capability_title_canRequestTouchExploration" msgid="3108723364676667320">"સ્પર્શ કરીને શોધખોળ કરવું ચાલુ કરો"</string>
@@ -2034,9 +2021,6 @@
       <item quantity="one"><xliff:g id="FILE_NAME_2">%s</xliff:g> + <xliff:g id="COUNT_3">%d</xliff:g> ફાઇલ</item>
       <item quantity="other"><xliff:g id="FILE_NAME_2">%s</xliff:g> + <xliff:g id="COUNT_3">%d</xliff:g> ફાઇલ</item>
     </plurals>
-<<<<<<< HEAD
-=======
     <!-- no translation found for chooser_no_direct_share_targets (997970693708458895) -->
     <skip />
->>>>>>> 825827da
 </resources>