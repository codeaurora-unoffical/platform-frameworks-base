<?xml version="1.0" encoding="utf-8"?>
<!--
Copyright (C) 2018 The Android Open Source Project

   Licensed under the Apache License, Version 2.0 (the "License");
    you may not use this file except in compliance with the License.
    You may obtain a copy of the License at

         http://www.apache.org/licenses/LICENSE-2.0

    Unless required by applicable law or agreed to in writing, software
    distributed under the License is distributed on an "AS IS" BASIS,
    WITHOUT WARRANTIES OR CONDITIONS OF ANY KIND, either express or implied.
    See the License for the specific language governing permissions and
    limitations under the License.
-->
<vector xmlns:android="http://schemas.android.com/apk/res/android"
<<<<<<< HEAD
        android:width="48dp"
        android:height="48dp"
=======
        android:width="24dp"
        android:height="24dp"
>>>>>>> dbf9e87c
        android:tint="@*android:color/accent_device_default_light"
        android:viewportWidth="24"
        android:viewportHeight="24">
    <path
        android:fillColor="@android:color/white"
        android:pathData="M20,6h-4V4c0-1.1-0.9-2-2-2h-4C8.9,2,8,2.9,8,4v2H4C2.9,6,2,6.9,2,8l0,11c0,1.1,0.9,2,2,2h16c1.1,0,2-0.9,2-2V8 C22,6.9,21.1,6,20,6z M10,4h4v2h-4V4z M20,19H4V8h16V19z" />
    <path
        android:fillColor="@android:color/white"
        android:pathData="M 12 12 C 12.8284271247 12 13.5 12.6715728753 13.5 13.5 C 13.5 14.3284271247 12.8284271247 15 12 15 C 11.1715728753 15 10.5 14.3284271247 10.5 13.5 C 10.5 12.6715728753 11.1715728753 12 12 12 Z" />
</vector><|MERGE_RESOLUTION|>--- conflicted
+++ resolved
@@ -15,13 +15,8 @@
     limitations under the License.
 -->
 <vector xmlns:android="http://schemas.android.com/apk/res/android"
-<<<<<<< HEAD
-        android:width="48dp"
-        android:height="48dp"
-=======
         android:width="24dp"
         android:height="24dp"
->>>>>>> dbf9e87c
         android:tint="@*android:color/accent_device_default_light"
         android:viewportWidth="24"
         android:viewportHeight="24">
