<?xml version="1.0" encoding="UTF-8"?>
<!-- 
/* //device/apps/common/assets/res/any/strings.xml
**
** Copyright 2006, The Android Open Source Project
**
** Licensed under the Apache License, Version 2.0 (the "License");
** you may not use this file except in compliance with the License.
** You may obtain a copy of the License at
**
**     http://www.apache.org/licenses/LICENSE-2.0
**
** Unless required by applicable law or agreed to in writing, software
** distributed under the License is distributed on an "AS IS" BASIS,
** WITHOUT WARRANTIES OR CONDITIONS OF ANY KIND, either express or implied.
** See the License for the specific language governing permissions and
** limitations under the License.
*/
 -->

<resources xmlns:android="http://schemas.android.com/apk/res/android"
    xmlns:xliff="urn:oasis:names:tc:xliff:document:1.2">
    <string name="byteShort" msgid="8340973892742019101">"B"</string>
    <string name="kilobyteShort" msgid="7542884022844556968">"kB"</string>
    <string name="megabyteShort" msgid="6355851576770428922">"MB"</string>
    <string name="gigabyteShort" msgid="3259882455212193214">"GB"</string>
    <string name="terabyteShort" msgid="231613018159186962">"TB"</string>
    <string name="petabyteShort" msgid="5637816680144990219">"PB"</string>
    <string name="fileSizeSuffix" msgid="8897567456150907538">"<xliff:g id="NUMBER">%1$s</xliff:g> <xliff:g id="UNIT">%2$s</xliff:g>"</string>
    <string name="untitled" msgid="4638956954852782576">"&lt;ಶೀರ್ಷಿಕೆ ರಹಿತ&gt;"</string>
    <string name="emptyPhoneNumber" msgid="7694063042079676517">"(ಯಾವುದೇ ಫೋನ್ ಸಂಖ್ಯೆಯಿಲ್ಲ)"</string>
    <string name="unknownName" msgid="6867811765370350269">"ಅಪರಿಚಿತ"</string>
    <string name="defaultVoiceMailAlphaTag" msgid="2660020990097733077">"ಧ್ವನಿಮೇಲ್"</string>
    <string name="defaultMsisdnAlphaTag" msgid="2850889754919584674">"MSISDN1"</string>
    <string name="mmiError" msgid="5154499457739052907">"ಸಂಪರ್ಕ ಸಮಸ್ಯೆ ಇಲ್ಲವೇ ಅಮಾನ್ಯ MMI ಕೋಡ್."</string>
    <string name="mmiFdnError" msgid="5224398216385316471">"ಕಾರ್ಯಾಚರಣೆಯನ್ನು ಸ್ಥಿರ ದೂರವಾಣಿ ಸಂಖ್ಯೆಗಳಿಗೆ ಮಾತ್ರ ನಿರ್ಬಂಧಿಸಲಾಗಿದೆ."</string>
    <string name="mmiErrorWhileRoaming" msgid="762488890299284230">"ನೀವು ರೋಮಿಂಗ್‌ನಲ್ಲಿರುವಾಗ ನಿಮ್ಮ ಫೋನ್‌ನಿಂದ ಕರೆ ಫಾರ್ವರ್ಡ್ ಮಾಡುವಿಕೆಯ ಸೆಟ್ಟಿಂಗ್‌ಗಳನ್ನು ಬದಲಾಯಿಸಲು ಸಾಧ್ಯವಿಲ್ಲ."</string>
    <string name="serviceEnabled" msgid="8147278346414714315">"ಸೇವೆಯನ್ನು ಸಕ್ರಿಯಗೊಳಿಸಲಾಗಿದೆ."</string>
    <string name="serviceEnabledFor" msgid="6856228140453471041">"ಸೇವೆಯನ್ನು ಇವುಗಳಿಗಾಗಿ ಸಕ್ರಿಯಗೊಳಿಸಲಾಗಿದೆ:"</string>
    <string name="serviceDisabled" msgid="1937553226592516411">"ಸೇವೆಯನ್ನು ನಿಷ್ಕ್ರಿಯಗೊಳಿಸಲಾಗಿದೆ."</string>
    <string name="serviceRegistered" msgid="6275019082598102493">"ನೋಂದಣಿ ಯಶಸ್ವಿಯಾಗಿದೆ."</string>
    <string name="serviceErased" msgid="1288584695297200972">"ಅಳಿಸುವಿಕೆ ಯಶಸ್ವಿಯಾಗಿದೆ."</string>
    <string name="passwordIncorrect" msgid="7612208839450128715">"ತಪ್ಪು ಪಾಸ್‌ವರ್ಡ್."</string>
    <string name="mmiComplete" msgid="8232527495411698359">"MMI ಪೂರ್ಣಗೊಂಡಿದೆ."</string>
    <string name="badPin" msgid="9015277645546710014">"ನೀವು ಟೈಪ್‌‌ ಮಾಡಿದ ಹಳೆಯ ಪಿನ್‌ ಸರಿಯಾಗಿಲ್ಲ."</string>
    <string name="badPuk" msgid="5487257647081132201">"ನೀವು ಟೈಪ್‌ ಮಾಡಿದ PUK ಸರಿಯಾಗಿಲ್ಲ."</string>
    <string name="mismatchPin" msgid="609379054496863419">"ನೀವು ಟೈಪ್‌ ಮಾಡಿದ ಪಿನ್‌ ಗಳು ಹೊಂದಿಕೆಯಾಗುವುದಿಲ್ಲ."</string>
    <string name="invalidPin" msgid="3850018445187475377">"4 ರಿಂದ 8 ಸಂಖ್ಯೆಗಳಿರುವ ಪಿನ್‌ ಟೈಪ್ ಮಾಡಿ."</string>
    <string name="invalidPuk" msgid="8761456210898036513">"8 ಅಥವಾ ಅದಕ್ಕಿಂತ ಹೆಚ್ಚು ಸಂಖ್ಯೆಗಳಿರುವ PUK ಟೈಪ್ ಮಾಡಿ."</string>
    <string name="needPuk" msgid="919668385956251611">"ನಿಮ್ಮ ಸಿಮ್‌ ಕಾರ್ಡ್ PUK-ಲಾಕ್ ಆಗಿದೆ. ಅದನ್ನು ಅನ್‌ಲಾಕ್ ಮಾಡಲು PUK ಕೋಡ್ ಟೈಪ್ ಮಾಡಿ."</string>
    <string name="needPuk2" msgid="4526033371987193070">"ಸಿಮ್‌ ಕಾರ್ಡ್ ಅನ್‌ಲಾಕ್ ಮಾಡಲು PUK2 ಟೈಪ್ ಮಾಡಿ."</string>
    <string name="enablePin" msgid="209412020907207950">"ಯಶಸ್ವಿಯಾಗಿಲ್ಲ, ಸಿಮ್‌/RUIM ಲಾಕ್ ಸಕ್ರಿಯಗೊಳಿಸಿ."</string>
    <plurals name="pinpuk_attempts" formatted="false" msgid="1251012001539225582">
      <item quantity="one"> ಸಿಮ್‌ ಲಾಕ್‌ ಆಗುವುದಕ್ಕಿಂತ ಮೊದಲು ನಿಮ್ಮಲ್ಲಿ <xliff:g id="NUMBER_1">%d</xliff:g> ಪ್ರಯತ್ನಗಳು ಬಾಕಿ ಉಳಿದಿವೆ.</item>
      <item quantity="other"> ಸಿಮ್‌ ಲಾಕ್‌ ಆಗುವುದಕ್ಕಿಂತ ಮೊದಲು ನಿಮ್ಮಲ್ಲಿ <xliff:g id="NUMBER_1">%d</xliff:g> ಪ್ರಯತ್ನಗಳು ಬಾಕಿ ಉಳಿದಿವೆ.</item>
    </plurals>
    <string name="imei" msgid="2625429890869005782">"IMEI"</string>
    <string name="meid" msgid="4841221237681254195">"MEID"</string>
    <string name="ClipMmi" msgid="6952821216480289285">"ಒಳಬರುವ ಕರೆಮಾಡುವವರ ID"</string>
    <string name="ClirMmi" msgid="7784673673446833091">"ಹೊರಹೋಗುವ ಕರೆಮಾಡುವವರ ID"</string>
    <string name="ColpMmi" msgid="3065121483740183974">"ಲೈನ್ ID ಗೆ ಸಂಪರ್ಕಪಡಿಸಲಾಗಿದೆ"</string>
    <string name="ColrMmi" msgid="4996540314421889589">"ಲೈನ್ ID ನಿರ್ಬಂಧನೆ ಸಂಪರ್ಕಪಡಿಸಲಾಗಿದೆ"</string>
    <string name="CfMmi" msgid="5123218989141573515">"ಕರೆಯ ರವಾನೆ"</string>
    <string name="CwMmi" msgid="9129678056795016867">"ಕರೆ ನಿರೀಕ್ಷೆ"</string>
    <string name="BaMmi" msgid="455193067926770581">"ಕರೆ ಬಾರಿಂಗ್"</string>
    <string name="PwdMmi" msgid="7043715687905254199">"ಪಾಸ್‌ವರ್ಡ್ ಬದಲಾವಣೆ"</string>
    <string name="PinMmi" msgid="3113117780361190304">"ಪಿನ್‌ ಬದಲಾವಣೆ"</string>
    <string name="CnipMmi" msgid="3110534680557857162">"ಕರೆ ಮಾಡುತ್ತಿರುವ ಸಂಖ್ಯೆಯು ಅಸ್ತಿತ್ವದಲ್ಲಿದೆ"</string>
    <string name="CnirMmi" msgid="3062102121430548731">"ಕರೆ ಮಾಡುವ ಸಂಖ್ಯೆಯನ್ನು ನಿರ್ಬಂಧಿಸಲಾಗಿದೆ"</string>
    <string name="ThreeWCMmi" msgid="9051047170321190368">"ಮೂರು ಮಾರ್ಗದಲ್ಲಿ ಕರೆ ಮಾಡುವಿಕೆ"</string>
    <string name="RuacMmi" msgid="7827887459138308886">"ಅನಪೇಕ್ಷಿತ ಕಿರಿಕಿರಿ ಮಾಡುವ ಕರೆಗಳ ತಿರಸ್ಕಾರ"</string>
    <string name="CndMmi" msgid="3116446237081575808">"ಕರೆ ಮಾಡುವ ಸಂಖ್ಯೆಯ ವಿತರಣೆ"</string>
    <string name="DndMmi" msgid="1265478932418334331">"ಅಡಚಣೆ ಮಾಡಬೇಡ"</string>
    <string name="CLIRDefaultOnNextCallOn" msgid="429415409145781923">"ಕರೆಮಾಡುವವರ ID ಅನ್ನು ನಿರ್ಬಂಧಿಸುವಂತೆ ಡಿಫಾಲ್ಟ್ ಮಾಡಲಾಗಿದೆ. ಮುಂದಿನ ಕರೆ: ನಿರ್ಬಂಧಿಸಲಾಗಿದೆ"</string>
    <string name="CLIRDefaultOnNextCallOff" msgid="3092918006077864624">"ಕರೆಮಾಡುವವರ ID ಅನ್ನು ನಿರ್ಬಂಧಿಸುವಂತೆ ಡಿಫಾಲ್ಟ್ ಮಾಡಲಾಗಿದೆ. ಮುಂದಿನ ಕರೆ: ನಿರ್ಬಂಧಿಸಿಲ್ಲ"</string>
    <string name="CLIRDefaultOffNextCallOn" msgid="6179425182856418465">"ಕರೆಮಾಡುವವರ ID ಅನ್ನು ನಿರ್ಬಂಧಿಸದಿರುವಂತೆ ಡಿಫಾಲ್ಟ್ ಮಾಡಲಾಗಿದೆ. ಮುಂದಿನ ಕರೆ: ನಿರ್ಬಂಧಿಸಲಾಗಿದೆ"</string>
    <string name="CLIRDefaultOffNextCallOff" msgid="2567998633124408552">"ಕರೆಮಾಡುವವರ ID ಅನ್ನು ನಿರ್ಬಂಧಿಸದಿರುವಂತೆ ಡಿಫಾಲ್ಟ್ ಮಾಡಲಾಗಿದೆ. ಮುಂದಿನ ಕರೆ: ನಿರ್ಬಂಧಿಸಲಾಗಿಲ್ಲ"</string>
    <string name="serviceNotProvisioned" msgid="8614830180508686666">"ಸೇವೆಯನ್ನು ಪೂರೈಸಲಾಗಿಲ್ಲ."</string>
    <string name="CLIRPermanent" msgid="3377371145926835671">"ನೀವು ಕಾಲರ್‌ ID ಸೆಟ್ಟಿಂಗ್‌ ಬದಲಾಯಿಸಲು ಸಾಧ್ಯವಿಲ್ಲ."</string>
    <string name="RestrictedOnDataTitle" msgid="5221736429761078014">"ಮೊಬೈಲ್ ಡೇಟಾ ಸೇವೆಯಿಲ್ಲ"</string>
    <string name="RestrictedOnEmergencyTitle" msgid="6855466023161191166">"ತುರ್ತು ಕರೆ ಲಭ್ಯವಿಲ್ಲ"</string>
    <string name="RestrictedOnNormalTitle" msgid="3179574012752700984">"ಧ್ವನಿ ಸೇವೆಯಿಲ್ಲ"</string>
    <string name="RestrictedOnAllVoiceTitle" msgid="8037246983606545202">"ಯಾವುದೇ ಧ್ವನಿ ಸೇವೆ ಅಥವಾ ತುರ್ತು ಕರೆಗಳಿಲ್ಲ"</string>
    <string name="RestrictedStateContent" msgid="6538703255570997248">"ನಿಮ್ಮ ವಾಹಕದ ಮೂಲಕ ತಾತ್ಕಾಲಿಕವಾಗಿ ಆಫ್ ಮಾಡಲಾಗಿದೆ"</string>
    <string name="RestrictedStateContentMsimTemplate" msgid="673416791370248176">"ಸಿಮ್ <xliff:g id="SIMNUMBER">%d</xliff:g> ಗಾಗಿ ನಿಮ್ಮ ವಾಹಕದ ಮೂಲಕ ತಾತ್ಕಾಲಿಕವಾಗಿ ಆಫ್ ಮಾಡಲಾಗಿದೆ"</string>
    <string name="NetworkPreferenceSwitchTitle" msgid="6982395015324165258">"ಮೊಬೈಲ್‌ ನೆಟ್‌ವರ್ಕ್ ತಲುಪಲು ಸಾಧ್ಯವಿಲ್ಲ"</string>
    <string name="NetworkPreferenceSwitchSummary" msgid="509327194863482733">"ಆದ್ಯತೆಗೊಳಿಸಿದ ನೆಟ್‌ವರ್ಕ್‌ಗಳನ್ನು ಬದಲಾಯಿಸಲು ಪ್ರಯತ್ನಿಸಿ. ಬದಲಾಯಿಸಲು ಟ್ಯಾಪ್‌ ಮಾಡಿ."</string>
    <string name="EmergencyCallWarningTitle" msgid="813380189532491336">"ತುರ್ತು ಕರೆ ಮಾಡುವಿಕೆ ಲಭ್ಯವಿಲ್ಲ"</string>
    <string name="EmergencyCallWarningSummary" msgid="1899692069750260619">"ವೈ-ಫೈ ಮೂಲಕ ತುರ್ತು ಕರೆಗಳನ್ನು ಮಾಡಲು ಸಾಧ್ಯವಿಲ್ಲ"</string>
    <string name="notification_channel_network_alert" msgid="4427736684338074967">"ಎಚ್ಚರಿಕೆಗಳು"</string>
    <string name="notification_channel_call_forward" msgid="2419697808481833249">"ಕರೆ ಫಾರ್ವರ್ಡ್‌ ಮಾಡುವಿಕೆ"</string>
    <string name="notification_channel_emergency_callback" msgid="6686166232265733921">"ತುರ್ತು ಕಾಲ್‌ಬ್ಯಾಕ್‌ ಮೋಡ್‌"</string>
    <string name="notification_channel_mobile_data_status" msgid="4575131690860945836">"ಮೊಬೈಲ್ ಡೇಟಾ ಸ್ಥಿತಿ"</string>
    <string name="notification_channel_sms" msgid="3441746047346135073">"ಎಸ್‌ಎಂಎಸ್ ಸಂದೇಶಗಳು"</string>
    <string name="notification_channel_voice_mail" msgid="3954099424160511919">"ಧ್ವನಿಮೇಲ್ ಸಂದೇಶಗಳು"</string>
    <string name="notification_channel_wfc" msgid="2130802501654254801">"ವೈ-ಫೈ ಕರೆ ಮಾಡುವಿಕೆ"</string>
    <string name="notification_channel_sim" msgid="4052095493875188564">"ಸಿಮ್‌ ಸ್ಥಿತಿ"</string>
    <string name="peerTtyModeFull" msgid="6165351790010341421">"ಪೀರ್ ವಿನಂತಿಸಿಕೊಂಡ TTY ಮೋಡ್ ಪೂರ್ಣಗೊಂಡಿದೆ"</string>
    <string name="peerTtyModeHco" msgid="5728602160669216784">"ಪೀರ್ ವಿನಂತಿಸಿಕೊಂಡ TTY ಮೋಡ್ HCO"</string>
    <string name="peerTtyModeVco" msgid="1742404978686538049">"ಪೀರ್ ವಿನಂತಿಸಿಕೊಂಡ TTY ಮೋಡ್ VCO"</string>
    <string name="peerTtyModeOff" msgid="3280819717850602205">"ಪೀರ್ ವಿನಂತಿಸಿಕೊಂಡ TTY ಮೋಡ್ ಆಫ್ ಆಗಿದೆ"</string>
    <string name="serviceClassVoice" msgid="1258393812335258019">"ಧ್ವನಿ"</string>
    <string name="serviceClassData" msgid="872456782077937893">"ಡೇಟಾ"</string>
    <string name="serviceClassFAX" msgid="5566624998840486475">"ಫ್ಯಾಕ್ಸ್"</string>
    <string name="serviceClassSMS" msgid="2015460373701527489">"SMS"</string>
    <string name="serviceClassDataAsync" msgid="4523454783498551468">"ಅಸಮಕಾಲಿಕಗೊಳಿಸು"</string>
    <string name="serviceClassDataSync" msgid="7530000519646054776">"ಸಿಂಕ್ ಮಾಡು"</string>
    <string name="serviceClassPacket" msgid="6991006557993423453">"ಪ್ಯಾಕೆಟ್"</string>
    <string name="serviceClassPAD" msgid="3235259085648271037">"PAD"</string>
    <string name="roamingText0" msgid="7170335472198694945">"ರೋಮಿಂಗ್ ಸೂಚಕ ಆನ್ ಮಾಡಿ"</string>
    <string name="roamingText1" msgid="5314861519752538922">"ರೋಮಿಂಗ್ ಸೂಚಕ ಆಫ್ ಮಾಡಿ"</string>
    <string name="roamingText2" msgid="8969929049081268115">"ರೋಮಿಂಗ್ ಸೂಚಕ ಮಿನುಗುವಿಕೆ"</string>
    <string name="roamingText3" msgid="5148255027043943317">"ನೆರೆಹೊರೆಯಿಂದ ಹೊರಗಿದೆ"</string>
    <string name="roamingText4" msgid="8808456682550796530">"ಕಟ್ಟಡದಿಂದ ಹೊರಗಿದೆ"</string>
    <string name="roamingText5" msgid="7604063252850354350">"ರೋಮಿಂಗ್ - ಪ್ರಾಶಸ್ತ್ಯದ ಸಿಸ್ಟಂ"</string>
    <string name="roamingText6" msgid="2059440825782871513">"ರೋಮಿಂಗ್ - ಲಭ್ಯವಿರುವ ಸಿಸ್ಟಂ"</string>
    <string name="roamingText7" msgid="7112078724097233605">"ರೋಮಿಂಗ್ - ಒಕ್ಕೂಟದ ಪಾಲುದಾರರು"</string>
    <string name="roamingText8" msgid="5989569778604089291">"ರೋಮಿಂಗ್ - ಪ್ರೀಮಿಯಂ ಪಾಲುದಾರರು"</string>
    <string name="roamingText9" msgid="7969296811355152491">"ರೋಮಿಂಗ್ - ಪೂರ್ಣ ಸೇವೆಯ ಕಾರ್ಯವಿಧಾನ"</string>
    <string name="roamingText10" msgid="3992906999815316417">"ರೋಮಿಂಗ್ - ಭಾಗಶಃ ಸೇವೆಯ ಕಾರ್ಯವಿಧಾನ"</string>
    <string name="roamingText11" msgid="4154476854426920970">"ರೋಮಿಂಗ್ ಬ್ಯಾನರ್ ಆನ್ ಆಗಿದೆ"</string>
    <string name="roamingText12" msgid="1189071119992726320">"ರೋಮಿಂಗ್ ಬ್ಯಾನರ್ ಆಫ್ ಆಗಿದೆ"</string>
    <string name="roamingTextSearching" msgid="8360141885972279963">"ಸೇವೆ ಹುಡುಕಲಾಗುತ್ತಿದೆ"</string>
    <string name="wfcRegErrorTitle" msgid="3855061241207182194">"ವೈ-ಫೈ ಕರೆ ಮಾಡುವಿಕೆಯನ್ನು ಸೆಟಪ್‌ ಮಾಡಲು ಸಾಧ್ಯವಾಗಲಿಲ್ಲ"</string>
  <string-array name="wfcOperatorErrorAlertMessages">
    <item msgid="3910386316304772394">"ವೈ-ಫೈ ಮೂಲಕ ಕರೆಗಳನ್ನು ಮಾಡಲು ಮತ್ತು ಸಂದೇಶಗಳನ್ನು ಕಳುಹಿಸಲು, ಈ ಸೇವೆಯನ್ನು ಹೊಂದಿಸಲು ಮೊದಲು ನಿಮ್ಮ ವಾಹಕವನ್ನು ಕೇಳಿ. ಆ ನಂತರ ಸೆಟ್ಟಿಂಗ್‌ಗಳಿಂದ ವೈ-ಫೈ ಕರೆಮಾಡುವಿಕೆಯನ್ನು ಅನ್ನು ಆನ್ ಮಾಡಿ. (ದೋಷ ಕೋಡ್: <xliff:g id="CODE">%1$s</xliff:g>)"</item>
  </string-array>
  <string-array name="wfcOperatorErrorNotificationMessages">
    <item msgid="7372514042696663278">"ನಿಮ್ಮ ವಾಹಕದೊಂದಿಗೆ ವೈ-ಫೈ ಕರೆ ಮಾಡುವಿಕೆ ಸಮಸ್ಯೆ ನೋಂದಾಯಿಸುವಿಕೆ: <xliff:g id="CODE">%1$s</xliff:g>"</item>
  </string-array>
    <!-- no translation found for wfcSpnFormat_spn (4998685024207291232) -->
    <skip />
    <string name="wfcSpnFormat_spn_wifi_calling" msgid="136001023263502280">"<xliff:g id="SPN">%s</xliff:g> ವೈ-ಫೈ ಕರೆ ಮಾಡುವಿಕೆ"</string>
    <string name="wfcSpnFormat_wlan_call" msgid="2533371081782489793">"WLAN ಕರೆ"</string>
    <string name="wfcSpnFormat_spn_wlan_call" msgid="2315240198303197168">"<xliff:g id="SPN">%s</xliff:g> WLAN ಕರೆ"</string>
    <string name="wfcSpnFormat_spn_wifi" msgid="6546481665561961938">"<xliff:g id="SPN">%s</xliff:g> ವೈ-ಫೈ"</string>
    <string name="wfcSpnFormat_wifi_calling_bar_spn" msgid="1726178784338466265">"ವೈಫೈ ಕರೆಮಾಡುವಿಕೆ | <xliff:g id="SPN">%s</xliff:g>"</string>
    <string name="wfcSpnFormat_spn_vowifi" msgid="4444638298656953681">"<xliff:g id="SPN">%s</xliff:g> VoWifi"</string>
    <string name="wfcSpnFormat_wifi_calling" msgid="4990486735013125329">"ವೈ-ಫೈ ಕರೆ ಮಾಡುವಿಕೆ"</string>
    <string name="wfcSpnFormat_wifi" msgid="1892673884655959773">"ವೈ-ಫೈ"</string>
    <string name="wfcSpnFormat_wifi_calling_wo_hyphen" msgid="1336669776254502831">"ವೈಫೈ ಕರೆ ಮಾಡುವಿಕೆ"</string>
    <string name="wfcSpnFormat_vowifi" msgid="1765176406171272629">"VoWifi"</string>
    <string name="wifi_calling_off_summary" msgid="8720659586041656098">"ಆಫ್"</string>
    <string name="wfc_mode_wifi_preferred_summary" msgid="1994113411286935263">"ವೈ-ಫೈಗೆ ಆದ್ಯತೆ"</string>
    <string name="wfc_mode_cellular_preferred_summary" msgid="1988279625335345908">"ಮೊಬೈಲ್‌ಗೆ ಆದ್ಯತೆ"</string>
    <string name="wfc_mode_wifi_only_summary" msgid="2379919155237869320">"ವೈ-ಫೈ ಮಾತ್ರ"</string>
    <string name="cfTemplateNotForwarded" msgid="1683685883841272560">"<xliff:g id="BEARER_SERVICE_CODE">{0}</xliff:g>: ಫಾರ್ವರ್ಡ್ ಮಾಡಲಾಗಿಲ್ಲ"</string>
    <string name="cfTemplateForwarded" msgid="1302922117498590521">"<xliff:g id="BEARER_SERVICE_CODE">{0}</xliff:g>: <xliff:g id="DIALING_NUMBER">{1}</xliff:g>"</string>
    <string name="cfTemplateForwardedTime" msgid="9206251736527085256">"<xliff:g id="BEARER_SERVICE_CODE">{0}</xliff:g>: <xliff:g id="TIME_DELAY">{2}</xliff:g> ಸೆಕೆಂಡುಗಳ ನಂತರ <xliff:g id="DIALING_NUMBER">{1}</xliff:g>"</string>
    <string name="cfTemplateRegistered" msgid="5073237827620166285">"<xliff:g id="BEARER_SERVICE_CODE">{0}</xliff:g>: ಫಾರ್ವರ್ಡ್ ಮಾಡಲಾಗಿಲ್ಲ"</string>
    <string name="cfTemplateRegisteredTime" msgid="6781621964320635172">"<xliff:g id="BEARER_SERVICE_CODE">{0}</xliff:g>: ಫಾರ್ವರ್ಡ್ ಮಾಡಲಾಗಿಲ್ಲ"</string>
    <string name="fcComplete" msgid="3118848230966886575">"ವೈಶಿಷ್ಟ್ಯದ ಕೋಡ್ ಪೂರ್ಣಗೊಂಡಿದೆ."</string>
    <string name="fcError" msgid="3327560126588500777">"ಸಂಪರ್ಕದ ಸಮಸ್ಯೆ ಅಥವಾ ಅಮಾನ್ಯ ವೈಶಿಷ್ಟ್ಯದ ಕೋಡ್."</string>
    <string name="httpErrorOk" msgid="1191919378083472204">"ಸರಿ"</string>
    <string name="httpError" msgid="7956392511146698522">"ನೆಟ್‍ವರ್ಕ್ ದೋಷ ಕಂಡುಬಂದಿದೆ."</string>
    <string name="httpErrorLookup" msgid="4711687456111963163">"URL ಹುಡುಕಲು ಸಾಧ್ಯವಾಗುತ್ತಿಲ್ಲ."</string>
    <string name="httpErrorUnsupportedAuthScheme" msgid="6299980280442076799">"ಸೈಟ್‌ ದೃಢೀಕರಣ ಯೋಜನೆಯು ಬೆಂಬಲಿತವಾಗಿಲ್ಲ."</string>
    <string name="httpErrorAuth" msgid="1435065629438044534">"ಪ್ರಮಾಣೀಕರಿಸಲು ಸಾಧ್ಯವಿಲ್ಲ."</string>
    <string name="httpErrorProxyAuth" msgid="1788207010559081331">"ಪ್ರಾಕ್ಸಿ ಸರ್ವರ್ ಮೂಲಕ ದೃಢೀಕರಣವು ಯಶಸ್ವಿಯಾಗಿಲ್ಲ."</string>
    <string name="httpErrorConnect" msgid="8714273236364640549">"ಸರ್ವರ್‌ಗೆ ಸಂಪರ್ಕಿಸಲು ಸಾಧ್ಯವಾಗಲಿಲ್ಲ."</string>
    <string name="httpErrorIO" msgid="2340558197489302188">"ಸರ್ವರ್‌ನೊಂದಿಗೆ ಸಂವಹಿಸಲು ಸಾಧ್ಯವಾಗುತ್ತಿಲ್ಲ. ಮತ್ತೆ ಪ್ರಯತ್ನಿಸಿ."</string>
    <string name="httpErrorTimeout" msgid="4743403703762883954">"ಸರ್ವರ್ ಸಂಪರ್ಕದ ಸಮಯ ಮುಗಿದಿದೆ."</string>
    <string name="httpErrorRedirectLoop" msgid="8679596090392779516">"ಪುಟವು ಹಲವಾರು ಸರ್ವರ್ ಮರುನಿರ್ದೇಶನಗಳನ್ನು ಒಳಗೊಂಡಿದೆ."</string>
    <string name="httpErrorUnsupportedScheme" msgid="5015730812906192208">"ಪ್ರೊಟೋಕಾಲ್‌ ಬೆಂಬಲಿಸುವುದಿಲ್ಲ."</string>
    <string name="httpErrorFailedSslHandshake" msgid="96549606000658641">"ಸುರಕ್ಷಿತ ಸಂಪರ್ಕವನ್ನು ಸ್ಥಾಪಿಸಲು ಸಾಧ್ಯವಾಗಲಿಲ್ಲ."</string>
    <string name="httpErrorBadUrl" msgid="3636929722728881972">"URL ಅಮಾನ್ಯವಾಗಿರುವ ಕಾರಣ ಪುಟವನ್ನು ತೆರೆಯಲು ಸಾಧ್ಯವಾಗಲಿಲ್ಲ."</string>
    <string name="httpErrorFile" msgid="2170788515052558676">"ಫೈಲ್ ಪ್ರವೇಶಿಸಲು ಸಾಧ್ಯವಾಗುತ್ತಿಲ್ಲ."</string>
    <string name="httpErrorFileNotFound" msgid="6203856612042655084">"ವಿನಂತಿಸಿದ ಫೈಲ್ ದೊರೆಯಲಿಲ್ಲ."</string>
    <string name="httpErrorTooManyRequests" msgid="1235396927087188253">"ಹಲವಾರು ವಿನಂತಿಗಳನ್ನು ಪ್ರಕ್ರಿಯೆಗೊಳಿಸಲಾಗುತ್ತಿದೆ. ನಂತರ ಮತ್ತೆ ಪ್ರಯತ್ನಿಸಿ."</string>
    <string name="notification_title" msgid="8967710025036163822">"<xliff:g id="ACCOUNT">%1$s</xliff:g> ಗಾಗಿ ಸೈನ್ ಇನ್ ದೋಷವಿದೆ"</string>
    <string name="contentServiceSync" msgid="8353523060269335667">"ಸಿಂಕ್ ಮಾಡು"</string>
    <string name="contentServiceSyncNotificationTitle" msgid="7036196943673524858">"ಸಿಂಕ್ ಮಾಡಲು ಸಾಧ್ಯವಿಲ್ಲ"</string>
    <string name="contentServiceTooManyDeletesNotificationDesc" msgid="4884451152168188763">"ಅತೀ ಹೆಚ್ಚು <xliff:g id="CONTENT_TYPE">%s</xliff:g> ಅನ್ನು ಅಳಿಸಲು ಪ್ರಯತ್ನಿಸಲಾಗಿದೆ."</string>
    <string name="low_memory" product="tablet" msgid="6494019234102154896">"ಟ್ಯಾಬ್ಲೆಟ್ ಸಂಗ್ರಹಣೆ ಪೂರ್ಣಗೊಂಡಿದೆ. ಸ್ಥಳವನ್ನು ಖಾಲಿಯಾಗಿಸಲು ಕೆಲವು ಫೈಲ್‍‍ಗಳನ್ನು ಅಳಿಸಿ."</string>
    <string name="low_memory" product="watch" msgid="4415914910770005166">"ವಾಚ್‌ ಸಂಗ್ರಹಣೆ ಪೂರ್ಣಗೊಂಡಿದೆ. ಸ್ಥಳವನ್ನು ಖಾಲಿಯಾಗಿಸಲು ಕೆಲವು ಫೈಲ್‍‍ಗಳನ್ನು ಅಳಿಸಿ."</string>
    <string name="low_memory" product="tv" msgid="516619861191025923">"ಟಿವಿ ಸಂಗ್ರಹಣೆ ತುಂಬಿದೆ. ಸ್ಥಳವನ್ನು ಮುಕ್ತಗೊಳಿಸಲು ಕೆಲವು ಫೈಲ್‌ಗಳನ್ನು ಅಳಿಸಿ."</string>
    <string name="low_memory" product="default" msgid="3475999286680000541">"ಫೋನ್ ಸಂಗ್ರಹಣೆ ತಂಬಿದೆ. ಸ್ಥಳವನ್ನು ಖಾಲಿಯಾಗಿಸಲು ಕೆಲವು ಫೈಲ್‍‍ಗಳನ್ನು ಅಳಿಸಿ."</string>
    <plurals name="ssl_ca_cert_warning" formatted="false" msgid="5106721205300213569">
      <item quantity="one">ಪ್ರಮಾಣಪತ್ರ ಅಂಗೀಕಾರಗಳನ್ನು ಸ್ಥಾಪಿಸಲಾಗಿದೆ</item>
      <item quantity="other">ಪ್ರಮಾಣಪತ್ರ ಅಂಗೀಕಾರಗಳನ್ನು ಸ್ಥಾಪಿಸಲಾಗಿದೆ</item>
    </plurals>
    <string name="ssl_ca_cert_noti_by_unknown" msgid="4475437862189850602">"ಅಪರಿಚಿತ ಥರ್ಡ್ ಪಾರ್ಟಿಯ ಪ್ರಕಾರ"</string>
    <string name="ssl_ca_cert_noti_by_administrator" msgid="3541729986326153557">"ನಿಮ್ಮ ಉದ್ಯೋಗ ಪ್ರೊಫೈಲ್‌ ನಿರ್ವಾಹಕರಿಂದ"</string>
    <string name="ssl_ca_cert_noti_managed" msgid="4030263497686867141">"<xliff:g id="MANAGING_DOMAIN">%s</xliff:g> ಪ್ರಕಾರ"</string>
    <string name="work_profile_deleted" msgid="5005572078641980632">"ಕೆಲಸದ ಪ್ರೊಫೈಲ್ ಅನ್ನು ಅಳಿಸಲಾಗಿದೆ"</string>
    <string name="work_profile_deleted_details" msgid="6307630639269092360">"ಉದ್ಯೋಗ ಪ್ರೊಫೈಲ್‌ ನಿರ್ವಾಹಕ ಅಪ್ಲಿಕೇಶನ್ ಕಳೆದು ಹೋಗಿದೆ ಅಥವಾ ಹಾಳಾಗಿದೆ. ಇದರ ಪರಿಣಾಮವಾಗಿ ನಿಮ್ಮ ಉದ್ಯೋಗ ಪ್ರೊಫೈಲ್‌ ಮತ್ತು ಅದಕ್ಕೆ ಸಂಬಂಧಿಸಿದ ಡೇಟಾವನ್ನು ಅಳಿಸಲಾಗಿದೆ. ಸಹಾಯಕ್ಕಾಗಿ ನಿಮ್ಮ ನಿರ್ವಾಹಕರನ್ನು ಸಂಪರ್ಕಿಸಿ."</string>
    <string name="work_profile_deleted_description_dpm_wipe" msgid="8823792115612348820">"ನಿಮ್ಮ ಉದ್ಯೋಗ ಪ್ರೊಫೈಲ್‌ ಈ ಸಾಧನದಲ್ಲಿ ಈಗ ಲಭ್ಯವಿಲ್ಲ"</string>
    <string name="work_profile_deleted_reason_maximum_password_failure" msgid="8986903510053359694">"ಹಲವಾರು ಪಾಸ್‌ವರ್ಡ್ ಪ್ರಯತ್ನಗಳು"</string>
    <string name="network_logging_notification_title" msgid="6399790108123704477">"ಸಾಧನವನ್ನು ನಿರ್ವಹಿಸಲಾಗುತ್ತಿದೆ"</string>
    <string name="network_logging_notification_text" msgid="7930089249949354026">"ನಿಮ್ಮ ಸಂಸ್ಥೆಯು ಈ ಸಾಧನವನ್ನು ನಿರ್ವಹಿಸುತ್ತದೆ ಮತ್ತು ಅದು ನೆಟ್‌ವರ್ಕ್ ಟ್ರಾಫಿಕ್ ಮೇಲೆ ಗಮನವಿರಿಸಬಹುದು. ವಿವರಗಳಿಗಾಗಿ ಟ್ಯಾಪ್ ಮಾಡಿ."</string>
    <string name="factory_reset_warning" msgid="5423253125642394387">"ನಿಮ್ಮ ಸಾಧನವನ್ನು ಅಳಿಸಲಾಗುತ್ತದೆ"</string>
    <string name="factory_reset_message" msgid="9024647691106150160">"ನಿರ್ವಹಣೆ ಅಪ್ಲಿಕೇಶನ್ ಬಳಸಲು ಸಾಧ್ಯವಿಲ್ಲ. ನಿಮ್ಮ ಸಾಧನವನ್ನು ಇದೀಗ ಅಳಿಸಲಾಗುತ್ತದೆ.\n\nನಿಮ್ಮಲ್ಲಿ ಪ್ರಶ್ನೆಗಳಿದ್ದರೆ, ನಿಮ್ಮ ಸಂಸ್ಥೆಯ ನಿರ್ವಾಹಕರನ್ನು ಸಂಪರ್ಕಿಸಿ."</string>
    <string name="printing_disabled_by" msgid="8936832919072486965">"<xliff:g id="OWNER_APP">%s</xliff:g> ಮೂಲಕ ಪ್ರಿಂಟಿಂಗ್ ಅನ್ನು ನಿಷ್ಕ್ರಿಯಗೊಳಿಸಲಾಗಿದೆ."</string>
    <string name="me" msgid="6545696007631404292">"ನಾನು"</string>
    <string name="power_dialog" product="tablet" msgid="8545351420865202853">"ಟ್ಯಾಬ್ಲೆಟ್ ಆಯ್ಕೆಗಳು"</string>
    <string name="power_dialog" product="tv" msgid="6153888706430556356">"ಟಿವಿ ಆಯ್ಕೆಗಳು"</string>
    <string name="power_dialog" product="default" msgid="1319919075463988638">"ಫೋನ್ ಆಯ್ಕೆಗಳು"</string>
    <string name="silent_mode" msgid="7167703389802618663">"ಶಾಂತ ಮೋಡ್"</string>
    <string name="turn_on_radio" msgid="3912793092339962371">"ವೈರ್‌ಲೆಸ್ ಆನ್‌ ಮಾಡಿ"</string>
    <string name="turn_off_radio" msgid="8198784949987062346">"ವೈರ್‌ಲೆಸ್ ಆಫ್ ಮಾಡು"</string>
    <string name="screen_lock" msgid="799094655496098153">"ಸ್ಕ್ರೀನ್ ಲಾಕ್"</string>
    <string name="power_off" msgid="4266614107412865048">"ಪವರ್ ಆಫ್ ಮಾಡು"</string>
    <string name="silent_mode_silent" msgid="319298163018473078">"ರಿಂಗರ್ ಆಫ್"</string>
    <string name="silent_mode_vibrate" msgid="7072043388581551395">"ರಿಂಗರ್ ವೈಬ್ರೇಷನ್‌"</string>
    <string name="silent_mode_ring" msgid="8592241816194074353">"ರಿಂಗರ್ ಆನ್"</string>
    <string name="reboot_to_update_title" msgid="6212636802536823850">"Android ಸಿಸ್ಟಂ ಅಪ್‌ಡೇಟ್"</string>
    <string name="reboot_to_update_prepare" msgid="6305853831955310890">"ಅಪ್‌ಡೇಟೇ ಮಾಡಲು ಸಿದ್ಧಪಡಿಸಲಾಗುತ್ತಿದೆ..."</string>
    <string name="reboot_to_update_package" msgid="3871302324500927291">"ಅಪ್‌ಡೇಟ್ ಪ್ಯಾಕೇಜ್ ಪ್ರಕ್ರಿಯೆಗೊಳಿಸಲಾಗುತ್ತಿದೆ…"</string>
    <string name="reboot_to_update_reboot" msgid="6428441000951565185">"ಮರುಪ್ರಾರಂಭಿಸಲಾಗುತ್ತಿದೆ..."</string>
    <string name="reboot_to_reset_title" msgid="4142355915340627490">"ಫ್ಯಾಕ್ಟರಿ ಡೇಟಾ ಮರುಹೊಂದಿಕೆ"</string>
    <string name="reboot_to_reset_message" msgid="2432077491101416345">"ಮರುಪ್ರಾರಂಭಿಸಲಾಗುತ್ತಿದೆ..."</string>
    <string name="shutdown_progress" msgid="2281079257329981203">"ಸ್ಥಗಿತಗೊಳ್ಳುತ್ತಿದೆ…"</string>
    <string name="shutdown_confirm" product="tablet" msgid="3385745179555731470">"ನಿಮ್ಮ ಟ್ಯಾಬ್ಲೆಟ್ ಸ್ಥಗಿತಗೊಳ್ಳುತ್ತದೆ."</string>
    <string name="shutdown_confirm" product="tv" msgid="476672373995075359">"ನಿಮ್ಮ ಟಿವಿಯನ್ನು ಮುಚ್ಚಲಾಗುತ್ತದೆ."</string>
    <string name="shutdown_confirm" product="watch" msgid="3490275567476369184">"ನಿಮ್ಮ ವಾಚ್‌ ಸ್ಥಗಿತಗೊಳ್ಳುತ್ತದೆ."</string>
    <string name="shutdown_confirm" product="default" msgid="649792175242821353">"ನಿಮ್ಮ ಫೋನ್ ಸ್ಥಗಿತಗೊಳ್ಳುತ್ತದೆ."</string>
    <string name="shutdown_confirm_question" msgid="2906544768881136183">"ನೀವು ಸ್ಥಗಿತಗೊಳಿಸಲು ಬಯಸುವಿರಾ?"</string>
    <string name="reboot_safemode_title" msgid="7054509914500140361">"ಸುರಕ್ಷಿತ ಮೋಡ್‍ಗೆ ರೀಬೂಟ್ ಮಾಡಿ"</string>
    <string name="reboot_safemode_confirm" msgid="55293944502784668">"ನೀವು ಸುರಕ್ಷತೆ ಮೋಡ್‍‍ಗೆ ರೀಬೂಟ್ ಮಾಡಲು ಬಯಸುವಿರಾ? ಇದು ನೀವು ಸ್ಥಾಪಿಸಿರುವ ಎಲ್ಲಾ ಥರ್ಡ್ ಪಾರ್ಟಿ ಅಪ್ಲಿಕೇಶನ್‍‍ಗಳನ್ನು ನಿಷ್ಕ್ರಿಯಗೊಳಿಸುತ್ತದೆ. ನೀವು ಮತ್ತೊಮ್ಮೆ ರೀಬೂಟ್ ಮಾಡಿದಾಗ ಅವುಗಳನ್ನು ಮರುಸ್ಥಾಪಿಸಲಾಗುತ್ತದೆ."</string>
    <string name="recent_tasks_title" msgid="3691764623638127888">"ಇತ್ತೀಚಿನದು"</string>
    <string name="no_recent_tasks" msgid="8794906658732193473">"ಯಾವುದೇ ಇತ್ತೀಚಿನ ಅಪ್ಲಿಕೇಶನ್‌ಗಳಿಲ್ಲ."</string>
    <string name="global_actions" product="tablet" msgid="408477140088053665">"ಟ್ಯಾಬ್ಲೆಟ್ ಆಯ್ಕೆಗಳು"</string>
    <string name="global_actions" product="tv" msgid="7240386462508182976">"ಟಿವಿ ಆಯ್ಕೆಗಳು"</string>
    <string name="global_actions" product="default" msgid="2406416831541615258">"ಫೋನ್ ಆಯ್ಕೆಗಳು"</string>
    <string name="global_action_lock" msgid="2844945191792119712">"ಸ್ಕ್ರೀನ್ ಲಾಕ್"</string>
    <string name="global_action_power_off" msgid="4471879440839879722">"ಪವರ್ ಆಫ್ ಮಾಡು"</string>
    <string name="global_action_emergency" msgid="7112311161137421166">"ತುರ್ತು"</string>
    <string name="global_action_bug_report" msgid="7934010578922304799">"ದೋಷದ ವರದಿ"</string>
    <string name="global_action_logout" msgid="935179188218826050">"ಸೆಷನ್ ಅಂತ್ಯಗೊಳಿಸಿ"</string>
    <string name="global_action_screenshot" msgid="8329831278085426283">"ಸ್ಕ್ರೀನ್‌ಶಾಟ್"</string>
    <string name="bugreport_title" msgid="2667494803742548533">"ದೋಷ ವರದಿ ರಚಿಸಿ"</string>
    <string name="bugreport_message" msgid="398447048750350456">"ನಿಮ್ಮ ಸಾಧನದ ಪ್ರಸ್ತುತ ಸ್ಥಿತಿಯ ಕುರಿತು ಮಾಹಿತಿಯನ್ನು ಸಂಗ್ರಹಿಸಿಕೊಳ್ಳುವುದರ ಜೊತೆ ಇ-ಮೇಲ್ ರೂಪದಲ್ಲಿ ನಿಮಗೆ ರವಾನಿಸುತ್ತದೆ. ಇದು ದೋಷ ವರದಿಯನ್ನು ಪ್ರಾರಂಭಿಸಿದ ಸಮಯದಿಂದ ಅದನ್ನು ಕಳುಹಿಸುವವರೆಗೆ ಸ್ವಲ್ಪ ಸಮಯವನ್ನು ತೆಗೆದುಕೊಳ್ಳುತ್ತದೆ; ದಯವಿಟ್ಟು ತಾಳ್ಮೆಯಿಂದಿರಿ."</string>
    <string name="bugreport_option_interactive_title" msgid="8635056131768862479">"ಪರಸ್ಪರ ಸಂವಹನ ವರದಿ"</string>
    <string name="bugreport_option_interactive_summary" msgid="229299488536107968">"ಹೆಚ್ಚಿನ ಸಂದರ್ಭಗಳಲ್ಲಿ ಇದನ್ನು ಬಳಸಿ. ಇದು ವರದಿಯ ಪ್ರಗತಿಯನ್ನು ಟ್ರ್ಯಾಕ್ ಮಾಡಲು, ಸಮಸ್ಯೆ ಕುರಿತು ಹೆಚ್ಚಿನ ವಿವರಗಳನ್ನು ನಮೂದಿಸಲು ಮತ್ತು ಸ್ಕ್ರೀನ್‌ಶಾಟ್‌ಗಳನ್ನು ತೆಗೆದುಕೊಳ್ಳಲು ಅನುಮತಿಸುತ್ತದೆ. ಇದು ವರದಿ ಮಾಡಲು ಹೆಚ್ಚು ಸಮಯ ತೆಗೆದುಕೊಳ್ಳುವಂತಹ ಕೆಲವು ಕಡಿಮೆ ಬಳಸಲಾದ ವಿಭಾಗಗಳನ್ನು ತ್ಯಜಿಸಬಹುದು."</string>
    <string name="bugreport_option_full_title" msgid="6354382025840076439">"ಪೂರ್ಣ ವರದಿ"</string>
    <string name="bugreport_option_full_summary" msgid="7210859858969115745">"ನಿಮ್ಮ ಸಾಧನವು ಸ್ಪಂದಿಸುತ್ತಿಲ್ಲದಿರುವಾಗ ಅಥವಾ ತುಂಬಾ ನಿಧಾನವಾಗಿರುವಾಗ ಕನಿಷ್ಠ ಹಸ್ತಕ್ಷೇಪಕ್ಕಾಗಿ ಅಥವಾ ನಿಮಗೆ ಎಲ್ಲಾ ವಿಭಾಗಗಳೂ ಅಗತ್ಯವಿರುವಾಗ ಈ ಆಯ್ಕೆಯನ್ನು ಬಳಸಿ. ಹೆಚ್ಚಿನ ವಿವರಗಳನ್ನು ನಮೂದಿಸಲು ಅಥವಾ ಹೆಚ್ಚುವರಿ ಸ್ಕ್ರೀನ್‌ಶಾಟ್‌ಗಳನ್ನು ತೆಗೆದುಕೊಳ್ಳಲು ನಿಮಗೆ ಅನುಮತಿಸುವುದಿಲ್ಲ."</string>
    <plurals name="bugreport_countdown" formatted="false" msgid="6878900193900090368">
      <item quantity="one">ಬಗ್ ವರದಿ ಮಾಡಲು <xliff:g id="NUMBER_1">%d</xliff:g> ಸೆಕೆಂಡುಗಳಲ್ಲಿ ಸ್ಕ್ರೀನ್‌ಶಾಟ್ ತೆಗೆದುಕೊಳ್ಳಲಾಗುತ್ತಿದೆ.</item>
      <item quantity="other">ಬಗ್ ವರದಿ ಮಾಡಲು <xliff:g id="NUMBER_1">%d</xliff:g> ಸೆಕೆಂಡುಗಳಲ್ಲಿ ಸ್ಕ್ರೀನ್‌ಶಾಟ್ ತೆಗೆದುಕೊಳ್ಳಲಾಗುತ್ತಿದೆ.</item>
    </plurals>
    <string name="global_action_toggle_silent_mode" msgid="8219525344246810925">"ಶಾಂತ ಮೋಡ್"</string>
    <string name="global_action_silent_mode_on_status" msgid="3289841937003758806">"ಶಬ್ಧ ಆಫ್ ಆಗಿದೆ"</string>
    <string name="global_action_silent_mode_off_status" msgid="1506046579177066419">"ಶಬ್ಧ ಆನ್ ಆಗಿದೆ"</string>
    <string name="global_actions_toggle_airplane_mode" msgid="5884330306926307456">"ಏರ್‌ಪ್ಲೇನ್ ಮೋಡ್"</string>
    <string name="global_actions_airplane_mode_on_status" msgid="2719557982608919750">"ಎರ್‌ಪ್ಲೇನ್ ಮೋಡ್ ಆನ್ ಆಗಿದೆ"</string>
    <string name="global_actions_airplane_mode_off_status" msgid="5075070442854490296">"ಎರ್‌ಪ್ಲೇನ್ ಮೋಡ್ ಆಫ್ ಆಗಿದೆ"</string>
    <string name="global_action_settings" msgid="1756531602592545966">"ಸೆಟ್ಟಿಂಗ್‌ಗಳು"</string>
    <string name="global_action_assist" msgid="3892832961594295030">"ಸಹಾಯ ಮಾಡು"</string>
    <string name="global_action_voice_assist" msgid="7751191495200504480">"ಧ್ವನಿ ಸಹಾಯಕ"</string>
    <string name="global_action_lockdown" msgid="1099326950891078929">"ಲಾಕ್‌ಡೌನ್‌"</string>
    <string name="status_bar_notification_info_overflow" msgid="5301981741705354993">"999+"</string>
    <string name="notification_hidden_text" msgid="6351207030447943784">"ಹೊಸ ಅಧಿಸೂಚನೆ"</string>
    <string name="notification_channel_virtual_keyboard" msgid="6969925135507955575">"ವರ್ಚುಯಲ್ ಕೀಬೋರ್ಡ್"</string>
    <string name="notification_channel_physical_keyboard" msgid="7297661826966861459">"ಭೌತಿಕ ಕೀಬೋರ್ಡ್‌"</string>
    <string name="notification_channel_security" msgid="7345516133431326347">"ಭದ್ರತೆ"</string>
    <string name="notification_channel_car_mode" msgid="3553380307619874564">"ಕಾರ್ ಮೋಡ್"</string>
    <string name="notification_channel_account" msgid="7577959168463122027">"ಖಾತೆಯ ಸ್ಥಿತಿ"</string>
    <string name="notification_channel_developer" msgid="7579606426860206060">"ಡೆವಲಪರ್ ಸಂದೇಶಗಳು"</string>
    <string name="notification_channel_updates" msgid="4794517569035110397">"ಅಪ್‌ಡೇಟ್‌ಗಳು"</string>
    <string name="notification_channel_network_status" msgid="5025648583129035447">"ನೆಟ್‌ವರ್ಕ್ ಸ್ಥಿತಿ"</string>
    <string name="notification_channel_network_alerts" msgid="2895141221414156525">"ನೆಟ್‌ವರ್ಕ್ ಎಚ್ಚರಿಕೆಗಳು"</string>
    <string name="notification_channel_network_available" msgid="4531717914138179517">"ನೆಟ್‌ವರ್ಕ್ ಲಭ್ಯವಿದೆ"</string>
    <string name="notification_channel_vpn" msgid="8330103431055860618">"VPN ಸ್ಥಿತಿ"</string>
    <string name="notification_channel_device_admin" msgid="1568154104368069249">"ಸಾಧನ ನಿರ್ವಹಣೆ"</string>
    <string name="notification_channel_alerts" msgid="4496839309318519037">"ಎಚ್ಚರಿಕೆಗಳು"</string>
    <string name="notification_channel_retail_mode" msgid="6088920674914038779">"ರಿಟೇಲ್ ಡೆಮೋ"</string>
    <string name="notification_channel_usb" msgid="9006850475328924681">"USB ಸಂಪರ್ಕ"</string>
    <string name="notification_channel_heavy_weight_app" msgid="6218742927792852607">"App ರನ್ ಆಗುತ್ತಿದೆ"</string>
    <string name="notification_channel_foreground_service" msgid="3931987440602669158">"ಅಪ್ಲಿಕೇಶನ್‌ಗಳು ಬ್ಯಾಟರಿಯನ್ನು ಉಪಯೋಗಿಸುತ್ತಿವೆ"</string>
    <string name="foreground_service_app_in_background" msgid="1060198778219731292">"<xliff:g id="APP_NAME">%1$s</xliff:g> ಬ್ಯಾಟರಿ ಬಳಸುತ್ತಿದೆ"</string>
    <string name="foreground_service_apps_in_background" msgid="7175032677643332242">"<xliff:g id="NUMBER">%1$d</xliff:g> ಅಪ್ಲಿಕೇಶನ್‌ಗಳು ಬ್ಯಾಟರಿ ಬಳಸುತ್ತಿವೆ"</string>
    <string name="foreground_service_tap_for_details" msgid="372046743534354644">"ಬ್ಯಾಟರಿ,ಡೇಟಾ ಬಳಕೆಯ ವಿವರಗಳಿಗಾಗಿ ಟ್ಯಾಪ್ ಮಾಡಿ"</string>
    <string name="foreground_service_multiple_separator" msgid="4021901567939866542">"<xliff:g id="LEFT_SIDE">%1$s</xliff:g>, <xliff:g id="RIGHT_SIDE">%2$s</xliff:g>"</string>
    <string name="safeMode" msgid="2788228061547930246">"ಸುರಕ್ಷಿತ ಮೋಡ್"</string>
    <string name="android_system_label" msgid="6577375335728551336">"Android ಸಿಸ್ಟಂ"</string>
    <string name="user_owner_label" msgid="8836124313744349203">"ವೈಯಕ್ತಿಕ ಪ್ರೊಫೈಲ್‌ಗೆ ಬದಲಾಯಿಸಿ"</string>
    <string name="managed_profile_label" msgid="8947929265267690522">"ಉದ್ಯೋಗ ಪ್ರೊಫೈಲ್‌ಗೆ ಬದಲಿಸಿ"</string>
    <string name="permgrouplab_contacts" msgid="3657758145679177612">"ಸಂಪರ್ಕಗಳು"</string>
    <string name="permgroupdesc_contacts" msgid="6951499528303668046">"ನಿಮ್ಮ ಸಂಪರ್ಕಗಳನ್ನು ಪ್ರವೇಶಿಸಲು"</string>
    <string name="permgrouprequest_contacts" msgid="6032805601881764300">"ನಿಮ್ಮ ಸಂಪರ್ಕಗಳನ್ನು ಪ್ರವೇಶಿಸಲು &lt;b&gt;<xliff:g id="APP_NAME">%1$s</xliff:g>&lt;/b&gt; ಗೆ ಅನುಮತಿಸಬೇಕೇ?"</string>
    <string name="permgrouplab_location" msgid="7275582855722310164">"ಸ್ಥಳ"</string>
    <string name="permgroupdesc_location" msgid="1346617465127855033">"ಈ ಸಾಧನದ ಸ್ಥಳವನ್ನು ಪ್ರವೇಶಿಸಿ"</string>
    <string name="permgrouprequest_location" msgid="3788275734953323491">"ಈ ಸಾಧನದ ಸ್ಥಳವನ್ನು ಪ್ರವೇಶಿಸಲು &lt;b&gt;<xliff:g id="APP_NAME">%1$s</xliff:g>&lt;/b&gt; ಗೆ ಅನುಮತಿಸಬೇಕೇ?"</string>
    <string name="permgrouprequestdetail_location" msgid="1113400215566814664">"ನೀವು ಅಪ್ಲಿಕೇಶನ್ ಅನ್ನು ಬಳಸುವಾಗ ಈ ಅಪ್ಲಿಕೇಶನ್‌ ಸ್ಥಳಕ್ಕೆ ಮಾತ್ರ ಪ್ರವೇಶವನ್ನು ಹೊಂದಿರುತ್ತದೆ."</string>
    <string name="permgroupbackgroundrequest_location" msgid="8461841153030844390">"ಈ ಸಾಧನದ ಸ್ಥಳವನ್ನು ಪ್ರವೇಶಿಸಲು ಯಾವಾಗಲೂ &lt;b&gt;<xliff:g id="APP_NAME">%1$s</xliff:g>&lt;/b&gt; ಗೆ ಅನುಮತಿಸಬೇಕೇ?"</string>
    <string name="permgroupbackgroundrequestdetail_location" msgid="1715668276378108654">"ನೀವು ಅಪ್ಲಿಕೇಶನ್ ಅನ್ನು ಬಳಸದಿರುವಾಗಲೂ ಅಪ್ಲಿಕೇಶನ್ ಯಾವಾಗಲೂ ಸ್ಥಳಕ್ಕೆ ಪ್ರವೇಶವನ್ನು ಹೊಂದಿರುತ್ತದೆ."</string>
    <string name="permgrouplab_calendar" msgid="5863508437783683902">"ಕ್ಯಾಲೆಂಡರ್"</string>
    <string name="permgroupdesc_calendar" msgid="3889615280211184106">"ನಿಮ್ಮ ಕ್ಯಾಲೆಂಡರ್ ಪ್ರವೇಶಿಸಲು"</string>
    <string name="permgrouprequest_calendar" msgid="289900767793189421">"ನಿಮ್ಮ ಕ್ಯಾಲೆಂಡರ್ ಪ್ರವೇಶಿಸಲು &lt;b&gt;<xliff:g id="APP_NAME">%1$s</xliff:g>&lt;/b&gt; ಗೆ ಅನುಮತಿಸಬೇಕೇ?"</string>
    <string name="permgrouplab_sms" msgid="228308803364967808">"SMS"</string>
    <string name="permgroupdesc_sms" msgid="4656988620100940350">"SMS ಸಂದೇಶಗಳನ್ನು ಕಳುಹಿಸಲು ಮತ್ತು ನಿರ್ವಹಿಸಲು"</string>
    <string name="permgrouprequest_sms" msgid="7168124215838204719">"ಎಸ್‌ಎಂಎಸ್‌ ಸಂದೇಶಗಳನ್ನು ಕಳುಹಿಸಲು ಮತ್ತು ವೀಕ್ಷಿಸಲು &lt;b&gt;<xliff:g id="APP_NAME">%1$s</xliff:g>&lt;/b&gt; ಗೆ ಅನುಮತಿಸಬೇಕೇ?"</string>
    <string name="permgrouplab_storage" msgid="1971118770546336966">"ಸಂಗ್ರಹಣೆ"</string>
    <string name="permgroupdesc_storage" msgid="637758554581589203">"ಸಾಧನದಲ್ಲಿ ಫೋಟೋಗಳು, ಮಾಧ್ಯಮ ಮತ್ತು ಫೈಲ್‌ಗಳನ್ನು ಪ್ರವೇಶಿಸಲು"</string>
    <string name="permgrouprequest_storage" msgid="7885942926944299560">"ಸಾಧನದಲ್ಲಿ ಫೋಟೋಗಳು, ಮಾಧ್ಯಮ, ಫೈಲ್‌ಗಳನ್ನು ಪ್ರವೇಶಿಸಲು &lt;b&gt;<xliff:g id="APP_NAME">%1$s</xliff:g>&lt;/b&gt;ಗೆ ಅನುಮತಿಸಬೇಕೇ?"</string>
    <string name="permgrouplab_microphone" msgid="171539900250043464">"ಮೈಕ್ರೋಫೋನ್‌"</string>
    <string name="permgroupdesc_microphone" msgid="4988812113943554584">"ಆಡಿಯೊ ರೆಕಾರ್ಡ್ ಮಾಡಿ"</string>
    <string name="permgrouprequest_microphone" msgid="9167492350681916038">"ಆಡಿಯೋ ರೆಕಾರ್ಡ್‌ ಮಾಡಲು &lt;b&gt;<xliff:g id="APP_NAME">%1$s</xliff:g>&lt;/b&gt; ಗೆ ಅನುಮತಿಸಬೇಕೇ?"</string>
    <string name="permgrouplab_activityRecognition" msgid="2838596644535616493">"ಚಟುವಟಿಕೆಯನ್ನು ಗುರುತಿಸುವಿಕೆ"</string>
    <string name="permgroupdesc_activityRecognition" msgid="7672248027571522602">"ಚಟುವಟಿಕೆಯನ್ನು ಗುರುತಿಸಿ"</string>
    <string name="permgrouprequest_activityRecognition" msgid="8121253142311250055">"ನಿಮ್ಮ ದೈಹಿಕ ಚಟುವಟಿಕೆಯನ್ನು ಗುರುತಿಸಲು &lt;b&gt;<xliff:g id="APP_NAME">%1$s</xliff:g>&lt;/b&gt; ಗೆ ಅನುಮತಿಸುವುದೇ?"</string>
    <string name="permgrouplab_camera" msgid="4820372495894586615">"ಕ್ಯಾಮರಾ"</string>
    <string name="permgroupdesc_camera" msgid="3250611594678347720">"ಚಿತ್ರಗಳನ್ನು ತೆಗೆಯಲು, ವೀಡಿಯೊ ರೆಕಾರ್ಡ್ ಮಾಡಲು"</string>
    <string name="permgrouprequest_camera" msgid="1299833592069671756">"ಚಿತ್ರಗಳನ್ನು ಸೆರೆಹಿಡಿಯಲು ಮತ್ತು ವೀಡಿಯೊ ರೆಕಾರ್ಡ್‌ ಮಾಡಲು &lt;b&gt;<xliff:g id="APP_NAME">%1$s</xliff:g>&lt;/b&gt; ಗೆ ಅನುಮತಿಸಬೇಕೇ?"</string>
    <string name="permgrouplab_calllog" msgid="8798646184930388160">"ಕರೆಯ ಲಾಗ್‌ಗಳು"</string>
    <string name="permgroupdesc_calllog" msgid="3006237336748283775">"ಪೋನ್‌ ಕರೆಯ ಲಾಗ್‌ ಅನ್ನು ಓದಿ ಮತ್ತು ಬರೆಯಿರಿ"</string>
    <string name="permgrouprequest_calllog" msgid="8487355309583773267">"ನಿಮ್ಮ ಫೋನ್‌ ಕರೆಯ ಲಾಗ್‌ಗಳಿಗೆ ಪ್ರವೇಶ ಪಡೆಯಲು &lt;b&gt;<xliff:g id="APP_NAME">%1$s</xliff:g>&lt;/b&gt; ಗೆ ಅನುಮತಿಸಬೇಕೇ?"</string>
    <string name="permgrouplab_phone" msgid="5229115638567440675">"ಫೋನ್"</string>
    <string name="permgroupdesc_phone" msgid="6234224354060641055">"ಫೋನ್ ಕರೆ ಮಾಡಲು ಹಾಗೂ ನಿರ್ವಹಿಸಲು"</string>
    <string name="permgrouprequest_phone" msgid="9166979577750581037">"ಫೋನ್ ಕರೆಗಳನ್ನು ಮಾಡಲು ಮತ್ತು ನಿರ್ವಹಿಸಲು &lt;b&gt;<xliff:g id="APP_NAME">%1$s</xliff:g>&lt;/b&gt; ಗೆ ಅನುಮತಿಸಬೇಕೇ?"</string>
<<<<<<< HEAD
    <!-- no translation found for permgrouplab_sensors (4838614103153567532) -->
    <skip />
=======
    <string name="permgrouplab_sensors" msgid="4838614103153567532">"ದೇಹದ ಸೆನ್ಸರ್‌ಗಳು"</string>
>>>>>>> 825827da
    <string name="permgroupdesc_sensors" msgid="7147968539346634043">"ನಿಮ್ಮ ಮುಖ್ಯ ಲಕ್ಷಣಗಳ ಕುರಿತು ಸೆನ್ಸಾರ್ ಡೇಟಾವನ್ನು ಪ್ರವೇಶಿಸಿ"</string>
    <string name="permgrouprequest_sensors" msgid="6349806962814556786">"ನಿಮ್ಮ ಮುಖ್ಯ ಲಕ್ಷಣಗಳ ಕುರಿತು ಸೆನ್ಸರ್ ಡೇಟಾವನ್ನು &lt;b&gt;<xliff:g id="APP_NAME">%1$s</xliff:g>&lt;/b&gt; ಗೆ ಅನುಮತಿಸಬೇಕೇ?"</string>
    <string name="permgrouplab_aural" msgid="965607064083134896">"ಸಂಗೀತ"</string>
    <string name="permgroupdesc_aural" msgid="4870189506255958055">"ನಿಮ್ಮ ಸಂಗೀತವನ್ನು ಪ್ರವೇಶಿಸಿ"</string>
    <string name="permgrouprequest_aural" msgid="6787926123071735620">"ನಿಮ್ಮ ಸಂಗೀತವನ್ನು ಪ್ರವೇಶಿಸಲು &lt;b&gt;<xliff:g id="APP_NAME">%1$s</xliff:g>&lt;/b&gt; ಗೆ ಅನುಮತಿಸಬೇಕೇ?"</string>
<<<<<<< HEAD
    <!-- no translation found for permgrouplab_visual (6477382108771145134) -->
    <skip />
    <string name="permgroupdesc_visual" msgid="3415827902566663546">"ನಿಮ್ಮ ಫೋಟೋಗಳು &amp; ವೀಡಿಯೊಗಳನ್ನು ಪ್ರವೇಶಿಸಿ"</string>
    <!-- no translation found for permgrouprequest_visual (3043752127595243314) -->
    <skip />
=======
    <string name="permgrouplab_visual" msgid="6477382108771145134">"ಫೋಟೋಗಳು ಮತ್ತು ವೀಡಿಯೊಗಳು"</string>
    <string name="permgroupdesc_visual" msgid="3415827902566663546">"ನಿಮ್ಮ ಫೋಟೋಗಳು &amp; ವೀಡಿಯೊಗಳನ್ನು ಪ್ರವೇಶಿಸಿ"</string>
    <string name="permgrouprequest_visual" msgid="3043752127595243314">"ಟ್ಯಾಗ್ ಮಾಡಿದ ಸ್ಥಳಗಳೂ ಸೇರಿದಂತೆ ನಿಮ್ಮ ಫೋಟೋಗಳು ಹಾಗೂ ವೀಡಿಯೊಗಳಿಗೆ ಪ್ರವೇಶ ಪಡೆಯಲು &lt;b&gt;<xliff:g id="APP_NAME">%1$s</xliff:g>&lt;/b&gt; ಗೆ ಅನುಮತಿ ನೀಡಬೇಕೇ?"</string>
>>>>>>> 825827da
    <string name="capability_title_canRetrieveWindowContent" msgid="3901717936930170320">"ವಿಂಡೋ ವಿಷಯವನ್ನು ಹಿಂಪಡೆಯುತ್ತದೆ"</string>
    <string name="capability_desc_canRetrieveWindowContent" msgid="3772225008605310672">"ನೀವು ಬಳಸುತ್ತಿರುವ ವಿಂಡೋದ ವಿಷಯ ಪರೀಕ್ಷಿಸುತ್ತದೆ."</string>
    <string name="capability_title_canRequestTouchExploration" msgid="3108723364676667320">"ಸ್ಪರ್ಶ-ಎಕ್ಸ್‌ಪ್ಲೋರ್ ಆನ್ ಮಾಡುತ್ತದೆ"</string>
    <string name="capability_desc_canRequestTouchExploration" msgid="7543249041581408313">"ಟ್ಯಾಪ್ ಮಾಡಲಾದ ಐಟಂಗಳನ್ನು ಗಟ್ಟಿಯಾಗಿ ಹೇಳಲಾಗುತ್ತದೆ ಮತ್ತು ಗೆಸ್ಚರ್‌ಗಳನ್ನು ಬಳಸಿಕೊಂಡು ಪರದೆಯನ್ನು ಎಕ್ಸ್‌ಪ್ಲೋರ್ ಮಾಡಬಹುದಾಗಿದೆ."</string>
    <string name="capability_title_canRequestFilterKeyEvents" msgid="2103440391902412174">"ನೀವು ಟೈಪ್ ಮಾಡುವ ಪಠ್ಯವನ್ನು ಗಮನಿಸುತ್ತದೆ"</string>
    <string name="capability_desc_canRequestFilterKeyEvents" msgid="7463135292204152818">"ಕ್ರೆಡಿಟ್ ಕಾರ್ಡ್ ಸಂಖ್ಯೆಗಳು ಮತ್ತು ಪಾಸ್‌ವರ್ಡ್‌ಗಳಂತಹ ವೈಯಕ್ತಿಕ ಡೇಟಾವನ್ನು ಒಳಗೊಂಡಿರುತ್ತದೆ."</string>
    <string name="capability_title_canControlMagnification" msgid="3593493281059424855">"ಡಿಸ್‌ಪ್ಲೇ ವರ್ಧಕ ನಿಯಂತ್ರಿಸುತ್ತದೆ"</string>
    <string name="capability_desc_canControlMagnification" msgid="4791858203568383773">"ಪ್ರದರ್ಶನದ ಝೂಮ್ ಮಟ್ಟ ಮತ್ತು ಸ್ಥಾನ ನಿರ್ಧಾರವನ್ನು ನಿಯಂತ್ರಿಸಿ."</string>
    <string name="capability_title_canPerformGestures" msgid="7418984730362576862">"ಗೆಸ್ಚರ್‌ಗಳನ್ನು ಮಾಡಿ"</string>
    <string name="capability_desc_canPerformGestures" msgid="8296373021636981249">"ಟ್ಯಾಪ್ ಮಾಡಬಹುದು, ಸ್ವೈಪ್ ಮಾಡಬಹುದು, ಪಿಂಚ್ ಮಾಡಬಹುದು ಮತ್ತು ಇತರ ಗೆಸ್ಚರ್‌ಗಳನ್ನು ಮಾಡಬಹುದು."</string>
    <string name="capability_title_canCaptureFingerprintGestures" msgid="6309568287512278670">"ಫಿಂಗರ್‌ಪ್ರಿಂಟ್‌ ಸೂಚಕಗಳು"</string>
    <string name="capability_desc_canCaptureFingerprintGestures" msgid="4386487962402228670">"ಸಾಧನದ ಫಿಂಗರ್‌ಪ್ರಿಂಟ್ ಸೆನ್ಸರ್‌ನಲ್ಲಿ ನಡೆಸಿದ ಸೂಚಕಗಳನ್ನು ಕ್ಯಾಪ್ಚರ್ ಮಾಡಿ."</string>
    <string name="permlab_statusBar" msgid="7417192629601890791">"ಸ್ಥಿತಿ ಪಟ್ಟಿಯನ್ನು ನಿಷ್ಕ್ರಿಯಗೊಳಿಸಿ ಇಲ್ಲವೇ ಮಾರ್ಪಡಿಸಿ"</string>
    <string name="permdesc_statusBar" msgid="8434669549504290975">"ಸ್ಥಿತಿ ಪಟ್ಟಿಯನ್ನು ನಿಷ್ಕ್ರಿಯಗೊಳಿಸಲು ಅಥವಾ ಸೇರಿಸಲು ಮತ್ತು ಸಿಸ್ಟಂ ಐಕಾನ್‌ಗಳನ್ನು ತೆಗೆದುಹಾಕಲು ಅಪ್ಲಿಕೇಶನ್‌ಗೆ ಅವಕಾಶ ನೀಡುತ್ತದೆ."</string>
    <string name="permlab_statusBarService" msgid="4826835508226139688">"ಸ್ಥಿತಿ ಪಟ್ಟಿಯಾಗಿರಲು"</string>
    <string name="permdesc_statusBarService" msgid="716113660795976060">"ಅಪ್ಲಿಕೇಶನ್ ಅನ್ನು ಸ್ಥಿತಿ ಪಟ್ಟಿಯಾಗಿ ಅನುಮತಿಸುತ್ತದೆ."</string>
    <string name="permlab_expandStatusBar" msgid="1148198785937489264">"ಸ್ಥಿತಿ ಪಟ್ಟಿಯನ್ನು ವಿಸ್ತರಿಸಿ/ಸಂಕುಚಿಸಿ"</string>
    <string name="permdesc_expandStatusBar" msgid="6917549437129401132">"ಸ್ಥಿತಿ ಪಟ್ಟಿಯನ್ನು ವಿಸ್ತರಿಸಲು ಅಥವಾ ಸಂಕುಚಿಸಲು ಅಪ್ಲಿಕೇಶನ್‌‌ಗೆ ಅನುಮತಿಸುತ್ತದೆ."</string>
    <string name="permlab_install_shortcut" msgid="4279070216371564234">"ಶಾರ್ಟ್‌ಕಟ್‌ಗಳನ್ನು ಸ್ಥಾಪಿಸಿ"</string>
    <string name="permdesc_install_shortcut" msgid="8341295916286736996">"ಬಳಕೆದಾರರ ಮಧ್ಯಸ್ಥಿಕೆ ಇಲ್ಲದೆಯೇ ಹೋಮ್‌ಸ್ಕ್ರೀನ್ ಶಾರ್ಟ್‌ಕಟ್‌ಗಳನ್ನು ಸೇರಿಸಲು ಅಪ್ಲಿಕೇಶನ್‌ಗೆ ಅವಕಾಶ ಮಾಡಿಕೊಡುತ್ತದೆ."</string>
    <string name="permlab_uninstall_shortcut" msgid="4729634524044003699">"ಶಾರ್ಟ್‌ಕಟ್‌ಗಳನ್ನು ಅನ್‌ಇನ್‌ಸ್ಟಾಲ್ ಮಾಡಿ"</string>
    <string name="permdesc_uninstall_shortcut" msgid="6745743474265057975">"ಬಳಕೆದಾರರ ಮಧ್ಯಸ್ಥಿಕೆ ಇಲ್ಲದೆಯೇ ಹೋಮ್‌ಸ್ಕ್ರೀನ್ ಶಾರ್ಟ್‌ಕಟ್‌ಗಳನ್ನು ತೆಗೆದುಹಾಕಲು ಅಪ್ಲಿಕೇಶನ್‌ಗೆ ಅನುಮತಿಸುತ್ತದೆ."</string>
    <string name="permlab_processOutgoingCalls" msgid="3906007831192990946">"ಹೊರಹೋಗುವ ಕರೆಗಳ ಮಾರ್ಗ ಬದಲಿಸಿ"</string>
    <string name="permdesc_processOutgoingCalls" msgid="5156385005547315876">"ಬೇರೊಂದು ಸಂಖ್ಯೆಗೆ ಕರೆಯನ್ನು ಮರುನಿರ್ದೇಶಿಸಲು ಆಯ್ಕೆಯ ಜೊತೆಗೆ ಹೊರ ಹೋಗುವ ಕರೆಯ ಸಮಯದಲ್ಲಿ ಡಯಲ್‌ ಮಾಡಿದ ಸಂಖ್ಯೆಯನ್ನು ನೋಡಲು ಅಪ್ಲಿಕೇಶನ್‌‌ಗೆ ಅವಕಾಶ ನೀಡುತ್ತದೆ."</string>
    <string name="permlab_answerPhoneCalls" msgid="4077162841226223337">"ಫೋನ್ ಕರೆಗಳಿಗೆ ಉತ್ತರಿಸಿ"</string>
    <string name="permdesc_answerPhoneCalls" msgid="2901889867993572266">"ಒಳಬರುವ ಫೋನ್ ಕರೆಗೆ ಉತ್ತರಿಸಲು ಅಪ್ಲಿಕೇಶನ್ ಅನ್ನು ಅನುಮತಿಸುತ್ತದೆ."</string>
    <string name="permlab_receiveSms" msgid="8673471768947895082">"ಪಠ್ಯ ಸಂದೇಶಗಳನ್ನು ಸ್ವೀಕರಿಸಿ (SMS)"</string>
    <string name="permdesc_receiveSms" msgid="6424387754228766939">"SMS ಸಂದೇಶಗಳನ್ನು ಸ್ವೀಕರಿಸಲು ಮತ್ತು ಪ್ರಕ್ರಿಯೆಗೊಳಿಸಲು ಅಪ್ಲಿಕೇಶನ್‍‍ಗೆ ಅವಕಾಶ ಮಾಡಿಕೊಡುತ್ತದೆ. ಇದರರ್ಥ, ನಿಮ್ಮ ಸಾಧನಕ್ಕೆ ಕಳುಹಿಸಲಾಗಿರುವ ಸಂದೇಶಗಳನ್ನು ನಿಮಗೆ ತೋರಿಸದೆಯೇ, ಅಪ್ಲಿಕೇಶನ್ ಅವುಗಳನ್ನು ಮಾನಿಟರ್ ಮಾಡಬಹುದು ಅಥವಾ ಅಳಿಸಬಹುದು."</string>
    <string name="permlab_receiveMms" msgid="1821317344668257098">"ಪಠ್ಯ ಸಂದೇಶಗಳನ್ನು ಸ್ವೀಕರಿಸಿ (MMS)"</string>
    <string name="permdesc_receiveMms" msgid="533019437263212260">"MMS ಸಂದೇಶಗಳನ್ನು ಸ್ವೀಕರಿಸಲು ಮತ್ತು ಪ್ರಕ್ರಿಯೆಗೊಳಿಸಲು ಅಪ್ಲಿಕೇಶನ್‍‍ಗೆ ಅವಕಾಶ ಮಾಡಿಕೊಡುತ್ತದೆ. ಇದರರ್ಥ, ನಿಮ್ಮ ಸಾಧನಕ್ಕೆ ಕಳುಹಿಸಲಾಗಿರುವ ಸಂದೇಶಗಳನ್ನು ನಿಮಗೆ ತೋರಿಸದೆಯೇ, ಅಪ್ಲಿಕೇಶನ್ ಅವುಗಳನ್ನು ಮಾನಿಟರ್ ಮಾಡಬಹುದು ಅಥವಾ ಅಳಿಸಬಹುದು."</string>
    <string name="permlab_readCellBroadcasts" msgid="1598328843619646166">"ಸೆಲ್ ಪ್ರಸಾರದ ಸಂದೇಶಗಳನ್ನು ಓದಿರಿ"</string>
    <string name="permdesc_readCellBroadcasts" msgid="6361972776080458979">"ನಿಮ್ಮ ಸಾಧನದಿಂದ ಸ್ವೀಕರಿಸಿದ ಸೆಲ್ ಪ್ರಸಾರ ಸಂದೇಶಗಳನ್ನು ರೀಡ್ ಮಾಡಲು ಅಪ್ಲಿಕೇಶನ್‌‌ಗೆ ಅನುಮತಿಸುತ್ತದೆ. ಸೆಲ್ ಪ್ರಸಾರ ಎಚ್ಚರಿಕೆಗಳನ್ನು ತುರ್ತು ಸಂದರ್ಭಗಳಲ್ಲಿ ನಿಮಗೆ ಎಚ್ಚರಿಸುವ ಸಲುವಾಗಿ ಕೆಲವು ಸ್ಥಳಗಳಲ್ಲಿ ವಿತರಿಸಲಾಗುತ್ತದೆ. ದುರುದ್ದೇಶಪೂರಿತ ಅಪ್ಲಿಕೇಶನ್‌‌‌ಗಳು ತುರ್ತು ಸೆಲ್ ಪ್ರಸಾರವನ್ನು ಸ್ವೀಕರಿಸುವಾಗ, ನಿಮ್ಮ ಸಾಧನದ ಕಾರ್ಯಕ್ಷಮತೆ ಇಲ್ಲವೇ ಕಾರ್ಯಾಚರಣೆಯಲ್ಲಿ ಹಸ್ತಕ್ಷೇಪ ಮಾಡಬಹುದು."</string>
    <string name="permlab_subscribedFeedsRead" msgid="4756609637053353318">"ಚಂದಾದಾರ ಫೀಡ್‌ಗಳನ್ನು ಓದಿ"</string>
    <string name="permdesc_subscribedFeedsRead" msgid="5557058907906144505">"ಪ್ರಸ್ತುತ ಸಿಂಕ್‌ ಮಾಡಲಾದ ಫೀಡ್‌ಗಳ ಕುರಿತು ವಿವರಗಳನ್ನು ಪಡೆಯಲು ಅಪ್ಲಿಕೇಶನ್‌ಗೆ ಅನುಮತಿಸುತ್ತದೆ."</string>
    <string name="permlab_sendSms" msgid="7544599214260982981">"SMS ಸಂದೇಶಗಳನ್ನು ಕಳುಹಿಸಲು ಮತ್ತು ನಿರ್ವಹಿಸಲು"</string>
    <string name="permdesc_sendSms" msgid="7094729298204937667">"SMS ಸಂದೇಶಗಳನ್ನು ಕಳುಹಿಸಲು ಅಪ್ಲಿಕೇಶನ್‍‍ಗೆ ಅವಕಾಶ ನೀಡುತ್ತದೆ. ಇದು ಅನಿರೀಕ್ಷಿತ ವೆಚ್ಚಗಳಿಗೆ ಕಾರಣವಾಗಬಹುದು. ದುರುದ್ದೇಶಪೂರಿತ ಅಪ್ಲಿಕೇಶನ್‍‍ಗಳು ನಿಮ್ಮ ದೃಢೀಕರಣವಿಲ್ಲದೆಯೇ ಸಂದೇಶಗಳನ್ನು ಕಳುಹಿಸುವ ಮೂಲಕ ನಿಮ್ಮ ಹಣವನ್ನು ವ್ಯಯಿಸಬಹುದು."</string>
    <string name="permlab_readSms" msgid="8745086572213270480">"ನಿಮ್ಮ ಪಠ್ಯ ಸಂದೇಶಗಳನ್ನು ಓದಿ (SMS ಅಥವಾ MMS)"</string>
    <string name="permdesc_readSms" product="tablet" msgid="4741697454888074891">"ಈ ಅಪ್ಲಿಕೇಶನ್ ನಿಮ್ಮ ಟ್ಯಾಬ್ಲೆಟ್‌ನಲ್ಲಿ ಸಂಗ್ರಹವಾಗಿರುವ ಎಲ್ಲಾ ಎಸ್ಎಂಎಸ್ (ಪಠ್ಯ) ಸಂದೇಶಗಳನ್ನು ಓದಬಹುದು."</string>
    <string name="permdesc_readSms" product="tv" msgid="5796670395641116592">"ಈ ಅಪ್ಲಿಕೇಶನ್ ನಿಮ್ಮ ಟಿವಿಯಲ್ಲಿ ಸಂಗ್ರಹವಾಗಿರುವ ಎಲ್ಲಾ ಎಸ್ಎಂಎಸ್ (ಪಠ್ಯ) ಸಂದೇಶಗಳನ್ನು ಓದಬಹುದು."</string>
    <string name="permdesc_readSms" product="default" msgid="6826832415656437652">"ಈ ಅಪ್ಲಿಕೇಶನ್ ನಿಮ್ಮ ಫೋನ್‌ನಲ್ಲಿ ಸಂಗ್ರಹವಾಗಿರುವ ಎಲ್ಲಾ ಎಸ್ಎಂಎಸ್ (ಪಠ್ಯ) ಸಂದೇಶಗಳನ್ನು ಓದಬಹುದು."</string>
    <string name="permlab_receiveWapPush" msgid="5991398711936590410">"ಪಠ್ಯ ಸಂದೇಶಗಳನ್ನು ಸ್ವೀಕರಿಸಿ (WAP)"</string>
    <string name="permdesc_receiveWapPush" msgid="748232190220583385">"WAP ಸಂದೇಶಗಳನ್ನು ಸ್ವೀಕರಿಸಲು ಮತ್ತು ಪ್ರಕ್ರಿಯೆಗೊಳಿಸಲು ಅಪ್ಲಿಕೇಶನ್‍‍ಗೆ ಅವಕಾಶ ಮಾಡಿಕೊಡುತ್ತದೆ. ಈ ಅನುಮತಿಯು, ನಿಮಗೆ ಕಳುಹಿಸಲಾಗಿರುವ ಸಂದೇಶಗಳನ್ನು ನಿಮಗೆ ತೋರಿಸದೆಯೇ, ಅವುಗಳನ್ನು ಮಾನಿಟರ್ ಮಾಡುವ ಅಥವಾ ಅಳಿಸುವ ಸಾಮರ್ಥ್ಯವನ್ನು ಒಳಗೊಂಡಿರುತ್ತದೆ."</string>
    <string name="permlab_getTasks" msgid="6466095396623933906">"ರನ್‌ ಆಗುತ್ತಿರುವ ಅಪ್ಲಿಕೇಶನ್‌ಗಳನ್ನು ಹಿಂಪಡೆಯಿರಿ"</string>
    <string name="permdesc_getTasks" msgid="7454215995847658102">"ಪ್ರಸ್ತುತವಿರುವ ಮತ್ತು ಇತ್ತೀಚಿಗೆ ಚಾಲ್ತಿಯಾಗಿರುವ ಕಾರ್ಯಗಳ ಕುರಿತ ಮಾಹಿತಿಯನ್ನು ಮರುಪಡೆದುಕೊಳ್ಳಲು ಅಪ್ಲಿಕೇಶನ್‍‍ಗೆ ಅವಕಾಶ ಮಾಡಿಕೊಡುತ್ತದೆ. ಇದು ಸಾಧನದಲ್ಲಿ ಯಾವ ಅಪ್ಲಿಕೇಶನ್‌ಗಳನ್ನು ಬಳಸಲಾಗಿದೆ ಎಂಬುದರ ಕುರಿತ ಮಾಹಿತಿಯನ್ನು ಅನ್ವೇಷಿಸಲು ಅಪ್ಲಿಕೇಶನ್‌ಗೆ ಅನುಮತಿಸಬಹುದು."</string>
    <string name="permlab_manageProfileAndDeviceOwners" msgid="7918181259098220004">"ಪ್ರೊಫೈಲ್ ಮತ್ತು ಸಾಧನ ಮಾಲೀಕರನ್ನು ನಿರ್ವಹಿಸಿ"</string>
    <string name="permdesc_manageProfileAndDeviceOwners" msgid="106894851498657169">"ಪ್ರೊಫೈಲ್ ಮಾಲೀಕರು ಮತ್ತು ಸಾಧನ ಮಾಲೀಕರನ್ನು ಹೊಂದಿಸಲು ಅಪ್ಲಿಕೇಶನ್‌ಗಳನ್ನು ಅನುಮತಿಸುತ್ತದೆ."</string>
    <string name="permlab_reorderTasks" msgid="2018575526934422779">"ರನ್‌ ಆಗುತ್ತಿರುವ ಅಪ್ಲಿಕೇಶನ್‌ಗಳನ್ನು ಮರುಕ್ರಮಗೊಳಿಸಿ"</string>
    <string name="permdesc_reorderTasks" msgid="7734217754877439351">"ಮುನ್ನೆಲೆ ಮತ್ತು ಹಿನ್ನಲೆಗೆ ಕಾರ್ಯಗಳನ್ನು ಸರಿಸಲು ಅಪ್ಲಿಕೇಶನ್‍‍ಗೆ ಅನುಮತಿಸುತ್ತದೆ. ನಿಮ್ಮ ಇನ್‍‍ಪುಟ್ ಇಲ್ಲದೆಯೇ, ಅಪ್ಲಿಕೇಶನ್ ಈ ಕಾರ್ಯವನ್ನು ಮಾಡಬಹುದು."</string>
    <string name="permlab_enableCarMode" msgid="5684504058192921098">"ಕಾರು ಮೋಡ್ ಸಕ್ರಿಯಗೊಳಿಸಿ"</string>
    <string name="permdesc_enableCarMode" msgid="4853187425751419467">"ಕಾರು‌ ಮೋಡ್‌ ಸಕ್ರಿಯಗೊಳಿಸಲು ಅಪ್ಲಿಕೇಶನ್‌‌ಗೆ ಅನುಮತಿಸುತ್ತದೆ."</string>
    <string name="permlab_killBackgroundProcesses" msgid="3914026687420177202">"ಇತರೆ ಅಪ್ಲಿಕೇಶನ್‍ಗಳನ್ನು ಮುಚ್ಚಿ"</string>
    <string name="permdesc_killBackgroundProcesses" msgid="4593353235959733119">"ಇತರ ಅಪ್ಲಿಕೇಶನ್‍‍ಗಳ ಹಿನ್ನೆಲೆ ಪ್ರಕ್ರಿಯೆಗಳನ್ನು ಅಂತ್ಯಗೊಳಿಸಲು ಅಪ್ಲಿಕೇಶನ್‍‍ಗೆ ಅವಕಾಶ ಮಾಡಿಕೊಡುತ್ತದೆ. ಇದು ಇತರ ಅಪ್ಲಿಕೇಶನ್‍‍ಗಳ ಚಾಲನೆಯನ್ನು ನಿಲ್ಲಿಸುವುದಕ್ಕೆ ಕಾರಣವಾಗಬಹುದು."</string>
    <string name="permlab_systemAlertWindow" msgid="7238805243128138690">"ಈ ಅಪ್ಲಿಕೇಶನ್ ಇತರ ಅಪ್ಲಿಕೇಶನ್‌ಗಳ ಮೇಲೆ ಕಾಣಿಸಿಕೊಳ್ಳಬಹುದು"</string>
    <string name="permdesc_systemAlertWindow" msgid="2393776099672266188">"ಈ ಅಪ್ಲಿಕೇಶನ್ ಇತರ ಅಪ್ಲಿಕೇಶನ್‌ಗಳ ಅಥವಾ ಪರದೆಯ ಇತರೆ ಭಾಗಗಳ ಮೇಲೆ ಕಾಣಿಸಿಕೊಳ್ಳಬಹುದು. ಇದು ಸಾಮಾನ್ಯ ಅಪ್ಲಿಕೇಶನ್ ಬಳಕೆಯ ಮೂಲಕ ಹಸ್ತಕ್ಷೇಪ ಮಾಡಬಹುದು ಮತ್ತು ಇತರೆ ಅಪ್ಲಿಕೇಶನ್ ಗೋಚರಿಸುವ ರೀತಿಯಲ್ಲಿ ಬದಲಾಯಿಸಬಹುದು."</string>
    <string name="permlab_runInBackground" msgid="7365290743781858803">"ಹಿನ್ನಲೆಯಲ್ಲಿ ರನ್ ಮಾಡಿ"</string>
    <string name="permdesc_runInBackground" msgid="7370142232209999824">"ಈ ಅಪ್ಲಿಕೇಶನ್ ಹಿನ್ನಲೆಯಲ್ಲಿ ರನ್ ಆಗಬಹುದು. ಇದು ಬ್ಯಾಟರಿಯನ್ನು ವೇಗವಾಗಿ ಬರಿದಾಗಿಸಬಹುದು."</string>
    <string name="permlab_useDataInBackground" msgid="8694951340794341809">"ಹಿನ್ನಲೆಯಲ್ಲಿ ಡೇಟಾ ಬಳಕೆ ಮಾಡಿ"</string>
    <string name="permdesc_useDataInBackground" msgid="6049514223791806027">"ಈ ಅಪ್ಲಿಕೇಶನ್ ಹಿನ್ನಲೆಯಲ್ಲಿ ಡೇಟಾವನ್ನು ಬಳಸಬಹುದು. ಇದರಿಂದ ಡೇಟಾ ಬಳಕೆ ಹೆಚ್ಚಾಗಬಹುದು."</string>
    <string name="permlab_persistentActivity" msgid="8841113627955563938">"ಅಪ್ಲಿಕೇಶನ್‌‌ ಅನ್ನು ಯಾವಾಗಲೂ ರನ್‌ ಆಗುವಂತೆ ಮಾಡಿ"</string>
    <string name="permdesc_persistentActivity" product="tablet" msgid="8525189272329086137">"ಸ್ಮರಣೆಯಲ್ಲಿ ನಿರಂತರವಾಗಿ ತನ್ನದೇ ಭಾಗಗಳನ್ನು ಮಾಡಲು ಅಪ್ಲಿಕೇಶನ್‍‍ಗೆ ಅವಕಾಶ ಮಾಡಿಕೊಡುತ್ತದೆ. ಇದು ಟ್ಯಾಬ್ಲೆಟ್ ಕಾರ್ಯವನ್ನು ನಿಧಾನಗೊಳಿಸುವುದರ ಮೂಲಕ ಇತರ ಅಪ್ಲಿಕೇಶನ್‍‍ಗಳಿಗೆ ಲಭ್ಯವಿರುವ ಸ್ಮರಣೆಯನ್ನು ಮಿತಿಗೊಳಿಸುತ್ತದೆ."</string>
    <string name="permdesc_persistentActivity" product="tv" msgid="5086862529499103587">"ಮೆಮೊರಿಯಲ್ಲಿ ಅದರ ಭಾಗಗಳನ್ನು ತಾನಾಗಿಯೇ ಮಾಡಿಕೊಳ್ಳಲು ಅನುಮತಿಸುತ್ತದೆ. ಇತರ ಅಪ್ಲಿಕೇಶನ್‌ಗಳಿಗೆ ಲಭ್ಯವಿರುವ ಮೆಮೊರಿಯನ್ನು ಮಿತಿಗೊಳಿಸಿ ಟಿವಿಯನ್ನು ಇದು ನಿಧಾನಗೊಳಿಸಬಹುದು."</string>
    <string name="permdesc_persistentActivity" product="default" msgid="4384760047508278272">"ಸ್ಮರಣೆಯಲ್ಲಿ ನಿರಂತರವಾಗಿ ತನ್ನದೇ ಭಾಗಗಳನ್ನು ಮಾಡಲು ಅಪ್ಲಿಕೇಶನ್‍‍ಗೆ ಅವಕಾಶ ಮಾಡಿಕೊಡುತ್ತದೆ. ಇದು ಫೋನ್ ಕಾರ್ಯವನ್ನು ನಿಧಾನಗೊಳಿಸುವುದರ ಮೂಲಕ ಇತರ ಅಪ್ಲಿಕೇಶನ್‍‍ಗಳಿಗೆ ಲಭ್ಯವಿರುವ ಸ್ಮರಣೆಯನ್ನು ಮಿತಿಗೊಳಿಸುತ್ತದೆ."</string>
    <string name="permlab_foregroundService" msgid="3310786367649133115">"ಮುನ್ನೆಲೆ ಸೇವೆಯನ್ನು ರನ್‌ ಮಾಡಿ"</string>
    <string name="permdesc_foregroundService" msgid="6471634326171344622">"ಮುನ್ನೆಲೆ ಸೇವೆಗಳನ್ನು ಬಳಸಲು ಅಪ್ಲಿಕೇಶನ್‌ಗೆ ಅವಕಾಶ ಮಾಡಿಕೊಡಿ."</string>
    <string name="permlab_getPackageSize" msgid="7472921768357981986">"ಅಪ್ಲಿಕೇಶನ್‌ ಸಂಗ್ರಹ ಸ್ಥಳವನ್ನು ಅಳೆಯಿರಿ"</string>
    <string name="permdesc_getPackageSize" msgid="3921068154420738296">"ಅದರ ಕೋಡ್‌‌, ಡೇಟಾ, ಮತ್ತು ಕ್ಯಾಷ್‌ ಗಾತ್ರಗಳನ್ನು ಹಿಂಪಡೆಯಲು ಅಪ್ಲಿಕೇಶನ್‌‌ಗೆ ಅನುಮತಿಸುತ್ತದೆ"</string>
    <string name="permlab_writeSettings" msgid="2226195290955224730">"ಸಿಸ್ಟಂ ಸೆಟ್ಟಿಂಗ್‍ಗಳನ್ನು ಮಾರ್ಪಡಿಸಿ"</string>
    <string name="permdesc_writeSettings" msgid="7775723441558907181">"ಸಿಸ್ಟಂನ ಸೆಟ್ಟಿಂಗ್‌ಗಳ ಡೇಟಾವನ್ನು ಮಾರ್ಪಡಿಸಲು ಅಪ್ಲಿಕೇಶನ್‌ಗೆ ಅನುಮತಿಸುತ್ತದೆ. ದುರುದ್ದೇಶಪೂರಿತ ಅಪ್ಲಿಕೇಶನ್‌ಗಳು ನಿಮ್ಮ ಸಿಸ್ಟಂನ ಕಾನ್ಫಿಗಿರೆಶನ್‌ ಅನ್ನು ಹಾನಿ ಮಾಡಬಹುದು."</string>
    <string name="permlab_receiveBootCompleted" msgid="5312965565987800025">"ಪ್ರಾರಂಭದಲ್ಲಿ ರನ್ ಮಾಡಿ"</string>
    <string name="permdesc_receiveBootCompleted" product="tablet" msgid="7390304664116880704">"ಸಿಸ್ಟಂ ಬೂಟ್ ಮಾಡುವುದನ್ನು ಮುಗಿಸಿದ ನಂತರ ಅಪ್ಲಿಕೇಶನ್ ಅನ್ನು ತಾನಾಗಿಯೇ ಪ್ರಾರಂಭಿಸಲು ಅನುಮತಿಸುತ್ತದೆ. ಈ ಕಾರಣದಿಂದಾಗಿ ಟ್ಯಾಬ್ಲೆಟ್ ಪ್ರಾರಂಭಿಸಲು ಇದಕ್ಕೆ ಹೆಚ್ಚು ಸಮಯ ತೆಗೆದುಕೊಳ್ಳಬಹುದು ಮತ್ತು ಯಾವಾಗಲೂ ರನ್ ಆಗುವ ಮೂಲಕ ಒಟ್ಟು ಮೊತ್ತ ಟ್ಯಾಬ್ಲೆಟ್‌ನ ವೇಗವನ್ನು ಕಡಿಮೆ ಮಾಡಲು ಅನುಮತಿಸುತ್ತದೆ."</string>
    <string name="permdesc_receiveBootCompleted" product="tv" msgid="4525890122209673621">"ಸಿಸ್ಟಂ ಬೂಟಿಂಗ್ ಮುಗಿಸಿದ ತಕ್ಷಣವೇ ಸ್ವತಃ ಪ್ರಾರಂಭಿಸಲು ಅಪ್ಲಿಕೇಶನ್‌ಗೆ ಅನುಮತಿಸುತ್ತದೆ. ಇದು ಟಿವಿ ಆರಂಭಿಸಲು ತುಂಬಾ ಸಮಯ ತೆಗೆದುಕೊಳ್ಳುವಂತೆ ಮಾಡುತ್ತದೆ ಮತ್ತು ಒಟ್ಟಾರೆ ಟ್ಯಾಬ್ಲೆಟ್ ಅನ್ನು ಯಾವಾಗಲೂ ರನ್ ಮಾಡುವ ಮೂಲಕ ನಿಧಾನಗೊಳಿಸಲು ಅಪ್ಲಿಕೇಶನ್‌ಗೆ ಅನುಮತಿಸುತ್ತದೆ."</string>
    <string name="permdesc_receiveBootCompleted" product="default" msgid="513950589102617504">"ಸಿಸ್ಟಂ ಬೂಟ್ ಮಾಡುವುದನ್ನು ಮುಗಿಸಿದ ನಂತರ ಅಪ್ಲಿಕೇಶನ್ ಅನ್ನು ತಾನಾಗಿಯೇ ಪ್ರಾರಂಭಿಸಲು ಅನುಮತಿಸುತ್ತದೆ. ಈ ಕಾರಣದಿಂದಾಗಿ ಫೋನ್‌ ಪ್ರಾರಂಭಿಸಲು ಇದಕ್ಕೆ ಹೆಚ್ಚು ಸಮಯ ತೆಗೆದುಕೊಳ್ಳಬಹುದು ಮತ್ತು ಯಾವಾಗಲೂ ರನ್ ಆಗುವ ಮೂಲಕ ಒಟ್ಟು ಮೊತ್ತ ಫೋನ್‌ನ ವೇಗವನ್ನು ಕಡಿಮೆ ಮಾಡಲು ಅನುಮತಿಸುತ್ತದೆ."</string>
    <string name="permlab_broadcastSticky" msgid="7919126372606881614">"ಸ್ಟಿಕಿ ಪ್ರಸಾರವನ್ನು ಕಳುಹಿಸಿ"</string>
    <string name="permdesc_broadcastSticky" product="tablet" msgid="7749760494399915651">"ಪ್ರಸಾರ ಕೊನೆಗೊಂಡ ನಂತರ ಹಾಗೆಯೇ ಉಳಿಯುವ ಸ್ಟಿಕಿ ಪ್ರಸಾರಗಳನ್ನು ಕಳುಹಿಸಲು ಅಪ್ಲಿಕೇಶನ್‍‍ಗೆ ಅನುಮತಿಸುತ್ತದೆ. ಮಿತಿಮೀರಿದ ಬಳಕೆಯು ಟ್ಯಾಬ್ಲೆಟ್ ಅನ್ನು ನಿಧಾನಗೊಳಿಸಬಹುದು ಅಥವಾ ಅತಿಯಾದ ಮೆಮೊರಿ ಬಳಕೆಯು ಅಸ್ಥಿರತೆಯನ್ನು ಉಂಟುಮಾಡಬಹುದು."</string>
    <string name="permdesc_broadcastSticky" product="tv" msgid="6839285697565389467">"ಪ್ರಸಾರವು ಮುಕ್ತಾಯಗೊಂಡ ನಂತರ ಉಳಿದಿರುವ ಸ್ಟಿಕಿ ಪ್ರಸಾರಗಳನ್ನು ಕಳುಹಿಸಲು ಅಪ್ಲಿಕೇಶನ್‌ಗೆ ಅನುಮತಿಸುತ್ತದೆ. ಇದರ ಹೆಚ್ಚಿನ ಬಳಕೆಯು ಟಿವಿಯನ್ನು ನಿಧಾನಗೊಳಿಸುತ್ತದೆ ಅಥವಾ ಹೆಚ್ಚಿನ ಮೆಮೊರಿಯನ್ನು ಬಳಸುವ ಮೂಲಕ ಅಸ್ಥಿರಗೊಳಿಸುವಂತೆ ಮಾಡುತ್ತದೆ."</string>
    <string name="permdesc_broadcastSticky" product="default" msgid="2825803764232445091">"ಪ್ರಸಾರ ಕೊನೆಗೊಂಡ ನಂತರ ಹಾಗೆಯೇ ಉಳಿಯುವ ಸ್ಟಿಕಿ ಪ್ರಸಾರಗಳನ್ನು ಕಳುಹಿಸಲು ಅಪ್ಲಿಕೇಶನ್‍‍ಗೆ ಅನುಮತಿಸುತ್ತದೆ. ಮಿತಿಮೀರಿದ ಬಳಕೆಯು ಫೋನ್‍ ಅನ್ನು ನಿಧಾನಗೊಳಿಸಬಹುದು ಅಥವಾ ಅತಿಯಾದ ಮೆಮೊರಿ ಬಳಕೆಯು ಅಸ್ಥಿರತೆಯನ್ನು ಉಂಟುಮಾಡಬಹುದು."</string>
    <string name="permlab_readContacts" msgid="8348481131899886131">"ನಿಮ್ಮ ಸಂಪರ್ಕಗಳನ್ನು ಓದಿರಿ"</string>
    <string name="permdesc_readContacts" product="tablet" msgid="5294866856941149639">"ನಿಮ್ಮ ಟ್ಯಾಬ್ಲೆಟ್‍ನಲ್ಲಿ ನಿರ್ದಿಷ್ಟ ವ್ಯಕ್ತಿಗಳೊಂದಿಗೆ ನೀವು ಇತರ ಮಾರ್ಗಗಳಲ್ಲಿ ಮಾಡಿರುವ ಕರೆ, ಇಮೇಲ್ ಅಥವಾ ಸಂವಹನ ನಡೆಸಿರುವ ಆವರ್ತನವೂ ಸೇರಿದಂತೆ, ನಿಮ್ಮ ಟ್ಯಾಬ್ಲೆಟ್‌ನಲ್ಲಿ ಸಂಗ್ರಹಿಸಲಾಗಿರುವ ನಿಮ್ಮ ಸಂಪರ್ಕಗಳ ಕುರಿತ ಡೇಟಾವನ್ನು ರೀಡ್ ಮಾಡಲು ಅಪ್ಲಿಕೇಶನ್‌ಗೆ ಅನುವು ಮಾಡಿಕೊಡುತ್ತದೆ. ಈ ಅನುಮತಿಯು ನಿಮ್ಮ ಸಂಪರ್ಕದ ಡೇಟಾವನ್ನು ಉಳಿಸಿಕೊಳ್ಳಲು ಅಪ್ಲಿಕೇಶನ್‌ಗೆ ಅನುಮತಿಸುತ್ತದೆ ಮತ್ತು ದುರುದ್ದೇಶಪೂರಿತ ಅಪ್ಲಿಕೇಶನ್‍‍ಗಳು ನಿಮ್ಮ ಗಮನಕ್ಕೆ ತರದೆಯೇ ಸಂಪರ್ಕ ಡೇಟಾವನ್ನು ಹಂಚಿಕೊಳ್ಳಬಹುದು."</string>
    <string name="permdesc_readContacts" product="tv" msgid="1839238344654834087">"ನಿರ್ದಿಷ್ಟ ವ್ಯಕ್ತಿಗಳೊಂದಿಗೆ ಇತರ ವಿಧಾನಗಳಲ್ಲಿ ನೀವು ಕರೆ ಮಾಡಿದ, ಇಮೇಲ್ ಮಾಡಿದ ಅಥವಾ ಸಂವಹಿಸಿದ ಆವರ್ತನೆ ಸೇರಿದಂತೆ ನಿಮ್ಮ ಟಿವಿಯಲ್ಲಿ ಸಂಗ್ರಹಿಸಲಾಗಿರುವ ನಿಮ್ಮ ಸಂಪರ್ಕಗಳ ಕುರಿತಾದ ಡೇಟಾವನ್ನು ಓದಲು ಅಪ್ಲಿಕೇಶನ್‍‍ಗೆ ಅನುಮತಿಸುತ್ತದೆ. ಈ ಅನುಮತಿಯು ನಿಮ್ಮ ಸಂಪರ್ಕದ ಡೇಟಾವನ್ನು ಉಳಿಸಲು ಅಪ್ಲಿಕೇಶನ್‍‍ಗೆ ಅನುಮತಿಸುತ್ತದೆ, ಮತ್ತು ದುರುದ್ದೇಶಪೂರಿತ ಅಪ್ಲಿಕೇಶನ್‌ಗಳು ನಿಮ್ಮ ಸಂಪರ್ಕ ಡೇಟಾವನ್ನು ನಿಮ್ಮ ಅರಿವಿಲ್ಲದೆ ಹಂಚಿಕೊಳ್ಳಬಹುದು."</string>
    <string name="permdesc_readContacts" product="default" msgid="8440654152457300662">"ನಿಮ್ಮ ಫೋನ್‍‍ನಲ್ಲಿ ನಿರ್ದಿಷ್ಟ ವ್ಯಕ್ತಿಗಳ ಜೊತೆಗೆ ನೀವು ವಿವಿಧ ಮಾರ್ಗಗಳಲ್ಲಿ ಮಾಡಿರುವ ಕರೆ, ಇಮೇಲ್ ಮತ್ತು ಸಂವಹನವನ್ನು ನಡೆಸಿರುವ ಆವರ್ತನವೂ ಸೇರಿದಂತೆ, ನಿಮ್ಮ ಫೋನ್‌ನಲ್ಲಿ ಸಂಗ್ರಹಿಸಲಾಗಿರುವ ನಿಮ್ಮ ಸಂಪರ್ಕಗಳ ಕುರಿತ ಡೇಟಾವನ್ನು ರೀಡ್ ಮಾಡಲು ಅಪ್ಲಿಕೇಶನ್‌ಗೆ ಅನುವು ಮಾಡಿಕೊಡುತ್ತದೆ. ಈ ಅನುಮತಿಯು ನಿಮ್ಮ ಸಂಪರ್ಕದ ಡೇಟಾವನ್ನು ಉಳಿಸಿಕೊಳ್ಳಲು ಅಪ್ಲಿಕೇಶನ್‌ಗೆ ಅನುಮತಿಸುತ್ತದೆ ಮತ್ತು ದುರುದ್ದೇಶಪೂರಿತ ಅಪ್ಲಿಕೇಶನ್‍‍ಗಳು ನಿಮ್ಮ ಗಮನಕ್ಕೆ ತರದೆಯೇ ಸಂಪರ್ಕ ಡೇಟಾವನ್ನು ಹಂಚಿಕೊಳ್ಳಬಹುದು."</string>
    <string name="permlab_writeContacts" msgid="5107492086416793544">"ನಿಮ್ಮ ಸಂಪರ್ಕಗಳನ್ನು ಮಾರ್ಪಡಿಸಿ"</string>
    <string name="permdesc_writeContacts" product="tablet" msgid="897243932521953602">"ನಿರ್ದಿಷ್ಟ ಸಂಪರ್ಕಗಳೊಂದಿಗೆ ಇತರ ಮಾರ್ಗಗಳಲ್ಲಿ ನೀವು ಕರೆ, ಇಮೇಲ್, ಅಥವಾ ಸಂವಹನ ನಡೆಸಿರುವ ಆವರ್ತನವೂ ಒಳಗೊಂಡಂತೆ, ನಿಮ್ಮ ಟ್ಯಾಬ್ಲೆಟ್‌ನಲ್ಲಿ ಸಂಗ್ರಹಿಸಲಾಗಿರುವ ನಿಮ್ಮ ಸಂಪರ್ಕಗಳ ಕುರಿತಾದ ಡೇಟಾವನ್ನು ಮಾರ್ಪಡಿಸಲು ಅಪ್ಲಿಕೇಶನ್‍‍ಗೆ ಅವಕಾಶ ನೀಡುತ್ತದೆ. ಈ ಅನುಮತಿಯು ಸಂಪರ್ಕದ ಡೇಟಾವನ್ನು ಅಳಿಸಲು ಅಪ್ಲಿಕೇಶನ್‍‍ಗೆ ಅನುಮತಿಸುತ್ತದೆ."</string>
    <string name="permdesc_writeContacts" product="tv" msgid="5438230957000018959">"ನಿರ್ದಿಷ್ಟ ವ್ಯಕ್ತಿಗಳೊಂದಿಗೆ ಇತರ ವಿಧಾನಗಳಲ್ಲಿ ನೀವು ಕರೆ ಮಾಡಿದ, ಇಮೇಲ್ ಮಾಡಿದ ಅಥವಾ ಸಂವಹಿಸಿದ ಆವರ್ತನೆ ಸೇರಿದಂತೆ ನಿಮ್ಮ ಟಿವಿಯಲ್ಲಿ ಸಂಗ್ರಹಿಸಲಾಗಿರುವ ನಿಮ್ಮ ಸಂಪರ್ಕಗಳ ಕುರಿತಾದ ಡೇಟಾವನ್ನು ಮಾರ್ಪಡಿಸಲು ಅಪ್ಲಿಕೇಶನ್‍‍ಗೆ ಅನುಮತಿಸುತ್ತದೆ. ಈ ಅನುಮತಿಯು ಸಂಪರ್ಕ ಡೇಟಾವನ್ನು ಅಳಿಸಲು ಅಪ್ಲಿಕೇಶನ್‍‍ಗೆ ಅನುಮತಿಸುತ್ತದೆ."</string>
    <string name="permdesc_writeContacts" product="default" msgid="589869224625163558">"ನಿರ್ದಿಷ್ಟ ಸಂಪರ್ಕಗಳೊಂದಿಗೆ ಇತರ ಮಾರ್ಗಗಳಲ್ಲಿ ನೀವು ಕರೆ, ಇಮೇಲ್, ಅಥವಾ ಸಂವಹನ ನಡೆಸಿರುವ ಆವರ್ತನವೂ ಒಳಗೊಂಡಂತೆ, ನಿಮ್ಮ ಫೋನ್‍ನಲ್ಲಿ ಸಂಗ್ರಹಿಸಲಾಗಿರುವ ನಿಮ್ಮ ಸಂಪರ್ಕಗಳ ಕುರಿತಾದ ಡೇಟಾವನ್ನು ಮಾರ್ಪಡಿಸಲು ಅಪ್ಲಿಕೇಶನ್‍‍ಗೆ ಅವಕಾಶ ನೀಡುತ್ತದೆ. ಈ ಅನುಮತಿಯು ಸಂಪರ್ಕದ ಡೇಟಾವನ್ನು ಅಳಿಸಲು ಅಪ್ಲಿಕೇಶನ್‍‍ಗೆ ಅನುಮತಿಸುತ್ತದೆ."</string>
    <string name="permlab_readCallLog" msgid="3478133184624102739">"ಕರೆಯ ಲಾಗ್‌ ಓದಿ"</string>
    <string name="permdesc_readCallLog" msgid="3204122446463552146">"ಈ ಅಪ್ಲಿಕೇಶನ್ ನಿಮ್ಮ ಕರೆಯ ಇತಿಹಾಸ ಓದಬಹುದು."</string>
    <string name="permlab_writeCallLog" msgid="8552045664743499354">"ಕರೆ ಲಾಗ್ ಬರೆಯಿರಿ"</string>
    <string name="permdesc_writeCallLog" product="tablet" msgid="6661806062274119245">"ಒಳಬರುವ ಮತ್ತು ಹೊರಹೋಗುವ ಕರೆಗಳ ಕುರಿತ ಡೇಟಾ ಸೇರಿದಂತೆ, ನಿಮ್ಮ ಟ್ಯಾಬ್ಲೆಟ್‌ನ ಕರೆಯ ಲಾಗ್ ಅನ್ನು ಮಾರ್ಪಡಿಸಲು ಅಪ್ಲಿಕೇಶನ್‍‍ಗೆ ಅವಕಾಶ ನೀಡುತ್ತದೆ. ದುರುದ್ದೇಶಪೂರಿತ ಅಪ್ಲಿಕೇಶನ್‍‍ಗಳು ನಿಮ್ಮ ಕರೆಯ ಲಾಗ್‍ ಅನ್ನು ಅಳಿಸಲು ಅಥವಾ ಮಾರ್ಪಡಿಸಲು ಇದನ್ನು ಬಳಸಿಕೊಳ್ಳಬಹುದು."</string>
    <string name="permdesc_writeCallLog" product="tv" msgid="4225034892248398019">"ಒಳಬರುವ ಮತ್ತು ಹೊರಹೋಗುವ ಕರೆಗಳ ಕುರಿತು ಡೇಟಾ ಸೇರಿದಂತೆ ನಿಮ್ಮ ಟಿವಿಯ ಕರೆಯ ಲಾಗ್ ಅನ್ನು ಮಾರ್ಪಡಿಸಲು ಅಪ್ಲಿಕೇಶನ್‍‍ಗೆ ಅನುಮತಿಸುತ್ತದೆ. ದುರುದ್ದೇಶಪೂರಿತ ಅಪ್ಲಿಕೇಶನ್‍‍ಗಳು ನಿಮ್ಮ ಕರೆಯ ಲಾಗ್‍ ಅನ್ನು ಅಳಿಸಲು ಅಥವಾ ಮಾರ್ಪಡಿಸಲು ಇದನ್ನು ಬಳಸಿಕೊಳ್ಳಬಹುದು."</string>
    <string name="permdesc_writeCallLog" product="default" msgid="683941736352787842">"ಒಳಬರುವ ಮತ್ತು ಹೊರಹೋಗುವ ಕರೆಗಳ ಕುರಿತ ಡೇಟಾ ಸೇರಿದಂತೆ, ನಿಮ್ಮ ಫೋನ್‍‍ನ ಕರೆಯ ಲಾಗ್ ಅನ್ನು ಮಾರ್ಪಡಿಸಲು ಅಪ್ಲಿಕೇಶನ್‍‍ಗೆ ಅವಕಾಶ ನೀಡುತ್ತದೆ. ದುರುದ್ದೇಶಪೂರಿತ ಅಪ್ಲಿಕೇಶನ್‍‍ಗಳು ನಿಮ್ಮ ಕರೆಯ ಲಾಗ್‍ ಅನ್ನು ಅಳಿಸಲು ಅಥವಾ ಮಾರ್ಪಡಿಸಲು ಇದನ್ನು ಬಳಸಿಕೊಳ್ಳಬಹುದು."</string>
    <string name="permlab_bodySensors" msgid="4683341291818520277">"ದೇಹ ಸೆನ್ಸರ್‌ಗಳನ್ನು ಪ್ರವೇಶಿಸಿ (ಹೃದಯದ ಬಡಿತ ಮಾನಿಟರ್‌ಗಳಂತಹ)"</string>
    <string name="permdesc_bodySensors" product="default" msgid="4380015021754180431">"ನಿಮ್ಮ ಹೃದಯ ಬಡಿತದಂತಹ ನಿಮ್ಮ ದೈಹಿಕ ಸ್ಥಿತಿಯನ್ನು ಮೇಲ್ವಿಚಾರಣೆ ಮಾಡುವ ಸೆನ್ಸರ್‌‌ಗಳಿಂದ ಡೇಟಾ ಪ್ರವೇಶಿಸಲು ಅಪ್ಲಿಕೇಶನ್‌ ಅವಕಾಶ ಮಾಡಿಕೊಡುತ್ತದೆ."</string>
    <string name="permlab_readCalendar" msgid="6716116972752441641">"ಕ್ಯಾಲೆಂಡರ್ ಈವೆಂಟ್‌ಗಳು ಮತ್ತು ವಿವರಗಳನ್ನು ಓದಿ"</string>
    <string name="permdesc_readCalendar" product="tablet" msgid="4993979255403945892">"ಈ ಅಪ್ಲಿಕೇಶನ್ ನಿಮ್ಮ ಟ್ಯಾಬ್ಲೆಟ್‌ನಲ್ಲಿ ಸಂಗ್ರಹವಾಗಿರುವ ಎಲ್ಲಾ ಕ್ಯಾಲೆಂಡರ್ ಈವೆಂಟ್‌ಗಳನ್ನು ಓದಬಹುದು ಮತ್ತು ನಿಮ್ಮ ಕ್ಯಾಲೆಂಡರ್ ಡೇಟಾವನ್ನು ಹಂಚಿಕೊಳ್ಳಬಹುದು ಅಥವಾ ಉಳಿಸಬಹುದು."</string>
    <string name="permdesc_readCalendar" product="tv" msgid="8837931557573064315">"ಈ ಅಪ್ಲಿಕೇಶನ್ ನಿಮ್ಮ ಟಿವಿಯಲ್ಲಿ ಸಂಗ್ರಹವಾಗಿರುವ ಎಲ್ಲಾ ಕ್ಯಾಲೆಂಡರ್ ಈವೆಂಟ್‌ಗಳನ್ನು ಓದಬಹುದು ಮತ್ತು ನಿಮ್ಮ ಕ್ಯಾಲೆಂಡರ್ ಡೇಟಾವನ್ನು ಹಂಚಿಕೊಳ್ಳಬಹುದು ಅಥವಾ ಉಳಿಸಬಹುದು."</string>
    <string name="permdesc_readCalendar" product="default" msgid="4373978642145196715">"ಈ ಅಪ್ಲಿಕೇಶನ್ ನಿಮ್ಮ ಫೋನ್‌ನಲ್ಲಿ ಸಂಗ್ರಹವಾಗಿರುವ ಎಲ್ಲಾ ಕ್ಯಾಲೆಂಡರ್ ಈವೆಂಟ್‌ಗಳನ್ನು ಓದಬಹುದು ಮತ್ತು ನಿಮ್ಮ ಕ್ಯಾಲೆಂಡರ್ ಡೇಟಾವನ್ನು ಹಂಚಿಕೊಳ್ಳಬಹುದು ಅಥವಾ ಉಳಿಸಬಹುದು."</string>
    <string name="permlab_writeCalendar" msgid="8438874755193825647">"ಮಾಲೀಕರ ಗಮನಕ್ಕೆ ತರದೆಯೇ ಕ್ಯಾಲೆಂಡರ್ ಈವೆಂಟ್‌ಗಳನ್ನು ಸೇರಿಸಿ ಅಥವಾ ಮಾರ್ಪಡಿಸಿ ಮತ್ತು ಅತಿಥಿಗಳಿಗೆ ಇಮೇಲ್ ಕಳುಹಿಸಿ"</string>
    <string name="permdesc_writeCalendar" product="tablet" msgid="1675270619903625982">"ಈ ಅಪ್ಲಿಕೇಶನ್ ನಿಮ್ಮ ಟ್ಯಾಬ್ಲೆಟ್‌ನಲ್ಲಿ ಕ್ಯಾಲೆಂಡರ್ ಈವೆಂಟ್‌ಗಳನ್ನು ಸೇರಿಸಬಹುದು, ತೆಗೆದುಹಾಕಬಹುದು ಅಥವಾ ಬದಲಾಯಿಸಬಹುದು. ಈ ಅಪ್ಲಿಕೇಶನ್ ಕ್ಯಾಲೆಂಡರ್‌ನ ಮಾಲೀಕರಿಂದ ಬಂದಿರಬಹುದಾದ ಕಾಣಿಸಿಕೊಳ್ಳುವ ಸಂದೇಶಗಳನ್ನು ಕಳುಹಿಸಬಹುದು ಅಥವಾ ಅವರ ಮಾಲೀಕರಿಗೆ ತಿಳಿಸದಂತೆ ಘಟನೆಗಳು ಬದಲಾಯಿಸುವುದು."</string>
    <string name="permdesc_writeCalendar" product="tv" msgid="9017809326268135866">"ಈ ಅಪ್ಲಿಕೇಶನ್ ನಿಮ್ಮ ಟಿವಿಯಲ್ಲಿ ಕ್ಯಾಲೆಂಡರ್ ಈವೆಂಟ್‌ಗಳನ್ನು ಸೇರಿಸಬಹುದು, ತೆಗೆದುಹಾಕಬಹುದು ಅಥವಾ ಬದಲಾಯಿಸಬಹುದು. ಈ ಅಪ್ಲಿಕೇಶನ್ ಕ್ಯಾಲೆಂಡರ್‌ನ ಮಾಲೀಕರಿಂದ ಬಂದಿರಬಹುದಾದ ಕಾಣಿಸಿಕೊಳ್ಳುವ ಸಂದೇಶಗಳನ್ನು ಕಳುಹಿಸಬಹುದು ಅಥವಾ ಅವರ ಮಾಲೀಕರಿಗೆ ತಿಳಿಸದಂತೆ ಘಟನೆಗಳು ಬದಲಾಯಿಸುವುದು."</string>
    <string name="permdesc_writeCalendar" product="default" msgid="7592791790516943173">"ಈ ಅಪ್ಲಿಕೇಶನ್ ನಿಮ್ಮ ಫೋನ್‌ನಲ್ಲಿ ಕ್ಯಾಲೆಂಡರ್ ಈವೆಂಟ್‌ಗಳನ್ನು ಸೇರಿಸಬಹುದು, ತೆಗೆದುಹಾಕಬಹುದು ಅಥವಾ ಬದಲಾಯಿಸಬಹುದು. ಈ ಅಪ್ಲಿಕೇಶನ್ ಕ್ಯಾಲೆಂಡರ್‌ನ ಮಾಲೀಕರಿಂದ ಬಂದಿರಬಹುದಾದ ಕಾಣಿಸಿಕೊಳ್ಳುವ ಸಂದೇಶಗಳನ್ನು ಕಳುಹಿಸಬಹುದು ಅಥವಾ ಅವರ ಮಾಲೀಕರಿಗೆ ತಿಳಿಸದಂತೆ ಘಟನೆಗಳು ಬದಲಾಯಿಸುವುದು."</string>
    <string name="permlab_accessLocationExtraCommands" msgid="2836308076720553837">"ಹೆಚ್ಚುವರಿ ಸ್ಥಳ ಪೂರೈಕೆದಾರರ ಆದೇಶಗಳನ್ನು ಪ್ರವೇಶಿಸಿ"</string>
    <string name="permdesc_accessLocationExtraCommands" msgid="6078307221056649927">"ಹೆಚ್ಚಿನ ಸ್ಥಳ ಪೂರೈಕೆದಾರ ಆದೇಶಗಳನ್ನು ಪ್ರವೇಶಿಸಲು ಅಪ್ಲಿಕೇಶನ್‍‍ಗೆ ಅವಕಾಶ ನೀಡುತ್ತದೆ. ಇದು GPS ಅಥವಾ ಇತರ ಸ್ಥಳ ಮೂಲಗಳ ಕಾರ್ಯಾಚರಣೆಯಲ್ಲಿ ಮಧ್ಯ ಪ್ರವೇಶಿಸಲು ಅಪ್ಲಿಕೇಶನ್‍‍ಗೆ ಅನುಮತಿಸಬಹುದು."</string>
    <string name="permlab_accessFineLocation" msgid="6265109654698562427">"ಮುನ್ನೆಲೆಯಲ್ಲಿ ಮಾತ್ರ ನಿಖರವಾದ ಸ್ಥಳವನ್ನು ಪ್ರವೇಶಿಸಿ"</string>
    <string name="permdesc_accessFineLocation" msgid="3520508381065331098">"ಈ ಅಪ್ಲಿಕೇಶನ್‌ ಮುಂಭಾಗದಲ್ಲಿರುವಾಗ ಮಾತ್ರ ನಿಮ್ಮ ನಿಖರ ಸ್ಥಳವನ್ನು ಪಡೆಯಬಹುದು. ಈ ಸ್ಥಳ ಸೇವೆಗಳನ್ನು ಆನ್ ಮಾಡಿರಬೇಕು ಮತ್ತು ಅವುಗಳನ್ನು ಬಳಸಲು ಅಪ್ಲಿಕೇಶನ್‌ಗೆ ಸಾಧ್ಯವಾಗುವಂತೆ ನಿಮ್ಮ ಫೋನ್‌ನಲ್ಲಿ ಅವುಗಳು ಲಭ್ಯವಿರಬೇಕು."</string>
    <string name="permlab_accessCoarseLocation" msgid="3707180371693213469">"ಮುನ್ನೆಲೆಯಲ್ಲಿ ಮಾತ್ರ ಅಂದಾಜು ಸ್ಥಳವನ್ನು (ನೆಟ್‌ವರ್ಕ್-ಆಧಾರಿತ) ಪ್ರವೇಶಿಸಿ"</string>
    <string name="permdesc_accessCoarseLocation" product="tablet" msgid="8594719010575779120">"ಈ ಆ್ಯಪ್‌ ನಿಮ್ಮ ಸ್ಥಳವನ್ನು ಸೆಲ್ ಟವರ್‌ಗಳು ಮತ್ತು ವೈ-ಫೈ ನೆಟ್‍‍ವರ್ಕ್‌ಗಳಂತಹ ನೆಟ್‍‍ವರ್ಕ್ ಮೂಲಗಳ ಆಧಾರದ ಮೇಲೆ ಪಡೆಯಬಹುದು, ಆದರೆ ಆ್ಯಪ್‌ ಮುನ್ನೆಲೆಯಲ್ಲಿದ್ದಾಗ ಮಾತ್ರ. ಈ ಸ್ಥಳ ಸೇವೆಗಳನ್ನು ಆನ್ ಮಾಡಿರಬೇಕು ಮತ್ತು ಅವುಗಳನ್ನು ಬಳಸಲು ಆ್ಯಪ್‌ಗೆ ಸಾಧ್ಯವಾಗುವಂತೆ ನಿಮ್ಮ ಟ್ಯಾಬ್ಲೆಟ್‌ನಲ್ಲಿ ಅವುಗಳು ಲಭ್ಯವಿರಬೇಕು."</string>
    <string name="permdesc_accessCoarseLocation" product="tv" msgid="3027871910200890806">"ಈ ಆ್ಯಪ್‌ ನಿಮ್ಮ ಸ್ಥಳವನ್ನು ಸೆಲ್ ಟವರ್‌ಗಳು ಮತ್ತು ವೈ-ಫೈ ನೆಟ್‍‍ವರ್ಕ್‌ಗಳಂತಹ ನೆಟ್‍‍ವರ್ಕ್ ಮೂಲಗಳ ಆಧಾರದ ಮೇಲೆ ಪಡೆಯಬಹುದು, ಆದರೆ ಆ್ಯಪ್‌ ಮುನ್ನೆಲೆಯಲ್ಲಿದ್ದಾಗ ಮಾತ್ರ. ಈ ಸ್ಥಳ ಸೇವೆಗಳನ್ನು ಆನ್ ಮಾಡಿರಬೇಕು ಮತ್ತು ಅವುಗಳನ್ನು ಬಳಸಲು ಆ್ಯಪ್‌ಗೆ ಸಾಧ್ಯವಾಗುವಂತೆ ನಿಮ್ಮ ಟಿವಿಯಲ್ಲಿ ಅವುಗಳು ಲಭ್ಯವಿರಬೇಕು."</string>
    <string name="permdesc_accessCoarseLocation" product="default" msgid="854896049371048754">"ಈ ಆ್ಯಪ್‌ ನಿಮ್ಮ ಸ್ಥಳವನ್ನು ಸೆಲ್ ಟವರ್‌ಗಳು ಮತ್ತು ವೈ-ಫೈ ನೆಟ್‍‍ವರ್ಕ್‌ಗಳಂತಹ ನೆಟ್‍‍ವರ್ಕ್ ಮೂಲಗಳ ಆಧಾರದ ಮೇಲೆ ಪಡೆಯಬಹುದು, ಆದರೆ ಆ್ಯಪ್‌ ಮುನ್ನೆಲೆಯಲ್ಲಿದ್ದಾಗ ಮಾತ್ರ. ಈ ಸ್ಥಳ ಸೇವೆಗಳನ್ನು ಆನ್ ಮಾಡಿರಬೇಕು ಮತ್ತು ಅವುಗಳನ್ನು ಬಳಸಲು ಆ್ಯಪ್‌ಗೆ ಸಾಧ್ಯವಾಗುವಂತೆ ನಿಮ್ಮ ಫೋನ್‌ನಲ್ಲಿ ಅವುಗಳು ಲಭ್ಯವಿರಬೇಕು."</string>
    <string name="permlab_accessBackgroundLocation" msgid="3965397804300661062">"ಹಿನ್ನೆಲೆಯಲ್ಲಿ ಸ್ಥಳವನ್ನು ಪ್ರವೇಶಿಸಿ"</string>
    <string name="permdesc_accessBackgroundLocation" msgid="1096394429579210251">"ಇದನ್ನು ಅಂದಾಜು ಅಥವಾ ನಿಖರವಾದ ಸ್ಥಳ ಪ್ರವೇಶಕ್ಕೆ ಹೆಚ್ಚುವರಿಯಾಗಿ ಅನುಮತಿಸಿದರೆ, ಆ್ಯಪ್ ಹಿನ್ನೆಲೆಯಲ್ಲಿ ರನ್ ಆಗುತ್ತಿರುವಾಗ ಅದು ಸ್ಥಳವನ್ನು ಪ್ರವೇಶಿಸಬಹುದು."</string>
    <string name="permlab_modifyAudioSettings" msgid="6095859937069146086">"ನಿಮ್ಮ ಆಡಿಯೊ ಸೆಟ್ಟಿಂಗ್‌ಗಳನ್ನು ಬದಲಾಯಿಸಿ"</string>
    <string name="permdesc_modifyAudioSettings" msgid="3522565366806248517">"ವಾಲ್ಯೂಮ್ ರೀತಿಯ ಮತ್ತು ಔಟ್‍‍ಪುಟ್‍‍ಗಾಗಿ ಯಾವ ಸ್ಪೀಕರ್ ಬಳಸಬೇಕು ಎಂಬ ರೀತಿಯ ಜಾಗತಿಕ ಆಡಿಯೊ ಸೆಟ್ಟಿಂಗ್‌ಗಳನ್ನು ಮಾರ್ಪಡಿಸಲು ಅಪ್ಲಿಕೇಶನ್‍‍ಗೆ ಅವಕಾಶ ಮಾಡಿಕೊಡುತ್ತದೆ."</string>
    <string name="permlab_recordAudio" msgid="3876049771427466323">"ಆಡಿಯೊ ರೆಕಾರ್ಡ್ ಮಾಡಿ"</string>
    <string name="permdesc_recordAudio" msgid="4245930455135321433">"ಈ ಅಪ್ಲಿಕೇಶನ್ ಮೈಕ್ರೋಫೋನ್ ಬಳಸುವ ಮೂಲಕ ಯಾವುದೇ ಸಮಯದಲ್ಲಾದರೂ ಆಡಿಯೊ ರೆಕಾರ್ಡ್ ಮಾಡಬಹುದು."</string>
    <string name="permlab_sim_communication" msgid="2935852302216852065">"ಸಿಮ್‌ಗೆ ಆಜ್ಞೆಗಳನ್ನು ಕಳುಹಿಸಿ"</string>
    <string name="permdesc_sim_communication" msgid="5725159654279639498">"ಸಿಮ್‌ ಗೆ ಆದೇಶಗಳನ್ನು ಕಳುಹಿಸಲು ಅಪ್ಲಿಕೇಶನ್‌ಗೆ ಅನುಮತಿಸುತ್ತದೆ. ಇದು ತುಂಬಾ ಅಪಾಯಕಾರಿ."</string>
    <string name="permlab_activityRecognition" msgid="3634590230567608356">"ದೈಹಿಕ ಚಟುವಟಿಕೆಯನ್ನು ಗುರುತಿಸಿ"</string>
    <string name="permdesc_activityRecognition" msgid="3143453925156552894">"ಈ ಆ್ಯಪ್‌ ನಿಮ್ಮ ದೈಹಿಕ ಚಟುವಟಿಕೆಯನ್ನು ಗುರುತಿಸಬಹುದು."</string>
    <string name="permlab_camera" msgid="3616391919559751192">"ಚಿತ್ರಗಳು ಮತ್ತು ವೀಡಿಯೊಗಳನ್ನು ಸೆರೆಹಿಡಿಯಿರಿ"</string>
    <string name="permdesc_camera" msgid="5392231870049240670">"ಈ ಅಪ್ಲಿಕೇಶನ್ ಯಾವ ಸಮಯದಲ್ಲಾದರೂ ಕ್ಯಾಮರಾ ಬಳಸಿಕೊಂಡು ಚಿತ್ರಗಳು ಮತ್ತು ವಿಡಿಯೋಗಳನ್ನು ರೆಕಾರ್ಡ್ ಮಾಡಬಹುದು."</string>
    <string name="permlab_vibrate" msgid="7696427026057705834">"ವೈಬ್ರೇಷನ್‌‌ ನಿಯಂತ್ರಿಸಿ"</string>
    <string name="permdesc_vibrate" msgid="6284989245902300945">"ವೈಬ್ರೇಟರ್‌ ನಿಯಂತ್ರಿಸಲು ಅಪ್ಲಿಕೇಶನ್‌ಗೆ ಅನುಮತಿಸುತ್ತದೆ."</string>
    <string name="permlab_callPhone" msgid="3925836347681847954">"ಫೋನ್ ಸಂಖ್ಯೆಗಳಿಗೆ ನೇರವಾಗಿ ಕರೆ ಮಾಡಿ"</string>
    <string name="permdesc_callPhone" msgid="3740797576113760827">"ನಿಮ್ಮ ಹಸ್ತಕ್ಷೇಪ ಇಲ್ಲದೆಯೇ ಫೋನ್‍ ಸಂಖ್ಯೆಗಳಿಗೆ ಕರೆ ಮಾಡಲು ಅಪ್ಲಿಕೇಶನ್‍‍ಗೆ ಅನುಮತಿಸುತ್ತದೆ. ಇದು ಅನಿರೀಕ್ಷಿತ ಶುಲ್ಕಗಳು ಅಥವಾ ಕರೆಗಳಿಗೆ ಕಾರಣವಾಗಬಹುದು. ತುರ್ತು ಸಂಖ್ಯೆಗಳಿಗೆ ಕರೆಮಾಡಲು ಈ ಅಪ್ಲಿಕೇಶನ್‍ ಅನುಮತಿಸುವುದಿಲ್ಲ ಎಂಬುದು ಗಮನದಲ್ಲಿರಲಿ. ದುರುದ್ದೇಶಪೂರಿತ ಅಪ್ಲಿಕೇಶನ್‍‍ಗಳು ನಿಮ್ಮ ಖಾತರಿ ಇಲ್ಲದೆಯೇ ಕರೆಗಳನ್ನು ಮಾಡುವುದರ ಮೂಲಕ ನಿಮ್ಮ ಹಣ ಖರ್ಚಾಗಬಹುದು."</string>
    <string name="permlab_accessImsCallService" msgid="3574943847181793918">"IMS ಕರೆ ಸೇವೆಯನ್ನು ಪ್ರವೇಶಿಸಿ"</string>
    <string name="permdesc_accessImsCallService" msgid="8992884015198298775">"ನಿಮ್ಮ ಮಧ್ಯಸ್ಥಿಕೆ ಇಲ್ಲದೆಯೇ ಕರೆಗಳನ್ನು ಮಾಡಲು IMS ಸೇವೆಯನ್ನು ಬಳಸಲು ಅಪ್ಲಿಕೇಶನ್ ಅನ್ನು ಅನುಮತಿಸುತ್ತದೆ."</string>
    <string name="permlab_readPhoneState" msgid="9178228524507610486">"ಫೋನ್ ಸ್ಥಿತಿ ಮತ್ತು ಗುರುತಿಸುವಿಕೆಯನ್ನು ಓದಿ"</string>
    <string name="permdesc_readPhoneState" msgid="1639212771826125528">"ಸಾಧನದ ಫೋನ್ ವೈಶಿಷ್ಟ್ಯಗಳನ್ನು ಪ್ರವೇಶಿಸಲು ಅಪ್ಲಿಕೇಶನ್‍‍ಗೆ ಅವಕಾಶ ಮಾಡಿಕೊಡುತ್ತದೆ. ಈ ಅನುಮತಿಯು ಫೋನ್ ಸಂಖ್ಯೆ ಮತ್ತು ಸಾಧನದ ID ಗಳನ್ನು ನಿರ್ಧರಿಸಲು, ಕರೆಯು ಸಕ್ರಿಯವಾಗಿದೆಯೇ ಮತ್ತು ಕರೆಯ ಮೂಲಕ ರಿಮೋಟ್ ಸಂಖ್ಯೆಯು ಸಂಪರ್ಕಗೊಂಡಿವೆಯೇ ಎಂಬುದನ್ನೂ ನಿರ್ಧರಿಸಲು ಅಪ್ಲಿಕೇಶನ್‌ಗೆ ಅವಕಾಶ ಕಲ್ಪಿಸುತ್ತದೆ."</string>
    <string name="permlab_manageOwnCalls" msgid="1503034913274622244">"ಕರೆಗಳನ್ನು ಸಿಸ್ಟಂ ಮೂಲಕ ರವಾನಿಸಿ"</string>
    <string name="permdesc_manageOwnCalls" msgid="6552974537554717418">"ಕರೆಯ ಅನುಭವವನ್ನು ಸುಧಾರಿಸಲು ಅಪ್ಲಿಕೇಶನ್‌ನ ಕರೆಗಳನ್ನು ಸಿಸ್ಟಂ ಮೂಲಕ ರವಾನಿಸಲು ಅನುಮತಿಸುತ್ತದೆ."</string>
    <string name="permlab_callCompanionApp" msgid="3599252979411970473">"ಸಿಸ್ಟಂ ಮೂಲಕ ಕರೆಗಳನ್ನು ವೀಕ್ಷಿಸಿ ಮತ್ತು ನಿಯಂತ್ರಿಸಿ."</string>
    <string name="permdesc_callCompanionApp" msgid="4567344683275099090">"ಸಾಧನದಲ್ಲಿನ ಚಾಲ್ತಿಯಲ್ಲಿರುವ ಕರೆಗಳನ್ನು ವೀಕ್ಷಿಸಲು ಮತ್ತು ನಿಯಂತ್ರಿಸಲು ಆ್ಯಪ್ ಅನುಮತಿಸುತ್ತದೆ. ಕರೆಗಳಿಗೆ ಸಂಬಂಧಿಸಿದ ಕರೆ ಸಂಖ್ಯೆಗಳು ಮತ್ತು ಕರೆ ಮಾಡಿದ ರಾಜ್ಯದಂತಹ ಮಾಹಿತಿಯನ್ನು ಇದು ಒಳಗೊಂಡಿರುತ್ತದೆ."</string>
    <string name="permlab_acceptHandover" msgid="2661534649736022409">"ಮತ್ತೊಂದು ಅಪ್ಲಿಕೇಶನ್‌ ಮೂಲಕ ಕರೆಯನ್ನು ಮುಂದುವರಿಸಿ"</string>
    <string name="permdesc_acceptHandovers" msgid="4570660484220539698">"ಮತ್ತೊಂದು ಅಪ್ಲಿಕೇಶನ್‌ನಲ್ಲಿ ಪ್ರಾರಂಭವಾದ ಕರೆಯನ್ನು ಮುಂದುವರಿಸಲು ಅಪ್ಲಿಕೇಶನ್‌ಗೆ ಅವಕಾಶ ಮಾಡಿಕೊಡಿ."</string>
    <string name="permlab_readPhoneNumbers" msgid="6108163940932852440">"ಫೋನ್‌ ಸಂಖ್ಯೆಗಳನ್ನು ಓದಿ"</string>
    <string name="permdesc_readPhoneNumbers" msgid="8559488833662272354">"ಸಾಧನದ ಫೋನ್ ಸಂಖ್ಯೆಗಳಿಗೆ ಪ್ರವೇಶ ಪಡೆಯಲು ಅಪ್ಲಿಕೇಶನ್‌ಗೆ ಅನುಮತಿ ನೀಡುತ್ತದೆ."</string>
    <string name="permlab_wakeLock" product="tablet" msgid="1531731435011495015">"ಟ್ಯಾಬ್ಲೆಟ್ ನಿದ್ರಾವಸ್ಥೆಯನ್ನು ತಡೆಯಿರಿ"</string>
    <string name="permlab_wakeLock" product="tv" msgid="2601193288949154131">"ಟಿವಿಗೆ ನಿದ್ರಿಸುವುದನ್ನು ತಪ್ಪಿಸಿ"</string>
    <string name="permlab_wakeLock" product="default" msgid="573480187941496130">"ಫೋನ್ ಆಫ್ ಆಗುವುದರಿಂದ ತಡೆಯಿರಿ"</string>
    <string name="permdesc_wakeLock" product="tablet" msgid="7311319824400447868">"ಟ್ಯಾಬ್ಲೆಟ್‌ ನಿದ್ರೆಗೆ ಹೋಗುವುದನ್ನು ತಡೆಯಲು ಅಪ್ಲಿಕೇಶನ್‌ಗೆ ಅನುಮತಿಸುತ್ತದೆ."</string>
    <string name="permdesc_wakeLock" product="tv" msgid="3208534859208996974">"ಟಿವಿ ನಿದ್ರೆಗೆ ಹೋಗುವುದನ್ನು ತಡೆಗಟ್ಟಲು ಅಪ್ಲಿಕೇಶನ್‌ಗೆ ಅನುಮತಿಸುತ್ತದೆ."</string>
    <string name="permdesc_wakeLock" product="default" msgid="8559100677372928754">"ಫೋನ್‌ ನಿದ್ರೆಗೆ ಹೋಗುವುದನ್ನು ತಡೆಯಲು ಅಪ್ಲಿಕೇಶನ್‌ಗೆ ಅನುಮತಿಸುತ್ತದೆ."</string>
    <string name="permlab_transmitIr" msgid="7545858504238530105">"ಇನ್‌ಫ್ರಾರೆಡ್ ಪ್ರಸಾರ ಮಾಡು"</string>
    <string name="permdesc_transmitIr" product="tablet" msgid="5358308854306529170">"ಟ್ಯಾಬ್ಲೆಟ್‌ನ ಇನ್‌ಫ್ರಾರೆಡ್ ಸಂವಾಹಕವನ್ನು ಬಳಸಲು ಅಪ್ಲಿಕೇಶನ್‌ಗೆ ಅನುಮತಿಸುತ್ತದೆ."</string>
    <string name="permdesc_transmitIr" product="tv" msgid="3926790828514867101">"ಟಿವಿಯ ಇನ್ಫ್ರಾರೆಡ್ ಸಂವಾಹಕವನ್ನು ಬಳಸಲು ಅಪ್ಲಿಕೇಶನ್‌ಗೆ ಅನುಮತಿಸುತ್ತದೆ."</string>
    <string name="permdesc_transmitIr" product="default" msgid="7957763745020300725">"ಫೋನ್‌ನ ಇನ್‌ಫ್ರಾರೆಡ್ ಸಂವಾಹಕವನ್ನು ಬಳಸಲು ಅಪ್ಲಿಕೇಶನ್‌ಗೆ ಅನುಮತಿಸುತ್ತದೆ."</string>
    <string name="permlab_setWallpaper" msgid="6627192333373465143">"ವಾಲ್‌ಪೇಪರ್ ಹೊಂದಿಸಿ"</string>
    <string name="permdesc_setWallpaper" msgid="7373447920977624745">"ಸಿಸ್ಟಂ ವಾಲ್‌ಪೇಪರ್‌ ಹೊಂದಿಸಲು ಅಪ್ಲಿಕೇಶನ್‌ಗೆ ಅನುಮತಿಸುತ್ತದೆ."</string>
    <string name="permlab_setWallpaperHints" msgid="3278608165977736538">"ನಿಮ್ಮ ವಾಲ್‍ಪೇಪರ್ ಗಾತ್ರವನ್ನು ಸರಿಹೊಂದಿಸಿ"</string>
    <string name="permdesc_setWallpaperHints" msgid="8235784384223730091">"ಸಿಸ್ಟಂ ವಾಲ್‌ಪೇಪರ್‌‌ ಗಾತ್ರದ ಸುಳಿವುಗಳನ್ನು ಹೊಂದಿಸಲು ಅಪ್ಲಿಕೇಶನ್‌ಗೆ ಅನುಮತಿಸುತ್ತದೆ."</string>
    <string name="permlab_setTimeZone" msgid="2945079801013077340">"ಸಮಯದ ವಲಯವನ್ನು ಹೊಂದಿಸಿ"</string>
    <string name="permdesc_setTimeZone" product="tablet" msgid="1676983712315827645">"ಟ್ಯಾಬ್ಲೆಟ್‌‌ನ ಸಮಯ ವಲಯವನ್ನು ಬದಲಾಯಿಸಲು ಅಪ್ಲಿಕೇಶನ್‌ಗೆ ಅನುಮತಿಸುತ್ತದೆ."</string>
    <string name="permdesc_setTimeZone" product="tv" msgid="888864653946175955">"ಟಿವಿಯ ಸಮಯದ ವಲಯವನ್ನು ಬದಲಾಯಿಸಲು ಅಪ್ಲಿಕೇಶನ್‌ಗೆ ಅನುಮತಿಸುತ್ತದೆ."</string>
    <string name="permdesc_setTimeZone" product="default" msgid="4499943488436633398">"ಫೋನ್‌ನ ಸಮಯ ವಲಯವನ್ನು ಬದಲಾಯಿಸಲು ಅಪ್ಲಿಕೇಶನ್‌ಗೆ ಅನುಮತಿಸುತ್ತದೆ."</string>
    <string name="permlab_getAccounts" msgid="1086795467760122114">"ಸಾಧನದಲ್ಲಿ ಖಾತೆಗಳನ್ನು ಹುಡುಕಿ"</string>
    <string name="permdesc_getAccounts" product="tablet" msgid="2741496534769660027">"ಟ್ಯಾಬ್ಲೆಟ್ ಮೂಲಕ ತಿಳಿದಿರುವ ಖಾತೆಗಳ ಪಟ್ಟಿಯನ್ನು ಪಡೆದುಕೊಳ್ಳಲು ಅಪ್ಲಿಕೇಶನ್‍‍ಗೆ ಅವಕಾಶ ಮಾಡಿಕೊಡುತ್ತದೆ. ಇದು ನೀವು ಸ್ಥಾಪಿಸಿರುವ ಅಪ್ಲಿಕೇಶನ್ ಮೂಲಕ ರಚಿಸಲಾದ ಯಾವುದೇ ಖಾತೆಯನ್ನು ಒಳಗೊಂಡಿರಬಹುದು."</string>
    <string name="permdesc_getAccounts" product="tv" msgid="4190633395633907543">"ಟಿವಿಗೆ ತಿಳಿದಿರುವ ಖಾತೆಗಳ ಪಟ್ಟಿಯನ್ನು ಪಡೆಯಲು ಅಪ್ಲಿಕೇಶನ್‌ಗೆ ಅನುಮತಿಸುತ್ತದೆ. ನೀವು ಸ್ಥಾಪಿಸಿರುವ ಅಪ್ಲಿಕೇಶನ್‌ಗಳಿಂದ ರಚಿಸಲಾದ ಯಾವುದೇ ಖಾತೆಗಳನ್ನು ಇದು ಒಳಗೊಂಡಿರಬಹುದು."</string>
    <string name="permdesc_getAccounts" product="default" msgid="3448316822451807382">"ಫೋನ್‌ನ ಮೂಲಕ ತಿಳಿದಿರುವ ಖಾತೆಗಳ ಪಟ್ಟಿಯನ್ನು ಪಡೆದುಕೊಳ್ಳಲು ಅಪ್ಲಿಕೇಶನ್‍‍ಗೆ ಅವಕಾಶ ಮಾಡಿಕೊಡುತ್ತದೆ. ಇದು ನೀವು ಸ್ಥಾಪಿಸಿರುವ ಅಪ್ಲಿಕೇಶನ್ ಮೂಲಕ ರಚಿಸಲಾದ ಯಾವುದೇ ಖಾತೆಯನ್ನು ಒಳಗೊಂಡಿರಬಹುದು."</string>
    <string name="permlab_accessNetworkState" msgid="4951027964348974773">"ನೆಟ್‍ವರ್ಕ್ ಸಂಪರ್ಕಗಳನ್ನು ವೀಕ್ಷಿಸಿ"</string>
    <string name="permdesc_accessNetworkState" msgid="8318964424675960975">"ಅಸ್ತಿತ್ವದಲ್ಲಿರುವ ಮತ್ತು ಸಂಪರ್ಕಗೊಂಡಿರುವ ಸಂಪರ್ಕಗಳಂತಹ ನೆಟ್‍‍ವರ್ಕ್ ಸಂಪರ್ಕಗಳ ಕುರಿತ ಮಾಹಿತಿಯನ್ನು ವೀಕ್ಷಿಸಲು ಅಪ್ಲಿಕೇಶನ್‍‍ಗೆ ಅನುಮತಿಸುತ್ತದೆ."</string>
    <string name="permlab_createNetworkSockets" msgid="7934516631384168107">"ಪೂರ್ಣ ನೆಟ್‌ವರ್ಕ್ ಪ್ರವೇಶವನ್ನು ಹೊಂದಿರಿ"</string>
    <string name="permdesc_createNetworkSockets" msgid="3403062187779724185">"ನೆಟ್‍‍ವರ್ಕ್ ಸಾಕೆಟ್‍‍ಗಳನ್ನು ರಚಿಸಲು ಮತ್ತು ಕಸ್ಟಮ್ ನೆಟ್‍‍ವರ್ಕ್ ಪ್ರೊಟೋಕಾಲ್‍‍ಗಳನ್ನು ಬಳಸಲು ಅಪ್ಲಿಕೇಶನ್‌ಗೆ ಅವಕಾಶ ಮಾಡಿಕೊಡುತ್ತದೆ. ಬ್ರೌಸರ್ ಮತ್ತು ಇತರ ಅಪ್ಲಿಕೇಶನ್‌ಗಳು ಇಂಟರ್ನೆಟ್‌ಗೆ ಡೇಟಾ ಕಳುಹಿಸಲು ಮಾರ್ಗವನ್ನುಂಟು ಮಾಡುತ್ತದೆ ಹಾಗಾಗಿ ಇಂಟರ್ನೆಟ್‌ಗೆ ಡೇಟಾ ಕಳುಹಿಸಲು ಈ ಅನುಮತಿ ಅಗತ್ಯವಿರುವುದಿಲ್ಲ."</string>
    <string name="permlab_changeNetworkState" msgid="958884291454327309">"ನೆಟ್‌ವರ್ಕ್ ಸಂಪರ್ಕತೆಯನ್ನು ಬದಲಾಯಿಸಿ"</string>
    <string name="permdesc_changeNetworkState" msgid="6789123912476416214">"ನೆಟ್‌ವರ್ಕ್‌ ಸಂಪರ್ಕದ ಸ್ಥಿತಿಯನ್ನು ಬದಲಾಯಿಸಲು ಅಪ್ಲಿಕೇಶನ್‌ ಅನುಮತಿಸುತ್ತದೆ."</string>
    <string name="permlab_changeTetherState" msgid="5952584964373017960">"ಟೆಥರಡ್ ಸಂಪರ್ಕತೆಯನ್ನು ಬದಲಾಯಿಸಿ"</string>
    <string name="permdesc_changeTetherState" msgid="1524441344412319780">"ಟೆಥರ್‌ ಮಾಡಲಾದ ನೆಟ್‌ವರ್ಕ್‌ ಸಂಪರ್ಕದ ಸ್ಥಿತಿಯನ್ನು ಬದಲಾಯಿಸಲು ಅಪ್ಲಿಕೇಶನ್‌‌ಗೆ ಅನುಮತಿಸುತ್ತದೆ."</string>
    <string name="permlab_accessWifiState" msgid="5202012949247040011">"ವೈ-ಫೈ ಸಂಪರ್ಕಗಳನ್ನು ವೀಕ್ಷಿಸಿ"</string>
    <string name="permdesc_accessWifiState" msgid="5002798077387803726">"ವೈ-ಫೈ ಸಕ್ರಿಯಗೊಂಡಿದೆಯೇ ಮತ್ತು ಸಂಪರ್ಕಿಸಲಾದ ವೈ-ಫೈ ಸಾಧನಗಳ ಹೆಸರಿನ ಮಾಹಿತಿ ರೀತಿಯ, ವೈ-ಫೈ ನೆಟ್‍‍ವರ್ಕ್ ಕುರಿತು ಮಾಹಿತಿಯನ್ನು ವೀಕ್ಷಿಸಲು ಅಪ್ಲಿಕೇಶನ್‍‍ಗೆ ಅವಕಾಶ ನೀಡುತ್ತದೆ."</string>
    <string name="permlab_changeWifiState" msgid="6550641188749128035">"ವೈ-ಫೈ ನಿಂದ ಸಂಪರ್ಕಗೊಳಿಸಿ ಮತ್ತು ಸಂಪರ್ಕ ಕಡಿತಗೊಳಿಸಿ"</string>
    <string name="permdesc_changeWifiState" msgid="7137950297386127533">"ವೈ-ಫೈ ಪ್ರವೇಶ ಕೇಂದ್ರಗಳಿಂದ ಸಂಪರ್ಕ ಹೊಂದಲು ಮತ್ತು ಸಂಪರ್ಕ ಕಡಿತಗೊಳಿಸಲು, ಹಾಗೆಯೇ ವೈ-ಫೈ ನೆಟ್‍‍ವರ್ಕ್‌ಗಳಿಗೆ ಸಾಧನದ ಕನ್ಫಿಗರೇಶನ್‍ ಬದಲಾಯಿಸಲು ಅಪ್ಲಿಕೇಶನ್‍‍ಗೆ ಅವಕಾಶ ಮಾಡಿಕೊಡುತ್ತದೆ."</string>
    <string name="permlab_changeWifiMulticastState" msgid="1368253871483254784">"ವೈ-ಫೈ ಮಲ್ಟಿಕ್ಯಾಸ್ಟ್ ಸ್ವೀಕಾರಕ್ಕೆ ಅನುಮತಿಸಿ"</string>
    <string name="permdesc_changeWifiMulticastState" product="tablet" msgid="7969774021256336548">"ನಿಮ್ಮ ಟ್ಯಾಬ್ಲೆಟ್ ಮಾತ್ರವಲ್ಲದೇ, ಮಲ್ಟಿಕ್ಯಾಸ್ಟ್ ವಿಳಾಸಗಳನ್ನು ಬಳಸಿಕೊಂಡು ವೈ-ಫೈ ನೆಟ್‍‍ವರ್ಕ್‌ನಲ್ಲಿ ಎಲ್ಲಾ ಸಾಧನಗಳಿಗೆ ಕಳುಹಿಸಲಾಗಿರುವ ಪ್ಯಾಕೆಟ್‍‍ಗಳನ್ನು ಸ್ವೀಕರಿಸಲು ಅಪ್ಲಿಕೇಶನ್‍‍ಗೆ ಅವಕಾಶ ನೀಡುತ್ತದೆ. ಇದು ಮಲ್ಟಿಕ್ಯಾಸ್ಟ್ ಅಲ್ಲದ ಮೋಡ್ ಬಳಸುವ ಶಕ್ತಿಗಿಂತಲೂ ಹೆಚ್ಚಿನ ಶಕ್ತಿಯನ್ನು ಬಳಸುತ್ತದೆ."</string>
    <string name="permdesc_changeWifiMulticastState" product="tv" msgid="9031975661145014160">"ವೈ-ಫೈ ನೆಟ್‌ವರ್ಕ್‌ನಲ್ಲಿ ನಿಮ್ಮ ಟಿವಿ ಮಾತ್ರವಲ್ಲದೆ, ಮಲ್ಟಿಕ್ಯಾಸ್ಟ್ ವಿಳಾಸಗಳನ್ನು ಬಳಸಿಕೊಂಡು ಎಲ್ಲಾ ಸಾಧನಗಳಿಗೆ ಕಳುಹಿಸಲಾದ ಪ್ಯಾಕೆಟ್‌ಗಳನ್ನು ಸ್ವೀಕರಿಸಲು ಅಪ್ಲಿಕೇಶನ್‌ಗೆ ಅನುಮತಿಸುತ್ತದೆ. ಇದು ಮಲ್ಟಿಕ್ಯಾಸ್ಟ್ ಅಲ್ಲದ ಮೋಡ್‌ಗಿಂತಲೂ ಹೆಚ್ಚು ಪವರ್ ಬಳಸುತ್ತದೆ."</string>
    <string name="permdesc_changeWifiMulticastState" product="default" msgid="6851949706025349926">"ನಿಮ್ಮ ಫೋನ್ ಮಾತ್ರವಲ್ಲದೇ, ಮಲ್ಟಿಕಾಸ್ಟ್ ವಿಳಾಸಗಳನ್ನು ಬಳಸಿಕೊಂಡು ವೈ-ಫೈ ನೆಟ್‍‍ವರ್ಕ್‌ನಲ್ಲಿ ಎಲ್ಲಾ ಸಾಧನಗಳಿಗೆ ಕಳುಹಿಸಲಾಗಿರುವ ಪ್ಯಾಕೆಟ್‍‍ಗಳನ್ನು ಸ್ವೀಕರಿಸಲು ಅಪ್ಲಿಕೇಶನ್‍‍ಗೆ ಅವಕಾಶ ನೀಡುತ್ತದೆ. ಇದು ಮಲ್ಟಿಕ್ಯಾಸ್ಟ್ ಅಲ್ಲದ ಮೋಡ್ ಬಳಸುವ ಶಕ್ತಿಗಿಂತಲೂ ಹೆಚ್ಚಿನ ಶಕ್ತಿಯನ್ನು ಬಳಸುತ್ತದೆ."</string>
    <string name="permlab_bluetoothAdmin" msgid="6006967373935926659">"ಬ್ಲೂಟೂತ್‌ ಸೆಟ್ಟಿಂಗ್‍ಗಳನ್ನು ಪ್ರವೇಶಿಸಿ"</string>
    <string name="permdesc_bluetoothAdmin" product="tablet" msgid="6921177471748882137">"ಸ್ಥಳೀಯ ಬ್ಲೂಟೂತ್‌‌ ಟ್ಯಾಬ್ಲೆಟ್‌‌ ಕಾನ್ಫಿಗರ್‌ ಮಾಡಲು ಮತ್ತು ಅನ್ವೇಷಿಸಲು ಹಾಗೂ ರಿಮೊಟ್‌ ಸಾಧನಗಳ ಜೊತೆಗೆ ಜೋಡಿ ಮಾಡಲು ಅಪ್ಲಿಕೇಶನ್‌ ಅನುಮತಿಸುತ್ತದೆ."</string>
    <string name="permdesc_bluetoothAdmin" product="tv" msgid="3373125682645601429">"ಸ್ಥಳೀಯ ಬ್ಲೂಟೂತ್‌ ಟಿವಿಯನ್ನು ಕಾನ್‌ಫಿಗರ್ ಮಾಡಲು, ಮತ್ತು ಅನ್ವೇಷಿಸಲು ಮತ್ತು ದೂರ ಸಾಧನಗಳೊಂದಿಗೆ ಜೋಡಿ ಮಾಡಲು ಅಪ್ಲಿಕೇಶನ್‌ಗೆ ಅನುಮತಿಸುತ್ತದೆ."</string>
    <string name="permdesc_bluetoothAdmin" product="default" msgid="8931682159331542137">"ಸ್ಥಳೀಯ ಬ್ಲೂಟೂತ್‌‌ ಫೋನ್‌ ಕಾನ್ಫಿಗರ್‌ ಮಾಡಲು ಮತ್ತು ಅನ್ವೇಷಿಸಲು ಹಾಗೂ ರಿಮೊಟ್‌ ಸಾಧನಗಳ ಜೊತೆಗೆ ಜೋಡಿ ಮಾಡಲು ಅಪ್ಲಿಕೇಶನ್‌ಗೆ ಅವಕಾಶ ಮಾಡಿಕೊಡುತ್ತದೆ."</string>
    <string name="permlab_accessWimaxState" msgid="4195907010610205703">"WiMAX ನಿಂದ ಸಂಪರ್ಕಗೊಳಿಸಿ ಮತ್ತು ಸಂಪರ್ಕ ಕಡಿತಗೊಳಿಸಿ"</string>
    <string name="permdesc_accessWimaxState" msgid="6360102877261978887">"WiMAX ಸಕ್ರಿಯಗೊಂಡಿದೆಯೇ ಮತ್ತು ಸಂಪರ್ಕಗೊಂಡಿರುವಂತಹ WiMAX ನೆಟ್‍‍ವರ್ಕ್‌ಗಳ ಕುರಿತು ಮಾಹಿತಿಯನ್ನು ನಿರ್ಧರಿಸಲು ಅಪ್ಲಿಕೇಶನ್‍‍ಗೆ ಅವಕಾಶ ನೀಡುತ್ತದೆ."</string>
    <string name="permlab_changeWimaxState" msgid="340465839241528618">"WiMAX ಸ್ಥಿತಿಯನ್ನು ಬದಲಿಸಿ"</string>
    <string name="permdesc_changeWimaxState" product="tablet" msgid="3156456504084201805">"ಅಪ್ಲಿಕೇಶನ್ ಅನ್ನು ಟ್ಯಾಬ್ಲೆಟ್‌ಗೆ ಸಂಪರ್ಕಪಡಿಸಲು ಮತ್ತು WiMAX ನೆಟ್‍‍ವರ್ಕ್‌ಗಳಿಂದ ಟ್ಯಾಬ್ಲೆಟ್ ಅನ್ನು ಸಂಪರ್ಕ ಕಡಿತಗೊಳಿಸಲು ಅವಕಾಶ ಮಾಡಿಕೊಡುತ್ತದೆ."</string>
    <string name="permdesc_changeWimaxState" product="tv" msgid="6022307083934827718">"WiMAX ನೆಟ್‌ವರ್ಕ್‌ಗಳಿಂದ ಟಿವಿಯನ್ನು ಸಂಪರ್ಕಪಡಿಸಲು ಮತ್ತು ಕಡಿತಗೊಳಿಸಲು ಅಪ್ಲಿಕೇಶನ್‌ಗೆ ಅನುಮತಿಸುತ್ತದೆ."</string>
    <string name="permdesc_changeWimaxState" product="default" msgid="697025043004923798">"ಅಪ್ಲಿಕೇಶನ್ ಅನ್ನು ಫೋನ್‌ಗೆ ಸಂಪರ್ಕಪಡಿಸಲು ಮತ್ತು WiMAX ನೆಟ್‍‍ವರ್ಕ್‌ಗಳಿಂದ ಫೋನ್ ಸಂಪರ್ಕ ಕಡಿತಗೊಳಿಸಲು ಅವಕಾಶ ಮಾಡಿಕೊಡುತ್ತದೆ."</string>
    <string name="permlab_bluetooth" msgid="6127769336339276828">"ಬ್ಲೂಟೂತ್‌ ಸಾಧನಗಳೊಂದಿಗೆ ಜೋಡಿಸಿ"</string>
    <string name="permdesc_bluetooth" product="tablet" msgid="3480722181852438628">"ಟ್ಯಾಬ್ಲೆಟ್‍‍ನಲ್ಲಿ ಬ್ಲೂಟೂತ್‌‌ನ ಕಾನ್ಫಿಗರೇಶನ್ ಅನ್ನು ವೀಕ್ಷಿಸಲು ಮತ್ತು ಜೋಡಿ ಮಾಡಿರುವ ಸಾಧನಗಳೊಂದಿಗೆ ಸಂಪರ್ಕಗಳನ್ನು ಕಲ್ಪಿಸಲು ಹಾಗೂ ಸ್ವೀಕರಿಸಲು ಅಪ್ಲಿಕೇಶನ್‍‍ಗೆ ಅವಕಾಶ ನೀಡುತ್ತದೆ."</string>
    <string name="permdesc_bluetooth" product="tv" msgid="3974124940101104206">"ಟಿವಿಯಲ್ಲಿ  ಬ್ಲೂಟೂತ್‌ನ ಕಾನ್‌ಫಿಗರೇಶನ್ ವೀಕ್ಷಿಸಲು ಮತ್ತು  ಜೋಡಿಸಲಾದ ಸಾಧನಗಳ ಜೊತೆ ಸಂಪರ್ಕಗಳನ್ನು ಮಾಡಲು ಮತ್ತು ಸ್ವೀಕರಿಸಲು ಅಪ್ಲಿಕೇಶನ್‌ಗೆ ಅನುಮತಿಸುತ್ತದೆ."</string>
    <string name="permdesc_bluetooth" product="default" msgid="3207106324452312739">"ಫೋನ್‍ನಲ್ಲಿ ಬ್ಲೂಟೂತ್‌‌ ಕಾನ್ಫಿಗರೇಶನ್ ಅನ್ನು ವೀಕ್ಷಿಸಲು ಮತ್ತು ಜೋಡಿ ಮಾಡಿರುವ ಸಾಧನಗಳೊಂದಿಗೆ ಸಂಪರ್ಕಗಳನ್ನು ಕಲ್ಪಿಸಲು ಹಾಗೂ ಸ್ವೀಕರಿಸಲು ಅಪ್ಲಿಕೇಶನ್‍‍ಗೆ ಅವಕಾಶ ಮಾಡಿಕೊಡುತ್ತದೆ."</string>
    <string name="permlab_nfc" msgid="4423351274757876953">"ಸಮೀಪ ಕ್ಷೇತ್ರ ಸಂವಹನವನ್ನು ನಿಯಂತ್ರಿಸಿ"</string>
    <string name="permdesc_nfc" msgid="7120611819401789907">"ಸಮೀಪದ ಕ್ಷೇತ್ರ ಸಂವಹನ (NFC) ಟ್ಯಾಗ್‌ಗಳು, ಕಾರ್ಡ್‌ಗಳು, ಮತ್ತು ಓದುಗರನ್ನು ಅಪ್ಲಿಕೇಶನ್‌ ಅನುಮತಿಸುತ್ತದೆ."</string>
    <string name="permlab_disableKeyguard" msgid="3598496301486439258">"ನಿಮ್ಮ ಸ್ಕ್ರೀನ್ ಲಾಕ್ ಅನ್ನು ನಿಷ್ಕ್ರಿಯಗೊಳಿಸಿ"</string>
    <string name="permdesc_disableKeyguard" msgid="6034203065077122992">"ಕೀಲಾಕ್ ಮತ್ತು ಯಾವುದೇ ಸಂಬಂಧಿತ ಭದ್ರತಾ ಪಾಸ್‍‍ವರ್ಡ್ ಭದ್ರತೆಯನ್ನು ನಿಷ್ಕ್ರಿಯಗೊಳಿಸಲು ಅಪ್ಲಿಕೇಶನ್‍‍ಗೆ ಅನುಮತಿ ನೀಡುತ್ತದೆ. ಉದಾಹರಣೆಗೆ, ಒಳಬರುವ ಕರೆಯನ್ನು ಸ್ವೀಕರಿಸುವಾಗ ಕೀಲಾಕ್ ಅನ್ನು ಫೋನ್ ನಿಷ್ಕ್ರಿಯಗೊಳಿಸುತ್ತದೆ, ನಂತರ ಕರೆಯು ಅಂತ್ಯಗೊಂಡಾಗ ಕೀಲಾಕ್ ಅನ್ನು ಮರು ಸಕ್ರಿಯಗೊಳಿಸುತ್ತದೆ."</string>
    <string name="permlab_requestScreenLockComplexity" msgid="7028982116060987169">"ಸ್ಕ್ರೀನ್ ಲಾಕ್ ಸಂಕೀರ್ಣತೆಯನ್ನು ವಿನಂತಿಸಿ"</string>
    <string name="permdesc_requestScreenLockComplexity" msgid="2806396846128185677">"ಆ್ಯಪ್‌ಗೆ ಸ್ಕ್ರೀನ್ ಲಾಕ್ ಸಂಕೀರ್ಣತೆ ಮಟ್ಟವನ್ನು ತಿಳಿದುಕೊಳ್ಳಲು ಅನುಮತಿಸುತ್ತದೆ (ಹೆಚ್ಚು, ಮಧ್ಯಮ, ಕಡಿಮೆ ಅಥವಾ ಯಾವುದೂ ಅಲ್ಲ), ಇದು ಉದ್ದದ ಸಂಭವನೀಯ ಶ್ರೇಣಿ ಮತ್ತು ಸ್ಕ್ರೀನ್ ಲಾಕ್‌ನ ವಿಧವನ್ನು ಸೂಚಿಸುತ್ತದೆ. ಬಳಕೆದಾರರು ನಿರ್ದಿಷ್ಟ ಮಟ್ಟದವರೆಗೆ ಸ್ಕ್ರೀನ್ ಲಾಕ್ ಅನ್ನು ಅಪ್‌ಡೇಟ್ ಮಾಡಬಹುದು ಎಂಬುದಾಗಿ ಕೂಡ ಆ್ಯಪ್‌ ಬಳಕೆದಾರರಿಗೆ ಸಲಹೆ ಮಾಡುತ್ತದೆ ಆದರೆ ಬಳಕೆದಾರರು ಮುಕ್ತವಾಗಿ ತಿರಸ್ಕರಿಸಬಹುದು ಮತ್ತು ನ್ಯಾವಿಗೇಟ್ ಮಾಡಬಹುದು. ಸ್ಕ್ರೀನ್ ಲಾಕ್ ಅನ್ನು ಖಾಲಿಪಠ್ಯದಲ್ಲಿ ಸಂಗ್ರಹಿಸಿಲ್ಲ ಎಂಬುದನ್ನು ಗಮನಿಸಿ, ಇದರಿಂದ ಆ್ಯಪ್‌ಗೆ ಸರಿಯಾದ ಪಾಸ್‌ವರ್ಡ್ ಗೊತ್ತಿರುವುದಿಲ್ಲ."</string>
    <string name="permlab_useBiometric" msgid="8837753668509919318">"ಬಯೋಮೆಟ್ರಿಕ್ ಹಾರ್ಡ್‌ವೇರ್‌ ಬಳಸಿ"</string>
    <string name="permdesc_useBiometric" msgid="8389855232721612926">"ಪ್ರಮಾಣೀಕರಣಕ್ಕಾಗಿ ಬಯೋಮೆಟ್ರಿಕ್ ಹಾರ್ಡ್‌ವೇರ್ ಬಳಸಲು ಅಪ್ಲಿಕೇಶನ್‌ಗೆ ಅನುಮತಿಸುತ್ತದೆ"</string>
    <string name="permlab_manageFingerprint" msgid="5640858826254575638">"ಬೆರಳಚ್ಚು ಹಾರ್ಡ್‌ವೇರ್ ನಿರ್ವಹಿಸಿ"</string>
    <string name="permdesc_manageFingerprint" msgid="178208705828055464">"ಬಳಕೆಗೆ ಬೆರಳಚ್ಚು ಟೆಂಪ್ಲೇಟ್‌ಗಳನ್ನು ಸೇರಿಸಲು ಮತ್ತು ಅಳಿಸಲು ವಿಧಾನಗಳನ್ನು ಮನವಿ ಮಾಡಲು ಅಪ್ಲಿಕೇಶನ್‌ಗೆ ಅನುಮತಿಸುತ್ತದೆ."</string>
    <string name="permlab_useFingerprint" msgid="3150478619915124905">"ಬೆರಳಚ್ಚು ಹಾರ್ಡ್‌ವೇರ್ ಬಳಸಿ"</string>
    <string name="permdesc_useFingerprint" msgid="9165097460730684114">"ಪ್ರಮಾಣೀಕರಣಕ್ಕಾಗಿ ಬೆರಳಚ್ಚು ಹಾರ್ಡ್‌ವೇರ್ ಬಳಸಲು ಅಪ್ಲಿಕೇಶನ್‌ಗೆ ಅನುಮತಿಸುತ್ತದೆ"</string>
    <string name="permlab_audioRead" msgid="6617225220728465565">"ನಿಮ್ಮ ಸಂಗೀತ ಸಂಗ್ರಹಣೆಯನ್ನು ಓದಿ"</string>
    <string name="permdesc_audioRead" msgid="5034032570243484805">"ನಿಮ್ಮ ಸಂಗೀತ ಸಂಗ್ರಹಣೆಯನ್ನು ಓದಲು ಆ್ಯಪ್‌ಗೆ ಅನುಮತಿಸುತ್ತದೆ."</string>
    <string name="permlab_audioWrite" msgid="2661772059799779292">"ನಿಮ್ಮ ಸಂಗೀತ ಸಂಗ್ರಹಣೆಯನ್ನು ಮಾರ್ಪಡಿಸಿ"</string>
    <string name="permdesc_audioWrite" msgid="8888544708166230494">"ನಿಮ್ಮ ಸಂಗೀತ ಸಂಗ್ರಹಣೆಯನ್ನು ಮಾರ್ಪಡಿಸಲು ಆ್ಯಪ್‌ಗೆ ಅನುಮತಿಸುತ್ತದೆ."</string>
    <string name="permlab_videoRead" msgid="9182618678674737229">"ನಿಮ್ಮ ವೀಡಿಯೊ ಸಂಗ್ರಹಣೆಯನ್ನು ಓದಿ"</string>
    <string name="permdesc_videoRead" msgid="7045676429859396194">"ನಿಮ್ಮ ವೀಡಿಯೊ ಸಂಗ್ರಹಣೆಯನ್ನು ಓದಲು ಆ್ಯಪ್‌ಗೆ ಅನುಮತಿಸುತ್ತದೆ."</string>
    <string name="permlab_videoWrite" msgid="128769316366746446">"ನಿಮ್ಮ ವೀಡಿಯೊ ಸಂಗ್ರಹಣೆಯನ್ನು ಮಾರ್ಪಡಿಸಿ"</string>
    <string name="permdesc_videoWrite" msgid="5448565757490640841">"ನಿಮ್ಮ ವೀಡಿಯೊ ಸಂಗ್ರಹಣೆಯನ್ನು ಮಾರ್ಪಡಿಸಲು ಆ್ಯಪ್‌ಗೆ ಅನುಮತಿಸುತ್ತದೆ."</string>
    <string name="permlab_imagesRead" msgid="3015078545742665304">"ನಿಮ್ಮ ಫೋಟೋ ಸಂಗ್ರಹಣೆಯನ್ನು ಓದಿ"</string>
    <string name="permdesc_imagesRead" msgid="3144263806038695580">"ನಿಮ್ಮ ಫೋಟೋ ಸಂಗ್ರಹಣೆಯನ್ನು ಓದಲು ಆ್ಯಪ್‌ಗೆ ಅನುಮತಿಸುತ್ತದೆ."</string>
    <string name="permlab_imagesWrite" msgid="3391306186247235510">"ನಿಮ್ಮ ಫೋಟೋ ಸಂಗ್ರಹಣೆಯನ್ನು ಮಾರ್ಪಡಿಸಿ"</string>
    <string name="permdesc_imagesWrite" msgid="7073662756617474375">"ನಿಮ್ಮ ಫೋಟೋ ಸಂಗ್ರಹಣೆಯನ್ನು ಮಾರ್ಪಡಿಸಲು ಆ್ಯಪ್‌ಗೆ ಅನುಮತಿಸುತ್ತದೆ."</string>
    <string name="permlab_mediaLocation" msgid="8675148183726247864">"ನಿಮ್ಮ ಮೀಡಿಯಾ ಸಂಗ್ರಹಣೆಯಿಂದ ಸ್ಥಳಗಳನ್ನು ಓದಿ"</string>
    <string name="permdesc_mediaLocation" msgid="2237023389178865130">"ನಿಮ್ಮ ಮೀಡಿಯಾ ಸಂಗ್ರಹಣೆಯಿಂದ ಸ್ಥಳಗಳನ್ನು ಓದಲು ಆ್ಯಪ್‌ಗೆ ಅನುಮತಿಸುತ್ತದೆ."</string>
    <string name="biometric_dialog_default_title" msgid="4229778503907743328">"<xliff:g id="APP">%s</xliff:g> ಆ್ಯಪ್‌ಗೆ ದೃಢೀಕರಣದ ಅಗತ್ಯವಿದೆ."</string>
    <string name="biometric_error_hw_unavailable" msgid="645781226537551036">"ಬಯೋಮೆಟ್ರಿಕ್ ಹಾರ್ಡ್‌ವೇರ್‌ ಲಭ್ಯವಿಲ್ಲ"</string>
    <string name="biometric_error_user_canceled" msgid="2260175018114348727">"ಪ್ರಮಾಣೀಕರಣವನ್ನು ರದ್ದುಗೊಳಿಸಲಾಗಿದೆ"</string>
    <string name="biometric_not_recognized" msgid="5770511773560736082">"ಗುರುತಿಸಲಾಗಿಲ್ಲ"</string>
    <string name="biometric_error_canceled" msgid="349665227864885880">"ಪ್ರಮಾಣೀಕರಣವನ್ನು ರದ್ದುಗೊಳಿಸಲಾಗಿದೆ"</string>
    <string name="biometric_error_device_not_secured" msgid="6583143098363528349">"ಪಿನ್, ಪ್ಯಾಟರ್ನ್ ಅಥವಾ ಪಾಸ್‌ವರ್ಡ್ ಸೆಟ್ ಮಾಡಿಲ್ಲ"</string>
    <string name="fingerprint_acquired_partial" msgid="735082772341716043">"ಭಾಗಶಃ ಬೆರಳಚ್ಚು ಪತ್ತೆಯಾಗಿದೆ. ದಯವಿಟ್ಟು ಮತ್ತೆ ಪ್ರಯತ್ನಿಸಿ."</string>
    <string name="fingerprint_acquired_insufficient" msgid="4596546021310923214">"ಬೆರಳಚ್ಚು ಪ್ರಕ್ರಿಯೆಗೊಳಿಸಲು ಸಾಧ್ಯವಿಲ್ಲ. ದಯವಿಟ್ಟು ಮತ್ತೆ ಪ್ರಯತ್ನಿಸಿ."</string>
    <string name="fingerprint_acquired_imager_dirty" msgid="1087209702421076105">"ಬೆರಳಚ್ಚು ಸೆನ್ಸಾರ್ ಕೊಳೆಯಾಗಿದೆ. ದಯವಿಟ್ಟು ಅದನ್ನು ಸ್ವಚ್ಛಗೊಳಿಸಿ ಹಾಗೂ ಮತ್ತೆ ಪ್ರಯತ್ನಿಸಿ."</string>
    <string name="fingerprint_acquired_too_fast" msgid="6470642383109155969">"ಬೆರಳನ್ನು ಅತಿ ವೇಗವಾಗಿ ಸರಿಸಲಾಗಿದೆ. ದಯವಿಟ್ಟು ಮತ್ತೆ ಪ್ರಯತ್ನಿಸಿ."</string>
    <string name="fingerprint_acquired_too_slow" msgid="59250885689661653">"ಬೆರಳನ್ನು ತುಂಬಾ ನಿಧಾನವಾಗಿ ಸರಿಸಲಾಗಿದೆ. ಮತ್ತೆ ಪ್ರಯತ್ನಿಸಿ."</string>
  <string-array name="fingerprint_acquired_vendor">
  </string-array>
    <string name="fingerprint_authenticated" msgid="5309333983002526448">"ಫಿಂಗರ್‌ಪ್ರಿಂಟ್ ಅನ್ನು ಪ್ರಮಾಣೀಕರಣ ಮಾಡಲಾಗಿದೆ"</string>
    <string name="face_authenticated_no_confirmation_required" msgid="4018680978348659031">"ಮುಖವನ್ನು ದೃಢೀಕರಿಸಲಾಗಿದೆ"</string>
    <string name="face_authenticated_confirmation_required" msgid="8778347003507633610">"ಮುಖವನ್ನು ದೃಢೀಕರಿಸಲಾಗಿದೆ, ದೃಢೀಕರಣವನ್ನು ಒತ್ತಿ"</string>
    <string name="fingerprint_error_hw_not_available" msgid="7955921658939936596">"ಬೆರಳಚ್ಚು ಹಾರ್ಡ್‌ವೇರ್‌ ಲಭ್ಯವಿಲ್ಲ."</string>
    <string name="fingerprint_error_no_space" msgid="1055819001126053318">"ಬೆರಳಚ್ಚು ಸಂಗ್ರಹಿಸಲು ಸಾಧ್ಯವಿಲ್ಲ. ಅಸ್ತಿತ್ವದಲ್ಲಿರುವ ಬೆರಳಚ್ಚು ತೆಗೆದುಹಾಕಿ."</string>
    <string name="fingerprint_error_timeout" msgid="3927186043737732875">"ಬೆರಳಚ್ಚು ಅವಧಿ ಮೀರಿದೆ. ಮತ್ತೆ ಪ್ರಯತ್ನಿಸಿ."</string>
    <string name="fingerprint_error_canceled" msgid="4402024612660774395">"ಬೆರಳಚ್ಚು ಕಾರ್ಯಾಚರಣೆಯನ್ನು ರದ್ದುಮಾಡಲಾಗಿದೆ."</string>
    <string name="fingerprint_error_user_canceled" msgid="7999639584615291494">"ಬಳಕೆದಾರರಿಂದ ಫಿಂಗರ್‌ ಫ್ರಿಂಟ್‌ ಕಾರ್ಯಾಚರಣೆಯನ್ನು ರದ್ದುಪಡಿಸಲಾಗಿದೆ."</string>
    <string name="fingerprint_error_lockout" msgid="5536934748136933450">"ಹಲವಾರು ಪ್ರಯತ್ನಗಳು. ನಂತರ ಮತ್ತೆ ಪ್ರಯತ್ನಿಸಿ."</string>
    <string name="fingerprint_error_lockout_permanent" msgid="5033251797919508137">"ಹಲವು ಬಾರಿ ಪ್ರಯತ್ನಿಸಿದ್ದೀರಿ. ಫಿಂಗರ್‌ ಫ್ರಿಂಟ್‌ ಸೆನ್ಸಾರ್ ನಿಷ್ಕ್ರಿಯಗೊಂಡಿದೆ."</string>
    <string name="fingerprint_error_unable_to_process" msgid="6107816084103552441">"ಮತ್ತೆ ಪ್ರಯತ್ನಿಸಿ."</string>
    <string name="fingerprint_error_no_fingerprints" msgid="7654382120628334248">"ಯಾವುದೇ ಫಿಂಗರ್‌ಪ್ರಿಂಟ್‌ ಅನ್ನು ನೋಂದಣಿ ಮಾಡಿಲ್ಲ."</string>
    <string name="fingerprint_error_hw_not_present" msgid="409523969613176352">"ಈ ಸಾಧನವು ಫಿಂಗರ್‌ಪ್ರಿಂಟ್ ಸೆನ್ಸರ್‌‌ ಅನ್ನು ಹೊಂದಿಲ್ಲ."</string>
    <string name="fingerprint_name_template" msgid="5870957565512716938">"ಫಿಂಗರ್ <xliff:g id="FINGERID">%d</xliff:g>"</string>
  <string-array name="fingerprint_error_vendor">
  </string-array>
    <string name="fingerprint_icon_content_description" msgid="2340202869968465936">"ಬೆರಳಚ್ಚು ಐಕಾನ್"</string>
    <string name="permlab_manageFace" msgid="2137540986007309781">"ಮುಖ ದೃಢೀಕರಣ ಹಾರ್ಡ್‌ವೇರ್‌ ಅನ್ನು ನಿರ್ವಹಿಸಿ"</string>
    <string name="permdesc_manageFace" msgid="8919637120670185330">"ಬಳಕೆಗೆ ಮುಖದ ಟೆಂಪ್ಲೇಟ್‌ಗಳನ್ನು ಸೇರಿಸಲು ಮತ್ತು ಅಳಿಸಲು ವಿಧಾನಗಳನ್ನು ಮನವಿ ಮಾಡಲು ಅಪ್ಲಿಕೇಶನ್‌ಗೆ ಅನುಮತಿಸುತ್ತದೆ."</string>
    <string name="permlab_useFaceAuthentication" msgid="8996134460546804535">"ಮುಖ ದೃಢೀಕರಣ ಹಾರ್ಡ್‌ವೇರ್‌ ಅನ್ನು ಬಳಸಿ"</string>
    <string name="permdesc_useFaceAuthentication" msgid="5011118722951833089">"ಧೃಡೀಕರಣಕ್ಕಾಗಿ ಮುಖದ ಹಾರ್ಡ್‌ವೇರ್ ಬಳಸಲು ಅಪ್ಲಿಕೇಶನ್‌ಗೆ ಅನುಮತಿಸುತ್ತದೆ"</string>
    <string name="face_acquired_insufficient" msgid="5901287247766106330">"ಮುಖವನ್ನು ಪ್ರಕ್ರಿಯೆಗೊಳಿಸಲು ಸಾಧ್ಯವಿಲ್ಲ. ಮತ್ತೆ ಪ್ರಯತ್ನಿಸಿ."</string>
    <string name="face_acquired_too_bright" msgid="610606792381297174">"ಮುಖವು ತುಂಬಾ ಪ್ರಕಾಶಮಾನವಾಗಿದೆ. ಕಡಿಮೆ ಲೈಟ್‌ನಲ್ಲಿ ಪ್ರಯತ್ನಿಸಿ."</string>
    <string name="face_acquired_too_dark" msgid="7229162716976778371">"ಮುಖ ತುಂಬಾ ಕಪ್ಪಾಗಿದೆ. ನೇರವಾಗಿ ಬೆಳಕು ಬಿಳುವಂತೆ ಮಾಡಿ."</string>
    <string name="face_acquired_too_close" msgid="1980310037427755293">"ಮುಖದಿಂದ ಸೆನ್ಸರ್ ಅನ್ನು ದೂರ ಸರಿಸಿ."</string>
    <string name="face_acquired_too_far" msgid="4494571381828850007">"ಸೆನ್ಸರ್ ಅನ್ನು ಮುಖದ ಹತ್ತಿರಕ್ಕೆ ತನ್ನಿ."</string>
    <string name="face_acquired_too_high" msgid="228411096134808372">"ಸೆನ್ಸರ್ ಅನ್ನು ಮೇಲಕ್ಕೆ ಸರಿಸಿ."</string>
    <string name="face_acquired_too_low" msgid="4539774649296349109">"ಸೆನ್ಸರ್ ಅನ್ನು ಕೆಳಕ್ಕೆ ಸರಿಸಿ."</string>
    <string name="face_acquired_too_right" msgid="1650292067226118760">"ಸೆನ್ಸರ್ ಅನ್ನು ಬಲಕ್ಕೆ ಸರಿಸಿ."</string>
    <string name="face_acquired_too_left" msgid="2712489669456176505">"ಸೆನ್ಸರ್ ಅನ್ನು ಎಡಕ್ಕೆ ಸರಿಸಿ."</string>
    <string name="face_acquired_poor_gaze" msgid="8344973502980415859">"ಸೆನ್ಸರ್ ಅನ್ನು ನೋಡಿ."</string>
    <string name="face_acquired_not_detected" msgid="5707782294589511391">"ಯಾವುದೇ ಮುಖ ಪತ್ತೆಯಾಗಿಲ್ಲ."</string>
    <string name="face_acquired_too_much_motion" msgid="470381210701463822">"ತುಂಬಾ ಚಲನೆ."</string>
    <string name="face_acquired_recalibrate" msgid="8077949502893707539">"ನಿಮ್ಮ ಮುಖವನ್ನು ಮರುನೋಂದಣಿ ಮಾಡಿ."</string>
    <string name="face_acquired_too_different" msgid="5553210341111255124">"ವಿಭಿನ್ನ ಮುಖ ಪತ್ತೆಯಾಗಿದೆ."</string>
    <string name="face_acquired_too_similar" msgid="1508776858407646460">"ತುಂಬಾ ಸಮಾನ, ನಿಮ್ಮ ಪೋಸ್ ಬದಲಾಯಿಸಿ."</string>
    <string name="face_acquired_pan_too_extreme" msgid="8203001424525231680">"ಕ್ಯಾಮರಾ ಕಡೆ ಹೆಚ್ಚು ನೇರವಾಗಿ ನೋಡಿ."</string>
    <string name="face_acquired_tilt_too_extreme" msgid="7641326344460439970">"ಕ್ಯಾಮರಾ ಕಡೆ ಹೆಚ್ಚು ನೇರವಾಗಿ ನೋಡಿ."</string>
    <string name="face_acquired_roll_too_extreme" msgid="1444829237745898619">"ನಿಮ್ಮ ತಲೆಯನ್ನು ವರ್ಟಿಕಲ್‌ ಆಗಿ ನೇರವಾಗಿಸಿ."</string>
    <string name="face_acquired_obscured" msgid="3055077697850272097">"ನಿಮ್ಮ ಮುಖವನ್ನು ಬಹಿರಂಗಪಡಿಸಿ."</string>
  <string-array name="face_acquired_vendor">
  </string-array>
    <string name="face_error_hw_not_available" msgid="6255891785768984615">"ಮುಖದ ಹಾರ್ಡ್‌ವೇರ್‌ ಲಭ್ಯವಿಲ್ಲ."</string>
    <string name="face_error_timeout" msgid="4014326147867150054">"ಮುಖ ಸಮಯದ ಅವಧಿಯನ್ನು ತಲುಪಿದೆ. ಮತ್ತೆ ಪ್ರಯತ್ನಿಸಿ."</string>
    <string name="face_error_no_space" msgid="8224993703466381314">"ಮುಖವನ್ನು ಸಂಗ್ರಹಿಸಲಾಗುವುದಿಲ್ಲ."</string>
    <string name="face_error_canceled" msgid="283945501061931023">"ಮುಖದ ಕಾರ್ಯಚರಣೆಯನ್ನು ರದ್ದುಗೊಳಿಸಲಾಗಿದೆ."</string>
    <string name="face_error_user_canceled" msgid="8943921120862164539">"ಮುಖ ದೃಢೀಕರಣವನ್ನು ಬಳಕೆದಾರರ ಮೂಲಕ ರದ್ದುಗೊಳಿಸಲಾಗಿದೆ."</string>
    <string name="face_error_lockout" msgid="3407426963155388504">"ಹಲವು ಬಾರಿ ಪ್ರಯತ್ನಿಸಿದ್ದೀರಿ. ನಂತರ ಮತ್ತೆ ಪ್ರಯತ್ನಿಸಿ."</string>
    <string name="face_error_lockout_permanent" msgid="8198354656746088890">"ಹಲವು ಪ್ರಯತ್ನ. ಮುಖದ ದೃಢೀಕರಣ ನಿಷ್ಕ್ರಿಯಗೊಳಿಸಲಾಗಿದೆ."</string>
    <string name="face_error_unable_to_process" msgid="238761109287767270">"ಮತ್ತೆ ಪ್ರಯತ್ನಿಸಿ."</string>
    <string name="face_error_not_enrolled" msgid="9166792142679691323">"ಯಾವುದೇ ಮುಖವನ್ನು ನೋಂದಣಿ ಮಾಡಿಲ್ಲ."</string>
    <string name="face_error_hw_not_present" msgid="916085883581450331">"ಈ ಸಾಧನವು ಮುಖ ಪ್ರಮಾಣೀಕರಣ ಸೆನ್ಸರ್ ಅನ್ನು ಹೊಂದಿಲ್ಲ."</string>
    <string name="face_name_template" msgid="7004562145809595384">"ಮುಖದ <xliff:g id="FACEID">%d</xliff:g>"</string>
  <string-array name="face_error_vendor">
  </string-array>
    <string name="face_icon_content_description" msgid="4024817159806482191">"ಮುಖದ ಐಕಾನ್‌"</string>
    <string name="permlab_readSyncSettings" msgid="6201810008230503052">"ಸಿಂಕ್ ಸೆಟ್ಟಿಂಗ್‌ಗಳನ್ನು ರೀಡ್‌ ಮಾಡು"</string>
    <string name="permdesc_readSyncSettings" msgid="2706745674569678644">"ಒಂದು ಖಾತೆಯ ಸಿಂಕ್ ಸೆಟ್ಟಿಂಗ್‍‍ಗಳನ್ನು ಓದಲು ಅಪ್ಲಿಕೇಶನ್‍‍ಗೆ ಅವಕಾಶ ನೀಡುತ್ತದೆ. ಉದಾಹರಣೆಗೆ, ಖಾತೆಯೊಂದಿಗೆ ಜನರ ಅಪ್ಲಿಕೇಶನ್ ಸಿಂಕ್ ಮಾಡಲಾಗಿದೆಯೇ ಎಂಬುದನ್ನು ಇದು ನಿರ್ಧರಿಸಬಹುದು."</string>
    <string name="permlab_writeSyncSettings" msgid="5408694875793945314">"ಸಿಂಕ್ ಆನ್ ಮತ್ತು ಸಿಂಕ್ ಆಫ್ ಟಾಗಲ್ ಮಾಡಿ"</string>
    <string name="permdesc_writeSyncSettings" msgid="8956262591306369868">"ಖಾತೆಗೆ ಸಿಂಕ್ ಸೆಟ್ಟಿಂಗ್‍‍ಗಳನ್ನು ಮಾರ್ಪಡಿಸಲು ಅಪ್ಲಿಕೇಶನ್‍‍ಗೆ ಅನುಮತಿಸುತ್ತದೆ. ಉದಾಹರಣೆಗೆ, ಖಾತೆಯನ್ನು ಹೊಂದಿರುವ ವ್ಯಕ್ತಿಗಳ ಸಿಂಕ್ ಸಕ್ರಿಯಗೊಳಿಸಲು ಇದನ್ನು ಬಳಸಬಹುದಾಗಿದೆ."</string>
    <string name="permlab_readSyncStats" msgid="7396577451360202448">"ಸಿಂಕ್ ಅಂಕಿಅಂಶಗಳನ್ನು ಓದಿರಿ"</string>
    <string name="permdesc_readSyncStats" msgid="1510143761757606156">"ಸಿಂಕ್ ಈವೆಂಟ್‍‍ಗಳ ಇತಿಹಾಸ ಮತ್ತು ಎಷ್ಟು ಪ್ರಮಾಣದ ಡೇಟಾವನ್ನು ಸಿಂಕ್‍ ಮಾಡಲಾಗಿದೆ ಎಂಬುದು ಸೇರಿದಂತೆ, ಒಂದು ಖಾತೆಗಾಗಿ ಸಿಂಕ್ ಅಂಕಿಅಂಶಗಳನ್ನು ಓದಲು ಅಪ್ಲಿಕೇಶನ್‍‍ಗೆ ಅವಕಾಶ ನೀಡುತ್ತದೆ."</string>
    <string name="permlab_sdcardRead" msgid="1438933556581438863">"ನಿಮ್ಮ ಹಂಚಿಕೊಂಡ ಸಂಗ್ರಹಣೆಯ ವಿಷಯಗಳನ್ನು ಓದಿ"</string>
    <string name="permdesc_sdcardRead" msgid="1804941689051236391">"ನಿಮ್ಮ ಹಂಚಿಕೊಂಡ ಸಂಗ್ರಹಣೆಯ ವಿಷಯಗಳನ್ನು ಓದಲು ಆ್ಯಪ್‌ಗೆ ಅನುಮತಿಸುತ್ತದೆ."</string>
    <string name="permlab_sdcardWrite" msgid="9220937740184960897">"ನಿಮ್ಮ ಹಂಚಿಕೊಂಡ ಸಂಗ್ರಹಣೆಯ ವಿಷಯಗಳನ್ನು ಮಾರ್ಪಡಿಸಿ ಅಥವಾ ಅಳಿಸಿ"</string>
    <string name="permdesc_sdcardWrite" msgid="2834431057338203959">"ನಿಮ್ಮ ಹಂಚಿಕೊಂಡ ಸಂಗ್ರಹಣೆಯ ವಿಷಯಗಳನ್ನು ಬರೆಯಲು ಆ್ಯಪ್‌ಗೆ ಅನುಮತಿಸುತ್ತದೆ."</string>
    <string name="permlab_use_sip" msgid="2052499390128979920">"ಎಸ್‌ಐಪಿ ಕರೆಗಳನ್ನು ಮಾಡಿ/ಸ್ವೀಕರಿಸಿ"</string>
    <string name="permdesc_use_sip" msgid="2297804849860225257">"ಎಸ್‌ಐಪಿ ಕರೆಗಳನ್ನು ಮಾಡಲು ಮತ್ತು ಸ್ವೀಕರಿಸಲು ಅಪ್ಲಿಕೇಶನ್‌‌ಗೆ ಅನುಮತಿಸುತ್ತದೆ."</string>
    <string name="permlab_register_sim_subscription" msgid="3166535485877549177">"ಹೊಸ ಟೆಲಿಕಾಮ್ ಸಿಮ್‌ ಸಂಪರ್ಕಗಳನ್ನು ನೋಂದಾಯಿಸಿ"</string>
    <string name="permdesc_register_sim_subscription" msgid="2138909035926222911">"ಅಪ್ಲಿಕೇಶನ್‌ಗೆ ಹೊಸ ಟೆಲಿಕಾಮ್ ಸಿಮ್‌ ಸಂಪರ್ಕಗಳನ್ನು ನೋಂದಾಯಿಸಲು ಅನುಮತಿಸುತ್ತದೆ."</string>
    <string name="permlab_register_call_provider" msgid="108102120289029841">"ಹೊಸ ಟೆಲಿಕಾಮ್ ಸಂಪರ್ಕಗಳನ್ನು ನೋಂದಾಯಿಸಿ"</string>
    <string name="permdesc_register_call_provider" msgid="7034310263521081388">"ಹೊಸ ಟೆಲಿಕಾಂ ಸಂಪರ್ಕಗಳನ್ನು ನೋಂದಣಿ ಮಾಡಲು ಅಪ್ಲಿಕೇಶನ್ ಅವಕಾಶ ಮಾಡಿಕೊಡುತ್ತದೆ."</string>
    <string name="permlab_connection_manager" msgid="1116193254522105375">"ಟೆಲಿಕಾಂ ಸಂಪರ್ಕಗಳನ್ನು ನಿರ್ವಹಿಸಿ"</string>
    <string name="permdesc_connection_manager" msgid="5925480810356483565">"ಟೆಲಿಕಾಂ ಸಂಪರ್ಕಗಳನ್ನು ನಿರ್ವಹಿಸಲು ಅಪ್ಲಿಕೇಶನ್ ಅವಕಾಶ ಮಾಡಿಕೊಡುತ್ತದೆ."</string>
    <string name="permlab_bind_incall_service" msgid="6773648341975287125">"ಒಳ-ಕರೆ ಪರದೆಯ ಮೂಲಕ ಸಂವಹನ ನಡೆಸಿ"</string>
    <string name="permdesc_bind_incall_service" msgid="8343471381323215005">"ಬಳಕೆದಾರರು ಒಳ-ಕರೆಯ ಪರದೆಯನ್ನು ಯಾವಾಗ ಮತ್ತು ಹೇಗೆ ನೋಡುತ್ತಾರೆ ಎಂಬುದನ್ನು ನಿಯಂತ್ರಿಸಲು ಅಪ್ಲಿಕೇಶನ್‌ಗೆ ಅವಕಾಶ ಮಾಡಿಕೊಡುತ್ತದೆ."</string>
    <string name="permlab_bind_connection_service" msgid="3557341439297014940">"ಟೆಲಿಫೋನಿ ಸೇವೆಗಳೊಂದಿಗೆ ಸಂವಾದ ನಡೆಸಿ"</string>
    <string name="permdesc_bind_connection_service" msgid="4008754499822478114">"ಕರೆಗಳನ್ನು ಮಾಡಲು/ಸ್ವೀಕರಿಸುವ ನಿಟ್ಟಿನಲ್ಲಿ ಲಿಫೋನಿ ಸೇವೆಗಳ ಜೊತೆ ಸಂವಾದ ನಡೆಸಲು ಅಪ್ಲಿಕೇಶನ್‌ಗೆ ಅವಕಾಶ ಮಾಡಕೊಡಿ."</string>
    <string name="permlab_control_incall_experience" msgid="9061024437607777619">"ಒಳ ಕರೆ ಬಳಕೆದಾರರ ಅನುಭವವನ್ನು ಒದಗಿಸಿ"</string>
    <string name="permdesc_control_incall_experience" msgid="915159066039828124">"ಒಳ ಕರೆಯ ಬಳಕೆದಾರರ ಅನುಭವವನ್ನು ಒದಗಿಸಲು ಅಪ್ಲಿಕೇಶನ್‌ ಅನುಮತಿಸುತ್ತದೆ."</string>
    <string name="permlab_readNetworkUsageHistory" msgid="7862593283611493232">"ಐತಿಹಾಸಿಕ ನೆಟ್‌ವರ್ಕ್ ಬಳಕೆಯನ್ನು ಓದಿರಿ"</string>
    <string name="permdesc_readNetworkUsageHistory" msgid="7689060749819126472">"ನಿರ್ದಿಷ್ಟ ನೆಟ್‌ವರ್ಕ್‌ಗಳು ಮತ್ತು ಅಪ್ಲಿಕೇಶನ್‌ಗಳಿಗೆ ಐತಿಹಾಸಿಕ ನೆಟ್‌ವರ್ಕ್‌ನ ಬಳಕೆಯನ್ನು ಓದಲು ಅಪ್ಲಿಕೇಶನ್‌ಗೆ ಅನುಮತಿಸುತ್ತದೆ."</string>
    <string name="permlab_manageNetworkPolicy" msgid="2562053592339859990">"ನೆಟ್‌ವರ್ಕ್ ನೀತಿಯನ್ನು ನಿರ್ವಹಿಸಿ"</string>
    <string name="permdesc_manageNetworkPolicy" msgid="7537586771559370668">"ನೆಟ್‌‌ವರ್ಕ್‌ ನೀತಿಗಳನ್ನು ನಿರ್ವಹಿಸಲು ಮತ್ತು ಅಪ್ಲಿಕೇಶನ್ ನಿರ್ದಿಷ್ಟ ನಿಯಮಗಳನ್ನು ವ್ಯಾಖ್ಯಾನಿಸಲು ಅಪ್ಲಿಕೇಶನ್‌‌ಗೆ ಅನುಮತಿಸುತ್ತದೆ."</string>
    <string name="permlab_modifyNetworkAccounting" msgid="5088217309088729650">"ನೆಟವರ್ಕ್ ಬಳಕೆಯ ಲೆಕ್ಕ ಪರಿಶೋಧನೆಯನ್ನು ಮಾರ್ಪಡಿಸಿ"</string>
    <string name="permdesc_modifyNetworkAccounting" msgid="5443412866746198123">"ಅಪ್ಲಿಕೇಶನ್‍‍ಗಳಿಗೆ ವಿರುದ್ಧವಾಗಿ ನೆಟ್‍‍ವರ್ಕ್ ಬಳಕೆಯನ್ನು ಹೇಗೆ ಲೆಕ್ಕಿಸಲಾಗಿದೆ ಎಂಬುದನ್ನು ಮಾರ್ಪಡಿಸಲು ಅಪ್ಲಿಕೇಶನ್‍‍ಗೆ ಅವಕಾಶ ಮಾಡಿಕೊಡುತ್ತದೆ. ಸಾಮಾನ್ಯ ಅಪ್ಲಿಕೇಶನ್‍‍ಗಳಲ್ಲಿ ಬಳಸಲಾಗುವುದಿಲ್ಲ."</string>
    <string name="permlab_accessNotifications" msgid="7673416487873432268">"ಅಧಿಸೂಚನೆಗಳನ್ನು ಪ್ರವೇಶಿಸಿ"</string>
    <string name="permdesc_accessNotifications" msgid="458457742683431387">"ಇತರ ಅಪ್ಲಿಕೇಶನ್‌ಗಳ ಮೂಲಕ ಪೋಸ್ಟ್ ಮಾಡಿರುವ ಅಧಿಸೂಚನೆಗಳೂ ಸೇರಿದಂತೆ, ಅಂತಹ ಅಧಿಸೂಚನೆಗಳನ್ನು ಹಿಂಪಡೆದುಕೊಳ್ಳಲು, ಪರೀಕ್ಷಿಸಲು ಮತ್ತು ತೆರವುಗೊಳಿಸಲು ಅಪ್ಲಿಕೇಶನ್‌ಗೆ ಅನುಮತಿಸುತ್ತದೆ."</string>
    <string name="permlab_bindNotificationListenerService" msgid="7057764742211656654">"ಅಧಿಸೂಚನೆ ಕೇಳುಗರ ಸೇವೆಗೆ ಪ್ರತಿಬಂಧಿಸಿ"</string>
    <string name="permdesc_bindNotificationListenerService" msgid="985697918576902986">"ಅಧಿಸೂಚನೆ ಕೇಳುಗ ಸೇವೆಯ ಮೇಲ್ಮಟ್ಟದ ಇಂಟರ್ಫೇಸ್‌ಗೆ ಪ್ರತಿಬಂಧಿಸಲು ಹೊಂದಿರುವವರಿಗೆ ಅವಕಾಶ ಮಾಡಿಕೊಡುತ್ತದೆ. ಸಾಮಾನ್ಯ ಅಪ್ಲಿಕೇಶನ್‌ಗಳಿಗೆ ಎಂದಿಗೂ ಅಗತ್ಯವಿರುವುದಿಲ್ಲ."</string>
    <string name="permlab_bindConditionProviderService" msgid="1180107672332704641">"ಕಂಡೀಶನ್‌‌ ಪೂರೈಕೆದಾರರ ಸೇವೆಯನ್ನು ಪ್ರತಿಬಂಧಿಸು"</string>
    <string name="permdesc_bindConditionProviderService" msgid="1680513931165058425">"ಕಂಡೀಶನ್‌ ಪೂರೈಕೆದಾರರ ಮೇಲ್ಮಟ್ಟದ ಇಂಟರ್ಫೇಸ್‌ಗೆ ಪ್ರತಿಬಂಧಿಸಲು ಹೊಂದಿರುವವರಿಗೆ ಅವಕಾಶ ಮಾಡಿಕೊಡುತ್ತದೆ. ಸಾಮಾನ್ಯ ಅಪ್ಲಿಕೇಶನ್‌ಗಳಿಗೆ ಎಂದಿಗೂ ಅಗತ್ಯವಿರುವುದಿಲ್ಲ."</string>
    <string name="permlab_bindDreamService" msgid="4153646965978563462">"ಕನಸಿನ ಸೇವೆಗೆ ಪ್ರತಿಬಂಧಿಸಿ"</string>
    <string name="permdesc_bindDreamService" msgid="7325825272223347863">"ಕನಸಿನ ಸೇವೆಯ ಮೇಲ್ಮಟ್ಟದ ಇಂಟರ್ಫೇಸ್‌ಗೆ ಪ್ರತಿಬಂಧಿಸಲು ಮಾಲೀಕರಿಗೆ ಅವಕಾಶ ನೀಡುತ್ತದೆ. ಸಾಮಾನ್ಯ ಅಪ್ಲಿಕೇಶನ್‌ಗಳಿಗೆ ಎಂದಿಗೂ ಅಗತ್ಯವಿರುವುದಿಲ್ಲ."</string>
    <string name="permlab_invokeCarrierSetup" msgid="3699600833975117478">"ವಾಹಕ-ಒದಗಿಸಿರುವ ಕಾನ್ಫಿಗರೇಶನ್ ಅಪ್ಲಿಕೇಶನ್‌ಗೆ ವಿನಂತಿಸಿಕೊಳ್ಳಿ"</string>
    <string name="permdesc_invokeCarrierSetup" msgid="4159549152529111920">"ವಾಹಕ-ಒದಗಿಸಿರುವ ಕಾನ್ಫಿಗರೇಶನ್ ಅಪ್ಲಿಕೇಶನ್ ಅನ್ನು ವಿನಂತಿಸಲು ಹೊಂದಿರುವವರಿಗೆ ಅವಕಾಶ ಮಾಡಿಕೊಡುತ್ತದೆ. ಸಾಮಾನ್ಯ ಅಪ್ಲಿಕೇಶನ್‌ಗಳಿಗಾಗಿ ಎಂದಿಗೂ ಅಗತ್ಯವಿರುವುದಿಲ್ಲ."</string>
    <string name="permlab_accessNetworkConditions" msgid="8206077447838909516">"ನೆಟ್‌ವರ್ಕ್ ಪರಿಸ್ಥಿತಿಗಳ ಕುರಿತು ಪರಿಶೀಲನೆಗಳನ್ನು ಆಲಿಸಿ"</string>
    <string name="permdesc_accessNetworkConditions" msgid="6899102075825272211">"ನೆಟ್‌ವರ್ಕ್ ಪರಿಸ್ಥಿತಿಗಳ ಕುರಿತು ಪರಿಶೀಲನೆಗಾಗಿ ಆಲಿಸಲು ಅಪ್ಲಿಕೇಶನ್‌ಗೆ ಅನುಮತಿಸುತ್ತದೆ. ಸಾಮಾನ್ಯ ಅಪ್ಲಿಕೇಶನ್‌ಗಳಿಗಾಗಿ ಎಂದಿಗೂ ಅಗತ್ಯವಿರುವುದಿಲ್ಲ."</string>
    <string name="permlab_setInputCalibration" msgid="4902620118878467615">"ಇನ್‌ಪುಟ್‌‌ ಸಾಧನ ಮಾಪನಾಂಕ ನಿರ್ಣಯವನ್ನು ಬದಲಾಯಿಸಿ"</string>
    <string name="permdesc_setInputCalibration" msgid="4527511047549456929">"ಸ್ಪರ್ಶದ ಪರದೆಯ ಮಾಪನಾಂಕ ನಿರ್ಣಯ ಪ್ಯಾರಾಮೀಟರ್‌ಗಳನ್ನು ಮಾರ್ಪಡಿಸಲು ಅಪ್ಲಿಕೇಶನ್‌ಗೆ ಅನುಮತಿಸುತ್ತದೆ. ಸಾಮಾನ್ಯ ಅಪ್ಲಿಕೇಶನ್‌ಗಳಿಗೆ ಎಂದಿಗೂ ಅಗತ್ಯವಿರುವುದಿಲ್ಲ."</string>
    <string name="permlab_accessDrmCertificates" msgid="7436886640723203615">"DRM ಪ್ರಮಾಣಪತ್ರಗಳನ್ನು ಪ್ರವೇಶಿಸಿ"</string>
    <string name="permdesc_accessDrmCertificates" msgid="8073288354426159089">"DRM ಪ್ರಮಾಣಪತ್ರಗಳಿಗೆ ಅನುಮತಿ ಕಲ್ಪಿಸಲು ಮತ್ತು ಬಳಸಲು ಅಪ್ಲಿಕೇಶನ್‌ಗೆ ಅನುಮತಿಸುತ್ತದೆ. ಸಾಮಾನ್ಯ ಅಪ್ಲಿಕೇಶನ್‌ಗಳಿಗೆ ಎಂದಿಗೂ ಅಗತ್ಯವಿರುವುದಿಲ್ಲ."</string>
    <string name="permlab_handoverStatus" msgid="7820353257219300883">"Android ಬೀಮ್ ವರ್ಗಾವಣೆ ಸ್ಥಿತಿ ಸ್ವೀಕರಿಸಿ"</string>
    <string name="permdesc_handoverStatus" msgid="4788144087245714948">"ಪ್ರಸ್ತುತ Android Beam ವರ್ಗಾವಣೆಗಳ ಕುರಿತ ಮಾಹಿತಿಯನ್ನು ಸ್ವೀಕರಿಸಲು ಈ ಅಪ್ಲಿಕೇಶನ್‌ಗೆ ಅನುಮತಿಸಿ"</string>
    <string name="permlab_removeDrmCertificates" msgid="7044888287209892751">"DRM ಪ್ರಮಾಣಪತ್ರಗಳನ್ನು ತೆಗೆದುಹಾಕಿ"</string>
    <string name="permdesc_removeDrmCertificates" msgid="7272999075113400993">"DRM ಪ್ರಮಾಣಪತ್ರಗಳನ್ನು ತೆಗೆದುಹಾಕಲು ಅಪ್ಲಿಕೇಶನ್‌ಗೆ ಅನುಮತಿಸುತ್ತದೆ. ಸಾಮಾನ್ಯ ಅಪ್ಲಿಕೇಶನ್‌ಗಳಿಗೆ ಎಂದಿಗೂ ಅಗತ್ಯವಿರುವುದಿಲ್ಲ."</string>
    <string name="permlab_bindCarrierMessagingService" msgid="1490229371796969158">"ವಾಹಕ ಸಂದೇಶ ಕಳುಹಿಸುವಿಕೆ ಸೇವೆಗೆ ಪ್ರತಿಬಂಧಿಸಿ"</string>
    <string name="permdesc_bindCarrierMessagingService" msgid="2762882888502113944">"ವಾಹಕ ಸಂದೇಶ ಕಳುಹಿಸುವಿಕೆ ಸೇವೆಯ ಮೇಲ್ಮಟ್ಟದ ಇಂಟರ್ಫೇಸ್‌ಗೆ ಪ್ರತಿಬಂಧಿಸಲು ಹೊಂದಿರುವವರಿಗೆ ಅವಕಾಶ ಮಾಡಿಕೊಡುತ್ತದೆ. ಸಾಮಾನ್ಯ ಅಪ್ಲಿಕೇಶನ್‌ಗಳಿಗಾಗಿ ಎಂದಿಗೂ ಅಗತ್ಯವಿರುವುದಿಲ್ಲ."</string>
    <string name="permlab_bindCarrierServices" msgid="3233108656245526783">"ವಾಹಕ ಸೇವೆಗಳಿಗೆ ಪ್ರತಿಬಂಧಿಸಿ"</string>
    <string name="permdesc_bindCarrierServices" msgid="1391552602551084192">"ವಾಹಕ ಸೇವೆಗಳನ್ನು ಪ್ರತಿಬಂಧಿಸಲು ಹೊಂದಿರುವವರಿಗೆ ಅನುಮತಿಸುತ್ತದೆ. ಸಾಮಾನ್ಯ ಅಪ್ಲಿಕೇಶನ್‌ಗಳಿಗೆ ಎಂದಿಗೂ ಅಗತ್ಯವಿರುವುದಿಲ್ಲ."</string>
    <string name="permlab_access_notification_policy" msgid="4247510821662059671">"ಅಡಚಣೆ ಮಾಡಬೇಡಿಯನ್ನು ಪ್ರವೇಶಿಸಿ"</string>
    <string name="permdesc_access_notification_policy" msgid="3296832375218749580">"ಅಡಚಣೆ ಮಾಡಬೇಡಿ ಕಾನ್ಫಿಗರೇಶನ್ ಅನ್ನು ಓದಲು ಮತ್ತು ಬರೆಯಲು ಅಪ್ಲಿಕೇಶನ್‌ಗೆ ಅನುಮತಿಸುತ್ತದೆ."</string>
    <string name="policylab_limitPassword" msgid="4497420728857585791">"ಪಾಸ್‌ವರ್ಡ್ ನಿಮಯಗಳನ್ನು ಹೊಂದಿಸಿ"</string>
    <string name="policydesc_limitPassword" msgid="2502021457917874968">"ಪರದೆ ಲಾಕ್‌ನಲ್ಲಿನ ಪಾಸ್‌ವರ್ಡ್‌ಗಳು ಮತ್ತು ಪಿನ್‌ಗಳ ಅನುಮತಿಸಲಾದ ಅಕ್ಷರಗಳ ಪ್ರಮಾಣವನ್ನು ನಿಯಂತ್ರಿಸಿ."</string>
    <string name="policylab_watchLogin" msgid="5091404125971980158">"ಪರದೆಯ ಅನ್‌ಲಾಕ್ ಪ್ರಯತ್ನಗಳನ್ನು ಮೇಲ್ವಿಚಾರಣೆ ಮಾಡಿ"</string>
    <string name="policydesc_watchLogin" product="tablet" msgid="3215729294215070072">"ಪರದೆಯನ್ನು ಅನ್‌ಲಾಕ್‌ ಮಾಡುವಾಗ ತಪ್ಪಾಗಿ ಟೈಪ್‌ ಮಾಡಿದ ಪಾಸ್‌ವರ್ಡ್‌ಗಳ ಸಂಖ್ಯೆಯನ್ನು ಮೇಲ್ವಿಚಾರಣೆ ಮಾಡಿ, ಮತ್ತು ಟ್ಯಾಬ್ಲೆಟ್‌ ಅನ್ನು ಲಾಕ್‌ ಮಾಡಿ ಅಥವಾ ಹಲವಾರು ತಪ್ಪಾದ ಪಾಸ್‌ವರ್ಡ್‌ಗಳನ್ನು ಟೈಪ್‌ ಮಾಡಿದ್ದರೆ ಟ್ಯಾಬ್ಲೆಟ್‌ನ ಎಲ್ಲಾ ಡೇಟಾವನ್ನು ಅಳಿಸಿಹಾಕಿ."</string>
    <string name="policydesc_watchLogin" product="TV" msgid="2707817988309890256">"ಪರದೆ ಅನ್‌ಲಾಕ್ ಮಾಡುವಾಗ ಟೈಪ್ ಮಾಡಿದ ತಪ್ಪು ಪಾಸ್‌ವರ್ಡ್‌ಗಳ ಸಂಖ್ಯೆಯನ್ನು ಮೇಲ್ವಿಚಾರಣೆ ಮಾಡಿ ಮತ್ತು ಒಂದು ವೇಳೆ ಹಲವಾರು ತಪ್ಪು ಪಾಸ್‌ವರ್ಡ್‌ಗಳನ್ನು ಟೈಪ್ ಮಾಡಿದ್ದರೆ ಟಿವಿಯನ್ನು ಲಾಕ್ ಮಾಡಿ ಅಥವಾ  ಟಿವಿಯ ಎಲ್ಲಾ ಡೇಟಾವನ್ನು ಅಳಿಸಿ."</string>
    <string name="policydesc_watchLogin" product="default" msgid="5712323091846761073">"ಪರದೆಯನ್ನು ಅನ್‌ಲಾಕ್‌ ಮಾಡಿದಾಗ ತಪ್ಪಾಗಿ ಟೈಪ್‌ ಮಾಡಿದ ಪಾಸ್‌ವರ್ಡ್‌ಗಳ ಸಂಖ್ಯೆಯನ್ನು ಮೇಲ್ವಿಚಾರಣೆ ಮಾಡಿ, ಮತ್ತು ಫೋನ್‌‌ ಅನ್ನು ಲಾಕ್‌ ಮಾಡಿ ಅಥವಾ ಹಲವಾರು ತಪ್ಪಾದ ಪಾಸ್‌ವರ್ಡ್‌ಗಳನ್ನು ಟೈಪ್‌ ಮಾಡಿದ್ದರೆ ಫೋನ್‌‌ನ ಎಲ್ಲಾ ಡೇಟಾವನ್ನು ಅಳಿಸಿಹಾಕಿ."</string>
    <string name="policydesc_watchLogin_secondaryUser" product="tablet" msgid="4280246270601044505">"ಪರದೆಯನ್ನು ಅನ್‌ಲಾಕ್ ಮಾಡುವಾಗ ಟೈಪ್ ಮಾಡಲಾದ ತಪ್ಪಾಗಿರುವ ಪಾಸ್‌ವರ್ಡ್‌ಗಳ ಸಂಖ್ಯೆಯನ್ನು ವೀಕ್ಷಿಸಿ ಮತ್ತು ಟ್ಯಾಬ್ಲೆಟ್ ಲಾಕ್ ಮಾಡಿ ಅಥವಾ ಹಲವಾರು ತಪ್ಪಾದ ಪಾಸ್‌ವರ್ಡ್‌ಗಳನ್ನು ಟೈಪ್ ಮಾಡಲಾಗಿದ್ದರೆ ಈ ಬಳಕೆದಾರರ ಎಲ್ಲಾ ಡೇಟಾವನ್ನು ಅಳಿಸಿಹಾಕಿ."</string>
    <string name="policydesc_watchLogin_secondaryUser" product="TV" msgid="3484832653564483250">"ಪರದೆಯನ್ನು ಅನ್‌ಲಾಕ್ ಮಾಡುವಾಗ ಟೈಪ್ ಮಾಡಲಾದ ತಪ್ಪಾಗಿರುವ ಪಾಸ್‌ವರ್ಡ್‌ಗಳ ಸಂಖ್ಯೆಯನ್ನು ವೀಕ್ಷಿಸಿ ಮತ್ತು ಟಿವಿಯನ್ನು ಲಾಕ್ ಮಾಡಿ ಅಥವಾ ಹಲವಾರು ತಪ್ಪಾದ ಪಾಸ್‌ವರ್ಡ್‌ಗಳನ್ನು ಟೈಪ್ ಮಾಡಲಾಗಿದ್ದರೆ ಈ ಬಳಕೆದಾರರ ಎಲ್ಲಾ ಡೇಟಾವನ್ನು ಅಳಿಸಿಹಾಕಿ."</string>
    <string name="policydesc_watchLogin_secondaryUser" product="default" msgid="2185480427217127147">"ಪರದೆಯನ್ನು ಅನ್‌ಲಾಕ್ ಮಾಡುವಾಗ ಟೈಪ್ ಮಾಡಲಾದ ತಪ್ಪಾಗಿರುವ ಪಾಸ್‌ವರ್ಡ್‌ಗಳ ಸಂಖ್ಯೆಯನ್ನು ವೀಕ್ಷಿಸಿ ಮತ್ತು ಫೋನ್ ಲಾಕ್ ಮಾಡಿ ಅಥವಾ ಹಲವಾರು ತಪ್ಪಾದ ಪಾಸ್‌ವರ್ಡ್‌ಗಳನ್ನು ಟೈಪ್ ಮಾಡಲಾಗಿದ್ದರೆ ಈ ಬಳಕೆದಾರರ ಎಲ್ಲಾ ಡೇಟಾವನ್ನು ಅಳಿಸಿಹಾಕಿ."</string>
    <string name="policylab_resetPassword" msgid="4934707632423915395">"ಸ್ಕ್ರೀನ್ ಲಾಕ್ ಬದಲಾಯಿಸಿ"</string>
    <string name="policydesc_resetPassword" msgid="1278323891710619128">"ಸ್ಕ್ರೀನ್ ಲಾಕ್ ಬದಲಾಯಿಸಿ."</string>
    <string name="policylab_forceLock" msgid="2274085384704248431">"ಸ್ಕ್ರೀನ್ ಲಾಕ್ ಮಾಡಿ"</string>
    <string name="policydesc_forceLock" msgid="1141797588403827138">"ಪರದೆಯು ಯಾವಾಗ ಮತ್ತು ಹೇಗೆ ಲಾಕ್ ಆಗಬೇಕೆಂಬುದನ್ನು ನಿಯಂತ್ರಿಸಿ."</string>
    <string name="policylab_wipeData" msgid="3910545446758639713">"ಎಲ್ಲಾ ಡೇಟಾವನ್ನು ಅಳಿಸಿ"</string>
    <string name="policydesc_wipeData" product="tablet" msgid="4306184096067756876">"ಫ್ಯಾಕ್ಟರಿ ಡೇಟಾ ಮರುಹೊಂದಿಕೆಯನ್ನು ನಿರ್ವಹಿಸುವ ಮೂಲಕ ಎಚ್ಚರಿಕೆಯನ್ನು ನೀಡದೆಯೇ ಟ್ಯಾಬ್ಲೆಟ್ ಡೇಟಾವನ್ನು ಅಳಿಸಿಹಾಕಿ."</string>
    <string name="policydesc_wipeData" product="tv" msgid="5816221315214527028">"ಒಂದು ಫ್ಯಾಕ್ಟರಿ ಡೇಟಾವನ್ನು ಮರುಹೊಂದಿಸುವ ಮೂಲಕ ಎಚ್ಚರಿಕೆ ನೀಡದೆಯೆ ಟಿವಿ ಡೇಟಾವನ್ನು ಅಳಿಸಿ."</string>
    <string name="policydesc_wipeData" product="default" msgid="5096895604574188391">"ಫ್ಯಾಕ್ಟರಿ ಡೇಟಾ ಮರುಹೊಂದಿಕೆಯನ್ನು ನಿರ್ವಹಿಸುವ ಮೂಲಕ ಎಚ್ಚರಿಕೆಯನ್ನು ನೀಡದೆಯೇ ಫೋನ್ ಡೇಟಾವನ್ನು ಅಳಿಸಿಹಾಕಿ."</string>
    <string name="policylab_wipeData_secondaryUser" msgid="8362863289455531813">"ಬಳಕೆದಾರ ಡೇಟಾ ಅಳಿಸಿ"</string>
    <string name="policydesc_wipeData_secondaryUser" product="tablet" msgid="6336255514635308054">"ಯಾವುದೇ ಸೂಚನೆ ಇಲ್ಲದೆ ಈ ಟ್ಯಾಬ್ಲೆಟ್‌ನಲ್ಲಿ ಈ ಬಳಕೆದಾರರ ಡೇಟಾವನ್ನು ಅಳಿಸಿ."</string>
    <string name="policydesc_wipeData_secondaryUser" product="tv" msgid="2086473496848351810">"ಯಾವುದೇ ಸೂಚನೆ ಇಲ್ಲದೆ ಈ ಟಿವಿಯಲ್ಲಿ ಈ ಬಳಕೆದಾರರ ಡೇಟಾವನ್ನು ಅಳಿಸಿ."</string>
    <string name="policydesc_wipeData_secondaryUser" product="default" msgid="6787904546711590238">"ಯಾವುದೇ ಸೂಚನೆ ಇಲ್ಲದೆ ಈ ಫೋನ್‌ನಲ್ಲಿ ಈ ಬಳಕೆದಾರರ ಡೇಟಾವನ್ನು ಅಳಿಸಿ."</string>
    <string name="policylab_setGlobalProxy" msgid="2784828293747791446">"ಸಾಧನವನ್ನು ಜಾಗತಿಕ ಪ್ರಾಕ್ಸಿಗೆ ಹೊಂದಿಸಿ"</string>
    <string name="policydesc_setGlobalProxy" msgid="8459859731153370499">"ನೀತಿಯನ್ನು ಸಕ್ರಿಯಗೊಳಿಸಿದಾಗ ಬಳಸಬೇಕಾದ ಸಾಧನದ ಜಾಗತಿಕ ಪ್ರಾಕ್ಸಿಯನ್ನು ಹೊಂದಿಸಿ. ಸಾಧನದ ಮಾಲೀಕರು ಮಾತ್ರ ಜಾಗತಿಕ ಪ್ರಾಕ್ಸಿಯನ್ನು ಹೊಂದಿಸಬಹುದಾಗಿರುತ್ತದೆ."</string>
    <string name="policylab_expirePassword" msgid="5610055012328825874">"ಸ್ಕ್ರೀನ್ ಲಾಕ್ ಪಾಸ್‌ವರ್ಡ್ ಮುಕ್ತಾಯವನ್ನು ಹೊಂದಿಸಿ"</string>
    <string name="policydesc_expirePassword" msgid="5367525762204416046">"ಸ್ಕ್ರೀನ್ ಲಾಕ್ ಪಾಸ್‌ವರ್ಡ್, ಪಿನ್, ಅಥವಾ ನಮೂನೆಯನ್ನು ಹೆಚ್ಚು ಪದೆ ಪದೇ ಬದಲಾಯಿಸಬೇಕಾಗಿರುತ್ತದೆ ಎಂಬುದನ್ನು ಬದಲಾಯಿಸಿ."</string>
    <string name="policylab_encryptedStorage" msgid="8901326199909132915">"ಸಂಗ್ರಹಣೆ ಎನ್‌ಕ್ರಿಪ್ಶನ್ ಹೊಂದಿಸಿ"</string>
    <string name="policydesc_encryptedStorage" msgid="2637732115325316992">"ಸಂಗ್ರಹಿಸಿರುವ ಅಪ್ಲಿಕೇಶನ್ ಡೇಟಾವನ್ನು ಎನ್‌ಕ್ರಿಪ್ಟ್ ಮಾಡಬೇಕಾದ ಅಗತ್ಯವಿದೆ."</string>
    <string name="policylab_disableCamera" msgid="6395301023152297826">"ಕ್ಯಾಮರಾಗಳನ್ನು ನಿಷ್ಕ್ರಿಯಗೊಳಿಸಿ"</string>
    <string name="policydesc_disableCamera" msgid="2306349042834754597">"ಎಲ್ಲಾ ಸಾಧನ ಕ್ಯಾಮರಾಗಳ ಬಳಕೆಯನ್ನು ತಡೆಯಿರಿ."</string>
    <string name="policylab_disableKeyguardFeatures" msgid="8552277871075367771">"ಕೆಲವು ಸ್ಕ್ರೀನ್ ಲಾಕ್ ವೈಶಿಷ್ಟ್ಯಗಳನ್ನು ನಿಷ್ಕ್ರಿಯಗೊಳಿಸಿ"</string>
    <string name="policydesc_disableKeyguardFeatures" msgid="2044755691354158439">"ಕೆಲವು ಪರದೆ ಲಾಕ್‌ನ ವೈಶಿಷ್ಟ್ಯಗಳ ಬಳಕೆಯನ್ನು ತಡೆಯಿರಿ."</string>
  <string-array name="phoneTypes">
    <item msgid="8901098336658710359">"ಮನೆ"</item>
    <item msgid="869923650527136615">"ಮೊಬೈಲ್"</item>
    <item msgid="7897544654242874543">"ಕಚೇರಿ"</item>
    <item msgid="1103601433382158155">"ಕಚೇರಿ ಫಾಕ್ಸ್"</item>
    <item msgid="1735177144948329370">"ಮನೆಯ ಫ್ಯಾಕ್ಸ್"</item>
    <item msgid="603878674477207394">"ಪೇಜರ್"</item>
    <item msgid="1650824275177931637">"ಇತರೆ"</item>
    <item msgid="9192514806975898961">"ಕಸ್ಟಮ್"</item>
  </string-array>
  <string-array name="emailAddressTypes">
    <item msgid="8073994352956129127">"ಮನೆ"</item>
    <item msgid="7084237356602625604">"ಕಚೇರಿ"</item>
    <item msgid="1112044410659011023">"ಇತರೆ"</item>
    <item msgid="2374913952870110618">"ಕಸ್ಟಮ್"</item>
  </string-array>
  <string-array name="postalAddressTypes">
    <item msgid="6880257626740047286">"ಮನೆ"</item>
    <item msgid="5629153956045109251">"ಕಚೇರಿ"</item>
    <item msgid="4966604264500343469">"ಇತರೆ"</item>
    <item msgid="4932682847595299369">"ಕಸ್ಟಮ್"</item>
  </string-array>
  <string-array name="imAddressTypes">
    <item msgid="1738585194601476694">"ಮನೆ"</item>
    <item msgid="1359644565647383708">"ಕಚೇರಿ"</item>
    <item msgid="7868549401053615677">"ಇತರೆ"</item>
    <item msgid="3145118944639869809">"ಕಸ್ಟಮ್"</item>
  </string-array>
  <string-array name="organizationTypes">
    <item msgid="7546335612189115615">"ಕಚೇರಿ"</item>
    <item msgid="4378074129049520373">"ಇತರೆ"</item>
    <item msgid="3455047468583965104">"ಕಸ್ಟಮ್"</item>
  </string-array>
  <string-array name="imProtocols">
    <item msgid="8595261363518459565">"AIM"</item>
    <item msgid="7390473628275490700">"Windows Live"</item>
    <item msgid="7882877134931458217">"Yahoo"</item>
    <item msgid="5035376313200585242">"Skype"</item>
    <item msgid="7532363178459444943">"QQ"</item>
    <item msgid="3713441034299660749">"Google Talk"</item>
    <item msgid="2506857312718630823">"ICQ"</item>
    <item msgid="1648797903785279353">"Jabber"</item>
  </string-array>
    <string name="phoneTypeCustom" msgid="1644738059053355820">"ಕಸ್ಟಮ್"</string>
    <string name="phoneTypeHome" msgid="2570923463033985887">"ಮನೆ"</string>
    <string name="phoneTypeMobile" msgid="6501463557754751037">"ಮೊಬೈಲ್"</string>
    <string name="phoneTypeWork" msgid="8863939667059911633">"ಕಚೇರಿ"</string>
    <string name="phoneTypeFaxWork" msgid="3517792160008890912">"ಕಚೇರಿ ಫಾಕ್ಸ್"</string>
    <string name="phoneTypeFaxHome" msgid="2067265972322971467">"ಮನೆಯ ಫ್ಯಾಕ್ಸ್"</string>
    <string name="phoneTypePager" msgid="7582359955394921732">"ಪೇಜರ್"</string>
    <string name="phoneTypeOther" msgid="1544425847868765990">"ಇತರೆ"</string>
    <string name="phoneTypeCallback" msgid="2712175203065678206">"ಮರಳಿ ಕರೆಮಾಡು"</string>
    <string name="phoneTypeCar" msgid="8738360689616716982">"ಕಾರು"</string>
    <string name="phoneTypeCompanyMain" msgid="540434356461478916">"ಕಂಪನಿ ಮುಖ್ಯ"</string>
    <string name="phoneTypeIsdn" msgid="8022453193171370337">"ISDN"</string>
    <string name="phoneTypeMain" msgid="6766137010628326916">"ಪ್ರಮುಖ"</string>
    <string name="phoneTypeOtherFax" msgid="8587657145072446565">"ಇತರ ಫ್ಯಾಕ್ಸ್"</string>
    <string name="phoneTypeRadio" msgid="4093738079908667513">"ರೇಡಿಯೋ"</string>
    <string name="phoneTypeTelex" msgid="3367879952476250512">"ಟೆಲೆಕ್ಸ್"</string>
    <string name="phoneTypeTtyTdd" msgid="8606514378585000044">"TTY TDD"</string>
    <string name="phoneTypeWorkMobile" msgid="1311426989184065709">"ಕಚೇರಿ ಮೊಬೈಲ್"</string>
    <string name="phoneTypeWorkPager" msgid="649938731231157056">"ಕಚೇರಿ ಪೇಜರ್"</string>
    <string name="phoneTypeAssistant" msgid="5596772636128562884">"ಸಹಾಯಕ"</string>
    <string name="phoneTypeMms" msgid="7254492275502768992">"MMS"</string>
    <string name="eventTypeCustom" msgid="7837586198458073404">"ಕಸ್ಟಮ್"</string>
    <string name="eventTypeBirthday" msgid="2813379844211390740">"ಜನ್ಮದಿನ"</string>
    <string name="eventTypeAnniversary" msgid="3876779744518284000">"ವಾರ್ಷಿಕೋತ್ಸವ"</string>
    <string name="eventTypeOther" msgid="7388178939010143077">"ಇತರೆ"</string>
    <string name="emailTypeCustom" msgid="8525960257804213846">"ಕಸ್ಟಮ್"</string>
    <string name="emailTypeHome" msgid="449227236140433919">"ಮನೆ"</string>
    <string name="emailTypeWork" msgid="3548058059601149973">"ಕಚೇರಿ"</string>
    <string name="emailTypeOther" msgid="2923008695272639549">"ಇತರೆ"</string>
    <string name="emailTypeMobile" msgid="119919005321166205">"ಮೊಬೈಲ್"</string>
    <string name="postalTypeCustom" msgid="8903206903060479902">"ಕಸ್ಟಮ್"</string>
    <string name="postalTypeHome" msgid="8165756977184483097">"ಮನೆ"</string>
    <string name="postalTypeWork" msgid="5268172772387694495">"ಕಚೇರಿ"</string>
    <string name="postalTypeOther" msgid="2726111966623584341">"ಇತರೆ"</string>
    <string name="imTypeCustom" msgid="2074028755527826046">"ಕಸ್ಟಮ್"</string>
    <string name="imTypeHome" msgid="6241181032954263892">"ಮನೆ"</string>
    <string name="imTypeWork" msgid="1371489290242433090">"ಕಚೇರಿ"</string>
    <string name="imTypeOther" msgid="5377007495735915478">"ಇತರೆ"</string>
    <string name="imProtocolCustom" msgid="6919453836618749992">"ಕಸ್ಟಮ್"</string>
    <string name="imProtocolAim" msgid="7050360612368383417">"AIM"</string>
    <string name="imProtocolMsn" msgid="144556545420769442">"Windows Live"</string>
    <string name="imProtocolYahoo" msgid="8271439408469021273">"Yahoo"</string>
    <string name="imProtocolSkype" msgid="9019296744622832951">"Skype"</string>
    <string name="imProtocolQq" msgid="8887484379494111884">"QQ"</string>
    <string name="imProtocolGoogleTalk" msgid="493902321140277304">"Hangouts"</string>
    <string name="imProtocolIcq" msgid="1574870433606517315">"ICQ"</string>
    <string name="imProtocolJabber" msgid="2279917630875771722">"Jabber"</string>
    <string name="imProtocolNetMeeting" msgid="8287625655986827971">"NetMeeting"</string>
    <string name="orgTypeWork" msgid="29268870505363872">"ಕಚೇರಿ"</string>
    <string name="orgTypeOther" msgid="3951781131570124082">"ಇತರೆ"</string>
    <string name="orgTypeCustom" msgid="225523415372088322">"ಕಸ್ಟಮ್"</string>
    <string name="relationTypeCustom" msgid="3542403679827297300">"ಕಸ್ಟಮ್"</string>
    <string name="relationTypeAssistant" msgid="6274334825195379076">"ಸಹಾಯಕ"</string>
    <string name="relationTypeBrother" msgid="8757913506784067713">"ಸಹೋದರ"</string>
    <string name="relationTypeChild" msgid="1890746277276881626">"ಮಗು"</string>
    <string name="relationTypeDomesticPartner" msgid="6904807112121122133">"ಸ್ಥಳೀಯ ಪಾಲುದಾರ"</string>
    <string name="relationTypeFather" msgid="5228034687082050725">"ತಂದೆ"</string>
    <string name="relationTypeFriend" msgid="7313106762483391262">"ಸ್ನೇಹಿತ"</string>
    <string name="relationTypeManager" msgid="6365677861610137895">"ವ್ಯವಸ್ಥಾಪಕ"</string>
    <string name="relationTypeMother" msgid="4578571352962758304">"ತಾಯಿ"</string>
    <string name="relationTypeParent" msgid="4755635567562925226">"ಪೋಷಕ"</string>
    <string name="relationTypePartner" msgid="7266490285120262781">"ಪಾಲುದಾರ"</string>
    <string name="relationTypeReferredBy" msgid="101573059844135524">"ಉಲ್ಲೇಖಿಸಿದವರು"</string>
    <string name="relationTypeRelative" msgid="1799819930085610271">"ಸಂಬಂಧಿ"</string>
    <string name="relationTypeSister" msgid="1735983554479076481">"ಸಹೋದರಿ"</string>
    <string name="relationTypeSpouse" msgid="394136939428698117">"ಸಂಗಾತಿ"</string>
    <string name="sipAddressTypeCustom" msgid="2473580593111590945">"ಕಸ್ಟಮ್"</string>
    <string name="sipAddressTypeHome" msgid="6093598181069359295">"ಮನೆ"</string>
    <string name="sipAddressTypeWork" msgid="6920725730797099047">"ಕಚೇರಿ"</string>
    <string name="sipAddressTypeOther" msgid="4408436162950119849">"ಇತರೆ"</string>
    <string name="quick_contacts_not_available" msgid="746098007828579688">"ಈ ಸಂಪರ್ಕವನ್ನು ವೀಕ್ಷಿಸಲು ಯಾವುದೇ ಅಪ್ಲಿಕೇಶನ್ ಕಂಡುಬಂದಿಲ್ಲ."</string>
    <string name="keyguard_password_enter_pin_code" msgid="3037685796058495017">"ಪಿನ್‌ ಕೋಡ್‌ ಟೈಪ್‌ ಮಾಡಿ"</string>
    <string name="keyguard_password_enter_puk_code" msgid="4800725266925845333">"PUK ಮತ್ತು ಹೊಸ ಪಿನ್‌ ಕೋಡ್ ಟೈಪ್‌ ಮಾಡಿ"</string>
    <string name="keyguard_password_enter_puk_prompt" msgid="1341112146710087048">"PUK ಕೋಡ್"</string>
    <string name="keyguard_password_enter_pin_prompt" msgid="8027680321614196258">"ಹೊಸ ಪಿನ್‌ ಕೋಡ್‌"</string>
    <string name="keyguard_password_entry_touch_hint" msgid="2644215452200037944"><font size="17">"ಪಾಸ್‌ವರ್ಡ್‌ ಟೈಪ್ ಮಾಡಲು ಟ್ಯಾಪ್ ಮಾಡಿ"</font></string>
    <string name="keyguard_password_enter_password_code" msgid="1054721668279049780">"ಅನ್‌ಲಾಕ್‌ ಮಾಡಲು ಪಾಸ್‌ವರ್ಡ್‌ ಟೈಪ್‌ ಮಾಡಿ"</string>
    <string name="keyguard_password_enter_pin_password_code" msgid="6391755146112503443">"ಅನ್‌ಲಾಕ್‌ ಮಾಡಲು ಪಿನ್‌ ಟೈಪ್‌ ಮಾಡಿ"</string>
    <string name="keyguard_password_wrong_pin_code" msgid="2422225591006134936">"ತಪ್ಪಾದ ಪಿನ್‌ ಕೋಡ್."</string>
    <string name="keyguard_label_text" msgid="861796461028298424">"ಅನ್‌ಲಾಕ್ ಮಾಡಲು, ಮೆನು ನಂತರ 0 ಒತ್ತಿರಿ."</string>
    <string name="emergency_call_dialog_number_for_display" msgid="696192103195090970">"ತುರ್ತು ಸಂಖ್ಯೆ"</string>
    <string name="lockscreen_carrier_default" msgid="6169005837238288522">"ಯಾವುದೇ ಸೇವೆಯಿಲ್ಲ"</string>
    <string name="lockscreen_screen_locked" msgid="7288443074806832904">"ಸ್ಕ್ರೀನ್ ಲಾಕ್ ಆಗಿದೆ."</string>
    <string name="lockscreen_instructions_when_pattern_enabled" msgid="46154051614126049">"ಅನ್‌ಲಾಕ್ ಮಾಡಲು ಮೆನು ಒತ್ತಿರಿ ಇಲ್ಲವೇ ತುರ್ತು ಕರೆಯನ್ನು ಮಾಡಿ."</string>
    <string name="lockscreen_instructions_when_pattern_disabled" msgid="686260028797158364">"ಅನ್‌ಲಾಕ್ ಮಾಡಲು ಮೆನು ಒತ್ತಿರಿ."</string>
    <string name="lockscreen_pattern_instructions" msgid="7478703254964810302">"ಅನ್‌ಲಾಕ್ ಮಾಡಲು ಪ್ಯಾಟರ್ನ್ ಚಿತ್ರಿಸಿ"</string>
    <string name="lockscreen_emergency_call" msgid="5298642613417801888">"ತುರ್ತು"</string>
    <string name="lockscreen_return_to_call" msgid="5244259785500040021">"ಕರೆಗೆ ಹಿಂತಿರುಗು"</string>
    <string name="lockscreen_pattern_correct" msgid="9039008650362261237">"ಸರಿಯಾಗಿದೆ!"</string>
    <string name="lockscreen_pattern_wrong" msgid="4317955014948108794">"ಮತ್ತೆ ಪ್ರಯತ್ನಿಸಿ"</string>
    <string name="lockscreen_password_wrong" msgid="5737815393253165301">"ಮತ್ತೆ ಪ್ರಯತ್ನಿಸಿ"</string>
    <string name="lockscreen_storage_locked" msgid="9167551160010625200">"ಎಲ್ಲ ವೈಶಿಷ್ಟ್ಯಗಳು ಮತ್ತು ಡೇಟಾಗೆ ಅನ್‌ಲಾಕ್ ಮಾಡಿ"</string>
    <string name="faceunlock_multiple_failures" msgid="754137583022792429">"ಗರಿಷ್ಠ ಫೇಸ್ ಅನ್‍ಲಾಕ್ ಪ್ರಯತ್ನಗಳು ಮೀರಿವೆ"</string>
    <string name="lockscreen_missing_sim_message_short" msgid="5099439277819215399">"ಸಿಮ್‌ ಕಾರ್ಡ್ ಇಲ್ಲ"</string>
    <string name="lockscreen_missing_sim_message" product="tablet" msgid="151659196095791474">"ಟ್ಯಾಬ್ಲೆಟ್‌ನಲ್ಲಿ ಸಿಮ್‌ ಕಾರ್ಡ್ ಇಲ್ಲ."</string>
    <string name="lockscreen_missing_sim_message" product="tv" msgid="1943633865476989599">"ಟಿವಿಯಲ್ಲಿ ಯಾವುದೇ ಸಿಮ್ ಕಾರ್ಡ್ ಇಲ್ಲ."</string>
    <string name="lockscreen_missing_sim_message" product="default" msgid="2186920585695169078">"ಫೋನ್‌ನಲ್ಲಿ ಸಿಮ್‌ ಕಾರ್ಡ್ ಇಲ್ಲ."</string>
    <string name="lockscreen_missing_sim_instructions" msgid="5372787138023272615">"ಸಿಮ್‌ ಕಾರ್ಡ್ ಸೇರಿಸಿ."</string>
    <string name="lockscreen_missing_sim_instructions_long" msgid="3526573099019319472">"ಸಿಮ್‌ ಕಾರ್ಡ್ ಕಾಣೆಯಾಗಿದೆ ಅಥವಾ ಓದಲು ಸಾಧ್ಯವಿಲ್ಲ. ಒಂದು ಸಿಮ್‌ ಕಾರ್ಡ್ ಸೇರಿಸಿ."</string>
    <string name="lockscreen_permanent_disabled_sim_message_short" msgid="5096149665138916184">"ನಿಷ್ಪ್ರಯೋಜಕ ಸಿಮ್‌ ಕಾರ್ಡ್."</string>
    <string name="lockscreen_permanent_disabled_sim_instructions" msgid="910904643433151371">"ನಿಮ್ಮ ಸಿಮ್‌ ಕಾರ್ಡ್ ಅನ್ನು ಶಾಶ್ವತವಾಗಿ ನಿಷ್ಕ್ರಿಯಗೊಳಿಸಲಾಗಿದೆ.\n ಮತ್ತೊಂದು ಸಿಮ್‌ ಕಾರ್ಡ್‌ಗಾಗಿ ನಿಮ್ಮ ವಯರ್‌ಲೆಸ್ ಸೇವೆಯ ಪೂರೈಕೆದಾರರನ್ನು ಸಂಪರ್ಕಿಸಿ."</string>
    <string name="lockscreen_transport_prev_description" msgid="6300840251218161534">"ಹಿಂದಿನ ಟ್ರ್ಯಾಕ್"</string>
    <string name="lockscreen_transport_next_description" msgid="573285210424377338">"ಮುಂದಿನ ಟ್ರ್ಯಾಕ್"</string>
    <string name="lockscreen_transport_pause_description" msgid="3980308465056173363">"ವಿರಾಮಗೊಳಿಸು"</string>
    <string name="lockscreen_transport_play_description" msgid="1901258823643886401">"ಪ್ಲೇ ಮಾಡು"</string>
    <string name="lockscreen_transport_stop_description" msgid="5907083260651210034">"ನಿಲ್ಲಿಸಿ"</string>
    <string name="lockscreen_transport_rew_description" msgid="6944412838651990410">"ರಿವೈಂಡ್ ಮಾಡು"</string>
    <string name="lockscreen_transport_ffw_description" msgid="42987149870928985">"ವೇಗವಾಗಿ ಮುಂದಕ್ಕೆ"</string>
    <string name="emergency_calls_only" msgid="6733978304386365407">"ತುರ್ತು ಕರೆಗಳು ಮಾತ್ರ"</string>
    <string name="lockscreen_network_locked_message" msgid="143389224986028501">"ನೆಟ್‌ವರ್ಕ್ ಲಾಕ್ ಮಾಡಲಾಗಿದೆ"</string>
    <string name="lockscreen_sim_puk_locked_message" msgid="7441797339976230">"ಸಿಮ್‌ ಕಾರ್ಡ್ PUK-ಲಾಕ್ ಆಗಿದೆ."</string>
    <string name="lockscreen_sim_puk_locked_instructions" msgid="8127916255245181063">"ಬಳಕೆದಾರರ ಮಾರ್ಗಸೂಚಿಯನ್ನು ನೋಡಿ ಅಥವಾ ಗ್ರಾಹಕರ ಸಹಾಯ ಕೇಂದ್ರಕ್ಕೆ ಸಂಪರ್ಕಿಸಿ."</string>
    <string name="lockscreen_sim_locked_message" msgid="8066660129206001039">"ಸಿಮ್‌ ಕಾರ್ಡ್ ಲಾಕ್ ಆಗಿದೆ."</string>
    <string name="lockscreen_sim_unlock_progress_dialog_message" msgid="595323214052881264">"ಸಿಮ್‌ ಕಾರ್ಡ್ ಅನ್‌ಲಾಕ್  ಮಾಡಲಾಗುತ್ತಿದೆ…"</string>
    <string name="lockscreen_too_many_failed_attempts_dialog_message" msgid="6481623830344107222">"ನಿಮ್ಮ ಅನ್‍‍ಲಾಕ್ ನಮೂನೆಯನ್ನುನೀವು <xliff:g id="NUMBER_0">%1$d</xliff:g> ಬಾರಿ ತಪ್ಪಾಗಿ ಚಿತ್ರಿಸಿರುವಿರಿ. \n\n<xliff:g id="NUMBER_1">%2$d</xliff:g> ಸೆಕೆಂಡುಗಳಲ್ಲಿ ಮತ್ತೆ ಪ್ರಯತ್ನಿಸಿ."</string>
    <string name="lockscreen_too_many_failed_password_attempts_dialog_message" msgid="2725973286239344555">"ನಿಮ್ಮ ಪಾಸ್‍‍ವರ್ಡ್ ಅನ್ನು ನೀವು <xliff:g id="NUMBER_0">%1$d</xliff:g> ಬಾರಿ ತಪ್ಪಾಗಿ ಟೈಪ್ ಮಾಡಿರುವಿರಿ. \n\n <xliff:g id="NUMBER_1">%2$d</xliff:g> ಸೆಕೆಂಡುಗಳಲ್ಲಿ ಮತ್ತೆ ಪ್ರಯತ್ನಿಸಿ."</string>
    <string name="lockscreen_too_many_failed_pin_attempts_dialog_message" msgid="6216672706545696955">"ನಿಮ್ಮ ಪಿನ್‌ ಅನ್ನು ನೀವು <xliff:g id="NUMBER_0">%1$d</xliff:g> ಬಾರಿ ತಪ್ಪಾಗಿ ಟೈಪ್ ಮಾಡಿರುವಿರಿ. \n\n<xliff:g id="NUMBER_1">%2$d</xliff:g> ಸೆಕೆಂಡುಗಳಲ್ಲಿ ಮತ್ತೆ ಪ್ರಯತ್ನಿಸಿ."</string>
    <string name="lockscreen_failed_attempts_almost_glogin" product="tablet" msgid="9191611984625460820">"ನಿಮ್ಮ ಅನ್‌ಲಾಕ್‌ ನಮೂನೆಯನ್ನು ನೀವು <xliff:g id="NUMBER_0">%1$d</xliff:g> ಬಾರಿ ತಪ್ಪಾಗಿ ಚಿತ್ರಿಸಿರುವಿರಿ. <xliff:g id="NUMBER_1">%2$d</xliff:g> ಕ್ಕಿಂತ ಹೆಚ್ಚು ಬಾರಿ ವಿಫಲ ಪ್ರಯತ್ನಗಳನ್ನು ಮಾಡಿರುವಿರಿ, Google ಸೈನ್‌ ಇನ್‌ ಬಳಸಿಕೊಂಡು ನಿಮ್ಮ ಟ್ಯಾಬ್ಲೆಟ್‌‌‌ ಅನ್‌ಲಾಕ್‌ ಮಾಡಲು ನಿಮ್ಮನ್ನು ಕೇಳಲಾಗುತ್ತದೆ.\n\n <xliff:g id="NUMBER_2">%3$d</xliff:g> ಸೆಕೆಂಡುಗಳಲ್ಲಿ ಮತ್ತೆ ಪ್ರಯತ್ನಿಸಿ."</string>
    <string name="lockscreen_failed_attempts_almost_glogin" product="tv" msgid="5316664559603394684">"<xliff:g id="NUMBER_0">%1$d</xliff:g> ಬಾರಿ ನಿಮ್ಮ ಅನ್‌ಲಾಕ್ ನಮೂನೆಯನ್ನು ನೀವು ತಪ್ಪಾಗಿ ಎಳೆದಿರುವಿರಿ. <xliff:g id="NUMBER_1">%2$d</xliff:g> ಕ್ಕಿಂತ ಹೆಚ್ಚು ವಿಫಲ ಪ್ರಯತ್ನಗಳ ನಂತರ, ನೀವು ಟಿವಿಯನ್ನು Google ಗೆ ಸೈನ್ ಇನ್ ಮಾಡುವ ಮೂಲಕ ಅನ್‌ಲಾಕ್ ಮಾಡಲು ಕೇಳಲಾಗುತ್ತದೆ.\n\n<xliff:g id="NUMBER_2">%3$d</xliff:g> ಸೆಕೆಂಡುಗಳ ನಂತರ ಮತ್ತೆ ಪ್ರಯತ್ನಿಸಿ."</string>
    <string name="lockscreen_failed_attempts_almost_glogin" product="default" msgid="2590227559763762751">"ನಿಮ್ಮ ಅನ್‌ಲಾಕ್‌ ನಮೂನೆಯನ್ನು ನೀವು <xliff:g id="NUMBER_0">%1$d</xliff:g> ಬಾರಿ ತಪ್ಪಾಗಿ ಚಿತ್ರಿಸಿರುವಿರಿ. <xliff:g id="NUMBER_1">%2$d</xliff:g> ಕ್ಕಿಂತ ಹೆಚ್ಚು ಬಾರಿ ವಿಫಲ ಪ್ರಯತ್ನಗಳನ್ನು ಮಾಡಿರುವಿರಿ, Google ಸೈನ್‌ ಇನ್‌ ಬಳಸಿಕೊಂಡು ನಿಮ್ಮ ಫೋನ್‌ ಅನ್‌ಲಾಕ್‌ ಮಾಡಲು ನಿಮ್ಮನ್ನು ಕೇಳಲಾಗುತ್ತದೆ.\n\n <xliff:g id="NUMBER_2">%3$d</xliff:g> ಸೆಕೆಂಡುಗಳಲ್ಲಿ ಮತ್ತೆ ಪ್ರಯತ್ನಿಸಿ."</string>
    <string name="lockscreen_failed_attempts_almost_at_wipe" product="tablet" msgid="6128106399745755604">"ಟ್ಯಾಬ್ಲೆಟ್ ಅನ್‌ಲಾಕ್ ಮಾಡಲು ನೀವು <xliff:g id="NUMBER_0">%1$d</xliff:g> ಬಾರಿ ಪ್ರಯತ್ನಿಸಿರುವಿರಿ. <xliff:g id="NUMBER_1">%2$d</xliff:g> ಹೆಚ್ಚಿನ ವಿಫಲ ಪ್ರಯತ್ನಗಳ ನಂತರ, ಟ್ಯಾಬ್ಲೆಟ್ ಅನ್ನು ಫ್ಯಾಕ್ಟರಿ ಡೀಫಾಲ್ಟ್‌ಗೆ ಮರು ಹೊಂದಿಸಲಾಗುತ್ತದೆ ಮತ್ತು ಎಲ್ಲಾ ಬಳಕೆದಾರ ಡೇಟಾ ಕಳೆದು ಹೋಗುತ್ತದೆ."</string>
    <string name="lockscreen_failed_attempts_almost_at_wipe" product="tv" msgid="950408382418270260">"ನೀವು <xliff:g id="NUMBER_0">%1$d</xliff:g> ಬಾರಿ ಟಿವಿಯನ್ನು ತಪ್ಪಾಗಿ ಅನ್‌ಲಾಕ್ ಮಾಡಲು ಪ್ರಯತ್ನಿಸಿರುವಿರಿ. <xliff:g id="NUMBER_1">%2$d</xliff:g> ಕ್ಕಿಂತ ಹೆಚ್ಚು ಪ್ರಯತ್ನಗಳ ನಂತರ, ಟಿವಿಯನ್ನು ಫ್ಯಾಕ್ಟರಿ ಡೀಫಾಲ್ಟ್‌ಗೆ ಮರು ಹೊಂದಿಸಲಾಗುವುದು ಮತ್ತು ಎಲ್ಲಾ ಬಳಕೆದಾರ ಡೇಟಾ ಕಳೆದು ಹೋಗುತ್ತದೆ."</string>
    <string name="lockscreen_failed_attempts_almost_at_wipe" product="default" msgid="8603565142156826565">"ಫೋನ್ ಅನ್‌ಲಾಕ್ ಮಾಡಲು ನೀವು <xliff:g id="NUMBER_0">%1$d</xliff:g> ಬಾರಿ ತಪ್ಪಾಗಿ ಪ್ರಯತ್ನಿಸಿರುವಿರಿ. <xliff:g id="NUMBER_1">%2$d</xliff:g> ಹೆಚ್ಚಿನ ವಿಫಲ ಪ್ರಯತ್ನಗಳ ನಂತರ, ಫೋನ್ ಅನ್ನು ಫ್ಯಾಕ್ಟರಿ ಡೀಫಾಲ್ಟ್‌ಗೆ ಮರು ಹೊಂದಿಸಲಾಗುತ್ತದೆ ಮತ್ತು ಎಲ್ಲಾ ಬಳಕೆದಾರರ ಡೇಟಾ ಕಳೆದು ಹೋಗುತ್ತದೆ."</string>
    <string name="lockscreen_failed_attempts_now_wiping" product="tablet" msgid="280873516493934365">"ಟ್ಯಾಬ್ಲೆಟ್ ಅನ್‌ಲಾಕ್ ಮಾಡಲು ನೀವು <xliff:g id="NUMBER">%d</xliff:g> ಬಾರಿ ತಪ್ಪಾಗಿ ಪ್ರಯತ್ನಿಸಿರುವಿರಿ. ಟ್ಯಾಬ್ಲೆಟ್ ಅನ್ನು ಇದೀಗ ಫ್ಯಾಕ್ಟರಿ ಡೀಫಾಲ್ಟ್‌ಗೆ ಮರು ಹೊಂದಿಸಲಾಗುತ್ತದೆ."</string>
    <string name="lockscreen_failed_attempts_now_wiping" product="tv" msgid="3195755534096192191">"ನೀವು <xliff:g id="NUMBER">%d</xliff:g> ಬಾರಿ ತಪ್ಪಾಗಿ ಟಿವಿಯನ್ನು ಅನ್‌ಲಾಕ್ ಮಾಡಲು ಪ್ರಯತ್ನಿಸಿರುವಿರಿ. ಟಿವಿಯನ್ನು ಈಗ ಫ್ಯಾಕ್ಟರಿ ಡೀಫಾಲ್ಟ್‌ಗೆ ಮರು ಹೊಂದಿಸಲಾಗುವುದು."</string>
    <string name="lockscreen_failed_attempts_now_wiping" product="default" msgid="3025504721764922246">"ಫೋನ್ ಅನ್‌ಲಾಕ್ ಮಾಡಲು ನೀವು <xliff:g id="NUMBER">%d</xliff:g> ಬಾರಿ ತಪ್ಪಾಗಿ ಪ್ರಯತ್ನಿಸಿರುವಿರಿ. ಫೋನ್ ಅನ್ನು ಇದೀಗ ಫ್ಯಾಕ್ಟರಿ ಡೀಫಾಲ್ಟ್‌ಗೆ ಮರು ಹೊಂದಿಸಲಾಗುತ್ತದೆ."</string>
    <string name="lockscreen_too_many_failed_attempts_countdown" msgid="6251480343394389665">"<xliff:g id="NUMBER">%d</xliff:g> ಸೆಕೆಂಡುಗಳಲ್ಲಿ ಮತ್ತೆ ಪ್ರಯತ್ನಿಸಿ."</string>
    <string name="lockscreen_forgot_pattern_button_text" msgid="2626999449610695930">"ಪ್ಯಾಟರ್ನ್ ಮರೆತು ಹೋಯಿತೇ?"</string>
    <string name="lockscreen_glogin_forgot_pattern" msgid="2588521501166032747">"ಖಾತೆ ಅನ್‌ಲಾಕ್"</string>
    <string name="lockscreen_glogin_too_many_attempts" msgid="2751368605287288808">"ಹಲವಾರು ಪ್ಯಾಟರ್ನ್ ಪ್ರಯತ್ನಗಳು"</string>
    <string name="lockscreen_glogin_instructions" msgid="3931816256100707784">"ಅನ್‍ಲಾಕ್ ಮಾಡಲು, ನಿಮ್ಮ Google ಖಾತೆ ಬಳಸಿಕೊಂಡು ಸೈನ್ ಇನ್ ಮಾಡಿ."</string>
    <string name="lockscreen_glogin_username_hint" msgid="8846881424106484447">"ಬಳಕೆದಾರರಹೆಸರು (ಇಮೇಲ್)"</string>
    <string name="lockscreen_glogin_password_hint" msgid="5958028383954738528">"ಪಾಸ್‌ವರ್ಡ್"</string>
    <string name="lockscreen_glogin_submit_button" msgid="7130893694795786300">"ಸೈನ್‌ ಇನ್‌"</string>
    <string name="lockscreen_glogin_invalid_input" msgid="1364051473347485908">"ಅಮಾನ್ಯ ಬಳಕೆದಾರರಹೆಸರು ಅಥವಾ ಪಾಸ್‌ವರ್ಡ್."</string>
    <string name="lockscreen_glogin_account_recovery_hint" msgid="1696924763690379073">"ನಿಮ್ಮ ಬಳಕೆದಾರರಹೆಸರು ಅಥವಾ ಪಾಸ್‍ವರ್ಡ್ ಮರೆತಿರುವಿರಾ?\n"<b>"google.com/accounts/recovery"</b>" ಗೆ ಭೇಟಿ ನೀಡಿ."</string>
    <string name="lockscreen_glogin_checking_password" msgid="7114627351286933867">"ಪರಿಶೀಲಿಸಲಾಗುತ್ತಿದೆ..."</string>
    <string name="lockscreen_unlock_label" msgid="737440483220667054">"ಅನ್‌ಲಾಕ್"</string>
    <string name="lockscreen_sound_on_label" msgid="9068877576513425970">"ಧ್ವನಿ ಆನ್ ಮಾಡಿ"</string>
    <string name="lockscreen_sound_off_label" msgid="996822825154319026">"ಧ್ವನಿ ಆಫ್ ಮಾಡಿ"</string>
    <string name="lockscreen_access_pattern_start" msgid="3941045502933142847">"ಪ್ಯಾಟರ್ನ್ ಪ್ರಾರಂಭವಾಗಿದೆ"</string>
    <string name="lockscreen_access_pattern_cleared" msgid="5583479721001639579">"ಪ್ಯಾಟರ್ನ್ ಅಳಿಸಲಾಗಿದೆ"</string>
    <string name="lockscreen_access_pattern_cell_added" msgid="6756031208359292487">"ಸೆಲ್ ಸೇರಿಸಲಾಗಿದೆ"</string>
    <string name="lockscreen_access_pattern_cell_added_verbose" msgid="7264580781744026939">"<xliff:g id="CELL_INDEX">%1$s</xliff:g> ಸೆಲ್ ಸೇರಿಸಲಾಗಿದೆ"</string>
    <string name="lockscreen_access_pattern_detected" msgid="4988730895554057058">"ಪ್ಯಾಟರ್ನ್ ಪೂರ್ಣಗೊಂಡಿದೆ"</string>
    <string name="lockscreen_access_pattern_area" msgid="400813207572953209">"ಪ್ಯಾಟರ್ನ್ ಪ್ರದೇಶ."</string>
    <string name="keyguard_accessibility_widget_changed" msgid="5678624624681400191">"%1$s.%3$d ರಲ್ಲಿ %2$d ವಿಜೆಟ್."</string>
    <string name="keyguard_accessibility_add_widget" msgid="8273277058724924654">"ವಿಜೆಟ್ ಸೇರಿಸು."</string>
    <string name="keyguard_accessibility_widget_empty_slot" msgid="1281505703307930757">"ಖಾಲಿ"</string>
    <string name="keyguard_accessibility_unlock_area_expanded" msgid="2278106022311170299">"ಅನ್‌ಲಾಕ್ ಪ್ರದೇಶವನ್ನು ವಿಸ್ತರಿಸಲಾಗಿದೆ."</string>
    <string name="keyguard_accessibility_unlock_area_collapsed" msgid="6366992066936076396">"ಅನ್‌ಲಾಕ್ ಪ್ರದೇಶವನ್ನು ಸಂಕುಚಿಸಲಾಗಿದೆ."</string>
    <string name="keyguard_accessibility_widget" msgid="6527131039741808240">"<xliff:g id="WIDGET_INDEX">%1$s</xliff:g> ವಿಜೆಟ್."</string>
    <string name="keyguard_accessibility_user_selector" msgid="1226798370913698896">"ಬಳಕೆದಾರ ಆಯ್ಕೆಗಾರ"</string>
    <string name="keyguard_accessibility_status" msgid="8008264603935930611">"ಸ್ಥಿತಿ"</string>
    <string name="keyguard_accessibility_camera" msgid="8904231194181114603">"ಕ್ಯಾಮರಾ"</string>
    <string name="keygaurd_accessibility_media_controls" msgid="262209654292161806">"ಮೀಡಿಯಾ ನಿಯಂತ್ರಣಗಳು"</string>
    <string name="keyguard_accessibility_widget_reorder_start" msgid="8736853615588828197">"ವಿಜೆಟ್ ಮರುಕ್ರಮ ಪ್ರಾರಂಭಗೊಂಡಿದೆ."</string>
    <string name="keyguard_accessibility_widget_reorder_end" msgid="7170190950870468320">"ವಿಜೆಟ್ ಮರುಕ್ರಮ ಕೊನೆಗೊಂಡಿದೆ."</string>
    <string name="keyguard_accessibility_widget_deleted" msgid="4426204263929224434">"<xliff:g id="WIDGET_INDEX">%1$s</xliff:g> ವಿಜೆಟ್ ಅಳಿಸಲಾಗಿದೆ."</string>
    <string name="keyguard_accessibility_expand_lock_area" msgid="519859720934178024">"ಅನ್‌ಲಾಕ್ ಪ್ರದೇಶವನ್ನು ವಿಸ್ತರಿಸು."</string>
    <string name="keyguard_accessibility_slide_unlock" msgid="2959928478764697254">"ಸ್ಲೈಡ್ ಅನ್‌ಲಾಕ್."</string>
    <string name="keyguard_accessibility_pattern_unlock" msgid="1490840706075246612">"ಪ್ಯಾಟರ್ನ್ ಅನ್‌ಲಾಕ್."</string>
    <string name="keyguard_accessibility_face_unlock" msgid="4817282543351718535">"ಮುಖದ ಅನ್‌ಲಾಕ್."</string>
    <string name="keyguard_accessibility_pin_unlock" msgid="2469687111784035046">"ಪಿನ್ ಅನ್‌ಲಾಕ್."</string>
    <string name="keyguard_accessibility_sim_pin_unlock" msgid="9149698847116962307">"ಸಿಮ್‌ ಪಿನ್‌ ಅನ್‌ಲಾಕ್ ಮಾಡಿ."</string>
    <string name="keyguard_accessibility_sim_puk_unlock" msgid="9106899279724723341">"ಸಿಮ್‌ PUK ಅನ್‌ಲಾಕ್ ಮಾಡಿ."</string>
    <string name="keyguard_accessibility_password_unlock" msgid="7675777623912155089">"ಪಾಸ್‌ವರ್ಡ್ ಅನ್‌ಲಾಕ್."</string>
    <string name="keyguard_accessibility_pattern_area" msgid="7679891324509597904">"ಪ್ಯಾಟರ್ನ್ ಪ್ರದೇಶ."</string>
    <string name="keyguard_accessibility_slide_area" msgid="6736064494019979544">"ಸ್ಲೈಡ್ ಪ್ರದೇಶ."</string>
    <string name="password_keyboard_label_symbol_key" msgid="992280756256536042">"?123"</string>
    <string name="password_keyboard_label_alpha_key" msgid="8001096175167485649">"ABC"</string>
    <string name="password_keyboard_label_alt_key" msgid="1284820942620288678">"ALT"</string>
    <string name="granularity_label_character" msgid="7336470535385009523">"ಅಕ್ಷರ"</string>
    <string name="granularity_label_word" msgid="7075570328374918660">"ಪದ"</string>
    <string name="granularity_label_link" msgid="5815508880782488267">"ಲಿಂಕ್"</string>
    <string name="granularity_label_line" msgid="5764267235026120888">"ಸಾಲು"</string>
    <string name="factorytest_failed" msgid="5410270329114212041">"ಫ್ಯಾಕ್ಟರಿ ಪರೀಕ್ಷೆ ವಿಫಲವಾಗಿದೆ"</string>
    <string name="factorytest_not_system" msgid="4435201656767276723">"FACTORY_TEST ಕ್ರಿಯೆಯು /system/app ನಲ್ಲಿ ಸ್ಥಾಪಿಸಲಾಗಿರುವ ಪ್ಯಾಕೇಜ್‌ಗಳಿಗೆ ಮಾತ್ರ ಬೆಂಬಲಿಸುತ್ತದೆ."</string>
    <string name="factorytest_no_action" msgid="872991874799998561">"FACTORY_TEST ಕ್ರಿಯೆಯನ್ನು ಒದಗಿಸುವಂತಹ ಯಾವುದೇ ಪ್ಯಾಕೇಜ್ ಕಂಡುಬಂದಿಲ್ಲ."</string>
    <string name="factorytest_reboot" msgid="6320168203050791643">"ರೀಬೂಟ್ ಮಾಡು"</string>
    <string name="js_dialog_title" msgid="1987483977834603872">"\"<xliff:g id="TITLE">%s</xliff:g>\" ನಲ್ಲಿರುವ ಪುಟವು ಹೀಗೆ ಹೇಳುತ್ತದೆ:"</string>
    <string name="js_dialog_title_default" msgid="6961903213729667573">"JavaScript"</string>
    <string name="js_dialog_before_unload_title" msgid="2619376555525116593">"ನ್ಯಾವಿಗೇಷನ್ ದೃಢೀಕರಿಸಿ"</string>
    <string name="js_dialog_before_unload_positive_button" msgid="3112752010600484130">"ಈ ಪುಟದಿಂದ ಹೊರಬನ್ನಿ"</string>
    <string name="js_dialog_before_unload_negative_button" msgid="5614861293026099715">"ಈ ಪುಟದಲ್ಲಿಯೇ ಇರಿ"</string>
    <string name="js_dialog_before_unload" msgid="3468816357095378590">"<xliff:g id="MESSAGE">%s</xliff:g>\n\nನೀವು ಈ ಪುಟದಿಂದಾಚೆಗೆ ನ್ಯಾವಿಗೇಟ್ ಮಾಡಲು ಖಚಿತವಾಗಿ ಬಯಸುವಿರಾ?"</string>
    <string name="save_password_label" msgid="6860261758665825069">"ದೃಢೀಕರಿಸು"</string>
    <string name="double_tap_toast" msgid="4595046515400268881">"ಸಲಹೆ: ಝೂಮ್ ಇನ್ ಮತ್ತು ಝೂಮ್ ಔಟ್ ಮಾಡಲು ಡಬಲ್-ಟ್ಯಾಪ್ ಮಾಡಿ"</string>
    <string name="autofill_this_form" msgid="4616758841157816676">"ಸ್ವಯಂತುಂಬುವಿಕೆ"</string>
    <string name="setup_autofill" msgid="7103495070180590814">"ಸ್ವಯಂತುಂಬುವಿಕೆಯನ್ನು ಹೊಂದಿಸಿ"</string>
    <string name="autofill_window_title" msgid="4107745526909284887">"<xliff:g id="SERVICENAME">%1$s</xliff:g> ನೊಂದಿಗೆ ಸ್ವಯಂ-ಭರ್ತಿ"</string>
    <string name="autofill_address_name_separator" msgid="6350145154779706772">" "</string>
    <string name="autofill_address_summary_name_format" msgid="3268041054899214945">"$1$2$3"</string>
    <string name="autofill_address_summary_separator" msgid="7483307893170324129">", "</string>
    <string name="autofill_address_summary_format" msgid="4874459455786827344">"$1$2$3"</string>
    <string name="autofill_province" msgid="2231806553863422300">"ಪ್ರಾಂತ್ಯ"</string>
    <string name="autofill_postal_code" msgid="4696430407689377108">"ಪೋಸ್ಟಲ್ ಕೋಡ್"</string>
    <string name="autofill_state" msgid="6988894195520044613">"ರಾಜ್ಯ"</string>
    <string name="autofill_zip_code" msgid="8697544592627322946">"ಪಿನ್ ಕೋಡ್"</string>
    <string name="autofill_county" msgid="237073771020362891">"ರಾಷ್ಟ್ರ"</string>
    <string name="autofill_island" msgid="4020100875984667025">"ದ್ವೀಪ"</string>
    <string name="autofill_district" msgid="8400735073392267672">"ಜಿಲ್ಲೆ"</string>
    <string name="autofill_department" msgid="5343279462564453309">"ವಿಭಾಗ"</string>
    <string name="autofill_prefecture" msgid="2028499485065800419">"ಆಡಳಿತ ಪ್ರಾಂತ್ಯ"</string>
    <string name="autofill_parish" msgid="8202206105468820057">"ಪ್ಯಾರಿಷ್"</string>
    <string name="autofill_area" msgid="3547409050889952423">"ಪ್ರದೇಶ"</string>
    <string name="autofill_emirate" msgid="2893880978835698818">"ಎಮಿರೇಟ್"</string>
    <string name="permlab_readHistoryBookmarks" msgid="3775265775405106983">"ನಿಮ್ಮ ವೆಬ್ ಬುಕ್‍‍ಮಾರ್ಕ್‌ಗಳು ಮತ್ತು ಇತಿಹಾಸವನ್ನು ಓದಿ"</string>
    <string name="permdesc_readHistoryBookmarks" msgid="8462378226600439658">"ಬ್ರೌಸರ್‍ ಭೇಟಿ ನೀಡಿರುವಂತಹ ಎಲ್ಲಾ URL ಗಳ ಇತಿಹಾಸವನ್ನು ಮತ್ತು ಬ್ರೌಸರ್‍‍ನ ಎಲ್ಲಾ ಬುಕ್‍‍ಮಾರ್ಕ್‌ಗಳನ್ನು ರೀಡ್ ಮಾಡಲು ಅಪ್ಲಿಕೇಶನ್‍‍ಗೆ ಅವಕಾಶ ಮಾಡಿಕೊಡುತ್ತದೆ. ಗಮನಿಸಿ: ಈ ಅನುಮತಿಯನ್ನು ಮೂರನೇ-ವ್ಯಕ್ತಿ-ಬ್ರೌಸರ್‍‍ಗಳು ಅಥವಾ ವೆಬ್‍ ಬ್ರೌಸಿಂಗ್ ಸಾಮರ್ಥ್ಯಗಳನ್ನು ಹೊಂದಿರುವ ಇತರ ಅಪ್ಲಿಕೇಶನ್‍‍ಗಳ ಮೂಲಕ ಜಾರಿಗೊಳಿಸಲಾಗುವುದಿಲ್ಲ."</string>
    <string name="permlab_writeHistoryBookmarks" msgid="3714785165273314490">"ವೆಬ್ ಬುಕ್‌ಮಾರ್ಕ್‌ಗಳು ಮತ್ತು ಇತಿಹಾಸವನ್ನು ಬರೆಯಿರಿ"</string>
    <string name="permdesc_writeHistoryBookmarks" product="tablet" msgid="6825527469145760922">"ನಿಮ್ಮ ಟ್ಯಾಬ್ಲೆಟ್‌ನಲ್ಲಿ ಸಂಗ್ರಹಿಸಲಾಗಿರುವ ಬ್ರೌಸರ್‍‍ನ ಇತಿಹಾಸ ಅಥವಾ ಬುಕ್‌ಮಾರ್ಕ್ಗಳನ್ನು ಮಾರ್ಪಡಿಸಲು ಅಪ್ಲಿಕೇಶನ್‍‍ಗೆ ಅನುಮತಿಸುತ್ತದೆ. ಇದು ಬ್ರೌಸರ್‍‍ನ ಡೇಟಾವನ್ನು ಅಳಿಸಲು ಅಥವಾ ಮಾರ್ಪಡಿಸಲು ಅಪ್ಲಿಕೇಶನ್‍‍ಗೆ ಅವಕಾಶ ಕಲ್ಪಿಸಿಕೊಡಬಹುದು. ಗಮನಿಸಿ: ಈ ಅನುಮತಿಯನ್ನು ವೆಬ್ ಬ್ರೌಸಿಂಗ್ ಸಾಮರ್ಥ್ಯಗಳನ್ನು ಹೊಂದಿರುವ ಮೂರನೇ-ವ್ಯಕ್ತಿ ಬ್ರೌಸರ್‍‍ಗಳು ಅಥವಾ ಅಪ್ಲಿಕೇಶನ್‍‍ಗಳ ಮೂಲಕ ಜಾರಿಗೊಳಿಸಲಾಗುವುದಿಲ್ಲ."</string>
    <string name="permdesc_writeHistoryBookmarks" product="tv" msgid="7007393823197766548">"ನಿಮ್ಮ ಟಿವಿಯಲ್ಲಿ ಸಂಗ್ರಹಿಸಲಾದ ಬ್ರೌಸರ್‌ನ ಇತಿಹಾಸ ಬುಕ್‌ಮಾರ್ಕ್‌ಗಳನ್ನು ಮಾರ್ಪಡಿಸಲು ಅಪ್ಲಿಕೇಶನ್‌ಗೆ ಅನುಮತಿಸುತ್ತದೆ. ಇದು ಬ್ರೌಸರ್ ಡೇಟಾವನ್ನು ಅಳಿಸಲು ಅಥವಾ ಮಾರ್ಪಡಿಸಲು ಅಪ್ಲಿಕೇಶನ್‌ಗೆ ಅನುಮತಿಸಬಹುದು. ಗಮನಿಸಿ: ವೆಬ್ ಬ್ರೌಸಿಂಗ್ ಸಾಮರ್ಥ್ಯಗಳ ಜೊತೆಗೆ ಮೂರನೇ ವ್ಯಕ್ತಿಯ ಬ್ರೌಸರ್‌ಗಳ ಅಥವಾ ಇತರ ಅಪ್ಲಿಕೇಶನ್‌ಗಳ ಮೂಲಕ ಈ ಅನುಮತಿಯು ಕಾರ್ಯಗತಗೊಳಿಸದಿರಬಹುದು."</string>
    <string name="permdesc_writeHistoryBookmarks" product="default" msgid="8497389531014185509">"ನಿಮ್ಮ ಫೋನ್‍‍‍ನಲ್ಲಿ ಸಂಗ್ರಹಿಸಲಾಗಿರುವ ಬ್ರೌಸರ್‍‍ನ ಇತಿಹಾಸ ಅಥವಾ ಬುಕ್‌ಮಾರ್ಕ್ಗಳನ್ನು ಮಾರ್ಪಡಿಸಲು ಅಪ್ಲಿಕೇಶನ್‍‍ಗೆ ಅನುಮತಿಸುತ್ತದೆ. ಇದು ಬ್ರೌಸರ್‍‍ನ ಡೇಟಾವನ್ನು ಅಳಿಸಲು ಅಥವಾ ಮಾರ್ಪಡಿಸಲು ಅಪ್ಲಿಕೇಶನ್‍‍ಗೆ ಅವಕಾಶ ಕಲ್ಪಿಸಿಕೊಡಬಹುದು. ಗಮನಿಸಿ: ಈ ಅನುಮತಿಯನ್ನು ವೆಬ್ ಬ್ರೌಸಿಂಗ್ ಸಾಮರ್ಥ್ಯಗಳನ್ನು ಹೊಂದಿರುವ ಮೂರನೇ-ವ್ಯಕ್ತಿ ಬ್ರೌಸರ್‍‍ಗಳು ಅಥವಾ ಅಪ್ಲಿಕೇಶನ್‍‍ಗಳ ಮೂಲಕ ಜಾರಿಗೊಳಿಸಲಾಗುವುದಿಲ್ಲ."</string>
    <string name="permlab_setAlarm" msgid="1379294556362091814">"ಅಲಾರಮ್ ಹೊಂದಿಸಿ"</string>
    <string name="permdesc_setAlarm" msgid="316392039157473848">"ಸ್ಥಾಪಿಸಲಾದ ಅಲಾರಮ್ ಗಡಿಯಾರ ಅಪ್ಲಿಕೇಶನ್‌ನಲ್ಲಿ ಅಲಾರಮ್ ಹೊಂದಿಸಲು ಅಪ್ಲಿಕೇಶನ್‌ಗೆ ಅನುಮತಿಸುತ್ತದೆ. ಕೆಲವು ಅಲಾರಮ್ ಗಡಿಯಾರ ಅಪ್ಲಿಕೇಶನ್‌ಗಳು ಈ ವೈಶಿಷ್ಟ್ಯವನ್ನು ಕಾರ್ಯಗತಗೊಳಿಸದಿರಬಹುದು."</string>
    <string name="permlab_addVoicemail" msgid="5525660026090959044">"ಧ್ವನಿಮೇಲ್ ಸೇರಿಸಿ"</string>
    <string name="permdesc_addVoicemail" msgid="6604508651428252437">"ನಿಮ್ಮ ದ್ವನಿಮೇಲ್‌ ಇನ್‌‌ಬಾಕ್ಸ್‌‌ಗೆ ಸಂದೇಶಗಳನ್ನು ಸೇರಿಸಲು ಅಪ್ಲಿಕೇಶನ್‌ಗೆ ಅನುಮತಿಸುತ್ತದೆ."</string>
    <string name="permlab_writeGeolocationPermissions" msgid="5962224158955273932">"ಬ್ರೌಸರ್‌ ಜಿಯೋಲೊಕೇಶನ್‌‌ ಅನುಮತಿಗಳನ್ನು ಮಾರ್ಪಡಿಸಿ"</string>
    <string name="permdesc_writeGeolocationPermissions" msgid="1083743234522638747">"ಬ್ರೌಸರ್‌ನ ಜಿಯೋಲೊಕೇಶನ್ ಅನುಮತಿಗಳನ್ನು ಮಾರ್ಪಡಿಸಲು ಅಪ್ಲಿಕೇಶನ್‌ಗೆ ಅನುಮತಿಸುತ್ತದೆ. ದುರುದ್ದೇಶಪೂರಿತ ಅಪ್ಲಿಕೇಶನ್‌ಗಳು ಅನಿರ್ಬಂಧಿತ ವೆಬ್ ಸೈಟ್‌ಗಳಿಗೆ ಸ್ಥಳ ಮಾಹಿತಿ ಕಳುಹಿಸುವುದನ್ನು ಅನುಮತಿಸಲು ಇದನ್ನು ಬಳಸಬಹುದು."</string>
    <string name="save_password_message" msgid="767344687139195790">"ಈ ಪಾಸ್‌ವರ್ಡ್ ಅನ್ನು ಬ್ರೌಸರ್ ನೆನಪಿನಲ್ಲಿರಿಸಿಕೊಳ್ಳಬೇಕೆಂದು ನೀವು ಬಯಸುತ್ತೀರಾ?"</string>
    <string name="save_password_notnow" msgid="6389675316706699758">"ಸದ್ಯಕ್ಕೆ ಬೇಡ"</string>
    <string name="save_password_remember" msgid="6491879678996749466">"ನೆನಪಿಡಿ"</string>
    <string name="save_password_never" msgid="8274330296785855105">"ಎಂದಿಗೂ ಬೇಡ"</string>
    <string name="open_permission_deny" msgid="7374036708316629800">"ಈ ಪುಟವನ್ನು ತೆರೆಯಲು ನೀವು ಅನುಮತಿಯನ್ನು ಹೊಂದಿಲ್ಲ."</string>
    <string name="text_copied" msgid="4985729524670131385">"ಪಠ್ಯವನ್ನು ಕ್ಲಿಪ್‌ಬೋರ್ಡ್‌ಗೆ ನಕಲಿಸಲಾಗಿದೆ."</string>
    <string name="copied" msgid="8564151838171791598">"ನಕಲಿಸಲಾಗಿದೆ"</string>
    <string name="more_item_label" msgid="4650918923083320495">"ಇನ್ನಷ್ಟು"</string>
    <string name="prepend_shortcut_label" msgid="2572214461676015642">"ಮೆನು+"</string>
    <string name="menu_meta_shortcut_label" msgid="4647153495550313570">"Meta+"</string>
    <string name="menu_ctrl_shortcut_label" msgid="3917070091228880941">"Ctrl+"</string>
    <string name="menu_alt_shortcut_label" msgid="6249849492641218944">"Alt+"</string>
    <string name="menu_shift_shortcut_label" msgid="6773890288720306380">"Shift+"</string>
    <string name="menu_sym_shortcut_label" msgid="4019695553731017933">"Sym+"</string>
    <string name="menu_function_shortcut_label" msgid="1984053777418162618">"Function+"</string>
    <string name="menu_space_shortcut_label" msgid="2410328639272162537">"space"</string>
    <string name="menu_enter_shortcut_label" msgid="2743362785111309668">"enter"</string>
    <string name="menu_delete_shortcut_label" msgid="3658178007202748164">"ಅಳಿಸಿ"</string>
    <string name="search_go" msgid="8298016669822141719">"ಹುಡುಕಿ"</string>
    <string name="search_hint" msgid="1733947260773056054">"ಹುಡುಕಿ…"</string>
    <string name="searchview_description_search" msgid="6749826639098512120">"ಹುಡುಕಿ"</string>
    <string name="searchview_description_query" msgid="5911778593125355124">"ಪ್ರಶ್ನೆಯನ್ನು ಹುಡುಕಿ"</string>
    <string name="searchview_description_clear" msgid="1330281990951833033">"ಪ್ರಶ್ನೆಯನ್ನು ತೆರವುಗೊಳಿಸು"</string>
    <string name="searchview_description_submit" msgid="2688450133297983542">"ಪ್ರಶ್ನೆಯನ್ನು ಸಲ್ಲಿಸು"</string>
    <string name="searchview_description_voice" msgid="2453203695674994440">"ಧ್ವನಿ ಹುಡುಕಾಟ"</string>
    <string name="enable_explore_by_touch_warning_title" msgid="7460694070309730149">"ಸ್ಪರ್ಶದ ಮೂಲಕ ಎಕ್ಸ್‌ಪ್ಲೋರ್ ಸಕ್ರಿಯಗೊಳಿಸುವುದೇ?"</string>
    <string name="enable_explore_by_touch_warning_message" product="tablet" msgid="8655887539089910577">"ಸ್ಪರ್ಶದ ಮೂಲಕ ಎಕ್ಸ್‌ಪ್ಲೋರ್ ಸಕ್ರಿಯಗೊಳಿಸಲು <xliff:g id="ACCESSIBILITY_SERVICE_NAME">%1$s</xliff:g> ಬಯಸುತ್ತದೆ. ಸ್ಪರ್ಶದ ಮೂಲಕ ಎಕ್ಸ್‌ಪ್ಲೋರ್ ಆನ್ ಮಾಡಿದಾಗ, ಟ್ಯಾಬ್ಲೆಟ್‌ ಜೊತೆ ಸಂವಹನ ನಡೆಸಲು ನಿಮ್ಮ ಬೆರಳಿನ ಅಡಿಯಲ್ಲಿರುವ ವಿವರಣೆಗಳನ್ನು ನೀವು ಆಲಿಸಬಹುದು ಅಥವಾ ವೀಕ್ಷಿಸಬಹುದು ಇಲ್ಲವೇ ಗೆಶ್ಚರ್‌‌ ಮಾಡಬಹುದು."</string>
    <string name="enable_explore_by_touch_warning_message" product="default" msgid="2708199672852373195">"ಸ್ಪರ್ಶದ ಮೂಲಕ ಎಕ್ಸ್‌ಪ್ಲೋರ್ ಸಕ್ರಿಯಗೊಳಿಸಲು <xliff:g id="ACCESSIBILITY_SERVICE_NAME">%1$s</xliff:g> ಬಯಸುತ್ತದೆ. ಸ್ಪರ್ಶದ ಮೂಲಕ ಎಕ್ಸ್‌ಪ್ಲೋರ್ ಆನ್ ಮಾಡಿದಾಗ, ಫೋನ್‌ ಜೊತೆ ಸಂವಹನ ನಡೆಸಲು ನಿಮ್ಮ ಬೆರಳಿನ ಅಡಿಯಲ್ಲಿರುವ ವಿವರಣೆಗಳನ್ನು ನೀವು ಆಲಿಸಬಹುದು ಅಥವಾ ವೀಕ್ಷಿಸಬಹುದು ಇಲ್ಲವೇ ಗೆಶ್ಚರ್‌‌ ಮಾಡಬಹುದು."</string>
    <string name="oneMonthDurationPast" msgid="7396384508953779925">"1 ತಿಂಗಳ ಹಿಂದೆ"</string>
    <string name="beforeOneMonthDurationPast" msgid="909134546836499826">"1 ತಿಂಗಳ ಹಿಂದಕ್ಕೂ ಮೊದಲು"</string>
    <plurals name="last_num_days" formatted="false" msgid="5104533550723932025">
      <item quantity="one">ಕಳೆದ <xliff:g id="COUNT_1">%d</xliff:g> ದಿನಗಳು</item>
      <item quantity="other">ಕಳೆದ <xliff:g id="COUNT_1">%d</xliff:g> ದಿನಗಳು</item>
    </plurals>
    <string name="last_month" msgid="3959346739979055432">"ಕಳೆದ ತಿಂಗಳು"</string>
    <string name="older" msgid="5211975022815554840">"ಹಳೆಯದು"</string>
    <string name="preposition_for_date" msgid="9093949757757445117">"<xliff:g id="DATE">%s</xliff:g> ರಂದು"</string>
    <string name="preposition_for_time" msgid="5506831244263083793">"<xliff:g id="TIME">%s</xliff:g> ರಲ್ಲಿ"</string>
    <string name="preposition_for_year" msgid="5040395640711867177">"<xliff:g id="YEAR">%s</xliff:g> ರಲ್ಲಿ"</string>
    <string name="day" msgid="8144195776058119424">"ದಿನ"</string>
    <string name="days" msgid="4774547661021344602">"ದಿನಗಳು"</string>
    <string name="hour" msgid="2126771916426189481">"ಗಂಟೆ"</string>
    <string name="hours" msgid="894424005266852993">"ಗಂಟೆಗಳು"</string>
    <string name="minute" msgid="9148878657703769868">"ನಿಮಿಷ"</string>
    <string name="minutes" msgid="5646001005827034509">"ನಿಮಿಷಗಳು"</string>
    <string name="second" msgid="3184235808021478">"ಸೆಕೆಂಡು"</string>
    <string name="seconds" msgid="3161515347216589235">"ಸೆಕೆಂಡುಗಳು"</string>
    <string name="week" msgid="5617961537173061583">"ವಾರ"</string>
    <string name="weeks" msgid="6509623834583944518">"ವಾರಗಳು"</string>
    <string name="year" msgid="4001118221013892076">"ವರ್ಷ"</string>
    <string name="years" msgid="6881577717993213522">"ವರ್ಷಗಳು"</string>
    <string name="now_string_shortest" msgid="8912796667087856402">"ಇದೀಗ"</string>
    <plurals name="duration_minutes_shortest" formatted="false" msgid="3957499975064245495">
      <item quantity="one"><xliff:g id="COUNT_1">%d</xliff:g>ನಿ</item>
      <item quantity="other"><xliff:g id="COUNT_1">%d</xliff:g>ನಿ</item>
    </plurals>
    <plurals name="duration_hours_shortest" formatted="false" msgid="3552182110578602356">
      <item quantity="one"><xliff:g id="COUNT_1">%d</xliff:g>ಗಂ</item>
      <item quantity="other"><xliff:g id="COUNT_1">%d</xliff:g>ಗಂ</item>
    </plurals>
    <plurals name="duration_days_shortest" formatted="false" msgid="5213655532597081640">
      <item quantity="one"><xliff:g id="COUNT_1">%d</xliff:g>ದಿ</item>
      <item quantity="other"><xliff:g id="COUNT_1">%d</xliff:g>ದಿ</item>
    </plurals>
    <plurals name="duration_years_shortest" formatted="false" msgid="7848711145196397042">
      <item quantity="one"><xliff:g id="COUNT_1">%d</xliff:g>ವ</item>
      <item quantity="other"><xliff:g id="COUNT_1">%d</xliff:g>ವ</item>
    </plurals>
    <plurals name="duration_minutes_shortest_future" formatted="false" msgid="3277614521231489951">
      <item quantity="one"><xliff:g id="COUNT_1">%d</xliff:g>ನಿ.ದಲ್ಲಿ</item>
      <item quantity="other"><xliff:g id="COUNT_1">%d</xliff:g>ನಿ.ದಲ್ಲಿ</item>
    </plurals>
    <plurals name="duration_hours_shortest_future" formatted="false" msgid="2152452368397489370">
      <item quantity="one"><xliff:g id="COUNT_1">%d</xliff:g>ಗಂ.ಯಲ್ಲಿ</item>
      <item quantity="other"><xliff:g id="COUNT_1">%d</xliff:g>ಗಂ.ಯಲ್ಲಿ</item>
    </plurals>
    <plurals name="duration_days_shortest_future" formatted="false" msgid="8088331502820295701">
      <item quantity="one"><xliff:g id="COUNT_1">%d</xliff:g>ದಿ.ದಲ್ಲಿ</item>
      <item quantity="other"><xliff:g id="COUNT_1">%d</xliff:g>ದಿ.ದಲ್ಲಿ</item>
    </plurals>
    <plurals name="duration_years_shortest_future" formatted="false" msgid="2317006667145250301">
      <item quantity="one"><xliff:g id="COUNT_1">%d</xliff:g>ವ.ದಲ್ಲಿ</item>
      <item quantity="other"><xliff:g id="COUNT_1">%d</xliff:g>ವ.ದಲ್ಲಿ</item>
    </plurals>
    <plurals name="duration_minutes_relative" formatted="false" msgid="3178131706192980192">
      <item quantity="one"><xliff:g id="COUNT_1">%d</xliff:g> ನಿಮಿಷಗಳ ಹಿಂದೆ</item>
      <item quantity="other"><xliff:g id="COUNT_1">%d</xliff:g> ನಿಮಿಷಗಳ ಹಿಂದೆ</item>
    </plurals>
    <plurals name="duration_hours_relative" formatted="false" msgid="676894109982008411">
      <item quantity="one"><xliff:g id="COUNT_1">%d</xliff:g> ಗಂಟೆಗಳ ಹಿಂದೆ</item>
      <item quantity="other"><xliff:g id="COUNT_1">%d</xliff:g> ಗಂಟೆಗಳ ಹಿಂದೆ</item>
    </plurals>
    <plurals name="duration_days_relative" formatted="false" msgid="2203515825765397130">
      <item quantity="one"><xliff:g id="COUNT_1">%d</xliff:g> ದಿನಗಳ ಹಿಂದೆ</item>
      <item quantity="other"><xliff:g id="COUNT_1">%d</xliff:g> ದಿನಗಳ ಹಿಂದೆ</item>
    </plurals>
    <plurals name="duration_years_relative" formatted="false" msgid="4820062134188885734">
      <item quantity="one"><xliff:g id="COUNT_1">%d</xliff:g> ವರ್ಷಗಳ ಹಿಂದೆ</item>
      <item quantity="other"><xliff:g id="COUNT_1">%d</xliff:g> ವರ್ಷಗಳ ಹಿಂದೆ</item>
    </plurals>
    <plurals name="duration_minutes_relative_future" formatted="false" msgid="4655043589817680966">
      <item quantity="one"><xliff:g id="COUNT_1">%d</xliff:g> ನಿಮಿಷಗಳಲ್ಲಿ</item>
      <item quantity="other"><xliff:g id="COUNT_1">%d</xliff:g> ನಿಮಿಷಗಳಲ್ಲಿ </item>
    </plurals>
    <plurals name="duration_hours_relative_future" formatted="false" msgid="8084579714205223891">
      <item quantity="one"><xliff:g id="COUNT_1">%d</xliff:g> ಗಂಟೆಗಳಲ್ಲಿ</item>
      <item quantity="other"><xliff:g id="COUNT_1">%d</xliff:g> ಗಂಟೆಗಳಲ್ಲಿ</item>
    </plurals>
    <plurals name="duration_days_relative_future" formatted="false" msgid="333215369363433992">
      <item quantity="one"><xliff:g id="COUNT_1">%d</xliff:g> ದಿನಗಳಲ್ಲಿ</item>
      <item quantity="other"><xliff:g id="COUNT_1">%d</xliff:g> ದಿನಗಳಲ್ಲಿ</item>
    </plurals>
    <plurals name="duration_years_relative_future" formatted="false" msgid="8644862986413104011">
      <item quantity="one"><xliff:g id="COUNT_1">%d</xliff:g> ವರ್ಷಗಳಲ್ಲಿ</item>
      <item quantity="other"><xliff:g id="COUNT_1">%d</xliff:g> ವರ್ಷಗಳಲ್ಲಿ</item>
    </plurals>
    <string name="VideoView_error_title" msgid="3534509135438353077">"ವೀಡಿಯೊ ಸಮಸ್ಯೆ"</string>
    <string name="VideoView_error_text_invalid_progressive_playback" msgid="3186670335938670444">"ಈ ಸಾಧನಲ್ಲಿ ಸ್ಟ್ರೀಮ್ ಮಾಡಲು ಈ ವೀಡಿಯೊ ಮಾನ್ಯವಾಗಿಲ್ಲ."</string>
    <string name="VideoView_error_text_unknown" msgid="3450439155187810085">"ಈ ವೀಡಿಯೊ ಪ್ಲೇ ಮಾಡಲು ಸಾಧ್ಯವಿಲ್ಲ."</string>
    <string name="VideoView_error_button" msgid="2822238215100679592">"ಸರಿ"</string>
    <string name="relative_time" msgid="1818557177829411417">"<xliff:g id="DATE">%1$s</xliff:g>, <xliff:g id="TIME">%2$s</xliff:g>"</string>
    <string name="noon" msgid="7245353528818587908">"ಮಧ್ಯಾಹ್ನ"</string>
    <string name="Noon" msgid="3342127745230013127">"ಮಧ್ಯಾಹ್ನ"</string>
    <string name="midnight" msgid="7166259508850457595">"ಮಧ್ಯರಾತ್ರಿ"</string>
    <string name="Midnight" msgid="5630806906897892201">"ಮಧ್ಯರಾತ್ರಿ"</string>
    <string name="elapsed_time_short_format_mm_ss" msgid="4431555943828711473">"<xliff:g id="MINUTES">%1$02d</xliff:g>:<xliff:g id="SECONDS">%2$02d</xliff:g>"</string>
    <string name="elapsed_time_short_format_h_mm_ss" msgid="1846071997616654124">"<xliff:g id="HOURS">%1$d</xliff:g>:<xliff:g id="MINUTES">%2$02d</xliff:g>:<xliff:g id="SECONDS">%3$02d</xliff:g>"</string>
    <string name="selectAll" msgid="6876518925844129331">"ಎಲ್ಲವನ್ನೂ ಆಯ್ಕೆ ಮಾಡಿ"</string>
    <string name="cut" msgid="3092569408438626261">"ಕತ್ತರಿಸು"</string>
    <string name="copy" msgid="2681946229533511987">"ನಕಲಿಸು"</string>
    <string name="failed_to_copy_to_clipboard" msgid="1833662432489814471">"ಕ್ಲಿಪ್‌ಬೋರ್ಡ್‌ಗೆ ನಕಲಿಸಲು ವಿಫಲವಾಗಿದೆ"</string>
    <string name="paste" msgid="5629880836805036433">"ಅಂಟಿಸಿ"</string>
    <string name="paste_as_plain_text" msgid="5427792741908010675">"ಸರಳ ಪಠ್ಯದಂತೆ ಅಂಟಿಸು"</string>
    <string name="replace" msgid="5781686059063148930">"ಸ್ಥಾನಾಂತರಿಸು..."</string>
    <string name="delete" msgid="6098684844021697789">"ಅಳಿಸಿ"</string>
    <string name="copyUrl" msgid="2538211579596067402">"URL ನಕಲಿಸು"</string>
    <string name="selectTextMode" msgid="1018691815143165326">"ಪಠ್ಯವನ್ನು ಆಯ್ಕೆಮಾಡಿ"</string>
    <string name="undo" msgid="7905788502491742328">"ರದ್ದುಗೊಳಿಸಿ"</string>
    <string name="redo" msgid="7759464876566803888">"ಪುನಃ ಮಾಡು"</string>
    <string name="autofill" msgid="3035779615680565188">"ಸ್ವಯಂತುಂಬುವಿಕೆ"</string>
    <string name="textSelectionCABTitle" msgid="5236850394370820357">"ಪಠ್ಯದ ಆಯ್ಕೆ"</string>
    <string name="addToDictionary" msgid="4352161534510057874">"ನಿಘಂಟಿಗೆ ಸೇರಿಸಿ"</string>
    <string name="deleteText" msgid="6979668428458199034">"ಅಳಿಸಿ"</string>
    <string name="inputMethod" msgid="1653630062304567879">"ಇನ್‌ಪುಟ್ ವಿಧಾನ"</string>
    <string name="editTextMenuTitle" msgid="4909135564941815494">"ಪಠ್ಯದ ಕ್ರಮಗಳು"</string>
    <string name="email" msgid="4560673117055050403">"ಇಮೇಲ್ ಮಾಡಿ"</string>
    <string name="email_desc" msgid="3638665569546416795">"ಆಯ್ಕೆಮಾಡಿದ ವಿಳಾಸಕ್ಕೆ ಇಮೇಲ್‌ ಮಾಡಿ"</string>
    <string name="dial" msgid="1253998302767701559">"ಕರೆ ಮಾಡಿ"</string>
    <string name="dial_desc" msgid="6573723404985517250">"ಆಯ್ಕೆಮಾಡಿದ ಫೋನ್ ಸಂಖ್ಯೆಗೆ ಕರೆ ಮಾಡಿ"</string>
    <string name="map" msgid="5441053548030107189">"ನಕ್ಷೆ"</string>
    <string name="map_desc" msgid="1836995341943772348">"ಆಯ್ಕೆ ಮಾಡಿದ ವಿಳಾಸವನ್ನು ಗುರುತಿಸಿ"</string>
    <string name="browse" msgid="1245903488306147205">"ತೆರೆಯಿರಿ"</string>
    <string name="browse_desc" msgid="8220976549618935044">"ಆಯ್ಕೆ ಮಾಡಿದ URL ತೆರೆಯಿರಿ"</string>
    <string name="sms" msgid="4560537514610063430">"ಸಂದೇಶ ಕಳುಹಿಸಿ"</string>
    <string name="sms_desc" msgid="7526588350969638809">"ಆಯ್ಕೆಮಾಡಿದ ಫೋನ್ ಸಂಖ್ಯೆಗೆ ಸಂದೇಶ ಕಳುಹಿಸಿ"</string>
    <string name="add_contact" msgid="7867066569670597203">"ಸೇರಿಸಿ"</string>
    <string name="add_contact_desc" msgid="4830217847004590345">"ಸಂಪರ್ಕಗಳಿಗೆ ಸೇರಿಸಿ"</string>
    <string name="view_calendar" msgid="979609872939597838">"ವೀಕ್ಷಿಸಿ"</string>
    <string name="view_calendar_desc" msgid="5828320291870344584">"ಕ್ಯಾಲೆಂಡರ್‌ನಲ್ಲಿ ಆಯ್ಕೆಮಾಡಿದ ಸಮಯವನ್ನು ವೀಕ್ಷಿಸಿ"</string>
    <string name="add_calendar_event" msgid="1953664627192056206">"ಸಮಯ ನಿಗದಿಗೊಳಿಸಿ"</string>
    <string name="add_calendar_event_desc" msgid="4326891793260687388">"ಆಯ್ಕೆ ಮಾಡಿದ ಸಮಯಕ್ಕೆ ಈವೆಂಟ್ ನಿಗದಿಗೊಳಿಸಿ"</string>
    <string name="view_flight" msgid="7691640491425680214">"ಟ್ರ್ಯಾಕ್ ಮಾಡಿ"</string>
    <string name="view_flight_desc" msgid="3876322502674253506">"ಆಯ್ಕೆಮಾಡಿದ ವಿಮಾನವನ್ನು ಟ್ರ್ಯಾಕ್‌ ಮಾಡಿ"</string>
    <string name="translate" msgid="9218619809342576858">"ಅನುವಾದ ಮಾಡಿ"</string>
    <string name="translate_desc" msgid="4502367770068777202">"ಆಯ್ಕೆಮಾಡಿದ ಪಠ್ಯವನ್ನು ಅನುವಾದಿಸಿ"</string>
    <string name="define" msgid="7394820043869954211">"ವಿವರಿಸಿ"</string>
    <string name="define_desc" msgid="7910883642444919726">"ಆಯ್ಕೆಮಾಡಿದ ಪಠ್ಯವನ್ನು ವಿವರಿಸಿ"</string>
    <string name="low_internal_storage_view_title" msgid="5576272496365684834">"ಸಂಗ್ರಹಣೆ ಸ್ಥಳವು ತುಂಬಿದೆ"</string>
    <string name="low_internal_storage_view_text" msgid="6640505817617414371">"ಕೆಲವು ಸಿಸ್ಟಂ ಕಾರ್ಯವಿಧಾನಗಳು ಕಾರ್ಯನಿರ್ವಹಿಸದೇ ಇರಬಹುದು"</string>
    <string name="low_internal_storage_view_text_no_boot" msgid="6935190099204693424">"ಸಿಸ್ಟಂನಲ್ಲಿ ಸಾಕಷ್ಟು ಸಂಗ್ರಹಣೆಯಿಲ್ಲ. ನೀವು 250MB ನಷ್ಟು ಖಾಲಿ ಸ್ಥಳವನ್ನು ಹೊಂದಿರುವಿರಾ ಎಂಬುದನ್ನು ಖಚಿತಪಡಿಸಿಕೊಳ್ಳಿ ಹಾಗೂ ಮರುಪ್ರಾರಂಭಿಸಿ."</string>
    <string name="app_running_notification_title" msgid="8718335121060787914">"<xliff:g id="APP_NAME">%1$s</xliff:g> ಚಾಲನೆಯಲ್ಲಿದೆ"</string>
    <string name="app_running_notification_text" msgid="1197581823314971177">"ಹೆಚ್ಚಿನ ಮಾಹಿತಿಗಾಗಿ ಅಥವಾ ಅಪ್ಲಿಕೇಶನ್ ನಿಲ್ಲಿಸಲು ಟ್ಯಾಪ್ ಮಾಡಿ."</string>
    <string name="ok" msgid="5970060430562524910">"ಸರಿ"</string>
    <string name="cancel" msgid="6442560571259935130">"ರದ್ದುಮಾಡಿ"</string>
    <string name="yes" msgid="5362982303337969312">"ಸರಿ"</string>
    <string name="no" msgid="5141531044935541497">"ರದ್ದುಮಾಡಿ"</string>
    <string name="dialog_alert_title" msgid="2049658708609043103">"ಗಮನಿಸಿ"</string>
    <string name="loading" msgid="7933681260296021180">"ಲೋಡ್ ಮಾಡಲಾಗುತ್ತಿದೆ..."</string>
    <string name="capital_on" msgid="1544682755514494298">"ಆನ್‌ ಮಾಡಿ"</string>
    <string name="capital_off" msgid="6815870386972805832">"ಆಫ್ ಮಾಡು"</string>
    <string name="whichApplication" msgid="4533185947064773386">"ಇದನ್ನು ಬಳಸಿಕೊಂಡು ಕ್ರಿಯೆಯನ್ನು ಪೂರ್ಣಗೊಳಿಸಿ"</string>
    <string name="whichApplicationNamed" msgid="8260158865936942783">"%1$s ಬಳಸಿಕೊಂಡು ಕ್ರಿಯೆಯನ್ನು ಪೂರ್ಣಗೊಳಿಸಿ"</string>
    <string name="whichApplicationLabel" msgid="7425855495383818784">"ಕ್ರಿಯೆಯನ್ನು ಪೂರ್ಣಗೊಳಿಸಿ"</string>
    <string name="whichViewApplication" msgid="3272778576700572102">"ಇದರ ಮೂಲಕ ತೆರೆಯಿರಿ"</string>
    <string name="whichViewApplicationNamed" msgid="2286418824011249620">"%1$s ಜೊತೆಗೆ ತೆರೆಯಿರಿ"</string>
    <string name="whichViewApplicationLabel" msgid="2666774233008808473">"ತೆರೆ"</string>
    <string name="whichGiveAccessToApplication" msgid="8279395245414707442">"ಮೂಲಕ <xliff:g id="HOST">%1$s</xliff:g> ಲಿಂಕ್‌ಗಳನ್ನು ತೆರೆಯಲು ಪ್ರವೇಶವನ್ನು ನೀಡಿ"</string>
    <string name="whichGiveAccessToApplicationNamed" msgid="7992388824107710849">"<xliff:g id="APPLICATION">%2$s</xliff:g> ಮೂಲಕ <xliff:g id="HOST">%1$s</xliff:g> ಲಿಂಕ್‌ಗಳನ್ನು ತೆರೆಯಲು ಪ್ರವೇಶವನ್ನು ನೀಡಿ"</string>
    <string name="whichGiveAccessToApplicationLabel" msgid="6142688895536868827">"ಪ್ರವೇಶ ಅನುಮತಿಸಿ"</string>
    <string name="whichEditApplication" msgid="144727838241402655">"ಇವರ ಜೊತೆಗೆ ಎಡಿಟ್ ಮಾಡಿ"</string>
    <string name="whichEditApplicationNamed" msgid="1775815530156447790">"%1$s ಜೊತೆಗೆ ಎಡಿಟ್ ಮಾಡಿ"</string>
    <string name="whichEditApplicationLabel" msgid="7183524181625290300">"ಎಡಿಟ್"</string>
    <string name="whichSendApplication" msgid="5803792421724377602">"ಹಂಚಿಕೊಳ್ಳಿ"</string>
    <string name="whichSendApplicationNamed" msgid="2799370240005424391">"%1$s ಜೊತೆಗೆ ಹಂಚಿಕೊಳ್ಳಿ"</string>
    <string name="whichSendApplicationLabel" msgid="4579076294675975354">"ಹಂಚಿಕೊಳ್ಳಿ"</string>
    <string name="whichSendToApplication" msgid="8272422260066642057">"ಇದನ್ನು ಬಳಸಿಕೊಂಡು ಕಳುಹಿಸಿ"</string>
    <string name="whichSendToApplicationNamed" msgid="7768387871529295325">"%1$s ಬಳಸಿಕೊಂಡು ಕಳುಹಿಸಿ"</string>
    <string name="whichSendToApplicationLabel" msgid="8878962419005813500">"ಕಳುಹಿಸು"</string>
    <string name="whichHomeApplication" msgid="4307587691506919691">"ಮುಖಪುಟ‌ ಅಪ್ಲಿಕೇಶನ್‌ ಆಯ್ಕೆಮಾಡಿ"</string>
    <string name="whichHomeApplicationNamed" msgid="4493438593214760979">"ಮುಖಪುಟ‌ ಎಂಬಂತೆ %1$s ಅನ್ನು ಬಳಸಿ"</string>
    <string name="whichHomeApplicationLabel" msgid="809529747002918649">"ಚಿತ್ರ ಕ್ಯಾಪ್ಚರ್ ಮಾಡಿ"</string>
    <string name="whichImageCaptureApplication" msgid="3680261417470652882">"ಇದರ ಜೊತೆಗೆ ಚಿತ್ರ ಕ್ಯಾಪ್ಚರ್ ಮಾಡಿ"</string>
    <string name="whichImageCaptureApplicationNamed" msgid="8619384150737825003">"%1$s ಜೊತೆ ಚಿತ್ರ ಕ್ಯಾಪ್ಚರ್ ಮಾಡಿ"</string>
    <string name="whichImageCaptureApplicationLabel" msgid="6390303445371527066">"ಚಿತ್ರ ಕ್ಯಾಪ್ಚರ್ ಮಾಡಿ"</string>
    <string name="alwaysUse" msgid="4583018368000610438">"ಈ ಕ್ರಿಯೆಗೆ ಡಿಫಾಲ್ಟ್ ಆಗಿ ಬಳಸಿ."</string>
    <string name="use_a_different_app" msgid="8134926230585710243">"ಬೇರೆಯ ಅಪ್ಲಿಕೇಶನ್ ಬಳಸಿ"</string>
    <string name="clearDefaultHintMsg" msgid="3252584689512077257">"ಸಿಸ್ಟಂ ಸೆಟ್ಟಿಂಗ್‌ಗಳು &gt; ಅಪ್ಲಿಕೇಶನ್‌ಗಳು &gt; ಡೌನ್‌ಲೋಡ್ ಮಾಡಲಾದ ಡಿಫಾಲ್ಟ್‌‌ ಅನ್ನು ತೆರವುಗೊಳಿಸಿ."</string>
    <string name="chooseActivity" msgid="7486876147751803333">"ಕ್ರಿಯೆಯನ್ನು ಆಯ್ಕೆಮಾಡಿ"</string>
    <string name="chooseUsbActivity" msgid="6894748416073583509">"USB ಸಾಧನಕ್ಕೆ ಅಪ್ಲಿಕೇಶನ್‌‌ವೊಂದನ್ನು ಆಯ್ಕೆಮಾಡಿ"</string>
    <string name="noApplications" msgid="2991814273936504689">"ಯಾವುದೇ ಅಪ್ಲಿಕೇಶನ್‌ಗಳು ಈ ಕ್ರಿಯೆಗಾಗಿ ಬದ್ಧತೆ ತೋರಿಸುವುದಿಲ್ಲ."</string>
    <string name="aerr_application" msgid="250320989337856518">"<xliff:g id="APPLICATION">%1$s</xliff:g> ನಿಲ್ಲಿಸಿದೆ"</string>
    <string name="aerr_process" msgid="6201597323218674729">"<xliff:g id="PROCESS">%1$s</xliff:g> ನಿಲ್ಲಿಸಿದೆ"</string>
    <string name="aerr_application_repeated" msgid="3146328699537439573">"<xliff:g id="APPLICATION">%1$s</xliff:g> ನಿಲ್ಲುತ್ತಲೇ ಇರುತ್ತದೆ"</string>
    <string name="aerr_process_repeated" msgid="6235302956890402259">"<xliff:g id="PROCESS">%1$s</xliff:g> ನಿಲ್ಲುತ್ತಲೇ ಇರುತ್ತದೆ"</string>
    <string name="aerr_restart" msgid="7581308074153624475">"ಅಪ್ಲಿಕೇಶನ್ ಮತ್ತೆ ತೆರೆಯಿರಿ"</string>
    <string name="aerr_report" msgid="5371800241488400617">"ಪ್ರತಿಕ್ರಿಯೆ ಕಳುಹಿಸಿ"</string>
    <string name="aerr_close" msgid="2991640326563991340">"ಮುಚ್ಚು"</string>
    <string name="aerr_mute" msgid="1974781923723235953">"ಸಾಧನವು ಮರುಪ್ರಾರಂಭವಾಗುವವರೆಗೂ ಮ್ಯೂಟ್ ಮಾಡಿ"</string>
    <string name="aerr_wait" msgid="3199956902437040261">"ನಿರೀಕ್ಷಿಸು"</string>
    <string name="aerr_close_app" msgid="3269334853724920302">"ಅಪ್ಲಿಕೇಶನ್ ಅನ್ನು ಮುಚ್ಚಿ"</string>
    <string name="anr_title" msgid="4351948481459135709"></string>
    <string name="anr_activity_application" msgid="8493290105678066167">"<xliff:g id="APPLICATION">%2$s</xliff:g> ಪ್ರತಿಕ್ರಿಯಿಸುತ್ತಿಲ್ಲ"</string>
    <string name="anr_activity_process" msgid="1622382268908620314">"<xliff:g id="ACTIVITY">%1$s</xliff:g> ಪ್ರತಿಕ್ರಿಯಿಸುತ್ತಿಲ್ಲ"</string>
    <string name="anr_application_process" msgid="6417199034861140083">"<xliff:g id="APPLICATION">%1$s</xliff:g> ಪ್ರತಿಕ್ರಿಯಿಸುತ್ತಿಲ್ಲ"</string>
    <string name="anr_process" msgid="6156880875555921105">"ಪ್ರಕ್ರಿಯೆ <xliff:g id="PROCESS">%1$s</xliff:g> ಪ್ರತಿಕ್ರಿಯಿಸುತ್ತಿಲ್ಲ"</string>
    <string name="force_close" msgid="8346072094521265605">"ಸರಿ"</string>
    <string name="report" msgid="4060218260984795706">"ವರದಿ ಮಾಡು"</string>
    <string name="wait" msgid="7147118217226317732">"ನಿರೀಕ್ಷಿಸು"</string>
    <string name="webpage_unresponsive" msgid="3272758351138122503">"ಪುಟವು ಪ್ರತಿಕ್ರಿಯೆ ರಹಿತವಾಗಿದೆ.\n\nನೀವದನ್ನು ಮುಚ್ಚಲು ಬಯಸುವಿರಾ?"</string>
    <string name="launch_warning_title" msgid="1547997780506713581">"ಅಪ್ಲಿಕೇಶನ್‌ ಮರುನಿರ್ದೇಶಿಸಲಾಗಿದೆ"</string>
    <string name="launch_warning_replace" msgid="6202498949970281412">"ಇದೀಗ <xliff:g id="APP_NAME">%1$s</xliff:g> ರನ್ ಆಗುತ್ತಿದೆ."</string>
    <string name="launch_warning_original" msgid="188102023021668683">"<xliff:g id="APP_NAME">%1$s</xliff:g> ಅನ್ನು ಮೂಲತಃ ಲಾಂಚ್ ಮಾಡಲಾಗಿದೆ."</string>
    <string name="screen_compat_mode_scale" msgid="3202955667675944499">"ಮಾಪಕ"</string>
    <string name="screen_compat_mode_show" msgid="4013878876486655892">"ಯಾವಾಗಲೂ ತೋರಿಸಿ"</string>
    <string name="screen_compat_mode_hint" msgid="1064524084543304459">"ಸಿಸ್ಟಂ ಸೆಟ್ಟಿಂಗ್‌ಗಳು &gt; ಅಪ್ಲಿಕೇಶನ್‌ಗಳು &gt; ಡೌನ್‌ಲೋಡ್‌ ಆಗಿರುವುದರಲ್ಲಿ ಇದನ್ನು ಮರು ಸಕ್ರಿಯಗೊಳಿಸಿ."</string>
    <string name="unsupported_display_size_message" msgid="6545327290756295232">"<xliff:g id="APP_NAME">%1$s</xliff:g> ಪ್ರಸ್ತುತ ಪ್ರದರ್ಶನ ಗಾತ್ರದ ಸೆಟ್ಟಿಂಗ್‌ ಅನ್ನು ಬೆಂಬಲಿಸುವುದಿಲ್ಲ ಮತ್ತು ಅನಿರೀಕ್ಷಿತವಾಗಿ ವರ್ತಿಸಬಹುದು."</string>
    <string name="unsupported_display_size_show" msgid="7969129195360353041">"ಯಾವಾಗಲೂ ತೋರಿಸು"</string>
    <string name="unsupported_compile_sdk_message" msgid="4253168368781441759">"Android OS ನ ಹೊಂದಾಣಿಕೆಯಾಗದ ಆವೃತ್ತಿ ಗಾಗಿ <xliff:g id="APP_NAME">%1$s</xliff:g> ಅನ್ನು ರಚಿಸಲಾಗಿದೆ ಮತ್ತು ಅನಿರೀಕ್ಷಿತವಾಗಿ ವರ್ತಿಸಬಹುದು. ಅಪ್ಲಿಕೇಶನ್‌ನ ಅಪ್‌ಡೇಟ್ ಮಾಡಲಾದ ಆವೃತ್ತಿ ಲಭ್ಯವಿರಬಹುದು."</string>
    <string name="unsupported_compile_sdk_show" msgid="2681877855260970231">"ಯಾವಾಗಲೂ ತೋರಿಸು"</string>
    <string name="unsupported_compile_sdk_check_update" msgid="3312723623323216101">"ಅಪ್‌ಡೇಟ್‌ಗಾಗಿ ಪರಿಶೀಲಿಸಿ"</string>
    <string name="smv_application" msgid="3307209192155442829">"ಅಪ್ಲಿಕೇಶನ್‌‌ <xliff:g id="APPLICATION">%1$s</xliff:g> (ಪ್ರಕ್ರಿಯೆಯು <xliff:g id="PROCESS">%2$s</xliff:g>) ತನ್ನ ಸ್ವಯಂ-ಜಾರಿ ಕಠಿಣ ಮೋಡ್ ನೀತಿಯನ್ನು ಉಲ್ಲಂಘನೆ ಮಾಡಿದೆ."</string>
    <string name="smv_process" msgid="5120397012047462446">"<xliff:g id="PROCESS">%1$s</xliff:g> ಪ್ರಕ್ರಿಯೆಯು ತನ್ನ ಸ್ವಯಂ-ಜಾರಿ ಕಠಿಣ ಮೋಡ್ ನೀತಿಯನ್ನು ಉಲ್ಲಂಘನೆ ಮಾಡಿದೆ."</string>
    <string name="android_upgrading_title" product="default" msgid="7513829952443484438">"ಫೋನ್ ಅನ್ನು ಅಪ್‌ಡೇಟ್ ಮಾಡಲಾಗುತ್ತಿದೆ…"</string>
    <string name="android_upgrading_title" product="tablet" msgid="4503169817302593560">"ಟ್ಯಾಬ್ಲೆಟ್ ಅನ್ನು ಅಪ್‌ಡೇಟ್ ಮಾಡಲಾಗುತ್ತಿದೆ…"</string>
    <string name="android_upgrading_title" product="device" msgid="7009520271220804517">"ಸಾಧನವನ್ನು ಅಪ್‌ಡೇಟ್ ಮಾಡಲಾಗುತ್ತಿದೆ…"</string>
    <string name="android_start_title" product="default" msgid="4536778526365907780">"ಫೋನ್ ಅನ್ನು ಪ್ರಾರಂಭಿಸಲಾಗುತ್ತಿದೆ…"</string>
    <string name="android_start_title" product="automotive" msgid="8418054686415318207">"Android ಪ್ರಾರಂಭಿಸಲಾಗುತ್ತಿದೆ…"</string>
    <string name="android_start_title" product="tablet" msgid="4929837533850340472">"ಟ್ಯಾಬ್ಲೆಟ್ ಪ್ರಾರಂಭಿಸಲಾಗುತ್ತಿದೆ…"</string>
    <string name="android_start_title" product="device" msgid="7467484093260449437">"ಸಾಧನವನ್ನು ಪ್ರಾರಂಭಿಸಲಾಗುತ್ತಿದೆ…"</string>
    <string name="android_upgrading_fstrim" msgid="8036718871534640010">"ಸಂಗ್ರಹಣೆಯನ್ನು ಆಪ್ಟಿಮೈಸ್ ಮಾಡಲಾಗುತ್ತಿದೆ."</string>
    <string name="android_upgrading_notification_title" product="default" msgid="1511552415039349062">"ಸಿಸ್ಟಮ್ ಅಪ್‌ಡೇಟ್ ಮುಕ್ತಾಯಗೊಳ್ಳುತ್ತಿದೆ…"</string>
    <string name="app_upgrading_toast" msgid="3008139776215597053">"<xliff:g id="APPLICATION">%1$s</xliff:g> ಅಪ್‌ಗ್ರೇಡ್ ಆಗುತ್ತಿದೆ..."</string>
    <string name="android_upgrading_apk" msgid="7904042682111526169">"<xliff:g id="NUMBER_1">%2$d</xliff:g> ರಲ್ಲಿ <xliff:g id="NUMBER_0">%1$d</xliff:g> ಅಪ್ಲಿಕೇಶನ್‌ ಆಪ್ಟಿಮೈಸ್ ಮಾಡಲಾಗುತ್ತಿದೆ."</string>
    <string name="android_preparing_apk" msgid="8162599310274079154">"<xliff:g id="APPNAME">%1$s</xliff:g> ಸಿದ್ಧಪಡಿಸಲಾಗುತ್ತಿದೆ."</string>
    <string name="android_upgrading_starting_apps" msgid="451464516346926713">"ಅಪ್ಲಿಕೇಶನ್‌ಗಳನ್ನು ಪ್ರಾರಂಭಿಸಲಾಗುತ್ತಿದೆ."</string>
    <string name="android_upgrading_complete" msgid="1405954754112999229">"ಬೂಟ್ ಪೂರ್ಣಗೊಳಿಸಲಾಗುತ್ತಿದೆ."</string>
    <string name="heavy_weight_notification" msgid="9087063985776626166">"<xliff:g id="APP">%1$s</xliff:g> ರನ್ ಆಗುತ್ತಿದೆ"</string>
    <string name="heavy_weight_notification_detail" msgid="2304833848484424985">"ಆಟಕ್ಕೆ ಹಿಂತಿರುಗಲು ಟ್ಯಾಪ್‌ ಮಾಡಿ"</string>
    <string name="heavy_weight_switcher_title" msgid="387882830435195342">"ಆಟವನ್ನು ಆಯ್ಕೆ ಮಾಡಿ"</string>
    <string name="heavy_weight_switcher_text" msgid="4176781660362912010">"ಉತ್ತಮ ಕಾರ್ಯಕ್ಷಮತೆಗಾಗಿ, ಈ ಆಟಗಳಲ್ಲಿ ಒಂದನ್ನು ಮಾತ್ರ ಒಂದು ಸಮಯದಲ್ಲಿ ತೆರೆಯಬಹುದಾಗಿದೆ."</string>
    <string name="old_app_action" msgid="3044685170829526403">"<xliff:g id="OLD_APP">%1$s</xliff:g> ಗೆ ಹಿಂತಿರುಗಿ"</string>
    <string name="new_app_action" msgid="6694851182870774403">"<xliff:g id="NEW_APP">%1$s</xliff:g> ಅನ್ನು ತೆರೆಯಿರಿ"</string>
    <string name="new_app_description" msgid="5894852887817332322">"<xliff:g id="OLD_APP">%1$s</xliff:g> ಅನ್ನು ಉಳಿಸದೆಯೇ ಮುಚ್ಚಲಾಗುತ್ತದೆ"</string>
    <string name="dump_heap_notification" msgid="2618183274836056542">"<xliff:g id="PROC">%1$s</xliff:g> ಮೆಮೊರಿ ಮಿತಿಯನ್ನು ಮೀರಿದೆ"</string>
    <string name="dump_heap_notification_detail" msgid="3993078784053054141">"ಹೀಪ್ ಡಂಪ್ ಅನ್ನು ಸಂಗ್ರಹಿಸಲಾಗಿದೆ; ಹಂಚಲು ಟ್ಯಾಪ್ ಮಾಡಿ"</string>
    <string name="dump_heap_title" msgid="5864292264307651673">"ಹೀಪ್ ಡಂಪ್ ಹಂಚಿಕೊಳ್ಳುವುದೇ?"</string>
    <string name="dump_heap_text" msgid="4809417337240334941">"<xliff:g id="PROC">%1$s</xliff:g> ಪ್ರಕ್ರಿಯೆಯು <xliff:g id="SIZE">%2$s</xliff:g> ರ ಪ್ರಕ್ರಿಯೆ ಮೆಮೊರಿ ಮಿತಿಯನ್ನು ಮೀರಿದೆ. ನೀವು ಅದರ ಡೆವಲಪರ್ ಜೊತೆ ಹಂಚಿಕೊಳ್ಳಲು ಹೀಪ್ ಡಂಪ್ ಲಭ್ಯವಿದೆ. ಎಚ್ಚರಿಕೆ: ಈ ಹೀಪ್ ಡಂಪ್ ಅಪ್ಲಿಕೇಶನ್ ಪ್ರವೇಶ ಹೊಂದಿರುವ ನಿಮ್ಮ ಯಾವುದೇ ವೈಯಕ್ತಿಕ ಮಾಹಿತಿಯನ್ನು ಹೊಂದಿರಬಹುದು."</string>
    <string name="sendText" msgid="5209874571959469142">"ಪಠ್ಯಕ್ಕೆ ಕ್ರಿಯೆಯನ್ನು ಆಯ್ಕೆಮಾಡಿ"</string>
    <string name="volume_ringtone" msgid="6885421406845734650">"ರಿಂಗರ್ ವಾಲ್ಯೂಮ್"</string>
    <string name="volume_music" msgid="5421651157138628171">"ಮೀಡಿಯಾ ವಾಲ್ಯೂಮ್"</string>
    <string name="volume_music_hint_playing_through_bluetooth" msgid="9165984379394601533">"ಬ್ಲೂಟೂತ್‌‌ ಮೂಲಕ ಪ್ಲೇ ಆಗುತ್ತಿದೆ"</string>
    <string name="volume_music_hint_silent_ringtone_selected" msgid="8310739960973156272">"ಶಾಂತ ರಿಂಗ್‌ಟೋನ್ ಹೊಂದಿಸಲಾಗಿದೆ"</string>
    <string name="volume_call" msgid="3941680041282788711">"ಒಳ-ಕರೆಯ ವಾಲ್ಯೂಮ್"</string>
    <string name="volume_bluetooth_call" msgid="2002891926351151534">"ಬ್ಲೂಟೂತ್‌‌ ಒಳ-ಕರೆಯ ವಾಲ್ಯೂಮ್"</string>
    <string name="volume_alarm" msgid="1985191616042689100">"ಅಲಾರಮ್ ವಾಲ್ಯೂಮ್"</string>
    <string name="volume_notification" msgid="2422265656744276715">"ಅಧಿಸೂಚನೆಯ ವಾಲ್ಯೂಮ್"</string>
    <string name="volume_unknown" msgid="1400219669770445902">"ವಾಲ್ಯೂಮ್"</string>
    <string name="volume_icon_description_bluetooth" msgid="6538894177255964340">"ಬ್ಲೂಟೂತ್‌‌ ವಾಲ್ಯೂಮ್"</string>
    <string name="volume_icon_description_ringer" msgid="3326003847006162496">"ರಿಂಗ್‌ಟೋನ್ ವಾಲ್ಯೂಮ್"</string>
    <string name="volume_icon_description_incall" msgid="8890073218154543397">"ಕರೆಯ ವಾಲ್ಯೂಮ್"</string>
    <string name="volume_icon_description_media" msgid="4217311719665194215">"ಮೀಡಿಯಾ ವಾಲ್ಯೂಮ್"</string>
    <string name="volume_icon_description_notification" msgid="7044986546477282274">"ಅಧಿಸೂಚನೆಯ ವಾಲ್ಯೂಮ್"</string>
    <string name="ringtone_default" msgid="3789758980357696936">"ಡಿಫಾಲ್ಟ್ ರಿಂಗ್‌ಟೋನ್"</string>
    <string name="ringtone_default_with_actual" msgid="1767304850491060581">"ಡಿಫಾಲ್ಟ್‌‌ (<xliff:g id="ACTUAL_RINGTONE">%1$s</xliff:g>)"</string>
    <string name="ringtone_silent" msgid="7937634392408977062">"ಯಾವುದೂ ಇಲ್ಲ"</string>
    <string name="ringtone_picker_title" msgid="3515143939175119094">"ರಿಂಗ್‌ಟೋನ್‌ಗಳು"</string>
    <string name="ringtone_picker_title_alarm" msgid="6473325356070549702">"ಅಲಾರಮ್ ಧ್ವನಿಗಳು"</string>
    <string name="ringtone_picker_title_notification" msgid="4837740874822788802">"ಅಧಿಸೂಚನೆ ಧ್ವನಿಗಳು"</string>
    <string name="ringtone_unknown" msgid="3914515995813061520">"ಅಪರಿಚಿತ"</string>
    <plurals name="wifi_available" formatted="false" msgid="7900333017752027322">
      <item quantity="one">ವೈ-ಫೈ ನೆಟ್‌ವರ್ಕ್‌ಗಳು ಲಭ್ಯವಿವೆ</item>
      <item quantity="other">ವೈ-ಫೈ ನೆಟ್‌ವರ್ಕ್‌ಗಳು ಲಭ್ಯವಿವೆ</item>
    </plurals>
    <plurals name="wifi_available_detailed" formatted="false" msgid="1140699367193975606">
      <item quantity="one">ಮುಕ್ತ ವೈ-ಫೈ ನೆಟ್‌ವರ್ಕ್‌ಗಳು ಲಭ್ಯವಿವೆ</item>
      <item quantity="other">ಮುಕ್ತ ವೈ-ಫೈ ನೆಟ್‌ವರ್ಕ್‌ಗಳು ಲಭ್ಯವಿವೆ</item>
    </plurals>
    <string name="wifi_available_title" msgid="3817100557900599505">"ಮುಕ್ತ ವೈ-ಫೈ ನೆಟ್‌ವರ್ಕ್‌ಗೆ ಸಂಪರ್ಕಿಸಿ"</string>
    <string name="wifi_available_carrier_network_title" msgid="4527932626916527897">"ವಾಹಕ ವೈ-ಫೈ ನೆಟ್‌ವರ್ಕ್‌ಗೆ ಸಂಪರ್ಕಿಸಿ"</string>
    <string name="wifi_available_title_connecting" msgid="1139126673968899002">"ವೈ-ಫೈ ನೆಟ್‌ವರ್ಕ್‌ಗೆ ಸಂಪರ್ಕಪಡಿಸಲಾಗುತ್ತಿದೆ"</string>
    <string name="wifi_available_title_connected" msgid="7542672851522241548">"ವೈ-ಫೈ ನೆಟ್‌ವರ್ಕ್‌ಗೆ ಸಂಪರ್ಕಪಡಿಸಲಾಗಿದೆ"</string>
    <string name="wifi_available_title_failed_to_connect" msgid="6861772233582618132">"ವೈ-ಫೈ ನೆಟ್‌ವರ್ಕ್‌ಗೆ ಸಂಪರ್ಕಿಸಲು ಸಾಧ್ಯವಾಗಲಿಲ್ಲ"</string>
    <string name="wifi_available_content_failed_to_connect" msgid="3377406637062802645">"ಎಲ್ಲಾ ನೆಟ್‌ವರ್ಕ್‌ಗಳನ್ನು ನೋಡಲು ಟ್ಯಾಪ್ ಮಾಡಿ"</string>
    <string name="wifi_available_action_connect" msgid="2635699628459488788">"ಸಂಪರ್ಕಿಸಿ"</string>
    <string name="wifi_available_action_all_networks" msgid="4368435796357931006">"ಎಲ್ಲಾ ನೆಟ್‌ವರ್ಕ್‌ಗಳು"</string>
    <string name="wifi_suggestion_title" msgid="8951405130379148709">"<xliff:g id="NAME">%s</xliff:g> ಅವರು ಪ್ರಸ್ತಾಪಿಸಿದ ವೈ-ಫೈ ನೆಟ್‌ವರ್ಕ್‌ ಲಭ್ಯವಿದೆ"</string>
    <string name="wifi_suggestion_content" msgid="2658317015552324848">"<xliff:g id="NAME">%s</xliff:g> ಅವರು ಪ್ರಸ್ತಾಪಿಸಿದ ನೆಟ್ವರ್ಕ್‌ಗಳಿಗೆ ನೀವು ಸಂಪರ್ಕಿಸಲು ಬಯಸುವಿರಾ?"</string>
    <string name="wifi_suggestion_action_allow_app" msgid="3689946344485394085">"ಹೌದು"</string>
    <string name="wifi_suggestion_action_disallow_app" msgid="7977918905605931385">"ಇಲ್ಲ"</string>
    <string name="wifi_wakeup_onboarding_title" msgid="228772560195634292">"ವೈ‑ಫೈ ಸ್ವಯಂಚಾಲಿತವಾಗಿ ಆನ್ ಆಗುತ್ತದೆ"</string>
    <string name="wifi_wakeup_onboarding_subtext" msgid="3989697580301186973">"ನೀವು ಉಳಿಸಿದ ಅಧಿಕ ಗುಣಮಟ್ಟದ ನೆಟ್‌ವರ್ಕ್‌ ಸಮೀಪದಲ್ಲಿದ್ದಾಗ"</string>
    <string name="wifi_wakeup_onboarding_action_disable" msgid="838648204200836028">"ಮತ್ತೆ ಆನ್ ಮಾಡಲು ಹಿಂತಿರುಗಬೇಡಿ"</string>
    <string name="wifi_wakeup_enabled_title" msgid="6534603733173085309">"ವೈ-ಫೈ ಸ್ವಯಂಚಾಲಿತವಾಗಿ ಆನ್ ಆಗಿದೆ"</string>
    <string name="wifi_wakeup_enabled_content" msgid="189330154407990583">"ನೀವು ಉಳಿಸಿದ ನೆಟ್‌ವರ್ಕ್‌ನ ಸಮೀಪವಿರುವಿರಿ: <xliff:g id="NETWORK_SSID">%1$s</xliff:g>"</string>
    <string name="wifi_available_sign_in" msgid="9157196203958866662">"ವೈ-ಫೈ ನೆಟ್‍ವರ್ಕ್‌ಗೆ ಸೈನ್ ಇನ್ ಮಾಡಿ"</string>
    <string name="network_available_sign_in" msgid="1848877297365446605">"ನೆಟ್‌ವರ್ಕ್‌ಗೆ ಸೈನ್ ಇನ್ ಮಾಡಿ"</string>
    <!-- no translation found for network_available_sign_in_detailed (8000081941447976118) -->
    <skip />
    <string name="wifi_no_internet" msgid="8938267198124654938">"ವೈ ಫೈ ಯಾವುದೇ ಇಂಟರ್ನೆಟ್ ಪ್ರವೇಶವನ್ನು ಹೊಂದಿಲ್ಲ"</string>
    <string name="wifi_no_internet_detailed" msgid="8083079241212301741">"ಆಯ್ಕೆಗಳಿಗೆ ಟ್ಯಾಪ್ ಮಾಡಿ"</string>
    <string name="captive_portal_logged_in_detailed" msgid="8489345381637456021">"ಸಂಪರ್ಕಿಸಲಾಗಿದೆ"</string>
    <string name="wifi_softap_config_change" msgid="8475911871165857607">"ನಿಮ್ಮ ಹಾಟ್‌ಸ್ಪಾಟ್‌ ಸೆಟ್ಟಿಂಗ್‌ಗಳಿಗೆ ಬದಲಾವಣೆಗಳು"</string>
    <string name="wifi_softap_config_change_summary" msgid="7601233252456548891">"ನಿಮ್ಮ ಹಾಟ್‌ಸ್ಪಾಟ್‌ ಬ್ಯಾಂಡ್ ಬದಲಾಗಿದೆ."</string>
    <string name="wifi_softap_config_change_detailed" msgid="8022936822860678033">"ಈ ಸಾಧನವು 5GHz ಗೆ ಮಾತ್ರ ನಿಮ್ಮ ಆದ್ಯತೆಯನ್ನು ಬೆಂಬಲಿಸುವುದಿಲ್ಲ. ಬದಲಿಗೆ, ಈ ಸಾಧನವು 5GHz ಬ್ಯಾಂಡ್ ಅನ್ನು ಲಭ್ಯವಿರುವಾಗ ಬಳಸುತ್ತದೆ."</string>
    <string name="network_switch_metered" msgid="4671730921726992671">"<xliff:g id="NETWORK_TYPE">%1$s</xliff:g> ಗೆ ಬದಲಾಯಿಸಲಾಗಿದೆ"</string>
    <string name="network_switch_metered_detail" msgid="775163331794506615">"<xliff:g id="PREVIOUS_NETWORK">%2$s</xliff:g> ಇಂಟರ್ನೆಟ್ ಪ್ರವೇಶ ಹೊಂದಿಲ್ಲದಿರುವಾಗ, ಸಾಧನವು <xliff:g id="NEW_NETWORK">%1$s</xliff:g> ಬಳಸುತ್ತದೆ. ಶುಲ್ಕಗಳು ಅನ್ವಯವಾಗಬಹುದು."</string>
    <string name="network_switch_metered_toast" msgid="5779283181685974304">"<xliff:g id="PREVIOUS_NETWORK">%1$s</xliff:g> ರಿಂದ <xliff:g id="NEW_NETWORK">%2$s</xliff:g> ಗೆ ಬದಲಾಯಿಸಲಾಗಿದೆ"</string>
  <string-array name="network_switch_type_name">
    <item msgid="3979506840912951943">"ಮೊಬೈಲ್ ಡೇಟಾ"</item>
    <item msgid="75483255295529161">"ವೈ-ಫೈ"</item>
    <item msgid="6862614801537202646">"ಬ್ಲೂಟೂತ್‌"</item>
    <item msgid="5447331121797802871">"ಇಥರ್ನೆಟ್"</item>
    <item msgid="8257233890381651999">"VPN"</item>
  </string-array>
    <string name="network_switch_type_name_unknown" msgid="4552612897806660656">"ಅಪರಿಚಿತ ನೆಟ್‌ವರ್ಕ್ ಪ್ರಕಾರ"</string>
    <string name="wifi_watchdog_network_disabled" msgid="7904214231651546347">"ವೈ-ಫೈ ಗೆ ಸಂಪರ್ಕಿಸಲು ಸಾಧ್ಯವಾಗುತ್ತಿಲ್ಲ"</string>
    <!-- no translation found for wifi_watchdog_network_disabled_detailed (4917472096696322767) -->
    <skip />
    <string name="wifi_connect_alert_title" msgid="8455846016001810172">"ಸಂಪರ್ಕವನ್ನು ಅನುಮತಿಸುವುದೇ?"</string>
    <string name="wifi_connect_alert_message" msgid="6451273376815958922">"%2$s ವೈಫೈ ನೆಟ್‌ವರ್ಕ್‌ಗೆ ಸಂಪರ್ಕಿಸಲು %1$s ಅಪ್ಲಿಕೇಶನ್‌ ಬಯಸುತ್ತದೆ"</string>
    <string name="wifi_connect_default_application" msgid="7143109390475484319">"ಅಪ್ಲಿಕೇಶನ್"</string>
    <string name="wifi_p2p_dialog_title" msgid="97611782659324517">"ವೈ-ಫೈ ಡೈರೆಕ್ಟ್"</string>
    <string name="wifi_p2p_turnon_message" msgid="2909250942299627244">"ವೈ-ಫೈ ಡೈರೆಕ್ಟ್ ಪ್ರಾರಂಭಿಸಿ. ಇದು ವೈ-ಫೈ ಕ್ಲೈಂಟ್‌/ಹಾಟ್‌ಸ್ಪಾಟ್ ಅನ್ನು ಆಫ್ ಮಾಡುತ್ತದೆ."</string>
    <string name="wifi_p2p_failed_message" msgid="3763669677935623084">"ವೈ-ಫೈ ಡೈರೆಕ್ಟ್ ಪ್ರಾರಂಭಿಸಲು ಸಾಧ್ಯವಾಗುತ್ತಿಲ್ಲ."</string>
    <string name="wifi_p2p_enabled_notification_title" msgid="2068321881673734886">"ವೈ-ಫೈ ಡೈರೆಕ್ಟ್ ಆನ್ ಆಗಿದೆ"</string>
    <string name="wifi_p2p_enabled_notification_message" msgid="8064677407830620023">"ಸೆಟ್ಟಿಂಗ್‌ಗಳಿಗೆ ಟ್ಯಾಪ್ ಮಾಡಿ"</string>
    <string name="accept" msgid="1645267259272829559">"ಸ್ವೀಕರಿಸು"</string>
    <string name="decline" msgid="2112225451706137894">"ನಿರಾಕರಿಸಿ"</string>
    <string name="wifi_p2p_invitation_sent_title" msgid="1318975185112070734">"ಆಹ್ವಾನವನ್ನು ಕಳುಹಿಸಲಾಗಿದೆ"</string>
    <string name="wifi_p2p_invitation_to_connect_title" msgid="4958803948658533637">"ಸಂಪರ್ಕಗೊಳ್ಳಲು ಆಹ್ವಾನ"</string>
    <string name="wifi_p2p_from_message" msgid="570389174731951769">"ಇಂದ:"</string>
    <string name="wifi_p2p_to_message" msgid="248968974522044099">"ಗೆ:"</string>
    <string name="wifi_p2p_enter_pin_message" msgid="5920929550367828970">"ಅಗತ್ಯವಿರುವ ಪಿನ್‌ ಟೈಪ್ ಮಾಡಿ:"</string>
    <string name="wifi_p2p_show_pin_message" msgid="8530563323880921094">"ಪಿನ್‌:"</string>
    <string name="wifi_p2p_frequency_conflict_message" product="tablet" msgid="8012981257742232475">"ಟ್ಯಾಬ್ಲೆಟ್ <xliff:g id="DEVICE_NAME">%1$s</xliff:g> ಗೆ ಸಂಪರ್ಕಗೊಂಡಿರುವಾಗ ಅದನ್ನು ತಾತ್ಕಾಲಿಕವಾಗಿ ವೈ-ಫೈ ನಿಂದ ಸಂಪರ್ಕ ಕಡಿತಗೊಳಿಸಲಾಗುತ್ತದೆ"</string>
    <string name="wifi_p2p_frequency_conflict_message" product="tv" msgid="3087858235069421128">"<xliff:g id="DEVICE_NAME">%1$s</xliff:g> ಗೆ ಸಂಪರ್ಕಗೊಳಿಸಿರುವಾಗ ಟಿವಿಯನ್ನು ತಾತ್ಕಾಲಿಕವಾಗಿ ವೈ-ಫೈ ನಿಂದ ಸಂಪರ್ಕ ಕಡಿತಗೊಳಿಸಲಾಗಿರುತ್ತದೆ"</string>
    <string name="wifi_p2p_frequency_conflict_message" product="default" msgid="7363907213787469151">"ಫೋನ್ <xliff:g id="DEVICE_NAME">%1$s</xliff:g> ಗೆ ಸಂಪರ್ಕಗೊಂಡಿರುವಾಗ ವೈ-ಫೈ ನಿಂದ ಅದು ತಾತ್ಕಾಲಿಕವಾಗಿ ಸಂಪರ್ಕ ಕಡಿತಗೊಳ್ಳುತ್ತದೆ"</string>
    <string name="select_character" msgid="3365550120617701745">"ಅಕ್ಷರವನ್ನು ಸೇರಿಸಿ"</string>
    <string name="sms_control_title" msgid="7296612781128917719">"SMS ಸಂದೇಶಗಳನ್ನು ಕಳುಹಿಸಲಾಗುತ್ತಿದೆ"</string>
    <string name="sms_control_message" msgid="3867899169651496433">"&lt;b&gt;<xliff:g id="APP_NAME">%1$s</xliff:g>&lt;/b&gt; ಹೆಚ್ಚಿನ ಸಂಖ್ಯೆಯ SMS ಸಂದೇಶಗಳನ್ನು ಕಳುಹಿಸುತ್ತಿದೆ. ಸಂದೇಶಗಳ ಕಳುಹಿಸುವಿಕೆಯನ್ನು ಮುಂದುವರಿಸುವಂತೆ ಈ ಅಪ್ಲಿಕೇಶನ್‍‍ಗೆ ಅನುಮತಿಸಲು ನೀವು ಬಯಸುವಿರಾ?"</string>
    <string name="sms_control_yes" msgid="3663725993855816807">"ಅನುಮತಿಸಿ"</string>
    <string name="sms_control_no" msgid="625438561395534982">"ನಿರಾಕರಿಸಿ"</string>
    <string name="sms_short_code_confirm_message" msgid="1645436466285310855">"&lt;b&gt;<xliff:g id="DEST_ADDRESS">%2$s</xliff:g>&lt;/b&gt; ಗೆ ಸಂದೇಶವನ್ನು ಕಳುಹಿಸಲು &lt;b&gt;<xliff:g id="APP_NAME">%1$s</xliff:g>&lt;/b&gt; ಬಯಸುತ್ತದೆ."</string>
    <string name="sms_short_code_details" msgid="5873295990846059400">"ಇದು ನಿಮ್ಮ ಮೊಬೈಲ್ ಖಾತೆಯಲ್ಲಿ "<b>"ಶುಲ್ಕಗಳನ್ನು ವಿಧಿಸುವುದಕ್ಕೆ ಕಾರಣವಾಗಬಹುದು"</b>"."</string>
    <string name="sms_premium_short_code_details" msgid="7869234868023975"><b>"ಇದು ನಿಮ್ಮ ಮೊಬೈಲ್ ಖಾತೆಯಲ್ಲಿ ಶುಲ್ಕಗಳನ್ನು ವಿಧಿಸುವುದಕ್ಕೆ ಕಾರಣವಾಗುತ್ತದೆ."</b></string>
    <string name="sms_short_code_confirm_allow" msgid="4458878637111023413">"ಕಳುಹಿಸು"</string>
    <string name="sms_short_code_confirm_deny" msgid="2927389840209170706">"ರದ್ದುಮಾಡಿ"</string>
    <string name="sms_short_code_remember_choice" msgid="5289538592272218136">"ನನ್ನ ಆಯ್ಕೆಯನ್ನು ನೆನಪಿಡು"</string>
    <string name="sms_short_code_remember_undo_instruction" msgid="4960944133052287484">"ನೀವು ಇದನ್ನು ನಂತರದಲ್ಲಿ ಸೆಟ್ಟಿಂಗ್‍‍ಗಳು &gt; ಅಪ್ಲಿಕೇಶನ್‍‍ಗಳಲ್ಲಿ ಬದಲಾಯಿಸಬಹುದು"</string>
    <string name="sms_short_code_confirm_always_allow" msgid="3241181154869493368">"ಯಾವಾಗಲೂ ಅನುಮತಿಸಿ"</string>
    <string name="sms_short_code_confirm_never_allow" msgid="446992765774269673">"ಎಂದಿಗೂ ಅನುಮತಿಸದಿರು"</string>
    <string name="sim_removed_title" msgid="6227712319223226185">"ಸಿಮ್‌ ಕಾರ್ಡ್ ತೆಗೆದುಹಾಕಲಾಗಿದೆ"</string>
    <string name="sim_removed_message" msgid="2333164559970958645">"ನೀವು ಮಾನ್ಯವಾದ ಸಿಮ್‌ ಕಾರ್ಡ್ ಮರುಪ್ರಾರಂಭಿಸುವವರೆಗೆ ಮೊಬೈಲ್ ನೆಟ್‌ವರ್ಕ್ ಲಭ್ಯವಿರುವುದಿಲ್ಲ."</string>
    <string name="sim_done_button" msgid="827949989369963775">"ಮುಗಿದಿದೆ"</string>
    <string name="sim_added_title" msgid="3719670512889674693">"ಸಿಮ್‌ ಕಾರ್ಡ್ ಸೇರಿಸಲಾಗಿದೆ"</string>
    <string name="sim_added_message" msgid="6599945301141050216">"ಮೊಬೈಲ್ ನೆಟ್‍ವರ್ಕ್ ಪ್ರವೇಶಿಸಲು ನಿಮ್ಮ ಸಾಧನವನ್ನು ಮರುಪ್ರಾರಂಭಿಸಿ."</string>
    <string name="sim_restart_button" msgid="4722407842815232347">"ಮರುಪ್ರಾರಂಭಿಸು"</string>
    <string name="install_carrier_app_notification_title" msgid="9056007111024059888">"ಮೊಬೈಲ್ ಸೇವೆಯನ್ನು ಸಕ್ರಿಯಗೊಳಿಸಿ"</string>
    <string name="install_carrier_app_notification_text" msgid="3346681446158696001">"ನಿಮ್ಮ ಹೊಸ ಸಿಮ್ ಅನ್ನು ಸಕ್ರಿಯಗೊಳಿಸಲು ವಾಹಕ ಅಪ್ಲಿಕೇಶನ್ ಅನ್ನು ಬಳಸಿ"</string>
    <string name="install_carrier_app_notification_text_app_name" msgid="1196505084835248137">"ನಿಮ್ಮ ಹೊಸ ಸಿಮ್ ಅನ್ನು ಸಕ್ರಿಯಗೊಳಿಸಲು <xliff:g id="APP_NAME">%1$s</xliff:g> ಅಪ್ಲಿಕೇಶನ್‌ ಅನ್ನು ಡೌನ್‌ಲೋಡ್ ಮಾಡಿ"</string>
    <string name="install_carrier_app_notification_button" msgid="3094206295081900849">"ಅಪ್ಲಿಕೇಶನ್ ಡೌನ್‌ಲೋಡ್ ಮಾಡಿ"</string>
    <string name="carrier_app_notification_title" msgid="8921767385872554621">"ಹೊಸ ಸಿಮ್ ಸೇರಿಸಲಾಗಿದೆ"</string>
    <string name="carrier_app_notification_text" msgid="1132487343346050225">"ಇದನ್ನು ಸ್ಥಾಪಿಸಲು ಟ್ಯಾಪ್ ಮಾಡಿ"</string>
    <string name="time_picker_dialog_title" msgid="8349362623068819295">"ಸಮಯವನ್ನು ಹೊಂದಿಸಿ"</string>
    <string name="date_picker_dialog_title" msgid="5879450659453782278">"ದಿನಾಂಕವನ್ನು ಹೊಂದಿಸಿ"</string>
    <string name="date_time_set" msgid="5777075614321087758">"ಹೊಂದಿಸು"</string>
    <string name="date_time_done" msgid="2507683751759308828">"ಮುಗಿದಿದೆ"</string>
    <string name="perms_new_perm_prefix" msgid="8257740710754301407"><font size="12" fgcolor="#ff33b5e5">"ಹೊಸ: "</font></string>
    <string name="perms_description_app" msgid="5139836143293299417">"<xliff:g id="APP_NAME">%1$s</xliff:g> ಮೂಲಕ ಒದಗಿಸಲಾಗಿದೆ."</string>
    <string name="no_permissions" msgid="7283357728219338112">"ಯಾವುದೇ ಅನುಮತಿಗಳ ಅಗತ್ಯವಿಲ್ಲ"</string>
    <string name="perm_costs_money" msgid="4902470324142151116">"ಇದು ನಿಮ್ಮ ಹಣವನ್ನು ವ್ಯಯಿಸಬಹುದು"</string>
    <string name="dlg_ok" msgid="7376953167039865701">"ಸರಿ"</string>
    <string name="usb_charging_notification_title" msgid="1595122345358177163">"USB ಮೂಲಕ ಈ ಸಾಧನವು ಚಾರ್ಜ್‌ ಆಗುತ್ತಿದೆ"</string>
    <string name="usb_supplying_notification_title" msgid="4631045789893086181">"USB ಮೂಲಕ ಸಂಪರ್ಕಗೊಂಡಿರುವ ಸಾಧನವನ್ನು ಚಾರ್ಜ್ ಮಾಡಲಾಗುತ್ತಿದೆ"</string>
    <string name="usb_mtp_notification_title" msgid="4238227258391151029">"USB ಫೈಲ್ ವರ್ಗಾವಣೆಯು ಆನ್‌ ಆಗಿದೆ"</string>
    <string name="usb_ptp_notification_title" msgid="5425857879922006878">"USB ಮೂಲಕ PTP ಆನ್‌ ಆಗಿದೆ"</string>
    <string name="usb_tether_notification_title" msgid="3716143122035802501">"USB ಟೆಥರಿಂಗ್ ಆನ್ ಆಗಿದೆ"</string>
    <string name="usb_midi_notification_title" msgid="5356040379749154805">"USB ಮೂಲಕ MIDI ಆನ್‌ ಆಗಿದೆ"</string>
    <string name="usb_accessory_notification_title" msgid="1785694450621427730">"USB ಪರಿಕರವನ್ನು ಸಂಪರ್ಕಿಸಲಾಗಿದೆ"</string>
    <string name="usb_notification_message" msgid="3370903770828407960">"ಹೆಚ್ಚಿನ ಆಯ್ಕೆಗಳಿಗೆ ಟ್ಯಾಪ್ ಮಾಡಿ."</string>
    <string name="usb_power_notification_message" msgid="4647527153291917218">"ಸಂಪರ್ಕಗೊಂಡಿರುವ ಸಾಧನವನ್ನು ಚಾರ್ಜ್ ಮಾಡಲಾಗುತ್ತಿದೆ. ಹೆಚ್ಚಿನ ಆಯ್ಕೆಗಳಿಗಾಗಿ ಟ್ಯಾಪ್ ಮಾಡಿ."</string>
    <string name="usb_unsupported_audio_accessory_title" msgid="3529881374464628084">"ಅನ್‌ಲಾಗ್ ಆಡಿಯೋ ಪರಿಕರ ಪತ್ತೆಯಾಗಿದೆ"</string>
    <string name="usb_unsupported_audio_accessory_message" msgid="6309553946441565215">"ಲಗತ್ತಿಸಲಾದ ಸಾಧನವು ಈ ಫೋನಿನೊಂದಿಗೆ ಹೊಂದಿಕೆಯಾಗುವುದಿಲ್ಲ. ಇನ್ನಷ್ಟು ತಿಳಿಯಲು ಟ್ಯಾಪ್ ಮಾಡಿ."</string>
    <string name="adb_active_notification_title" msgid="6729044778949189918">"USB ಡೀಬಗಿಂಗ್‌‌ ಸಂಪರ್ಕ"</string>
    <string name="adb_active_notification_message" msgid="7463062450474107752">"USB ಡೀಬಗ್‌ ಮಾಡುವಿಕೆಯನ್ನು ಆಫ್‌ ಮಾಡಲು ಟ್ಯಾಪ್‌ ಮಾಡಿ"</string>
    <string name="adb_active_notification_message" product="tv" msgid="8470296818270110396">"USB ಡೀಬಗ್‌ ಮಾಡುವಿಕೆಯನ್ನು ನಿಷ್ಕ್ರಿಯಗೊಳಿಸಲು ಆಯ್ಕೆ ಮಾಡಿ."</string>
    <string name="usb_contaminant_detected_title" msgid="7136400633704058349">"USB ಪೋರ್ಟ್‌ನಲ್ಲಿ ದ್ರವ ಅಥವಾ ಧೂಳಿನ ಕಣಗಳಿವೆ"</string>
    <string name="usb_contaminant_detected_message" msgid="832337061059487250">"USB ಪೋರ್ಟ್ ಸ್ವಯಂಚಾಲಿತವಾಗಿ ನಿಷ್ಕ್ರಿಯಗೊಂಡಿದೆ. ಇನ್ನಷ್ಟು ತಿಳಿಯಲು ಟ್ಯಾಪ್ ಮಾಡಿ"</string>
    <string name="usb_contaminant_not_detected_title" msgid="4202417484434906086">"USB ಪೋರ್ಟ್ ಬಳಸಲು ಸುರಕ್ಷಿತವಾಗಿದೆ"</string>
    <string name="usb_contaminant_not_detected_message" msgid="2415791798244545292">"ಫೋನ್, ದ್ರವ ಅಥವಾ ಧೂಳಿನ ಕಣಗಳನ್ನು ಇನ್ನು ಮುಂದೆ ಪತ್ತೆಹಚ್ಚುವುದಿಲ್ಲ."</string>
    <string name="taking_remote_bugreport_notification_title" msgid="6742483073875060934">"ದೋಷದ ವರದಿಯನ್ನು ತೆಗೆದುಕೊಳ್ಳಲಾಗುತ್ತಿದೆ…"</string>
    <string name="share_remote_bugreport_notification_title" msgid="4987095013583691873">"ಬಗ್ ವರದಿಯನ್ನು ಹಂಚುವುದೇ?"</string>
    <string name="sharing_remote_bugreport_notification_title" msgid="7572089031496651372">"ಬಗ್ ವರದಿಯನ್ನು ಹಂಚಿಕೊಳ್ಳಲಾಗುತ್ತಿದೆ…"</string>
    <string name="share_remote_bugreport_notification_message_finished" msgid="6029609949340992866">"ಈ ಸಾಧನದ ಸಮಸ್ಯೆ ನಿವಾರಿಸುವಲ್ಲಿ ಸಹಾಯ ಮಾಡಲು ನಿಮ್ಮ ನಿರ್ವಾಹಕರು ಬಗ್ ವರದಿಯನ್ನು ವಿನಂತಿಸಿದ್ದಾರೆ. ಅಪ್ಲಿಕೇಶನ್‌ಗಳು ಮತ್ತು ಡೇಟಾವನ್ನು ಹಂಚಿಕೊಳ್ಳಬಹುದು."</string>
    <string name="share_remote_bugreport_action" msgid="6249476773913384948">"ಹಂಚಿಕೊಳ್ಳಿ"</string>
    <string name="decline_remote_bugreport_action" msgid="6230987241608770062">"ನಿರಾಕರಿಸಿ"</string>
    <string name="select_input_method" msgid="4653387336791222978">"ಇನ್‌ಪುಟ್‌‌ ವಿಧಾನವನ್ನು ಆರಿಸಿ"</string>
    <string name="show_ime" msgid="2506087537466597099">"ಭೌತಿಕ ಕೀಬೋರ್ಡ್ ಸಕ್ರಿಯವಾಗಿರುವಾಗ ಅದನ್ನು ಪರದೆಯ ಮೇಲಿರಿಸಿ"</string>
    <string name="hardware" msgid="194658061510127999">"ವರ್ಚ್ಯುಯಲ್ ಕೀಬೋರ್ಡ್ ತೋರಿಸು"</string>
    <string name="select_keyboard_layout_notification_title" msgid="597189518763083494">"ಭೌತಿಕ ಕೀಬೋರ್ಡ್ ಕಾನ್ಫಿಗರ್ ಮಾಡಿ"</string>
    <string name="select_keyboard_layout_notification_message" msgid="8084622969903004900">"ಭಾಷೆ ಮತ್ತು ವಿನ್ಯಾಸವನ್ನು ಆಯ್ಕೆ ಮಾಡಲು ಟ್ಯಾಪ್ ಮಾಡಿ"</string>
    <string name="fast_scroll_alphabet" msgid="5433275485499039199">" ABCDEFGHIJKLMNOPQRSTUVWXYZ"</string>
    <string name="fast_scroll_numeric_alphabet" msgid="4030170524595123610">" 0123456789ABCDEFGHIJKLMNOPQRSTUVWXYZ"</string>
    <string name="alert_windows_notification_channel_group_name" msgid="1463953341148606396">"ಇತರ ಅಪ್ಲಿಕೇಶನ್ ಮೇಲೆ ಡಿಸ್‌ಪ್ಲೇ"</string>
    <string name="alert_windows_notification_channel_name" msgid="3116610965549449803">"<xliff:g id="NAME">%s</xliff:g> ಇತರ ಅಪ್ಲಿಕೇಶನ್‌ಗಳ ಮೂಲಕ ಪ್ರದರ್ಶಿಸುತ್ತಿದೆ"</string>
    <string name="alert_windows_notification_title" msgid="3697657294867638947">"<xliff:g id="NAME">%s</xliff:g> ಇತರವುಗಳ ಮೇಲೆ ಪ್ರದರ್ಶಿಸುತ್ತಿದೆ"</string>
    <string name="alert_windows_notification_message" msgid="8917232109522912560">"<xliff:g id="NAME">%s</xliff:g> ಈ ವೈಶಿಷ್ಟ್ಯ ಬಳಸುವುದನ್ನು ನೀವು ಬಯಸದಿದ್ದರೆ, ಸೆಟ್ಟಿಂಗ್‌ಗಳನ್ನು ತೆರೆದು, ಅದನ್ನು ಆಫ್ ಮಾಡಲು ಟ್ಯಾಪ್ ಮಾಡಿ."</string>
    <string name="alert_windows_notification_turn_off_action" msgid="2902891971380544651">"ಆಫ್ ಮಾಡಿ"</string>
    <string name="ext_media_checking_notification_title" msgid="4411133692439308924">"<xliff:g id="NAME">%s</xliff:g> ಅನ್ನು ಪರಿಶೀಲಿಸಲಾಗುತ್ತಿದೆ…"</string>
    <string name="ext_media_checking_notification_message" msgid="410185170877285434">"ಪ್ರಸ್ತುತ ವಿಷಯವನ್ನು ಪರಿಶೀಲಿಸಲಾಗುತ್ತಿದೆ"</string>
    <string name="ext_media_new_notification_title" msgid="1621805083736634077">"ಹೊಸ <xliff:g id="NAME">%s</xliff:g>"</string>
    <string name="ext_media_new_notification_message" msgid="3673685270558405087">"ಹೊಂದಿಸಲು ಟ್ಯಾಪ್ ಮಾಡಿ"</string>
    <string name="ext_media_ready_notification_message" msgid="4083398150380114462">"ಫೋಟೋಗಳು ಮತ್ತು ಮಾಧ್ಯಮವನ್ನು ವರ್ಗಾಯಿಸಲು"</string>
    <string name="ext_media_unmountable_notification_title" msgid="4179418065210797130">"<xliff:g id="NAME">%s</xliff:g> ನೊಂದಿಗೆ ಸಮಸ್ಯೆ"</string>
    <string name="ext_media_unmountable_notification_message" msgid="4193858924381066522">"ಸರಿಪಡಿಸಲು ಟ್ಯಾಪ್ ಮಾಡಿ"</string>
    <string name="ext_media_unmountable_notification_message" product="tv" msgid="3941179940297874950">"<xliff:g id="NAME">%s</xliff:g> ದೋಷಪೂರಿತವಾಗಿದೆ. ಸರಿಪಡಿಸಲು ಆಯ್ಕೆ ಮಾಡಿ."</string>
    <string name="ext_media_unsupported_notification_title" msgid="3797642322958803257">"ಬೆಂಬಲಿಸದಿರುವ <xliff:g id="NAME">%s</xliff:g>"</string>
    <string name="ext_media_unsupported_notification_message" msgid="6121601473787888589">"ಈ ಸಾಧನವು <xliff:g id="NAME">%s</xliff:g> ಅನ್ನು ಬೆಂಬಲಿಸುವುದಿಲ್ಲ. ಬೆಂಬಲಿತ ಫಾರ್ಮ್ಯಾಟ್‌‌ನಲ್ಲಿ ಹೊಂದಿಸಲು ಟ್ಯಾಪ್ ಮಾಡಿ."</string>
    <string name="ext_media_unsupported_notification_message" product="tv" msgid="3725436899820390906">"ಈ ಸಾಧನವು ಈ <xliff:g id="NAME">%s</xliff:g> ಅನ್ನು ಬೆಂಬಲಿಸುವುದಿಲ್ಲ. ಬೆಂಬಲಿತ ಫಾರ್ಮ್ಯಾಟ್‌‌ನಲ್ಲಿ ಹೊಂದಿಸಲು ಆಯ್ಕೆ ಮಾಡಿ."</string>
    <string name="ext_media_badremoval_notification_title" msgid="3206248947375505416">"<xliff:g id="NAME">%s</xliff:g> ಅನಿರೀಕ್ಷಿತವಾಗಿ ತೆಗೆದುಹಾಕಲಾಗಿದೆ"</string>
    <string name="ext_media_badremoval_notification_message" msgid="8556885808951260574">"ವಿಷಯ ನಷ್ಟವನ್ನು ತಪ್ಪಿಸಲು ತೆಗೆದುಹಾಕುವುದಕ್ಕೂ ಮುನ್ನ ಮಾಧ್ಯಮವನ್ನು ಎಜೆಕ್ಟ್ ಮಾಡಿ"</string>
    <string name="ext_media_nomedia_notification_title" msgid="6593814191061956856">"<xliff:g id="NAME">%s</xliff:g> ಅವರನ್ನು ತೆಗೆದುಹಾಕಲಾಗಿದೆ"</string>
    <string name="ext_media_nomedia_notification_message" msgid="2110883356419799994">"ಕೆಲವು ಕಾರ್ಯಚಟುವಟಿಕೆಗಳು ಸರಿಯಾಗಿ ಕೆಲಸ ಮಾಡದಿರಬಹುದು. ಹೊಸ ಸಂಗ್ರಹಣೆ ಸೇರಿಸಿ."</string>
    <string name="ext_media_unmounting_notification_title" msgid="5046532339291216076">"<xliff:g id="NAME">%s</xliff:g> ಎಜೆಕ್ಟ್ ಮಾಡಲಾಗುತ್ತಿದೆ"</string>
    <string name="ext_media_unmounting_notification_message" msgid="1003926904442321115">"ತೆಗೆದುಹಾಕಬೇಡಿ"</string>
    <string name="ext_media_init_action" msgid="7952885510091978278">"ಹೊಂದಿಸು"</string>
    <string name="ext_media_unmount_action" msgid="1121883233103278199">"ಇಜೆಕ್ಟ್"</string>
    <string name="ext_media_browse_action" msgid="8322172381028546087">"ಎಕ್ಸ್‌ಪ್ಲೋರ್‌‌"</string>
    <!-- no translation found for ext_media_seamless_action (6575980560886881233) -->
    <skip />
    <string name="ext_media_missing_title" msgid="620980315821543904">"<xliff:g id="NAME">%s</xliff:g> ಕಾಣೆಯಾಗಿದೆ"</string>
    <string name="ext_media_missing_message" msgid="4012389235250987930">"ಸಾಧನವನ್ನು ಪುನಃ ಸೇರಿಸಿ"</string>
    <string name="ext_media_move_specific_title" msgid="1471100343872375842">"<xliff:g id="NAME">%s</xliff:g> ಸರಿಸಲಾಗುತ್ತಿದೆ"</string>
    <string name="ext_media_move_title" msgid="1022809140035962662">"ಡೇಟಾ ಸರಿಸಲಾಗುತ್ತಿದೆ"</string>
    <string name="ext_media_move_success_title" msgid="7863652232242276066">"ವಿಷಯ ವರ್ಗಾವಣೆ ಪೂರ್ಣಗೊಂಡಿದೆ"</string>
    <string name="ext_media_move_success_message" msgid="8939137931961728009">"ವಿಷಯವನ್ನು <xliff:g id="NAME">%s</xliff:g> ಗೆ ಸರಿಸಲಾಗಿದೆ"</string>
    <string name="ext_media_move_failure_title" msgid="1604422634177382092">"ವಿಷಯವನ್ನು ಸರಿಸಲು ಸಾಧ್ಯವಾಗಲಿಲ್ಲ"</string>
    <string name="ext_media_move_failure_message" msgid="7388950499623016135">"ವಿಷಯವನ್ನು ಪುನಃ ಸರಿಸಲು ಪ್ರಯತ್ನಿಸಿ"</string>
    <string name="ext_media_status_removed" msgid="6576172423185918739">"ತೆಗೆದುಹಾಕಲಾಗಿದೆ"</string>
    <string name="ext_media_status_unmounted" msgid="2551560878416417752">"ಇಜೆಕ್ಟ್ ಮಾಡಲಾಗಿದೆ"</string>
    <string name="ext_media_status_checking" msgid="6193921557423194949">"ಪರಿಶೀಲಿಸಲಾಗುತ್ತಿದೆ..."</string>
    <string name="ext_media_status_mounted" msgid="7253821726503179202">"ಸಿದ್ಧವಾಗಿದೆ"</string>
    <string name="ext_media_status_mounted_ro" msgid="8020978752406021015">"ಓದಲು ಮಾತ್ರ"</string>
    <string name="ext_media_status_bad_removal" msgid="8395398567890329422">"ಅಪಾಯಕರವಾಗಿ ತೆಗೆದುಹಾಕಲಾಗಿದೆ"</string>
    <string name="ext_media_status_unmountable" msgid="805594039236667894">"ದೋಷಪೂರಿತವಾಗಿದೆ"</string>
    <string name="ext_media_status_unsupported" msgid="4691436711745681828">"ಬೆಂಬಲಿತವಾಗಿಲ್ಲ"</string>
    <string name="ext_media_status_ejecting" msgid="5463887263101234174">"ಇಜೆಕ್ಟ್ ಮಾಡಲಾಗುತ್ತಿದೆ…"</string>
    <string name="ext_media_status_formatting" msgid="1085079556538644861">"ಸ್ವರೂಪಗೊಳಿಸುವಿಕೆ..."</string>
    <string name="ext_media_status_missing" msgid="5638633895221670766">"ಸೇರಿಸಲಾಗಿಲ್ಲ"</string>
    <string name="activity_list_empty" msgid="1675388330786841066">"ಯಾವುದೇ ಹೊಂದಾಣಿಕೆಯ ಚಟುವಟಿಕೆಗಳು ಕಂಡುಬಂದಿಲ್ಲ."</string>
    <string name="permlab_route_media_output" msgid="6243022988998972085">"ಮಾಧ್ಯಮ ಔಟ್‍ಪುಟ್ ಅನ್ನು ರೂಟ್ ಮಾಡಿ"</string>
    <string name="permdesc_route_media_output" msgid="4932818749547244346">"ಇತರ ಬಾಹ್ಯ ಸಾಧನಗಳಿಗೆ ಮೀಡಿಯಾ ಔಟ್‍‍ಪುಟ್ ಅನ್ನು ರೂಟ್ ಮಾಡಲು ಅಪ್ಲಿಕೇಶನ್‍‍ಗೆ ಅವಕಾಶ ನೀಡುತ್ತದೆ."</string>
    <string name="permlab_readInstallSessions" msgid="3713753067455750349">"ಸ್ಥಾಪನೆ ಸೆಶನ್‌ಗಳನ್ನು ಓದಿ"</string>
    <string name="permdesc_readInstallSessions" msgid="2049771699626019849">"ಸ್ಥಾಪಿತ ಸೆಷನ್‌ಗಳನ್ನು ಓದಲು ಅಪ್ಲಿಕೇಶನ್‌ ಅನ್ನು ಅನುಮತಿಸುತ್ತದೆ. ಸಕ್ರಿಯ ಪ್ಯಾಕೇಜ್‌ ಸ್ಥಾಪನೆಗಳ ಕುರಿತು ವಿವರಣೆಗಳನ್ನು ವೀಕ್ಷಿಸಲು ಇದು ಅನುಮತಿಸುತ್ತದೆ."</string>
    <string name="permlab_requestInstallPackages" msgid="5782013576218172577">"ಸ್ಥಾಪನೆ ಪ್ಯಾಕೇಜ್‌ಗಳನ್ನು ವಿನಂತಿಸಿ"</string>
    <string name="permdesc_requestInstallPackages" msgid="5740101072486783082">"ಪ್ಯಾಕೇಜ್‌ಗಳ ಸ್ಥಾಪನೆಯನ್ನು ವಿನಂತಿಸಲು ಅಪ್ಲಿಕೇಶನ್‌ಗೆ ಅನುಮತಿಸುತ್ತದೆ."</string>
    <string name="permlab_requestDeletePackages" msgid="1703686454657781242">"ಪ್ಯಾಕೇಜ್‌ಗಳನ್ನು ಅಳಿಸಲು ವಿನಂತಿ"</string>
    <string name="permdesc_requestDeletePackages" msgid="3406172963097595270">"ಪ್ಯಾಕೇಜ್‌ಗಳನ್ನು ಅಳಿಸುವುದಕ್ಕಾಗಿ ವಿನಂತಿ ಮಾಡಲು ಅಪ್ಲಿಕೇಶನ್‌ಗೆ ಅನುಮತಿಸುತ್ತದೆ."</string>
    <string name="permlab_requestIgnoreBatteryOptimizations" msgid="8021256345643918264">"ಬ್ಯಾಟರಿ ಆಪ್ಟಿಮೈಸೇಶನ್‌ಗಳನ್ನು ಕಡೆಗಣಿಸಲು ಕೇಳಿ"</string>
    <string name="permdesc_requestIgnoreBatteryOptimizations" msgid="8359147856007447638">"ಈ ಅಪ್ಲಿಕೇಶನ್‌ಗೆ ಬ್ಯಾಟರಿ ಆಪ್ಟಿಮೈಸೇಶನ್‌ಗಳನ್ನು ಕಡೆಗಣಿಸುವುದಕ್ಕೆ ಅನುಮತಿಯನ್ನು ಕೇಳಲು ಅಪ್ಲಿಕೇಶನ್‌ ಅನ್ನು ಅನುಮತಿಸುತ್ತದೆ."</string>
    <string name="tutorial_double_tap_to_zoom_message_short" msgid="1311810005957319690">"ಝೂಮ್‌ ನಿಯಂತ್ರಿಸಲು ಎರಡು ಬಾರಿ ಟ್ಯಾಪ್ ಮಾಡಿ"</string>
    <string name="gadget_host_error_inflating" msgid="4882004314906466162">"ವಿಜೆಟ್ ಸೇರಿಸಲು ಸಾಧ್ಯವಾಗುತ್ತಿಲ್ಲ."</string>
    <string name="ime_action_go" msgid="8320845651737369027">"ಹೋಗು"</string>
    <string name="ime_action_search" msgid="658110271822807811">"ಹುಡುಕಿ"</string>
    <string name="ime_action_send" msgid="2316166556349314424">"ಕಳುಹಿಸು"</string>
    <string name="ime_action_next" msgid="3138843904009813834">"ಮುಂದೆ"</string>
    <string name="ime_action_done" msgid="8971516117910934605">"ಮುಗಿದಿದೆ"</string>
    <string name="ime_action_previous" msgid="1443550039250105948">"ಹಿಂದೆ"</string>
    <string name="ime_action_default" msgid="2840921885558045721">"ಕಾರ್ಯಗತಗೊಳಿಸು"</string>
    <string name="dial_number_using" msgid="5789176425167573586">"<xliff:g id="NUMBER">%s</xliff:g> ಬಳಸಿಕೊಂಡು\nಸಂಖ್ಯೆಯನ್ನು ಡಯಲ್ ಮಾಡಿ"</string>
    <string name="create_contact_using" msgid="4947405226788104538">"<xliff:g id="NUMBER">%s</xliff:g> ಬಳಸಿಕೊಂಡು ಸಂಪರ್ಕವನ್ನು\nರಚಿಸಿ"</string>
    <string name="grant_credentials_permission_message_header" msgid="2106103817937859662">"ಇದೀಗ ಮತ್ತು ಭವಿಷ್ಯದಲ್ಲಿ ಈ ಕೆಳಗಿನ ಒಂದು ಅಥವಾ ಹೆಚ್ಚಿನ ಅಪ್ಲಿಕೇಶನ್‌ಗಳು ನಿಮ್ಮ ಖಾತೆಯನ್ನು ಪ್ರವೇಶಿಸಲು ಅನುಮತಿಯನ್ನು ವಿನಂತಿಸಿವೆ."</string>
    <string name="grant_credentials_permission_message_footer" msgid="3125211343379376561">"ನೀವು ಈ ವಿನಂತಿಗೆ ಅನುಮತಿಸಲು ಬಯಸುವಿರಾ?"</string>
    <string name="grant_permissions_header_text" msgid="6874497408201826708">"ಪ್ರವೇಶದ ವಿನಂತಿ"</string>
    <string name="allow" msgid="7225948811296386551">"ಅನುಮತಿಸಿ"</string>
    <string name="deny" msgid="2081879885755434506">"ನಿರಾಕರಿಸಿ"</string>
    <string name="permission_request_notification_title" msgid="6486759795926237907">"ಅನುಮತಿ ವಿನಂತಿಸಲಾಗಿದೆ"</string>
    <string name="permission_request_notification_with_subtitle" msgid="8530393139639560189">"<xliff:g id="ACCOUNT">%s</xliff:g> ಖಾತೆಗಾಗಿ\n ಅನುಮತಿಯನ್ನು ವಿನಂತಿಸಲಾಗಿದೆ."</string>
    <string name="forward_intent_to_owner" msgid="1207197447013960896">"ನಿಮ್ಮ ಕೆಲಸದ ಪ್ರೊಫೈಲ್‌ನ ಹೊರಗೆ ನೀವು ಈ ಅಪ್ಲಿಕೇಶನ್‌ ಅನ್ನು ಬಳಸುತ್ತಿರುವಿರಿ"</string>
    <string name="forward_intent_to_work" msgid="621480743856004612">"ನಿಮ್ಮ ಕೆಲಸದ ಪ್ರೊಫೈಲ್‌ನಲ್ಲಿ ನೀವು ಈ ಅಪ್ಲಿಕೇಶನ್‌ ಅನ್ನು ಬಳಸುತ್ತಿರುವಿರಿ"</string>
    <string name="input_method_binding_label" msgid="1283557179944992649">"ಇನ್‌ಪುಟ್ ವಿಧಾನ"</string>
    <string name="sync_binding_label" msgid="3687969138375092423">"ಸಿಂಕ್ ಮಾಡು"</string>
    <string name="accessibility_binding_label" msgid="4148120742096474641">"ಪ್ರವೇಶಿಸುವಿಕೆ"</string>
    <string name="wallpaper_binding_label" msgid="1240087844304687662">"ವಾಲ್‌ಪೇಪರ್"</string>
    <string name="chooser_wallpaper" msgid="7873476199295190279">"ವಾಲ್‌ಪೇಪರ್ ಬದಲಿಸಿ"</string>
    <string name="notification_listener_binding_label" msgid="2014162835481906429">"ಅಧಿಸೂಚನೆ ಕೇಳುಗ"</string>
    <string name="vr_listener_binding_label" msgid="4316591939343607306">"VR ಕೇಳುವಿಕೆ"</string>
    <string name="condition_provider_service_binding_label" msgid="1321343352906524564">"ಕಂಡೀಶನ್ ಪೂರೈಕೆದಾರರು"</string>
    <string name="notification_ranker_binding_label" msgid="774540592299064747">"ಅಧಿಸೂಚನೆ ಶ್ರೇಣಿಯ ಸೇವೆ"</string>
    <string name="vpn_title" msgid="19615213552042827">"VPN ಸಕ್ರಿಯಗೊಂಡಿದೆ"</string>
    <string name="vpn_title_long" msgid="6400714798049252294">"<xliff:g id="APP">%s</xliff:g> ಮೂಲಕ VPN ಸಕ್ರಿಯಗೊಂಡಿದೆ"</string>
    <string name="vpn_text" msgid="1610714069627824309">"ನೆಟ್‍ವರ್ಕ್ ನಿರ್ವಹಿಸಲು ಟ್ಯಾಪ್ ಮಾಡಿ."</string>
    <string name="vpn_text_long" msgid="4907843483284977618">"<xliff:g id="SESSION">%s</xliff:g> ಗೆ ಸಂಪರ್ಕಗೊಂಡಿದೆ. ನೆಟ್‍ವರ್ಕ್ ನಿರ್ವಹಿಸಲು ಟ್ಯಾಪ್ ಮಾಡಿ."</string>
    <string name="vpn_lockdown_connecting" msgid="6443438964440960745">"ಯಾವಾಗಲೂ-ಆನ್ VPN ಸಂಪರ್ಕಗೊಳ್ಳುತ್ತಿದೆ…"</string>
    <string name="vpn_lockdown_connected" msgid="8202679674819213931">"ಯಾವಾಗಲೂ-ಆನ್ VPN ಸಂಪರ್ಕಗೊಂಡಿದೆ"</string>
    <string name="vpn_lockdown_disconnected" msgid="735805531187559719">"ಯಾವಾಗಲೂ ಆನ್ ಆಗಿರುವ VPN ನಿಂದ ಸಂಪರ್ಕ ಕಡಿತಗೊಳಿಸಲಾಗಿದೆ"</string>
    <string name="vpn_lockdown_error" msgid="3133844445659711681">"ಯಾವಾಗಲೂ ಆನ್ ಆಗಿರುವ VPN ಗೆ ಸಂಪರ್ಕಿಸಲು ಸಾಧ್ಯವಾಗಲಿಲ್ಲ"</string>
    <string name="vpn_lockdown_config" msgid="8151951501116759194">"ನೆಟ್‌ವರ್ಕ್‌ ಅಥವಾ VPN ಸೆಟ್ಟಿಂಗ್‌ಗಳನ್ನು ಬದಲಾಯಿಸಿ"</string>
    <string name="upload_file" msgid="2897957172366730416">"ಫೈಲ್ ಆಯ್ಕೆಮಾಡು"</string>
    <string name="no_file_chosen" msgid="6363648562170759465">"ಯಾವುದೇ ಫೈಲ್ ಆಯ್ಕೆ ಮಾಡಿಲ್ಲ"</string>
    <string name="reset" msgid="2448168080964209908">"ಮರುಹೊಂದಿಸು"</string>
    <string name="submit" msgid="1602335572089911941">"ಸಲ್ಲಿಸು"</string>
    <string name="car_mode_disable_notification_title" msgid="5704265646471239078">"ಡ್ರೈವಿಂಗ್‌ ಅಪ್ಲಿಕೇಶನ್ ಚಾಲನೆಯಲ್ಲಿದೆ"</string>
    <string name="car_mode_disable_notification_message" msgid="7647248420931129377">"ಡ್ರೈವಿಂಗ್‌ ಅಪ್ಲಿಕೇಶನ್ ನಿರ್ಗಮಿಸಲು ಟ್ಯಾಪ್ ಮಾಡಿ."</string>
    <string name="tethered_notification_title" msgid="3146694234398202601">"ಟೆಥರಿಂಗ್ ಅಥವಾ ಹಾಟ್‌ಸ್ಪಾಟ್ ಸಕ್ರಿಯವಾಗಿದೆ"</string>
    <string name="tethered_notification_message" msgid="2113628520792055377">"ಹೊಂದಿಸಲು ಟ್ಯಾಪ್ ಮಾಡಿ."</string>
    <string name="disable_tether_notification_title" msgid="7526977944111313195">"ಟೆಥರಿಂಗ್ ಅನ್ನು ನಿಷ್ಕ್ರಿಯಗೊಳಿಸಲಾಗಿದೆ"</string>
    <string name="disable_tether_notification_message" msgid="2913366428516852495">"ವಿವರಗಳಿಗಾಗಿ ನಿಮ್ಮ ನಿರ್ವಾಹಕರನ್ನು ಸಂಪರ್ಕಿಸಿ"</string>
    <string name="back_button_label" msgid="2300470004503343439">"ಹಿಂದೆ"</string>
    <string name="next_button_label" msgid="1080555104677992408">"ಮುಂದಿನದು"</string>
    <string name="skip_button_label" msgid="1275362299471631819">"ಸ್ಕಿಪ್‌"</string>
    <string name="no_matches" msgid="8129421908915840737">"ಯಾವುದೇ ಹೊಂದಿಕೆಗಳಿಲ್ಲ"</string>
    <string name="find_on_page" msgid="1946799233822820384">"ಪುಟದಲ್ಲಿ ಹುಡುಕಿ"</string>
    <plurals name="matches_found" formatted="false" msgid="1210884353962081884">
      <item quantity="one"><xliff:g id="TOTAL">%d</xliff:g> ರಲ್ಲಿ <xliff:g id="INDEX">%d</xliff:g></item>
      <item quantity="other"><xliff:g id="TOTAL">%d</xliff:g> ರಲ್ಲಿ <xliff:g id="INDEX">%d</xliff:g></item>
    </plurals>
    <string name="action_mode_done" msgid="7217581640461922289">"ಮುಗಿದಿದೆ"</string>
    <string name="progress_erasing" msgid="2569962663843586562">"ಹಂಚಲಾದ ಸಂಗ್ರಹಣೆಯನ್ನು ಅಳಿಸಲಾಗುತ್ತಿದೆ…"</string>
    <string name="share" msgid="1778686618230011964">"ಹಂಚು"</string>
    <string name="find" msgid="4808270900322985960">"ಹುಡುಕಿ"</string>
    <string name="websearch" msgid="4337157977400211589">"ವೆಬ್ ಹುಡುಕಾಟ"</string>
    <string name="find_next" msgid="5742124618942193978">"ಮುಂದಿನದನ್ನು ಹುಡುಕಿ"</string>
    <string name="find_previous" msgid="2196723669388360506">"ಹಿಂದಿನದನ್ನು ಹುಡುಕಿ"</string>
    <string name="gpsNotifTicker" msgid="5622683912616496172">"<xliff:g id="NAME">%s</xliff:g> ಅವರಿಂದ ಸ್ಥಳ ವಿನಂತಿ"</string>
    <string name="gpsNotifTitle" msgid="5446858717157416839">"ಸ್ಥಳ ವಿನಂತಿ"</string>
    <string name="gpsNotifMessage" msgid="1374718023224000702">"<xliff:g id="NAME">%1$s</xliff:g> (<xliff:g id="SERVICE">%2$s</xliff:g>) ಅವರಿಂದ ವಿನಂತಿಸಲಾಗಿದೆ"</string>
    <string name="gpsVerifYes" msgid="2346566072867213563">"ಹೌದು"</string>
    <string name="gpsVerifNo" msgid="1146564937346454865">"ಇಲ್ಲ"</string>
    <string name="sync_too_many_deletes" msgid="5296321850662746890">"ಅಳಿಸುವ ಮಿತಿ ಮೀರಿದೆ"</string>
    <string name="sync_too_many_deletes_desc" msgid="496551671008694245">"<xliff:g id="TYPE_OF_SYNC">%2$s</xliff:g>, <xliff:g id="ACCOUNT_NAME">%3$s</xliff:g> ಗಾಗಿ <xliff:g id="NUMBER_OF_DELETED_ITEMS">%1$d</xliff:g> ಅಳಿಸಲಾಗಿರುವ ಐಟಂಗಳು ಕಂಡುಬಂದಿವೆ. ನೀವು ಏನು ಮಾಡಬೇಕೆಂದು ಬಯಸುವಿರಿ?"</string>
    <string name="sync_really_delete" msgid="2572600103122596243">"ಐಟಂಗಳನ್ನು ಅಳಿಸಿ"</string>
    <string name="sync_undo_deletes" msgid="2941317360600338602">"ಅಳಿಸುವಿಕೆಯನ್ನು ರದ್ದುಗೊಳಿಸಿ"</string>
    <string name="sync_do_nothing" msgid="3743764740430821845">"ಈಗ ಏನೂ ಮಾಡಬೇಡಿ"</string>
    <string name="choose_account_label" msgid="5655203089746423927">"ಖಾತೆ ಆಯ್ಕೆ ಮಾಡಿ"</string>
    <string name="add_account_label" msgid="2935267344849993553">"ಒಂದು ಖಾತೆ ಸೇರಿಸಿ"</string>
    <string name="add_account_button_label" msgid="3611982894853435874">"ಖಾತೆ ಸೇರಿಸಿ"</string>
    <string name="number_picker_increment_button" msgid="2412072272832284313">"ಹೆಚ್ಚಿಸಿ"</string>
    <string name="number_picker_decrement_button" msgid="476050778386779067">"ಕಡಿಮೆ ಮಾಡಿ"</string>
    <string name="number_picker_increment_scroll_mode" msgid="5259126567490114216">"<xliff:g id="VALUE">%s</xliff:g> ಸ್ಪರ್ಶಿಸಿ &amp; ಹಿಡಿದಿಡಿ."</string>
    <string name="number_picker_increment_scroll_action" msgid="9101473045891835490">"ಹೆಚ್ಚಿಸಲು ಮೇಲಕ್ಕೆ ಮತ್ತು ಕಡಿಮೆ ಮಾಡಲು ಕೆಳಕ್ಕೆ ಸ್ಲೈಡ್ ಮಾಡಿ."</string>
    <string name="time_picker_increment_minute_button" msgid="8865885114028614321">"ನಿಮಿಷವನ್ನು ಹೆಚ್ಚಿಸಿ"</string>
    <string name="time_picker_decrement_minute_button" msgid="6246834937080684791">"ನಿಮಿಷವನ್ನು ಕಡಿಮೆ ಮಾಡಿ"</string>
    <string name="time_picker_increment_hour_button" msgid="3652056055810223139">"ಗಂಟೆಯನ್ನು ಹೆಚ್ಚಿಸಿ"</string>
    <string name="time_picker_decrement_hour_button" msgid="1377479863429214792">"ಗಂಟೆಯನ್ನು ಕಡಿಮೆ ಮಾಡಿ"</string>
    <string name="time_picker_increment_set_pm_button" msgid="4147590696151230863">"PM ಹೊಂದಿಸು"</string>
    <string name="time_picker_decrement_set_am_button" msgid="8302140353539486752">"AM ಹೊಂದಿಸಿ"</string>
    <string name="date_picker_increment_month_button" msgid="5369998479067934110">"ತಿಂಗಳನ್ನು ಹೆಚ್ಚಿಸಿ"</string>
    <string name="date_picker_decrement_month_button" msgid="1832698995541726019">"ತಿಂಗಳು ಕಡಿಮೆಮಾಡಿ"</string>
    <string name="date_picker_increment_day_button" msgid="7130465412308173903">"ದಿನವನ್ನು ಹೆಚ್ಚಿಸಿ"</string>
    <string name="date_picker_decrement_day_button" msgid="4131881521818750031">"ದಿನವನ್ನು ಕಡಿಮೆಮಾಡಿ"</string>
    <string name="date_picker_increment_year_button" msgid="6318697384310808899">"ವರ್ಷವನ್ನು ಹೆಚ್ಚಿಸಿ"</string>
    <string name="date_picker_decrement_year_button" msgid="4482021813491121717">"ವರ್ಷವನ್ನು ಕಡಿಮೆಮಾಡಿ"</string>
    <string name="date_picker_prev_month_button" msgid="2858244643992056505">"ಹಿಂದಿನ ತಿಂಗಳು"</string>
    <string name="date_picker_next_month_button" msgid="5559507736887605055">"ಮುಂದಿನ ತಿಂಗಳು"</string>
    <string name="keyboardview_keycode_alt" msgid="4856868820040051939">"Alt"</string>
    <string name="keyboardview_keycode_cancel" msgid="1203984017245783244">"ರದ್ದುಮಾಡಿ"</string>
    <string name="keyboardview_keycode_delete" msgid="3337914833206635744">"ಅಳಿಸಿ"</string>
    <string name="keyboardview_keycode_done" msgid="1992571118466679775">"ಮುಗಿದಿದೆ"</string>
    <string name="keyboardview_keycode_mode_change" msgid="4547387741906537519">"ಮೋಡ್ ಬದಲಾವಣೆ"</string>
    <string name="keyboardview_keycode_shift" msgid="2270748814315147690">"Shift"</string>
    <string name="keyboardview_keycode_enter" msgid="2985864015076059467">"ನಮೂದಿಸು"</string>
    <string name="activitychooserview_choose_application" msgid="2125168057199941199">"ಅಪ್ಲಿಕೇಶನ್‌ವೊಂದನ್ನು ಆಯ್ಕೆಮಾಡಿ"</string>
    <string name="activitychooserview_choose_application_error" msgid="8624618365481126668">"<xliff:g id="APPLICATION_NAME">%s</xliff:g> ಪ್ರಾರಂಭಿಸಲು ಸಾಧ್ಯವಾಗುತ್ತಿಲ್ಲ"</string>
    <string name="shareactionprovider_share_with" msgid="806688056141131819">"ಹಂಚಿಕೊಳ್ಳಿ"</string>
    <string name="shareactionprovider_share_with_application" msgid="5627411384638389738">"<xliff:g id="APPLICATION_NAME">%s</xliff:g> ನೊಂದಿಗೆ ಹಂಚಿಕೊಳ್ಳಿ"</string>
    <string name="content_description_sliding_handle" msgid="415975056159262248">"ಸ್ಲೈಡಿಂಗ್ ಹ್ಯಾಂಡಲ್. ಸ್ಪರ್ಶಿಸಿ &amp; ಇರಿಸಿ."</string>
    <string name="description_target_unlock_tablet" msgid="3833195335629795055">"ಅನ್‍ಲಾಕ್ ಮಾಡಲು ಸ್ವೈಪ್ ಮಾಡಿ."</string>
    <string name="action_bar_home_description" msgid="5293600496601490216">"ಮುಖಪುಟ ನ್ಯಾವಿಗೇಟ್ ಮಾಡಿ"</string>
    <string name="action_bar_up_description" msgid="2237496562952152589">"ಮೇಲಕ್ಕೆ ನ್ಯಾವಿಗೇಟ್ ಮಾಡಿ"</string>
    <string name="action_menu_overflow_description" msgid="2295659037509008453">"ಇನ್ನಷ್ಟು ಆಯ್ಕೆಗಳು"</string>
    <string name="action_bar_home_description_format" msgid="7965984360903693903">"%1$s, %2$s"</string>
    <string name="action_bar_home_subtitle_description_format" msgid="6985546530471780727">"%1$s, %2$s, %3$s"</string>
    <string name="storage_internal" msgid="3570990907910199483">"ಆಂತರಿಕವಾಗಿ ಹಂಚಲಾದ ಸಂಗ್ರಹಣೆ"</string>
    <string name="storage_sd_card" msgid="3282948861378286745">"SD ಕಾರ್ಡ್"</string>
    <string name="storage_sd_card_label" msgid="6347111320774379257">"<xliff:g id="MANUFACTURER">%s</xliff:g> SD ಕಾರ್ಡ್"</string>
    <string name="storage_usb_drive" msgid="6261899683292244209">"USB ಡ್ರೈವ್"</string>
    <string name="storage_usb_drive_label" msgid="4501418548927759953">"<xliff:g id="MANUFACTURER">%s</xliff:g> USB ಡ್ರೈವ್"</string>
    <string name="storage_usb" msgid="3017954059538517278">"USB ಸಂಗ್ರಹಣೆ"</string>
    <string name="extract_edit_menu_button" msgid="8940478730496610137">"ಎಡಿಟ್"</string>
    <string name="data_usage_warning_title" msgid="6499834033204801605">"ಡೇಟಾ ಎಚ್ಚರಿಕೆ"</string>
    <string name="data_usage_warning_body" msgid="7340198905103751676">"ನೀವು ಡೇಟಾದ <xliff:g id="APP">%s</xliff:g> ಅನ್ನು ಬಳಸಿದ್ದೀರಿ"</string>
    <string name="data_usage_mobile_limit_title" msgid="6561099244084267376">"ಮೊಬೈಲ್ ಡೇಟಾ ಮಿತಿಯನ್ನು ತಲುಪಲಾಗಿದೆ"</string>
    <string name="data_usage_wifi_limit_title" msgid="5803363779034792676">"ವೈ-ಫೈ ಡೇಟಾ ಮಿತಿಯನ್ನು ತಲುಪಿದೆ"</string>
    <string name="data_usage_limit_body" msgid="2908179506560812973">"ಉಳಿದಿರುವ ನಿಮ್ಮ ಆವರ್ತನೆಗೆ ಡೇಟಾವನ್ನು ವಿರಾಮಗೊಳಿಸಲಾಗಿದೆ"</string>
    <string name="data_usage_mobile_limit_snoozed_title" msgid="3171402244827034372">"ನಿಮ್ಮ ಮೊಬೈಲ್‌ ಡೇಟಾ ಮಿತಿಗಿಂತಲೂ ಹೆಚ್ಚಿನ ಬಳಕೆಯಾಗಿದೆ"</string>
    <string name="data_usage_wifi_limit_snoozed_title" msgid="3547771791046344188">"ನಿಮ್ಮ ವೈ-ಫೈ ಡೇಟಾ ಮಿತಿಗಿಂತಲೂ ಹೆಚ್ಚಿನ ಬಳಕೆಯಾಗಿದೆ"</string>
    <string name="data_usage_limit_snoozed_body" msgid="1671222777207603301">"ನೀವು ಹೊಂದಿಸಿದ <xliff:g id="SIZE">%s</xliff:g> ಮಿತಿಗಿಂತಲೂ ಹೆಚ್ಚಿನ ಬಳಕೆಯಾಗಿದೆ"</string>
    <string name="data_usage_restricted_title" msgid="5965157361036321914">"ಹಿನ್ನೆಲೆ ಡೇಟಾವನ್ನು ನಿರ್ಬಂಧಿಸಲಾಗಿದೆ"</string>
    <string name="data_usage_restricted_body" msgid="469866376337242726">"ನಿರ್ಬಂಧವನ್ನು ತೆಗೆದುಹಾಕಲು ಟ್ಯಾಪ್ ಮಾಡಿ."</string>
    <string name="data_usage_rapid_title" msgid="1809795402975261331">"ಅಧಿಕ ಮೊಬೈಲ್ ಡೇಟಾ ಬಳಕೆ"</string>
    <string name="data_usage_rapid_body" msgid="6897825788682442715">"ನಿಮ್ಮ ಅಪ್ಲಿಕೇಶನ್‌ಗಳು ಸಾಮಾನ್ಯಕ್ಕಿಂತ ಹೆಚ್ಚಿನ ಡೇಟಾವನ್ನು ಬಳಸಿಕೊಂಡಿವೆ"</string>
    <string name="data_usage_rapid_app_body" msgid="5396680996784142544">"<xliff:g id="APP">%s</xliff:g> ಸಾಮಾನ್ಯಕ್ಕಿಂತ ಹೆಚ್ಚಿನ ಡೇಟಾವನ್ನು ಬಳಸಿಕೊಂಡಿದೆ"</string>
    <string name="ssl_certificate" msgid="6510040486049237639">"ಭದ್ರತಾ ಪ್ರಮಾಣಪತ್ರ"</string>
    <string name="ssl_certificate_is_valid" msgid="6825263250774569373">"ಈ ಪ್ರಮಾಣಪತ್ರವು ಮಾನ್ಯವಾಗಿದೆ."</string>
    <string name="issued_to" msgid="454239480274921032">"ಇವರಿಗೆ ನೀಡಲಾಗಿದೆ:"</string>
    <string name="common_name" msgid="2233209299434172646">"ಸಾಮಾನ್ಯ ಹೆಸರು:"</string>
    <string name="org_name" msgid="6973561190762085236">"ಸಂಸ್ಥೆ:"</string>
    <string name="org_unit" msgid="7265981890422070383">"ಸಾಂಸ್ಥಿಕ ಘಟಕ:"</string>
    <string name="issued_by" msgid="2647584988057481566">"ನೀಡಿರುವವರು:"</string>
    <string name="validity_period" msgid="8818886137545983110">"ವಾಯಿದೆ:"</string>
    <string name="issued_on" msgid="5895017404361397232">"ನೀಡಿರುವ ದಿನಾಂಕ:"</string>
    <string name="expires_on" msgid="3676242949915959821">"ಈ ದಿನಾಂಕದಂದು ಮುಕ್ತಾಯಗೊಳ್ಳುತ್ತದೆ:"</string>
    <string name="serial_number" msgid="758814067660862493">"ಕ್ರಮ ಸಂಖ್ಯೆ:"</string>
    <string name="fingerprints" msgid="4516019619850763049">"ಫಿಂಗರ್ ಪ್ರಿಂಟ್‌ಗಳು:"</string>
    <string name="sha256_fingerprint" msgid="4391271286477279263">"SHA-256 ಬೆರಳಚ್ಚು:"</string>
    <string name="sha1_fingerprint" msgid="7930330235269404581">"SHA-1 ಬೆರಳಚ್ಚು:"</string>
    <string name="activity_chooser_view_see_all" msgid="4292569383976636200">"ಎಲ್ಲವನ್ನೂ ನೋಡಿ"</string>
    <string name="activity_chooser_view_dialog_title_default" msgid="4710013864974040615">"ಚಟುವಟಿಕೆಯನ್ನು ಆರಿಸಿ"</string>
    <string name="share_action_provider_share_with" msgid="5247684435979149216">"ಹಂಚಿಕೊಳ್ಳಿ"</string>
    <string name="sending" msgid="3245653681008218030">"ಕಳುಹಿಸಲಾಗುತ್ತಿದೆ..."</string>
    <string name="launchBrowserDefault" msgid="2057951947297614725">"ಬ್ರೌಸರ್ ಪ್ರಾರಂಭಿಸುವುದೇ?"</string>
    <string name="SetupCallDefault" msgid="5834948469253758575">"ಕರೆ ಸ್ವೀಕರಿಸುವುದೇ?"</string>
    <string name="activity_resolver_use_always" msgid="8017770747801494933">"ಯಾವಾಗಲೂ"</string>
    <string name="activity_resolver_use_once" msgid="2404644797149173758">"ಒಮ್ಮೆ ಮಾತ್ರ"</string>
    <string name="activity_resolver_app_settings" msgid="8965806928986509855">"ಸೆಟ್ಟಿಂಗ್‌ಗಳು"</string>
    <string name="activity_resolver_work_profiles_support" msgid="185598180676883455">"%1$s ಕೆಲಸದ ಪ್ರೊಫೈಲ್ ಅನ್ನು ಬೆಂಬಲಿಸುವುದಿಲ್ಲ"</string>
    <string name="default_audio_route_name" product="tablet" msgid="4617053898167127471">"ಟ್ಯಾಬ್ಲೆಟ್‌‌"</string>
    <string name="default_audio_route_name" product="tv" msgid="9158088547603019321">"ಟಿವಿ"</string>
    <string name="default_audio_route_name" product="default" msgid="4239291273420140123">"ಫೋನ್"</string>
    <string name="default_audio_route_name_dock_speakers" msgid="6240602982276591864">"ಡಾಕ್ ಸ್ಪೀಕರ್‍‌ಗಳು"</string>
    <string name="default_audio_route_name_hdmi" msgid="1486254205617081251">"HDMI"</string>
    <string name="default_audio_route_name_headphones" msgid="8119971843803439110">"ಹೆಡ್‌ಫೋನ್‌ಗಳು"</string>
    <string name="default_audio_route_name_usb" msgid="1234984851352637769">"USB"</string>
    <string name="default_audio_route_category_name" msgid="3722811174003886946">"ಸಿಸ್ಟಂ"</string>
    <string name="bluetooth_a2dp_audio_route_name" msgid="8575624030406771015">"ಬ್ಲೂಟೂತ್‌ ಆಡಿಯೊ"</string>
    <string name="wireless_display_route_description" msgid="9070346425023979651">"ವಯರ್‌ಲೆಸ್ ಪ್ರದರ್ಶನ"</string>
    <string name="media_route_button_content_description" msgid="591703006349356016">"ಪಾತ್ರ"</string>
    <string name="media_route_chooser_title" msgid="1751618554539087622">"ಸಾಧನಕ್ಕೆ ಸಂಪರ್ಕಿಸಿ"</string>
    <string name="media_route_chooser_title_for_remote_display" msgid="3395541745872017583">"ಸಾಧನಕ್ಕೆ ಬಿತ್ತರಿಸುವ ಪರದೆ"</string>
    <string name="media_route_chooser_searching" msgid="4776236202610828706">"ಸಾಧನಗಳನ್ನು ಹುಡುಕಲಾಗುತ್ತಿದೆ…"</string>
    <string name="media_route_chooser_extended_settings" msgid="87015534236701604">"ಸೆಟ್ಟಿಂಗ್‌ಗಳು"</string>
    <string name="media_route_controller_disconnect" msgid="8966120286374158649">"ಸಂಪರ್ಕ ಕಡಿತಗೊಳಿಸು"</string>
    <string name="media_route_status_scanning" msgid="7279908761758293783">"ಸ್ಕ್ಯಾನ್ ಮಾಡಲಾಗುತ್ತಿದೆ…"</string>
    <string name="media_route_status_connecting" msgid="6422571716007825440">"ಸಂಪರ್ಕಿಸಲಾಗುತ್ತಿದೆ..."</string>
    <string name="media_route_status_available" msgid="6983258067194649391">"ಲಭ್ಯ"</string>
    <string name="media_route_status_not_available" msgid="6739899962681886401">"ಲಭ್ಯವಿಲ್ಲ"</string>
    <string name="media_route_status_in_use" msgid="4533786031090198063">"ಬಳಕೆಯಲ್ಲಿದೆ"</string>
    <string name="display_manager_built_in_display_name" msgid="2583134294292563941">"ಬಿಲ್ಟ್-ಇನ್ ಪರದೆ"</string>
    <string name="display_manager_hdmi_display_name" msgid="1555264559227470109">"HDMI ಪರದೆ"</string>
    <string name="display_manager_overlay_display_name" msgid="5142365982271620716">"ಓವರ್‌ಲೇ #<xliff:g id="ID">%1$d</xliff:g>"</string>
    <string name="display_manager_overlay_display_title" msgid="652124517672257172">"<xliff:g id="NAME">%1$s</xliff:g>: <xliff:g id="WIDTH">%2$d</xliff:g>x<xliff:g id="HEIGHT">%3$d</xliff:g>, <xliff:g id="DPI">%4$d</xliff:g> dpi"</string>
    <string name="display_manager_overlay_display_secure_suffix" msgid="6022119702628572080">", ಸುರಕ್ಷಿತ"</string>
    <string name="activity_starter_block_bg_activity_starts_permissive" msgid="5692097903712956720">"ಈ ಹಿನ್ನೆಲೆ ಚಟುವಟಿಕೆಯು <xliff:g id="PACKAGENAME">%1$s</xliff:g> ನಿಂದ ಆರಂಭವಾಗುತ್ತದೆ. ಭವಿಷ್ಯದ ಕ್ಯು ರಚನೆಗಳಲ್ಲಿ ನಿರ್ಬಂಧವಾಗುತ್ತದೆ. go/q-bg-block ನೋಡಿ."</string>
    <string name="activity_starter_block_bg_activity_starts_enforcing" msgid="8299522481076404353">"ಹಿನ್ನೆಲೆ ಚಟುವಟಿಕೆ <xliff:g id="PACKAGENAME">%1$s</xliff:g> ನಿಂದ ಆರಂಭವಾಗುತ್ತದೆ ನಿರ್ಬಂಧಿಸಲಾಗಿದೆ. go/q-bg-block ನೋಡಿ."</string>
    <string name="kg_forgot_pattern_button_text" msgid="8852021467868220608">"ಪ್ಯಾಟರ್ನ್ ಅನ್ನು ಮರೆತಿರುವಿರಿ"</string>
    <string name="kg_wrong_pattern" msgid="1850806070801358830">"ತಪ್ಪು ಪ್ಯಾಟರ್ನ್"</string>
    <string name="kg_wrong_password" msgid="2333281762128113157">"ತಪ್ಪು ಪಾಸ್‌ವರ್ಡ್"</string>
    <string name="kg_wrong_pin" msgid="1131306510833563801">"ತಪ್ಪಾದ ಪಿನ್‌"</string>
    <plurals name="kg_too_many_failed_attempts_countdown" formatted="false" msgid="8790651267324125694">
      <item quantity="one"><xliff:g id="NUMBER">%d</xliff:g> ಸೆಕೆಂಡುಗಳಲ್ಲಿ ಮತ್ತೆ ಪ್ರಯತ್ನಿಸಿ.</item>
      <item quantity="other"><xliff:g id="NUMBER">%d</xliff:g> ಸೆಕೆಂಡುಗಳಲ್ಲಿ ಮತ್ತೆ ಪ್ರಯತ್ನಿಸಿ.</item>
    </plurals>
    <string name="kg_pattern_instructions" msgid="398978611683075868">"ನಿಮ್ಮ ನಮೂನೆಯನ್ನು ಚಿತ್ರಿಸಿ"</string>
    <string name="kg_sim_pin_instructions" msgid="2319508550934557331">"ಸಿಮ್‌ ಪಿನ್‌ ನಮೂದಿಸಿ"</string>
    <string name="kg_pin_instructions" msgid="2377242233495111557">"ಪಿನ್‌ ನಮೂದಿಸಿ"</string>
    <string name="kg_password_instructions" msgid="5753646556186936819">"ಪಾಸ್‌ವರ್ಡ್ ನಮೂದಿಸಿ"</string>
    <string name="kg_puk_enter_puk_hint" msgid="453227143861735537">"ಇದೀಗ ಸಿಮ್‌ ನಿಷ್ಕ್ರಿಯಗೊಂಡಿದೆ. ಮುಂದುವರೆಯಲು PUK ಕೋಡ್ ನಮೂದಿಸಿ. ವಿವರಗಳಿಗಾಗಿ ವಾಹಕವನ್ನು ಸಂಪರ್ಕಿಸಿ."</string>
    <string name="kg_puk_enter_pin_hint" msgid="7871604527429602024">"ಅಗತ್ಯವಿರುವ ಪಿನ್‌ ಕೋಡ್ ನಮೂದಿಸಿ"</string>
    <string name="kg_enter_confirm_pin_hint" msgid="325676184762529976">"ಬಯಸಿರುವ ಪಿನ್‌ ಕೋಡ್ ದೃಢೀಕರಿಸಿ"</string>
    <string name="kg_sim_unlock_progress_dialog_message" msgid="8950398016976865762">"ಸಿಮ್‌ ಕಾರ್ಡ್ ಅನ್‍ಲಾಕ್ ಮಾಡಲಾಗುತ್ತಿದೆ…"</string>
    <string name="kg_password_wrong_pin_code" msgid="1139324887413846912">"ತಪ್ಪಾದ ಪಿನ್‌ ಕೋಡ್."</string>
    <string name="kg_invalid_sim_pin_hint" msgid="8795159358110620001">"4 ರಿಂದ 8 ಸಂಖ್ಯೆಗಳಿರುವ ಪಿನ್‌ ಟೈಪ್ ಮಾಡಿ."</string>
    <string name="kg_invalid_sim_puk_hint" msgid="6025069204539532000">"PUK ಕೋಡ್ 8 ಸಂಖ್ಯೆಗಳನ್ನು ಹೊಂದಿರಬೇಕು."</string>
    <string name="kg_invalid_puk" msgid="3638289409676051243">"ಸರಿಯಾದ PUK ಕೋಡ್ ಅನ್ನು ಮರು-ನಮೂದಿಸಿ. ಸತತ ಪ್ರಯತ್ನಗಳು ಸಿಮ್‌ ಅನ್ನು ಶಾಶ್ವತವಾಗಿ ನಿಷ್ಕ್ರಿಯಗೊಳಿಸುತ್ತದೆ."</string>
    <string name="kg_invalid_confirm_pin_hint" product="default" msgid="7003469261464593516">"ಪಿನ್‌ ಕೋಡ್‍ಗಳು ಹೊಂದಾಣಿಕೆಯಾಗುತ್ತಿಲ್ಲ"</string>
    <string name="kg_login_too_many_attempts" msgid="6486842094005698475">"ಹಲವಾರು ಪ್ಯಾಟರ್ನ್ ಪ್ರಯತ್ನಗಳು"</string>
    <string name="kg_login_instructions" msgid="1100551261265506448">"ಅನ್‍ಲಾಕ್ ಮಾಡಲು, ನಿಮ್ಮ Google ಖಾತೆ ಬಳಸಿಕೊಂಡು ಸೈನ್ ಇನ್ ಮಾಡಿ."</string>
    <string name="kg_login_username_hint" msgid="5718534272070920364">"ಬಳಕೆದಾರರಹೆಸರು (ಇಮೇಲ್)"</string>
    <string name="kg_login_password_hint" msgid="9057289103827298549">"ಪಾಸ್‌ವರ್ಡ್"</string>
    <string name="kg_login_submit_button" msgid="5355904582674054702">"ಸೈನ್ ಇನ್ ಮಾಡಿ"</string>
    <string name="kg_login_invalid_input" msgid="5754664119319872197">"ಅಮಾನ್ಯ ಬಳಕೆದಾರರಹೆಸರು ಅಥವಾ ಪಾಸ್‍ವರ್ಡ್."</string>
    <string name="kg_login_account_recovery_hint" msgid="5690709132841752974">"ನಿಮ್ಮ ಬಳಕೆದಾರರಹೆಸರು ಅಥವಾ ಪಾಸ್‍ವರ್ಡ್ ಮರೆತಿರುವಿರಾ?\n"<b>"google.com/accounts/recovery"</b>" ಗೆ ಭೇಟಿ ನೀಡಿ."</string>
    <string name="kg_login_checking_password" msgid="1052685197710252395">"ಖಾತೆಯನ್ನು ಪರಿಶೀಲಿಸಲಾಗುತ್ತಿದೆ…"</string>
    <string name="kg_too_many_failed_pin_attempts_dialog_message" msgid="8276745642049502550">"ನಿಮ್ಮ ಪಿನ್‌ ಅನ್ನು ನೀವು <xliff:g id="NUMBER_0">%1$d</xliff:g> ಬಾರಿ ತಪ್ಪಾಗಿ ಟೈಪ್ ಮಾಡಿರುವಿರಿ. \n\n<xliff:g id="NUMBER_1">%2$d</xliff:g> ಸೆಕೆಂಡುಗಳಲ್ಲಿ ಮತ್ತೆ ಪ್ರಯತ್ನಿಸಿ."</string>
    <string name="kg_too_many_failed_password_attempts_dialog_message" msgid="7813713389422226531">"ನಿಮ್ಮ ಪಾಸ್‍‍ವರ್ಡ್ ಅನ್ನು ನೀವು <xliff:g id="NUMBER_0">%1$d</xliff:g> ಬಾರಿ ತಪ್ಪಾಗಿ ಟೈಪ್ ಮಾಡಿರುವಿರಿ. \n\n <xliff:g id="NUMBER_1">%2$d</xliff:g> ಸೆಕೆಂಡುಗಳಲ್ಲಿ ಮತ್ತೆ ಪ್ರಯತ್ನಿಸಿ."</string>
    <string name="kg_too_many_failed_pattern_attempts_dialog_message" msgid="74089475965050805">"ನಿಮ್ಮ ಅನ್‍‍ಲಾಕ್ ಪ್ಯಾಟರ್ನ್ ಅನ್ನು ನೀವು <xliff:g id="NUMBER_0">%1$d</xliff:g> ಬಾರಿ ತಪ್ಪಾಗಿ ಚಿತ್ರಿಸಿರುವಿರಿ. \n\n<xliff:g id="NUMBER_1">%2$d</xliff:g> ಸೆಕೆಂಡುಗಳಲ್ಲಿ ಮತ್ತೆ ಪ್ರಯತ್ನಿಸಿ."</string>
    <string name="kg_failed_attempts_almost_at_wipe" product="tablet" msgid="1575557200627128949">"ಟ್ಯಾಬ್ಲೆಟ್ ಅನ್‌ಲಾಕ್ ಮಾಡಲು ನೀವು <xliff:g id="NUMBER_0">%1$d</xliff:g> ಬಾರಿ ತಪ್ಪಾಗಿ ಪ್ರಯತ್ನಿಸಿರುವಿರಿ. <xliff:g id="NUMBER_1">%2$d</xliff:g> ಕ್ಕೂ ಹೆಚ್ಚಿನ ವಿಫಲ ಪ್ರಯತ್ನಗಳ ಬಳಿಕ, ಟ್ಯಾಬ್ಲೆಟ್ ಅನ್ನು ಫ್ಯಾಕ್ಟರಿ ಡೀಫಾಲ್ಟ್‌ಗೆ ಮರು ಹೊಂದಿಸಲಾಗುತ್ತದೆ ಮತ್ತು ಎಲ್ಲಾ ಬಳಕೆದಾರರ ಡೇಟಾ ಕಳೆದು ಹೋಗುತ್ತದೆ."</string>
    <string name="kg_failed_attempts_almost_at_wipe" product="tv" msgid="5621231220154419413">"ನೀವು <xliff:g id="NUMBER_0">%1$d</xliff:g> ಬಾರಿ ಟಿವಿಯನ್ನು ತಪ್ಪಾಗಿ ಅನ್‌ಲಾಕ್ ಮಾಡಲು ಪ್ರಯತ್ನಿಸಿರುವಿರಿ. <xliff:g id="NUMBER_1">%2$d</xliff:g> ಕ್ಕಿಂತ ಹೆಚ್ಚು ಪ್ರಯತ್ನಗಳ ನಂತರ, ಟಿವಿಯನ್ನು ಫ್ಯಾಕ್ಟರಿ ಡೀಫಾಲ್ಟ್‌ಗೆ ಮರು ಹೊಂದಿಸಲಾಗುವುದು ಮತ್ತು ಎಲ್ಲಾ ಬಳಕೆದಾರ ಡೇಟಾ ಕಳೆದು ಹೋಗುತ್ತದೆ."</string>
    <string name="kg_failed_attempts_almost_at_wipe" product="default" msgid="4051015943038199910">"ಫೋನ್ ಅನ್‌ಲಾಕ್ ಮಾಡಲು ನೀವು <xliff:g id="NUMBER_0">%1$d</xliff:g> ಬಾರಿ ತಪ್ಪಾಗಿ ಪ್ರಯತ್ನಿಸಿರುವಿರಿ. <xliff:g id="NUMBER_1">%2$d</xliff:g>  ಕ್ಕೂ ಹೆಚ್ಚಿನ ವಿಫಲ ಪ್ರಯತ್ನಗಳ ನಂತರ, ಫೋನ್ ಅನ್ನು ಫ್ಯಾಕ್ಟರಿ ಡೀಫಾಲ್ಟ್‌ಗೆ ಮರು ಹೊಂದಿಸಲಾಗುತ್ತದೆ ಮತ್ತು ಬಳಕೆದಾರರ ಎಲ್ಲಾ ಡೇಟಾ ಕಳೆದು ಹೋಗುತ್ತದೆ."</string>
    <string name="kg_failed_attempts_now_wiping" product="tablet" msgid="2072996269148483637">"ಟ್ಯಾಬ್ಲೆಟ್ ಅನ್‌ಲಾಕ್ ಮಾಡಲು ನೀವು <xliff:g id="NUMBER">%d</xliff:g> ಬಾರಿ ತಪ್ಪಾಗಿ ಪ್ರಯತ್ನಿಸಿರುವಿರಿ. ಟ್ಯಾಬ್ಲೆಟ್ ಅನ್ನು ಇದೀಗ ಫ್ಯಾಕ್ಟರಿ ಡೀಫಾಲ್ಟ್‌ಗೆ ಮರು ಹೊಂದಿಸಲಾಗುತ್ತದೆ."</string>
    <string name="kg_failed_attempts_now_wiping" product="tv" msgid="4987878286750741463">"ನೀವು <xliff:g id="NUMBER">%d</xliff:g> ಬಾರಿ ತಪ್ಪಾಗಿ ಟಿವಿಯನ್ನು ಅನ್‌ಲಾಕ್ ಮಾಡಲು ಪ್ರಯತ್ನಿಸಿರುವಿರಿ. ಟಿವಿಯನ್ನು ಈಗ ಫ್ಯಾಕ್ಟರಿ ಡೀಫಾಲ್ಟ್‌ಗೆ ಮರು ಹೊಂದಿಸಲಾಗುವುದು."</string>
    <string name="kg_failed_attempts_now_wiping" product="default" msgid="4817627474419471518">"ಫೋನ್ ಅನ್‌ಲಾಕ್ ಮಾಡಲು ನೀವು <xliff:g id="NUMBER">%d</xliff:g> ಬಾರಿ ತಪ್ಪಾಗಿ ಪ್ರಯತ್ನಿಸಿರುವಿರಿ. ಫೋನ್ ಅನ್ನು ಇದೀಗ ಫ್ಯಾಕ್ಟರಿ ಢೀಫಾಲ್ಟ್‌ಗೆ ಮರು ಹೊಂದಿಸಲಾಗುತ್ತದೆ."</string>
    <string name="kg_failed_attempts_almost_at_login" product="tablet" msgid="3253575572118914370">"ನಿಮ್ಮ ಅನ್‍‍ಲಾಕ್ ಪ್ಯಾಟರ್ನ್ ಅನ್ನು ನೀವು <xliff:g id="NUMBER_0">%1$d</xliff:g> ಬಾರಿ ತಪ್ಪಾಗಿ ಡ್ರಾ ಮಾಡಿರುವಿರಿ. <xliff:g id="NUMBER_1">%2$d</xliff:g> ಹೆಚ್ಚಿನ ವಿಫಲ ಪ್ರಯತ್ನಗಳ ಬಳಿಕ, ನಿಮ್ಮ ಇಮೇಲ್ ಖಾತೆಯನ್ನು ಬಳಸಿಕೊಂಡು ನಿಮ್ಮ ಟ್ಯಾಬ್ಲೆಟ್ ಅನ್‌ಲಾಕ್ ಮಾಡುವಂತೆ ನಿಮ್ಮಲ್ಲಿ ಕೇಳಿಕೊಳ್ಳಲಾಗುತ್ತದೆ.\n\n <xliff:g id="NUMBER_2">%3$d</xliff:g> ಸೆಕೆಂಡುಗಳಲ್ಲಿ ಮತ್ತೆ ಪ್ರಯತ್ನಿಸಿ."</string>
    <string name="kg_failed_attempts_almost_at_login" product="tv" msgid="4224651132862313471">"<xliff:g id="NUMBER_0">%1$d</xliff:g> ಬಾರಿ ನಿಮ್ಮ ಅನ್‌ಲಾಕ್ ನಮೂನೆಯನ್ನು ನೀವು ತಪ್ಪಾಗಿ ಎಳೆದಿರುವಿರಿ. <xliff:g id="NUMBER_1">%2$d</xliff:g> ಕ್ಕಿಂತ ಹೆಚ್ಚು ವಿಫಲ ಪ್ರಯತ್ನಗಳ ನಂತರ, ನೀವು ಟಿವಿಯನ್ನು ನಿಮ್ಮ ಇಮೇಲ್ ಖಾತೆ ಬಳಸಿಕೊಂಡು ಅನ್‌ಲಾಕ್ ಮಾಡುವಂತೆ ಕೇಳಲಾಗುತ್ತದೆ.\n\n<xliff:g id="NUMBER_2">%3$d</xliff:g> ಸೆಕೆಂಡುಗಳ ನಂತರ ಮತ್ತೆ ಪ್ರಯತ್ನಿಸಿ."</string>
    <string name="kg_failed_attempts_almost_at_login" product="default" msgid="1437638152015574839">"ನಿಮ್ಮ ಅನ್‍‍ಲಾಕ್ ಪ್ಯಾಟರ್ನ್ ಅನ್ನು ನೀವು <xliff:g id="NUMBER_0">%1$d</xliff:g> ಬಾರಿ ತಪ್ಪಾಗಿ ಡ್ರಾ ಮಾಡಿರುವಿರಿ. <xliff:g id="NUMBER_1">%2$d</xliff:g> ಹೆಚ್ಚಿನ ವಿಫಲ ಪ್ರಯತ್ನಗಳ ಬಳಿಕ, ನಿಮ್ಮ ಇಮೇಲ್ ಖಾತೆಯನ್ನು ಬಳಸಿಕೊಂಡು ನಿಮ್ಮ ಫೋನ್ ಅನ್‌ಲಾಕ್ ಮಾಡುವಂತೆ ನಿಮ್ಮಲ್ಲಿ ಕೇಳಿಕೊಳ್ಳಲಾಗುತ್ತದೆ.\n\n <xliff:g id="NUMBER_2">%3$d</xliff:g> ಸೆಕೆಂಡುಗಳಲ್ಲಿ ಮತ್ತೆ ಪ್ರಯತ್ನಿಸಿ."</string>
    <string name="kg_text_message_separator" product="default" msgid="4160700433287233771">" — "</string>
    <string name="kg_reordering_delete_drop_target_text" msgid="7899202978204438708">"ತೆಗೆದುಹಾಕು"</string>
    <string name="safe_media_volume_warning" product="default" msgid="2276318909314492312">"ವಾಲ್ಯೂಮ್‌ ಅನ್ನು ಶಿಫಾರಸು ಮಾಡಲಾದ ಮಟ್ಟಕ್ಕಿಂತಲೂ ಹೆಚ್ಚು ಮಾಡುವುದೇ?\n\nದೀರ್ಘ ಅವಧಿಯವರೆಗೆ ಹೆಚ್ಚಿನ ವಾಲ್ಯೂಮ್‌ನಲ್ಲಿ ಆಲಿಸುವುದರಿಂದ ನಿಮ್ಮ ಆಲಿಸುವಿಕೆ ಸಾಮರ್ಥ್ಯಕ್ಕೆ ಹಾನಿಯುಂಟು ಮಾಡಬಹುದು."</string>
    <string name="accessibility_shortcut_warning_dialog_title" msgid="8404780875025725199">"ಪ್ರವೇಶಿಸುವಿಕೆ ಶಾರ್ಟ್‌ಕಟ್ ಬಳಸುವುದೇ?"</string>
    <string name="accessibility_shortcut_toogle_warning" msgid="7256507885737444807">"ಶಾರ್ಟ್‌ಕಟ್ ಆನ್ ಆಗಿರುವಾಗ ಪ್ರವೇಶಿಸುವಿಕೆ ವೈಶಿಷ್ಟ್ಯ ಆನ್ ಮಾಡಲು, ಎರಡೂ ವಾಲ್ಯೂಮ್ ಬಟನ್‌ಗಳನ್ನು ನೀವು 3 ಸೆಕೆಂಡುಗಳ ಕಾಲ ಒತ್ತಬೇಕು.\n\nಪ್ರಸ್ತುತ ಪ್ರವೇಶಿಸುವಿಕೆ ವೈಶಿಷ್ಟ್ಯ: \n <xliff:g id="SERVICE_NAME">%1$s</xliff:g>\n\n ಸೆಟ್ಟಿಂಗ್‌ಗಳು ಮತ್ತು ಪ್ರವೇಶಿಸುವಿಕೆಯಲ್ಲಿ ನೀವು ವೈಶಿಷ್ಟ್ಯವನ್ನು ಬದಲಾಯಿಸಬಹುದು."</string>
    <string name="disable_accessibility_shortcut" msgid="627625354248453445">"ಶಾರ್ಟ್‌ಕಟ್‌ ಆಫ್ ಮಾಡಿ"</string>
    <string name="leave_accessibility_shortcut_on" msgid="7653111894438512680">"ಶಾರ್ಟ್‌ಕಟ್ ಬಳಸಿ"</string>
    <string name="color_inversion_feature_name" msgid="4231186527799958644">"ಬಣ್ಣ ವಿಲೋಮ"</string>
    <string name="color_correction_feature_name" msgid="6779391426096954933">"ಬಣ್ಣ ತಿದ್ದುಪಡಿ"</string>
    <string name="accessibility_shortcut_enabling_service" msgid="7771852911861522636">"ಪ್ರವೇಶಿಸುವಿಕೆ ಶಾರ್ಟ್‌ಕಟ್‌, <xliff:g id="SERVICE_NAME">%1$s</xliff:g> ಅನ್ನು ಆನ್ ಮಾಡಿದೆ"</string>
    <string name="accessibility_shortcut_disabling_service" msgid="2747243438223109821">"ಪ್ರವೇಶಿಸುವಿಕೆ ಶಾರ್ಟ್‌ಕಟ್‌, <xliff:g id="SERVICE_NAME">%1$s</xliff:g> ಅನ್ನು ಆಫ್ ಮಾಡಿದೆ"</string>
    <string name="accessibility_shortcut_spoken_feedback" msgid="8376923232350078434">"<xliff:g id="SERVICE_NAME">%1$s</xliff:g> ಅನ್ನು ಬಳಸಲು ಎರಡೂ ಧ್ವನಿ ಕೀಗಳನ್ನು ಮೂರು ಸೆಕೆಂಡ್‌ಗಳ ಕಾಲ ಒತ್ತಿ ಹಿಡಿದುಕೊಳ್ಳಿ"</string>
    <string name="accessibility_button_prompt_text" msgid="4234556536456854251">"ನೀವು ಪ್ರವೇಶಿಸುವಿಕೆ ಬಟನ್ ಟ್ಯಾಪ್ ಮಾಡಿದಾಗ ಬಳಸುವುದಕ್ಕಾಗಿ ವೈಶಿಷ್ಟ್ಯವನ್ನು ಆರಿಸಿ:"</string>
    <string name="accessibility_button_instructional_text" msgid="6942300463612999993">"ವೈಶಿಷ್ಟ್ಯಗಳನ್ನು ಬದಲಾಯಿಸಲು, ಪ್ರವೇಶಿಸುವಿಕೆ ಬಟನ್ ಒತ್ತಿಹಿಡಿದುಕೊಳ್ಳಿ."</string>
    <string name="accessibility_magnification_chooser_text" msgid="1227146738764986237">"ಹಿಗ್ಗಿಸುವಿಕೆ"</string>
    <string name="user_switched" msgid="3768006783166984410">"ಪ್ರಸ್ತುತ ಬಳಕೆದಾರರು <xliff:g id="NAME">%1$s</xliff:g>."</string>
    <string name="user_switching_message" msgid="2871009331809089783">"<xliff:g id="NAME">%1$s</xliff:g> ಗೆ ಬದಲಾಯಿಸಲಾಗುತ್ತಿದೆ…"</string>
    <string name="user_logging_out_message" msgid="8939524935808875155">"<xliff:g id="NAME">%1$s</xliff:g> ಅವರನ್ನು ಲಾಗ್‌ ಔಟ್‌ ಮಾಡಲಾಗುತ್ತಿದೆ…"</string>
    <string name="owner_name" msgid="2716755460376028154">"ಮಾಲೀಕರು"</string>
    <string name="error_message_title" msgid="4510373083082500195">"ದೋಷ"</string>
    <string name="error_message_change_not_allowed" msgid="1238035947357923497">"ಈ ಬದಲಾವಣೆಗೆ ನಿಮ್ಮ ನಿರ್ವಾಹಕರು ಅನುಮತಿಸುವುದಿಲ್ಲ"</string>
    <string name="app_not_found" msgid="3429141853498927379">"ಈ ಕ್ರಿಯೆಯನ್ನು ನಿರ್ವಹಿಸಲು ಯಾವುದೇ ಅಪ್ಲಿಕೇಶನ್ ಕಂಡುಬಂದಿಲ್ಲ"</string>
    <string name="revoke" msgid="5404479185228271586">"ಹಿಂತೆಗೆದುಕೊಳ್ಳಿ"</string>
    <string name="mediasize_iso_a0" msgid="1994474252931294172">"ISO A0"</string>
    <string name="mediasize_iso_a1" msgid="3333060421529791786">"ISO A1"</string>
    <string name="mediasize_iso_a2" msgid="3097535991925798280">"ISO A2"</string>
    <string name="mediasize_iso_a3" msgid="3023213259314236123">"ISO A3"</string>
    <string name="mediasize_iso_a4" msgid="231745325296873764">"ISO A4"</string>
    <string name="mediasize_iso_a5" msgid="3484327407340865411">"ISO A5"</string>
    <string name="mediasize_iso_a6" msgid="4861908487129577530">"ISO A6"</string>
    <string name="mediasize_iso_a7" msgid="5890208588072936130">"ISO A7"</string>
    <string name="mediasize_iso_a8" msgid="4319425041085816612">"ISO A8"</string>
    <string name="mediasize_iso_a9" msgid="4882220529506432008">"ISO A9"</string>
    <string name="mediasize_iso_a10" msgid="2382866026365359391">"ISO A10"</string>
    <string name="mediasize_iso_b0" msgid="3651827147402009675">"ISO B0"</string>
    <string name="mediasize_iso_b1" msgid="6072859628278739957">"ISO B1"</string>
    <string name="mediasize_iso_b2" msgid="1348731852150380378">"ISO B2"</string>
    <string name="mediasize_iso_b3" msgid="2612510181259261379">"ISO B3"</string>
    <string name="mediasize_iso_b4" msgid="695151378838115434">"ISO B4"</string>
    <string name="mediasize_iso_b5" msgid="4863754285582212487">"ISO B5"</string>
    <string name="mediasize_iso_b6" msgid="5305816292139647241">"ISO B6"</string>
    <string name="mediasize_iso_b7" msgid="531673542602786624">"ISO B7"</string>
    <string name="mediasize_iso_b8" msgid="9164474595708850034">"ISO B8"</string>
    <string name="mediasize_iso_b9" msgid="282102976764774160">"ISO B9"</string>
    <string name="mediasize_iso_b10" msgid="4517141714407898976">"ISO B10"</string>
    <string name="mediasize_iso_c0" msgid="3103521357901591100">"ISO C0"</string>
    <string name="mediasize_iso_c1" msgid="1231954105985048595">"ISO C1"</string>
    <string name="mediasize_iso_c2" msgid="927702816980087462">"ISO C2"</string>
    <string name="mediasize_iso_c3" msgid="835154173518304159">"ISO C3"</string>
    <string name="mediasize_iso_c4" msgid="5095951985108194011">"ISO C4"</string>
    <string name="mediasize_iso_c5" msgid="1985397450332305739">"ISO C5"</string>
    <string name="mediasize_iso_c6" msgid="8147421924174693013">"ISO C6"</string>
    <string name="mediasize_iso_c7" msgid="8993994925276122950">"ISO C7"</string>
    <string name="mediasize_iso_c8" msgid="6871178104139598957">"ISO C8"</string>
    <string name="mediasize_iso_c9" msgid="7983532635227561362">"ISO C9"</string>
    <string name="mediasize_iso_c10" msgid="5040764293406765584">"ISO C10"</string>
    <string name="mediasize_na_letter" msgid="2841414839888344296">"ಪತ್ರ"</string>
    <string name="mediasize_na_gvrnmt_letter" msgid="5295836838862962809">"ಗೌರ್ನಮೆಂಟ್ ಲೆಟರ್"</string>
    <string name="mediasize_na_legal" msgid="8621364037680465666">"ಲೀಗಲ್"</string>
    <string name="mediasize_na_junior_legal" msgid="3309324162155085904">"ಜೂನಿಯರ್ ಲೀಗಲ್"</string>
    <string name="mediasize_na_ledger" msgid="5567030340509075333">"ಲೆಡ್ಜರ್"</string>
    <string name="mediasize_na_tabloid" msgid="4571735038501661757">"ಟ್ಯಾಬ್ಲಾಯ್ಡ್"</string>
    <string name="mediasize_na_index_3x5" msgid="5182901917818625126">"ಇಂಡೆಕ್ಸ್ ಕಾರ್ಡ್ 3x5"</string>
    <string name="mediasize_na_index_4x6" msgid="7687620625422312396">"ಇಂಡೆಕ್ಸ್ ಕಾರ್ಡ್ 4x6"</string>
    <string name="mediasize_na_index_5x8" msgid="8834215284646872800">"ಇಂಡೆಕ್ಸ್ ಕಾರ್ಡ್ 5x8"</string>
    <string name="mediasize_na_monarch" msgid="213639906956550754">"ಮೊನಾರ್ಕ್‌"</string>
    <string name="mediasize_na_quarto" msgid="835778493593023223">"ಕ್ವಾರ್ಟೊ"</string>
    <string name="mediasize_na_foolscap" msgid="1573911237983677138">"Foolscap"</string>
    <string name="mediasize_chinese_roc_8k" msgid="3626855847189438896">"ROC 8K"</string>
    <string name="mediasize_chinese_roc_16k" msgid="9182191577022943355">"ROC 16K"</string>
    <string name="mediasize_chinese_prc_1" msgid="4793232644980170500">"PRC 1"</string>
    <string name="mediasize_chinese_prc_2" msgid="5404109730975720670">"PRC 2"</string>
    <string name="mediasize_chinese_prc_3" msgid="1335092253339363526">"PRC 3"</string>
    <string name="mediasize_chinese_prc_4" msgid="9167997800486569834">"PRC 4"</string>
    <string name="mediasize_chinese_prc_5" msgid="845875168823541497">"PRC 5"</string>
    <string name="mediasize_chinese_prc_6" msgid="3220325667692648789">"PRC 6"</string>
    <string name="mediasize_chinese_prc_7" msgid="1776792138507038527">"PRC 7"</string>
    <string name="mediasize_chinese_prc_8" msgid="1417176642687456692">"PRC 8"</string>
    <string name="mediasize_chinese_prc_9" msgid="4785983473123798365">"PRC 9"</string>
    <string name="mediasize_chinese_prc_10" msgid="7847982299391851899">"PRC 10"</string>
    <string name="mediasize_chinese_prc_16k" msgid="262793383539980677">"PRC 16K"</string>
    <string name="mediasize_chinese_om_pa_kai" msgid="5256815579447959814">"Pa Kai"</string>
    <string name="mediasize_chinese_om_dai_pa_kai" msgid="7336412963441354407">"Dai Pa Kai"</string>
    <string name="mediasize_chinese_om_jurro_ku_kai" msgid="6324465444100490742">"Jurro Ku Kai"</string>
    <string name="mediasize_japanese_jis_b10" msgid="1787262845627694376">"JIS B10"</string>
    <string name="mediasize_japanese_jis_b9" msgid="3336035783663287470">"JIS B9"</string>
    <string name="mediasize_japanese_jis_b8" msgid="6195398299104345731">"JIS B8"</string>
    <string name="mediasize_japanese_jis_b7" msgid="1674621886902828884">"JIS B7"</string>
    <string name="mediasize_japanese_jis_b6" msgid="4170576286062657435">"JIS B6"</string>
    <string name="mediasize_japanese_jis_b5" msgid="4899297958100032533">"JIS B5"</string>
    <string name="mediasize_japanese_jis_b4" msgid="4213158129126666847">"JIS B4"</string>
    <string name="mediasize_japanese_jis_b3" msgid="8513715307410310696">"JIS B3"</string>
    <string name="mediasize_japanese_jis_b2" msgid="4777690211897131190">"JIS B2"</string>
    <string name="mediasize_japanese_jis_b1" msgid="4608142385457034603">"JIS B1"</string>
    <string name="mediasize_japanese_jis_b0" msgid="7587108366572243991">"JIS B0"</string>
    <string name="mediasize_japanese_jis_exec" msgid="5244075432263649068">"JIS Exec"</string>
    <string name="mediasize_japanese_chou4" msgid="4941652015032631361">"Chou4"</string>
    <string name="mediasize_japanese_chou3" msgid="6387319169263957010">"Chou3"</string>
    <string name="mediasize_japanese_chou2" msgid="1299112025415343982">"Chou2"</string>
    <string name="mediasize_japanese_hagaki" msgid="8070115620644254565">"Hagaki"</string>
    <string name="mediasize_japanese_oufuku" msgid="6049065587307896564">"Oufuku"</string>
    <string name="mediasize_japanese_kahu" msgid="6872696027560065173">"Kahu"</string>
    <string name="mediasize_japanese_kaku2" msgid="2359077233775455405">"Kaku2"</string>
    <string name="mediasize_japanese_you4" msgid="2091777168747058008">"You4"</string>
    <string name="mediasize_unknown_portrait" msgid="3088043641616409762">"ಅಪರಿಚಿತ ಪೋರ್ಟ್ರೇಟ್"</string>
    <string name="mediasize_unknown_landscape" msgid="4876995327029361552">"ಅಪರಿಚಿತ ಲ್ಯಾಂಡ್‌ಸ್ಕೇಪ್"</string>
    <string name="write_fail_reason_cancelled" msgid="7091258378121627624">"ರದ್ದುಮಾಡಲಾಗಿದೆ"</string>
    <string name="write_fail_reason_cannot_write" msgid="8132505417935337724">"ವಿಷಯವನ್ನು ಬರೆಯುವಲ್ಲಿ ದೋಷ ಎದುರಾಗಿದೆ"</string>
    <string name="reason_unknown" msgid="6048913880184628119">"ಅಪರಿಚಿತ"</string>
    <string name="reason_service_unavailable" msgid="7824008732243903268">"ಮುದ್ರಣ ಸೇವೆ ಸಕ್ರಿಯಗೊಂಡಿಲ್ಲ"</string>
    <string name="print_service_installed_title" msgid="2246317169444081628">"<xliff:g id="NAME">%s</xliff:g> ಸೇವೆಯನ್ನು ಸ್ಥಾಪಿಸಲಾಗಿದೆ"</string>
    <string name="print_service_installed_message" msgid="5897362931070459152">"ಸಕ್ರಿಯಗೊಳಿಸಲು ಟ್ಯಾಪ್ ಮಾಡಿ"</string>
    <string name="restr_pin_enter_admin_pin" msgid="8641662909467236832">"ನಿರ್ವಾಹಕ ಪಿನ್ ನಮೂದಿಸಿ"</string>
    <string name="restr_pin_enter_pin" msgid="3395953421368476103">"ಪಿನ್‌ ನಮೂದಿಸಿ"</string>
    <string name="restr_pin_incorrect" msgid="8571512003955077924">"ತಪ್ಪು"</string>
    <string name="restr_pin_enter_old_pin" msgid="1462206225512910757">"ಸದ್ಯದ ಪಿನ್‌"</string>
    <string name="restr_pin_enter_new_pin" msgid="5959606691619959184">"ಹೊಸ ಪಿನ್‌"</string>
    <string name="restr_pin_confirm_pin" msgid="8501523829633146239">"ಹೊಸ ಪಿನ್‌ ದೃಢೀಕರಿಸಿ"</string>
    <string name="restr_pin_create_pin" msgid="8017600000263450337">"ನಿರ್ಬಂಧಗಳನ್ನು ಮಾರ್ಪಡಿಸಲು ಪಿನ್‌ ರಚಿಸಿ"</string>
    <string name="restr_pin_error_doesnt_match" msgid="2224214190906994548">"ಪಿನ್‌ ಗಳು ಹೊಂದಿಕೆಯಾಗುತ್ತಿಲ್ಲ. ಮತ್ತೆ ಪ್ರಯತ್ನಿಸಿ."</string>
    <string name="restr_pin_error_too_short" msgid="8173982756265777792">"ಪಿನ್‌ ತುಂಬಾ ಚಿಕ್ಕದಾಗಿದೆ. ಕನಿಷ್ಠ ಪಕ್ಷ 4 ಅಂಕಿಗಳಾಗಿರಬೇಕು."</string>
    <plurals name="restr_pin_countdown" formatted="false" msgid="9061246974881224688">
      <item quantity="one"><xliff:g id="COUNT">%d</xliff:g> ಸೆಕೆಂಡುಗಳಲ್ಲಿ ಮತ್ತೆ ಪ್ರಯತ್ನಿಸಿ</item>
      <item quantity="other"><xliff:g id="COUNT">%d</xliff:g> ಸೆಕೆಂಡುಗಳಲ್ಲಿ ಮತ್ತೆ ಪ್ರಯತ್ನಿಸಿ</item>
    </plurals>
    <string name="restr_pin_try_later" msgid="973144472490532377">"ನಂತರ ಮತ್ತೆ ಪ್ರಯತ್ನಿಸಿ"</string>
    <string name="immersive_cling_title" msgid="8394201622932303336">"ಪೂರ್ಣ ಪರದೆಯನ್ನು ವೀಕ್ಷಿಸಲಾಗುತ್ತಿದೆ"</string>
    <string name="immersive_cling_description" msgid="3482371193207536040">"ನಿರ್ಗಮಿಸಲು, ಮೇಲಿನಿಂದ ಕೆಳಕ್ಕೆ ಸ್ವೈಪ್ ಮಾಡಿ."</string>
    <string name="immersive_cling_positive" msgid="5016839404568297683">"ತಿಳಿಯಿತು"</string>
    <string name="done_label" msgid="2093726099505892398">"ಮುಗಿದಿದೆ"</string>
    <string name="hour_picker_description" msgid="6698199186859736512">"ಗಂಟೆಗಳ ವೃತ್ತಾಕಾರ ಸ್ಲೈಡರ್"</string>
    <string name="minute_picker_description" msgid="8606010966873791190">"ನಿಮಿಷಗಳ ವೃತ್ತಾಕಾರ ಸ್ಲೈಡರ್"</string>
    <string name="select_hours" msgid="6043079511766008245">"ಗಂಟೆಗಳನ್ನು ಆಯ್ಕೆಮಾಡಿ"</string>
    <string name="select_minutes" msgid="3974345615920336087">"ನಿಮಿಷಗಳನ್ನು ಆಯ್ಕೆಮಾಡಿ"</string>
    <string name="select_day" msgid="7774759604701773332">"ತಿಂಗಳು ಮತ್ತು ದಿನವನ್ನು ಆಯ್ಕೆಮಾಡಿ"</string>
    <string name="select_year" msgid="7952052866994196170">"ವರ್ಷವನ್ನು ಆಯ್ಕೆಮಾಡಿ"</string>
    <string name="deleted_key" msgid="7659477886625566590">"<xliff:g id="KEY">%1$s</xliff:g> ಅಳಿಸಲಾಗಿದೆ"</string>
    <string name="managed_profile_label_badge" msgid="2355652472854327647">"ಕೆಲಸ <xliff:g id="LABEL">%1$s</xliff:g>"</string>
    <string name="managed_profile_label_badge_2" msgid="5048136430082124036">"2 ನೇ ಕೆಲಸದ <xliff:g id="LABEL">%1$s</xliff:g>"</string>
    <string name="managed_profile_label_badge_3" msgid="2808305070321719040">"3 ನೇ ಕೆಲಸದ <xliff:g id="LABEL">%1$s</xliff:g>"</string>
    <string name="lock_to_app_unlock_pin" msgid="2552556656504331634">"ಅನ್‌ಪಿನ್ ಮಾಡಲು ಪಿನ್‌ ಕೇಳು"</string>
    <string name="lock_to_app_unlock_pattern" msgid="4182192144797225137">"ಅನ್‌ಪಿನ್ ಮಾಡಲು ಅನ್‌ಲಾಕ್ ಪ್ಯಾಟರ್ನ್ ಕೇಳಿ"</string>
    <string name="lock_to_app_unlock_password" msgid="6380979775916974414">"ಅನ್‌ಪಿನ್ ಮಾಡಲು ಪಾಸ್‌ವರ್ಡ್ ಕೇಳು"</string>
    <string name="package_installed_device_owner" msgid="6875717669960212648">"ನಿಮ್ಮ ನಿರ್ವಾಹಕರು ಸ್ಥಾಪಿಸಿದ್ದಾರೆ"</string>
    <string name="package_updated_device_owner" msgid="1847154566357862089">"ನಿಮ್ಮ ನಿರ್ವಾಹಕರಿಂದ ಅಪ್‌ಡೇಟ್ ಮಾಡಲ್ಪಟ್ಟಿದೆ"</string>
    <string name="package_deleted_device_owner" msgid="2307122077550236438">"ನಿಮ್ಮ ನಿರ್ವಾಹಕರು ಅಳಿಸಿದ್ದಾರೆ"</string>
    <string name="battery_saver_description_with_learn_more" msgid="6323937147992667707">"ನಿಮ್ಮ ಬ್ಯಾಟರಿ ಅವಧಿಯನ್ನು ವಿಸ್ತರಿಸಲು, ಬ್ಯಾಟರಿ ಉಳಿಸುವಿಕೆ ಕೆಲವು ಸಾಧನ ವೈಶಿಷ್ಟ್ಯಗಳನ್ನು ಆಫ್ ಮಾಡುತ್ತದೆ ಮತ್ತು ಅಪ್ಲಿಕೇಶನ್‌ಗಳನ್ನು ನಿರ್ಬಂಧಿಸುತ್ತದೆ. "<annotation id="url">"ಇನ್ನಷ್ಟು ತಿಳಿಯಿರಿ"</annotation></string>
    <string name="battery_saver_description" msgid="769989536172631582">"ನಿಮ್ಮ ಬ್ಯಾಟರಿ ಅವಧಿಯನ್ನು ವಿಸ್ತರಿಸಲು, ಬ್ಯಾಟರಿ ಉಳಿಸುವಿಕೆ ಕೆಲವು ಸಾಧನ ವೈಶಿಷ್ಟ್ಯಗಳನ್ನು ಆಫ್ ಮಾಡುತ್ತದೆ ಮತ್ತು ಅಪ್ಲಿಕೇಶನ್‌ಗಳನ್ನು ನಿರ್ಬಂಧಿಸುತ್ತದೆ."</string>
    <string name="data_saver_description" msgid="6015391409098303235">"ಡೇಟಾ ಬಳಕೆ ಕಡಿಮೆ ಮಾಡುವ ನಿಟ್ಟಿನಲ್ಲಿ, ಡೇಟಾ ಸೇವರ್ ಕೆಲವು ಅಪ್ಲಿಕೇಶನ್‌ಗಳು ಹಿನ್ನೆಲೆಯಲ್ಲಿ ಡೇಟಾ ಕಳುಹಿಸುವುದನ್ನು ಅಥವಾ ಸ್ವೀಕರಿಸುವುದನ್ನು ತಡೆಯುತ್ತದೆ. ನೀವು ಪ್ರಸ್ತುತ ಬಳಸುತ್ತಿರುವ ಅಪ್ಲಿಕೇಶನ್ ಡೇಟಾವನ್ನು ಪ್ರವೇಶಿಸಬಹುದು ಆದರೆ ಪದೇ ಪದೇ ಪ್ರವೇಶಿಸಲು ಸಾಧ್ಯವಾಗುವುದಿಲ್ಲ. ಇದರರ್ಥ, ಉದಾಹರಣೆಗೆ, ನೀವು ಅವುಗಳನ್ನು ಟ್ಯಾಪ್ ಮಾಡುವವರೆಗೆ ಆ ಚಿತ್ರಗಳು ಕಾಣಿಸಿಕೊಳ್ಳುವುದಿಲ್ಲ."</string>
    <string name="data_saver_enable_title" msgid="4674073932722787417">"ಡೇಟಾ ಉಳಿಸುವಿಕೆಯನ್ನು ಆನ್ ಮಾಡುವುದೇ?"</string>
    <string name="data_saver_enable_button" msgid="7147735965247211818">"ಆನ್‌ ಮಾಡಿ"</string>
    <plurals name="zen_mode_duration_minutes_summary" formatted="false" msgid="4367877408072000848">
      <item quantity="one">%1$d ನಿಮಿಷಗಳವರೆಗೆ (<xliff:g id="FORMATTEDTIME_1">%2$s</xliff:g> ವರೆಗೆ)</item>
      <item quantity="other">%1$d ನಿಮಿಷಗಳವರೆಗೆ (<xliff:g id="FORMATTEDTIME_1">%2$s</xliff:g> ವರೆಗೆ)</item>
    </plurals>
    <plurals name="zen_mode_duration_minutes_summary_short" formatted="false" msgid="6830154222366042597">
      <item quantity="one">%1$d ನಿಮಿಷಗಳವರೆಗೆ (<xliff:g id="FORMATTEDTIME_1">%2$s</xliff:g> ವರೆಗೆ)</item>
      <item quantity="other">%1$d ನಿಮಿಷಗಳವರೆಗೆ (<xliff:g id="FORMATTEDTIME_1">%2$s</xliff:g> ವರೆಗೆ)</item>
    </plurals>
    <plurals name="zen_mode_duration_hours_summary" formatted="false" msgid="736789408293052283">
      <item quantity="one">%1$d ಗಂಟೆಗಳವರೆಗೆ (<xliff:g id="FORMATTEDTIME_1">%2$s</xliff:g> ವರೆಗೆ)</item>
      <item quantity="other">%1$d ಗಂಟೆಗಳವರೆಗೆ (<xliff:g id="FORMATTEDTIME_1">%2$s</xliff:g> ವರೆಗೆ)</item>
    </plurals>
    <plurals name="zen_mode_duration_hours_summary_short" formatted="false" msgid="4787552595253082371">
      <item quantity="one">%1$d ಗಂಟೆಯವರೆಗೆ (<xliff:g id="FORMATTEDTIME_1">%2$s</xliff:g> ವರೆಗೆ)</item>
      <item quantity="other">%1$d ಗಂಟೆಯವರೆಗೆ (<xliff:g id="FORMATTEDTIME_1">%2$s</xliff:g> ವರೆಗೆ)</item>
    </plurals>
    <plurals name="zen_mode_duration_minutes" formatted="false" msgid="5127407202506485571">
      <item quantity="one">%d ನಿಮಿಷಗಳವರೆಗೆ</item>
      <item quantity="other">%d ನಿಮಿಷಗಳವರೆಗೆ</item>
    </plurals>
    <plurals name="zen_mode_duration_minutes_short" formatted="false" msgid="2199350154433426128">
      <item quantity="one">%d ನಿಮಿಷಕ್ಕೆ</item>
      <item quantity="other">%d ನಿಮಿಷಕ್ಕೆ</item>
    </plurals>
    <plurals name="zen_mode_duration_hours" formatted="false" msgid="6571961796799076730">
      <item quantity="one">%d ಗಂಟೆಗಳವರೆಗೆ</item>
      <item quantity="other">%d ಗಂಟೆಗಳವರೆಗೆ</item>
    </plurals>
    <plurals name="zen_mode_duration_hours_short" formatted="false" msgid="6748277774662434217">
      <item quantity="one">%d ಗಂಟೆಗೆ</item>
      <item quantity="other">%d ಗಂಟೆಗೆ</item>
    </plurals>
    <string name="zen_mode_until" msgid="7336308492289875088">"<xliff:g id="FORMATTEDTIME">%1$s</xliff:g> ವರೆಗೆ"</string>
    <string name="zen_mode_alarm" msgid="9128205721301330797">"<xliff:g id="FORMATTEDTIME">%1$s</xliff:g> ವರೆಗೆ (ಮುಂದಿನ ಅಲಾರಮ್)"</string>
    <string name="zen_mode_forever" msgid="931849471004038757">"ನೀವು ಆಫ್ ಮಾಡುವವರೆಗೆ"</string>
    <string name="zen_mode_forever_dnd" msgid="3792132696572189081">"ನೀವು ಆಫ್ ಮಾಡುವವರೆಗೂ ಅಡಚಣೆ ಮಾಡಬೇಡಿ"</string>
    <string name="zen_mode_rule_name_combination" msgid="191109939968076477">"<xliff:g id="FIRST">%1$s</xliff:g> / <xliff:g id="REST">%2$s</xliff:g>"</string>
    <string name="toolbar_collapse_description" msgid="2821479483960330739">"ಸಂಕುಚಿಸು"</string>
    <string name="zen_mode_feature_name" msgid="5254089399895895004">"ಅಡಚಣೆ ಮಾಡಬೇಡಿ"</string>
    <string name="zen_mode_downtime_feature_name" msgid="2626974636779860146">"ಸ್ಥಗಿತಕಾಲ"</string>
    <string name="zen_mode_default_weeknights_name" msgid="3081318299464998143">"ವಾರದ ರಾತ್ರಿ"</string>
    <string name="zen_mode_default_weekends_name" msgid="2786495801019345244">"ವಾರಾಂತ್ಯ"</string>
    <string name="zen_mode_default_events_name" msgid="8158334939013085363">"ಈವೆಂಟ್"</string>
    <string name="zen_mode_default_every_night_name" msgid="3012363838882944175">"ನಿದ್ರೆಯ ಸಮಯ"</string>
    <string name="muted_by" msgid="5942954724562097128">"<xliff:g id="THIRD_PARTY">%1$s</xliff:g> ಧ್ವನಿ ಮ್ಯೂಟ್ ಮಾಡುತ್ತಿದ್ದಾರೆ"</string>
    <string name="system_error_wipe_data" msgid="6608165524785354962">"ನಿಮ್ಮ ಸಾಧನದಲ್ಲಿ ಆಂತರಿಕ ಸಮಸ್ಯೆಯಿದೆ ಹಾಗೂ ನೀವು ಫ್ಯಾಕ್ಟರಿ ಡೇಟಾವನ್ನು ಮರುಹೊಂದಿಸುವರೆಗೂ ಅದು ಅಸ್ಥಿರವಾಗಬಹುದು."</string>
    <string name="system_error_manufacturer" msgid="8086872414744210668">"ನಿಮ್ಮ ಸಾಧನದಲ್ಲಿ ಆಂತರಿಕ ಸಮಸ್ಯೆಯಿದೆ. ವಿವರಗಳಿಗಾಗಿ ನಿಮ್ಮ ತಯಾರಕರನ್ನು ಸಂಪರ್ಕಿಸಿ."</string>
    <string name="stk_cc_ussd_to_dial" msgid="5214333646366591205">"USSD ವಿನಂತಿಯನ್ನು ಸಾಮಾನ್ಯ ಕರೆಗೆ ಬದಲಾಯಿಸಲಾಗಿದೆ"</string>
    <string name="stk_cc_ussd_to_ss" msgid="4884994189414782605">"USSD ವಿನಂತಿಯನ್ನು SS ವಿನಂತಿಗೆ ಬದಲಾಯಿಸಲಾಗಿದೆ"</string>
    <string name="stk_cc_ussd_to_ussd" msgid="5728637484565449312">"ಹೊಸ USSD ವಿನಂತಿಗೆ ಬದಲಾಯಿಸಲಾಗಿದೆ"</string>
    <string name="stk_cc_ussd_to_dial_video" msgid="4134455726513175559">"USSD ವಿನಂತಿಯನ್ನು ವೀಡಿಯೊ ಕರೆಗೆ ಬದಲಾಯಿಸಲಾಗಿದೆ"</string>
    <string name="stk_cc_ss_to_dial" msgid="1360775164651754978">"SS ವಿನಂತಿಯನ್ನು ಸಾಮಾನ್ಯ ಕರೆಗೆ ಬದಲಾಯಿಸಲಾಗಿದೆ"</string>
    <string name="stk_cc_ss_to_dial_video" msgid="6577956662913194947">"SS ವಿನಂತಿಯನ್ನು ವೀಡಿಯೊ ಕರೆಗೆ ಬದಲಾಯಿಸಲಾಗಿದೆ"</string>
    <string name="stk_cc_ss_to_ussd" msgid="5614626512855868785">"SS ವಿನಂತಿಯನ್ನು USSD ವಿನಂತಿಗೆ ಬದಲಾಯಿಸಲಾಗಿದೆ"</string>
    <string name="stk_cc_ss_to_ss" msgid="7716729801537709054">"ಹೊಸ SS ವಿನಂತಿಗೆ ಬದಲಾಯಿಸಲಾಗಿದೆ"</string>
    <string name="notification_work_profile_content_description" msgid="4600554564103770764">"ಉದ್ಯೋಗ ಪ್ರೊಫೈಲ್"</string>
    <string name="notification_alerted_content_description" msgid="1296617716556420585">"ಎಚ್ಚರಿಕೆ ನೀಡಲಾಗಿದೆ"</string>
    <string name="expand_button_content_description_collapsed" msgid="3609784019345534652">"ವಿಸ್ತೃತಗೊಳಿಸಿ"</string>
    <string name="expand_button_content_description_expanded" msgid="8520652707158554895">"ಕುಗ್ಗಿಸಿ"</string>
    <string name="expand_action_accessibility" msgid="5307730695723718254">"ವಿಸ್ತರಣೆ ಟಾಗಲ್‌ ಮಾಡಿ"</string>
    <string name="usb_midi_peripheral_name" msgid="7221113987741003817">"Android USB ಪೆರಿಪೆರಲ್ ಪೋರ್ಟ್"</string>
    <string name="usb_midi_peripheral_manufacturer_name" msgid="7176526170008970168">"Android"</string>
    <string name="usb_midi_peripheral_product_name" msgid="4971827859165280403">"USB ಪೆರಿಪೆರಲ್ ಪೋರ್ಟ್"</string>
    <string name="floating_toolbar_open_overflow_description" msgid="4797287862999444631">"ಇನ್ನಷ್ಟು ಆಯ್ಕೆಗಳು"</string>
    <string name="floating_toolbar_close_overflow_description" msgid="559796923090723804">"ಓವರ್‌ಫ್ಲೋ ಮುಚ್ಚು"</string>
    <string name="maximize_button_text" msgid="7543285286182446254">"ಹಿಗ್ಗಿಸು"</string>
    <string name="close_button_text" msgid="3937902162644062866">"ಮುಚ್ಚು"</string>
    <string name="notification_messaging_title_template" msgid="3452480118762691020">"<xliff:g id="CONVERSATION_TITLE">%1$s</xliff:g>: <xliff:g id="SENDER_NAME">%2$s</xliff:g>"</string>
    <plurals name="selected_count" formatted="false" msgid="7187339492915744615">
      <item quantity="one"><xliff:g id="COUNT_1">%1$d</xliff:g> ಆಯ್ಕೆಮಾಡಲಾಗಿದೆ</item>
      <item quantity="other"><xliff:g id="COUNT_1">%1$d</xliff:g> ಆಯ್ಕೆಮಾಡಲಾಗಿದೆ</item>
    </plurals>
    <string name="default_notification_channel_label" msgid="5929663562028088222">"ವರ್ಗೀಕರಿಸದಿರುವುದು"</string>
    <string name="importance_from_user" msgid="7318955817386549931">"ನೀವು ಈ ಅಧಿಸೂಚನೆಗಳ ಪ್ರಾಮುಖ್ಯತೆಯನ್ನು ಹೊಂದಿಸಿರುವಿರಿ."</string>
    <string name="importance_from_person" msgid="9160133597262938296">"ಜನರು ತೊಡಗಿಕೊಂಡಿರುವ ಕಾರಣ ಇದು ಅತ್ಯಂತ ಪ್ರಮುಖವಾಗಿದೆ."</string>
    <string name="user_creation_account_exists" msgid="1942606193570143289">"<xliff:g id="ACCOUNT">%2$s</xliff:g> ಮೂಲಕ ಹೊಸ ಬಳಕೆದಾರರನ್ನು ರಚಿಸಲು <xliff:g id="APP">%1$s</xliff:g> ಗೆ ಅನುಮತಿಸುವುದೇ ?"</string>
    <string name="user_creation_adding" msgid="4482658054622099197">"<xliff:g id="ACCOUNT">%2$s</xliff:g> (ಈ ಖಾತೆಯ ಬಳಕೆದಾರರು ಈಗಾಗಲೇ ಅಸ್ತಿತ್ವದಲ್ಲಿದ್ದಾರೆ) ಮೂಲಕ ಹೊಸ ಬಳಕೆದಾರರನ್ನು ರಚಿಸಲು <xliff:g id="APP">%1$s</xliff:g> ಗೆ ಅನುಮತಿಸುವುದೇ ?"</string>
    <string name="language_selection_title" msgid="2680677278159281088">"ಭಾಷೆ ಸೇರಿಸಿ"</string>
    <string name="country_selection_title" msgid="2954859441620215513">"ಪ್ರದೇಶ ಪ್ರಾಶಸ್ತ್ಯ"</string>
    <string name="search_language_hint" msgid="7042102592055108574">"ಭಾಷೆ ಹೆಸರನ್ನು ಟೈಪ್ ಮಾಡಿ"</string>
    <string name="language_picker_section_suggested" msgid="8414489646861640885">"ಸೂಚಿತ ಭಾಷೆ"</string>
    <string name="language_picker_section_all" msgid="3097279199511617537">"ಎಲ್ಲಾ ಭಾಷೆಗಳು"</string>
    <string name="region_picker_section_all" msgid="8966316787153001779">"ಎಲ್ಲಾ ಪ್ರದೇಶಗಳು"</string>
    <string name="locale_search_menu" msgid="2560710726687249178">"ಹುಡುಕಿ"</string>
    <string name="app_suspended_title" msgid="2075071241147969611">"ಅಪ್ಲಿಕೇಶನ್ ಲಭ್ಯವಿಲ್ಲ"</string>
    <string name="app_suspended_default_message" msgid="123166680425711887">"<xliff:g id="APP_NAME_0">%1$s</xliff:g> ಅಪ್ಲಿಕೇಶನ್‌ ಸದ್ಯಕ್ಕೆ ಲಭ್ಯವಿಲ್ಲ. ಇದನ್ನು <xliff:g id="APP_NAME_1">%2$s</xliff:g> ನಲ್ಲಿ ನಿರ್ವಹಿಸಲಾಗುತ್ತಿದೆ."</string>
    <string name="app_suspended_more_details" msgid="1131804827776778187">"ಇನ್ನಷ್ಟು ತಿಳಿಯಿರಿ"</string>
    <string name="work_mode_off_title" msgid="1118691887588435530">"ಉದ್ಯೋಗ ಪ್ರೊಫೈಲ್‌ ಆನ್ ಮಾಡುವುದೇ?"</string>
    <string name="work_mode_off_message" msgid="5130856710614337649">"ನಿಮ್ಮ ಕೆಲಸದ ಅಪ್ಲಿಕೇಶನ್‌ಗಳು, ಅಧಿಸೂಚನೆಗಳು, ಡೇಟಾ ಮತ್ತು ಉದ್ಯೋಗ ಪ್ರೊಫೈಲ್‌ನ ಇತರ ವೈಶಿಷ್ಟ್ಯಗಳನ್ನು ಆನ್ ಮಾಡಲಾಗುತ್ತದೆ"</string>
    <string name="work_mode_turn_on" msgid="2062544985670564875">"ಆನ್‌ ಮಾಡಿ"</string>
    <string name="deprecated_target_sdk_message" msgid="1449696506742572767">"ಈ ಅಪ್ಲಿಕೇಶನ್ ಅನ್ನು Android ನ ಹಳೆಯ ಆವೃತ್ತಿಗೆ ರಚಿಸಲಾಗಿದೆ ಮತ್ತು ಸರಿಯಾಗಿ ಕೆಲಸ ಮಾಡದಿರಬಹುದು. ಅಪ್‌ಡೇಟ್‌ಗಳನ್ನು ಪರಿಶೀಲಿಸಲು ಪ್ರಯತ್ನಿಸಿ ಅಥವಾ ಡೆವಲಪರ್ ಅನ್ನು ಸಂಪರ್ಕಿಸಿ."</string>
    <string name="deprecated_target_sdk_app_store" msgid="5032340500368495077">"ಅಪ್‌ಡೇಟ್‌ಗಾಗಿ ಪರಿಶೀಲಿಸಿ"</string>
    <string name="new_sms_notification_title" msgid="8442817549127555977">"ನೀವು ಹೊಸ ಸಂದೇಶಗಳನ್ನು ಹೊಂದಿರುವಿರಿ"</string>
    <string name="new_sms_notification_content" msgid="7002938807812083463">"ವೀಕ್ಷಿಸಲು SMS ಅಪ್ಲಿಕೇಶನ್ ತೆರೆಯಿರಿ"</string>
    <string name="user_encrypted_title" msgid="9054897468831672082">"ಕೆಲವು ಕಾರ್ಯನಿರ್ವಹಣೆಗಳು ಸೀಮಿತವಾಗಿರಬಹುದು"</string>
    <string name="user_encrypted_message" msgid="4923292604515744267">"ಅನ್‌ಲಾಕ್ ಮಾಡಲು ಟ್ಯಾಪ್ ಮಾಡಿ"</string>
    <string name="user_encrypted_detail" msgid="5708447464349420392">"ಬಳಕೆದಾರರ ಡೇಟಾವನ್ನು ಲಾಕ್ ಮಾಡಲಾಗಿದೆ"</string>
    <string name="profile_encrypted_detail" msgid="3700965619978314974">"ಕೆಲಸದ ಪ್ರೊಫೈಲ್ ಲಾಕ್ ಮಾಡಲಾಗಿದೆ"</string>
    <string name="profile_encrypted_message" msgid="6964994232310195874">"ಕೆಲಸದ ಪ್ರೊಫೈಲ್ ಅನ್‌ಲಾಕ್ ಮಾಡಲು ಟ್ಯಾಪ್ ಮಾಡಿ"</string>
    <string name="usb_mtp_launch_notification_title" msgid="8359219638312208932">"<xliff:g id="PRODUCT_NAME">%1$s</xliff:g> ಗೆ ಸಂಪರ್ಕಪಡಿಸಲಾಗಿದೆ"</string>
    <string name="usb_mtp_launch_notification_description" msgid="8541876176425411358">"ಫೈಲ್‌ಗಳನ್ನು ವೀಕ್ಷಿಸಲು ಟ್ಯಾಪ್‌ ಮಾಡಿ"</string>
    <string name="pin_target" msgid="3052256031352291362">"ಪಿನ್ ಮಾಡು"</string>
    <string name="unpin_target" msgid="3556545602439143442">"ಅನ್‌ಪಿನ್"</string>
    <string name="app_info" msgid="6856026610594615344">"ಅಪ್ಲಿಕೇಶನ್ ಮಾಹಿತಿ"</string>
    <string name="negative_duration" msgid="5688706061127375131">"−<xliff:g id="TIME">%1$s</xliff:g>"</string>
    <string name="demo_starting_message" msgid="5268556852031489931">"ಡೆಮೋ ಪ್ರಾರಂಭಿಸಲಾಗುತ್ತಿದೆ..."</string>
    <string name="demo_restarting_message" msgid="952118052531642451">"ಸಾಧನ ಮರುಹೊಂದಿಸಲಾಗುತ್ತಿದೆ..."</string>
    <string name="suspended_widget_accessibility" msgid="6712143096475264190">"<xliff:g id="LABEL">%1$s</xliff:g> ನಿಷ್ಕ್ರಿಯಗೊಳಿಸಲಾಗಿದೆ"</string>
    <string name="conference_call" msgid="3751093130790472426">"ಕಾನ್ಫರೆನ್ಸ್ ಕರೆ"</string>
    <string name="tooltip_popup_title" msgid="5253721848739260181">"ಟೂಲ್‌ಟಿಪ್"</string>
    <string name="app_category_game" msgid="5431836943981492993">"ಗೇಮ್‌ಗಳು"</string>
    <string name="app_category_audio" msgid="1659853108734301647">"ಸಂಗೀತ ಮತ್ತು ಆಡಿಯೋ"</string>
    <string name="app_category_video" msgid="2728726078629384196">"ಸಿನಿಮಾಗಳು ಮತ್ತು ವೀಡಿಯೊ"</string>
    <string name="app_category_image" msgid="4867854544519846048">"ಫೋಟೋಗಳು ಮತ್ತು ಚಿತ್ರಗಳು"</string>
    <string name="app_category_social" msgid="5842783057834965912">"ಸಾಮಾಜಿಕ ಮತ್ತು ಸಂವಹನ"</string>
    <string name="app_category_news" msgid="7496506240743986873">"ಸುದ್ದಿ ಮತ್ತು ನಿಯತಕಾಲಿಕೆಗಳು"</string>
    <string name="app_category_maps" msgid="5878491404538024367">"ನಕ್ಷೆಗಳು ಮತ್ತು ನ್ಯಾವಿಗೇಶನ್"</string>
    <string name="app_category_productivity" msgid="3742083261781538852">"ಉತ್ಪಾದಕತೆ"</string>
    <string name="device_storage_monitor_notification_channel" msgid="3295871267414816228">"ಸಾಧನ ಸಂಗ್ರಹಣೆ"</string>
    <string name="adb_debugging_notification_channel_tv" msgid="5537766997350092316">"USB ಡೀಬಗ್ ಮಾಡುವಿಕೆ"</string>
    <string name="time_picker_hour_label" msgid="2979075098868106450">"ಗಂಟೆ"</string>
    <string name="time_picker_minute_label" msgid="5168864173796598399">"ನಿಮಿಷ"</string>
    <string name="time_picker_header_text" msgid="143536825321922567">"ಸಮಯವನ್ನು ಹೊಂದಿಸಿ"</string>
    <string name="time_picker_input_error" msgid="7574999942502513765">"ಮಾನ್ಯವಾದ ಸಮಯವನ್ನು ನಮೂದಿಸಿ"</string>
    <string name="time_picker_prompt_label" msgid="7588093983899966783">"ಸಮಯ ಟೈಪ್ ಮಾಡಿ"</string>
    <string name="time_picker_text_input_mode_description" msgid="4148166758173708199">"ಸಮಯವನ್ನು ನಮೂದಿಸಲು ಪಠ್ಯದ ನಮೂನೆಗೆ ಬದಲಿಸಿ."</string>
    <string name="time_picker_radial_mode_description" msgid="4953403779779557198">"ಸಮಯವನ್ನು ನಮೂದಿಸಲು ಗಡಿಯಾರದ ನಮೂನೆಗೆ ಬದಲಿಸಿ."</string>
    <string name="autofill_picker_accessibility_title" msgid="8469043291648711535">"ಸ್ವಯಂತುಂಬುವಿಕೆ ಆಯ್ಕೆಗಳು"</string>
    <string name="autofill_save_accessibility_title" msgid="7244365268417107822">"ಸ್ವಯಂ ಭರ್ತಿಗಾಗಿ ಉಳಿಸಿ"</string>
    <string name="autofill_error_cannot_autofill" msgid="7402758580060110371">"ವಿಷಯಗಳು ಸ್ವಯಂಚಾಲಿತವಾಗಿ ಭರ್ತಿಯಾಗಲು ಸಾಧ್ಯವಿಲ್ಲ"</string>
    <string name="autofill_picker_no_suggestions" msgid="3908514303773350735">"ಸ್ವಯಂಭರ್ತಿ ಸಲಹೆಗಳಿಲ್ಲ"</string>
    <plurals name="autofill_picker_some_suggestions" formatted="false" msgid="5506565809835815274">
      <item quantity="one"><xliff:g id="COUNT">%1$s</xliff:g> ಸ್ವಯಂಭರ್ತಿ ಸಲಹೆಗಳು</item>
      <item quantity="other"><xliff:g id="COUNT">%1$s</xliff:g> ಸ್ವಯಂಭರ್ತಿ ಸಲಹೆಗಳು</item>
    </plurals>
    <string name="autofill_save_title" msgid="327541108460384555"><b>"<xliff:g id="LABEL">%1$s</xliff:g>"</b>" ನಲ್ಲಿ ಉಳಿಸುವುದೇ?"</string>
    <string name="autofill_save_title_with_type" msgid="2339135393607143594">"<xliff:g id="TYPE">%1$s</xliff:g> ಅನ್ನು "<b>"<xliff:g id="LABEL">%2$s</xliff:g>"</b>" ನಲ್ಲಿ ಉಳಿಸುವುದೇ?"</string>
    <string name="autofill_save_title_with_2types" msgid="87616102361154432">"<xliff:g id="TYPE_0">%1$s</xliff:g> ಮತ್ತು <xliff:g id="TYPE_1">%2$s</xliff:g> ಅನ್ನು "<b>"<xliff:g id="LABEL">%3$s</xliff:g>"</b>" ನಲ್ಲಿ ಉಳಿಸುವುದೇ?"</string>
    <string name="autofill_save_title_with_3types" msgid="4108978552969604555">"<xliff:g id="TYPE_0">%1$s</xliff:g>, <xliff:g id="TYPE_1">%2$s</xliff:g> ಮತ್ತು <xliff:g id="TYPE_2">%3$s</xliff:g> ಅನ್ನು "<b>"<xliff:g id="LABEL">%4$s</xliff:g>"</b>" ನಲ್ಲಿ ಉಳಿಸುವುದೇ?"</string>
    <string name="autofill_update_title" msgid="5305781141104585279"><b>"<xliff:g id="LABEL">%1$s</xliff:g>"</b>" ನಲ್ಲಿ ಅಪ್‌ಡೇಟ್ ಮಾಡುವುದೇ?"</string>
    <string name="autofill_update_title_with_type" msgid="4624181147422762233">"<xliff:g id="TYPE">%1$s</xliff:g> ಅನ್ನು "<b>"<xliff:g id="LABEL">%2$s</xliff:g>"</b>" ನಲ್ಲಿ ಅಪ್‌ಡೇಟ್ ಮಾಡುವುದೇ?"</string>
    <string name="autofill_update_title_with_2types" msgid="2300113827053626484">"<xliff:g id="TYPE_0">%1$s</xliff:g> ಮತ್ತು <xliff:g id="TYPE_1">%2$s</xliff:g> ಅನ್ನು "<b>"<xliff:g id="LABEL">%3$s</xliff:g>"</b>" ನಲ್ಲಿ ಅಪ್‌ಡೇಟ್ ಮಾಡುವುದೇ?"</string>
    <string name="autofill_update_title_with_3types" msgid="9089824354296211922">"ಈ ಮುಂದಿನ ಐಟಂಗಳನ್ನು "<b>"<xliff:g id="LABEL">%4$s</xliff:g>"</b>" ನಲ್ಲಿ ಅಪ್‌ಡೇಟ್ ಮಾಡುವುದೇ: <xliff:g id="TYPE_0">%1$s</xliff:g>, <xliff:g id="TYPE_1">%2$s</xliff:g> ಮತ್ತು <xliff:g id="TYPE_2">%3$s</xliff:g> ?"</string>
    <string name="autofill_save_yes" msgid="6398026094049005921">"ಉಳಿಸಿ"</string>
    <string name="autofill_save_no" msgid="2625132258725581787">"ಬೇಡ"</string>
    <string name="autofill_update_yes" msgid="310358413273276958">"ಅಪ್‌ಡೇಟ್"</string>
    <string name="autofill_save_type_password" msgid="5288448918465971568">"ಪಾಸ್‌ವರ್ಡ್"</string>
    <string name="autofill_save_type_address" msgid="4936707762193009542">"ವಿಳಾಸ"</string>
    <string name="autofill_save_type_credit_card" msgid="7127694776265563071">"ಕ್ರೆಡಿಟ್ ಕಾರ್ಡ್"</string>
    <string name="autofill_save_type_username" msgid="239040540379769562">"ಬಳಕೆದಾರರ ಹೆಸರು"</string>
    <string name="autofill_save_type_email_address" msgid="5752949432129262174">"ಇಮೇಲ್ ವಿಳಾಸ"</string>
    <string name="etws_primary_default_message_earthquake" msgid="5541962250262769193">"ಶಾಂತರಾಗಿರಿ ಮತ್ತು ಸಮೀಪದಲ್ಲೆಲ್ಲಾದರೂ ಆಶ್ರಯ ಪಡೆದುಕೊಳ್ಳಿ."</string>
    <string name="etws_primary_default_message_tsunami" msgid="1887685943498368548">"ಕರಾವಳಿ ಪ್ರದೇಶಗಳು ಮತ್ತು ನದಿ ತೀರಗಳಿಂದ ತಕ್ಷಣವೇ ಎತ್ತರದ ಪ್ರದೇಶಗಳಂತಹ ಸುರಕ್ಷಿತ ಸ್ಥಳಕ್ಕೆ ಹೋಗಿ."</string>
    <string name="etws_primary_default_message_earthquake_and_tsunami" msgid="998797956848445862">"ಶಾಂತರಾಗಿರಿ ಮತ್ತು ಸಮೀಪದಲ್ಲೆಲ್ಲಾದರೂ ಆಶ್ರಯ ಪಡೆದುಕೊಳ್ಳಿ."</string>
    <string name="etws_primary_default_message_test" msgid="2709597093560037455">"ತುರ್ತು ಸಂದೇಶಗಳ ಪರೀಕ್ಷೆ"</string>
    <string name="notification_reply_button_accessibility" msgid="3621714652387814344">"ಪ್ರತ್ಯುತ್ತರ"</string>
    <string name="etws_primary_default_message_others" msgid="6293148756130398971"></string>
    <string name="mmcc_authentication_reject" msgid="5767701075994754356">"ಧ್ವನಿಗಾಗಿ ಸಿಮ್ ಅನ್ನು ಅನುಮತಿಸುವುದಿಲ್ಲ"</string>
    <string name="mmcc_imsi_unknown_in_hlr" msgid="5316658473301462825">"ಧ್ವನಿಗಾಗಿ ಸಿಮ್ ಸಿದ್ಧವಾಗಿಲ್ಲ"</string>
    <string name="mmcc_illegal_ms" msgid="807334478177362062">"ಧ್ವನಿಗಾಗಿ ಸಿಮ್ ಅನ್ನು ಅನುಮತಿಸುವುದಿಲ್ಲ"</string>
    <string name="mmcc_illegal_me" msgid="1950705155760872972">"ಧ್ವನಿಗಾಗಿ ಫೋನ್ ಅನ್ನು ಅನುಮತಿಸುವುದಿಲ್ಲ"</string>
    <string name="mmcc_authentication_reject_msim_template" msgid="1217031195834766479">"<xliff:g id="SIMNUMBER">%d</xliff:g> ಸಿಮ್ ಅನ್ನು ಅನುಮತಿಸಲಾಗಿಲ್ಲ"</string>
    <string name="mmcc_imsi_unknown_in_hlr_msim_template" msgid="5636464607596778986">"<xliff:g id="SIMNUMBER">%d</xliff:g> ಸಿಮ್ ಅನ್ನು ಒದಗಿಸಲಾಗಿಲ್ಲ"</string>
    <string name="mmcc_illegal_ms_msim_template" msgid="5994323296399913454">"<xliff:g id="SIMNUMBER">%d</xliff:g> ಸಿಮ್ ಅನ್ನು ಅನುಮತಿಸಲಾಗಿಲ್ಲ"</string>
    <string name="mmcc_illegal_me_msim_template" msgid="5550259730350571826">"<xliff:g id="SIMNUMBER">%d</xliff:g> ಸಿಮ್ ಅನ್ನು ಅನುಮತಿಸಲಾಗಿಲ್ಲ"</string>
    <string name="popup_window_default_title" msgid="4874318849712115433">"ಪಾಪ್‌ಅಪ್ ವಿಂಡೋ"</string>
    <string name="slice_more_content" msgid="8504342889413274608">"+ <xliff:g id="NUMBER">%1$d</xliff:g>"</string>
    <string name="shortcut_restored_on_lower_version" msgid="4860853725206702336">"ಅಪ್ಲಿಕೇಶನ್ ಆವೃತ್ತಿಯನ್ನು ಡೌನ್‌ಗ್ರೇಡ್‌ ಮಾಡಲಾಗಿದೆ ಅಥವಾ ಈ ಶಾರ್ಟ್‌ಕಟ್‌ಗೆ ಹೊಂದಾಣಿಕೆಯಾಗುವುದಿಲ್ಲ"</string>
    <string name="shortcut_restore_not_supported" msgid="5028808567940014190">"ಅಪ್ಲಿಕೇಶನ್‌ ಬ್ಯಾಕಪ್ ಮತ್ತು ಪುನಃಸ್ಥಾಪನೆಯನ್ನು ಬೆಂಬಲಿಸದಿರುವುದರಿಂದ ಶಾರ್ಟ್‌ಕಟ್‌ ಅನ್ನು ಪುನಃಸ್ಥಾಪನೆ ಮಾಡಲು ಸಾಧ್ಯವಾಗಲಿಲ್ಲ"</string>
    <string name="shortcut_restore_signature_mismatch" msgid="2406209324521327518">"ಅಪ್ಲಿಕೇಶನ್‌ ಸಹಿ ಹೊಂದಿಕೆಯಾಗದ ಕಾರಣದಿಂದ ಶಾರ್ಟ್‌ಕಟ್‌ ಅನ್ನು ಪುನಃಸ್ಥಾಪಿಸಲು ಸಾಧ್ಯವಾಗಲಿಲ್ಲ"</string>
    <string name="shortcut_restore_unknown_issue" msgid="8703738064603262597">"ಶಾರ್ಟ್‌ಕಟ್‌ ಅನ್ನು ಪುನಃ ಸ್ಥಾಪನೆ ಮಾಡಲು ಸಾಧ್ಯವಾಗಲಿಲ್ಲ"</string>
    <string name="shortcut_disabled_reason_unknown" msgid="5276016910284687075">"ಶಾರ್ಟ್‌ಕಟ್ ನಿಷ್ಕ್ರಿಯಗೊಳಿಸಲಾಗಿದೆ"</string>
    <string name="harmful_app_warning_uninstall" msgid="4837672735619532931">"ಅನ್‌ಇನ್‌ಸ್ಟಾಲ್ ಮಾಡಿ"</string>
    <string name="harmful_app_warning_open_anyway" msgid="596432803680914321">"ಹೇಗಿದ್ದರೂ ತೆರೆಯಿರಿ"</string>
    <string name="harmful_app_warning_title" msgid="8982527462829423432">"ಅಪಾಯಕಾರಿ ಅಪ್ಲಿಕೇಶನ್ ಕಂಡುಬಂದಿದೆ"</string>
    <string name="slices_permission_request" msgid="8484943441501672932">"<xliff:g id="APP_2">%2$s</xliff:g> ಸ್ಲೈಸ್‌ಗಳನ್ನು <xliff:g id="APP_0">%1$s</xliff:g> ತೋರಿಸಲು ಬಯಸಿದೆ"</string>
    <string name="screenshot_edit" msgid="7867478911006447565">"ಎಡಿಟ್"</string>
    <string name="volume_dialog_ringer_guidance_vibrate" msgid="8902050240801159042">"ಕರೆಗಳು ಮತ್ತು ಅಧಿಸೂಚನೆಗಳು ವೈಬ್ರೇಟ್‌ ಆಗುತ್ತವೆ"</string>
    <string name="volume_dialog_ringer_guidance_silent" msgid="2128975224280276122">"ಕರೆಗಳು ಮತ್ತು ಅಧಿಸೂಚನೆಗಳನ್ನು ಮ್ಯೂಟ್ ಮಾಡಲಾಗುತ್ತದೆ"</string>
    <string name="notification_channel_system_changes" msgid="5072715579030948646">"ಸಿಸ್ಟಂ ಬದಲಾವಣೆಗಳು"</string>
    <string name="notification_channel_do_not_disturb" msgid="6766940333105743037">"ಅಡಚಣೆ ಮಾಡಬೇಡಿ"</string>
    <string name="zen_upgrade_notification_visd_title" msgid="3288313883409759733">"ಅಡಚಣೆ ಮಾಡಬೇಡಿ ಮೋಡ್ ಅಧಿಸೂಚನೆಗಳನ್ನು ಮರೆಮಾಡುತ್ತಿದೆ"</string>
    <string name="zen_upgrade_notification_visd_content" msgid="5533674060311631165">"ಇನ್ನಷ್ಟು ತಿಳಿಯಲು ಮತ್ತು ಬದಲಿಸಲು ಟ್ಯಾಪ್ ಮಾಡಿ."</string>
    <string name="zen_upgrade_notification_title" msgid="3799603322910377294">"ಅಡಚಣೆ ಮಾಡಬೇಡಿ ಬದಲಾಗಿದೆ"</string>
    <string name="zen_upgrade_notification_content" msgid="1794994264692424562">"ಏನನ್ನು ನಿರ್ಬಂಧಿಸಲಾಗಿದೆ ಎಂಬುದನ್ನು ಪರೀಕ್ಷಿಸಲು ಟ್ಯಾಪ್ ಮಾಡಿ."</string>
    <string name="notification_app_name_system" msgid="4205032194610042794">"ಸಿಸ್ಟಂ"</string>
    <string name="notification_app_name_settings" msgid="7751445616365753381">"ಸೆಟ್ಟಿಂಗ್‌ಗಳು"</string>
    <string name="notification_appops_camera_active" msgid="5050283058419699771">"ಕ್ಯಾಮರಾ"</string>
    <string name="notification_appops_microphone_active" msgid="4335305527588191730">"ಮೈಕ್ರೋಫೋನ್‌"</string>
    <string name="notification_appops_overlay_active" msgid="633813008357934729">"ನಿಮ್ಮ ಸ್ಕ್ರೀನ್‌ನಲ್ಲಿ ಇತರ ಅಪ್ಲಿಕೇಶನ್‌ಗಳ ಮೂಲಕ ಪ್ರದರ್ಶಿಸಲಾಗುತ್ತಿದೆ"</string>
    <string name="dynamic_mode_notification_channel_name" msgid="2348803891571320452">"ದೈನಂದಿನ ಸ್ಥಿತಿಯ ಮಾಹಿತಿಯ ಅಧಿಸೂಚನೆ"</string>
    <string name="dynamic_mode_notification_title" msgid="508815255807182035">"ಚಾರ್ಜ್‌ಗೆ ಮೊದಲೆ ಬ್ಯಾಟರಿ ಮುಗಿದು ಬಿಡಬಹುದು"</string>
    <string name="dynamic_mode_notification_summary" msgid="2541166298550402690">"ಬ್ಯಾಟರಿ ಅವಧಿ ಹೆಚ್ಚಿಸಲು ಬ್ಯಾಟರಿ ಸೇವರ್ ಸಕ್ರಿಯಗೊಳಿಸಲಾಗಿದೆ"</string>
    <string name="mime_type_folder" msgid="7111951698626315204">"ಫೋಲ್ಡರ್"</string>
    <string name="mime_type_apk" msgid="5518003630972506900">"Android ಆ್ಯಪ್‌"</string>
    <string name="mime_type_generic" msgid="6833871596845900027">"ಫೈಲ್"</string>
    <string name="mime_type_generic_ext" msgid="8450275970061657174">"<xliff:g id="EXTENSION">%1$s</xliff:g> ಫೈಲ್"</string>
    <string name="mime_type_audio" msgid="6289777657172050926">"ಆಡಿಯೋ"</string>
    <string name="mime_type_audio_ext" msgid="3270880987725816210">"<xliff:g id="EXTENSION">%1$s</xliff:g> ಆಡಿಯೋ"</string>
    <string name="mime_type_video" msgid="4093025777317307426">"ವೀಡಿಯೊ"</string>
    <string name="mime_type_video_ext" msgid="5643771615714173159">"<xliff:g id="EXTENSION">%1$s</xliff:g> ವೀಡಿಯೊ"</string>
    <string name="mime_type_image" msgid="3144284451605236371">"ಚಿತ್ರ"</string>
    <string name="mime_type_image_ext" msgid="1514613218742736590">"<xliff:g id="EXTENSION">%1$s</xliff:g> ಚಿತ್ರ"</string>
    <string name="mime_type_compressed" msgid="1645486037074943257">"ಆರ್ಕೈವ್"</string>
    <string name="mime_type_compressed_ext" msgid="4232293058067801528">"<xliff:g id="EXTENSION">%1$s</xliff:g> ಆರ್ಕೈವ್"</string>
    <string name="mime_type_document" msgid="1596838147256375966">"ಡಾಕ್ಯುಮೆಂಟ್"</string>
    <string name="mime_type_document_ext" msgid="6327266601345501281">"<xliff:g id="EXTENSION">%1$s</xliff:g> ಡಾಕ್ಯುಮೆಂಟ್"</string>
    <string name="mime_type_spreadsheet" msgid="2639138255207123557">"ಸ್ಪ್ರೆಡ್‌ಶೀಟ್"</string>
    <string name="mime_type_spreadsheet_ext" msgid="5508653032786106725">"<xliff:g id="EXTENSION">%1$s</xliff:g> ಸ್ಪ್ರೆಡ್‌ಶೀಟ್"</string>
    <string name="mime_type_presentation" msgid="6145604688774787357">"ಪ್ರಸ್ತುತಿ"</string>
    <string name="mime_type_presentation_ext" msgid="2982650207774823437">"<xliff:g id="EXTENSION">%1$s</xliff:g> ಪ್ರಸ್ತುತಿ"</string>
    <string name="car_loading_profile" msgid="3545132581795684027">"ಲೋಡ್ ಆಗುತ್ತಿದೆ"</string>
    <plurals name="file_count" formatted="false" msgid="1628600959752419449">
      <item quantity="one"><xliff:g id="FILE_NAME_2">%s</xliff:g> + <xliff:g id="COUNT_3">%d</xliff:g> ಫೈಲ್‌ಗಳು</item>
      <item quantity="other"><xliff:g id="FILE_NAME_2">%s</xliff:g> + <xliff:g id="COUNT_3">%d</xliff:g> ಫೈಲ್‌ಗಳು</item>
    </plurals>
<<<<<<< HEAD
=======
    <!-- no translation found for chooser_no_direct_share_targets (997970693708458895) -->
    <skip />
>>>>>>> 825827da
</resources><|MERGE_RESOLUTION|>--- conflicted
+++ resolved
@@ -308,28 +308,15 @@
     <string name="permgrouplab_phone" msgid="5229115638567440675">"ಫೋನ್"</string>
     <string name="permgroupdesc_phone" msgid="6234224354060641055">"ಫೋನ್ ಕರೆ ಮಾಡಲು ಹಾಗೂ ನಿರ್ವಹಿಸಲು"</string>
     <string name="permgrouprequest_phone" msgid="9166979577750581037">"ಫೋನ್ ಕರೆಗಳನ್ನು ಮಾಡಲು ಮತ್ತು ನಿರ್ವಹಿಸಲು &lt;b&gt;<xliff:g id="APP_NAME">%1$s</xliff:g>&lt;/b&gt; ಗೆ ಅನುಮತಿಸಬೇಕೇ?"</string>
-<<<<<<< HEAD
-    <!-- no translation found for permgrouplab_sensors (4838614103153567532) -->
-    <skip />
-=======
     <string name="permgrouplab_sensors" msgid="4838614103153567532">"ದೇಹದ ಸೆನ್ಸರ್‌ಗಳು"</string>
->>>>>>> 825827da
     <string name="permgroupdesc_sensors" msgid="7147968539346634043">"ನಿಮ್ಮ ಮುಖ್ಯ ಲಕ್ಷಣಗಳ ಕುರಿತು ಸೆನ್ಸಾರ್ ಡೇಟಾವನ್ನು ಪ್ರವೇಶಿಸಿ"</string>
     <string name="permgrouprequest_sensors" msgid="6349806962814556786">"ನಿಮ್ಮ ಮುಖ್ಯ ಲಕ್ಷಣಗಳ ಕುರಿತು ಸೆನ್ಸರ್ ಡೇಟಾವನ್ನು &lt;b&gt;<xliff:g id="APP_NAME">%1$s</xliff:g>&lt;/b&gt; ಗೆ ಅನುಮತಿಸಬೇಕೇ?"</string>
     <string name="permgrouplab_aural" msgid="965607064083134896">"ಸಂಗೀತ"</string>
     <string name="permgroupdesc_aural" msgid="4870189506255958055">"ನಿಮ್ಮ ಸಂಗೀತವನ್ನು ಪ್ರವೇಶಿಸಿ"</string>
     <string name="permgrouprequest_aural" msgid="6787926123071735620">"ನಿಮ್ಮ ಸಂಗೀತವನ್ನು ಪ್ರವೇಶಿಸಲು &lt;b&gt;<xliff:g id="APP_NAME">%1$s</xliff:g>&lt;/b&gt; ಗೆ ಅನುಮತಿಸಬೇಕೇ?"</string>
-<<<<<<< HEAD
-    <!-- no translation found for permgrouplab_visual (6477382108771145134) -->
-    <skip />
-    <string name="permgroupdesc_visual" msgid="3415827902566663546">"ನಿಮ್ಮ ಫೋಟೋಗಳು &amp; ವೀಡಿಯೊಗಳನ್ನು ಪ್ರವೇಶಿಸಿ"</string>
-    <!-- no translation found for permgrouprequest_visual (3043752127595243314) -->
-    <skip />
-=======
     <string name="permgrouplab_visual" msgid="6477382108771145134">"ಫೋಟೋಗಳು ಮತ್ತು ವೀಡಿಯೊಗಳು"</string>
     <string name="permgroupdesc_visual" msgid="3415827902566663546">"ನಿಮ್ಮ ಫೋಟೋಗಳು &amp; ವೀಡಿಯೊಗಳನ್ನು ಪ್ರವೇಶಿಸಿ"</string>
     <string name="permgrouprequest_visual" msgid="3043752127595243314">"ಟ್ಯಾಗ್ ಮಾಡಿದ ಸ್ಥಳಗಳೂ ಸೇರಿದಂತೆ ನಿಮ್ಮ ಫೋಟೋಗಳು ಹಾಗೂ ವೀಡಿಯೊಗಳಿಗೆ ಪ್ರವೇಶ ಪಡೆಯಲು &lt;b&gt;<xliff:g id="APP_NAME">%1$s</xliff:g>&lt;/b&gt; ಗೆ ಅನುಮತಿ ನೀಡಬೇಕೇ?"</string>
->>>>>>> 825827da
     <string name="capability_title_canRetrieveWindowContent" msgid="3901717936930170320">"ವಿಂಡೋ ವಿಷಯವನ್ನು ಹಿಂಪಡೆಯುತ್ತದೆ"</string>
     <string name="capability_desc_canRetrieveWindowContent" msgid="3772225008605310672">"ನೀವು ಬಳಸುತ್ತಿರುವ ವಿಂಡೋದ ವಿಷಯ ಪರೀಕ್ಷಿಸುತ್ತದೆ."</string>
     <string name="capability_title_canRequestTouchExploration" msgid="3108723364676667320">"ಸ್ಪರ್ಶ-ಎಕ್ಸ್‌ಪ್ಲೋರ್ ಆನ್ ಮಾಡುತ್ತದೆ"</string>
@@ -2035,9 +2022,6 @@
       <item quantity="one"><xliff:g id="FILE_NAME_2">%s</xliff:g> + <xliff:g id="COUNT_3">%d</xliff:g> ಫೈಲ್‌ಗಳು</item>
       <item quantity="other"><xliff:g id="FILE_NAME_2">%s</xliff:g> + <xliff:g id="COUNT_3">%d</xliff:g> ಫೈಲ್‌ಗಳು</item>
     </plurals>
-<<<<<<< HEAD
-=======
     <!-- no translation found for chooser_no_direct_share_targets (997970693708458895) -->
     <skip />
->>>>>>> 825827da
 </resources>