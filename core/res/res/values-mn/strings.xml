<?xml version="1.0" encoding="UTF-8"?>
<!-- 
/* //device/apps/common/assets/res/any/strings.xml
**
** Copyright 2006, The Android Open Source Project
**
** Licensed under the Apache License, Version 2.0 (the "License");
** you may not use this file except in compliance with the License.
** You may obtain a copy of the License at
**
**     http://www.apache.org/licenses/LICENSE-2.0
**
** Unless required by applicable law or agreed to in writing, software
** distributed under the License is distributed on an "AS IS" BASIS,
** WITHOUT WARRANTIES OR CONDITIONS OF ANY KIND, either express or implied.
** See the License for the specific language governing permissions and
** limitations under the License.
*/
 -->

<resources xmlns:android="http://schemas.android.com/apk/res/android"
    xmlns:xliff="urn:oasis:names:tc:xliff:document:1.2">
    <string name="byteShort" msgid="8340973892742019101">"B"</string>
    <string name="kilobyteShort" msgid="7542884022844556968">"килобайт"</string>
    <string name="megabyteShort" msgid="6355851576770428922">"МБ"</string>
    <string name="gigabyteShort" msgid="3259882455212193214">"ГБ"</string>
    <string name="terabyteShort" msgid="231613018159186962">"TБ"</string>
    <string name="petabyteShort" msgid="5637816680144990219">"ПБ"</string>
    <string name="fileSizeSuffix" msgid="8897567456150907538">"<xliff:g id="NUMBER">%1$s</xliff:g> <xliff:g id="UNIT">%2$s</xliff:g>"</string>
    <string name="untitled" msgid="4638956954852782576">"&lt;Гарчиггүй&gt;"</string>
    <string name="emptyPhoneNumber" msgid="7694063042079676517">"(Утасны дугаар байхгүй)"</string>
    <string name="unknownName" msgid="6867811765370350269">"Тодорхойгүй"</string>
    <string name="defaultVoiceMailAlphaTag" msgid="2660020990097733077">"дуут шуудан"</string>
    <string name="defaultMsisdnAlphaTag" msgid="2850889754919584674">"MSISDN1"</string>
    <string name="mmiError" msgid="5154499457739052907">"Холболтын асуудал эсвэл буруу MMI код."</string>
    <string name="mmiFdnError" msgid="5224398216385316471">"Ажиллагаа зөвөх тогтсон дугаараар хязгаарлагдсан."</string>
    <string name="mmiErrorWhileRoaming" msgid="762488890299284230">"Таныг роуминг үйлчилгээг идэвхжүүлсэн үед таны утаснаас дуудлага дамжуулах тохиргоог өөрчлөх боломжгүй."</string>
    <string name="serviceEnabled" msgid="8147278346414714315">"Үйлчилгээ идэвхжсэн."</string>
    <string name="serviceEnabledFor" msgid="6856228140453471041">"Дараах үйлчилгээ идэвхтэй болсон:"</string>
    <string name="serviceDisabled" msgid="1937553226592516411">"Үйлчилгээ идэвхгүй болсон."</string>
    <string name="serviceRegistered" msgid="6275019082598102493">"Амжилттай бүртгэв."</string>
    <string name="serviceErased" msgid="1288584695297200972">"Амжилттай арилгалаа."</string>
    <string name="passwordIncorrect" msgid="7612208839450128715">"Буруу нууц үг"</string>
    <string name="mmiComplete" msgid="8232527495411698359">"MMI дууссан."</string>
    <string name="badPin" msgid="9015277645546710014">"Таны бичсэн хуучин PIN буруу байна."</string>
    <string name="badPuk" msgid="5487257647081132201">"Таны бичсэн PUК буруу байна."</string>
    <string name="mismatchPin" msgid="609379054496863419">"Таны оруулсан PIN таарахгүй байна."</string>
    <string name="invalidPin" msgid="3850018445187475377">"4-8 тооноос бүтэх PIN-г бичнэ үү."</string>
    <string name="invalidPuk" msgid="8761456210898036513">"8-с цөөнгүй тооноос бүтэх PUK-г бичнэ үү."</string>
    <string name="needPuk" msgid="919668385956251611">"SIM картны PUK-түгжигдсэн. Тайлах бол PUK кодыг бичнэ үү."</string>
    <string name="needPuk2" msgid="4526033371987193070">"SIM картын хаалтыг болиулах бол PUK2-г бичнэ үү."</string>
    <string name="enablePin" msgid="209412020907207950">"Амжилтгүй боллоо, СИМ/РҮИМ түгжээг идэвхжүүлнэ үү."</string>
    <plurals name="pinpuk_attempts" formatted="false" msgid="1251012001539225582">
      <item quantity="other">Таны СИМ түгжигдэхээс өмнө танд <xliff:g id="NUMBER_1">%d</xliff:g> оролдлого хийх боломж үлдлээ. </item>
      <item quantity="one">Таны СИМ түгжигдэхээс өмнө танд <xliff:g id="NUMBER_0">%d</xliff:g> оролдлого хийх боломж үлдлээ. </item>
    </plurals>
    <string name="imei" msgid="2625429890869005782">"IMEI"</string>
    <string name="meid" msgid="4841221237681254195">"MEID"</string>
    <string name="ClipMmi" msgid="6952821216480289285">"Дуудлага хийгчийн ID"</string>
    <string name="ClirMmi" msgid="7784673673446833091">"Гарч байгаа дуудлага хийгчийн ID"</string>
    <string name="ColpMmi" msgid="3065121483740183974">"Холбогдсон шугамын ID"</string>
    <string name="ColrMmi" msgid="4996540314421889589">"Холбогдсон шугамын ID Хязгаарлалт"</string>
    <string name="CfMmi" msgid="5123218989141573515">"Дуудлага дамжуулах"</string>
    <string name="CwMmi" msgid="9129678056795016867">"дуудлага хүлээлгэх"</string>
    <string name="BaMmi" msgid="455193067926770581">"Дуудлага хориглох"</string>
    <string name="PwdMmi" msgid="7043715687905254199">"Нууц үг солих"</string>
    <string name="PinMmi" msgid="3113117780361190304">"PIN солих"</string>
    <string name="CnipMmi" msgid="3110534680557857162">"Дуудсан дугаар харуулах"</string>
    <string name="CnirMmi" msgid="3062102121430548731">"Дуудлага хийгчийн дугаар хязгаарлагдсан"</string>
    <string name="ThreeWCMmi" msgid="9051047170321190368">"Гурван чиглэлт дуудлага"</string>
    <string name="RuacMmi" msgid="7827887459138308886">"Хүсээгүй тааламжгүй дуудлагаас татгалзах"</string>
    <string name="CndMmi" msgid="3116446237081575808">"Дуудлага хийгчийн дугаарыг дамжуулах"</string>
    <string name="DndMmi" msgid="1265478932418334331">"Бүү саад бол"</string>
    <string name="CLIRDefaultOnNextCallOn" msgid="429415409145781923">"Дуудлага хийгчийн ID хязгаарлагдсан. Дараагийн дуудлага: Хязгаарлагдсан"</string>
    <string name="CLIRDefaultOnNextCallOff" msgid="3092918006077864624">"Дуудлага хийгчийн ID хязгаарлагдсан. Дараагийн дуудлага: Хязгаарлагдаагүй"</string>
    <string name="CLIRDefaultOffNextCallOn" msgid="6179425182856418465">"Дуудлага хийгчийн ID хязгаарлагдаагүй. Дараагийн дуудлага: Хязгаарлагдсан"</string>
    <string name="CLIRDefaultOffNextCallOff" msgid="2567998633124408552">"Дуудлага хийгчийн ID хязгаарлагдсан. Дараагийн дуудлага: Хязгаарлагдсан"</string>
    <string name="serviceNotProvisioned" msgid="8614830180508686666">"Үйлчилгээ провишн хийгдээгүй ."</string>
    <string name="CLIRPermanent" msgid="3377371145926835671">"Та дуудлага хийгчийн ID тохиргоог солиж чадахгүй."</string>
    <string name="RestrictedOnDataTitle" msgid="5221736429761078014">"Мобайл дата үйлчилгээ алга"</string>
    <string name="RestrictedOnEmergencyTitle" msgid="6855466023161191166">"Яаралтай дуудлага боломжтой"</string>
    <string name="RestrictedOnNormalTitle" msgid="3179574012752700984">"Дуу хоолойны үйлчилгээ алга"</string>
    <string name="RestrictedOnAllVoiceTitle" msgid="8037246983606545202">"Дуут үйлчилгээ эсвэл яаралтай дуудлага алга"</string>
    <string name="RestrictedStateContent" msgid="6538703255570997248">"Үйлчилгээг таны оператор компани түр хугацаанд унтраасан"</string>
    <string name="RestrictedStateContentMsimTemplate" msgid="673416791370248176">"<xliff:g id="SIMNUMBER">%d</xliff:g> SIM-н оператор компаниас түр унтраасан"</string>
    <string name="NetworkPreferenceSwitchTitle" msgid="6982395015324165258">"Мобайл сүлжээнд холбогдох боломжгүй байна"</string>
    <string name="NetworkPreferenceSwitchSummary" msgid="509327194863482733">"Сонгосон сүлжээг өөрчлөхөөр оролдоно уу. Өөрчлөхийн тулд товшино уу."</string>
    <string name="EmergencyCallWarningTitle" msgid="813380189532491336">"Яаралтай дуудлага хийх боломжгүй"</string>
    <string name="EmergencyCallWarningSummary" msgid="1899692069750260619">"Wi‑Fi-р яаралтай дуудлага хийх боломжгүй байна"</string>
    <string name="notification_channel_network_alert" msgid="4427736684338074967">"Сануулга"</string>
    <string name="notification_channel_call_forward" msgid="2419697808481833249">"Дуудлага шилжүүлэх"</string>
    <string name="notification_channel_emergency_callback" msgid="6686166232265733921">"Яаралтай дуудлага хийх горим"</string>
    <string name="notification_channel_mobile_data_status" msgid="4575131690860945836">"Мобайл датаны төлөв"</string>
    <string name="notification_channel_sms" msgid="3441746047346135073">"SMS мессеж"</string>
    <string name="notification_channel_voice_mail" msgid="3954099424160511919">"Дуут шуудангийн мессеж"</string>
    <string name="notification_channel_wfc" msgid="2130802501654254801">"Wi-Fi дуудлага"</string>
    <string name="notification_channel_sim" msgid="4052095493875188564">"SIM статус"</string>
    <string name="notification_channel_sim_high_prio" msgid="1787666807724243207">"Өндөр ач холбогдолтой SIM-н статус"</string>
    <string name="peerTtyModeFull" msgid="6165351790010341421">"Хандлагын цэгт хүсэлт тавьсан TTY Mode FULL"</string>
    <string name="peerTtyModeHco" msgid="5728602160669216784">"Хандлагын цэгт хүсэлт тавьсан TTY Mode HCO"</string>
    <string name="peerTtyModeVco" msgid="1742404978686538049">"Хандлагын цэгт хүсэлт тавьсан TTY Mode VCO"</string>
    <string name="peerTtyModeOff" msgid="3280819717850602205">"Хандлагын цэгт хүсэлт тавьсан TTY Mode OFF"</string>
    <string name="serviceClassVoice" msgid="1258393812335258019">"Дуу"</string>
    <string name="serviceClassData" msgid="872456782077937893">"Дата"</string>
    <string name="serviceClassFAX" msgid="5566624998840486475">"Факс"</string>
    <string name="serviceClassSMS" msgid="2015460373701527489">"SMS"</string>
    <string name="serviceClassDataAsync" msgid="4523454783498551468">"Синхрон бус"</string>
    <string name="serviceClassDataSync" msgid="7530000519646054776">"Синк"</string>
    <string name="serviceClassPacket" msgid="6991006557993423453">"Пакет"</string>
    <string name="serviceClassPAD" msgid="3235259085648271037">"PAD"</string>
    <string name="roamingText0" msgid="7170335472198694945">"Роуминг заагч ассан"</string>
    <string name="roamingText1" msgid="5314861519752538922">"Роуминг заагч унтарсан"</string>
    <string name="roamingText2" msgid="8969929049081268115">"Роуминг заагч анивчиж байна"</string>
    <string name="roamingText3" msgid="5148255027043943317">"Хөрш дотор"</string>
    <string name="roamingText4" msgid="8808456682550796530">"Барилгын гадна"</string>
    <string name="roamingText5" msgid="7604063252850354350">"Роуминг - Сонгогдсон Систем"</string>
    <string name="roamingText6" msgid="2059440825782871513">"Роуминг- Боломжтой Систем"</string>
    <string name="roamingText7" msgid="7112078724097233605">"Роуминг- Холбоотон Түнш"</string>
    <string name="roamingText8" msgid="5989569778604089291">"Роуминг- Урамшууллын Түнш"</string>
    <string name="roamingText9" msgid="7969296811355152491">"Рүүминг - Үйлчилгээний Ажиллагаа Бүрэн"</string>
    <string name="roamingText10" msgid="3992906999815316417">"Рүүминг - Хэсэгчилсэн үйлчилгээний функционал"</string>
    <string name="roamingText11" msgid="4154476854426920970">"Рүүминг Баннер Асаалттай"</string>
    <string name="roamingText12" msgid="1189071119992726320">"Баннергүй рүүминг"</string>
    <string name="roamingTextSearching" msgid="8360141885972279963">"Үйлчилгээг хайж байна…"</string>
    <string name="wfcRegErrorTitle" msgid="3855061241207182194">"Wi‑Fi дуудлагыг тохируулж чадсангүй"</string>
  <string-array name="wfcOperatorErrorAlertMessages">
    <item msgid="3910386316304772394">"Wi-Fi-аар дуудлага хийх, мессеж илгээх бол эхлээд оператор компаниасаа энэ үйлчилгээг тохируулж өгөхийг хүснэ үү. Дараа нь Тохиргооноос Wi-Fi дуудлага хийх үйлдлийг асаана уу. (Алдааны код: <xliff:g id="CODE">%1$s</xliff:g>)"</item>
  </string-array>
  <string-array name="wfcOperatorErrorNotificationMessages">
    <item msgid="7372514042696663278">"Таны оператор компанийн Wi‑Fi дуудлагыг бүртгэхэд асуудал гарлаа: <xliff:g id="CODE">%1$s</xliff:g>"</item>
  </string-array>
    <!-- no translation found for wfcSpnFormat_spn (4998685024207291232) -->
    <skip />
    <string name="wfcSpnFormat_spn_wifi_calling" msgid="136001023263502280">"<xliff:g id="SPN">%s</xliff:g> Wi-Fi дуудлага"</string>
    <string name="wfcSpnFormat_spn_wifi_calling_vo_hyphen" msgid="1730997175789582756">"<xliff:g id="SPN">%s</xliff:g> Wi-Fi Дуудлага"</string>
    <string name="wfcSpnFormat_wlan_call" msgid="2533371081782489793">"WLAN дуудлага"</string>
    <string name="wfcSpnFormat_spn_wlan_call" msgid="2315240198303197168">"<xliff:g id="SPN">%s</xliff:g> WLAN дуудлага"</string>
    <string name="wfcSpnFormat_spn_wifi" msgid="6546481665561961938">"<xliff:g id="SPN">%s</xliff:g> Wi-Fi"</string>
    <string name="wfcSpnFormat_wifi_calling_bar_spn" msgid="1726178784338466265">"WiFi дуудлага | <xliff:g id="SPN">%s</xliff:g>"</string>
    <string name="wfcSpnFormat_spn_vowifi" msgid="4444638298656953681">"<xliff:g id="SPN">%s</xliff:g> VoWifi"</string>
    <string name="wfcSpnFormat_wifi_calling" msgid="4990486735013125329">"Wi-Fi дуудлага"</string>
    <string name="wfcSpnFormat_wifi" msgid="1892673884655959773">"Wi-Fi"</string>
    <string name="wfcSpnFormat_wifi_calling_wo_hyphen" msgid="1336669776254502831">"Wi-Fi дуудлага"</string>
    <string name="wfcSpnFormat_vowifi" msgid="1765176406171272629">"VoWifi"</string>
    <string name="wifi_calling_off_summary" msgid="8720659586041656098">"Идэвхгүй"</string>
    <string name="wfc_mode_wifi_preferred_summary" msgid="7335489823608689868">"Wi-Fi-р залгах"</string>
    <string name="wfc_mode_cellular_preferred_summary" msgid="7081742743152286290">"Мобайл сүлжээгээр дуудлага хийх"</string>
    <string name="wfc_mode_wifi_only_summary" msgid="2379919155237869320">"Зөвхөн Wi-Fi"</string>
    <string name="cfTemplateNotForwarded" msgid="1683685883841272560">"<xliff:g id="BEARER_SERVICE_CODE">{0}</xliff:g>: дамжуулагдаагүй"</string>
    <string name="cfTemplateForwarded" msgid="1302922117498590521">"<xliff:g id="BEARER_SERVICE_CODE">{0}</xliff:g>: <xliff:g id="DIALING_NUMBER">{1}</xliff:g>"</string>
    <string name="cfTemplateForwardedTime" msgid="9206251736527085256">"<xliff:g id="BEARER_SERVICE_CODE">{0}</xliff:g>: <xliff:g id="DIALING_NUMBER">{1}</xliff:g> <xliff:g id="TIME_DELAY">{2}</xliff:g> секундын дараа"</string>
    <string name="cfTemplateRegistered" msgid="5073237827620166285">"<xliff:g id="BEARER_SERVICE_CODE">{0}</xliff:g>: дамжуулагдаагүй"</string>
    <string name="cfTemplateRegisteredTime" msgid="6781621964320635172">"<xliff:g id="BEARER_SERVICE_CODE">{0}</xliff:g>: дамжуулагдаагүй"</string>
    <string name="fcComplete" msgid="3118848230966886575">"Онцлог код дуусав."</string>
    <string name="fcError" msgid="3327560126588500777">"Холболтын асуудал эсвэл буруу функцын код."</string>
    <string name="httpErrorOk" msgid="1191919378083472204">"ОК"</string>
    <string name="httpError" msgid="7956392511146698522">"Сүлжээний алдаа гарав."</string>
    <string name="httpErrorLookup" msgid="4711687456111963163">"URL олдсонгүй."</string>
    <string name="httpErrorUnsupportedAuthScheme" msgid="6299980280442076799">"Сайт гэрчлэлийн схем дэмжигдэхгүй."</string>
    <string name="httpErrorAuth" msgid="1435065629438044534">"Гэрчлэж чадсангүй."</string>
    <string name="httpErrorProxyAuth" msgid="1788207010559081331">"Прокси сервер гэрчлэл бүтэлгүйтэв."</string>
    <string name="httpErrorConnect" msgid="8714273236364640549">"Сервертэй холбогдож чадсангүй."</string>
    <string name="httpErrorIO" msgid="2340558197489302188">"Сервертэй холбогдож чадсангүй. Дараа дахин оролдоно уу."</string>
    <string name="httpErrorTimeout" msgid="4743403703762883954">"Сервер холболтын хугацаа хэтрэв."</string>
    <string name="httpErrorRedirectLoop" msgid="8679596090392779516">"Хуудас хэт олон сервер дахин чиглүүлэл агуулж байна."</string>
    <string name="httpErrorUnsupportedScheme" msgid="5015730812906192208">"Протокол дэмжигдэхгүй байна."</string>
    <string name="httpErrorFailedSslHandshake" msgid="96549606000658641">"Аюулгүй холбоог үүсгэж чадсангүй."</string>
    <string name="httpErrorBadUrl" msgid="3636929722728881972">"URL буруу тул хуудсыг нээж чадсангүй."</string>
    <string name="httpErrorFile" msgid="2170788515052558676">"Файлд хандаж чадсангүй."</string>
    <string name="httpErrorFileNotFound" msgid="6203856612042655084">"Дуудсан файл олдсонгүй."</string>
    <string name="httpErrorTooManyRequests" msgid="1235396927087188253">"Хэт олон хүсэлтийг боловсруулж байна. Дараа дахин оролдоно уу."</string>
    <string name="notification_title" msgid="8967710025036163822">"<xliff:g id="ACCOUNT">%1$s</xliff:g>-н нэвтрэлтийн алдаа"</string>
    <string name="contentServiceSync" msgid="8353523060269335667">"Синк"</string>
    <string name="contentServiceSyncNotificationTitle" msgid="7036196943673524858">"Синк хийх боломжгүй"</string>
    <string name="contentServiceTooManyDeletesNotificationDesc" msgid="4884451152168188763">"Хэт олон <xliff:g id="CONTENT_TYPE">%s</xliff:g>-г устгах оролдлого хийсэн байна."</string>
    <string name="low_memory" product="tablet" msgid="6494019234102154896">"Таблетийн сан дүүрсэн. Зай чөлөөлөх бол зарим файлыг устгана уу."</string>
    <string name="low_memory" product="watch" msgid="4415914910770005166">"Цагны сан дүүрсэн. Зай чөлөөлөх бол зарим файлыг устгана уу."</string>
    <string name="low_memory" product="tv" msgid="516619861191025923">"Телевизийн санах ой дүүрсэн байна. Зай гаргахын тулд зарим файлыг устгана уу."</string>
    <string name="low_memory" product="default" msgid="3475999286680000541">"Утасны сан дүүрсэн. Зай чөлөөлөх бол зарим файлыг устгана уу."</string>
    <plurals name="ssl_ca_cert_warning" formatted="false" msgid="5106721205300213569">
      <item quantity="other">Сертификатын эрхийг суулгасан</item>
      <item quantity="one">Сертификатын эрхийг суулгасан</item>
    </plurals>
    <string name="ssl_ca_cert_noti_by_unknown" msgid="4475437862189850602">"Тодорхойгүй гуравдагч талаас"</string>
    <string name="ssl_ca_cert_noti_by_administrator" msgid="3541729986326153557">"Таны ажлын профайлын админаар"</string>
    <string name="ssl_ca_cert_noti_managed" msgid="4030263497686867141">"<xliff:g id="MANAGING_DOMAIN">%s</xliff:g>-с"</string>
    <string name="work_profile_deleted" msgid="5005572078641980632">"Ажлын профайл устсан"</string>
    <string name="work_profile_deleted_details" msgid="6307630639269092360">"Ажлын профайлын админ апп байхгүй эсвэл эвдэрсэн байна. Үүний улмаас таны ажлын профайл болон холбогдох мэдээллийг устгасан болно. Тусламж хэрэгтэй бол админтай холбогдоно уу."</string>
    <string name="work_profile_deleted_description_dpm_wipe" msgid="8823792115612348820">"Таны ажлын профайл энэ төхөөрөмжид боломжгүй байна"</string>
    <string name="work_profile_deleted_reason_maximum_password_failure" msgid="8986903510053359694">"Нууц үгийг хэт олон удаа буруу оруулсан байна"</string>
    <string name="network_logging_notification_title" msgid="6399790108123704477">"Төхөөрөмжийг удирдсан"</string>
    <string name="network_logging_notification_text" msgid="7930089249949354026">"Таны байгууллага энэ төхөөрөмжийг удирдаж, сүлжээний ачааллыг хянадаг. Дэлгэрэнгүй мэдээлэл авах бол товшино уу."</string>
    <string name="factory_reset_warning" msgid="5423253125642394387">"Таны төхөөрөмж устах болно."</string>
    <string name="factory_reset_message" msgid="9024647691106150160">"Админ аппыг ашиглах боломжгүй. Таны төхөөрөмжийг одоо устгана.\n\nХэрэв танд асуулт байгаа бол байгууллагынхаа админтай холбогдоно уу."</string>
    <string name="printing_disabled_by" msgid="8936832919072486965">"<xliff:g id="OWNER_APP">%s</xliff:g> хэвлэх үйлдлийг идэвхгүй болгосон."</string>
    <string name="me" msgid="6545696007631404292">"Би"</string>
    <string name="power_dialog" product="tablet" msgid="8545351420865202853">"Таблетын сонголтууд"</string>
    <string name="power_dialog" product="tv" msgid="6153888706430556356">"Телевиз сонголтууд"</string>
    <string name="power_dialog" product="default" msgid="1319919075463988638">"Утасны сонголт"</string>
    <string name="silent_mode" msgid="7167703389802618663">"Дуугүй горим"</string>
    <string name="turn_on_radio" msgid="3912793092339962371">"Утасгүй холбоог асаах"</string>
    <string name="turn_off_radio" msgid="8198784949987062346">"Утасгүй сүлжээг унтраах уу"</string>
    <string name="screen_lock" msgid="799094655496098153">"Дэлгэцний түгжээ"</string>
    <string name="power_off" msgid="4266614107412865048">"Унтраах"</string>
    <string name="silent_mode_silent" msgid="319298163018473078">"Хонх унтраах"</string>
    <string name="silent_mode_vibrate" msgid="7072043388581551395">"Хонхны чичиргээ."</string>
    <string name="silent_mode_ring" msgid="8592241816194074353">"Хонх ассан"</string>
    <string name="reboot_to_update_title" msgid="6212636802536823850">"Андройд системийн шинэчлэлт"</string>
    <string name="reboot_to_update_prepare" msgid="6305853831955310890">"Шинэчлэхэд бэлтгэж байна..."</string>
    <string name="reboot_to_update_package" msgid="3871302324500927291">"Шинэчлэх багц боловсруулж байна..."</string>
    <string name="reboot_to_update_reboot" msgid="6428441000951565185">"Дахин эхэлж байна..."</string>
    <string name="reboot_to_reset_title" msgid="4142355915340627490">"Үйлдвэрийн төлөвт дахин тохируулах"</string>
    <string name="reboot_to_reset_message" msgid="2432077491101416345">"Дахин эхэлж байна..."</string>
    <string name="shutdown_progress" msgid="2281079257329981203">"Унтрааж байна…"</string>
    <string name="shutdown_confirm" product="tablet" msgid="3385745179555731470">"Таны таблет унтрах болно."</string>
    <string name="shutdown_confirm" product="tv" msgid="476672373995075359">"Таны телевиз унтрах болно."</string>
    <string name="shutdown_confirm" product="watch" msgid="3490275567476369184">"Таны цаг унтрах болно."</string>
    <string name="shutdown_confirm" product="default" msgid="649792175242821353">"Таны утас унтрах болно."</string>
    <string name="shutdown_confirm_question" msgid="2906544768881136183">"Та унтраах уу?"</string>
    <string name="reboot_safemode_title" msgid="7054509914500140361">"Аюулгүй горимоор дахин асаах"</string>
    <string name="reboot_safemode_confirm" msgid="55293944502784668">"Та аюулгүй горимоор дахин асаах уу? Энэ нь таны суулгасан гуравдагч талын бүх аппликешныг идэвхгүй болгоно. Та дахин асаах үед тэдгээр нь сэргээгдэнэ."</string>
    <string name="recent_tasks_title" msgid="3691764623638127888">"Сүүлийн"</string>
    <string name="no_recent_tasks" msgid="8794906658732193473">"Сүүлийн апп хоосон."</string>
    <string name="global_actions" product="tablet" msgid="408477140088053665">"Таблет сонголт"</string>
    <string name="global_actions" product="tv" msgid="7240386462508182976">"Телевизийн сонголтууд"</string>
    <string name="global_actions" product="default" msgid="2406416831541615258">"Утасны сонголтууд"</string>
    <string name="global_action_lock" msgid="2844945191792119712">"Дэлгэцний түгжээ"</string>
    <string name="global_action_power_off" msgid="4471879440839879722">"Унтраах"</string>
    <string name="global_action_emergency" msgid="7112311161137421166">"Яаралтай тусламж"</string>
    <string name="global_action_bug_report" msgid="7934010578922304799">"Алдаа мэдээлэх"</string>
    <string name="global_action_logout" msgid="935179188218826050">"Гаргах харилцан үйлдэл"</string>
    <string name="global_action_screenshot" msgid="8329831278085426283">"Дэлгэцийн зураг дарах"</string>
    <string name="bugreport_title" msgid="5981047024855257269">"Алдааны мэдээ"</string>
    <string name="bugreport_message" msgid="398447048750350456">"Энэ таны төхөөрөмжийн одоогийн статусын талаарх мэдээллийг цуглуулах ба имэйл мессеж болгон илгээнэ. Алдааны мэдэгдлээс эхэлж илгээхэд бэлэн болоход хэсэг хугацаа зарцуулагдана тэвчээртэй байна уу."</string>
    <string name="bugreport_option_interactive_title" msgid="8635056131768862479">"Интерактив тайлан"</string>
    <string name="bugreport_option_interactive_summary" msgid="229299488536107968">"Үүнийг ихэнх тохиолдолд ашиглана уу. Энэ нь танд тайлангийн явцыг хянах, асуудлын талаар дэлгэрэнгүй мэдээлэл оруулах болон дэлгэцийн агшин авахыг зөвшөөрнө. Мөн тайлагнахад урт хугацаа шаарддаг таны бага ашигладаг зарим хэсгийг алгасах болно."</string>
    <string name="bugreport_option_full_title" msgid="6354382025840076439">"Бүрэн тайлан"</string>
    <string name="bugreport_option_full_summary" msgid="7210859858969115745">"Таны төхөөрөмж хариу үзүүлэхгүй, эсвэл хэт удаан байх, танд тайлангийн бүх хэсэг шаардлагатай бол системийн оролцоог хамгийн бага байлгах энэ сонголтыг ашиглана уу. Дэлгэрэнгүй мэдээлэл нэмэх болон нэмэлт дэлгэцийн агшин авахыг зөвшөөрөхгүй."</string>
    <plurals name="bugreport_countdown" formatted="false" msgid="6878900193900090368">
      <item quantity="other">Алдааны тайлангийн дэлгэцийн зургийг <xliff:g id="NUMBER_1">%d</xliff:g> секундад авна.</item>
      <item quantity="one">Алдааны тайлангийн дэлгэцийн зургийг <xliff:g id="NUMBER_0">%d</xliff:g> секундад авна.</item>
    </plurals>
    <string name="global_action_toggle_silent_mode" msgid="8219525344246810925">"Дуугүй горим"</string>
    <string name="global_action_silent_mode_on_status" msgid="3289841937003758806">"Дуу хаагдсан"</string>
    <string name="global_action_silent_mode_off_status" msgid="1506046579177066419">"Дуу асав"</string>
    <string name="global_actions_toggle_airplane_mode" msgid="5884330306926307456">"Нислэгийн горим"</string>
    <string name="global_actions_airplane_mode_on_status" msgid="2719557982608919750">"Нислэгийн горим асав"</string>
    <string name="global_actions_airplane_mode_off_status" msgid="5075070442854490296">"Нислэгийн горим унтарсан"</string>
    <string name="global_action_settings" msgid="1756531602592545966">"Тохиргоо"</string>
    <string name="global_action_assist" msgid="3892832961594295030">"Туслах"</string>
    <string name="global_action_voice_assist" msgid="7751191495200504480">"Дуут туслах"</string>
    <string name="global_action_lockdown" msgid="1099326950891078929">"Түгжих"</string>
    <string name="status_bar_notification_info_overflow" msgid="5301981741705354993">"999+"</string>
    <string name="notification_hidden_text" msgid="6351207030447943784">"Шинэ мэдэгдэл"</string>
    <string name="notification_channel_virtual_keyboard" msgid="6969925135507955575">"Виртуал гар"</string>
    <string name="notification_channel_physical_keyboard" msgid="7297661826966861459">"Бодит гар"</string>
    <string name="notification_channel_security" msgid="7345516133431326347">"Аюулгүй байдал"</string>
    <string name="notification_channel_car_mode" msgid="3553380307619874564">"Машины горим"</string>
    <string name="notification_channel_account" msgid="7577959168463122027">"Бүртгэлийн төлөв"</string>
    <string name="notification_channel_developer" msgid="7579606426860206060">"Хөгжүүлэгчийн мессеж"</string>
    <string name="notification_channel_developer_important" msgid="5251192042281632002">"Хөгжүүлэгчийн чухал зурвас"</string>
    <string name="notification_channel_updates" msgid="4794517569035110397">"Шинэчлэлтүүд"</string>
    <string name="notification_channel_network_status" msgid="5025648583129035447">"Сүлжээний төлөв"</string>
    <string name="notification_channel_network_alerts" msgid="2895141221414156525">"Сүлжээний сануулга"</string>
    <string name="notification_channel_network_available" msgid="4531717914138179517">"Сүлжээ боломжтой"</string>
    <string name="notification_channel_vpn" msgid="8330103431055860618">"VPN төлөв"</string>
    <string name="notification_channel_device_admin" msgid="8353118887482520565">"Таны IT админаас илгээсэн сэрэмжлүүлэг"</string>
    <string name="notification_channel_alerts" msgid="4496839309318519037">"Сануулга"</string>
    <string name="notification_channel_retail_mode" msgid="6088920674914038779">"Жижиглэнгийн жишээ"</string>
    <string name="notification_channel_usb" msgid="9006850475328924681">"USB холболт"</string>
    <string name="notification_channel_heavy_weight_app" msgid="6218742927792852607">"Апп ажиллаж байна"</string>
    <string name="notification_channel_foreground_service" msgid="3931987440602669158">"Апп батарей ашиглаж байна"</string>
    <string name="foreground_service_app_in_background" msgid="1060198778219731292">"<xliff:g id="APP_NAME">%1$s</xliff:g> батерей ашиглаж байна"</string>
    <string name="foreground_service_apps_in_background" msgid="7175032677643332242">"<xliff:g id="NUMBER">%1$d</xliff:g> апп батерей ашиглаж байна"</string>
    <string name="foreground_service_tap_for_details" msgid="372046743534354644">"Батерей, дата ашиглалтын талаар дэлгэрэнгүйг харахын тулд товшино уу"</string>
    <string name="foreground_service_multiple_separator" msgid="4021901567939866542">"<xliff:g id="LEFT_SIDE">%1$s</xliff:g>, <xliff:g id="RIGHT_SIDE">%2$s</xliff:g>"</string>
    <string name="safeMode" msgid="2788228061547930246">"Аюулгүй горим"</string>
    <string name="android_system_label" msgid="6577375335728551336">"Андройд систем"</string>
    <string name="user_owner_label" msgid="8836124313744349203">"Хувийн профайл руу сэлгэх"</string>
    <string name="managed_profile_label" msgid="8947929265267690522">"Ажлын профайл руу сэлгэх"</string>
    <string name="permgrouplab_contacts" msgid="3657758145679177612">"Харилцагчдын хаяг"</string>
    <string name="permgroupdesc_contacts" msgid="6951499528303668046">"харилцагч руугаа хандах"</string>
    <string name="permgrouprequest_contacts" msgid="6032805601881764300">"&lt;b&gt;<xliff:g id="APP_NAME">%1$s</xliff:g>&lt;/b&gt;-д таны харилцагчид хандахыг зөвшөөрөх үү?"</string>
    <string name="permgrouplab_location" msgid="7275582855722310164">"Байршил"</string>
    <string name="permgroupdesc_location" msgid="1346617465127855033">"энэ төхөөрөмжийн байршилд хандалт хийх"</string>
    <string name="permgrouprequest_location" msgid="3788275734953323491">"&lt;b&gt;<xliff:g id="APP_NAME">%1$s</xliff:g>&lt;/b&gt;-д энэ төхөөрөмжийн байршилд хандахыг зөвшөөрөх үү?"</string>
    <string name="permgrouprequestdetail_location" msgid="1347189607421252902">"Та тухайн аппыг ашиглаж байгаа үед энэ нь зөвхөн байршилд хандах эрхтэй болно"</string>
    <string name="permgroupbackgroundrequest_location" msgid="5039063878675613235">"&lt;b&gt;<xliff:g id="APP_NAME">%1$s</xliff:g>&lt;/b&gt;-д энэ төхөөрөмжийн байршилд &lt;b&gt;хүссэн үедээ&lt;/b&gt; хандахыг зөвшөөрөх үү?"</string>
    <string name="permgroupbackgroundrequestdetail_location" msgid="4597006851453417387">"Та зөвхөн тухайн аппыг ашиглаж байгаа үед энэ нь одоогоор байршилд хандах эрхтэй"</string>
    <string name="permgrouplab_calendar" msgid="5863508437783683902">"Хуанли"</string>
    <string name="permgroupdesc_calendar" msgid="3889615280211184106">"Хуанли руу хандах"</string>
    <string name="permgrouprequest_calendar" msgid="289900767793189421">"&lt;b&gt;<xliff:g id="APP_NAME">%1$s</xliff:g>&lt;/b&gt;-д таны календарьт хандахыг зөвшөөрөх үү?"</string>
    <string name="permgrouplab_sms" msgid="228308803364967808">"Мессеж"</string>
    <string name="permgroupdesc_sms" msgid="4656988620100940350">"SMS мессежийг илгээх, харах"</string>
    <string name="permgrouprequest_sms" msgid="7168124215838204719">"&lt;b&gt;<xliff:g id="APP_NAME">%1$s</xliff:g>&lt;/b&gt;-д SMS мессеж илгээх болон харахыг зөвшөөрөх үү?"</string>
    <string name="permgrouplab_storage" msgid="1971118770546336966">"Хадгалах сан"</string>
    <string name="permgroupdesc_storage" msgid="637758554581589203">"Tөхөөрөмж дээрх зураг, медиа болон файлд хандалт хийх"</string>
    <string name="permgrouprequest_storage" msgid="7885942926944299560">"&lt;b&gt;<xliff:g id="APP_NAME">%1$s</xliff:g>&lt;/b&gt;-д таны төхөөрөмжийн зураг, медиа болон файлд хандахыг зөвшөөрөх үү?"</string>
    <string name="permgrouplab_microphone" msgid="171539900250043464">"Микрофон"</string>
    <string name="permgroupdesc_microphone" msgid="4988812113943554584">"дуу хураах"</string>
    <string name="permgrouprequest_microphone" msgid="9167492350681916038">"&lt;b&gt;<xliff:g id="APP_NAME">%1$s</xliff:g>&lt;/b&gt;-д аудио бичихийг зөвшөөрөх үү?"</string>
    <string name="permgrouplab_activityRecognition" msgid="1565108047054378642">"Дасгал хөдөлгөөн"</string>
    <string name="permgroupdesc_activityRecognition" msgid="6949472038320473478">"таны биеийн дасгал хөдөлгөөнд хандах"</string>
    <string name="permgrouprequest_activityRecognition" msgid="7626438016904799383">"&lt;b&gt;<xliff:g id="APP_NAME">%1$s</xliff:g>&lt;/b&gt;-д таны биеийн дасгал хөдөлгөөнд хандахыг зөвшөөрөх үү?"</string>
    <string name="permgrouplab_camera" msgid="4820372495894586615">"Камер"</string>
    <string name="permgroupdesc_camera" msgid="3250611594678347720">"зураг авах, бичлэг хийх"</string>
    <string name="permgrouprequest_camera" msgid="1299833592069671756">"&lt;b&gt;<xliff:g id="APP_NAME">%1$s</xliff:g>&lt;/b&gt;-д зураг авах, видео хийхийг зөвшөөрөх үү?"</string>
    <string name="permgrouplab_calllog" msgid="8798646184930388160">"Дуудлагын жагсаалт"</string>
    <string name="permgroupdesc_calllog" msgid="3006237336748283775">"утасны дуудлагын жагсаалтыг унших болон бичих"</string>
    <string name="permgrouprequest_calllog" msgid="8487355309583773267">"&lt;b&gt;<xliff:g id="APP_NAME">%1$s</xliff:g>&lt;/b&gt;-д таны утасны дуудлагын жагсаалтад хандахыг зөвшөөрөх үү?"</string>
    <string name="permgrouplab_phone" msgid="5229115638567440675">"Утас"</string>
    <string name="permgroupdesc_phone" msgid="6234224354060641055">"утасны дуудлага хийх, дуудлага удирдах"</string>
    <string name="permgrouprequest_phone" msgid="9166979577750581037">"&lt;b&gt;<xliff:g id="APP_NAME">%1$s</xliff:g>&lt;/b&gt;-д утасны дуудлага хийх, дуудлагад хариулахыг зөвшөөрөх үү?"</string>
    <string name="permgrouplab_sensors" msgid="4838614103153567532">"Биеийн мэдрэгч"</string>
    <string name="permgroupdesc_sensors" msgid="7147968539346634043">"таны биеийн байдлын талаарх мэдрэгч бүхий өгөгдөлд нэвтрэх"</string>
    <string name="permgrouprequest_sensors" msgid="6349806962814556786">"&lt;b&gt;<xliff:g id="APP_NAME">%1$s</xliff:g>&lt;/b&gt;-д таны биеийн ерөнхий байдлын үзүүлэлтүүдийн мэдрэгчийн өгөгдөлд хандахыг зөвшөөрөх үү?"</string>
    <string name="capability_title_canRetrieveWindowContent" msgid="3901717936930170320">"Цонхны агуулгыг авах"</string>
    <string name="capability_desc_canRetrieveWindowContent" msgid="3772225008605310672">"Таны харилцан үйлчлэх цонхны контентоос шалгах."</string>
    <string name="capability_title_canRequestTouchExploration" msgid="3108723364676667320">"Хүрч танихыг асаах"</string>
    <string name="capability_desc_canRequestTouchExploration" msgid="7543249041581408313">"Товшсон зүйлсийг чангаар хэлэх ба дэлгэцийг дохио ашиглан таних боломжтой."</string>
    <string name="capability_title_canRequestFilterKeyEvents" msgid="2103440391902412174">"Бичсэн текстээ ажиглах"</string>
    <string name="capability_desc_canRequestFilterKeyEvents" msgid="7463135292204152818">"Кредит картын дугаар болон нууц үг зэрэг хувийн датаг агуулж байна."</string>
    <string name="capability_title_canControlMagnification" msgid="3593493281059424855">"Дэлгэцийн өсгөлтийг хянах"</string>
    <string name="capability_desc_canControlMagnification" msgid="4791858203568383773">"Дэлгэцийн томруулах түвшин болон байршлыг хянах."</string>
    <string name="capability_title_canPerformGestures" msgid="7418984730362576862">"Зангах"</string>
    <string name="capability_desc_canPerformGestures" msgid="8296373021636981249">"Товших, шудрах, жижигрүүлэх болон бусад зангааг хийх боломжтой."</string>
    <string name="capability_title_canCaptureFingerprintGestures" msgid="6309568287512278670">"Хурууны хээний зангаа"</string>
    <string name="capability_desc_canCaptureFingerprintGestures" msgid="4386487962402228670">"Төхөөрөмжийн хурууны хээ мэдрэгчид зангасан зангааг танина."</string>
    <string name="permlab_statusBar" msgid="7417192629601890791">"статус самбарыг идэвхгүй болгох болон өөрчлөх"</string>
    <string name="permdesc_statusBar" msgid="8434669549504290975">"Апп нь статус самбарыг идэвхгүй болгох эсвэл систем дүрсийг нэмэх, хасах боломжтой."</string>
    <string name="permlab_statusBarService" msgid="4826835508226139688">"статусын хэсэг болох"</string>
    <string name="permdesc_statusBarService" msgid="716113660795976060">"Апп нь статус самбар болох боломжтой."</string>
    <string name="permlab_expandStatusBar" msgid="1148198785937489264">"статус самбарыг нээх/хаах"</string>
    <string name="permdesc_expandStatusBar" msgid="6917549437129401132">"Апп нь статус самбарыг дэлгэх болон хаах боломжтой."</string>
    <string name="permlab_install_shortcut" msgid="4279070216371564234">"товчлол суулгах"</string>
    <string name="permdesc_install_shortcut" msgid="8341295916286736996">"Аппликейшн нь хэрэглэгчийн оролцоогүйгээр Нүүр дэлгэцний товчлолыг нэмж чадна."</string>
    <string name="permlab_uninstall_shortcut" msgid="4729634524044003699">"товчлолыг устгах"</string>
    <string name="permdesc_uninstall_shortcut" msgid="6745743474265057975">"Аппликейшн нь хэрэглэгчийн оролцоогүйгээр Нүүр дэлгэцний товчлолыг устгаж чадна."</string>
    <string name="permlab_processOutgoingCalls" msgid="3906007831192990946">"гарсан дуудлагыг чиглэлийг өөрчлөх"</string>
    <string name="permdesc_processOutgoingCalls" msgid="5156385005547315876">"Гадагш дуудлага хийх үед залгасан дугаарыг харах, дуудлагыг өөр дугаар руу шилжүүлэх, таслах боломжтой болгоно."</string>
    <string name="permlab_answerPhoneCalls" msgid="4077162841226223337">"утасны дуудлагад хариулах"</string>
    <string name="permdesc_answerPhoneCalls" msgid="2901889867993572266">"Ирж буй утасны дуудлагад хариулах зөвшөөрлийг апп-д олгодог."</string>
    <string name="permlab_receiveSms" msgid="8673471768947895082">"текст мессеж(SMS) хүлээж авах"</string>
    <string name="permdesc_receiveSms" msgid="6424387754228766939">"Апп нь SMS мессежийг хүлээн авах болон гүйцэтгэх боломжтой. Ингэснээр апп нь таны төхөөрөмжрүү илгээсэн мессежийг танд үзүүлэхгүйгээр хянах болон устгаж чадна."</string>
    <string name="permlab_receiveMms" msgid="1821317344668257098">"текст мессеж(МMS) хүлээж авах"</string>
    <string name="permdesc_receiveMms" msgid="533019437263212260">"Апп нь MMS мессежийг хүлээн авах болон гүйцэтгэх боломжтой. Ингэснээр апп нь таны төхөөрөмжрүү илгээсэн мессежийг танд үзүүлэхгүйгээр хянах болон устгаж чадна."</string>
    <string name="permlab_readCellBroadcasts" msgid="1598328843619646166">"үүрэн өргөн дамжууллын мессеж унших"</string>
    <string name="permdesc_readCellBroadcasts" msgid="6361972776080458979">"Апп нь таны төхөөрөмжийн хүлээн авсан үүрэн өргөн дамжуулах мессежийг унших боломжтой. Үүрэн өргөн дамжууллын мэдэгдэл нь яаралтай нөхцөл байдлыг анхааруулах зорилгоор зарим байршлуудад хүрдэг. Хортой апп нь яаралтай үүрэн өргөн дамжууллыг хүлээн авсан үед таны төхөөрөмжийн ажиллагаа болон чадамжид нөлөөлөх боломжтой."</string>
    <string name="permlab_subscribedFeedsRead" msgid="4756609637053353318">"бүртгүүлсэн хангамжийг унших"</string>
    <string name="permdesc_subscribedFeedsRead" msgid="5557058907906144505">"Апп нь одоогийн синк хийгдсэн хангамжийн талаарх мэдээллийг авах боломжтой."</string>
    <string name="permlab_sendSms" msgid="7544599214260982981">"SMS мессежийг илгээх, харах"</string>
    <string name="permdesc_sendSms" msgid="7094729298204937667">"Апп нь SMS мессеж илгээх боломжтой. Энэ нь санаандгүй төлбөрт оруулж болзошгүй. Хортой апп нь таны зөвшөөрөлгүйгээр мессеж илгээн таныг төлбөрт оруулж болзошгүй."</string>
    <string name="permlab_readSms" msgid="8745086572213270480">"таны текст мессежийг унших(SMS эсвэл MMS)"</string>
    <string name="permdesc_readSms" product="tablet" msgid="4741697454888074891">"Энэ апп таны таблетад хадгалсан бүх SMS (текст) зурвасыг унших боломжтой."</string>
    <string name="permdesc_readSms" product="tv" msgid="5796670395641116592">"Энэ апп таны ТВ-д хадгалсан бүх SMS (текст) зурвасыг унших боломжтой."</string>
    <string name="permdesc_readSms" product="default" msgid="6826832415656437652">"Энэ апп таны утсанд хадгалсан бүх SMS (текст) зурвасыг унших боломжтой."</string>
    <string name="permlab_receiveWapPush" msgid="5991398711936590410">"текст мессеж(WAP) хүлээн авах"</string>
    <string name="permdesc_receiveWapPush" msgid="748232190220583385">"Апп нь WAP мессежийг хүлээн авах болон биелүүлэх боломжтой. Энэ зөвшөөрөл нь танд илгээсэн мессежийг танд харуулалгүйгээр хянах эсвэл устгах боломжийг агуулна."</string>
    <string name="permlab_getTasks" msgid="6466095396623933906">"ажиллаж байгаа апп-г дуудах"</string>
    <string name="permdesc_getTasks" msgid="7454215995847658102">"Апп нь одоо ажиллаж байгаа болон сүүлд ажилласан даалгаврын талаарх мэдээллийг авах боломжтой. Ингэснээр апп нь төхөөмж дээрх ямар аппликешнүүд ашиглагдсан талаарх мэдээлийг олох боломжтой."</string>
    <string name="permlab_manageProfileAndDeviceOwners" msgid="7918181259098220004">"Профайл, төхөөрөмж эзэмшигчийг удирдах"</string>
    <string name="permdesc_manageProfileAndDeviceOwners" msgid="106894851498657169">"Аппликейшнд профайл болон төхөөрөмж эзэмшигчийг сонгохыг зөвшөөрөх"</string>
    <string name="permlab_reorderTasks" msgid="2018575526934422779">"ажиллаж байгаа апп-уудыг дахин эрэмбэлэх"</string>
    <string name="permdesc_reorderTasks" msgid="7734217754877439351">"Апп нь даалгавруудыг нүүрлүү болон арлуу зөөх боломжтой. Апп нь энийг таны оролцоогүйгээр хийж болзошгүй"</string>
    <string name="permlab_enableCarMode" msgid="5684504058192921098">"машины горимыг идэвхжүүлэх"</string>
    <string name="permdesc_enableCarMode" msgid="4853187425751419467">"Апп нь машины горимыг идэвхжүүлэх боломжтой."</string>
    <string name="permlab_killBackgroundProcesses" msgid="3914026687420177202">"бусад апп-г хаах"</string>
    <string name="permdesc_killBackgroundProcesses" msgid="4593353235959733119">"Апп нь бусад апп-н арын процессыг дуусгах боломжтой. Энэ бусад апп-г зогсоох боломжийг олгоно."</string>
    <string name="permlab_systemAlertWindow" msgid="7238805243128138690">"Энэ апп бусад аппын дээр харагдана"</string>
    <string name="permdesc_systemAlertWindow" msgid="2393776099672266188">"Энэ апп бусад аппын дээр эсвэл дэлгэцийн өөр хэсэгт харагдана. Энэ нь энгийн апп хэрэглээ болон бусад аппын харагдах байдлыг өөрчилж болзошгүй."</string>
    <string name="permlab_runInBackground" msgid="7365290743781858803">"цаана ажиллах"</string>
    <string name="permdesc_runInBackground" msgid="7370142232209999824">"Энэ апп цаана ажиллах боломжтой. Энэ нь батерейг хурдан дуусгаж болзошгүй."</string>
    <string name="permlab_useDataInBackground" msgid="8694951340794341809">"датаг цаана ашиглах"</string>
    <string name="permdesc_useDataInBackground" msgid="6049514223791806027">"Энэ апп цаана ажиллах боломжтой. Энэ нь датаны хэрэглээг нэмэгдүүлж болзошгүй."</string>
    <string name="permlab_persistentActivity" msgid="8841113627955563938">"апп-г байнга ажиллуулах"</string>
    <string name="permdesc_persistentActivity" product="tablet" msgid="8525189272329086137">"Апп нь өөрийн хэсгийн санах ойд байнга байлгах боломжтой. Энэ нь бусад апп-уудын ашиглах санах ойг хязгаарлан таблетыг удаашруулах болно."</string>
    <string name="permdesc_persistentActivity" product="tv" msgid="5086862529499103587">"Апп-д өөрийн бүрэлдэхүүн хэсгийг санах ойд хадгалахыг зөвшөөрдөг. Энэ нь бусад аппликэйшнүүдийн ашиглах санах ойн хэмжээг хязгаарлахаас гадна, телевизийг удаашруулна."</string>
    <string name="permdesc_persistentActivity" product="default" msgid="4384760047508278272">"Апп нь өөрийн хэсгийг санах ойд байнга байлгах боломжтой. Энэ нь бусад апп-уудын ашиглах санах ойг хязгаарлан утсыг удаашруулах болно."</string>
    <string name="permlab_foregroundService" msgid="3310786367649133115">"интерактив (foreground) үйлчилгээг ажиллуулах"</string>
    <string name="permdesc_foregroundService" msgid="6471634326171344622">"Аппад интерактив (foreground) үйлчилгээг ашиглахыг зөвшөөрнө үү."</string>
    <string name="permlab_getPackageSize" msgid="7472921768357981986">"апп сангийн хэмжээг хэмжих"</string>
    <string name="permdesc_getPackageSize" msgid="3921068154420738296">"Апп нь өөрийн код, дата болон кеш хэмжээг унших боломжтой"</string>
    <string name="permlab_writeSettings" msgid="2226195290955224730">"систем тохиргоог өөрчлөх"</string>
    <string name="permdesc_writeSettings" msgid="7775723441558907181">"Апп нь системийн тохиргооны датаг өөрчлөх боломжтой. Хортой апп нь таны системийн тохиргоог сүйтгэх боломжтой."</string>
    <string name="permlab_receiveBootCompleted" msgid="5312965565987800025">"Эхлэхэд ажиллуулах"</string>
    <string name="permdesc_receiveBootCompleted" product="tablet" msgid="7390304664116880704">"Апп нь систем асаж дуусахад шууд өөрийгөө асаах боломжтой. Ингэснээр таблетыг асахад их хугацаа орох болон байнга ажилладаг апп нь таблетийг бүхэлд нь удаашруулах боломжтой."</string>
    <string name="permdesc_receiveBootCompleted" product="tv" msgid="4525890122209673621">"Апп-д систем эхлэхэд өөрийгөө эхлүүлэхийг зөвшөөрдөг. Энэ нь телевизийг эхлэх хугацааг удаашруулах боломжтойгоос гадна, апп-д байнга ажиллаж байх учир таблетын хурдыг ерөнхийд нь бууруулж болох юм."</string>
    <string name="permdesc_receiveBootCompleted" product="default" msgid="513950589102617504">"Апп нь систем асаж дуусахад шууд өөрийгөө асаах боломжтой. Ингэснээр утсыг асахад их хугацаа орох болон байнга ажилладаг апп нь утсыг бүхэлд нь удаашруулах боломжтой."</string>
    <string name="permlab_broadcastSticky" msgid="7919126372606881614">"тасардаггүй өргөн дамжууллыг илгээх"</string>
    <string name="permdesc_broadcastSticky" product="tablet" msgid="7749760494399915651">"Апп нь өргөн дамжуулал дууссаны дараа үлдсэн өргөн дамжуулалыг илгээх боломжтой. Ихээр ашиглах нь хэт их санах ой ашиглан таблетыг удаашруулах болон тогтворгүй болгох боломжтой."</string>
    <string name="permdesc_broadcastSticky" product="tv" msgid="6839285697565389467">"Апп-д нэвтрүүлэг дууссан ч мэдээллийг илгээхийг зөвшөөрдөг. Хэт их хэрэглэх нь санах ойн ачааллыг нэмэгдүүлж, улмаар телевизийг удаан, тогтворгүй болгодог."</string>
    <string name="permdesc_broadcastSticky" product="default" msgid="2825803764232445091">"Апп нь өргөн дамжуулал дууссаны дараа үлдсэн өргөн дамжуулалыг илгээх боломжтой. Ихээр ашиглах нь хэт их санах ой ашиглан утсыг удаашруулах болон тогтворгүй болгох боломжтой."</string>
    <string name="permlab_readContacts" msgid="8348481131899886131">"өөрийн харилцагчдыг унших"</string>
    <string name="permdesc_readContacts" product="tablet" msgid="5294866856941149639">"Апп нь таны утсаар ярьсан, имэйл илгээсэн давтамж эсвэл тусгай харилцагдчидтайгаа өөр аргаар холбоо барьсан байдал зэргийг агуулсан таблет дээр хадгалагдсан харилцагчдын талаарх датаг унших боломжтой. Энэ зөвшөөрөл нь апп-д таны харилцагчийн датаг хадгалах боломжийг олгох ба хортой апп нь танд мэдэгдэлгүйгээр харилцагчийн датаг хуваалцах боломжтой."</string>
    <string name="permdesc_readContacts" product="tv" msgid="1839238344654834087">"Апп-д таны бусад руу илгээсэн дуудлага, и-мэйл эсвэл бусад байдлаар харилцсан давтамж гэх мэт телевизэд хадгалагдсан холбоо барих хаягийн тухай мэдээллийг уншихыг зөвшөөрдөг. Энэ зөвшөөрөл нь апп-д таны холбоо барих хаягийн мэдээллийг хадгалахыг зөвшөөрдөг бөгөөд  хорлонтой аппликэйшнүүд танд мэдэгдэлгүйгээр эдгээр дуудлагын өгөгдлийг бусадтай хуваалцаж болох юм."</string>
    <string name="permdesc_readContacts" product="default" msgid="8440654152457300662">"Апп нь таны утсаар ярьсан, имэйл илгээсэн давтамж эсвэл тусгай харилцагчидтайгаа өөр аргаар холбоо барьсан байдал зэргийг агуулсан таны утсан дээр хадгалагдсан харилцагчдын талаарх датаг унших боломжтой. Энэ зөвшөөрөл нь апп-д таны харилцагчийн датаг хадгалах боломжийг олгох ба хортой апп нь танд мэдэгдэлгүйгээр харилцагчийн датаг хуваалцах боломжтой."</string>
    <string name="permlab_writeContacts" msgid="5107492086416793544">"таны харилцагчдыг өөрчлөх"</string>
    <string name="permdesc_writeContacts" product="tablet" msgid="897243932521953602">"Апп нь таны утсаар ярьсан, имэйл илгээсэн давтамж эсвэл тусгай харилцагчидтайгаа өөр аргаар холбоо барьсан байдал зэргийг агуулсан таны таблет дээр хадгалагдсан харилцагчдын талаарх датаг өөрчлөх боломжтой. Энэ зөвшөөрөл нь апп-д харилцагчийн датаг устгах боломжийг олгоно."</string>
    <string name="permdesc_writeContacts" product="tv" msgid="5438230957000018959">"Апп-д таны бусад руу илгээсэн дуудлага, и-мэйл эсвэл бусад байдлаар харилцсан давтамж гэх мэт телевизэд хадгалагдсан холбоо барих хаягийн тухай мэдээллийг өөрчлөхийг зөвшөөрдөг. Энэ зөвшөөрөл нь апп-д таны холбоо барих хаягийн мэдээллийг устгахыг зөвшөөрдөг."</string>
    <string name="permdesc_writeContacts" product="default" msgid="589869224625163558">"Апп нь таны утсаар ярьсан, имэйл илгээсэн давтамж эсвэл харилцагдчидтайгаа өөр аргаар холбоо барьсан байдал зэргийг агуулсан утсан дээр хадгалагдсан харилцагчдын талаарх датаг өөрчлөх боломжтой. Энэ зөвшөөрөл нь апп-д харилцагчийн датаг устгах боломжийг олгоно."</string>
    <string name="permlab_readCallLog" msgid="3478133184624102739">"дуудлагын логийг унших"</string>
    <string name="permdesc_readCallLog" msgid="3204122446463552146">"Энэ апп таны дуудлагын түүхийг унших боломжтой."</string>
    <string name="permlab_writeCallLog" msgid="8552045664743499354">"дуудлагын логруу бичих"</string>
    <string name="permdesc_writeCallLog" product="tablet" msgid="6661806062274119245">"Апп нь таны таблетын ирсэн гарсан дуудлага зэргийг агуулсан дуудлагын логыг унших боломжтой. Хортой апп нь энийг ашиглан таны дуудлагын логыг өөрчлөх болон арилгах боломжтой."</string>
    <string name="permdesc_writeCallLog" product="tv" msgid="4225034892248398019">"Апп-д орж ирсэн болон гадагш хийсэн телевизийн дуудлагын бүртгэлийг өөрчлөхийг зөвшөөрдөг. Хорлонтой апликейшнүүд үүнийг ашиглан таны дуудлагын бүртгэлийг устгах эсвэл өөрчилж болох юм."</string>
    <string name="permdesc_writeCallLog" product="default" msgid="683941736352787842">"Апп нь таны утасны ирсэн гарсан дуудлага зэргийг агуулсан дуудлагын логыг өөрчлөх боломжтой. Хортой апп нь энийг ашиглан таны дуудлагын логыг өөрчлөх болон арилгах боломжтой."</string>
    <string name="permlab_bodySensors" msgid="4683341291818520277">"биеийн мэдрэгчид хандах (зүрхний хэмнэл шалгагч г.м)"</string>
    <string name="permdesc_bodySensors" product="default" msgid="4380015021754180431">"Апп-т таны зүрхний цохилт гэх мэт биеийн байдлыг хянадаг мэдрэгчдийн датанд хандалт хийх боломж олгоно."</string>
    <string name="permlab_readCalendar" msgid="6716116972752441641">"Хуанлийн арга хэмжээ, дэлгэрэнгүйг унших"</string>
    <string name="permdesc_readCalendar" product="tablet" msgid="4993979255403945892">"Энэ апп таны таблетад хадгалсан хуанлийн бүх арга хэмжээг унших, хуанлийн өгөгдлийг хуваалцах, хадгалах боломжтой."</string>
    <string name="permdesc_readCalendar" product="tv" msgid="8837931557573064315">"Энэ апп таны ТВ-д хадгалсан хуанлийн бүх арга хэмжээг унших, хуанлийн өгөгдлийг хуваалцах, хадгалах боломжтой."</string>
    <string name="permdesc_readCalendar" product="default" msgid="4373978642145196715">"Энэ апп таны утсанд хадгалсан хуанлийн бүх арга хэмжээг унших, хуанлийн өгөгдлийг хуваалцах, хадгалах боломжтой."</string>
    <string name="permlab_writeCalendar" msgid="8438874755193825647">"календарын хуваарийг нэмэх эсвэл өөрчлөх болон эзэмшигчид мэдэгдэлгүйгээр зочидруу имэйл илгээх"</string>
    <string name="permdesc_writeCalendar" product="tablet" msgid="1675270619903625982">"Энэ апп таны таблет дээр хуанлийн арга хэмжээг нэмэх, устгах, эсвэл өөрчлөх боломжтой. Энэ апп нь хуанли эзэмшигчээс зурвас илгээсэн мэт харагдах, эсвэл эзэмшигчид мэдэгдэлгүйгээр арга хэмжээг өөрчлөх боломжтой."</string>
    <string name="permdesc_writeCalendar" product="tv" msgid="9017809326268135866">"Энэ апп таны ТВ-д хуанлийн арга хэмжээг нэмэх, устгах, эсвэл өөрчлөх боломжтой. Энэ апп нь хуанли эзэмшигчээс зурвас илгээсэн мэт харагдах, эсвэл эзэмшигчид мэдэгдэлгүйгээр арга хэмжээг өөрчлөх боломжтой."</string>
    <string name="permdesc_writeCalendar" product="default" msgid="7592791790516943173">"Энэ апп таны утсанд хуанлийн арга хэмжээг нэмэх, устгах, эсвэл өөрчлөх боломжтой. Энэ апп нь хуанли эзэмшигчээс зурвас илгээсэн мэт харагдах, эсвэл эзэмшигчид мэдэгдэлгүйгээр арга хэмжээг өөрчлөх боломжтой."</string>
    <string name="permlab_accessLocationExtraCommands" msgid="2836308076720553837">"байршил нийлүүлэгчийн нэмэлт тушаалд хандах"</string>
    <string name="permdesc_accessLocationExtraCommands" msgid="6078307221056649927">"Апп нь байршил нийлүүлэгчийн нэмэлт тушаалд хандах боломжтой. Энэ нь апп-д GPS эсвэл бусад байршлын үйлчилгээний ажиллагаанд нөлөөлөх боломжийг олгоно."</string>
    <string name="permlab_accessFineLocation" msgid="6265109654698562427">"нарийвчилсан байршилд зөвхөн нүүр хэсэгт хандах"</string>
    <string name="permdesc_accessFineLocation" msgid="3520508381065331098">"Энэ апп нь зөвхөн нүүр хэсэгт байх үедээ л таны байршлыг нарийн тогтоох боломжтой. Апп эдгээр байршлын үйлчилгээг ашиглахын тулд эдгээрийг таны утсан дээр асааж идэвхтэй байлгах шаардлагатай. Энэ нь батарейны хэрэглээг ихэсгэж болзошгүй."</string>
    <string name="permlab_accessCoarseLocation" msgid="3707180371693213469">"ойролцоох байршилд (сүлжээнд суурилсан) зөвхөн дэлгэц дээр хандах"</string>
    <string name="permdesc_accessCoarseLocation" product="tablet" msgid="8594719010575779120">"Энэ апп зөвхөн дэлгэц дээр байх үед үүрэн цамхаг, Wi-Fi сүлжээ зэрэг сүлжээний эх сурвалжид тулгуурлан таны байршлыг мэдэх боломжтой. Та энэ аппад эдгээр байршлын үйлчилгээг ашиглуулахын тулд эдгээрийг таблет дээрээ асааж, боломжтой байлгах шаардлагатай."</string>
    <string name="permdesc_accessCoarseLocation" product="tv" msgid="3027871910200890806">"Энэ апп зөвхөн дэлгэц дээр байх үед үүрэн цамхаг, Wi-Fi сүлжээ зэрэг сүлжээний эх сурвалжид тулгуурлан таны байршлыг мэдэх боломжтой. Та энэ аппад эдгээр байршлын үйлчилгээг ашиглуулахын тулд эдгээрийг TB дээрээ асааж, боломжтой байлгах шаардлагатай."</string>
    <string name="permdesc_accessCoarseLocation" product="default" msgid="854896049371048754">"Энэ апп зөвхөн дэлгэц дээр байх үед үүрэн цамхаг, Wi-Fi сүлжээ зэрэг сүлжээний эх сурвалжид тулгуурлан таны байршлыг мэдэх боломжтой. Та энэ аппад эдгээр байршлын үйлчилгээг ашиглуулахын тулд эдгээрийг утсан дээрээ асааж, боломжтой байлгах шаардлагатай."</string>
    <string name="permlab_accessBackgroundLocation" msgid="3965397804300661062">"байршилд ард хандах"</string>
    <string name="permdesc_accessBackgroundLocation" msgid="1096394429579210251">"Хэрэв үүнийг ойролцоо эсвэл нарийвчилсан байршлын хандалтад нэмэлтээр зөвшөөрсөн бол энэ апп ард ажиллах явцдаа байршилд хандаж болно."</string>
    <string name="permlab_modifyAudioSettings" msgid="6095859937069146086">"Аудио тохиргоо солих"</string>
    <string name="permdesc_modifyAudioSettings" msgid="3522565366806248517">"Апп нь дууны хэмжээ, спикерын гаралтад ашиглагдах глобал аудио тохиргоог өөрчлөх боломжтой."</string>
    <string name="permlab_recordAudio" msgid="3876049771427466323">"аудио бичих"</string>
    <string name="permdesc_recordAudio" msgid="4245930455135321433">"Энэ апп ямар ч үед микрофон ашиглан аудио бичих боломжтой."</string>
    <string name="permlab_sim_communication" msgid="2935852302216852065">"SIM картад тушаал илгээх"</string>
    <string name="permdesc_sim_communication" msgid="5725159654279639498">"Апп-д SIM рүү комманд илгээхийг зөвшөөрнө. Энэ маш аюултай."</string>
    <string name="permlab_activityRecognition" msgid="3634590230567608356">"биеийн дасгал хөдөлгөөн таних"</string>
    <string name="permdesc_activityRecognition" msgid="3143453925156552894">"Энэ апп таны биеийн дасгал хөдөлгөөнийг таних боломжтой."</string>
    <string name="permlab_camera" msgid="3616391919559751192">"зураг авах болон видео бичих"</string>
    <string name="permdesc_camera" msgid="5392231870049240670">"Энэ апп ямар ч үед камер ашиглан зураг авж, видео хийх боломжтой."</string>
    <string name="permlab_vibrate" msgid="7696427026057705834">"чичиргээг удирдах"</string>
    <string name="permdesc_vibrate" msgid="6284989245902300945">"Апп нь чичиргээг удирдах боломжтой."</string>
    <string name="permlab_callPhone" msgid="3925836347681847954">"утасны дугаарт шууд дуудлага хийх"</string>
    <string name="permdesc_callPhone" msgid="3740797576113760827">"Апп нь таны оролцоогүйгээр дуудлага хийх боломжтой. Энэ нь төлөвлөгдөөгүй төлбөрт оруулах эсвэл дуудлага хийнэ. Энэ нь апп-г яаралтай дугаарт дуудлага хийхйг зөвшөөрөхгүй. Хортой апп нь таны зөвшөөрөлгүйгээр дуудлага хийж таныг төлбөрт оруулж болзошгүй"</string>
    <string name="permlab_accessImsCallService" msgid="3574943847181793918">"IMS дуудлагын үйлчилгээнд хандах"</string>
    <string name="permdesc_accessImsCallService" msgid="8992884015198298775">"Апп нь дуудлага хийхдээ таны оролцоогүйгээр IMS үйлчилгээг ашиглах боломжтой."</string>
    <string name="permlab_readPhoneState" msgid="9178228524507610486">"утасны статус ба таниулбарыг унших"</string>
    <string name="permdesc_readPhoneState" msgid="1639212771826125528">"Апп нь төхөөрөмжийн утасны функцд хандах боломжтой. Энэ зөвшөөрөл нь апп-д утасны дугаар болон төхөөрөмжийн ID-г, дуудлага идэвхтэй эсэх, холын дугаар дуудлагаар холбогдсон байгаа эсэхийг тогтоох боломжийг олгоно,"</string>
    <string name="permlab_manageOwnCalls" msgid="1503034913274622244">"системээр дамжуулах дуудлага"</string>
    <string name="permdesc_manageOwnCalls" msgid="6552974537554717418">"Дуудлагыг сайжруулахын тулд дуудлагаа системээр дамжуулах зөвшөөрлийг апп-д олгодог."</string>
    <string name="permlab_callCompanionApp" msgid="3599252979411970473">"систем дэх дуудлагыг харах болон хянах."</string>
    <string name="permdesc_callCompanionApp" msgid="4567344683275099090">"Аппад төхөөрөмж дээр хийж буй дуудлагыг харах болон хянахыг зөвшөөрдөг. Үүнд дуудлагын дугаар болон дуудлагын төлөв зэрэг мэдээллийг агуулдаг."</string>
    <string name="permlab_acceptHandover" msgid="2661534649736022409">"дуудлагыг өөр аппаас үргэлжлүүлэх"</string>
    <string name="permdesc_acceptHandovers" msgid="4570660484220539698">"Аппад өөр аппад эхлүүлсэн дуудлагыг үргэлжлүүлэхийг зөвшөөрдөг."</string>
    <string name="permlab_readPhoneNumbers" msgid="6108163940932852440">"утасны дугаарыг унших"</string>
    <string name="permdesc_readPhoneNumbers" msgid="8559488833662272354">"Төхөөрөмжийн утасны дугаарт хандах зөвшөөрлийг апп-д олгоно."</string>
    <string name="permlab_wakeLock" product="tablet" msgid="1531731435011495015">"таблетыг унтуулахгүй байлгах"</string>
    <string name="permlab_wakeLock" product="tv" msgid="2601193288949154131">"Телевиз-ийн гэрэл унтрахаас сэргийл"</string>
    <string name="permlab_wakeLock" product="default" msgid="573480187941496130">"утсыг унтуулахгүй байлгах"</string>
    <string name="permdesc_wakeLock" product="tablet" msgid="7311319824400447868">"Апп нь таблетыг унтахаас сэргийлэх боломжтой"</string>
    <string name="permdesc_wakeLock" product="tv" msgid="3208534859208996974">"Апп-д телевизийг унтраахгүй байлгахыг зөвшөөрдөг."</string>
    <string name="permdesc_wakeLock" product="default" msgid="8559100677372928754">"Апп нь утсыг унтахаас сэргийлэх боломжтой"</string>
    <string name="permlab_transmitIr" msgid="7545858504238530105">"хэт улаанаар дамжуулах"</string>
    <string name="permdesc_transmitIr" product="tablet" msgid="5358308854306529170">"Апп-д таблетын хэт улаан дамжуулагчийг ашиглахыг зөвшөөрнө."</string>
    <string name="permdesc_transmitIr" product="tv" msgid="3926790828514867101">"Апп-д телевизийн хэт улаан туяаны дамжуулагчийг ашиглах боломжийг олгодог."</string>
    <string name="permdesc_transmitIr" product="default" msgid="7957763745020300725">"Апп-д утасны хэт улаан дамжуулагчийг ашиглахыг зөвшөөрнө."</string>
    <string name="permlab_setWallpaper" msgid="6627192333373465143">"ханын зургийг тохируулах"</string>
    <string name="permdesc_setWallpaper" msgid="7373447920977624745">"Апп нь системийн ханын зургийг тохируулах боломжтой."</string>
    <string name="permlab_setWallpaperHints" msgid="3278608165977736538">"Таны ханын зурагны хэмжээг тохируулах"</string>
    <string name="permdesc_setWallpaperHints" msgid="8235784384223730091">"Апп нь системийн ханын зургийн хэмжээний саналыг тохируулах боломжтой"</string>
    <string name="permlab_setTimeZone" msgid="2945079801013077340">"цагийн бүсийн тохиргоо"</string>
    <string name="permdesc_setTimeZone" product="tablet" msgid="1676983712315827645">"Апп нь таблетын цагийн бүсийг солих боломжтой."</string>
    <string name="permdesc_setTimeZone" product="tv" msgid="888864653946175955">"Апп-д телевизийн цагийн бүсийг өөрчлөхийг зөвшөөрдөг."</string>
    <string name="permdesc_setTimeZone" product="default" msgid="4499943488436633398">"Апп нь утасны цагийн бүсийг өөрчлөх боломжтой."</string>
    <string name="permlab_getAccounts" msgid="1086795467760122114">"төхөөрөмж дээрх акаунтыг олох"</string>
    <string name="permdesc_getAccounts" product="tablet" msgid="2741496534769660027">"Апп нь таблетэд мэдэгдэж байгаа бүртгэлийн жагсаалтыг авах боломжтой. Энд таны суулгасан аппликейшнүүдийг үүсгэсэн бүх акаунтууд хамрагдана."</string>
    <string name="permdesc_getAccounts" product="tv" msgid="4190633395633907543">"Телевизийн жагсаалтад байгаа акаунтуудын хаягийг апп-д авахыг зөвшөөрдөг. Энэ нь таны суулгасан бусад аппликэйшнүүдийн бий болгосон акаунтуудыг оруулж болно."</string>
    <string name="permdesc_getAccounts" product="default" msgid="3448316822451807382">"Апп нь утсанд мэдэгдэж байгаа бүртгэлийн жагсаалтыг авах боломжтой. Энд таны суулгасан аппликейшнүүдийг үүсгэсэн бүх акаунтууд хамрагдана."</string>
    <string name="permlab_accessNetworkState" msgid="4951027964348974773">"сүлжээний холболтыг үзэх"</string>
    <string name="permdesc_accessNetworkState" msgid="8318964424675960975">"Апп нь сүлжээ байгаа болон холбогдсон эсэх зэрэг сүлжээний холболтын талаарх мэдээллийг харах боломжтой."</string>
    <string name="permlab_createNetworkSockets" msgid="7934516631384168107">"сүлжээнд бүрэн нэвтрэх"</string>
    <string name="permdesc_createNetworkSockets" msgid="3403062187779724185">"Апп нь сүлжээний сокетыг үүсгэх болон тусгай сүлжээний протокол ашиглах боломжтой. Хөтөч болон бусад аппликешнүүд Интернетээр дата илгээх боломжтой  тул энэ зөвшөөрөл нь Интернетээр дата илгээхэд шаардлагагүй."</string>
    <string name="permlab_changeNetworkState" msgid="958884291454327309">"сүлжээний холболтыг солих"</string>
    <string name="permdesc_changeNetworkState" msgid="6789123912476416214">"Апп нь сүлжээний холболтын статусыг солих боломжтой."</string>
    <string name="permlab_changeTetherState" msgid="5952584964373017960">"модем болгосон холболтыг солих"</string>
    <string name="permdesc_changeTetherState" msgid="1524441344412319780">"Апп нь холбогдсон сүлжээний холболтын статусыг солих боломжтой."</string>
    <string name="permlab_accessWifiState" msgid="5202012949247040011">"Wi-Fi холболтыг үзэх"</string>
    <string name="permdesc_accessWifiState" msgid="5002798077387803726">"Апп нь Wi-Fi идэвхтэй эсэх болон холбогдсон Wi-Fi төхөөрөмжийн нэр зэрэг Wi-Fi сүлжээний талаарх мэдээллийг харах боломжтой."</string>
    <string name="permlab_changeWifiState" msgid="6550641188749128035">"Wi-Fi -тай холбогдох болон салах"</string>
    <string name="permdesc_changeWifiState" msgid="7137950297386127533">"Апп нь Wi-Fi холболтын цэгтэй холбогдох буюу салах боломжтой ба тохируулсан Wi-Fi сүлжээнд өөрчлөлт хийх боломжтой."</string>
    <string name="permlab_changeWifiMulticastState" msgid="1368253871483254784">"Wi-Fi олон дамжуулалт хүлээн авахыг зөвшөөрөх"</string>
    <string name="permdesc_changeWifiMulticastState" product="tablet" msgid="7969774021256336548">"Апп нь олон дамжуулал ашиглан Wi-Fi сүлжээн дэх бүх төхөөрөмжрүү пакет илгээх болон хүлээн авах боломжтой. Энэ нь олон дамжуулал ашиглахгүй горимоос илүү их тэжээл зарцуулна."</string>
    <string name="permdesc_changeWifiMulticastState" product="tv" msgid="9031975661145014160">"Апп-д зөвхөн таны телевиз ч биш, Wi-Fi сүлжээг ашиглаж буй бүх төхөөрөмжид илгээсэн мэдээллийг хүлээн авахыг зөвшөөрдөг. Энэ нь олон хаягт горимоос илүү их эрчим хүч хэрэглэдэг."</string>
    <string name="permdesc_changeWifiMulticastState" product="default" msgid="6851949706025349926">"Апп нь олон дамжуулал ашиглан Wi-Fi сүлжээн дэх бүх төхөөрөмжрүү пакет илгээх болон хүлээн авах боломжтой. Энэ нь олон дамжуулал ашиглахгүй горимоос илүү их тэжээл зарцуулна."</string>
    <string name="permlab_bluetoothAdmin" msgid="6006967373935926659">"Bluetooth тохиргоонд хандах"</string>
    <string name="permdesc_bluetoothAdmin" product="tablet" msgid="6921177471748882137">"Апп нь дотоод блютүүт таблетын тохиргоог харах боломжтой ба хос болох төхөөрөмжтэй холболтыг зөвшөөрөх болон хийх боломжтой"</string>
    <string name="permdesc_bluetoothAdmin" product="tv" msgid="3373125682645601429">"Телевизийн суурин Bluetooth-г тохируулах, алсын төхөөрөмжийг илрүүлэх болон холбогдохыг апп-д зөвшөөрдөг."</string>
    <string name="permdesc_bluetoothAdmin" product="default" msgid="8931682159331542137">"Апп нь утасны дотоод блютүүтыг тохируулах боломжтой ба гадаад төхөөрөмжийг олох болон хос үүсгэх боломжтой."</string>
    <string name="permlab_accessWimaxState" msgid="4195907010610205703">"WiMAX-д холбогдох болон салах"</string>
    <string name="permdesc_accessWimaxState" msgid="6360102877261978887">"Апп нь WiMAX идэвхтэй эсэх болон холбогдсон WiMAX сүлжээний талаар мэдээллийг тодорхойлох боломжтой."</string>
    <string name="permlab_changeWimaxState" msgid="340465839241528618">"WiMAX статусыг солих"</string>
    <string name="permdesc_changeWimaxState" product="tablet" msgid="3156456504084201805">"Апп нь WiMAX сүлжээнд таблетыг холбох болон салгах боломжтой."</string>
    <string name="permdesc_changeWimaxState" product="tv" msgid="6022307083934827718">"Телевизийг WiMAX сүлжээнд холбох, салгахыг апп-д зөвшөөрдөг."</string>
    <string name="permdesc_changeWimaxState" product="default" msgid="697025043004923798">"Апп нь WiMAX сүлжээнд утсыг холбох болон салгах боломжтой."</string>
    <string name="permlab_bluetooth" msgid="6127769336339276828">"Bluetooth төхөөрөмжтэй хос үүсгэх"</string>
    <string name="permdesc_bluetooth" product="tablet" msgid="3480722181852438628">"Апп нь таблет дээрх блютүүт тохиргоог харах боломжтой ба хос болох төхөөрөмжтэй холболтыг зөвшөөрөх болон хийх боломжтой."</string>
    <string name="permdesc_bluetooth" product="tv" msgid="3974124940101104206">"Телевизийн Bluetooth тохиргоог нээж харах, бусад төхөөрөмжтэй холболт хийх болон хүлээн авахыг апп-д зөвшөөрдөг."</string>
    <string name="permdesc_bluetooth" product="default" msgid="3207106324452312739">"Апп нь утсан дээрх Bluetooth тохиргоог харах боломжтой ба хос болох төхөөрөмжтэй холболтыг зөвшөөрөх болон хийх боломжтой."</string>
    <string name="permlab_nfc" msgid="4423351274757876953">"ойролцоо талбарын холбоог удирдах"</string>
    <string name="permdesc_nfc" msgid="7120611819401789907">"Апп нь Ойролцоо Талбарын Холболт(NFC) таг, карт, болон уншигчтай холбогдох боломжтой."</string>
    <string name="permlab_disableKeyguard" msgid="3598496301486439258">"дэлгэцний түгжээг идэвхгүй болгох"</string>
    <string name="permdesc_disableKeyguard" msgid="6034203065077122992">"Апп нь түгжээ болон бусад холбоотой нууц үгийн аюулгүй байдлыг идэвхгүй болгох боломжтой. Жишээ нь бол утас нь дуудлага ирэх үед түгжээг идэвхгүй болгох ба дуудлага дуусахад буцаан идэвхтэй болгодог."</string>
    <string name="permlab_requestPasswordComplexity" msgid="202650535669249674">"дэлгэцийн түгжээний төвөгтэй байдлын хүсэлт тавих"</string>
    <string name="permdesc_requestPasswordComplexity" msgid="4730994229754212347">"Аппад дэлгэцийн түгжээний боломжтой уртын хэмжээ болон төрлийг заадаг дэлгэцийн түгжээний төвөгтэй байдлын түвшнийг (өндөр, дундаж, бага эсвэл байхгүй) мэдэж авахыг зөвшөөрдөг. Түүнчлэн, апп хэрэглэгчдэд дэлгэцийн түгжээг тодорхой түвшинд шинэчлэхийг санал болгох боломжтой хэдий ч хэрэглэгч үүнийг чөлөөтэй үл хэрэгсэж, орхих боломжтой. Дэлгэцийн түгжээг ил бичвэрээр хадгалдаггүй тул энэ апп тодорхой нууц үгийг мэддэггүй болохыг анхаарна уу."</string>
    <string name="permlab_useBiometric" msgid="8837753668509919318">"биометрийн техник хангамжийг ашиглах"</string>
    <string name="permdesc_useBiometric" msgid="8389855232721612926">"Aппад биометрийн техник хангамжийг баталгаажуулалтад ашиглахыг зөвшөөрдөг"</string>
    <string name="permlab_manageFingerprint" msgid="5640858826254575638">"хурууны хээний програм хангамжийг удирдах"</string>
    <string name="permdesc_manageFingerprint" msgid="178208705828055464">"Хурууны хээний загварыг нэмэх эсвэл усгтах үйлдлийг хийх зөвшөөрлийг програмд олгодог."</string>
    <string name="permlab_useFingerprint" msgid="3150478619915124905">"хурууны хээний програм хангамжийг ашиглах"</string>
    <string name="permdesc_useFingerprint" msgid="9165097460730684114">"Баталгаажуулалт хийх зорилгоор хурууны хээний апп хамгамжийг ашиглах зөвшөөрлийг аппд олгодог"</string>
    <string name="permlab_audioWrite" msgid="2661772059799779292">"хөгжмийн цуглуулгаа тохируулах"</string>
    <string name="permdesc_audioWrite" msgid="8888544708166230494">"Таны хөгжмийн цуглуулгыг тохируулах зөвшөөрлийг аппад олгодог."</string>
    <string name="permlab_videoWrite" msgid="128769316366746446">"видео цуглуулгаа тохируулах"</string>
    <string name="permdesc_videoWrite" msgid="5448565757490640841">"Таны видео цуглуулгыг тохируулах зөвшөөрлийг аппад олгодог."</string>
    <string name="permlab_imagesWrite" msgid="3391306186247235510">"зургийн цуглуулгаа тохируулах"</string>
    <string name="permdesc_imagesWrite" msgid="7073662756617474375">"Таны зургийн цуглуулгыг тохируулах зөвшөөрлийг аппад олгодог."</string>
    <string name="permlab_mediaLocation" msgid="8675148183726247864">"медиа цуглуулгаасаа байршлыг унших"</string>
    <string name="permdesc_mediaLocation" msgid="2237023389178865130">"Таны медиа цуглуулгаас байршлыг унших зөвшөөрлийг аппад олгодог."</string>
    <string name="biometric_dialog_default_title" msgid="881952973720613213">"Өөрийгөө мөн гэдгийг баталгаажуулаарай"</string>
    <string name="biometric_error_hw_unavailable" msgid="645781226537551036">"Биометрийн техник хангамж боломжгүй байна"</string>
    <string name="biometric_error_user_canceled" msgid="2260175018114348727">"Нотолгоог цуцаллаа"</string>
    <string name="biometric_not_recognized" msgid="5770511773560736082">"Таниагүй"</string>
    <string name="biometric_error_canceled" msgid="349665227864885880">"Нотолгоог цуцаллаа"</string>
    <string name="biometric_error_device_not_secured" msgid="6583143098363528349">"Тохируулсан пин, хээ эсвэл нууц үг алга"</string>
    <string name="fingerprint_acquired_partial" msgid="735082772341716043">"Хурууны хээг дутуу уншуулсан байна. Дахин оролдоно уу."</string>
    <string name="fingerprint_acquired_insufficient" msgid="4596546021310923214">"Хурууны хээ боловсруулж чадахгүй байна. Дахин оролдоно уу."</string>
    <string name="fingerprint_acquired_imager_dirty" msgid="1087209702421076105">"Хурууны хээ мэдрэгч бохирдсон байна. Та цэвэрлэсний дараагаар дахин оролдоно уу."</string>
    <string name="fingerprint_acquired_too_fast" msgid="6470642383109155969">"Хуруугаа хэт хурдан хөдөлгөсөн байна. Дахин оролдоно уу."</string>
    <string name="fingerprint_acquired_too_slow" msgid="59250885689661653">"Хуруу хэт удаан хөдөлгөсөн байна. Дахин оролдоно уу."</string>
  <string-array name="fingerprint_acquired_vendor">
  </string-array>
    <string name="fingerprint_authenticated" msgid="5309333983002526448">"Хурууны хээг нотолсон"</string>
    <string name="face_authenticated_no_confirmation_required" msgid="4018680978348659031">"Царайг баталгаажууллаа"</string>
    <string name="face_authenticated_confirmation_required" msgid="8778347003507633610">"Царайг баталгаажууллаа. Баталгаажуулах товчлуурыг дарна уу"</string>
    <string name="fingerprint_error_hw_not_available" msgid="7955921658939936596">"Хурууны хээний тоног төхөөрөмж бэлэн бус байна."</string>
    <string name="fingerprint_error_no_space" msgid="1055819001126053318">"Хурууны хээг хадгалах боломжгүй байна. Одоо байгаа хурууны хээг арилгана уу."</string>
    <string name="fingerprint_error_timeout" msgid="3927186043737732875">"Хурууны хээ оруулах хугацаа өнгөрсөн байна. Дахин оруулна уу."</string>
    <string name="fingerprint_error_canceled" msgid="4402024612660774395">"Хурууны хээний бүртгэл амжилтгүй боллоо."</string>
    <string name="fingerprint_error_user_canceled" msgid="7999639584615291494">"Хэрэглэгч хурууны хээн баталгаажуулалтыг цуцалсан байна."</string>
    <string name="fingerprint_error_lockout" msgid="5536934748136933450">"Хэтэрхий олон оролдлоо.  Түр хүлээгээд дахин оролдоно уу."</string>
    <string name="fingerprint_error_lockout_permanent" msgid="5033251797919508137">"Хэт олон удаа оролдсон тул хурууны хээ мэдрэгчийг идэвхгүй болголоо."</string>
    <string name="fingerprint_error_unable_to_process" msgid="6107816084103552441">"Дахин оролдно уу."</string>
    <string name="fingerprint_error_no_fingerprints" msgid="7654382120628334248">"Бүртгүүлсэн хурууны хээ алга."</string>
    <string name="fingerprint_error_hw_not_present" msgid="409523969613176352">"Энэ төхөөрөмжид хурууны хээ мэдрэгч алга."</string>
    <string name="fingerprint_name_template" msgid="5870957565512716938">"Хурууны хээ <xliff:g id="FINGERID">%d</xliff:g>"</string>
  <string-array name="fingerprint_error_vendor">
  </string-array>
    <string name="fingerprint_icon_content_description" msgid="2340202869968465936">"Хурууны хээний дүрс"</string>
<<<<<<< HEAD
    <!-- no translation found for permlab_manageFace (7262837876352591553) -->
    <skip />
    <string name="permdesc_manageFace" msgid="8919637120670185330">"Аппад царайны загварыг ашиглахын тулд нэмэх эсвэл устгах аргыг идэвхжүүлэхийг зөвшөөрдөг."</string>
    <!-- no translation found for permlab_useFaceAuthentication (2565716575739037572) -->
    <skip />
    <!-- no translation found for permdesc_useFaceAuthentication (4712947955047607722) -->
    <skip />
    <!-- no translation found for face_recalibrate_notification_name (1913676850645544352) -->
    <skip />
=======
    <string name="permlab_manageFace" msgid="7262837876352591553">"царайгаар тайлах техник хангамжийг удирдах"</string>
    <string name="permdesc_manageFace" msgid="8919637120670185330">"Аппад царайны загварыг ашиглахын тулд нэмэх эсвэл устгах аргыг идэвхжүүлэхийг зөвшөөрдөг."</string>
    <string name="permlab_useFaceAuthentication" msgid="2565716575739037572">"царайгаар тайлах техник хангамж ашиглах"</string>
    <string name="permdesc_useFaceAuthentication" msgid="4712947955047607722">"Аппад царайгаар тайлах техник хангамжийг баталгаажуулалтад ашиглахыг зөвшөөрдөг"</string>
    <string name="face_recalibrate_notification_name" msgid="1913676850645544352">"Царайгаар тайлах"</string>
>>>>>>> dbf9e87c
    <string name="face_recalibrate_notification_title" msgid="4087620069451499365">"Царайгаа дахин бүртгүүлнэ үү"</string>
    <string name="face_recalibrate_notification_content" msgid="5530308842361499835">"Танилтыг сайжруулахын тулд царайгаа дахин бүртгүүлнэ үү"</string>
    <string name="face_acquired_insufficient" msgid="2767330364802375742">"Царайн өгөгдлийг зөв авч чадсангүй. Дахин оролдоно уу."</string>
    <string name="face_acquired_too_bright" msgid="5005650874582450967">"Хэт цайвар байна. Гэрэл багатай газар оролдоно уу."</string>
    <string name="face_acquired_too_dark" msgid="1966194696381394616">"Хэт харанхуй байна. Гэрэлтэй орчинд туршина уу."</string>
    <string name="face_acquired_too_close" msgid="1401011882624272753">"Утсаа холдуулна уу."</string>
    <string name="face_acquired_too_far" msgid="1210969240069012510">"Утсаа ойртуулна уу."</string>
    <string name="face_acquired_too_high" msgid="3362395713403348013">"Утсаа дээшлүүлнэ үү."</string>
    <string name="face_acquired_too_low" msgid="488983581737550912">"Утсаа доошлуулна уу."</string>
    <string name="face_acquired_too_right" msgid="3667075962661863218">"Утсаа зүүн тийш болгоно уу."</string>
    <string name="face_acquired_too_left" msgid="3148242963894703424">"Утсаа баруун тийш болгоно уу."</string>
    <string name="face_acquired_poor_gaze" msgid="5606479370806754905">"Төхөөрөмж рүүгээ аль болох эгц харна уу."</string>
<<<<<<< HEAD
    <string name="face_acquired_not_detected" msgid="4885504661626728809">"Таны царайг харахгүй байна. Утас руу харна уу."</string>
=======
    <string name="face_acquired_not_detected" msgid="1879714205006680222">"Царайгаа утасны урд эгц байрлуулна уу"</string>
>>>>>>> dbf9e87c
    <string name="face_acquired_too_much_motion" msgid="3149332171102108851">"Хэт их хөдөлгөөнтэй байна. Утсаа хөдөлгөөнгүй барина уу."</string>
    <string name="face_acquired_recalibrate" msgid="8077949502893707539">"Нүүрээ дахин бүртгүүлнэ үү."</string>
    <string name="face_acquired_too_different" msgid="7663983770123789694">"Царайг таних боломжгүй боллоо. Дахин оролдоно уу."</string>
    <string name="face_acquired_too_similar" msgid="1508776858407646460">"Хэт адилхан байгаа тул байрлалаа өөрчилнө үү."</string>
    <string name="face_acquired_pan_too_extreme" msgid="4581629343077288178">"Толгойгоо арай багаар эргүүлнэ үү."</string>
    <string name="face_acquired_tilt_too_extreme" msgid="4019954263012496468">"Толгойгоо арай багаар эргүүлнэ үү."</string>
    <string name="face_acquired_roll_too_extreme" msgid="6312973147689664409">"Толгойгоо арай багаар эргүүлнэ үү."</string>
    <string name="face_acquired_obscured" msgid="5357207702967893283">"Таны нүүрийг далдалж буй аливаа зүйлийг хасна уу."</string>
<<<<<<< HEAD
    <string name="face_acquired_sensor_dirty" msgid="2535761002815565222">"Дэлгэцийн дээд ирмэгт байрлах мэдрэгчийг цэвэрлэнэ үү."</string>
  <string-array name="face_acquired_vendor">
  </string-array>
    <string name="face_error_hw_not_available" msgid="396883585636963908">"Царайг бататгаж чадсангүй. Техник хангамж боломжгүй байна."</string>
    <!-- no translation found for face_error_timeout (981512090365729465) -->
    <skip />
    <string name="face_error_no_space" msgid="2712120617457553825">"Царайн шинэ өгөгдлийг хадгалж чадсангүй. Эхлээд хуучин өгөгдлийг устгана уу."</string>
    <string name="face_error_canceled" msgid="283945501061931023">"Царайны үйл ажиллагааг цуцаллаа."</string>
    <!-- no translation found for face_error_user_canceled (5317030072349668946) -->
    <skip />
    <string name="face_error_lockout" msgid="3407426963155388504">"Хэт олон удаа оролдлоо. Дараа дахин оролдоно уу."</string>
    <!-- no translation found for face_error_lockout_permanent (4723594314443097159) -->
    <skip />
    <string name="face_error_unable_to_process" msgid="4940944939691171539">"Царайг бататгаж чадсангүй. Дахин оролдоно уу."</string>
    <!-- no translation found for face_error_not_enrolled (4016937174832839540) -->
    <skip />
    <!-- no translation found for face_error_hw_not_present (8302690289757559738) -->
    <skip />
=======
    <string name="face_acquired_sensor_dirty" msgid="7905138627046865579">"Хар хэсэг зэрэг дэлгэцийнхээ дээд хэсгийг цэвэрлэнэ үү"</string>
  <string-array name="face_acquired_vendor">
  </string-array>
    <string name="face_error_hw_not_available" msgid="396883585636963908">"Царайг бататгаж чадсангүй. Техник хангамж боломжгүй байна."</string>
    <string name="face_error_timeout" msgid="981512090365729465">"Царайгаар тайлахыг дахин оролдоно уу."</string>
    <string name="face_error_no_space" msgid="2712120617457553825">"Царайн шинэ өгөгдлийг хадгалж чадсангүй. Эхлээд хуучин өгөгдлийг устгана уу."</string>
    <string name="face_error_canceled" msgid="283945501061931023">"Царайны үйл ажиллагааг цуцаллаа."</string>
    <string name="face_error_user_canceled" msgid="5317030072349668946">"Хэрэглэгч царайгаар тайлахыг цуцалсан."</string>
    <string name="face_error_lockout" msgid="3407426963155388504">"Хэт олон удаа оролдлоо. Дараа дахин оролдоно уу."</string>
    <string name="face_error_lockout_permanent" msgid="4723594314443097159">"Хэтэрхий олон удаа оролдлоо. Царайгаар тайлахыг идэвхгүй болголоо."</string>
    <string name="face_error_unable_to_process" msgid="4940944939691171539">"Царайг бататгаж чадсангүй. Дахин оролдоно уу."</string>
    <string name="face_error_not_enrolled" msgid="4016937174832839540">"Та царайгаар тайлахыг тохируулаагүй байна."</string>
    <string name="face_error_hw_not_present" msgid="8302690289757559738">"Царайгаар тайлахыг энэ төхөөрөмж дээр дэмждэггүй."</string>
>>>>>>> dbf9e87c
    <string name="face_name_template" msgid="7004562145809595384">"Царай <xliff:g id="FACEID">%d</xliff:g>"</string>
  <string-array name="face_error_vendor">
  </string-array>
    <string name="face_icon_content_description" msgid="4024817159806482191">"Царайны дүрс тэмдэг"</string>
    <string name="permlab_readSyncSettings" msgid="6201810008230503052">"синк тохиргоог унших"</string>
    <string name="permdesc_readSyncSettings" msgid="2706745674569678644">"Апп нь бүртгэлийн синк тохиргоог унших боломжтой. Жишээ нь энэ нь Хүмүүс апп бүртгэлтэй синк хийгдсэн эсэхийг тодорхойлох боломжтой."</string>
    <string name="permlab_writeSyncSettings" msgid="5408694875793945314">"синкийг унтрааж асаах тохиргоо"</string>
    <string name="permdesc_writeSyncSettings" msgid="8956262591306369868">"Апп нь бүртгэлийн синк тохиргоог өөрчлөх боломжтой. Жишээ нь энэ нь Хүмүүс апп бүртгэлтэй синк хийхийг идэвхжүүлэх боломжтой."</string>
    <string name="permlab_readSyncStats" msgid="7396577451360202448">"синк статистикийг унших"</string>
    <string name="permdesc_readSyncStats" msgid="1510143761757606156">"Апп нь синк үйлдэлийн түүх болон хэр их дата синк хийгдсэн зэрэг бүртгэлийн синк статусыг унших боломжтой."</string>
    <string name="permlab_sdcardRead" msgid="1438933556581438863">"таны дундын хадгалах сангийн контентыг унших"</string>
    <string name="permdesc_sdcardRead" msgid="1804941689051236391">"Аппад таны дундын хадгалах сангийн контентыг уншихыг зөвшөөрдөг."</string>
    <string name="permlab_sdcardWrite" msgid="9220937740184960897">"дундын хадгалах сангийнхаа контентыг өөрчлөх эсвэл устгах"</string>
    <string name="permdesc_sdcardWrite" msgid="2834431057338203959">"Аппад таны дундын хадгалах сангийн контентыг бичихийг зөвшөөрдөг."</string>
    <string name="permlab_use_sip" msgid="2052499390128979920">"SIP дуудлага хийх/хүлээн авах"</string>
    <string name="permdesc_use_sip" msgid="2297804849860225257">"Апп-д SIP дуудлага хийх болон хүлээн авахыг зөвшөөрөх."</string>
    <string name="permlab_register_sim_subscription" msgid="3166535485877549177">"шинэ телеком SIM холболтуудыг бүртгэх"</string>
    <string name="permdesc_register_sim_subscription" msgid="2138909035926222911">"Апп-д шинэ телеком SIM холболтуудыг бүртгэхийг зөвшөөрнө."</string>
    <string name="permlab_register_call_provider" msgid="108102120289029841">"шинэ телеком холболтуудыг бүртгэх"</string>
    <string name="permdesc_register_call_provider" msgid="7034310263521081388">"Апп-д шинэ телеком холболтуудыг бүртгэхийг зөвшөөрнө."</string>
    <string name="permlab_connection_manager" msgid="1116193254522105375">"телеком холболтуудыг удирдах."</string>
    <string name="permdesc_connection_manager" msgid="5925480810356483565">"Апп-д телеком холболтуудыг удирдахыг зөвшөөрнө."</string>
    <string name="permlab_bind_incall_service" msgid="6773648341975287125">"дуудлагын дэлгэцтэй харьцах"</string>
    <string name="permdesc_bind_incall_service" msgid="8343471381323215005">"Апп-д дуудлагын дэлгэцийг хэрэглэгчид хэзээ хэрхэн харуулахыг удирдахыг зөвшөөрнө."</string>
    <string name="permlab_bind_connection_service" msgid="3557341439297014940">"телефоны үйлчилгээтэй харилцах"</string>
    <string name="permdesc_bind_connection_service" msgid="4008754499822478114">"Апп-д телефон үйлчилгээтэй харилцаж дуудлага хийх/авахыг зөвшөөрнө."</string>
    <string name="permlab_control_incall_experience" msgid="9061024437607777619">"дуудлага хийж байгаа хэрэглэгчтэй харьцах"</string>
    <string name="permdesc_control_incall_experience" msgid="915159066039828124">"Апп-д дуудлага хийж байгаа хэрэглэгчтэй харьцахыг зөвшөөрнө."</string>
    <string name="permlab_readNetworkUsageHistory" msgid="7862593283611493232">"сүлжээний ашиглалтын түүхийг унших"</string>
    <string name="permdesc_readNetworkUsageHistory" msgid="7689060749819126472">"Апп нь тусгай сүлжээ болон апп-н сүлжээ ашиглалтын түүхийг унших боломжтой."</string>
    <string name="permlab_manageNetworkPolicy" msgid="2562053592339859990">"сүлжээний бодлогыг удирдах"</string>
    <string name="permdesc_manageNetworkPolicy" msgid="7537586771559370668">"Апп нь сүлжээний бодлогыг удирдах болон апп-д зориулсан дүрмийг тогтоох боломжтой."</string>
    <string name="permlab_modifyNetworkAccounting" msgid="5088217309088729650">"сүлжээний хэрэглээний тайланг өөрчлөх"</string>
    <string name="permdesc_modifyNetworkAccounting" msgid="5443412866746198123">"Апп нь апп-уудын сүлжээ ашиглалтын талаарх тооцоог өөрчлөх боломжтой. Энгийн апп-д ашиглагдахгүй."</string>
    <string name="permlab_accessNotifications" msgid="7673416487873432268">"мэдэгдэлд хандах"</string>
    <string name="permdesc_accessNotifications" msgid="458457742683431387">"Апп нь бусад апп-уудын илгээсэн мэдэгдлүүдийг дуудах, шалгах, болон цэвэрлэх боломжтой."</string>
    <string name="permlab_bindNotificationListenerService" msgid="7057764742211656654">"мэдэгдэл сонсогч үйлчилгээтэй холбох"</string>
    <string name="permdesc_bindNotificationListenerService" msgid="985697918576902986">"Эзэмшигч нь мэдэгдэл сонсох үйлчилгээний дээд-төвшиний интерфейстэй холбох боломжтой. Энгийн апп-д шаардлагагүй."</string>
    <string name="permlab_bindConditionProviderService" msgid="1180107672332704641">"нөхцөл нийлүүлэгч үйлчилгээнд холбох"</string>
    <string name="permdesc_bindConditionProviderService" msgid="1680513931165058425">"Эзэмшигчид нөхцөл нийлүүлэгч үйлчилгээний дээд-түвшний интерфейстэй холбох боломж олгоно. Энгийн апп-уудад хэзээ ч ашиглагдахгүй."</string>
    <string name="permlab_bindDreamService" msgid="4153646965978563462">"дрийм үйлчилгээнд холбох"</string>
    <string name="permdesc_bindDreamService" msgid="7325825272223347863">"Эзэмшигч нь дрийм үйлчилгээний дээд-төвшиний интерфейстэй холбох боломжтой. Энгийн апп-д шаардлагагүй."</string>
    <string name="permlab_invokeCarrierSetup" msgid="3699600833975117478">"үүрэн компанийн нийлүүлсэн тохируулгын апп-г өдөөх"</string>
    <string name="permdesc_invokeCarrierSetup" msgid="4159549152529111920">"Эзэмшигчид үүрэн компанийн нийлүүлсэн тохируулах апп-г өдөөх боломж олгоно. Энгийн апп-уудад хэзээ ч ашиглагдахгүй."</string>
    <string name="permlab_accessNetworkConditions" msgid="8206077447838909516">"Сүлжээний байдлын талаар ажиглалтуудыг хүлээн авах"</string>
    <string name="permdesc_accessNetworkConditions" msgid="6899102075825272211">"Аппликейшнд сүлжээний байдлын талаар ажиглалтуудыг хүлээн авахыг зөвшөөрнө. Энгийн апп-уудад хэзээ ч ашиглагдахгүй."</string>
    <string name="permlab_setInputCalibration" msgid="4902620118878467615">"оролтын төхөөрөмжийн калибрешныг өөрчлөх"</string>
    <string name="permdesc_setInputCalibration" msgid="4527511047549456929">"Мэдрэгчтэй дэлгэцний калибрешн параметрийг өөрчлөхийг апп-д зөвшөөрнө. Энгийн апп-д шаардлагагүй."</string>
    <string name="permlab_accessDrmCertificates" msgid="7436886640723203615">"хандалтын DRM сертификат"</string>
    <string name="permdesc_accessDrmCertificates" msgid="8073288354426159089">"Аппликейшнд DRM сертификатыг ашиглах болон нийлүүлэхийг зөвшөөрнө. Энгийн апп-уудад хэзээ ч ашиглагдахгүй."</string>
    <string name="permlab_handoverStatus" msgid="7820353257219300883">"Android Beam дамжуулалтын төлөвийг авах"</string>
    <string name="permdesc_handoverStatus" msgid="4788144087245714948">"Одоогийн Андройд Бийм дамжуулалтын мэдээллийг хүлээн авахыг аппликейшнд зөвшөөрөх"</string>
    <string name="permlab_removeDrmCertificates" msgid="7044888287209892751">"DRM сертификатыг устгах"</string>
    <string name="permdesc_removeDrmCertificates" msgid="7272999075113400993">"Аппликейшнд DRM сертификатыг устгахыг зөвшөөрнө. Энгийн апп-уудад хэзээ ч ашиглагдахгүй."</string>
    <string name="permlab_bindCarrierMessagingService" msgid="1490229371796969158">"зөөгч зурвасын үйлчилгээнд холбох"</string>
    <string name="permdesc_bindCarrierMessagingService" msgid="2762882888502113944">"Эзэмшигчид зөөгч зурвасын үйлчилгээний түвшний интерфэйст холбогдохыг зөвшөөрдөг. Энгийн апп-д шаардлагагүй."</string>
    <string name="permlab_bindCarrierServices" msgid="3233108656245526783">"Үүрэн холбооны үйлчилгээ үзүүлэгчтэй холбогдох"</string>
    <string name="permdesc_bindCarrierServices" msgid="1391552602551084192">"Аливаа эзэмшигчийг үүрэн холбооны үйлчилгээ үзүүлэгчтэй холбодог. Энгийн аппд шаардлагагүй."</string>
    <string name="permlab_access_notification_policy" msgid="4247510821662059671">"Бүү саад бол тохируулгад хандалт хийх"</string>
    <string name="permdesc_access_notification_policy" msgid="3296832375218749580">"Апп-д Бүү саад бол тохируулгыг уншиж, бичихийг зөвшөөрөх"</string>
    <string name="permlab_startViewPermissionUsage" msgid="5484728591597709944">"зөвшөөрлийн ашиглалтыг харж эхлэх"</string>
    <string name="permdesc_startViewPermissionUsage" msgid="4808345878203594428">"Эзэмшигчид аппын зөвшөөрлөө ашиглаж эхлэхийг зөвшөөрдөг. Энгийн аппуудад шаардлагагүй."</string>
    <string name="policylab_limitPassword" msgid="4497420728857585791">"Нууц үгний дүрмийг тохируулах"</string>
    <string name="policydesc_limitPassword" msgid="2502021457917874968">"Дэлгэц түгжих нууц үг болон ПИН кодны урт болон нийт тэмдэгтийн уртыг хянах."</string>
    <string name="policylab_watchLogin" msgid="5091404125971980158">"Дэлгэцийн түгжээг тайлах оролдлогыг хянах"</string>
    <string name="policydesc_watchLogin" product="tablet" msgid="3215729294215070072">"Дэлгэц түгжигдсэн үед нууц үг буруу оруулалтын тоог хянах ба хэрэв хэт олон удаа нууц үгийг буруу оруулбал таблетыг түгжих болон таблетын бүх датаг арилгана"</string>
    <string name="policydesc_watchLogin" product="TV" msgid="2707817988309890256">"Дэлгэцийн түгжээг тайлахад оруулсан буруу нууц үгийн давтамжийг хянаад телевиз-г түгж эсвэл буруу нууц үг хэт олон удаа орсон тохиолдолд телевиз-ийн бүх датаг устга."</string>
    <string name="policydesc_watchLogin" product="default" msgid="5712323091846761073">"Дэлгэц түгжигдсэн үед нууц үг буруу оруулалтын тоог хянах, ба хэрэв хэт олон удаа нууц үгийг буруу оруулбал утсыг түгжих болон утасны бүх датаг арилгана"</string>
    <string name="policydesc_watchLogin_secondaryUser" product="tablet" msgid="4280246270601044505">"Дэлгэцийн түгжээг тайлахад оруулсан буруу нууц үгийн давтамжийг хянаж таблетыг түгжих эсвэл буруу нууц үгийг хэт олон удаа оруулсан тохиолдолд энэ хэрэглэгчийн мэдээллийг устгах."</string>
    <string name="policydesc_watchLogin_secondaryUser" product="TV" msgid="3484832653564483250">"Дэлгэцийн түгжээг тайлахад оруулсан буруу нууц үгийн давтамжийг хянаж телевизийг түгжих эсвэл буруу нууц үгийг хэт олон удаа оруулсан тохиолдолд энэ хэрэглэгчийн мэдээллийг устгах."</string>
    <string name="policydesc_watchLogin_secondaryUser" product="default" msgid="2185480427217127147">"Дэлгэцийн түгжээг тайлахад оруулсан буруу нууц үгийн давтамжийг хянаж гар утсыг түгжих эсвэл буруу нууц үгийг хэт олон удаа оруулсан тохиолдолд энэ хэрэглэгчийн мэдээллийг устгах."</string>
    <string name="policylab_resetPassword" msgid="4934707632423915395">"Дэлгэцийн түгжээг өөрчлөх"</string>
    <string name="policydesc_resetPassword" msgid="1278323891710619128">"Дэлгэцийн түгжээг өөрчлөх."</string>
    <string name="policylab_forceLock" msgid="2274085384704248431">"Дэлгэц түгжих"</string>
    <string name="policydesc_forceLock" msgid="1141797588403827138">"Дэлгэц хэзээ яаж түгжихийг удирдах"</string>
    <string name="policylab_wipeData" msgid="3910545446758639713">"Бүх датаг арилгах"</string>
    <string name="policydesc_wipeData" product="tablet" msgid="4306184096067756876">"Үйлдвэрийн дата утгыг өгсөнөөр таблетын дата шууд арилгагдана."</string>
    <string name="policydesc_wipeData" product="tv" msgid="5816221315214527028">"Анхааруулга өгөхгүйгээр үйлдвэрээс хийгдсэн тохиргоонд эргэн шилжих байдлаар телевиз-ийн датаг устга."</string>
    <string name="policydesc_wipeData" product="default" msgid="5096895604574188391">"Сануулахгүйгээр утасны бүх мэдээллийг устгаж, үйлдвэрийн өгөгдмөл байдалд шилжүүлнэ"</string>
    <string name="policylab_wipeData_secondaryUser" msgid="8362863289455531813">"Хэрэглэгчийн мэдээллийг арилгах"</string>
    <string name="policydesc_wipeData_secondaryUser" product="tablet" msgid="6336255514635308054">"Анхааруулга өгөхгүйгээр энэ хэрэглэгчийн энэ таблет дээрх мэдээллийг устгах."</string>
    <string name="policydesc_wipeData_secondaryUser" product="tv" msgid="2086473496848351810">"Анхааруулга өгөхгүйгээр энэ хэрэглэгчийн энэ телевизор дээрх мэдээллийг устгах."</string>
    <string name="policydesc_wipeData_secondaryUser" product="default" msgid="6787904546711590238">"Анхааруулга өгөхгүйгээр энэ хэрэглэгчийн энэ гар утсан дээрх мэдээллийг устгах."</string>
    <string name="policylab_setGlobalProxy" msgid="2784828293747791446">"Төхөрөөмжийн глобал проксиг тохируулах"</string>
    <string name="policydesc_setGlobalProxy" msgid="8459859731153370499">"Бодлогыг ашиглах боломжтой үед төхөөрөмжийн олон улсын эрхийг тохируулах. Зөвхөн төхөөрөмж эзэмшигч нь олон улсын эрхийг тохируулах боломжтой."</string>
    <string name="policylab_expirePassword" msgid="5610055012328825874">"Дэлгэц түгжих нууц үгний дуусах хугацааг тохируулах"</string>
    <string name="policydesc_expirePassword" msgid="5367525762204416046">"Дэлгэц түгжих нууц үг, ПИН эсвэл нууц үгний хэвийг хэр тогтмол хугацаанд сольж байх тохируулгыг өөрчлөх."</string>
    <string name="policylab_encryptedStorage" msgid="8901326199909132915">"Сангийн шифрлэхийг тохируулах"</string>
    <string name="policydesc_encryptedStorage" msgid="2637732115325316992">"Хадгалагдсан апп дата шифрлэгдэх шаардлагатай"</string>
    <string name="policylab_disableCamera" msgid="6395301023152297826">"Камер идэвхгүй болгох"</string>
    <string name="policydesc_disableCamera" msgid="2306349042834754597">"Төхөөрөмжийн бүх камерийг ашиглахгүй."</string>
    <string name="policylab_disableKeyguardFeatures" msgid="8552277871075367771">"Дэлгэцийн зарим түгжээний онцлогийг идэвхгүй болгох"</string>
    <string name="policydesc_disableKeyguardFeatures" msgid="2044755691354158439">"Дэлгэц түгжих зарим онцлогийг ашиглахаас урьдчилан хамгаалах"</string>
  <string-array name="phoneTypes">
    <item msgid="8901098336658710359">"Гэрийн"</item>
    <item msgid="869923650527136615">"Мобайл"</item>
    <item msgid="7897544654242874543">"Ажлын"</item>
    <item msgid="1103601433382158155">"Ажлын факс"</item>
    <item msgid="1735177144948329370">"Гэрийн Факс"</item>
    <item msgid="603878674477207394">"Пэйжер"</item>
    <item msgid="1650824275177931637">"Бусад"</item>
    <item msgid="9192514806975898961">"Тусгай"</item>
  </string-array>
  <string-array name="emailAddressTypes">
    <item msgid="8073994352956129127">"Гэрийн"</item>
    <item msgid="7084237356602625604">"Ажлын"</item>
    <item msgid="1112044410659011023">"Бусад"</item>
    <item msgid="2374913952870110618">"Тусгай"</item>
  </string-array>
  <string-array name="postalAddressTypes">
    <item msgid="6880257626740047286">"Гэрийн"</item>
    <item msgid="5629153956045109251">"Ажлын"</item>
    <item msgid="4966604264500343469">"Бусад"</item>
    <item msgid="4932682847595299369">"Тусгай"</item>
  </string-array>
  <string-array name="imAddressTypes">
    <item msgid="1738585194601476694">"Гэрийн"</item>
    <item msgid="1359644565647383708">"Ажлын"</item>
    <item msgid="7868549401053615677">"Бусад"</item>
    <item msgid="3145118944639869809">"Тусгай"</item>
  </string-array>
  <string-array name="organizationTypes">
    <item msgid="7546335612189115615">"Ажлын"</item>
    <item msgid="4378074129049520373">"Бусад"</item>
    <item msgid="3455047468583965104">"Тусгай"</item>
  </string-array>
  <string-array name="imProtocols">
    <item msgid="8595261363518459565">"AIM"</item>
    <item msgid="7390473628275490700">"Windows Live"</item>
    <item msgid="7882877134931458217">"Yahoo"</item>
    <item msgid="5035376313200585242">"Skype"</item>
    <item msgid="7532363178459444943">"QQ"</item>
    <item msgid="3713441034299660749">"Google Talk"</item>
    <item msgid="2506857312718630823">"ICQ"</item>
    <item msgid="1648797903785279353">"Jabber"</item>
  </string-array>
    <string name="phoneTypeCustom" msgid="1644738059053355820">"Тусгай"</string>
    <string name="phoneTypeHome" msgid="2570923463033985887">"Гэрийн"</string>
    <string name="phoneTypeMobile" msgid="6501463557754751037">"Мобайл"</string>
    <string name="phoneTypeWork" msgid="8863939667059911633">"Ажлын"</string>
    <string name="phoneTypeFaxWork" msgid="3517792160008890912">"Ажлын факс"</string>
    <string name="phoneTypeFaxHome" msgid="2067265972322971467">"Гэрийн Факс"</string>
    <string name="phoneTypePager" msgid="7582359955394921732">"Пэйжер"</string>
    <string name="phoneTypeOther" msgid="1544425847868765990">"Бусад"</string>
    <string name="phoneTypeCallback" msgid="2712175203065678206">"Буцаж холбоо барих"</string>
    <string name="phoneTypeCar" msgid="8738360689616716982">"Машин"</string>
    <string name="phoneTypeCompanyMain" msgid="540434356461478916">"Компаний үндсэн"</string>
    <string name="phoneTypeIsdn" msgid="8022453193171370337">"ISDN"</string>
    <string name="phoneTypeMain" msgid="6766137010628326916">"Үндсэн"</string>
    <string name="phoneTypeOtherFax" msgid="8587657145072446565">"Бусад факс"</string>
    <string name="phoneTypeRadio" msgid="4093738079908667513">"Радио"</string>
    <string name="phoneTypeTelex" msgid="3367879952476250512">"Tелекс"</string>
    <string name="phoneTypeTtyTdd" msgid="8606514378585000044">"TTY TDD"</string>
    <string name="phoneTypeWorkMobile" msgid="1311426989184065709">"Ажлын утас"</string>
    <string name="phoneTypeWorkPager" msgid="649938731231157056">"Ажлын пейжер"</string>
    <string name="phoneTypeAssistant" msgid="5596772636128562884">"Туслагч"</string>
    <string name="phoneTypeMms" msgid="7254492275502768992">"MMS"</string>
    <string name="eventTypeCustom" msgid="7837586198458073404">"Тусгай"</string>
    <string name="eventTypeBirthday" msgid="2813379844211390740">"Төрсөн огноо"</string>
    <string name="eventTypeAnniversary" msgid="3876779744518284000">"Түүхэн ой"</string>
    <string name="eventTypeOther" msgid="7388178939010143077">"Бусад"</string>
    <string name="emailTypeCustom" msgid="8525960257804213846">"Тусгай"</string>
    <string name="emailTypeHome" msgid="449227236140433919">"Гэрийн"</string>
    <string name="emailTypeWork" msgid="3548058059601149973">"Ажлын"</string>
    <string name="emailTypeOther" msgid="2923008695272639549">"Бусад"</string>
    <string name="emailTypeMobile" msgid="119919005321166205">"Мобайл"</string>
    <string name="postalTypeCustom" msgid="8903206903060479902">"Тусгай"</string>
    <string name="postalTypeHome" msgid="8165756977184483097">"Гэрийн"</string>
    <string name="postalTypeWork" msgid="5268172772387694495">"Ажлын"</string>
    <string name="postalTypeOther" msgid="2726111966623584341">"Бусад"</string>
    <string name="imTypeCustom" msgid="2074028755527826046">"Тусгай"</string>
    <string name="imTypeHome" msgid="6241181032954263892">"Гэрийн"</string>
    <string name="imTypeWork" msgid="1371489290242433090">"Ажлын"</string>
    <string name="imTypeOther" msgid="5377007495735915478">"Бусад"</string>
    <string name="imProtocolCustom" msgid="6919453836618749992">"Тусгай"</string>
    <string name="imProtocolAim" msgid="7050360612368383417">"AIM"</string>
    <string name="imProtocolMsn" msgid="144556545420769442">"Windows Live"</string>
    <string name="imProtocolYahoo" msgid="8271439408469021273">"Yahoo"</string>
    <string name="imProtocolSkype" msgid="9019296744622832951">"Skype"</string>
    <string name="imProtocolQq" msgid="8887484379494111884">"QQ"</string>
    <string name="imProtocolGoogleTalk" msgid="493902321140277304">"Hangouts"</string>
    <string name="imProtocolIcq" msgid="1574870433606517315">"ICQ"</string>
    <string name="imProtocolJabber" msgid="2279917630875771722">"Jabber"</string>
    <string name="imProtocolNetMeeting" msgid="8287625655986827971">"NetMeeting"</string>
    <string name="orgTypeWork" msgid="29268870505363872">"Ажлын"</string>
    <string name="orgTypeOther" msgid="3951781131570124082">"Бусад"</string>
    <string name="orgTypeCustom" msgid="225523415372088322">"Тусгай"</string>
    <string name="relationTypeCustom" msgid="3542403679827297300">"Тусгай"</string>
    <string name="relationTypeAssistant" msgid="6274334825195379076">"Туслагч"</string>
    <string name="relationTypeBrother" msgid="8757913506784067713">"Ах"</string>
    <string name="relationTypeChild" msgid="1890746277276881626">"Хүүхэд"</string>
    <string name="relationTypeDomesticPartner" msgid="6904807112121122133">"Дотоод Түнш"</string>
    <string name="relationTypeFather" msgid="5228034687082050725">"Эцэг"</string>
    <string name="relationTypeFriend" msgid="7313106762483391262">"Найз"</string>
    <string name="relationTypeManager" msgid="6365677861610137895">"Менежер"</string>
    <string name="relationTypeMother" msgid="4578571352962758304">"Эх"</string>
    <string name="relationTypeParent" msgid="4755635567562925226">"Эцэг эх"</string>
    <string name="relationTypePartner" msgid="7266490285120262781">"Түнш"</string>
    <string name="relationTypeReferredBy" msgid="101573059844135524">"Дурдагдсан"</string>
    <string name="relationTypeRelative" msgid="1799819930085610271">"Хамаатан"</string>
    <string name="relationTypeSister" msgid="1735983554479076481">"Эгч"</string>
    <string name="relationTypeSpouse" msgid="394136939428698117">"Хань"</string>
    <string name="sipAddressTypeCustom" msgid="2473580593111590945">"Тусгай"</string>
    <string name="sipAddressTypeHome" msgid="6093598181069359295">"Гэрийн"</string>
    <string name="sipAddressTypeWork" msgid="6920725730797099047">"Ажлын"</string>
    <string name="sipAddressTypeOther" msgid="4408436162950119849">"Бусад"</string>
    <string name="quick_contacts_not_available" msgid="746098007828579688">"Энэ харилцагчийг харах аппликейшн олдсонгүй."</string>
    <string name="keyguard_password_enter_pin_code" msgid="3037685796058495017">"PIN кодыг бичнэ үү"</string>
    <string name="keyguard_password_enter_puk_code" msgid="4800725266925845333">"PUK-г бичээд шинэ PIN код оруулна уу"</string>
    <string name="keyguard_password_enter_puk_prompt" msgid="1341112146710087048">"PUK код"</string>
    <string name="keyguard_password_enter_pin_prompt" msgid="8027680321614196258">"Шинэ PIN код"</string>
    <string name="keyguard_password_entry_touch_hint" msgid="2644215452200037944"><font size="17">"Нууц үг шивэх бол товшино уу"</font></string>
    <string name="keyguard_password_enter_password_code" msgid="1054721668279049780">"Тайлах нууц үгийг бичнэ үү"</string>
    <string name="keyguard_password_enter_pin_password_code" msgid="6391755146112503443">"Тайлах PIN-г оруулна уу"</string>
    <string name="keyguard_password_wrong_pin_code" msgid="2422225591006134936">"Буруу PIN код."</string>
    <string name="keyguard_label_text" msgid="861796461028298424">"Тайлах бол Цэсийг дараад 0."</string>
    <string name="emergency_call_dialog_number_for_display" msgid="696192103195090970">"Яаралтай тусламжийн дугаар"</string>
    <string name="lockscreen_carrier_default" msgid="6169005837238288522">"Үйлчилгээ байхгүй"</string>
    <string name="lockscreen_screen_locked" msgid="7288443074806832904">"Дэлгэц түгжигдсэн."</string>
    <string name="lockscreen_instructions_when_pattern_enabled" msgid="46154051614126049">"Яаралтай дуудлага хийх буюу эсвэл түгжээг тайлах бол цэсийг дарна уу."</string>
    <string name="lockscreen_instructions_when_pattern_disabled" msgid="686260028797158364">"Тайлах бол цэсийг дарна уу."</string>
    <string name="lockscreen_pattern_instructions" msgid="7478703254964810302">"Тайлах хээгээ зурна уу"</string>
    <string name="lockscreen_emergency_call" msgid="5298642613417801888">"Яаралтай тусламж"</string>
    <string name="lockscreen_return_to_call" msgid="5244259785500040021">"Дуудлагаруу буцах"</string>
    <string name="lockscreen_pattern_correct" msgid="9039008650362261237">"Зөв!"</string>
    <string name="lockscreen_pattern_wrong" msgid="4317955014948108794">"Дахин оролдох"</string>
    <string name="lockscreen_password_wrong" msgid="5737815393253165301">"Дахин оролдох"</string>
    <string name="lockscreen_storage_locked" msgid="9167551160010625200">"Бүх онцлог, өгөгдлийн түгжээг тайлах"</string>
    <string name="faceunlock_multiple_failures" msgid="754137583022792429">"Нүүрээр түгжээ тайлах оролдлогын тоо дээд хэмжээнээс хэтэрсэн"</string>
    <string name="lockscreen_missing_sim_message_short" msgid="5099439277819215399">"SIM карт байхгүй"</string>
    <string name="lockscreen_missing_sim_message" product="tablet" msgid="151659196095791474">"Таблет SIM картгүй."</string>
    <string name="lockscreen_missing_sim_message" product="tv" msgid="1943633865476989599">"Телевиз сим картгүй байна."</string>
    <string name="lockscreen_missing_sim_message" product="default" msgid="2186920585695169078">"Утсанд SIM карт байхгүй."</string>
    <string name="lockscreen_missing_sim_instructions" msgid="5372787138023272615">"SIM картыг оруулна уу."</string>
    <string name="lockscreen_missing_sim_instructions_long" msgid="3526573099019319472">"SIM карт байхгүй эсвэл унших боломжгүй. SIM карт оруулна уу."</string>
    <string name="lockscreen_permanent_disabled_sim_message_short" msgid="5096149665138916184">"Ашиглах боломжгүй SIM карт."</string>
    <string name="lockscreen_permanent_disabled_sim_instructions" msgid="910904643433151371">"Таны SIM карт бүрмөсөн идэвхгүй болов.\n Өөр SIM карт авах бол өөрийн утасгүй үйлчилгээний нийлүүлэгчтэй холбогдоно уу."</string>
    <string name="lockscreen_transport_prev_description" msgid="6300840251218161534">"Өмнөх трек"</string>
    <string name="lockscreen_transport_next_description" msgid="573285210424377338">"Дараагийн трек"</string>
    <string name="lockscreen_transport_pause_description" msgid="3980308465056173363">"Түр зогсоох"</string>
    <string name="lockscreen_transport_play_description" msgid="1901258823643886401">"Тоглуулах"</string>
    <string name="lockscreen_transport_stop_description" msgid="5907083260651210034">"Зогсоох"</string>
    <string name="lockscreen_transport_rew_description" msgid="6944412838651990410">"Буцааж хураах"</string>
    <string name="lockscreen_transport_ffw_description" msgid="42987149870928985">"Хурдан урагшлуулах"</string>
    <string name="emergency_calls_only" msgid="6733978304386365407">"Зөвхөн яаралтай дуудлага"</string>
    <string name="lockscreen_network_locked_message" msgid="143389224986028501">"Сүлжээ түгжигдсэн"</string>
    <string name="lockscreen_sim_puk_locked_message" msgid="7441797339976230">"SIM карт нь PUK түгжээтэй."</string>
    <string name="lockscreen_sim_puk_locked_instructions" msgid="8127916255245181063">"Хэрэглэгчийн зааврыг харах эсвэл Хэрэглэгчдэд Туслах төвтэй холбоо барина уу."</string>
    <string name="lockscreen_sim_locked_message" msgid="8066660129206001039">"SIM карт түгжигдсэн."</string>
    <string name="lockscreen_sim_unlock_progress_dialog_message" msgid="595323214052881264">"SIM картны түгжээг гаргаж байна…"</string>
    <string name="lockscreen_too_many_failed_attempts_dialog_message" msgid="6481623830344107222">"Та тайлах хээг <xliff:g id="NUMBER_0">%1$d</xliff:g> удаа буруу зурлаа. \n\n<xliff:g id="NUMBER_1">%2$d</xliff:g> секундын дараа дахин оролдоно уу."</string>
    <string name="lockscreen_too_many_failed_password_attempts_dialog_message" msgid="2725973286239344555">"Та нууц үгээ <xliff:g id="NUMBER_0">%1$d</xliff:g> удаа буруу бичив. \n\n<xliff:g id="NUMBER_1">%2$d</xliff:g> секундын дараа дахин оролдоно уу."</string>
    <string name="lockscreen_too_many_failed_pin_attempts_dialog_message" msgid="6216672706545696955">"Та PIN кодоо <xliff:g id="NUMBER_0">%1$d</xliff:g> удаа буруу бичив. \n\n<xliff:g id="NUMBER_1">%2$d</xliff:g> секундын дараа дахин оролдоно уу."</string>
    <string name="lockscreen_failed_attempts_almost_glogin" product="tablet" msgid="9191611984625460820">"Та тайлах хээг <xliff:g id="NUMBER_0">%1$d</xliff:g> удаа буруу зурлаа. <xliff:g id="NUMBER_1">%2$d</xliff:g> удаа дахин буруу оруулбал, та таблетаа тайлахын тулд Google нэвтрэлтээ ашиглах шаардлагатай болно.\n\n <xliff:g id="NUMBER_2">%3$d</xliff:g> секундын дараа дахин оролдоно уу."</string>
    <string name="lockscreen_failed_attempts_almost_glogin" product="tv" msgid="5316664559603394684">"Та зурган түгжээгээ <xliff:g id="NUMBER_0">%1$d</xliff:g> удаа буруу оруулсан байна. Та дахиж <xliff:g id="NUMBER_1">%2$d</xliff:g> удаа буруу оруулсны дараагаар та телевизийнхээ түгжээг Google акаунтандаа нэвтэрч тайлах шаардлагатай болно.\n\n Та <xliff:g id="NUMBER_2">%3$d</xliff:g> секундийн дараа дахин оролдоно уу."</string>
    <string name="lockscreen_failed_attempts_almost_glogin" product="default" msgid="2590227559763762751">"Та тайлах хээг <xliff:g id="NUMBER_0">%1$d</xliff:g> удаа буруу зурлаа. <xliff:g id="NUMBER_1">%2$d</xliff:g> удаа дахин буруу оролдвол, та таблетаа тайлахын тулд Google нэвтрэлтээ ашиглах шаардлагатай болно.\n\n <xliff:g id="NUMBER_2">%3$d</xliff:g> секундын дараа дахин оролдоно уу."</string>
    <string name="lockscreen_failed_attempts_almost_at_wipe" product="tablet" msgid="6128106399745755604">"Та таблетыг тайлах гэж <xliff:g id="NUMBER_0">%1$d</xliff:g> удаа буруу оролдлоо. <xliff:g id="NUMBER_1">%2$d</xliff:g> удаа дахин буруу оролдвол таблет үйлдвэрийн үндсэн утгаараа тохируулагдах ба хэрэглэгчийн дата бүхэлдээ устана."</string>
    <string name="lockscreen_failed_attempts_almost_at_wipe" product="tv" msgid="950408382418270260">"Та <xliff:g id="NUMBER_0">%1$d</xliff:g> удаа телевизийнхээ түгжээг тайлах оролдлогыг амжилтгүй хийсэн байна. Та дахиж <xliff:g id="NUMBER_1">%2$d</xliff:g> удаа буруу оруулсны дараагаар телевизийн тохиргоо үйлдвэрээс гарсан анхны тохиргоонд шилжих бөгөөд хэрэглэгчийн бүх мэдээлэл устах болно."</string>
    <string name="lockscreen_failed_attempts_almost_at_wipe" product="default" msgid="8603565142156826565">"Та утсыг тайлах гэж <xliff:g id="NUMBER_0">%1$d</xliff:g> удаа буруу оролдлоо. <xliff:g id="NUMBER_1">%2$d</xliff:g> удаа дахин буруу оролдвол утас үйлдвэрийн үндсэн утгаараа тохируулагдах ба хэрэглэгчийн дата бүхэлдээ устана."</string>
    <string name="lockscreen_failed_attempts_now_wiping" product="tablet" msgid="280873516493934365">"Та таблетыг <xliff:g id="NUMBER">%d</xliff:g> удаа тайлах гэж буруу оролдлоо. Таблет одоо үйлдвэрийн үндсэн утгаараа тохируулагдах болно."</string>
    <string name="lockscreen_failed_attempts_now_wiping" product="tv" msgid="3195755534096192191">"Та телевизийнхээ түгжээг <xliff:g id="NUMBER">%d</xliff:g> удаа буруу оруулсан байна. Телевиз үйлдвэрээс гарсан анхны тохиргоонд шилжих болно."</string>
    <string name="lockscreen_failed_attempts_now_wiping" product="default" msgid="3025504721764922246">"Та утсыг тайлах гэж <xliff:g id="NUMBER">%d</xliff:g> удаа буруу оролдлоо. Утас одоо үйлдвэрийн үндсэн утгаараа тохируулагдах болно."</string>
    <string name="lockscreen_too_many_failed_attempts_countdown" msgid="6251480343394389665">"<xliff:g id="NUMBER">%d</xliff:g> секундын дараа дахин оролдоно уу."</string>
    <string name="lockscreen_forgot_pattern_button_text" msgid="2626999449610695930">"Хээг мартсан уу?"</string>
    <string name="lockscreen_glogin_forgot_pattern" msgid="2588521501166032747">"Бүртгэл тайлах"</string>
    <string name="lockscreen_glogin_too_many_attempts" msgid="2751368605287288808">"Хээ оруулах оролдлого хэт олон"</string>
    <string name="lockscreen_glogin_instructions" msgid="3931816256100707784">"Түгжээг тайлах бол Google акаунтаараа нэвтэрнэ үү."</string>
    <string name="lockscreen_glogin_username_hint" msgid="8846881424106484447">"Хэрэглэгч (имэйл)"</string>
    <string name="lockscreen_glogin_password_hint" msgid="5958028383954738528">"Нууц үг"</string>
    <string name="lockscreen_glogin_submit_button" msgid="7130893694795786300">"Нэвтрэх"</string>
    <string name="lockscreen_glogin_invalid_input" msgid="1364051473347485908">"Хэрэглэгчийн нэр эсвэл нууц үг буруу."</string>
    <string name="lockscreen_glogin_account_recovery_hint" msgid="1696924763690379073">"Хэрэглэгчийн нэр нууц үгээ мартсан уу?\n"<b>"google.com/accounts/recovery"</b>"-д зочилно уу."</string>
    <string name="lockscreen_glogin_checking_password" msgid="7114627351286933867">"Шалгаж байна..."</string>
    <string name="lockscreen_unlock_label" msgid="737440483220667054">"Тайлах"</string>
    <string name="lockscreen_sound_on_label" msgid="9068877576513425970">"Дуу идэвхтэй"</string>
    <string name="lockscreen_sound_off_label" msgid="996822825154319026">"Дууг хаагдсан"</string>
    <string name="lockscreen_access_pattern_start" msgid="3941045502933142847">"Хээ эхэлж байна"</string>
    <string name="lockscreen_access_pattern_cleared" msgid="5583479721001639579">"Хээ цэвэрлэгдэв"</string>
    <string name="lockscreen_access_pattern_cell_added" msgid="6756031208359292487">"Нүд нэмэгдсэн"</string>
    <string name="lockscreen_access_pattern_cell_added_verbose" msgid="7264580781744026939">"<xliff:g id="CELL_INDEX">%1$s</xliff:g> нүд нэмсэн"</string>
    <string name="lockscreen_access_pattern_detected" msgid="4988730895554057058">"Хээ дуусав"</string>
    <string name="lockscreen_access_pattern_area" msgid="400813207572953209">"Зурган түгжээсийн хэсэг."</string>
    <string name="keyguard_accessibility_widget_changed" msgid="5678624624681400191">"%1$s. %3$d. -н %2$d виджет"</string>
    <string name="keyguard_accessibility_add_widget" msgid="8273277058724924654">"Виджет нэмэх."</string>
    <string name="keyguard_accessibility_widget_empty_slot" msgid="1281505703307930757">"Хоосон"</string>
    <string name="keyguard_accessibility_unlock_area_expanded" msgid="2278106022311170299">"Тайлах хэсэг нээгдсэн."</string>
    <string name="keyguard_accessibility_unlock_area_collapsed" msgid="6366992066936076396">"Тайлах хэсэг хаагдсан."</string>
    <string name="keyguard_accessibility_widget" msgid="6527131039741808240">"<xliff:g id="WIDGET_INDEX">%1$s</xliff:g> виджет."</string>
    <string name="keyguard_accessibility_user_selector" msgid="1226798370913698896">"Хэрэглэгч сонгоч"</string>
    <string name="keyguard_accessibility_status" msgid="8008264603935930611">"Статус"</string>
    <string name="keyguard_accessibility_camera" msgid="8904231194181114603">"Камер"</string>
    <string name="keygaurd_accessibility_media_controls" msgid="262209654292161806">"Медиа контрол"</string>
    <string name="keyguard_accessibility_widget_reorder_start" msgid="8736853615588828197">"Виджет дахин эрэмбэлж эхлэв."</string>
    <string name="keyguard_accessibility_widget_reorder_end" msgid="7170190950870468320">"Виджетийг дахин эрэмбэлж дуусав."</string>
    <string name="keyguard_accessibility_widget_deleted" msgid="4426204263929224434">"<xliff:g id="WIDGET_INDEX">%1$s</xliff:g> виджет устсан."</string>
    <string name="keyguard_accessibility_expand_lock_area" msgid="519859720934178024">"Түгжээгүй хэсгийг өргөсгөх."</string>
    <string name="keyguard_accessibility_slide_unlock" msgid="2959928478764697254">"Тайлах гулсуулалт."</string>
    <string name="keyguard_accessibility_pattern_unlock" msgid="1490840706075246612">"Тайлах хээ."</string>
    <string name="keyguard_accessibility_face_unlock" msgid="4817282543351718535">"Царайгаар тайлах"</string>
    <string name="keyguard_accessibility_pin_unlock" msgid="2469687111784035046">"Тайлах пин."</string>
    <string name="keyguard_accessibility_sim_pin_unlock" msgid="9149698847116962307">"Sim-н пин кодыг тайлна уу."</string>
    <string name="keyguard_accessibility_sim_puk_unlock" msgid="9106899279724723341">"Sim-н Puk кодыг тайлна уу."</string>
    <string name="keyguard_accessibility_password_unlock" msgid="7675777623912155089">"Тайлах нууц үг."</string>
    <string name="keyguard_accessibility_pattern_area" msgid="7679891324509597904">"Хээний хэсэг."</string>
    <string name="keyguard_accessibility_slide_area" msgid="6736064494019979544">"Гулсуулах хэсэг."</string>
    <string name="password_keyboard_label_symbol_key" msgid="992280756256536042">"?123"</string>
    <string name="password_keyboard_label_alpha_key" msgid="8001096175167485649">"АБВ"</string>
    <string name="password_keyboard_label_alt_key" msgid="1284820942620288678">"ALT"</string>
    <string name="granularity_label_character" msgid="7336470535385009523">"тэмдэгт"</string>
    <string name="granularity_label_word" msgid="7075570328374918660">"үг"</string>
    <string name="granularity_label_link" msgid="5815508880782488267">"холбоос"</string>
    <string name="granularity_label_line" msgid="5764267235026120888">"Мөр"</string>
    <string name="factorytest_failed" msgid="5410270329114212041">"Үйлдлвэрийн тест бүтэлгүйтэв"</string>
    <string name="factorytest_not_system" msgid="4435201656767276723">"FACTORY_TEST үйлдэл нь зөвхөн /system/app-д суусан багцуудад дэмжигдэнэ."</string>
    <string name="factorytest_no_action" msgid="872991874799998561">"FACTORY_TEST үйлдлийг хангах багц олдсонгүй."</string>
    <string name="factorytest_reboot" msgid="6320168203050791643">"Дахин асаах"</string>
    <string name="js_dialog_title" msgid="1987483977834603872">"\"<xliff:g id="TITLE">%s</xliff:g>\" хуудас:"</string>
    <string name="js_dialog_title_default" msgid="6961903213729667573">"JavaScript"</string>
    <string name="js_dialog_before_unload_title" msgid="2619376555525116593">"Шилжүүлэлтийг бататгах"</string>
    <string name="js_dialog_before_unload_positive_button" msgid="3112752010600484130">"Энэ хуудсыг орхих"</string>
    <string name="js_dialog_before_unload_negative_button" msgid="5614861293026099715">"Энэ хуудсанд үлдэх"</string>
    <string name="js_dialog_before_unload" msgid="3468816357095378590">"<xliff:g id="MESSAGE">%s</xliff:g>\n\nТа үнэхээр энэ хуудаснаас гармаар байна уу?"</string>
    <string name="save_password_label" msgid="6860261758665825069">"Баталгаажуулах"</string>
    <string name="double_tap_toast" msgid="4595046515400268881">"Зөвлөмж: Өсгөх бол давхар товшино уу."</string>
    <string name="autofill_this_form" msgid="4616758841157816676">"Автомат бичих"</string>
    <string name="setup_autofill" msgid="7103495070180590814">"Автомат дүүргэлтийг тохируулах"</string>
    <string name="autofill_window_title" msgid="4107745526909284887">"<xliff:g id="SERVICENAME">%1$s</xliff:g>-р автоматаар бөглөх"</string>
    <string name="autofill_address_name_separator" msgid="6350145154779706772">" "</string>
    <string name="autofill_address_summary_name_format" msgid="3268041054899214945">"$1$2$3"</string>
    <string name="autofill_address_summary_separator" msgid="7483307893170324129">", "</string>
    <string name="autofill_address_summary_format" msgid="4874459455786827344">"$1$2$3"</string>
    <string name="autofill_province" msgid="2231806553863422300">"Муж"</string>
    <string name="autofill_postal_code" msgid="4696430407689377108">"Шуудангийн код"</string>
    <string name="autofill_state" msgid="6988894195520044613">"Муж"</string>
    <string name="autofill_zip_code" msgid="8697544592627322946">"ZIP код"</string>
    <string name="autofill_county" msgid="237073771020362891">"Муж"</string>
    <string name="autofill_island" msgid="4020100875984667025">"Арал"</string>
    <string name="autofill_district" msgid="8400735073392267672">"Дүүрэг"</string>
    <string name="autofill_department" msgid="5343279462564453309">"Хэлтэс"</string>
    <string name="autofill_prefecture" msgid="2028499485065800419">"Муж"</string>
    <string name="autofill_parish" msgid="8202206105468820057">"Мөргөлч"</string>
    <string name="autofill_area" msgid="3547409050889952423">"Хэсэг"</string>
    <string name="autofill_emirate" msgid="2893880978835698818">"Эмират"</string>
    <string name="permlab_readHistoryBookmarks" msgid="3775265775405106983">"өөрийн Вэб хавчуурга болон түүхийг унших"</string>
    <string name="permdesc_readHistoryBookmarks" msgid="8462378226600439658">"Апп нь Хөтчийн зочилж байсан бүх URL-н түүх болон Хөтчийн бүх хавчуургыг унших боломжтой. Анхаар: Энэ зөвшөөрөл нь гуравдагч талын хөтөч эсвэл вебээр хөтөчлөх чадавхтай аппликейшнүүдэд ашиглагдахгүй байх боломжтой."</string>
    <string name="permlab_writeHistoryBookmarks" msgid="3714785165273314490">"вэб хавчуурга болон түүхийг бичих"</string>
    <string name="permdesc_writeHistoryBookmarks" product="tablet" msgid="6825527469145760922">"Апп нь таны таблет дээр хадгалагдсан Хөтчийн түүх эсвэл хавчуургыг өөрчлөх боломжтой. Энэ нь апп-д Хөтчийн датаг арилгах эсвэл өөрчлөх боломжийг олгоно. Анхаар: Энэ зөвшөөрөл нь гуравдагч талын хөтөч эсвэл вебээр хөтөчлөх чадвартай аппликейшнд ажиллахгүй байх боломжтой."</string>
    <string name="permdesc_writeHistoryBookmarks" product="tv" msgid="7007393823197766548">"Апп-д телевиз-д хадгалагдсан Вэб хөтчийн түүх, хавчуургыг өөрчлөхийг зөвшөөрдөг. Энэ нь апп-д Вэб хөтчийн датаг устгах эсвэо өөрчлөхийг зөвшөөрч болох юм. Жич: энэ зөвшөөрөл нь гуравдагч вэб хөтөч эсвэл вэб хайлт хийх чадвартай апп-ны хувьд үйлчлэхгүй."</string>
    <string name="permdesc_writeHistoryBookmarks" product="default" msgid="8497389531014185509">"Апп нь таны утсан дээр хадгалагдсан Хөтчийн түүх эсвэл хавчуургыг өөрчлөх боломжтой. Энэ нь апп-д Хөтчийн датаг арилгах эсвэл өөрчлөх боломжийг олгоно. Анхаар: Энэ зөвшөөрөл нь гуравдагч талын хөтөч эсвэл вебээр хөтөчлөх чадвартай аппликейшнд ажиллахгүй байх боломжтой."</string>
    <string name="permlab_setAlarm" msgid="1379294556362091814">"сэрүүлэг тохируулах"</string>
    <string name="permdesc_setAlarm" msgid="316392039157473848">"Апп нь суулгагдсан сэрүүлэгний апп дээр сэрүүлэг тохируулах боломжтой. Зарим сэрүүлэгний апп нь энэ функцийг дэмжихгүй байж болзошгүй."</string>
    <string name="permlab_addVoicemail" msgid="5525660026090959044">"дуут шуудан нэмэх"</string>
    <string name="permdesc_addVoicemail" msgid="6604508651428252437">"Таны дуут шуудангийн ирсэн мэйлд зурвас нэмэхийг апп-д зөвшөөрөх."</string>
    <string name="permlab_writeGeolocationPermissions" msgid="5962224158955273932">"Хөтчийн геобайршлын зөвшөөрлийг өөрчлөх"</string>
    <string name="permdesc_writeGeolocationPermissions" msgid="1083743234522638747">"Апп нь Хөтчийн гео байршлын зөвшөөрлийг өөрчлөх боломжтой. Хортой апп нь энийг ашиглан дурын вэб хуудасруу байршлын мэдээллийг илгээх боломжтой."</string>
    <string name="save_password_message" msgid="767344687139195790">"Та хөтчид энэ нууц үгийг сануулах уу?"</string>
    <string name="save_password_notnow" msgid="6389675316706699758">"Одоо биш"</string>
    <string name="save_password_remember" msgid="6491879678996749466">"Санах"</string>
    <string name="save_password_never" msgid="8274330296785855105">"Хэзээ ч үгүй"</string>
    <string name="open_permission_deny" msgid="7374036708316629800">"Танд энэ хуудсыг нээх зөвшөөрөл байхгүй."</string>
    <string name="text_copied" msgid="4985729524670131385">"Текст хуулагдав."</string>
    <string name="copied" msgid="8564151838171791598">"Хуулсан"</string>
    <string name="more_item_label" msgid="4650918923083320495">"Илүү"</string>
    <string name="prepend_shortcut_label" msgid="2572214461676015642">"Цэс+"</string>
    <string name="menu_meta_shortcut_label" msgid="4647153495550313570">"Мета+"</string>
    <string name="menu_ctrl_shortcut_label" msgid="3917070091228880941">"Ctrl+"</string>
    <string name="menu_alt_shortcut_label" msgid="6249849492641218944">"Alt+"</string>
    <string name="menu_shift_shortcut_label" msgid="6773890288720306380">"Shift+"</string>
    <string name="menu_sym_shortcut_label" msgid="4019695553731017933">"Sym+"</string>
    <string name="menu_function_shortcut_label" msgid="1984053777418162618">"Функц+"</string>
    <string name="menu_space_shortcut_label" msgid="2410328639272162537">"зай"</string>
    <string name="menu_enter_shortcut_label" msgid="2743362785111309668">"оруулах"</string>
    <string name="menu_delete_shortcut_label" msgid="3658178007202748164">"устгах"</string>
    <string name="search_go" msgid="8298016669822141719">"Хайх"</string>
    <string name="search_hint" msgid="1733947260773056054">"Хайх..."</string>
    <string name="searchview_description_search" msgid="6749826639098512120">"Хайх"</string>
    <string name="searchview_description_query" msgid="5911778593125355124">"Хайх асуулга"</string>
    <string name="searchview_description_clear" msgid="1330281990951833033">"Асуулгыг цэвэрлэх"</string>
    <string name="searchview_description_submit" msgid="2688450133297983542">"Асуулгыг илгээх"</string>
    <string name="searchview_description_voice" msgid="2453203695674994440">"Дуут хайлт"</string>
    <string name="enable_explore_by_touch_warning_title" msgid="7460694070309730149">"Хүрч хайх функцийг идэвхтэй болгох уу?"</string>
    <string name="enable_explore_by_touch_warning_message" product="tablet" msgid="8655887539089910577">"<xliff:g id="ACCESSIBILITY_SERVICE_NAME">%1$s</xliff:g> нь Хүрч танихыг идэвхжүүлэхийг шаардаж байна. Хүрч таних идэвхжсэн үед та хуруун доороо юу байгааг сонсох, тайлбарыг харах боломжтой ба таблеттайгаа дохиогоор харилцах боломжтой."</string>
    <string name="enable_explore_by_touch_warning_message" product="default" msgid="2708199672852373195">"<xliff:g id="ACCESSIBILITY_SERVICE_NAME">%1$s</xliff:g> нь Хүрч танихыг идэвхжүүлэхийг шаардаж байна. Хүрч таних идэвхжсэн тохиолдолд та хуруун доороо юу байгааг сонсох, тайлбарыг харах боломжтой ба утастайгаа дохиогоор харилцах боломжтой."</string>
    <string name="oneMonthDurationPast" msgid="7396384508953779925">"1 сарын өмнө"</string>
    <string name="beforeOneMonthDurationPast" msgid="909134546836499826">"1 сарын өмнө"</string>
    <plurals name="last_num_days" formatted="false" msgid="5104533550723932025">
      <item quantity="other">Сүүлийн <xliff:g id="COUNT_1">%d</xliff:g> өдөр</item>
      <item quantity="one">Сүүлийн <xliff:g id="COUNT_0">%d</xliff:g> өдөр</item>
    </plurals>
    <string name="last_month" msgid="3959346739979055432">"Сүүлийн сар"</string>
    <string name="older" msgid="5211975022815554840">"Хуучин"</string>
    <string name="preposition_for_date" msgid="9093949757757445117">"<xliff:g id="DATE">%s</xliff:g>"</string>
    <string name="preposition_for_time" msgid="5506831244263083793">"<xliff:g id="TIME">%s</xliff:g>"</string>
    <string name="preposition_for_year" msgid="5040395640711867177">"<xliff:g id="YEAR">%s</xliff:g>"</string>
    <string name="day" msgid="8144195776058119424">"өдөр"</string>
    <string name="days" msgid="4774547661021344602">"өдөр"</string>
    <string name="hour" msgid="2126771916426189481">"цаг"</string>
    <string name="hours" msgid="894424005266852993">"цаг"</string>
    <string name="minute" msgid="9148878657703769868">"мин"</string>
    <string name="minutes" msgid="5646001005827034509">"минут"</string>
    <string name="second" msgid="3184235808021478">"сек"</string>
    <string name="seconds" msgid="3161515347216589235">"сек"</string>
    <string name="week" msgid="5617961537173061583">"7 хоног"</string>
    <string name="weeks" msgid="6509623834583944518">"7 хоног"</string>
    <string name="year" msgid="4001118221013892076">"жил"</string>
    <string name="years" msgid="6881577717993213522">"жил"</string>
    <string name="now_string_shortest" msgid="8912796667087856402">"одоо"</string>
    <plurals name="duration_minutes_shortest" formatted="false" msgid="3957499975064245495">
      <item quantity="other"><xliff:g id="COUNT_1">%d</xliff:g>мин</item>
      <item quantity="one"><xliff:g id="COUNT_0">%d</xliff:g>мин</item>
    </plurals>
    <plurals name="duration_hours_shortest" formatted="false" msgid="3552182110578602356">
      <item quantity="other"><xliff:g id="COUNT_1">%d</xliff:g>ц</item>
      <item quantity="one"><xliff:g id="COUNT_0">%d</xliff:g>ц</item>
    </plurals>
    <plurals name="duration_days_shortest" formatted="false" msgid="5213655532597081640">
      <item quantity="other"><xliff:g id="COUNT_1">%d</xliff:g>хоног</item>
      <item quantity="one"><xliff:g id="COUNT_0">%d</xliff:g>хоног</item>
    </plurals>
    <plurals name="duration_years_shortest" formatted="false" msgid="7848711145196397042">
      <item quantity="other"><xliff:g id="COUNT_1">%d</xliff:g>жил</item>
      <item quantity="one"><xliff:g id="COUNT_0">%d</xliff:g>жил</item>
    </plurals>
    <plurals name="duration_minutes_shortest_future" formatted="false" msgid="3277614521231489951">
      <item quantity="other"> <xliff:g id="COUNT_1">%d</xliff:g>мин</item>
      <item quantity="one"> <xliff:g id="COUNT_0">%d</xliff:g>мин</item>
    </plurals>
    <plurals name="duration_hours_shortest_future" formatted="false" msgid="2152452368397489370">
      <item quantity="other"> <xliff:g id="COUNT_1">%d</xliff:g>цаг</item>
      <item quantity="one"> <xliff:g id="COUNT_0">%d</xliff:g>цаг</item>
    </plurals>
    <plurals name="duration_days_shortest_future" formatted="false" msgid="8088331502820295701">
      <item quantity="other"> <xliff:g id="COUNT_1">%d</xliff:g>хоногт</item>
      <item quantity="one"> <xliff:g id="COUNT_0">%d</xliff:g>хоног</item>
    </plurals>
    <plurals name="duration_years_shortest_future" formatted="false" msgid="2317006667145250301">
      <item quantity="other"> <xliff:g id="COUNT_1">%d</xliff:g>жил</item>
      <item quantity="one"> <xliff:g id="COUNT_0">%d</xliff:g>жилд</item>
    </plurals>
    <plurals name="duration_minutes_relative" formatted="false" msgid="3178131706192980192">
      <item quantity="other"><xliff:g id="COUNT_1">%d</xliff:g> минутын өмнө</item>
      <item quantity="one"><xliff:g id="COUNT_0">%d</xliff:g> минутын өмнө</item>
    </plurals>
    <plurals name="duration_hours_relative" formatted="false" msgid="676894109982008411">
      <item quantity="other"><xliff:g id="COUNT_1">%d</xliff:g> цагийн өмнө</item>
      <item quantity="one"><xliff:g id="COUNT_0">%d</xliff:g> цагийн өмнө</item>
    </plurals>
    <plurals name="duration_days_relative" formatted="false" msgid="2203515825765397130">
      <item quantity="other"><xliff:g id="COUNT_1">%d</xliff:g> өдрийн өмнө</item>
      <item quantity="one"><xliff:g id="COUNT_0">%d</xliff:g> өдрийн өмнө</item>
    </plurals>
    <plurals name="duration_years_relative" formatted="false" msgid="4820062134188885734">
      <item quantity="other"><xliff:g id="COUNT_1">%d</xliff:g> жилийн өмнө</item>
      <item quantity="one"><xliff:g id="COUNT_0">%d</xliff:g> жилийн өмнө</item>
    </plurals>
    <plurals name="duration_minutes_relative_future" formatted="false" msgid="4655043589817680966">
      <item quantity="other"> <xliff:g id="COUNT_1">%d</xliff:g> минутад</item>
      <item quantity="one"> <xliff:g id="COUNT_0">%d</xliff:g> минутад</item>
    </plurals>
    <plurals name="duration_hours_relative_future" formatted="false" msgid="8084579714205223891">
      <item quantity="other"> <xliff:g id="COUNT_1">%d</xliff:g> цагт</item>
      <item quantity="one"> <xliff:g id="COUNT_0">%d</xliff:g> цагт</item>
    </plurals>
    <plurals name="duration_days_relative_future" formatted="false" msgid="333215369363433992">
      <item quantity="other"> <xliff:g id="COUNT_1">%d</xliff:g> өдөрт</item>
      <item quantity="one"> <xliff:g id="COUNT_0">%d</xliff:g> өдөрт</item>
    </plurals>
    <plurals name="duration_years_relative_future" formatted="false" msgid="8644862986413104011">
      <item quantity="other"> <xliff:g id="COUNT_1">%d</xliff:g> жилд</item>
      <item quantity="one"> <xliff:g id="COUNT_0">%d</xliff:g> жилд</item>
    </plurals>
    <string name="VideoView_error_title" msgid="3534509135438353077">"Видео алдаа"</string>
    <string name="VideoView_error_text_invalid_progressive_playback" msgid="3186670335938670444">"Энэ видео энэ төхөөрөмж дээр урсгалаар гарч чадахгүй."</string>
    <string name="VideoView_error_text_unknown" msgid="3450439155187810085">"Энэ видеог тоглуулах боломжгүй."</string>
    <string name="VideoView_error_button" msgid="2822238215100679592">"ОК"</string>
    <string name="relative_time" msgid="1818557177829411417">"<xliff:g id="DATE">%1$s</xliff:g>, <xliff:g id="TIME">%2$s</xliff:g>"</string>
    <string name="noon" msgid="7245353528818587908">"үд"</string>
    <string name="Noon" msgid="3342127745230013127">"Үд"</string>
    <string name="midnight" msgid="7166259508850457595">"шөнө дунд"</string>
    <string name="Midnight" msgid="5630806906897892201">"Шөнө дунд"</string>
    <string name="elapsed_time_short_format_mm_ss" msgid="4431555943828711473">"<xliff:g id="MINUTES">%1$02d</xliff:g>:<xliff:g id="SECONDS">%2$02d</xliff:g>"</string>
    <string name="elapsed_time_short_format_h_mm_ss" msgid="1846071997616654124">"<xliff:g id="HOURS">%1$d</xliff:g>:<xliff:g id="MINUTES">%2$02d</xliff:g>:<xliff:g id="SECONDS">%3$02d</xliff:g>"</string>
    <string name="selectAll" msgid="6876518925844129331">"Бүгдийг сонгох"</string>
    <string name="cut" msgid="3092569408438626261">"Таслах"</string>
    <string name="copy" msgid="2681946229533511987">"Хуулах"</string>
    <string name="failed_to_copy_to_clipboard" msgid="1833662432489814471">"Түр санах ойд хуулж чадсангүй"</string>
    <string name="paste" msgid="5629880836805036433">"Буулгах"</string>
    <string name="paste_as_plain_text" msgid="5427792741908010675">"Хоосон текст хэлбэрээр буулгах"</string>
    <string name="replace" msgid="5781686059063148930">"Орлуулах…"</string>
    <string name="delete" msgid="6098684844021697789">"Устгах"</string>
    <string name="copyUrl" msgid="2538211579596067402">"URL хуулах"</string>
    <string name="selectTextMode" msgid="1018691815143165326">"Текст сонгох"</string>
    <string name="undo" msgid="7905788502491742328">"Буцаах"</string>
    <string name="redo" msgid="7759464876566803888">"Дахин хийх"</string>
    <string name="autofill" msgid="3035779615680565188">"Автоматaaр бөглөх хэсэг"</string>
    <string name="textSelectionCABTitle" msgid="5236850394370820357">"Текст сонгох"</string>
    <string name="addToDictionary" msgid="4352161534510057874">"Толь бичигт нэмэх"</string>
    <string name="deleteText" msgid="6979668428458199034">"Устгах"</string>
    <string name="inputMethod" msgid="1653630062304567879">"Оруулах арга"</string>
    <string name="editTextMenuTitle" msgid="4909135564941815494">"Текст үйлдэл"</string>
    <string name="email" msgid="4560673117055050403">"Имэйл бичих"</string>
    <string name="email_desc" msgid="3638665569546416795">"Сонгосон хаяг руу имэйл илгээх"</string>
    <string name="dial" msgid="1253998302767701559">"Залгах"</string>
    <string name="dial_desc" msgid="6573723404985517250">"Сонгосон утасны дугаар руу залгах"</string>
    <string name="map" msgid="5441053548030107189">"Газрын зураг хийх"</string>
    <string name="map_desc" msgid="1836995341943772348">"Сонгосон хаягийг байршуулах"</string>
    <string name="browse" msgid="1245903488306147205">"Нээх"</string>
    <string name="browse_desc" msgid="8220976549618935044">"Сонгосон URL-г нээх"</string>
    <string name="sms" msgid="4560537514610063430">"Зурвас бичих"</string>
    <string name="sms_desc" msgid="7526588350969638809">"Сонгосон утасны дугаар руу мессеж илгээх"</string>
    <string name="add_contact" msgid="7867066569670597203">"Нэмэх"</string>
    <string name="add_contact_desc" msgid="4830217847004590345">"Харилцагчид нэмэх"</string>
    <string name="view_calendar" msgid="979609872939597838">"Үзэх"</string>
    <string name="view_calendar_desc" msgid="5828320291870344584">"Календариас сонгосон огноог харах"</string>
    <string name="add_calendar_event" msgid="1953664627192056206">"Хуваарь гаргах"</string>
    <string name="add_calendar_event_desc" msgid="4326891793260687388">"Aрга хэмжээг сонгосон цагт хуваарилах"</string>
    <string name="view_flight" msgid="7691640491425680214">"Хянах"</string>
    <string name="view_flight_desc" msgid="3876322502674253506">"Сонгосон нислэгийг хянах"</string>
    <string name="translate" msgid="9218619809342576858">"Орчуулах"</string>
    <string name="translate_desc" msgid="4502367770068777202">"Сонгосон текстийг орчуулах"</string>
    <string name="define" msgid="7394820043869954211">"Тодорхойлох"</string>
    <string name="define_desc" msgid="7910883642444919726">"Сонгосон текстийг тодорхойлох"</string>
    <string name="low_internal_storage_view_title" msgid="5576272496365684834">"Сангийн хэмжээ дутагдаж байна"</string>
    <string name="low_internal_storage_view_text" msgid="6640505817617414371">"Зарим систем функц ажиллахгүй байна"</string>
    <string name="low_internal_storage_view_text_no_boot" msgid="6935190099204693424">"Системд хангалттай сан байхгүй байна. 250MБ чөлөөтэй зай байгаа эсэхийг шалгаад дахин эхлүүлнэ үү."</string>
    <string name="app_running_notification_title" msgid="8718335121060787914">"<xliff:g id="APP_NAME">%1$s</xliff:g> ажиллаж байна"</string>
    <string name="app_running_notification_text" msgid="1197581823314971177">"Илүү мэдээлэл авах эсвэл апп-г зогсоохын тулд товшино уу."</string>
    <string name="ok" msgid="5970060430562524910">"ОК"</string>
    <string name="cancel" msgid="6442560571259935130">"Цуцлах"</string>
    <string name="yes" msgid="5362982303337969312">"ОК"</string>
    <string name="no" msgid="5141531044935541497">"Цуцлах"</string>
    <string name="dialog_alert_title" msgid="2049658708609043103">"Анхаар"</string>
    <string name="loading" msgid="7933681260296021180">"Ачааллаж байна..."</string>
    <string name="capital_on" msgid="1544682755514494298">"Идэвхтэй"</string>
    <string name="capital_off" msgid="6815870386972805832">"Идэвхгүй"</string>
    <string name="whichApplication" msgid="4533185947064773386">"Үйлдлийг дуусгах"</string>
    <string name="whichApplicationNamed" msgid="8260158865936942783">"%1$s ашиглан үйлдлийг гүйцээх"</string>
    <string name="whichApplicationLabel" msgid="7425855495383818784">"Үйлдлийг дуусгах"</string>
    <string name="whichViewApplication" msgid="3272778576700572102">"Нээх"</string>
    <string name="whichViewApplicationNamed" msgid="2286418824011249620">"%1$s ашиглан нээх"</string>
    <string name="whichViewApplicationLabel" msgid="2666774233008808473">"Нээх"</string>
    <string name="whichOpenHostLinksWith" msgid="3788174881117226583">"<xliff:g id="HOST">%1$s</xliff:g>-н холбоосуудыг дараахаар нээх"</string>
    <string name="whichOpenLinksWith" msgid="6392123355599572804">"Холбоосуудыг дараахаар нээх"</string>
    <string name="whichOpenLinksWithApp" msgid="8225991685366651614">"Холбоосуудыг <xliff:g id="APPLICATION">%1$s</xliff:g>-р нээх"</string>
    <string name="whichOpenHostLinksWithApp" msgid="3464470639011045589">"<xliff:g id="HOST">%1$s</xliff:g>-н холбоосуудыг <xliff:g id="APPLICATION">%2$s</xliff:g>-р нээх"</string>
    <string name="whichGiveAccessToApplicationLabel" msgid="6142688895536868827">"Хандалт өгөх"</string>
    <string name="whichEditApplication" msgid="144727838241402655">"Засварлах"</string>
    <string name="whichEditApplicationNamed" msgid="1775815530156447790">"%1$s ашиглан засварлах"</string>
    <string name="whichEditApplicationLabel" msgid="7183524181625290300">"Засах"</string>
    <string name="whichSendApplication" msgid="5803792421724377602">"Хуваалцах"</string>
    <string name="whichSendApplicationNamed" msgid="2799370240005424391">"%1$s ашиглан хуваалцах"</string>
    <string name="whichSendApplicationLabel" msgid="4579076294675975354">"Хуваалцах"</string>
    <string name="whichSendToApplication" msgid="8272422260066642057">"Ашиглан илгээх"</string>
    <string name="whichSendToApplicationNamed" msgid="7768387871529295325">"%1$s-г ашиглан илгээх"</string>
    <string name="whichSendToApplicationLabel" msgid="8878962419005813500">"Илгээх"</string>
    <string name="whichHomeApplication" msgid="4307587691506919691">"Үндсэн апп-г сонгох"</string>
    <string name="whichHomeApplicationNamed" msgid="4493438593214760979">"%1$s-г Үндсэн-р ашиглах"</string>
    <string name="whichHomeApplicationLabel" msgid="809529747002918649">"Зураг авах"</string>
    <string name="whichImageCaptureApplication" msgid="3680261417470652882">"Дараахаар зураг авах"</string>
    <string name="whichImageCaptureApplicationNamed" msgid="8619384150737825003">"%1$s-р зураг авах"</string>
    <string name="whichImageCaptureApplicationLabel" msgid="6390303445371527066">"Зураг авах"</string>
    <string name="alwaysUse" msgid="4583018368000610438">"Энэ ажиллагааг үндсэн болгох."</string>
    <string name="use_a_different_app" msgid="8134926230585710243">"Өөр апп ашиглах"</string>
    <string name="clearDefaultHintMsg" msgid="3252584689512077257">"Систем тохиргоо &gt; Апп &gt; Татаж авсан хэсгийн үндсэн утгуудыг цэвэрлэх"</string>
    <string name="chooseActivity" msgid="7486876147751803333">"Үйлдэл сонгох"</string>
    <string name="chooseUsbActivity" msgid="6894748416073583509">"USB төхөөрөмжийн апп-г сонгох"</string>
    <string name="noApplications" msgid="2991814273936504689">"Энэ ажиллагааг гүйцэтгэх апп байхгүй."</string>
    <string name="aerr_application" msgid="250320989337856518">"<xliff:g id="APPLICATION">%1$s</xliff:g> зогсчихлоо"</string>
    <string name="aerr_process" msgid="6201597323218674729">"<xliff:g id="PROCESS">%1$s</xliff:g> зогсчихлоо"</string>
    <string name="aerr_application_repeated" msgid="3146328699537439573">"<xliff:g id="APPLICATION">%1$s</xliff:g> зогссоор байна"</string>
    <string name="aerr_process_repeated" msgid="6235302956890402259">"<xliff:g id="PROCESS">%1$s</xliff:g> зогссоор байна"</string>
    <string name="aerr_restart" msgid="7581308074153624475">"Апп-г дахин нээх"</string>
    <string name="aerr_report" msgid="5371800241488400617">"Санал хүсэлт илгээх"</string>
    <string name="aerr_close" msgid="2991640326563991340">"Хаах"</string>
    <string name="aerr_mute" msgid="1974781923723235953">"Төхөөрөмжийг дахин эхлүүлэх хүртэл дууг нь хаах"</string>
    <string name="aerr_wait" msgid="3199956902437040261">"Хүлээх"</string>
    <string name="aerr_close_app" msgid="3269334853724920302">"Аппыг хаах"</string>
    <string name="anr_title" msgid="4351948481459135709"></string>
    <string name="anr_activity_application" msgid="8493290105678066167">"<xliff:g id="APPLICATION">%2$s</xliff:g> хариу өгөхгүй байна"</string>
    <string name="anr_activity_process" msgid="1622382268908620314">"<xliff:g id="ACTIVITY">%1$s</xliff:g> хариу өгөхгүй байна"</string>
    <string name="anr_application_process" msgid="6417199034861140083">"<xliff:g id="APPLICATION">%1$s</xliff:g> хариу өгөхгүй байна"</string>
    <string name="anr_process" msgid="6156880875555921105">"<xliff:g id="PROCESS">%1$s</xliff:g> явц хариу өгөхгүй байна"</string>
    <string name="force_close" msgid="8346072094521265605">"ОК"</string>
    <string name="report" msgid="4060218260984795706">"Мэдэгдэх"</string>
    <string name="wait" msgid="7147118217226317732">"Хүлээх"</string>
    <string name="webpage_unresponsive" msgid="3272758351138122503">"Хуудас хариу өгөхгүй байна.\n\nТа энийг хаах уу?"</string>
    <string name="launch_warning_title" msgid="1547997780506713581">"Aпп дахин чиглүүлэгдэв"</string>
    <string name="launch_warning_replace" msgid="6202498949970281412">"<xliff:g id="APP_NAME">%1$s</xliff:g> одоо ажиллаж байна."</string>
    <string name="launch_warning_original" msgid="188102023021668683">"<xliff:g id="APP_NAME">%1$s</xliff:g> ажиллав."</string>
    <string name="screen_compat_mode_scale" msgid="3202955667675944499">"Цар хэмжээ"</string>
    <string name="screen_compat_mode_show" msgid="4013878876486655892">"Байнга харуулах"</string>
    <string name="screen_compat_mode_hint" msgid="1064524084543304459">"Энийг Системийн тохиргоо &gt; Апп &gt; Татаж авсан дотроос дахин идэвхтэй болгох боломжтой."</string>
    <string name="unsupported_display_size_message" msgid="6545327290756295232">"<xliff:g id="APP_NAME">%1$s</xliff:g> нь Дэлгэцийн хэмжээний одоогийн тохиргоог дэмждэггүй учир буруу ажиллаж болзошгүй."</string>
    <string name="unsupported_display_size_show" msgid="7969129195360353041">"Байнга харуулах"</string>
    <string name="unsupported_compile_sdk_message" msgid="4253168368781441759">"<xliff:g id="APP_NAME">%1$s</xliff:g>-г Андройдын үйлдлийн системийн тохирохгүй хувилбарт зориулсан бөгөөд буруу ажиллаж болзошгүй. Аппын шинэчилсэн хувилбар боломжтой."</string>
    <string name="unsupported_compile_sdk_show" msgid="2681877855260970231">"Тогтмол харуулах"</string>
    <string name="unsupported_compile_sdk_check_update" msgid="3312723623323216101">"Шинэчлэлтийг шалгах"</string>
    <string name="smv_application" msgid="3307209192155442829">"<xliff:g id="APPLICATION">%1$s</xliff:g> апп (<xliff:g id="PROCESS">%2$s</xliff:g> процесс) өөрийнхөө StrictMode бодлогыг зөрчив."</string>
    <string name="smv_process" msgid="5120397012047462446">"<xliff:g id="PROCESS">%1$s</xliff:g> процесс өөрийнхөө StrictMode бодлогыг зөрчив."</string>
    <string name="android_upgrading_title" product="default" msgid="7513829952443484438">"Утсыг шинэчилж байна…"</string>
    <string name="android_upgrading_title" product="tablet" msgid="4503169817302593560">"Таблетыг шинэчилж байна…"</string>
    <string name="android_upgrading_title" product="device" msgid="7009520271220804517">"Төхөөрөмжийг шинэчилж байна…"</string>
    <string name="android_start_title" product="default" msgid="4536778526365907780">"Утсыг эхлүүлж байна…"</string>
    <string name="android_start_title" product="automotive" msgid="8418054686415318207">"Андройд эхэлж байна..."</string>
    <string name="android_start_title" product="tablet" msgid="4929837533850340472">"Таблетыг эхлүүлж байна…"</string>
    <string name="android_start_title" product="device" msgid="7467484093260449437">"Төхөөрөмжийг эхлүүлж байна…"</string>
    <string name="android_upgrading_fstrim" msgid="8036718871534640010">"Хадгалалтыг сайжруулж байна."</string>
    <string name="android_upgrading_notification_title" product="default" msgid="1511552415039349062">"Системийн шинэчлэлтийг дуусгаж байна…"</string>
    <string name="app_upgrading_toast" msgid="3008139776215597053">"<xliff:g id="APPLICATION">%1$s</xliff:g>-г сайжруулж байна…"</string>
    <string name="android_upgrading_apk" msgid="7904042682111526169">"<xliff:g id="NUMBER_1">%2$d</xliff:g>-н <xliff:g id="NUMBER_0">%1$d</xliff:g> апп-г тохируулж байна."</string>
    <string name="android_preparing_apk" msgid="8162599310274079154">"Бэлдэж байна <xliff:g id="APPNAME">%1$s</xliff:g>."</string>
    <string name="android_upgrading_starting_apps" msgid="451464516346926713">"Апп-г эхлүүлж байна."</string>
    <string name="android_upgrading_complete" msgid="1405954754112999229">"Эхлэлийг дуусгаж байна."</string>
    <string name="heavy_weight_notification" msgid="9087063985776626166">"<xliff:g id="APP">%1$s</xliff:g> ажиллаж байна"</string>
    <string name="heavy_weight_notification_detail" msgid="2304833848484424985">"Тоглоом руу буцахын тулд товших"</string>
    <string name="heavy_weight_switcher_title" msgid="387882830435195342">"Тоглоом сонгох"</string>
    <string name="heavy_weight_switcher_text" msgid="4176781660362912010">"Гүйцэтгэлийг сайжруулахын тулд нэг удаад эдгээр тоглоомын зөвхөн нэгийг нь нээх боломжтой."</string>
    <string name="old_app_action" msgid="3044685170829526403">"<xliff:g id="OLD_APP">%1$s</xliff:g> руу буцах"</string>
    <string name="new_app_action" msgid="6694851182870774403">"<xliff:g id="NEW_APP">%1$s</xliff:g>-г нээх"</string>
    <string name="new_app_description" msgid="5894852887817332322">"<xliff:g id="OLD_APP">%1$s</xliff:g>-г хадгалахгүйгээр хаана"</string>
    <string name="dump_heap_notification" msgid="2618183274836056542">"<xliff:g id="PROC">%1$s</xliff:g> санах ойн хязгаараас давсан"</string>
    <string name="dump_heap_ready_notification" msgid="1162196579925048701">"<xliff:g id="PROC">%1$s</xliff:g>-н санах ойн агшин зураг бэлэн байна"</string>
    <string name="dump_heap_notification_detail" msgid="3993078784053054141">"Багтаамж хэтэрсэн байна. Хуваалцахын тулд товшино уу."</string>
    <string name="dump_heap_title" msgid="5864292264307651673">"Хэт их хуримтлагдсан мэдээллийг хуваалцах уу?"</string>
    <string name="dump_heap_text" msgid="8546022920319781701">"<xliff:g id="PROC">%1$s</xliff:g>-н боловсруулалт санах ойн хязгаар болох <xliff:g id="SIZE">%2$s</xliff:g>-с хэтэрсэн байна. Та санах ойн агшин зургийг үүний хөгжүүлэгчтэй хуваалцаж болно. Сануулга: энэ санах ойн агшин зураг тухайн аппын хандах эрхтэй таны аливаа хувийн мэдээллийг агуулж болно."</string>
    <string name="dump_heap_system_text" msgid="3236094872980706024">"<xliff:g id="PROC">%1$s</xliff:g>-н боловсруулалт санах ойн багтаамжийнхаа хязгаар болох <xliff:g id="SIZE">%2$s</xliff:g>-с хэтэрсэн байна. Та санах ойн агшин зургийг (heap dump) хуваалцах боломжтой. Сануулга: энэ санах ойн агшин зураг таны бичсэн зүйл зэрэг тухайн боловсруулалтын хандах эрхтэй аливаа мэдрэг хувийн мэдээллийг агуулж болно."</string>
    <string name="dump_heap_ready_text" msgid="1778041771455343067">"Та <xliff:g id="PROC">%1$s</xliff:g>-н боловсруулалтын санах ойн агшин зургийг хуваалцах боломжтой. Сануулга: энэ санах ойн агшин зураг таны бичсэн зүйл зэрэг тухайн боловсруулалтын хандах эрхтэй аливаа мэдрэг хувийн мэдээллийг агуулж болзошгүй."</string>
    <string name="sendText" msgid="5209874571959469142">"Текст илгээх үйлдлийг сонгох"</string>
    <string name="volume_ringtone" msgid="6885421406845734650">"Хонхны аяны хэмжээ"</string>
    <string name="volume_music" msgid="5421651157138628171">"Медиа дууны түвшин"</string>
    <string name="volume_music_hint_playing_through_bluetooth" msgid="9165984379394601533">"Блютүүтээр тоглож байна"</string>
    <string name="volume_music_hint_silent_ringtone_selected" msgid="8310739960973156272">"Хонхны дууг чимээгүй болгов"</string>
    <string name="volume_call" msgid="3941680041282788711">"Ирсэн дуудлагын дууны хэмжээ"</string>
    <string name="volume_bluetooth_call" msgid="2002891926351151534">"Bluetooth ирсэн дуудлагын дууны хэмжээ"</string>
    <string name="volume_alarm" msgid="1985191616042689100">"Сэрүүлгийн дууны түвшин"</string>
    <string name="volume_notification" msgid="2422265656744276715">"Мэдэгдлийн дууны хэмжээ"</string>
    <string name="volume_unknown" msgid="1400219669770445902">"Дууны хэмжээ"</string>
    <string name="volume_icon_description_bluetooth" msgid="6538894177255964340">"Блютүүтын хэмжээ"</string>
    <string name="volume_icon_description_ringer" msgid="3326003847006162496">"Хонхны дууны хэмжээ"</string>
    <string name="volume_icon_description_incall" msgid="8890073218154543397">"Дуудлагын дууны хэмжээ"</string>
    <string name="volume_icon_description_media" msgid="4217311719665194215">"Медиа дууны түвшин"</string>
    <string name="volume_icon_description_notification" msgid="7044986546477282274">"Мэдэгдлийн дууны хэмжээ"</string>
    <string name="ringtone_default" msgid="3789758980357696936">"Үндсэн хонхны ая"</string>
    <string name="ringtone_default_with_actual" msgid="1767304850491060581">"Үндсэн (<xliff:g id="ACTUAL_RINGTONE">%1$s</xliff:g>)"</string>
    <string name="ringtone_silent" msgid="7937634392408977062">"Алийг нь ч биш"</string>
    <string name="ringtone_picker_title" msgid="3515143939175119094">"Хонхны ая"</string>
    <string name="ringtone_picker_title_alarm" msgid="6473325356070549702">"Сэрүүлгийн ая"</string>
    <string name="ringtone_picker_title_notification" msgid="4837740874822788802">"Мэдэгдлийн дуу"</string>
    <string name="ringtone_unknown" msgid="3914515995813061520">"Тодорхойгүй"</string>
    <plurals name="wifi_available" formatted="false" msgid="7900333017752027322">
      <item quantity="other">Wi-Fi сүлжээ ашиглах боломжтой</item>
      <item quantity="one">Wi-Fi сүлжээ ашиглах боломжтой</item>
    </plurals>
    <plurals name="wifi_available_detailed" formatted="false" msgid="1140699367193975606">
      <item quantity="other">Нээлттэй Wi-Fi сүлжээ ашиглах боломжтой</item>
      <item quantity="one">Нээлттэй Wi-Fi сүлжээ ашиглах боломжтой</item>
    </plurals>
    <string name="wifi_available_title" msgid="3817100557900599505">"Нээлттэй Wi‑Fi сүлжээнд холбогдох"</string>
    <string name="wifi_available_carrier_network_title" msgid="4527932626916527897">"Оператор Wi‑Fi сүлжээнд холбогдох"</string>
    <string name="wifi_available_title_connecting" msgid="1139126673968899002">"Wi‑Fi сүлжээнд холбогдож байна"</string>
    <string name="wifi_available_title_connected" msgid="7542672851522241548">"Wi‑Fi сүлжээнд холбогдлоо"</string>
    <string name="wifi_available_title_failed_to_connect" msgid="6861772233582618132">"Wi‑Fi сүлжээнд холбогдож чадсангүй"</string>
    <string name="wifi_available_content_failed_to_connect" msgid="3377406637062802645">"Бүх сүлжээг харахын тулд товшино уу"</string>
    <string name="wifi_available_action_connect" msgid="2635699628459488788">"Холбогдох"</string>
    <string name="wifi_available_action_all_networks" msgid="4368435796357931006">"Бүх сүлжээ"</string>
    <string name="wifi_suggestion_title" msgid="9099832833531486167">"Wi-Fi сүлжээнд холбогдох уу?"</string>
    <string name="wifi_suggestion_content" msgid="5883181205841582873">"<xliff:g id="NAME">%s</xliff:g> санал болгосон"</string>
    <string name="wifi_suggestion_action_allow_app" msgid="3689946344485394085">"Тийм"</string>
    <string name="wifi_suggestion_action_disallow_app" msgid="7977918905605931385">"Үгүй"</string>
    <string name="wifi_wakeup_onboarding_title" msgid="228772560195634292">"Wi‑Fi автоматаар асна"</string>
    <string name="wifi_wakeup_onboarding_subtext" msgid="3989697580301186973">"Таныг хадгалсан, өндөр чанартай сүлжээний ойролцоо байх үед"</string>
    <string name="wifi_wakeup_onboarding_action_disable" msgid="838648204200836028">"Буцааж асаахгүй"</string>
    <string name="wifi_wakeup_enabled_title" msgid="6534603733173085309">"Wi‑Fi-г автоматаар асаасан"</string>
    <string name="wifi_wakeup_enabled_content" msgid="189330154407990583">"Та дараах хадгалсан сүлжээтэй ойрхон байна: <xliff:g id="NETWORK_SSID">%1$s</xliff:g>"</string>
    <string name="wifi_available_sign_in" msgid="9157196203958866662">"Wi-Fi сүлжээнд нэвтэрнэ үү"</string>
    <string name="network_available_sign_in" msgid="1848877297365446605">"Сүлжээнд нэвтэрнэ үү"</string>
    <!-- no translation found for network_available_sign_in_detailed (8000081941447976118) -->
    <skip />
    <string name="wifi_no_internet" msgid="5198100389964214865">"<xliff:g id="NETWORK_SSID">%1$s</xliff:g>-д интернэтийн хандалт алга"</string>
    <string name="wifi_no_internet_detailed" msgid="8083079241212301741">"Сонголт хийхийн тулд товшино уу"</string>
    <string name="captive_portal_logged_in_detailed" msgid="8489345381637456021">"Холбогдсон"</string>
    <string name="network_partial_connectivity" msgid="7774883385494762741">"<xliff:g id="NETWORK_SSID">%1$s</xliff:g> зарим үйлчилгээнд хандах боломжгүй байна"</string>
    <string name="network_partial_connectivity_detailed" msgid="1959697814165325217">"Ямар ч тохиолдолд холбогдохын тулд товших"</string>
    <string name="wifi_softap_config_change" msgid="8475911871165857607">"Таны сүлжээний цэгийн тохиргооны өөрчлөлт"</string>
    <string name="wifi_softap_config_change_summary" msgid="7601233252456548891">"Таны сүлжээний цэгийн зурвасыг өөрчилсөн."</string>
    <string name="wifi_softap_config_change_detailed" msgid="8022936822860678033">"Энэ төхөөрөмж таны \"зөвхөн 5Гц\" гэсэн давуу сонголтыг дэмждэггүй. Үүний оронд энэ төхөөрөмж 5Гц зурвасыг боломжтой үед нь ашиглах болно."</string>
    <string name="network_switch_metered" msgid="4671730921726992671">"<xliff:g id="NETWORK_TYPE">%1$s</xliff:g> руу шилжүүлсэн"</string>
    <string name="network_switch_metered_detail" msgid="775163331794506615">"<xliff:g id="PREVIOUS_NETWORK">%2$s</xliff:g> интернет холболтгүй үед төхөөрөмж <xliff:g id="NEW_NETWORK">%1$s</xliff:g>-г ашигладаг. Төлбөр гарч болзошгүй."</string>
    <string name="network_switch_metered_toast" msgid="5779283181685974304">"<xliff:g id="PREVIOUS_NETWORK">%1$s</xliff:g>-с <xliff:g id="NEW_NETWORK">%2$s</xliff:g> руу шилжүүлсэн"</string>
  <string-array name="network_switch_type_name">
    <item msgid="3979506840912951943">"мобайл дата"</item>
    <item msgid="75483255295529161">"Wi-Fi"</item>
    <item msgid="6862614801537202646">"Bluetooth"</item>
    <item msgid="5447331121797802871">"Этернэт"</item>
    <item msgid="8257233890381651999">"VPN"</item>
  </string-array>
    <string name="network_switch_type_name_unknown" msgid="4552612897806660656">"сүлжээний тодорхойгүй төрөл"</string>
    <string name="wifi_watchdog_network_disabled" msgid="7904214231651546347">"Wi-Fi-д холбогдож чадсангүй"</string>
    <string name="wifi_watchdog_network_disabled_detailed" msgid="4917472096696322767">" Интернет холболт муу байна."</string>
    <string name="wifi_connect_alert_title" msgid="8455846016001810172">"Холболтыг зөвшөөрөх үү?"</string>
    <string name="wifi_connect_alert_message" msgid="6451273376815958922">"Програм %1$s нь Wifi сүлжээ %2$s-тай холбох хүсэлтэй байна"</string>
    <string name="wifi_connect_default_application" msgid="7143109390475484319">"Аппликейшн"</string>
    <string name="wifi_p2p_dialog_title" msgid="97611782659324517">"Wi-Fi Шууд"</string>
    <string name="wifi_p2p_turnon_message" msgid="2909250942299627244">"Wi-Fi Шуудыг эхлүүлнэ үү. Энэ нь Wi-Fi клиент/холболтын цэг унтраана."</string>
    <string name="wifi_p2p_failed_message" msgid="3763669677935623084">"Wi-Fi Шуудыг эхлүүлж чадсангүй."</string>
    <string name="wifi_p2p_enabled_notification_title" msgid="2068321881673734886">"Wi-Fi Шууд асав"</string>
    <string name="wifi_p2p_enabled_notification_message" msgid="8064677407830620023">"Тохиргоо хийхийн тулд товшино уу"</string>
    <string name="accept" msgid="1645267259272829559">"Зөвшөөрөх"</string>
    <string name="decline" msgid="2112225451706137894">"Татгалзах"</string>
    <string name="wifi_p2p_invitation_sent_title" msgid="1318975185112070734">"Урилга илгээгдсэн"</string>
    <string name="wifi_p2p_invitation_to_connect_title" msgid="4958803948658533637">"Холбох урилга"</string>
    <string name="wifi_p2p_from_message" msgid="570389174731951769">"Хэнээс:"</string>
    <string name="wifi_p2p_to_message" msgid="248968974522044099">"Хэнд:"</string>
    <string name="wifi_p2p_enter_pin_message" msgid="5920929550367828970">"Шаардлагатай PIN-г бичнэ үү:"</string>
    <string name="wifi_p2p_show_pin_message" msgid="8530563323880921094">"PIN:"</string>
    <string name="wifi_p2p_frequency_conflict_message" product="tablet" msgid="8012981257742232475">"Таблет <xliff:g id="DEVICE_NAME">%1$s</xliff:g>-тэй холбогдох үедээ түр зуур Wi-Fi-с салах болно."</string>
    <string name="wifi_p2p_frequency_conflict_message" product="tv" msgid="3087858235069421128">"Телевиз нь <xliff:g id="DEVICE_NAME">%1$s</xliff:g>-д холбогдсон үедээ түр зуур Wi-Fi холболтоос салгагдана."</string>
    <string name="wifi_p2p_frequency_conflict_message" product="default" msgid="7363907213787469151">"Утас <xliff:g id="DEVICE_NAME">%1$s</xliff:g>-тай холбогдох үедээ түр зуур Wi-Fi-с салах болно."</string>
    <string name="select_character" msgid="3365550120617701745">"Тэмдэгт оруулах"</string>
    <string name="sms_control_title" msgid="7296612781128917719">"SMS мессеж илгээж байна"</string>
    <string name="sms_control_message" msgid="3867899169651496433">"&lt;b&gt;<xliff:g id="APP_NAME">%1$s</xliff:g>&lt;/b&gt; их хэмжээний SMS мессежийг илгээж байна. Та энэ апп-д үргэлжлүүлэн мессеж илгээхийг зөвшөөрөх үү?"</string>
    <string name="sms_control_yes" msgid="3663725993855816807">"Зөвшөөрөх"</string>
    <string name="sms_control_no" msgid="625438561395534982">"Татгалзах"</string>
    <string name="sms_short_code_confirm_message" msgid="1645436466285310855">"&lt;b&gt;<xliff:g id="APP_NAME">%1$s</xliff:g>&lt;/b&gt; нь &lt;b&gt;<xliff:g id="DEST_ADDRESS">%2$s</xliff:g>&lt;/b&gt; уруу мессеж илгээх гэж байна."</string>
    <string name="sms_short_code_details" msgid="5873295990846059400">"Энэ таны мобайл бүртгэлд "<b>"төлбөр нэмэгдүүлж магадгүй"</b>"."</string>
    <string name="sms_premium_short_code_details" msgid="7869234868023975"><b>"Энэ таны мобайл бүртгэлд төлбөр нэмэгдүүлж магадгүй."</b></string>
    <string name="sms_short_code_confirm_allow" msgid="4458878637111023413">"Илгээх"</string>
    <string name="sms_short_code_confirm_deny" msgid="2927389840209170706">"Цуцлах"</string>
    <string name="sms_short_code_remember_choice" msgid="5289538592272218136">"Миний сонголтыг санах"</string>
    <string name="sms_short_code_remember_undo_instruction" msgid="4960944133052287484">"Та дараа энийг Тохиргоо &gt; Апп дотроос солих боломжтой"</string>
    <string name="sms_short_code_confirm_always_allow" msgid="3241181154869493368">"Байнга зөвшөөрөх"</string>
    <string name="sms_short_code_confirm_never_allow" msgid="446992765774269673">"Хэзээ ч зөвшөөрөхгүй"</string>
    <string name="sim_removed_title" msgid="6227712319223226185">"SIM карт хасагдсан"</string>
    <string name="sim_removed_message" msgid="2333164559970958645">"Зөв SIM карт хийгээд дахин асаатал та мобайл сүлжээг ашиглах боломжгүй."</string>
    <string name="sim_done_button" msgid="827949989369963775">"Дуусгах"</string>
    <string name="sim_added_title" msgid="3719670512889674693">"SIM карт нэмэгдсэн"</string>
    <string name="sim_added_message" msgid="6599945301141050216">"Мобайл сүлжээнд хандах бол төхөөрөмжөө дахин асаан уу."</string>
    <string name="sim_restart_button" msgid="4722407842815232347">"Дахин эхлүүлэх"</string>
    <string name="install_carrier_app_notification_title" msgid="9056007111024059888">"Мобайл үйлчилгээг идэвхжүүлэх"</string>
    <string name="install_carrier_app_notification_text" msgid="3346681446158696001">"Шинэ SIM-ээ идэвхжүүлэхийн тулд үүрэн холбооны компанийн аппыг татаж авна уу"</string>
    <string name="install_carrier_app_notification_text_app_name" msgid="1196505084835248137">"Шинэ SIM-ээ идэвхжүүлэх бол <xliff:g id="APP_NAME">%1$s</xliff:g> аппыг татна уу"</string>
    <string name="install_carrier_app_notification_button" msgid="3094206295081900849">"Апп татаж авах"</string>
    <string name="carrier_app_notification_title" msgid="8921767385872554621">"Шинэ SIM-г оруулсан"</string>
    <string name="carrier_app_notification_text" msgid="1132487343346050225">"Үүнийг тохируулахын тулд дарна уу"</string>
    <string name="time_picker_dialog_title" msgid="8349362623068819295">"Цагийн тохируулах"</string>
    <string name="date_picker_dialog_title" msgid="5879450659453782278">"Огноо оруулах"</string>
    <string name="date_time_set" msgid="5777075614321087758">"Тохируулах"</string>
    <string name="date_time_done" msgid="2507683751759308828">"Дуусгах"</string>
    <string name="perms_new_perm_prefix" msgid="8257740710754301407"><font size="12" fgcolor="#ff33b5e5">"ШИНЭ: "</font></string>
    <string name="perms_description_app" msgid="5139836143293299417">"<xliff:g id="APP_NAME">%1$s</xliff:g> өгсөн."</string>
    <string name="no_permissions" msgid="7283357728219338112">"Зөвшөөрөл шаардахгүй"</string>
    <string name="perm_costs_money" msgid="4902470324142151116">"Энэ таныг төлбөрт оруулж болзошгүй"</string>
    <string name="dlg_ok" msgid="7376953167039865701">"OK"</string>
    <string name="usb_charging_notification_title" msgid="1595122345358177163">"Энэ төхөөрөмжийг USB-р цэнэглэж байна"</string>
    <string name="usb_supplying_notification_title" msgid="4631045789893086181">"Холбосон төхөөрөмжийг USB-р цэнэглэж байна"</string>
    <string name="usb_mtp_notification_title" msgid="4238227258391151029">"USB файл дамжуулалтыг асаасан"</string>
    <string name="usb_ptp_notification_title" msgid="5425857879922006878">"USB-р PTP горимд асаасан"</string>
    <string name="usb_tether_notification_title" msgid="3716143122035802501">"USB модем болгохыг асаасан"</string>
    <string name="usb_midi_notification_title" msgid="5356040379749154805">"USB-р MIDI горимд асаасан"</string>
    <string name="usb_accessory_notification_title" msgid="1785694450621427730">"USB нэмэлт хэрэгслийг холбосон"</string>
    <string name="usb_notification_message" msgid="3370903770828407960">"Бусад сонголтыг харахын тулд товшино уу."</string>
    <string name="usb_power_notification_message" msgid="4647527153291917218">"Холбосон төхөөрөмжийг цэнэглэж байна. Бусад сонголтыг харах бол товшино уу."</string>
    <string name="usb_unsupported_audio_accessory_title" msgid="3529881374464628084">"Аналог аудионы дагалдах хэрэгсэл илэрсэн"</string>
    <string name="usb_unsupported_audio_accessory_message" msgid="6309553946441565215">"Холбосон төхөөрөмж энэ утастай тохирохгүй байна. Дэлгэрэнгүй үзэх бол товшино уу."</string>
    <string name="adb_active_notification_title" msgid="6729044778949189918">"USB дебаг холбогдсон"</string>
    <string name="adb_active_notification_message" msgid="7463062450474107752">"USB дебаг хийхийг унтраахын тулд товшино уу"</string>
    <string name="adb_active_notification_message" product="tv" msgid="8470296818270110396">"USB дебаг хийхийг идэвхгүй болгох бол сонгоно уу."</string>
    <string name="test_harness_mode_notification_title" msgid="2216359742631914387">"Туршилтын цогц горимыг идэвхжүүлсэн"</string>
    <string name="test_harness_mode_notification_message" msgid="1343197173054407119">"Туршилтын цогц горимыг идэвхгүй болгохын тулд үйлдвэрийн төлөвт шинэчилнэ үү."</string>
    <string name="usb_contaminant_detected_title" msgid="7136400633704058349">"USB порт дээрх шингэн зүйл эсвэл бохирдол"</string>
    <string name="usb_contaminant_detected_message" msgid="832337061059487250">"USB портыг автоматаар идэвхгүй болгосон байна. Дэлгэрэнгүй мэдээлэл авахын тулд товшино уу."</string>
    <string name="usb_contaminant_not_detected_title" msgid="7708281124088684821">"USB портыг ашиглахад зүгээр"</string>
    <string name="usb_contaminant_not_detected_message" msgid="2415791798244545292">"Утас шингэн зүйл эсвэл бохирдлыг илрүүлсэнгүй."</string>
    <string name="taking_remote_bugreport_notification_title" msgid="6742483073875060934">"Алдааны тайланг авч байна..."</string>
    <string name="share_remote_bugreport_notification_title" msgid="4987095013583691873">"Алдааны тайланг хуваалцах уу?"</string>
    <string name="sharing_remote_bugreport_notification_title" msgid="7572089031496651372">"Алдааны тайланг хуваалцаж байна..."</string>
    <string name="share_remote_bugreport_notification_message_finished" msgid="6029609949340992866">"Энэ төхөөрөмжийн асуудлыг шийдвэрлэхийн тулд таны админд алдааны тайлан шаардлагатай. Апп болон өгөгдлийг хуваалцаж болзошгүй."</string>
    <string name="share_remote_bugreport_action" msgid="6249476773913384948">"ХУВААЛЦАХ"</string>
    <string name="decline_remote_bugreport_action" msgid="6230987241608770062">"ТАТГАЛЗАХ"</string>
    <string name="select_input_method" msgid="4653387336791222978">"Оруулах аргыг сонгоно уу"</string>
    <string name="show_ime" msgid="2506087537466597099">"Бодит гар идэвхтэй үед үүнийг дэлгэцэнд харуулна уу"</string>
    <string name="hardware" msgid="194658061510127999">"Хийсвэр гарыг харуулах"</string>
    <string name="select_keyboard_layout_notification_title" msgid="597189518763083494">"Биет гарыг хэлбэрт оруулах"</string>
    <string name="select_keyboard_layout_notification_message" msgid="8084622969903004900">"Хэл болон бүдүүвчийг сонгохын тулд дарна уу"</string>
    <string name="fast_scroll_alphabet" msgid="5433275485499039199">" ABCDEFGHIJKLMNOPQRSTUVWXYZ"</string>
    <string name="fast_scroll_numeric_alphabet" msgid="4030170524595123610">" 0123456789ABCDEFGHIJKLMNOPQRSTUVWXYZ"</string>
    <string name="alert_windows_notification_channel_group_name" msgid="1463953341148606396">"Бусад апп дээр харуулах"</string>
    <string name="alert_windows_notification_channel_name" msgid="3116610965549449803">"Бусад апп дээгүүр <xliff:g id="NAME">%s</xliff:g>-г харуулж байна"</string>
    <string name="alert_windows_notification_title" msgid="3697657294867638947">"<xliff:g id="NAME">%s</xliff:g>-г бусад апп дээр харуулж байна"</string>
    <string name="alert_windows_notification_message" msgid="8917232109522912560">"Та <xliff:g id="NAME">%s</xliff:g>-д энэ онцлогийг ашиглахыг хүсэхгүй байгаа бол тохиргоог нээгээд, унтраана уу."</string>
    <string name="alert_windows_notification_turn_off_action" msgid="2902891971380544651">"Унтраах"</string>
    <string name="ext_media_checking_notification_title" msgid="4411133692439308924">"<xliff:g id="NAME">%s</xliff:g>-г шалгаж байна…"</string>
    <string name="ext_media_checking_notification_message" msgid="410185170877285434">"Одоогийн агуулгыг хянаж байна"</string>
    <string name="ext_media_new_notification_title" msgid="1621805083736634077">"Шинэ <xliff:g id="NAME">%s</xliff:g>"</string>
    <string name="ext_media_new_notification_message" msgid="3673685270558405087">"Тохируулахын тулд товшино уу"</string>
    <string name="ext_media_ready_notification_message" msgid="4083398150380114462">"Зураг, медиа шилжүүлэхэд зориулсан"</string>
    <string name="ext_media_unmountable_notification_title" msgid="4179418065210797130">"<xliff:g id="NAME">%s</xliff:g> алдаатай байна"</string>
    <string name="ext_media_unmountable_notification_message" msgid="4193858924381066522">"Засахын тулд товшино уу"</string>
    <string name="ext_media_unmountable_notification_message" product="tv" msgid="3941179940297874950">"<xliff:g id="NAME">%s</xliff:g> эвдэрсэн байна. Засахын тулд сонгоно уу."</string>
    <string name="ext_media_unsupported_notification_title" msgid="3797642322958803257">"Дэмжээгүй <xliff:g id="NAME">%s</xliff:g>"</string>
    <string name="ext_media_unsupported_notification_message" msgid="6121601473787888589">"Энэ төхөөрөмж нь <xliff:g id="NAME">%s</xliff:g>-г дэмждэггүй. Дэмжигдсэн хэлбэршүүлэлтэд тохируулахын тулд товшино уу."</string>
    <string name="ext_media_unsupported_notification_message" product="tv" msgid="3725436899820390906">"Энэ төхөөрөмж <xliff:g id="NAME">%s</xliff:g>-г дэмждэггүй. Дэмжсэн хэлбэршүүлэлтэд тохируулахын тулд сонгоно уу."</string>
    <string name="ext_media_badremoval_notification_title" msgid="3206248947375505416">"<xliff:g id="NAME">%s</xliff:g>-ыг гэнэт гаргасан байна"</string>
    <string name="ext_media_badremoval_notification_message" msgid="8556885808951260574">"Агуулга алдахаас сэргийлэхийн тулд медиаг төхөөрөмжөөс салгахаасаа өмнө холболтыг салгана уу"</string>
    <string name="ext_media_nomedia_notification_title" msgid="6593814191061956856">"<xliff:g id="NAME">%s</xliff:g>-г устгасан"</string>
    <string name="ext_media_nomedia_notification_message" msgid="2110883356419799994">"Зарим функц зөв ажиллахгүй байж болзошгүй. Шинэ хадгалах сан оруулна уу."</string>
    <string name="ext_media_unmounting_notification_title" msgid="5046532339291216076">"<xliff:g id="NAME">%s</xliff:g>-г салгаж байна"</string>
    <string name="ext_media_unmounting_notification_message" msgid="1003926904442321115">"Бүү салга"</string>
    <string name="ext_media_init_action" msgid="7952885510091978278">"Тохируулах"</string>
    <string name="ext_media_unmount_action" msgid="1121883233103278199">"Салгах"</string>
    <string name="ext_media_browse_action" msgid="8322172381028546087">"Судлах"</string>
    <string name="ext_media_seamless_action" msgid="6575980560886881233">"Гаралтыг сэлгэх"</string>
    <string name="ext_media_missing_title" msgid="620980315821543904">"<xliff:g id="NAME">%s</xliff:g> байхгүй байна"</string>
    <string name="ext_media_missing_message" msgid="4012389235250987930">"Tөхөөрөмжийг дахин оруулна уу"</string>
    <string name="ext_media_move_specific_title" msgid="1471100343872375842">"<xliff:g id="NAME">%s</xliff:g>-ыг зөөж байна"</string>
    <string name="ext_media_move_title" msgid="1022809140035962662">"Өгөгдөл зөөвөрлөж байна..."</string>
    <string name="ext_media_move_success_title" msgid="7863652232242276066">"Агуулгыг шилжүүлж дууссан"</string>
    <string name="ext_media_move_success_message" msgid="8939137931961728009">"Агуулгыг <xliff:g id="NAME">%s</xliff:g>-д зөөсөн"</string>
    <string name="ext_media_move_failure_title" msgid="1604422634177382092">"Агуулгыг зөөж чадсангүй"</string>
    <string name="ext_media_move_failure_message" msgid="7388950499623016135">"Агуулгыг дахин зөөж үзнэ үү"</string>
    <string name="ext_media_status_removed" msgid="6576172423185918739">"Хассан"</string>
    <string name="ext_media_status_unmounted" msgid="2551560878416417752">"Салгасан"</string>
    <string name="ext_media_status_checking" msgid="6193921557423194949">"Шалгаж байна..."</string>
    <string name="ext_media_status_mounted" msgid="7253821726503179202">"Бэлэн"</string>
    <string name="ext_media_status_mounted_ro" msgid="8020978752406021015">"Зєвхєн унших"</string>
    <string name="ext_media_status_bad_removal" msgid="8395398567890329422">"Аюултай байдлаар хассан"</string>
    <string name="ext_media_status_unmountable" msgid="805594039236667894">"Гэмтсэн"</string>
    <string name="ext_media_status_unsupported" msgid="4691436711745681828">"Дэмжээгүй"</string>
    <string name="ext_media_status_ejecting" msgid="5463887263101234174">"Салгаж байна..."</string>
    <string name="ext_media_status_formatting" msgid="1085079556538644861">"Хэлбэршүүлж байна..."</string>
    <string name="ext_media_status_missing" msgid="5638633895221670766">"Оруулаагүй байна"</string>
    <string name="activity_list_empty" msgid="1675388330786841066">"Таарах активити олдсонгүй."</string>
    <string name="permlab_route_media_output" msgid="6243022988998972085">"медиа гаралтын чиглэл"</string>
    <string name="permdesc_route_media_output" msgid="4932818749547244346">"Аппликейшн нь медиа гаралтыг бусад гадаад төхөөрөмжрүү чиглүүлэх боломжтой."</string>
    <string name="permlab_readInstallSessions" msgid="3713753067455750349">"Суулгах харилцан үйлдлийг унших"</string>
    <string name="permdesc_readInstallSessions" msgid="2049771699626019849">"Аппликейшн-д суулгах сешн уншихыг зөвшөөрнө. Энэ нь идэвхтэй багцуудыг суулгалтын талаар дэлгэрэнгүй мэдээллийг үзэх боломж олгоно."</string>
    <string name="permlab_requestInstallPackages" msgid="5782013576218172577">"багц суулгахыг хүсэх"</string>
    <string name="permdesc_requestInstallPackages" msgid="5740101072486783082">"Аппликейшн нь багц суулгахыг хүсэх боломжтой."</string>
    <string name="permlab_requestDeletePackages" msgid="1703686454657781242">"багцыг устгах хүсэлт"</string>
    <string name="permdesc_requestDeletePackages" msgid="3406172963097595270">"Апп-д багц устгах хүсэлт тавихыг зөвшөөрнө."</string>
    <string name="permlab_requestIgnoreBatteryOptimizations" msgid="8021256345643918264">"батерейны оновчлол алгасахыг асуух"</string>
    <string name="permdesc_requestIgnoreBatteryOptimizations" msgid="8359147856007447638">"Тухайн аппaaс батерейны оновчлол алгасах зөвшөөрөл асуухыг зөвшөөрдөг."</string>
    <string name="tutorial_double_tap_to_zoom_message_short" msgid="1311810005957319690">"Өсгөх контрол дээр хоёр удаа товшино уу"</string>
    <string name="gadget_host_error_inflating" msgid="4882004314906466162">"Виджет нэмж чадсангүй."</string>
    <string name="ime_action_go" msgid="8320845651737369027">"Очих"</string>
    <string name="ime_action_search" msgid="658110271822807811">"Хайх"</string>
    <string name="ime_action_send" msgid="2316166556349314424">"Илгээх"</string>
    <string name="ime_action_next" msgid="3138843904009813834">"Дараах"</string>
    <string name="ime_action_done" msgid="8971516117910934605">"Дуусгах"</string>
    <string name="ime_action_previous" msgid="1443550039250105948">"Өмнөх"</string>
    <string name="ime_action_default" msgid="2840921885558045721">"Ажиллуулах"</string>
    <string name="dial_number_using" msgid="5789176425167573586">"<xliff:g id="NUMBER">%s</xliff:g> ашиглан \n залгах"</string>
    <string name="create_contact_using" msgid="4947405226788104538">"<xliff:g id="NUMBER">%s</xliff:g> дугаар ашиглан \n харилцагч үүсгэх"</string>
    <string name="grant_credentials_permission_message_header" msgid="2106103817937859662">"Дараах нэг буюу түүнээс дээш апп таны бүртгэлд одоо болон дараа хандах зөвшөөрлийг хүсэж байна."</string>
    <string name="grant_credentials_permission_message_footer" msgid="3125211343379376561">"Та энэ хүсэлтийг зөвшөөрөх үү?"</string>
    <string name="grant_permissions_header_text" msgid="6874497408201826708">"Хандах хүсэлт"</string>
    <string name="allow" msgid="7225948811296386551">"Зөвшөөрөх"</string>
    <string name="deny" msgid="2081879885755434506">"Татгалзах"</string>
    <string name="permission_request_notification_title" msgid="6486759795926237907">"Зөвшөөрөл хүсэв"</string>
    <string name="permission_request_notification_with_subtitle" msgid="8530393139639560189">"<xliff:g id="ACCOUNT">%s</xliff:g> бүртгэл зөвшөөрөл \n хүссэн"</string>
    <string name="forward_intent_to_owner" msgid="1207197447013960896">"Та энэ апп-г өөрийн ажлын профайлаас гадуур ашиглаж байна"</string>
    <string name="forward_intent_to_work" msgid="621480743856004612">"Та энэ апп-г өөрийн ажлын профайл дотор ашиглаж байна"</string>
    <string name="input_method_binding_label" msgid="1283557179944992649">"Оруулах арга"</string>
    <string name="sync_binding_label" msgid="3687969138375092423">"Синк"</string>
    <string name="accessibility_binding_label" msgid="4148120742096474641">"Хандалт"</string>
    <string name="wallpaper_binding_label" msgid="1240087844304687662">"Ханын зураг"</string>
    <string name="chooser_wallpaper" msgid="7873476199295190279">"Ханын зураг солих"</string>
    <string name="notification_listener_binding_label" msgid="2014162835481906429">"Мэдэгдэл сонсогч"</string>
    <string name="vr_listener_binding_label" msgid="4316591939343607306">"VR сонсогч"</string>
    <string name="condition_provider_service_binding_label" msgid="1321343352906524564">"Нөхцөл нийлүүлэгч"</string>
    <string name="notification_ranker_binding_label" msgid="774540592299064747">"Мэдэгдлийг ангилах үйлчилгээ"</string>
    <string name="vpn_title" msgid="19615213552042827">"VPN идэвхтэй болов"</string>
    <string name="vpn_title_long" msgid="6400714798049252294">"VPN-г <xliff:g id="APP">%s</xliff:g> идэвхтэй болгов"</string>
    <string name="vpn_text" msgid="1610714069627824309">"Сүлжээг удирдах бол товшино уу."</string>
    <string name="vpn_text_long" msgid="4907843483284977618">"<xliff:g id="SESSION">%s</xliff:g>-д холбогдов. Сүлжээг удирдах бол товшино уу."</string>
    <string name="vpn_lockdown_connecting" msgid="6443438964440960745">"Байнгын VPN-д холбогдож байна..."</string>
    <string name="vpn_lockdown_connected" msgid="8202679674819213931">"Байнга VPN холбоотой"</string>
    <string name="vpn_lockdown_disconnected" msgid="735805531187559719">"Тогтмол асаалттай VPN-с салсан"</string>
    <string name="vpn_lockdown_error" msgid="3133844445659711681">"Тогтмол асаалттай VPN-д холбогдож чадсангүй"</string>
    <string name="vpn_lockdown_config" msgid="8151951501116759194">"Сүлжээ эсвэл VPN тохиргоог өөрчлөх"</string>
    <string name="upload_file" msgid="2897957172366730416">"Файл сонгох"</string>
    <string name="no_file_chosen" msgid="6363648562170759465">"Сонгосон файл байхгүй"</string>
    <string name="reset" msgid="2448168080964209908">"Бүгдийг цэвэрлэх"</string>
    <string name="submit" msgid="1602335572089911941">"Илгээх"</string>
    <string name="car_mode_disable_notification_title" msgid="5704265646471239078">"Жолоо барих апп ажиллаж байна"</string>
    <string name="car_mode_disable_notification_message" msgid="7647248420931129377">"Жолооны аппаас гарахын тулд товшино уу."</string>
    <string name="tethered_notification_title" msgid="3146694234398202601">"Модем болгох эсвэл идэвхтэй цэг болгох"</string>
    <string name="tethered_notification_message" msgid="2113628520792055377">"Тохируулахын тулд товшино уу."</string>
    <string name="disable_tether_notification_title" msgid="7526977944111313195">"Модем болгох боломжгүй байна"</string>
    <string name="disable_tether_notification_message" msgid="2913366428516852495">"Дэлгэрэнгүй мэдээлэл авахын тулд админтайгаа холбогдоно уу"</string>
    <string name="back_button_label" msgid="2300470004503343439">"Буцах"</string>
    <string name="next_button_label" msgid="1080555104677992408">"Дараах"</string>
    <string name="skip_button_label" msgid="1275362299471631819">"Алгасах"</string>
    <string name="no_matches" msgid="8129421908915840737">"Илэрц алга"</string>
    <string name="find_on_page" msgid="1946799233822820384">"Хуудаснаас олох"</string>
    <plurals name="matches_found" formatted="false" msgid="1210884353962081884">
      <item quantity="other"><xliff:g id="TOTAL">%d</xliff:g>-н <xliff:g id="INDEX">%d</xliff:g></item>
      <item quantity="one">1 үр дүн гарч ирсэн байна</item>
    </plurals>
    <string name="action_mode_done" msgid="7217581640461922289">"Дуусгах"</string>
    <string name="progress_erasing" msgid="2569962663843586562">"Хуваалцсан хадгалах санг устгаж байна…"</string>
    <string name="share" msgid="1778686618230011964">"Хуваалцах"</string>
    <string name="find" msgid="4808270900322985960">"Олох"</string>
    <string name="websearch" msgid="4337157977400211589">"Вэб хайлт"</string>
    <string name="find_next" msgid="5742124618942193978">"Дараагийнхыг хайх"</string>
    <string name="find_previous" msgid="2196723669388360506">"Өмнөхөөс олох"</string>
    <string name="gpsNotifTicker" msgid="5622683912616496172">"<xliff:g id="NAME">%s</xliff:g>-н байршлын хүсэлт"</string>
    <string name="gpsNotifTitle" msgid="5446858717157416839">"Байршлын хүсэлт"</string>
    <string name="gpsNotifMessage" msgid="1374718023224000702">"<xliff:g id="NAME">%1$s</xliff:g> (<xliff:g id="SERVICE">%2$s</xliff:g>) хүсэлт илгээсэн"</string>
    <string name="gpsVerifYes" msgid="2346566072867213563">"Тийм"</string>
    <string name="gpsVerifNo" msgid="1146564937346454865">"Үгүй"</string>
    <string name="sync_too_many_deletes" msgid="5296321850662746890">"Устгах хязгаар хэтрэв"</string>
    <string name="sync_too_many_deletes_desc" msgid="496551671008694245">"<xliff:g id="TYPE_OF_SYNC">%2$s</xliff:g>-р <xliff:g id="ACCOUNT_NAME">%3$s</xliff:g> бүртгэлийн <xliff:g id="NUMBER_OF_DELETED_ITEMS">%1$d</xliff:g> зүйл устсан . Та юу хиймээр байна?"</string>
    <string name="sync_really_delete" msgid="2572600103122596243">"Устгах"</string>
    <string name="sync_undo_deletes" msgid="2941317360600338602">"Устгасныг буцаах"</string>
    <string name="sync_do_nothing" msgid="3743764740430821845">"Одоо юу ч хийхгүй"</string>
    <string name="choose_account_label" msgid="5655203089746423927">"Бүртгэл сонгох"</string>
    <string name="add_account_label" msgid="2935267344849993553">"Бүртгэл нэмэх"</string>
    <string name="add_account_button_label" msgid="3611982894853435874">"Аккаунт нэмэх"</string>
    <string name="number_picker_increment_button" msgid="2412072272832284313">"Өсөх"</string>
    <string name="number_picker_decrement_button" msgid="476050778386779067">"Бууруулах"</string>
    <string name="number_picker_increment_scroll_mode" msgid="5259126567490114216">"<xliff:g id="VALUE">%s</xliff:g> хүрээд, хүлээнэ үү."</string>
    <string name="number_picker_increment_scroll_action" msgid="9101473045891835490">"Өсгөх бол дээшээ бууруулах бол доошоо гулсуулна уу."</string>
    <string name="time_picker_increment_minute_button" msgid="8865885114028614321">"Минут өсгөх"</string>
    <string name="time_picker_decrement_minute_button" msgid="6246834937080684791">"Минутыг бууруулах"</string>
    <string name="time_picker_increment_hour_button" msgid="3652056055810223139">"Цаг өсгөх"</string>
    <string name="time_picker_decrement_hour_button" msgid="1377479863429214792">"Цаг бууруулах"</string>
    <string name="time_picker_increment_set_pm_button" msgid="4147590696151230863">"PM тохируулах"</string>
    <string name="time_picker_decrement_set_am_button" msgid="8302140353539486752">"AM тохируулах"</string>
    <string name="date_picker_increment_month_button" msgid="5369998479067934110">"Сар өсгөх"</string>
    <string name="date_picker_decrement_month_button" msgid="1832698995541726019">"Сарыг бууруулах"</string>
    <string name="date_picker_increment_day_button" msgid="7130465412308173903">"Өдөр өсгөх"</string>
    <string name="date_picker_decrement_day_button" msgid="4131881521818750031">"Өдрийг бууруулах"</string>
    <string name="date_picker_increment_year_button" msgid="6318697384310808899">"Жилийг өсгөх"</string>
    <string name="date_picker_decrement_year_button" msgid="4482021813491121717">"Жил бууруулах"</string>
    <string name="date_picker_prev_month_button" msgid="2858244643992056505">"Өмнөх сар"</string>
    <string name="date_picker_next_month_button" msgid="5559507736887605055">"Дараагийн сар"</string>
    <string name="keyboardview_keycode_alt" msgid="4856868820040051939">"Alt"</string>
    <string name="keyboardview_keycode_cancel" msgid="1203984017245783244">"Цуцлах"</string>
    <string name="keyboardview_keycode_delete" msgid="3337914833206635744">"Устгах"</string>
    <string name="keyboardview_keycode_done" msgid="1992571118466679775">"Дуусгах"</string>
    <string name="keyboardview_keycode_mode_change" msgid="4547387741906537519">"Горим өөрчлөх"</string>
    <string name="keyboardview_keycode_shift" msgid="2270748814315147690">"Шифт"</string>
    <string name="keyboardview_keycode_enter" msgid="2985864015076059467">"Оруулах"</string>
    <string name="activitychooserview_choose_application" msgid="2125168057199941199">"Апп сонгох"</string>
    <string name="activitychooserview_choose_application_error" msgid="8624618365481126668">"<xliff:g id="APPLICATION_NAME">%s</xliff:g>-г эхлүүлж чадсангүй"</string>
    <string name="shareactionprovider_share_with" msgid="806688056141131819">"Хуваалцах"</string>
    <string name="shareactionprovider_share_with_application" msgid="5627411384638389738">"<xliff:g id="APPLICATION_NAME">%s</xliff:g>-тай хуваалцана уу"</string>
    <string name="content_description_sliding_handle" msgid="415975056159262248">"Бариулыг гулсуулна. Хүрээд хүлээнэ."</string>
    <string name="description_target_unlock_tablet" msgid="3833195335629795055">"Түгжээг тайлах бол татна уу"</string>
    <string name="action_bar_home_description" msgid="5293600496601490216">"Нүүр хуудасруу шилжих"</string>
    <string name="action_bar_up_description" msgid="2237496562952152589">"Дээш шилжих"</string>
    <string name="action_menu_overflow_description" msgid="2295659037509008453">"Нэмэлт сонголтууд"</string>
    <string name="action_bar_home_description_format" msgid="7965984360903693903">"%1$s, %2$s"</string>
    <string name="action_bar_home_subtitle_description_format" msgid="6985546530471780727">"%1$s, %2$s, %3$s"</string>
    <string name="storage_internal" msgid="3570990907910199483">"Дотоод хуваалцсан санах ой"</string>
    <string name="storage_sd_card" msgid="3282948861378286745">"SD карт"</string>
    <string name="storage_sd_card_label" msgid="6347111320774379257">"<xliff:g id="MANUFACTURER">%s</xliff:g> SD карт"</string>
    <string name="storage_usb_drive" msgid="6261899683292244209">"USB диск"</string>
    <string name="storage_usb_drive_label" msgid="4501418548927759953">"<xliff:g id="MANUFACTURER">%s</xliff:g> USB диск"</string>
    <string name="storage_usb" msgid="3017954059538517278">"USB сан"</string>
    <string name="extract_edit_menu_button" msgid="8940478730496610137">"Засах"</string>
    <string name="data_usage_warning_title" msgid="6499834033204801605">"Дата хэрэглээний анхааруулга"</string>
    <string name="data_usage_warning_body" msgid="7340198905103751676">"Та <xliff:g id="APP">%s</xliff:g>-н өгөгдлийг ашигласан байна"</string>
    <string name="data_usage_mobile_limit_title" msgid="6561099244084267376">"Мобайл дата хязгаарт хүрсэн"</string>
    <string name="data_usage_wifi_limit_title" msgid="5803363779034792676">"Wi-Fi дата хязгаарт хүрсэн"</string>
    <string name="data_usage_limit_body" msgid="2908179506560812973">"Дата ашиглалтыг таны үлдсэн хугацаанд зогсоосон"</string>
    <string name="data_usage_mobile_limit_snoozed_title" msgid="3171402244827034372">"Таны мобайл датаны хязгаараас хэтэрсэн"</string>
    <string name="data_usage_wifi_limit_snoozed_title" msgid="3547771791046344188">"Wi-Fi дата хязгаараас хэтэрсэн"</string>
    <string name="data_usage_limit_snoozed_body" msgid="1671222777207603301">"Та тохируулсан хязгаараасаа <xliff:g id="SIZE">%s</xliff:g>-р хэтэрсэн байна"</string>
    <string name="data_usage_restricted_title" msgid="5965157361036321914">"Арын дата хязгаарлагдсан"</string>
    <string name="data_usage_restricted_body" msgid="469866376337242726">"Хязгаарлалтыг устгах бол товш."</string>
    <string name="data_usage_rapid_title" msgid="1809795402975261331">"Мобайл дата ашиглалт өндөр байна"</string>
    <string name="data_usage_rapid_body" msgid="6897825788682442715">"Таны апп энгийн үеийнхээс их дата ашигласан байна"</string>
    <string name="data_usage_rapid_app_body" msgid="5396680996784142544">"<xliff:g id="APP">%s</xliff:g> энгийн үеийнхээс их дата ашигласан байна"</string>
    <string name="ssl_certificate" msgid="6510040486049237639">"Аюулгүй сертификат"</string>
    <string name="ssl_certificate_is_valid" msgid="6825263250774569373">"Сертификат хүчинтэй."</string>
    <string name="issued_to" msgid="454239480274921032">"Гаргуулсан:"</string>
    <string name="common_name" msgid="2233209299434172646">"Ерөнхий нэр:"</string>
    <string name="org_name" msgid="6973561190762085236">"Байгууллага:"</string>
    <string name="org_unit" msgid="7265981890422070383">"Байгууллагын нэгж:"</string>
    <string name="issued_by" msgid="2647584988057481566">"Гаргасан:"</string>
    <string name="validity_period" msgid="8818886137545983110">"Хүчинтэй байх:"</string>
    <string name="issued_on" msgid="5895017404361397232">"Гаргасан:"</string>
    <string name="expires_on" msgid="3676242949915959821">"Хүртэл хүчинтэй:"</string>
    <string name="serial_number" msgid="758814067660862493">"Сериал дугаар:"</string>
    <string name="fingerprints" msgid="4516019619850763049">"Хурууны хээ:"</string>
    <string name="sha256_fingerprint" msgid="4391271286477279263">"SHA-256 хурууны хээ:"</string>
    <string name="sha1_fingerprint" msgid="7930330235269404581">"SHA-1 хурууны хээ:"</string>
    <string name="activity_chooser_view_see_all" msgid="4292569383976636200">"Бүгдийг харах"</string>
    <string name="activity_chooser_view_dialog_title_default" msgid="4710013864974040615">"Активити сонгох"</string>
    <string name="share_action_provider_share_with" msgid="5247684435979149216">"Хуваалцах"</string>
    <string name="sending" msgid="3245653681008218030">"Илгээж байна ..."</string>
    <string name="launchBrowserDefault" msgid="2057951947297614725">"Хөтөч ажиллуулах уу?"</string>
    <string name="SetupCallDefault" msgid="5834948469253758575">"Дуудлагыг зөвшөөрөх үү?"</string>
    <string name="activity_resolver_use_always" msgid="8017770747801494933">"Байнга"</string>
    <string name="activity_resolver_set_always" msgid="1422574191056490585">"Тогтмол нээлттэй гэж тохируулах"</string>
    <string name="activity_resolver_use_once" msgid="2404644797149173758">"Нэг удаа"</string>
    <string name="activity_resolver_app_settings" msgid="8965806928986509855">"Тохиргоо"</string>
    <string name="activity_resolver_work_profiles_support" msgid="185598180676883455">"%1$s ажлын профайлыг дэмждэггүй"</string>
    <string name="default_audio_route_name" product="tablet" msgid="4617053898167127471">"Таблет"</string>
    <string name="default_audio_route_name" product="tv" msgid="9158088547603019321">"Tелевиз"</string>
    <string name="default_audio_route_name" product="default" msgid="4239291273420140123">"Утас"</string>
    <string name="default_audio_route_name_dock_speakers" msgid="6240602982276591864">"Чанга яригчийг суулгах"</string>
    <string name="default_audio_route_name_hdmi" msgid="1486254205617081251">"HDMI"</string>
    <string name="default_audio_route_name_headphones" msgid="8119971843803439110">"Чихэвч"</string>
    <string name="default_audio_route_name_usb" msgid="1234984851352637769">"USB"</string>
    <string name="default_audio_route_category_name" msgid="3722811174003886946">"Систем"</string>
    <string name="bluetooth_a2dp_audio_route_name" msgid="8575624030406771015">"Bluetooth аудио"</string>
    <string name="wireless_display_route_description" msgid="9070346425023979651">"Утасгүй дэлгэц"</string>
    <string name="media_route_button_content_description" msgid="591703006349356016">"Дамжуулах"</string>
    <string name="media_route_chooser_title" msgid="1751618554539087622">"Төхөөрөмжтэй холбох"</string>
    <string name="media_route_chooser_title_for_remote_display" msgid="3395541745872017583">"Дэлгэцийг төхөөрөмж рүү дамжуулах"</string>
    <string name="media_route_chooser_searching" msgid="4776236202610828706">"Төхөөрөмжүүдийг хайж байна…"</string>
    <string name="media_route_chooser_extended_settings" msgid="87015534236701604">"Тохиргоо"</string>
    <string name="media_route_controller_disconnect" msgid="8966120286374158649">"Салгах"</string>
    <string name="media_route_status_scanning" msgid="7279908761758293783">"Скан хийж байна..."</string>
    <string name="media_route_status_connecting" msgid="6422571716007825440">"Холбогдож байна..."</string>
    <string name="media_route_status_available" msgid="6983258067194649391">"Боломжтой"</string>
    <string name="media_route_status_not_available" msgid="6739899962681886401">"Боломжгүй"</string>
    <string name="media_route_status_in_use" msgid="4533786031090198063">"Ашиглаж байгаа"</string>
    <string name="display_manager_built_in_display_name" msgid="2583134294292563941">"Үндсэн дэлгэц"</string>
    <string name="display_manager_hdmi_display_name" msgid="1555264559227470109">"HDMI Дэлгэц"</string>
    <string name="display_manager_overlay_display_name" msgid="5142365982271620716">"Давхарга #<xliff:g id="ID">%1$d</xliff:g>"</string>
    <string name="display_manager_overlay_display_title" msgid="652124517672257172">"<xliff:g id="NAME">%1$s</xliff:g>: <xliff:g id="WIDTH">%2$d</xliff:g>x<xliff:g id="HEIGHT">%3$d</xliff:g>, <xliff:g id="DPI">%4$d</xliff:g> dpi"</string>
    <string name="display_manager_overlay_display_secure_suffix" msgid="6022119702628572080">", найдвартай"</string>
    <string name="kg_forgot_pattern_button_text" msgid="8852021467868220608">"Хээг мартсан"</string>
    <string name="kg_wrong_pattern" msgid="1850806070801358830">"Буруу хээ"</string>
    <string name="kg_wrong_password" msgid="2333281762128113157">"Нууц үг буруу"</string>
    <string name="kg_wrong_pin" msgid="1131306510833563801">"PIN буруу"</string>
    <plurals name="kg_too_many_failed_attempts_countdown" formatted="false" msgid="8790651267324125694">
      <item quantity="other"><xliff:g id="NUMBER">%d</xliff:g> секундын дараа дахин оролдоно уу.</item>
      <item quantity="one">1 секундын дараа дахин оролдоно уу.</item>
    </plurals>
    <string name="kg_pattern_instructions" msgid="398978611683075868">"Хээг зурах"</string>
    <string name="kg_sim_pin_instructions" msgid="2319508550934557331">"SIM PIN оруулна уу"</string>
    <string name="kg_pin_instructions" msgid="2377242233495111557">"PIN оруулна уу"</string>
    <string name="kg_password_instructions" msgid="5753646556186936819">"Нууц үгээ оруулна уу"</string>
    <string name="kg_puk_enter_puk_hint" msgid="453227143861735537">"SIM идэвхгүй байна. Үргэлжлүүлэх бол PUK кодыг оруулна уу. Дэлгэрэнгүй мэдээллийг оператороос асууна ууу"</string>
    <string name="kg_puk_enter_pin_hint" msgid="7871604527429602024">"Хүссэн PIN кодоо оруулна уу"</string>
    <string name="kg_enter_confirm_pin_hint" msgid="325676184762529976">"Хүссэн PIN кодоо дахин оруулна уу"</string>
    <string name="kg_sim_unlock_progress_dialog_message" msgid="8950398016976865762">"SIM картны түгжээг гаргаж байна…"</string>
    <string name="kg_password_wrong_pin_code" msgid="1139324887413846912">"Буруу PIN код."</string>
    <string name="kg_invalid_sim_pin_hint" msgid="8795159358110620001">"4-8 тооноос бүтэх PIN-г бичнэ үү."</string>
    <string name="kg_invalid_sim_puk_hint" msgid="6025069204539532000">"PUK код 8 тоотой байх ёстой."</string>
    <string name="kg_invalid_puk" msgid="3638289409676051243">"Зөв PUK кодыг дахин оруулна уу. Давтан оролдвол SIM нь бүрмөсөн идэвхгүй болгоно."</string>
    <string name="kg_invalid_confirm_pin_hint" product="default" msgid="7003469261464593516">"PIN кодууд таарахгүй байна"</string>
    <string name="kg_login_too_many_attempts" msgid="6486842094005698475">"Хээ оруулах оролдлого хэт олон"</string>
    <string name="kg_login_instructions" msgid="1100551261265506448">"Түгжээг тайлах бол Google акаунтаараа нэвтэрнэ үү."</string>
    <string name="kg_login_username_hint" msgid="5718534272070920364">"Хэрэглэгчийн нэр (имэйл)"</string>
    <string name="kg_login_password_hint" msgid="9057289103827298549">"Нууц үг"</string>
    <string name="kg_login_submit_button" msgid="5355904582674054702">"Нэвтрэх"</string>
    <string name="kg_login_invalid_input" msgid="5754664119319872197">"Хэрэглэгчийн нэр эсвэл нууц үг буруу."</string>
    <string name="kg_login_account_recovery_hint" msgid="5690709132841752974">"Хэрэглэгчийн нэр нууц үгээ мартсан уу?\n"<b>"google.com/accounts/recovery"</b>"-д зочилно уу."</string>
    <string name="kg_login_checking_password" msgid="1052685197710252395">"Бүртгэл шалгаж байна…"</string>
    <string name="kg_too_many_failed_pin_attempts_dialog_message" msgid="8276745642049502550">"Та PIN кодоо <xliff:g id="NUMBER_0">%1$d</xliff:g> удаа буруу бичив. \n\n<xliff:g id="NUMBER_1">%2$d</xliff:g> секундын дараа дахин оролдоно уу."</string>
    <string name="kg_too_many_failed_password_attempts_dialog_message" msgid="7813713389422226531">"Та PIN кодоо <xliff:g id="NUMBER_0">%1$d</xliff:g> удаа буруу бичив. \n\n<xliff:g id="NUMBER_1">%2$d</xliff:g> секундын дараа дахин оролдоно уу."</string>
    <string name="kg_too_many_failed_pattern_attempts_dialog_message" msgid="74089475965050805">"Та тайлах хээг <xliff:g id="NUMBER_0">%1$d</xliff:g> удаа буруу зурлаа. \n\n<xliff:g id="NUMBER_1">%2$d</xliff:g> секундын дараа дахин оролдоно уу."</string>
    <string name="kg_failed_attempts_almost_at_wipe" product="tablet" msgid="1575557200627128949">"Та таблетыг тайлах гэж <xliff:g id="NUMBER_0">%1$d</xliff:g> удаа буруу оролдлоо. <xliff:g id="NUMBER_1">%2$d</xliff:g> удаа дахин буруу оролдвол таблет үйлдвэрийн үндсэн утгаараа тохируулагдах ба хэрэглэгчийн дата бүхэлдээ устана."</string>
    <string name="kg_failed_attempts_almost_at_wipe" product="tv" msgid="5621231220154419413">"Та <xliff:g id="NUMBER_0">%1$d</xliff:g> удаа телевизийнхээ түгжээг тайлах оролдлогыг амжилтгүй хийсэн байна. Та дахиж <xliff:g id="NUMBER_1">%2$d</xliff:g> удаа буруу оруулсны дараагаар телевизийн тохиргоо үйлдвэрээс гарсан анхны тохиргоонд шилжих бөгөөд хэрэглэгчийн бүх мэдээлэл устах болно."</string>
    <string name="kg_failed_attempts_almost_at_wipe" product="default" msgid="4051015943038199910">"Та утсыг тайлах гэж <xliff:g id="NUMBER_0">%1$d</xliff:g> удаа буруу оролдлоо. <xliff:g id="NUMBER_1">%2$d</xliff:g> удаа дахин буруу оролдвол утас үйлдвэрийн үндсэн утгаараа тохируулагдах ба хэрэглэгчийн дата бүхэлдээ устана."</string>
    <string name="kg_failed_attempts_now_wiping" product="tablet" msgid="2072996269148483637">"Та таблетыг тайлах гэж <xliff:g id="NUMBER">%d</xliff:g> удаа буруу оролдлоо. Таблет одоо үйлдвэрийн үндсэн утгаараа тохируулагдах болно."</string>
    <string name="kg_failed_attempts_now_wiping" product="tv" msgid="4987878286750741463">"Та телевизийнхээ түгжээг <xliff:g id="NUMBER">%d</xliff:g> удаа буруу оруулсан байна. Телевиз үйлдвэрээс гарсан анхны тохиргоонд шилжих болно."</string>
    <string name="kg_failed_attempts_now_wiping" product="default" msgid="4817627474419471518">"Та утсыг тайлах гэж <xliff:g id="NUMBER">%d</xliff:g> удаа буруу оролдлоо. Утас одоо үйлдвэрийн үндсэн утгаараа тохируулагдах болно."</string>
    <string name="kg_failed_attempts_almost_at_login" product="tablet" msgid="3253575572118914370">"Та тайлах хээг <xliff:g id="NUMBER_0">%1$d</xliff:g> удаа буруу зурлаа. <xliff:g id="NUMBER_1">%2$d</xliff:g> удаа дахин буруу оруулбал, та таблетаа тайлахын тулд имэйл бүртгэл шаардлагатай болно.\n\n <xliff:g id="NUMBER_2">%3$d</xliff:g> секундын дараа дахин оролдоно уу."</string>
    <string name="kg_failed_attempts_almost_at_login" product="tv" msgid="4224651132862313471">"Та зурган түгжээг <xliff:g id="NUMBER_0">%1$d</xliff:g> удаа буруу оруулсан байна. <xliff:g id="NUMBER_1">%2$d</xliff:g> удаа буруу оруулсны дараагаар та телевизийнхээ түгжээг и-мэйл дансаа ашиглан тайлах хэрэгтэй болно.\n\n Та <xliff:g id="NUMBER_2">%3$d</xliff:g> секундийн дараа дахин оролдоно уу."</string>
    <string name="kg_failed_attempts_almost_at_login" product="default" msgid="1437638152015574839">"Та тайлах хээг <xliff:g id="NUMBER_0">%1$d</xliff:g> удаа буруу зурлаа. <xliff:g id="NUMBER_1">%2$d</xliff:g> удаа дахин буруу оруулбал, та утсаа тайлахын тулд имэйл бүртгэлээ ашиглах шаардлагатай болно.\n\n <xliff:g id="NUMBER_2">%3$d</xliff:g> секундын дараа дахин оролдоно уу."</string>
    <string name="kg_text_message_separator" product="default" msgid="4160700433287233771">" — "</string>
    <string name="kg_reordering_delete_drop_target_text" msgid="7899202978204438708">"Устгах"</string>
    <string name="safe_media_volume_warning" product="default" msgid="2276318909314492312">"Дууг санал болгосноос чанга болгож өсгөх үү?\n\nУрт хугацаанд чанга хөгжим сонсох нь таны сонсголыг муутгаж болно."</string>
    <string name="accessibility_shortcut_warning_dialog_title" msgid="8404780875025725199">"Хүртээмжийн товчлолыг ашиглах уу?"</string>
    <string name="accessibility_shortcut_toogle_warning" msgid="7256507885737444807">"Товчлолыг асаасан үед дуун товчлуурыг 3 секунд дарснаар хүртээмжийн онцлогийг эхлүүлнэ.\n\n Одоогийн хүртээмжийн онцлог:\n <xliff:g id="SERVICE_NAME">%1$s</xliff:g>\n\n Онцлогийг Тохиргоо &gt; Хүртээмж хэсэгт өөрчлөх боломжтой."</string>
    <string name="disable_accessibility_shortcut" msgid="627625354248453445">"Товчлолыг унтраах"</string>
    <string name="leave_accessibility_shortcut_on" msgid="7653111894438512680">"Товчлол ашиглах"</string>
    <string name="color_inversion_feature_name" msgid="4231186527799958644">"Өнгө хувиргалт"</string>
    <string name="color_correction_feature_name" msgid="6779391426096954933">"Өнгөний засвар"</string>
    <string name="accessibility_shortcut_enabling_service" msgid="7771852911861522636">"Хүртээмжийн товчлол <xliff:g id="SERVICE_NAME">%1$s</xliff:g>-г асаасан"</string>
    <string name="accessibility_shortcut_disabling_service" msgid="2747243438223109821">"Хүртээмжийн товчлол <xliff:g id="SERVICE_NAME">%1$s</xliff:g>-г унтраасан"</string>
    <string name="accessibility_shortcut_spoken_feedback" msgid="8376923232350078434">"<xliff:g id="SERVICE_NAME">%1$s</xliff:g>-г ашиглахын тулд дууны түвшнийг ихэсгэх, багасгах түлхүүрийг 3 секундийн турш зэрэг дарна уу"</string>
    <string name="accessibility_button_prompt_text" msgid="1176658502969738564">"Хандалтын товчлуурыг товшихдоо ашиглах үйлчилгээг сонгоно уу:"</string>
    <string name="accessibility_gesture_prompt_text" msgid="8259145549733019401">"Хандалтын зангаатай ашиглах үйлчилгээг сонгоно уу (хоёр хуруугаараа дэлгэцийн доороос дээш шударна уу):"</string>
    <string name="accessibility_gesture_3finger_prompt_text" msgid="1041435574275047665">"Хандалтын зангаатай ашиглах үйлчилгээг сонгоно уу (гурван хуруугаараа дэлгэцийн доороос дээш шударна уу):"</string>
    <string name="accessibility_button_instructional_text" msgid="7003212763213614833">"Үйлчилгээнүүд хооронд сэлгэхийн тулд хандалтын товчлуурт хүрээд удаан дарна уу."</string>
    <string name="accessibility_gesture_instructional_text" msgid="5261788874937410950">"Үйлчилгээнүүд хооронд сэлгэхийн тулд хоёр хуруугаараа дээш шудраад удаан дарна уу."</string>
    <string name="accessibility_gesture_3finger_instructional_text" msgid="4969448938984394550">"Үйлчилгээнүүд хооронд сэлгэхийн тулд гурван хуруугаараа дээш шудраад удаан дарна уу."</string>
    <string name="accessibility_magnification_chooser_text" msgid="1227146738764986237">"Томруулах"</string>
    <string name="user_switched" msgid="3768006783166984410">"Одоогийн хэрэглэгч <xliff:g id="NAME">%1$s</xliff:g>."</string>
    <string name="user_switching_message" msgid="2871009331809089783">"<xliff:g id="NAME">%1$s</xliff:g> руу сэлгэж байна…"</string>
    <string name="user_logging_out_message" msgid="8939524935808875155">"<xliff:g id="NAME">%1$s</xliff:g>-с гарч байна…"</string>
    <string name="owner_name" msgid="2716755460376028154">"Эзэмшигч"</string>
    <string name="error_message_title" msgid="4510373083082500195">"Алдаа"</string>
    <string name="error_message_change_not_allowed" msgid="1238035947357923497">"Энэ өөрчлөлтийг админ зөвшөөрөөгүй байна"</string>
    <string name="app_not_found" msgid="3429141853498927379">"Энэ ажиллагааг зохицуулах аппликейшн олдсонгүй."</string>
    <string name="revoke" msgid="5404479185228271586">"Цуцлах"</string>
    <string name="mediasize_iso_a0" msgid="1994474252931294172">"ISO A0"</string>
    <string name="mediasize_iso_a1" msgid="3333060421529791786">"ISO A1"</string>
    <string name="mediasize_iso_a2" msgid="3097535991925798280">"ISO A2"</string>
    <string name="mediasize_iso_a3" msgid="3023213259314236123">"ISO A3"</string>
    <string name="mediasize_iso_a4" msgid="231745325296873764">"ISO A4"</string>
    <string name="mediasize_iso_a5" msgid="3484327407340865411">"ISO A5"</string>
    <string name="mediasize_iso_a6" msgid="4861908487129577530">"ISO A6"</string>
    <string name="mediasize_iso_a7" msgid="5890208588072936130">"ISO A7"</string>
    <string name="mediasize_iso_a8" msgid="4319425041085816612">"ISO A8"</string>
    <string name="mediasize_iso_a9" msgid="4882220529506432008">"ISO A9"</string>
    <string name="mediasize_iso_a10" msgid="2382866026365359391">"ISO A10"</string>
    <string name="mediasize_iso_b0" msgid="3651827147402009675">"ISO B0"</string>
    <string name="mediasize_iso_b1" msgid="6072859628278739957">"ISO B1"</string>
    <string name="mediasize_iso_b2" msgid="1348731852150380378">"ISO B2"</string>
    <string name="mediasize_iso_b3" msgid="2612510181259261379">"ISO B3"</string>
    <string name="mediasize_iso_b4" msgid="695151378838115434">"ISO B4"</string>
    <string name="mediasize_iso_b5" msgid="4863754285582212487">"ISO B5"</string>
    <string name="mediasize_iso_b6" msgid="5305816292139647241">"ISO B6"</string>
    <string name="mediasize_iso_b7" msgid="531673542602786624">"ISO B7"</string>
    <string name="mediasize_iso_b8" msgid="9164474595708850034">"ISO B8"</string>
    <string name="mediasize_iso_b9" msgid="282102976764774160">"ISO B9"</string>
    <string name="mediasize_iso_b10" msgid="4517141714407898976">"ISO B10"</string>
    <string name="mediasize_iso_c0" msgid="3103521357901591100">"ISO C0"</string>
    <string name="mediasize_iso_c1" msgid="1231954105985048595">"ISO C1"</string>
    <string name="mediasize_iso_c2" msgid="927702816980087462">"ISO C2"</string>
    <string name="mediasize_iso_c3" msgid="835154173518304159">"ISO C3"</string>
    <string name="mediasize_iso_c4" msgid="5095951985108194011">"ISO C4"</string>
    <string name="mediasize_iso_c5" msgid="1985397450332305739">"ISO C5"</string>
    <string name="mediasize_iso_c6" msgid="8147421924174693013">"ISO C6"</string>
    <string name="mediasize_iso_c7" msgid="8993994925276122950">"ISO C7"</string>
    <string name="mediasize_iso_c8" msgid="6871178104139598957">"ISO C8"</string>
    <string name="mediasize_iso_c9" msgid="7983532635227561362">"ISO C9"</string>
    <string name="mediasize_iso_c10" msgid="5040764293406765584">"ISO C10"</string>
    <string name="mediasize_na_letter" msgid="2841414839888344296">"Letter"</string>
    <string name="mediasize_na_gvrnmt_letter" msgid="5295836838862962809">"Government Letter"</string>
    <string name="mediasize_na_legal" msgid="8621364037680465666">"Legal"</string>
    <string name="mediasize_na_junior_legal" msgid="3309324162155085904">"Junior Legal"</string>
    <string name="mediasize_na_ledger" msgid="5567030340509075333">"Ledger"</string>
    <string name="mediasize_na_tabloid" msgid="4571735038501661757">"Tabloid"</string>
    <string name="mediasize_na_index_3x5" msgid="5182901917818625126">"Index Card 3x5"</string>
    <string name="mediasize_na_index_4x6" msgid="7687620625422312396">"Index Card 4x6"</string>
    <string name="mediasize_na_index_5x8" msgid="8834215284646872800">"Index Card 5x8"</string>
    <string name="mediasize_na_monarch" msgid="213639906956550754">"Monarch"</string>
    <string name="mediasize_na_quarto" msgid="835778493593023223">"Quarto"</string>
    <string name="mediasize_na_foolscap" msgid="1573911237983677138">"Foolscap"</string>
    <string name="mediasize_chinese_roc_8k" msgid="3626855847189438896">"ROC 8K"</string>
    <string name="mediasize_chinese_roc_16k" msgid="9182191577022943355">"ROC 16K"</string>
    <string name="mediasize_chinese_prc_1" msgid="4793232644980170500">"PRC 1"</string>
    <string name="mediasize_chinese_prc_2" msgid="5404109730975720670">"PRC 2"</string>
    <string name="mediasize_chinese_prc_3" msgid="1335092253339363526">"PRC 3"</string>
    <string name="mediasize_chinese_prc_4" msgid="9167997800486569834">"PRC 4"</string>
    <string name="mediasize_chinese_prc_5" msgid="845875168823541497">"PRC 5"</string>
    <string name="mediasize_chinese_prc_6" msgid="3220325667692648789">"PRC 6"</string>
    <string name="mediasize_chinese_prc_7" msgid="1776792138507038527">"PRC 7"</string>
    <string name="mediasize_chinese_prc_8" msgid="1417176642687456692">"PRC 8"</string>
    <string name="mediasize_chinese_prc_9" msgid="4785983473123798365">"PRC 9"</string>
    <string name="mediasize_chinese_prc_10" msgid="7847982299391851899">"PRC 10"</string>
    <string name="mediasize_chinese_prc_16k" msgid="262793383539980677">"PRC 16K"</string>
    <string name="mediasize_chinese_om_pa_kai" msgid="5256815579447959814">"Pa Kai"</string>
    <string name="mediasize_chinese_om_dai_pa_kai" msgid="7336412963441354407">"Dai Pa Kai"</string>
    <string name="mediasize_chinese_om_jurro_ku_kai" msgid="6324465444100490742">"Jurro Ku Kai"</string>
    <string name="mediasize_japanese_jis_b10" msgid="1787262845627694376">"JIS B10"</string>
    <string name="mediasize_japanese_jis_b9" msgid="3336035783663287470">"JIS B9"</string>
    <string name="mediasize_japanese_jis_b8" msgid="6195398299104345731">"JIS"</string>
    <string name="mediasize_japanese_jis_b7" msgid="1674621886902828884">"JIS B7"</string>
    <string name="mediasize_japanese_jis_b6" msgid="4170576286062657435">"JIS B6"</string>
    <string name="mediasize_japanese_jis_b5" msgid="4899297958100032533">"JIS B5"</string>
    <string name="mediasize_japanese_jis_b4" msgid="4213158129126666847">"JIS B4"</string>
    <string name="mediasize_japanese_jis_b3" msgid="8513715307410310696">"JIS B3"</string>
    <string name="mediasize_japanese_jis_b2" msgid="4777690211897131190">"JIS B2"</string>
    <string name="mediasize_japanese_jis_b1" msgid="4608142385457034603">"JIS B1"</string>
    <string name="mediasize_japanese_jis_b0" msgid="7587108366572243991">"JIS B0"</string>
    <string name="mediasize_japanese_jis_exec" msgid="5244075432263649068">"JIS Exec"</string>
    <string name="mediasize_japanese_chou4" msgid="4941652015032631361">"Chou4"</string>
    <string name="mediasize_japanese_chou3" msgid="6387319169263957010">"Chou3"</string>
    <string name="mediasize_japanese_chou2" msgid="1299112025415343982">"Chou2"</string>
    <string name="mediasize_japanese_hagaki" msgid="8070115620644254565">"Hagaki"</string>
    <string name="mediasize_japanese_oufuku" msgid="6049065587307896564">"Oufuku"</string>
    <string name="mediasize_japanese_kahu" msgid="6872696027560065173">"Kahu"</string>
    <string name="mediasize_japanese_kaku2" msgid="2359077233775455405">"Kaku2"</string>
    <string name="mediasize_japanese_you4" msgid="2091777168747058008">"You4"</string>
    <string name="mediasize_unknown_portrait" msgid="3088043641616409762">"Тодорхойгүй босоо цаас"</string>
    <string name="mediasize_unknown_landscape" msgid="4876995327029361552">"Тодорхойгүй хөндлөн цаас"</string>
    <string name="write_fail_reason_cancelled" msgid="7091258378121627624">"Цуцлагдсан"</string>
    <string name="write_fail_reason_cannot_write" msgid="8132505417935337724">"Контентыг бичих явцад алдаа гарсан"</string>
    <string name="reason_unknown" msgid="6048913880184628119">"тодорхойгүй"</string>
    <string name="reason_service_unavailable" msgid="7824008732243903268">"Хэвлэх үйлчилгээ идэвхжээгүй"</string>
    <string name="print_service_installed_title" msgid="2246317169444081628">"<xliff:g id="NAME">%s</xliff:g> үйлчилгээ суугдсан"</string>
    <string name="print_service_installed_message" msgid="5897362931070459152">"Идэвхжүүлэх бол товшино уу"</string>
    <string name="restr_pin_enter_admin_pin" msgid="8641662909467236832">"Админы ПИН-г оруулах"</string>
    <string name="restr_pin_enter_pin" msgid="3395953421368476103">"PIN оруулна уу"</string>
    <string name="restr_pin_incorrect" msgid="8571512003955077924">"Буруу"</string>
    <string name="restr_pin_enter_old_pin" msgid="1462206225512910757">"Одоогийн PIN"</string>
    <string name="restr_pin_enter_new_pin" msgid="5959606691619959184">"Шинэ PIN"</string>
    <string name="restr_pin_confirm_pin" msgid="8501523829633146239">"Шинэ PIN-г баталгаажуулах"</string>
    <string name="restr_pin_create_pin" msgid="8017600000263450337">"Өөрчлөлтийг хязгаарлахад зориулан PIN үүсгэх"</string>
    <string name="restr_pin_error_doesnt_match" msgid="2224214190906994548">"PIN таарахгүй байна. Дахин оролдоно уу."</string>
    <string name="restr_pin_error_too_short" msgid="8173982756265777792">"PIN хэт богино байна. Хамгийн багадаа 4 цифртэй байх ёстой."</string>
    <plurals name="restr_pin_countdown" formatted="false" msgid="9061246974881224688">
      <item quantity="other"><xliff:g id="COUNT">%d</xliff:g> секундын дараа дахин оролдоно уу</item>
      <item quantity="one">1 секундын дараа дахин оролдоно уу</item>
    </plurals>
    <string name="restr_pin_try_later" msgid="973144472490532377">"Дараа дахин оролдоно уу"</string>
    <string name="immersive_cling_title" msgid="8394201622932303336">"Бүтэн дэлгэцээр үзэж байна"</string>
    <string name="immersive_cling_description" msgid="3482371193207536040">"Гарахаар бол дээрээс нь доош нь чирнэ үү."</string>
    <string name="immersive_cling_positive" msgid="5016839404568297683">"Ойлголоо"</string>
    <string name="done_label" msgid="2093726099505892398">"Дууссан"</string>
    <string name="hour_picker_description" msgid="6698199186859736512">"Цаг гүйлгэгч"</string>
    <string name="minute_picker_description" msgid="8606010966873791190">"Минут гүйлгэгч"</string>
    <string name="select_hours" msgid="6043079511766008245">"Цаг сонгоно уу"</string>
    <string name="select_minutes" msgid="3974345615920336087">"Минут сонгоно уу"</string>
    <string name="select_day" msgid="7774759604701773332">"Сар болон өдрийг сонгоно уу"</string>
    <string name="select_year" msgid="7952052866994196170">"Жилийг сонгоно уу"</string>
    <string name="deleted_key" msgid="7659477886625566590">"<xliff:g id="KEY">%1$s</xliff:g> устсан"</string>
    <string name="managed_profile_label_badge" msgid="2355652472854327647">"Ажлын <xliff:g id="LABEL">%1$s</xliff:g>"</string>
    <string name="managed_profile_label_badge_2" msgid="5048136430082124036">"2 дахь ажил <xliff:g id="LABEL">%1$s</xliff:g>"</string>
    <string name="managed_profile_label_badge_3" msgid="2808305070321719040">"3 дахь ажил <xliff:g id="LABEL">%1$s</xliff:g>"</string>
    <string name="lock_to_app_unlock_pin" msgid="2552556656504331634">"Тогтоосныг суллахаас өмнө PIN асуух"</string>
    <string name="lock_to_app_unlock_pattern" msgid="4182192144797225137">"Тогтоосныг суллахаас өмнө түгжээ тайлах хээ асуух"</string>
    <string name="lock_to_app_unlock_password" msgid="6380979775916974414">"Тогтоосныг суллахаас өмнө нууц үг асуух"</string>
    <string name="package_installed_device_owner" msgid="6875717669960212648">"Таны админ суулгасан"</string>
    <string name="package_updated_device_owner" msgid="1847154566357862089">"Таны админ шинэчилсэн"</string>
    <string name="package_deleted_device_owner" msgid="2307122077550236438">"Таны админ устгасан"</string>
    <string name="confirm_battery_saver" msgid="639106420541753635">"ОК"</string>
    <string name="battery_saver_description_with_learn_more" msgid="2108984221113106294">"Батарей хэмнэгч батарейны ажиллах хугацааг сунгахын тулд арын үйл ажиллагаа, зарим визуал эффект болон бусад өндөр эрчим хүч зарцуулдаг онцлогийг унтрааж эсвэл хязгаарладаг. "<annotation id="url">"Нэмэлт мэдээлэл авах"</annotation></string>
    <string name="battery_saver_description" msgid="6413346684861241431">"Батарей хэмнэгч батарейны ажиллах хугацааг сунгахын тулд арын үйл ажиллагаа, зарим визуал эффект болон бусад өндөр эрчим хүч зарцуулдаг онцлогийг унтрааж эсвэл хязгаарладаг."</string>
    <string name="data_saver_description" msgid="6015391409098303235">"Дата ашиглалтыг багасгахын тулд дата хэмнэгч нь зарим апп-н өгөгдлийг дэвсгэрт илгээх болон авахаас сэргийлдэг. Таны одоогийн ашиглаж буй апп нь өгөгдөлд хандах боломжтой хэдий ч тогтмол хандахгүй. Жишээлбэл зургийг товших хүртэл харагдахгүй."</string>
    <string name="data_saver_enable_title" msgid="4674073932722787417">"Дата хэмнэгчийг асаах уу?"</string>
    <string name="data_saver_enable_button" msgid="7147735965247211818">"Асаах"</string>
    <plurals name="zen_mode_duration_minutes_summary" formatted="false" msgid="4367877408072000848">
      <item quantity="other"> %1$d минутын турш ( <xliff:g id="FORMATTEDTIME_1">%2$s</xliff:g> хүртэл)</item>
      <item quantity="one">нэг минутын турш (<xliff:g id="FORMATTEDTIME_0">%2$s</xliff:g> хүртэл)</item>
    </plurals>
    <plurals name="zen_mode_duration_minutes_summary_short" formatted="false" msgid="6830154222366042597">
      <item quantity="other">%1$d минутын турш (<xliff:g id="FORMATTEDTIME_1">%2$s</xliff:g> хүртэл)</item>
      <item quantity="one">1 минутын турш (<xliff:g id="FORMATTEDTIME_0">%2$s</xliff:g> хүртэл)</item>
    </plurals>
    <plurals name="zen_mode_duration_hours_summary" formatted="false" msgid="736789408293052283">
      <item quantity="other">%1$d цагийн турш (<xliff:g id="FORMATTEDTIME_1">%2$s</xliff:g> хүртэл)</item>
      <item quantity="one">1 цагийн турш (<xliff:g id="FORMATTEDTIME_0">%2$s</xliff:g> хүртэл)</item>
    </plurals>
    <plurals name="zen_mode_duration_hours_summary_short" formatted="false" msgid="4787552595253082371">
      <item quantity="other">%1$d цагийн турш (<xliff:g id="FORMATTEDTIME_1">%2$s</xliff:g> хүртэл)</item>
      <item quantity="one">1 цагийн турш: (<xliff:g id="FORMATTEDTIME_0">%2$s</xliff:g> хүртэл)</item>
    </plurals>
    <plurals name="zen_mode_duration_minutes" formatted="false" msgid="5127407202506485571">
      <item quantity="other">%d минутын турш</item>
      <item quantity="one">Нэг минутын турш</item>
    </plurals>
    <plurals name="zen_mode_duration_minutes_short" formatted="false" msgid="2199350154433426128">
      <item quantity="other">%d минутын турш</item>
      <item quantity="one">1 минутын турш</item>
    </plurals>
    <plurals name="zen_mode_duration_hours" formatted="false" msgid="6571961796799076730">
      <item quantity="other">%d цагийн турш</item>
      <item quantity="one">1 цагийн турш</item>
    </plurals>
    <plurals name="zen_mode_duration_hours_short" formatted="false" msgid="6748277774662434217">
      <item quantity="other">%d цагийн турш</item>
      <item quantity="one">1 цагийн турш:</item>
    </plurals>
    <string name="zen_mode_until" msgid="7336308492289875088">"<xliff:g id="FORMATTEDTIME">%1$s</xliff:g> хүртэл"</string>
    <string name="zen_mode_alarm" msgid="9128205721301330797">"<xliff:g id="FORMATTEDTIME">%1$s</xliff:g> хүртэл (дараагийн сэрүүлэг)"</string>
    <string name="zen_mode_forever" msgid="931849471004038757">"Таныг унтраах хүртэл"</string>
    <string name="zen_mode_forever_dnd" msgid="3792132696572189081">"\"Бүү саад бол\"-ыг унтраах хүртэл"</string>
    <string name="zen_mode_rule_name_combination" msgid="191109939968076477">"<xliff:g id="FIRST">%1$s</xliff:g> / <xliff:g id="REST">%2$s</xliff:g>"</string>
    <string name="toolbar_collapse_description" msgid="2821479483960330739">"Хумих"</string>
    <string name="zen_mode_feature_name" msgid="5254089399895895004">"Бүү саад бол"</string>
    <string name="zen_mode_downtime_feature_name" msgid="2626974636779860146">"Сул зогсолт"</string>
    <string name="zen_mode_default_weeknights_name" msgid="3081318299464998143">"Ажлын өдрийн шөнө"</string>
    <string name="zen_mode_default_weekends_name" msgid="2786495801019345244">"Амралтын өдөр"</string>
    <string name="zen_mode_default_events_name" msgid="8158334939013085363">"Үйл явдал"</string>
    <string name="zen_mode_default_every_night_name" msgid="3012363838882944175">"Идэвхгүй"</string>
    <string name="muted_by" msgid="5942954724562097128">"<xliff:g id="THIRD_PARTY">%1$s</xliff:g> зарим дууны дууг хааж байна"</string>
    <string name="system_error_wipe_data" msgid="6608165524785354962">"Таны төхөөрөмжид дотоод алдаа байна.Та төхөөрөмжөө үйлдвэрээс гарсан төлөвт шилжүүлэх хүртэл таны төхөөрөмж чинь тогтворгүй байж болох юм."</string>
    <string name="system_error_manufacturer" msgid="8086872414744210668">"Таны төхөөрөмжид дотоод алдаа байна. Дэлгэрэнгүй мэдээлэл авахыг хүсвэл үйлдвэрлэгчтэйгээ холбоо барина уу."</string>
    <string name="stk_cc_ussd_to_dial" msgid="5214333646366591205">"USSD хүсэлтийг энгийн дуудлага болгон өөрчилсөн"</string>
    <string name="stk_cc_ussd_to_ss" msgid="4884994189414782605">"USSD хүсэлтийг SS хүсэлт болгон өөрчилсөн"</string>
    <string name="stk_cc_ussd_to_ussd" msgid="5728637484565449312">"Шинэ USSD хүсэлт болгон өөрчилсөн"</string>
    <string name="stk_cc_ussd_to_dial_video" msgid="4134455726513175559">"USSD хүсэлтийг видео дуудлага болгон өөрчилсөн"</string>
    <string name="stk_cc_ss_to_dial" msgid="1360775164651754978">"SS хүсэлтийг энгийн дуудлага болгон өөрчилсөн"</string>
    <string name="stk_cc_ss_to_dial_video" msgid="6577956662913194947">"SS хүсэлтийг видео дуудлага болгон өөрчилсөн"</string>
    <string name="stk_cc_ss_to_ussd" msgid="5614626512855868785">"SS хүсэлтийг USSD хүсэлт болгон өөрчилсөн"</string>
    <string name="stk_cc_ss_to_ss" msgid="7716729801537709054">"Шинэ SS хүсэлт болгон өөрчилсөн"</string>
    <string name="notification_work_profile_content_description" msgid="4600554564103770764">"Ажлын профайл"</string>
    <string name="notification_alerted_content_description" msgid="1296617716556420585">"Мэдэгдсэн"</string>
    <string name="expand_button_content_description_collapsed" msgid="3609784019345534652">"Дэлгэх"</string>
    <string name="expand_button_content_description_expanded" msgid="8520652707158554895">"Буулгах"</string>
    <string name="expand_action_accessibility" msgid="5307730695723718254">"унтраах/асаах өргөтгөл"</string>
    <string name="usb_midi_peripheral_name" msgid="7221113987741003817">"Андройд USB Peripheral Port"</string>
    <string name="usb_midi_peripheral_manufacturer_name" msgid="7176526170008970168">"Android"</string>
    <string name="usb_midi_peripheral_product_name" msgid="4971827859165280403">"USB Peripheral Port"</string>
    <string name="floating_toolbar_open_overflow_description" msgid="4797287862999444631">"Нэмэлт сонголтууд"</string>
    <string name="floating_toolbar_close_overflow_description" msgid="559796923090723804">"Илүү цонхнуудыг хаах"</string>
    <string name="maximize_button_text" msgid="7543285286182446254">"Томруулах"</string>
    <string name="close_button_text" msgid="3937902162644062866">"Хаах"</string>
    <string name="notification_messaging_title_template" msgid="3452480118762691020">"<xliff:g id="CONVERSATION_TITLE">%1$s</xliff:g>: <xliff:g id="SENDER_NAME">%2$s</xliff:g>"</string>
    <plurals name="selected_count" formatted="false" msgid="7187339492915744615">
      <item quantity="other"><xliff:g id="COUNT_1">%1$d</xliff:g> сонгосон</item>
      <item quantity="one"><xliff:g id="COUNT_0">%1$d</xliff:g> сонгосон</item>
    </plurals>
    <string name="default_notification_channel_label" msgid="5929663562028088222">"Ангилаагүй"</string>
    <string name="importance_from_user" msgid="7318955817386549931">"Та эдгээр мэдэгдлийн ач холбогдлыг тогтоосон."</string>
    <string name="importance_from_person" msgid="9160133597262938296">"Оролцсон хүмүүсээс шалтгаалан энэ нь өндөр ач холбогдолтой."</string>
    <string name="user_creation_account_exists" msgid="1942606193570143289">"<xliff:g id="APP">%1$s</xliff:g>-г <xliff:g id="ACCOUNT">%2$s</xliff:g>-р шинэ Хэрэглэгч үүсгэхийг зөвшөөрөх үү?"</string>
    <string name="user_creation_adding" msgid="4482658054622099197">"<xliff:g id="APP">%1$s</xliff:g>-г <xliff:g id="ACCOUNT">%2$s</xliff:g>-р шинэ хэрэглэгч үүсгэхийг зөвшөөрөх үү (ийм бүртгэлтэй хэрэглэгч аль хэдийн байна) ?"</string>
    <string name="language_selection_title" msgid="2680677278159281088">"Хэл нэмэх"</string>
    <string name="country_selection_title" msgid="2954859441620215513">"Бүс нутгийн тохиргоо"</string>
    <string name="search_language_hint" msgid="7042102592055108574">"Улсын хэлийг бичнэ үү"</string>
    <string name="language_picker_section_suggested" msgid="8414489646861640885">"Санал болгосон"</string>
    <string name="language_picker_section_all" msgid="3097279199511617537">"Бүх хэл"</string>
    <string name="region_picker_section_all" msgid="8966316787153001779">"Бүх бүс нутаг"</string>
    <string name="locale_search_menu" msgid="2560710726687249178">"Хайх"</string>
    <string name="app_suspended_title" msgid="2075071241147969611">"Апп боломжгүй байна"</string>
    <string name="app_suspended_default_message" msgid="123166680425711887">"<xliff:g id="APP_NAME_0">%1$s</xliff:g> одоогоор боломжгүй байна. Үүнийг <xliff:g id="APP_NAME_1">%2$s</xliff:g>-р удирддаг."</string>
    <string name="app_suspended_more_details" msgid="1131804827776778187">"Дэлгэрэнгүй үзэх"</string>
    <string name="work_mode_off_title" msgid="1118691887588435530">"Ажлын профайлыг асаах уу?"</string>
    <string name="work_mode_off_message" msgid="5130856710614337649">"Таны ажлын апп, мэдэгдэл, өгөгдөл болон бусад ажлын профайлын онцлогийг асаана"</string>
    <string name="work_mode_turn_on" msgid="2062544985670564875">"Асаах"</string>
    <string name="deprecated_target_sdk_message" msgid="1449696506742572767">"Энэ аппыг Андройдын хуучин хувилбарт зориулсан бөгөөд буруу ажиллаж болзошгүй. Шинэчлэлтийг шалгаж эсвэл хөгжүүлэгчтэй холбогдоно уу."</string>
    <string name="deprecated_target_sdk_app_store" msgid="5032340500368495077">"Шинэчлэлтийг шалгах"</string>
    <string name="new_sms_notification_title" msgid="8442817549127555977">"Танд шинэ зурвасууд байна"</string>
    <string name="new_sms_notification_content" msgid="7002938807812083463">"Үзэхийн тулд SMS аппыг нээх"</string>
    <string name="profile_encrypted_title" msgid="4260432497586829134">"Зарим функцийг хязгаарласан байж болзошгүй"</string>
    <string name="profile_encrypted_detail" msgid="3700965619978314974">"Ажлын профайлыг түгжсэн"</string>
    <string name="profile_encrypted_message" msgid="6964994232310195874">"Ажлын профайлын түгжээг тайлахын тулд дарна уу"</string>
    <string name="usb_mtp_launch_notification_title" msgid="8359219638312208932">"<xliff:g id="PRODUCT_NAME">%1$s</xliff:g>-д холбогдсон"</string>
    <string name="usb_mtp_launch_notification_description" msgid="8541876176425411358">"Файлыг үзэхийн тулд дарна уу"</string>
    <string name="app_info" msgid="6856026610594615344">"Апп-н мэдээлэл"</string>
    <string name="negative_duration" msgid="5688706061127375131">"−<xliff:g id="TIME">%1$s</xliff:g>"</string>
    <string name="demo_starting_message" msgid="5268556852031489931">"Жишээг эхлүүлж байна…"</string>
    <string name="demo_restarting_message" msgid="952118052531642451">"Төхөөрөмжийг шинэчилж байна…"</string>
    <string name="suspended_widget_accessibility" msgid="6712143096475264190">"<xliff:g id="LABEL">%1$s</xliff:g>-г цуцалсан"</string>
    <string name="conference_call" msgid="3751093130790472426">"Хурлын дуудлага"</string>
    <string name="tooltip_popup_title" msgid="5253721848739260181">"Зөвлөмж"</string>
    <string name="app_category_game" msgid="5431836943981492993">"Тоглоом"</string>
    <string name="app_category_audio" msgid="1659853108734301647">"Хөгжим &amp; аудио"</string>
    <string name="app_category_video" msgid="2728726078629384196">"Кино &amp; видео"</string>
    <string name="app_category_image" msgid="4867854544519846048">"Гэрэл зураг &amp; зураг"</string>
    <string name="app_category_social" msgid="5842783057834965912">"Нийгмийн &amp; харилцаа холбоо"</string>
    <string name="app_category_news" msgid="7496506240743986873">"Мэдээ &amp; сэтгүүл"</string>
    <string name="app_category_maps" msgid="5878491404538024367">"Газрын зураг &amp; зүг чиг"</string>
    <string name="app_category_productivity" msgid="3742083261781538852">"Бүтээмж"</string>
    <string name="device_storage_monitor_notification_channel" msgid="3295871267414816228">"Төхөөрөмжийн сан"</string>
    <string name="adb_debugging_notification_channel_tv" msgid="5537766997350092316">"USB дебаг хийлт"</string>
    <string name="time_picker_hour_label" msgid="2979075098868106450">"Цаг"</string>
    <string name="time_picker_minute_label" msgid="5168864173796598399">"минут"</string>
    <string name="time_picker_header_text" msgid="143536825321922567">"Цаг тохируулах"</string>
    <string name="time_picker_input_error" msgid="7574999942502513765">"Цагийг зөв оруулна уу"</string>
    <string name="time_picker_prompt_label" msgid="7588093983899966783">"Хугацааг бичнэ үү"</string>
    <string name="time_picker_text_input_mode_description" msgid="4148166758173708199">"Цагийг оруулахын тулд текст оруулах горимд шилжүүлнэ үү."</string>
    <string name="time_picker_radial_mode_description" msgid="4953403779779557198">"Цагийг оруулахын тулд цагийн горимд шилжүүлнэ үү."</string>
    <string name="autofill_picker_accessibility_title" msgid="8469043291648711535">"Автоматаар бөглөх хэсгийн сонголт"</string>
    <string name="autofill_save_accessibility_title" msgid="7244365268417107822">"Автоматаар бөглөх хэсэгт хадгалах"</string>
    <string name="autofill_error_cannot_autofill" msgid="7402758580060110371">"Агуулгыг автоматаар бөглөх боломжгүй"</string>
    <string name="autofill_picker_no_suggestions" msgid="3908514303773350735">"Автоматаар бөглөх хэсгийн зөвлөмж алга"</string>
    <plurals name="autofill_picker_some_suggestions" formatted="false" msgid="5506565809835815274">
      <item quantity="other">автоматаар бөглөх хэсгийн <xliff:g id="COUNT">%1$s</xliff:g> зөвлөмж</item>
      <item quantity="one">Автоматаар бөглөх хэсгийн 1 зөвлөмж</item>
    </plurals>
    <string name="autofill_save_title" msgid="327541108460384555"><b>"<xliff:g id="LABEL">%1$s</xliff:g>"</b>"-д хадгалах уу?"</string>
    <string name="autofill_save_title_with_type" msgid="2339135393607143594">"<xliff:g id="TYPE">%1$s</xliff:g>-г "<b>"<xliff:g id="LABEL">%2$s</xliff:g>"</b>"-д хадгалах уу?"</string>
    <string name="autofill_save_title_with_2types" msgid="87616102361154432">"<xliff:g id="TYPE_0">%1$s</xliff:g> болон <xliff:g id="TYPE_1">%2$s</xliff:g>-г "<b>"<xliff:g id="LABEL">%3$s</xliff:g>"</b>"-д хадгалах уу?"</string>
    <string name="autofill_save_title_with_3types" msgid="4108978552969604555">"<xliff:g id="TYPE_0">%1$s</xliff:g>, <xliff:g id="TYPE_1">%2$s</xliff:g> болон <xliff:g id="TYPE_2">%3$s</xliff:g>-г "<b>"<xliff:g id="LABEL">%4$s</xliff:g>"</b>"-д хадгалах уу?"</string>
    <string name="autofill_update_title" msgid="5305781141104585279"><b>"<xliff:g id="LABEL">%1$s</xliff:g>"</b>"-д шинэчлэх үү?"</string>
    <string name="autofill_update_title_with_type" msgid="4624181147422762233">"<xliff:g id="TYPE">%1$s</xliff:g>-г "<b>"<xliff:g id="LABEL">%2$s</xliff:g>"</b>"-д шинэчлэх үү?"</string>
    <string name="autofill_update_title_with_2types" msgid="2300113827053626484">"<xliff:g id="TYPE_0">%1$s</xliff:g> болон <xliff:g id="TYPE_1">%2$s</xliff:g>-г "<b>"<xliff:g id="LABEL">%3$s</xliff:g>"</b>"-д шинэчлэх үү?"</string>
    <string name="autofill_update_title_with_3types" msgid="9089824354296211922">"Эдгээр зүйлийг буюу <xliff:g id="TYPE_0">%1$s</xliff:g>, <xliff:g id="TYPE_1">%2$s</xliff:g> болон <xliff:g id="TYPE_2">%3$s</xliff:g>-г "<b>"<xliff:g id="LABEL">%4$s</xliff:g>"</b>"-д шинэчлэх үү?"</string>
    <string name="autofill_save_yes" msgid="6398026094049005921">"Хадгалах"</string>
    <string name="autofill_save_no" msgid="2625132258725581787">"Үгүй, баярлалаа"</string>
    <string name="autofill_update_yes" msgid="310358413273276958">"Шинэчлэх"</string>
    <string name="autofill_save_type_password" msgid="5288448918465971568">"нууц үг"</string>
    <string name="autofill_save_type_address" msgid="4936707762193009542">"хаяг"</string>
    <string name="autofill_save_type_credit_card" msgid="7127694776265563071">"кредит карт"</string>
    <string name="autofill_save_type_username" msgid="239040540379769562">"хэрэглэгчийн нэр"</string>
    <string name="autofill_save_type_email_address" msgid="5752949432129262174">"имэйл хаяг"</string>
    <string name="etws_primary_default_message_earthquake" msgid="5541962250262769193">"Тайван байж, ойролцоох нуугдах газар хайна уу."</string>
    <string name="etws_primary_default_message_tsunami" msgid="1887685943498368548">"Эргийн бүс, голын эргийн бүсээс өндөрлөг газар зэрэг аюулгүй газар руу нэн даруй шилжинэ үү."</string>
    <string name="etws_primary_default_message_earthquake_and_tsunami" msgid="998797956848445862">"Тайван байж, ойролцоох нуугдах газар хайна уу."</string>
    <string name="etws_primary_default_message_test" msgid="2709597093560037455">"Онцгой байдлын зурвасын тест"</string>
    <string name="notification_reply_button_accessibility" msgid="3621714652387814344">"Хариу бичих"</string>
    <string name="etws_primary_default_message_others" msgid="6293148756130398971"></string>
    <string name="mmcc_authentication_reject" msgid="5767701075994754356">"SIM-г дуу хоолойд зөвшөөрдөггүй"</string>
    <string name="mmcc_imsi_unknown_in_hlr" msgid="5316658473301462825">"SIM-г дуу хоолойд идэвхжүүлдэггүй"</string>
    <string name="mmcc_illegal_ms" msgid="807334478177362062">"SIM-г дуу хоолойд зөвшөөрдөггүй"</string>
    <string name="mmcc_illegal_me" msgid="1950705155760872972">"Утсыг дуу хоолойд зөвшөөрдөггүй"</string>
    <string name="mmcc_authentication_reject_msim_template" msgid="1217031195834766479">"<xliff:g id="SIMNUMBER">%d</xliff:g> SIM-г зөвшөөрөөгүй"</string>
    <string name="mmcc_imsi_unknown_in_hlr_msim_template" msgid="5636464607596778986">"<xliff:g id="SIMNUMBER">%d</xliff:g> SIM-г идэвхжүүлээгүй"</string>
    <string name="mmcc_illegal_ms_msim_template" msgid="5994323296399913454">"<xliff:g id="SIMNUMBER">%d</xliff:g> SIM-г зөвшөөрөөгүй"</string>
    <string name="mmcc_illegal_me_msim_template" msgid="5550259730350571826">"<xliff:g id="SIMNUMBER">%d</xliff:g> SIM-г зөвшөөрөөгүй"</string>
    <string name="popup_window_default_title" msgid="4874318849712115433">"гэнэт гарч ирэх цонх"</string>
    <string name="slice_more_content" msgid="8504342889413274608">"+ <xliff:g id="NUMBER">%1$d</xliff:g>"</string>
    <string name="shortcut_restored_on_lower_version" msgid="4860853725206702336">"Аппын хувилбарыг бууруулсан эсвэл энэ товчлолтой тохирохгүй байна"</string>
    <string name="shortcut_restore_not_supported" msgid="5028808567940014190">"Апп нөөцлөлт, сэргээлтийг дэмждэггүй тул товчлолыг сэргээж чадсангүй"</string>
    <string name="shortcut_restore_signature_mismatch" msgid="2406209324521327518">"Аппын гарын үсэг таарахгүй байгаа тул товчлолыг сэргээж чадсангүй"</string>
    <string name="shortcut_restore_unknown_issue" msgid="8703738064603262597">"Товчлолыг сэргээж чадсангүй"</string>
    <string name="shortcut_disabled_reason_unknown" msgid="5276016910284687075">"Товчлолыг идэвхгүй болгосон"</string>
    <string name="harmful_app_warning_uninstall" msgid="4837672735619532931">"УСТГАХ"</string>
    <string name="harmful_app_warning_open_anyway" msgid="596432803680914321">"ЯМАР Ч ТОХИОЛДОЛД НЭЭХ"</string>
    <string name="harmful_app_warning_title" msgid="8982527462829423432">"Аюултай апп олдсон"</string>
    <string name="slices_permission_request" msgid="8484943441501672932">"<xliff:g id="APP_0">%1$s</xliff:g> <xliff:g id="APP_2">%2$s</xliff:g>-н хэсгүүдийг (slices) харуулах хүсэлтэй байна"</string>
    <string name="screenshot_edit" msgid="7867478911006447565">"Засах"</string>
    <string name="volume_dialog_ringer_guidance_vibrate" msgid="8902050240801159042">"Дуудлага болон мэдэгдэл чичирнэ"</string>
    <string name="volume_dialog_ringer_guidance_silent" msgid="2128975224280276122">"Дуудлага болон мэдэгдлийн дууг хаана"</string>
    <string name="notification_channel_system_changes" msgid="5072715579030948646">"Системийн өөрчлөлт"</string>
    <string name="notification_channel_do_not_disturb" msgid="6766940333105743037">"Бүү саад бол"</string>
    <string name="zen_upgrade_notification_visd_title" msgid="3288313883409759733">"Шинэ: Бүү саад бол горим мэдэгдлийг нууж байна"</string>
    <string name="zen_upgrade_notification_visd_content" msgid="5533674060311631165">"Илүү ихийг мэдэж, өөрчлөхийн тулд товшино уу."</string>
    <string name="zen_upgrade_notification_title" msgid="3799603322910377294">"Бүү саад бол горимыг өөрчилсөн"</string>
    <string name="zen_upgrade_notification_content" msgid="1794994264692424562">"Блоклосон зүйлийг шалгахын тулд товшино уу."</string>
    <string name="notification_app_name_system" msgid="4205032194610042794">"Систем"</string>
    <string name="notification_app_name_settings" msgid="7751445616365753381">"Тохиргоо"</string>
    <string name="notification_appops_camera_active" msgid="5050283058419699771">"Камер"</string>
    <string name="notification_appops_microphone_active" msgid="4335305527588191730">"Микрофон"</string>
    <string name="notification_appops_overlay_active" msgid="633813008357934729">"таны дэлгэцэд бусад аппын дээр харуулж байна"</string>
    <string name="dynamic_mode_notification_channel_name" msgid="2348803891571320452">"Хэвшлийн горимын мэдээллийн мэдэгдэл"</string>
    <string name="dynamic_mode_notification_title" msgid="508815255807182035">"Батарей ихэвчлэн цэнэглэдэг хугацаанаас өмнө дуусаж болзошгүй"</string>
    <string name="dynamic_mode_notification_summary" msgid="2541166298550402690">"Батарейны ажиллах хугацааг уртасгахын тулд Батарей хэмнэгчийг идэвхжүүллээ"</string>
    <string name="battery_saver_notification_channel_name" msgid="2083316159716201806">"Батарей хэмнэгч"</string>
    <string name="battery_saver_sticky_disabled_notification_title" msgid="6376147579378764641">"Батарей хэмнэгч батарейг дахин багасах хүртэл дахин идэвхжихгүй"</string>
    <string name="battery_saver_sticky_disabled_notification_summary" msgid="8090192609249817945">"Батарейг хангалттай түвшинд цэнэглэлээ. Батарей хэмнэгч батарейг дахин багасах хүртэл дахин идэвхжихгүй."</string>
    <string name="battery_saver_charged_notification_title" product="default" msgid="2960978289873161288">"Утсыг <xliff:g id="CHARGE_LEVEL">%1$s</xliff:g> цэнэглэсэн байна"</string>
    <string name="battery_saver_charged_notification_title" product="tablet" msgid="7555713825806482451">"Таблетыг <xliff:g id="CHARGE_LEVEL">%1$s</xliff:g> цэнэглэсэн"</string>
    <string name="battery_saver_charged_notification_title" product="device" msgid="5954873381559605660">"Төхөөрөмжийг <xliff:g id="CHARGE_LEVEL">%1$s</xliff:g> цэнэглэсэн байна"</string>
    <string name="battery_saver_off_notification_summary" msgid="1374222493681267143">"Батарей хэмнэгч унтраалттай байна. Онцлогуудыг хязгаарлахаа больсон."</string>
    <string name="battery_saver_off_alternative_notification_summary" msgid="4340727818546508436">"Батарей хэмнэгчийг унтраасан байна. Онцлогуудыг хязгаарлахаа больсон."</string>
    <string name="mime_type_folder" msgid="7111951698626315204">"Фолдер"</string>
    <string name="mime_type_apk" msgid="5518003630972506900">"Андройд апп"</string>
    <string name="mime_type_generic" msgid="6833871596845900027">"Файл"</string>
    <string name="mime_type_generic_ext" msgid="8450275970061657174">"<xliff:g id="EXTENSION">%1$s</xliff:g>-н файл"</string>
    <string name="mime_type_audio" msgid="6289777657172050926">"Аудио"</string>
    <string name="mime_type_audio_ext" msgid="3270880987725816210">"<xliff:g id="EXTENSION">%1$s</xliff:g>-н аудио"</string>
    <string name="mime_type_video" msgid="4093025777317307426">"Видео"</string>
    <string name="mime_type_video_ext" msgid="5643771615714173159">"<xliff:g id="EXTENSION">%1$s</xliff:g>-н видео"</string>
    <string name="mime_type_image" msgid="3144284451605236371">"Зураг"</string>
    <string name="mime_type_image_ext" msgid="1514613218742736590">"<xliff:g id="EXTENSION">%1$s</xliff:g>-н зураг"</string>
    <string name="mime_type_compressed" msgid="1645486037074943257">"Архив"</string>
    <string name="mime_type_compressed_ext" msgid="4232293058067801528">"<xliff:g id="EXTENSION">%1$s</xliff:g>-н архив"</string>
    <string name="mime_type_document" msgid="1596838147256375966">"Документ"</string>
    <string name="mime_type_document_ext" msgid="6327266601345501281">"<xliff:g id="EXTENSION">%1$s</xliff:g>-н документ"</string>
    <string name="mime_type_spreadsheet" msgid="2639138255207123557">"Хүснэгт"</string>
    <string name="mime_type_spreadsheet_ext" msgid="5508653032786106725">"<xliff:g id="EXTENSION">%1$s</xliff:g>-н хүснэгт"</string>
    <string name="mime_type_presentation" msgid="6145604688774787357">"Үзүүлэн"</string>
    <string name="mime_type_presentation_ext" msgid="2982650207774823437">"<xliff:g id="EXTENSION">%1$s</xliff:g>-н үзүүлэн"</string>
    <string name="car_loading_profile" msgid="3545132581795684027">"Ачаалж байна"</string>
    <plurals name="file_count" formatted="false" msgid="1628600959752419449">
      <item quantity="other"><xliff:g id="FILE_NAME_2">%s</xliff:g> + <xliff:g id="COUNT_3">%d</xliff:g> файл</item>
      <item quantity="one"><xliff:g id="FILE_NAME_0">%s</xliff:g> + <xliff:g id="COUNT_1">%d</xliff:g> файл</item>
    </plurals>
    <string name="chooser_no_direct_share_targets" msgid="997970693708458895">"Шууд хуваалцах боломжгүй"</string>
    <string name="chooser_all_apps_button_label" msgid="3631524352936289457">"Аппын жагсаалт"</string>
</resources><|MERGE_RESOLUTION|>--- conflicted
+++ resolved
@@ -552,23 +552,11 @@
   <string-array name="fingerprint_error_vendor">
   </string-array>
     <string name="fingerprint_icon_content_description" msgid="2340202869968465936">"Хурууны хээний дүрс"</string>
-<<<<<<< HEAD
-    <!-- no translation found for permlab_manageFace (7262837876352591553) -->
-    <skip />
-    <string name="permdesc_manageFace" msgid="8919637120670185330">"Аппад царайны загварыг ашиглахын тулд нэмэх эсвэл устгах аргыг идэвхжүүлэхийг зөвшөөрдөг."</string>
-    <!-- no translation found for permlab_useFaceAuthentication (2565716575739037572) -->
-    <skip />
-    <!-- no translation found for permdesc_useFaceAuthentication (4712947955047607722) -->
-    <skip />
-    <!-- no translation found for face_recalibrate_notification_name (1913676850645544352) -->
-    <skip />
-=======
     <string name="permlab_manageFace" msgid="7262837876352591553">"царайгаар тайлах техник хангамжийг удирдах"</string>
     <string name="permdesc_manageFace" msgid="8919637120670185330">"Аппад царайны загварыг ашиглахын тулд нэмэх эсвэл устгах аргыг идэвхжүүлэхийг зөвшөөрдөг."</string>
     <string name="permlab_useFaceAuthentication" msgid="2565716575739037572">"царайгаар тайлах техник хангамж ашиглах"</string>
     <string name="permdesc_useFaceAuthentication" msgid="4712947955047607722">"Аппад царайгаар тайлах техник хангамжийг баталгаажуулалтад ашиглахыг зөвшөөрдөг"</string>
     <string name="face_recalibrate_notification_name" msgid="1913676850645544352">"Царайгаар тайлах"</string>
->>>>>>> dbf9e87c
     <string name="face_recalibrate_notification_title" msgid="4087620069451499365">"Царайгаа дахин бүртгүүлнэ үү"</string>
     <string name="face_recalibrate_notification_content" msgid="5530308842361499835">"Танилтыг сайжруулахын тулд царайгаа дахин бүртгүүлнэ үү"</string>
     <string name="face_acquired_insufficient" msgid="2767330364802375742">"Царайн өгөгдлийг зөв авч чадсангүй. Дахин оролдоно уу."</string>
@@ -581,11 +569,7 @@
     <string name="face_acquired_too_right" msgid="3667075962661863218">"Утсаа зүүн тийш болгоно уу."</string>
     <string name="face_acquired_too_left" msgid="3148242963894703424">"Утсаа баруун тийш болгоно уу."</string>
     <string name="face_acquired_poor_gaze" msgid="5606479370806754905">"Төхөөрөмж рүүгээ аль болох эгц харна уу."</string>
-<<<<<<< HEAD
-    <string name="face_acquired_not_detected" msgid="4885504661626728809">"Таны царайг харахгүй байна. Утас руу харна уу."</string>
-=======
     <string name="face_acquired_not_detected" msgid="1879714205006680222">"Царайгаа утасны урд эгц байрлуулна уу"</string>
->>>>>>> dbf9e87c
     <string name="face_acquired_too_much_motion" msgid="3149332171102108851">"Хэт их хөдөлгөөнтэй байна. Утсаа хөдөлгөөнгүй барина уу."</string>
     <string name="face_acquired_recalibrate" msgid="8077949502893707539">"Нүүрээ дахин бүртгүүлнэ үү."</string>
     <string name="face_acquired_too_different" msgid="7663983770123789694">"Царайг таних боломжгүй боллоо. Дахин оролдоно уу."</string>
@@ -594,26 +578,6 @@
     <string name="face_acquired_tilt_too_extreme" msgid="4019954263012496468">"Толгойгоо арай багаар эргүүлнэ үү."</string>
     <string name="face_acquired_roll_too_extreme" msgid="6312973147689664409">"Толгойгоо арай багаар эргүүлнэ үү."</string>
     <string name="face_acquired_obscured" msgid="5357207702967893283">"Таны нүүрийг далдалж буй аливаа зүйлийг хасна уу."</string>
-<<<<<<< HEAD
-    <string name="face_acquired_sensor_dirty" msgid="2535761002815565222">"Дэлгэцийн дээд ирмэгт байрлах мэдрэгчийг цэвэрлэнэ үү."</string>
-  <string-array name="face_acquired_vendor">
-  </string-array>
-    <string name="face_error_hw_not_available" msgid="396883585636963908">"Царайг бататгаж чадсангүй. Техник хангамж боломжгүй байна."</string>
-    <!-- no translation found for face_error_timeout (981512090365729465) -->
-    <skip />
-    <string name="face_error_no_space" msgid="2712120617457553825">"Царайн шинэ өгөгдлийг хадгалж чадсангүй. Эхлээд хуучин өгөгдлийг устгана уу."</string>
-    <string name="face_error_canceled" msgid="283945501061931023">"Царайны үйл ажиллагааг цуцаллаа."</string>
-    <!-- no translation found for face_error_user_canceled (5317030072349668946) -->
-    <skip />
-    <string name="face_error_lockout" msgid="3407426963155388504">"Хэт олон удаа оролдлоо. Дараа дахин оролдоно уу."</string>
-    <!-- no translation found for face_error_lockout_permanent (4723594314443097159) -->
-    <skip />
-    <string name="face_error_unable_to_process" msgid="4940944939691171539">"Царайг бататгаж чадсангүй. Дахин оролдоно уу."</string>
-    <!-- no translation found for face_error_not_enrolled (4016937174832839540) -->
-    <skip />
-    <!-- no translation found for face_error_hw_not_present (8302690289757559738) -->
-    <skip />
-=======
     <string name="face_acquired_sensor_dirty" msgid="7905138627046865579">"Хар хэсэг зэрэг дэлгэцийнхээ дээд хэсгийг цэвэрлэнэ үү"</string>
   <string-array name="face_acquired_vendor">
   </string-array>
@@ -627,7 +591,6 @@
     <string name="face_error_unable_to_process" msgid="4940944939691171539">"Царайг бататгаж чадсангүй. Дахин оролдоно уу."</string>
     <string name="face_error_not_enrolled" msgid="4016937174832839540">"Та царайгаар тайлахыг тохируулаагүй байна."</string>
     <string name="face_error_hw_not_present" msgid="8302690289757559738">"Царайгаар тайлахыг энэ төхөөрөмж дээр дэмждэггүй."</string>
->>>>>>> dbf9e87c
     <string name="face_name_template" msgid="7004562145809595384">"Царай <xliff:g id="FACEID">%d</xliff:g>"</string>
   <string-array name="face_error_vendor">
   </string-array>
