<?xml version="1.0" encoding="UTF-8"?>
<!-- 
/* //device/apps/common/assets/res/any/strings.xml
**
** Copyright 2006, The Android Open Source Project
**
** Licensed under the Apache License, Version 2.0 (the "License");
** you may not use this file except in compliance with the License.
** You may obtain a copy of the License at
**
**     http://www.apache.org/licenses/LICENSE-2.0
**
** Unless required by applicable law or agreed to in writing, software
** distributed under the License is distributed on an "AS IS" BASIS,
** WITHOUT WARRANTIES OR CONDITIONS OF ANY KIND, either express or implied.
** See the License for the specific language governing permissions and
** limitations under the License.
*/
 -->

<resources xmlns:android="http://schemas.android.com/apk/res/android"
    xmlns:xliff="urn:oasis:names:tc:xliff:document:1.2">
    <string name="byteShort" msgid="8340973892742019101">"B"</string>
    <string name="kilobyteShort" msgid="7542884022844556968">"kB"</string>
    <string name="megabyteShort" msgid="6355851576770428922">"MB"</string>
    <string name="gigabyteShort" msgid="3259882455212193214">"GB"</string>
    <string name="terabyteShort" msgid="231613018159186962">"TB"</string>
    <string name="petabyteShort" msgid="5637816680144990219">"PB"</string>
    <string name="fileSizeSuffix" msgid="8897567456150907538">"<xliff:g id="NUMBER">%1$s</xliff:g> <xliff:g id="UNIT">%2$s</xliff:g>"</string>
    <string name="untitled" msgid="4638956954852782576">"&lt;Bez naslova&gt;"</string>
    <string name="emptyPhoneNumber" msgid="7694063042079676517">"(Nema telefonskog broja)"</string>
    <string name="unknownName" msgid="6867811765370350269">"Nepoznato"</string>
    <string name="defaultVoiceMailAlphaTag" msgid="2660020990097733077">"Govorna pošta"</string>
    <string name="defaultMsisdnAlphaTag" msgid="2850889754919584674">"MSISDN1"</string>
    <string name="mmiError" msgid="5154499457739052907">"Problem s vezom ili nevažeći MMI kôd."</string>
    <string name="mmiFdnError" msgid="5224398216385316471">"Operacija je ograničena samo na brojeve s fiksnim biranjem."</string>
    <string name="mmiErrorWhileRoaming" msgid="762488890299284230">"Nije moguće promijeniti postavke preusmjeravanja poziva na telefonu dok ste u roamingu."</string>
    <string name="serviceEnabled" msgid="8147278346414714315">"Usluga nije omogućena."</string>
    <string name="serviceEnabledFor" msgid="6856228140453471041">"Usluga je omogućena za korisnika:"</string>
    <string name="serviceDisabled" msgid="1937553226592516411">"Usluga je onemogućena."</string>
    <string name="serviceRegistered" msgid="6275019082598102493">"Registracija je uspješna."</string>
    <string name="serviceErased" msgid="1288584695297200972">"Brisanje je bilo uspješno."</string>
    <string name="passwordIncorrect" msgid="7612208839450128715">"Pogrešna zaporka."</string>
    <string name="mmiComplete" msgid="8232527495411698359">"MMI dovršen."</string>
    <string name="badPin" msgid="9015277645546710014">"Stari PIN koji ste unijeli nije točan."</string>
    <string name="badPuk" msgid="5487257647081132201">"PUK koji ste unijeli nije točan."</string>
    <string name="mismatchPin" msgid="609379054496863419">"PIN-ovi koje ste unijeli međusobno se ne podudaraju."</string>
    <string name="invalidPin" msgid="3850018445187475377">"Unesite PIN koji ima od 4 do 8 brojeva."</string>
    <string name="invalidPuk" msgid="8761456210898036513">"Upišite PUK koji se sastoji od barem 8 brojeva."</string>
    <string name="needPuk" msgid="919668385956251611">"Vaša je SIM kartica zaključana PUK-om. Unesite PUK kôd da biste je otključali."</string>
    <string name="needPuk2" msgid="4526033371987193070">"Unesite PUK2 da biste odblokirali SIM karticu."</string>
    <string name="enablePin" msgid="209412020907207950">"Neuspješno; omogući zaključavanje SIM/RUIM."</string>
    <plurals name="pinpuk_attempts" formatted="false" msgid="1251012001539225582">
      <item quantity="one">Imate još <xliff:g id="NUMBER_1">%d</xliff:g> pokušaj prije zaključavanja SIM kartice.</item>
      <item quantity="few">Imate još <xliff:g id="NUMBER_1">%d</xliff:g> pokušaja prije zaključavanja SIM kartice.</item>
      <item quantity="other">Imate još <xliff:g id="NUMBER_1">%d</xliff:g> pokušaja prije zaključavanja SIM kartice.</item>
    </plurals>
    <string name="imei" msgid="2625429890869005782">"IMEI"</string>
    <string name="meid" msgid="4841221237681254195">"MEID"</string>
    <string name="ClipMmi" msgid="6952821216480289285">"ID dolaznog pozivatelja"</string>
    <string name="ClirMmi" msgid="7784673673446833091">"ID izlaznog pozivatelja"</string>
    <string name="ColpMmi" msgid="3065121483740183974">"ID povezane linije"</string>
    <string name="ColrMmi" msgid="4996540314421889589">"Ograničenje ID-a povezane linije"</string>
    <string name="CfMmi" msgid="5123218989141573515">"Preusmjeravanje poziva"</string>
    <string name="CwMmi" msgid="9129678056795016867">"Poziv na čekanju"</string>
    <string name="BaMmi" msgid="455193067926770581">"Zabrana poziva"</string>
    <string name="PwdMmi" msgid="7043715687905254199">"Promjena zaporke"</string>
    <string name="PinMmi" msgid="3113117780361190304">"PIN je promijenjen"</string>
    <string name="CnipMmi" msgid="3110534680557857162">"Sadržan je pozivni broj"</string>
    <string name="CnirMmi" msgid="3062102121430548731">"Pozivni broj je ograničen"</string>
    <string name="ThreeWCMmi" msgid="9051047170321190368">"Trostrani poziv"</string>
    <string name="RuacMmi" msgid="7827887459138308886">"Odbijanje neželjenih i neugodnih poziva"</string>
    <string name="CndMmi" msgid="3116446237081575808">"Isporuka pozivnog broja"</string>
    <string name="DndMmi" msgid="1265478932418334331">"Ne ometaj"</string>
    <string name="CLIRDefaultOnNextCallOn" msgid="429415409145781923">"Zadana postavka ID-a pozivatelja ima ograničenje. Sljedeći poziv: Ograničen"</string>
    <string name="CLIRDefaultOnNextCallOff" msgid="3092918006077864624">"Zadana postavka ID-a pozivatelja ima ograničenje. Sljedeći poziv: Nije ograničen"</string>
    <string name="CLIRDefaultOffNextCallOn" msgid="6179425182856418465">"Zadana postavka ID-a pozivatelja nema ograničenje. Sljedeći poziv: Ograničen"</string>
    <string name="CLIRDefaultOffNextCallOff" msgid="2567998633124408552">"Zadana postavka ID-a pozivatelja nema ograničenje. Sljedeći poziv: Nije ograničen"</string>
    <string name="serviceNotProvisioned" msgid="8614830180508686666">"Usluga nije rezervirana."</string>
    <string name="CLIRPermanent" msgid="3377371145926835671">"Ne možete promijeniti postavku ID-a pozivatelja."</string>
    <string name="RestrictedOnDataTitle" msgid="5221736429761078014">"Nema podatkovne mobilne usluge"</string>
    <string name="RestrictedOnEmergencyTitle" msgid="6855466023161191166">"Hitni pozivi nisu dostupni"</string>
    <string name="RestrictedOnNormalTitle" msgid="3179574012752700984">"Nema glasovnih usluga"</string>
    <string name="RestrictedOnAllVoiceTitle" msgid="8037246983606545202">"Nema glasovne usluge ni hitnih poziva"</string>
    <string name="RestrictedStateContent" msgid="6538703255570997248">"Privremeno isključio vaš mobilni operater"</string>
    <string name="RestrictedStateContentMsimTemplate" msgid="673416791370248176">"Uslugu je privremeno isključio mobilni operater za SIM <xliff:g id="SIMNUMBER">%d</xliff:g>"</string>
    <string name="NetworkPreferenceSwitchTitle" msgid="6982395015324165258">"Mobilna mreža nije dostupna"</string>
    <string name="NetworkPreferenceSwitchSummary" msgid="509327194863482733">"Pokušajte promijeniti preferiranu mrežu. Dodirnite da biste je promijenili."</string>
    <string name="EmergencyCallWarningTitle" msgid="813380189532491336">"Hitni pozivi nisu dostupni"</string>
    <string name="EmergencyCallWarningSummary" msgid="1899692069750260619">"Nije moguće upućivati hitne pozive putem Wi‑Fi-ja"</string>
    <string name="notification_channel_network_alert" msgid="4427736684338074967">"Upozorenja"</string>
    <string name="notification_channel_call_forward" msgid="2419697808481833249">"Preusmjeravanje poziva"</string>
    <string name="notification_channel_emergency_callback" msgid="6686166232265733921">"Način hitnog povratnog poziva"</string>
    <string name="notification_channel_mobile_data_status" msgid="4575131690860945836">"Status mobilnih podataka"</string>
    <string name="notification_channel_sms" msgid="3441746047346135073">"SMS poruke"</string>
    <string name="notification_channel_voice_mail" msgid="3954099424160511919">"Poruke govorne pošte"</string>
    <string name="notification_channel_wfc" msgid="2130802501654254801">"Wi-Fi pozivi"</string>
    <string name="notification_channel_sim" msgid="4052095493875188564">"Status SIM-a"</string>
    <string name="notification_channel_sim_high_prio" msgid="1787666807724243207">"Status SIM-a visokog prioriteta"</string>
    <string name="peerTtyModeFull" msgid="6165351790010341421">"Način TTY FULL koji zahtijeva paralelni uređaj"</string>
    <string name="peerTtyModeHco" msgid="5728602160669216784">"Način TTY HCO koji zahtijeva paralelni uređaj"</string>
    <string name="peerTtyModeVco" msgid="1742404978686538049">"Način TTY VCO koji zahtijeva paralelni uređaj"</string>
    <string name="peerTtyModeOff" msgid="3280819717850602205">"Način TTY OFF koji zahtijeva paralelni uređaj"</string>
    <string name="serviceClassVoice" msgid="1258393812335258019">"Voice"</string>
    <string name="serviceClassData" msgid="872456782077937893">"Podaci"</string>
    <string name="serviceClassFAX" msgid="5566624998840486475">"Faks"</string>
    <string name="serviceClassSMS" msgid="2015460373701527489">"SMS"</string>
    <string name="serviceClassDataAsync" msgid="4523454783498551468">"Asinkrono"</string>
    <string name="serviceClassDataSync" msgid="7530000519646054776">"Sinkronizacija"</string>
    <string name="serviceClassPacket" msgid="6991006557993423453">"Paket"</string>
    <string name="serviceClassPAD" msgid="3235259085648271037">"PAD"</string>
    <string name="roamingText0" msgid="7170335472198694945">"Pokazivač roaminga je uključen"</string>
    <string name="roamingText1" msgid="5314861519752538922">"Isključen pokazivač roaminga"</string>
    <string name="roamingText2" msgid="8969929049081268115">"Pokazivač roaminga bljeska"</string>
    <string name="roamingText3" msgid="5148255027043943317">"Izvan susjedstva"</string>
    <string name="roamingText4" msgid="8808456682550796530">"Izvan zgrade"</string>
    <string name="roamingText5" msgid="7604063252850354350">"Roaming - Željeni sustav"</string>
    <string name="roamingText6" msgid="2059440825782871513">"Roaming - Dostupan sustav"</string>
    <string name="roamingText7" msgid="7112078724097233605">"Roaming - Udruženi partner"</string>
    <string name="roamingText8" msgid="5989569778604089291">"Roaming - Premium Partner"</string>
    <string name="roamingText9" msgid="7969296811355152491">"Roaming - Potpun rad usluge"</string>
    <string name="roamingText10" msgid="3992906999815316417">"Roaming - Parcijalan rad usluge"</string>
    <string name="roamingText11" msgid="4154476854426920970">"Uključen je natpis roaminga"</string>
    <string name="roamingText12" msgid="1189071119992726320">"Isključen je natpis roaminga"</string>
    <string name="roamingTextSearching" msgid="8360141885972279963">"Pretraživanje usluge"</string>
    <string name="wfcRegErrorTitle" msgid="3855061241207182194">"Postavljanje Wi‑Fi poziva nije uspjelo"</string>
  <string-array name="wfcOperatorErrorAlertMessages">
    <item msgid="3910386316304772394">"Da biste telefonirali i slali poruke putem Wi-Fija, od mobilnog operatera morate tražiti da postavi tu uslugu. Zatim ponovo uključite Wi-Fi pozive u postavkama. (Kôd pogreške: <xliff:g id="CODE">%1$s</xliff:g>)"</item>
  </string-array>
  <string-array name="wfcOperatorErrorNotificationMessages">
    <item msgid="7372514042696663278">"Poteškoća s registracijom Wi‑Fi poziva kod mobilnog operatera: <xliff:g id="CODE">%1$s</xliff:g>"</item>
  </string-array>
    <!-- no translation found for wfcSpnFormat_spn (4998685024207291232) -->
    <skip />
    <string name="wfcSpnFormat_spn_wifi_calling" msgid="136001023263502280">"<xliff:g id="SPN">%s</xliff:g> Wi-Fi pozivi"</string>
    <string name="wfcSpnFormat_spn_wifi_calling_vo_hyphen" msgid="1730997175789582756">"<xliff:g id="SPN">%s</xliff:g> Wi-Fi pozivi"</string>
    <string name="wfcSpnFormat_wlan_call" msgid="2533371081782489793">"Poziv putem WLAN-a"</string>
    <string name="wfcSpnFormat_spn_wlan_call" msgid="2315240198303197168">"<xliff:g id="SPN">%s</xliff:g> poziv putem WLAN-a"</string>
    <string name="wfcSpnFormat_spn_wifi" msgid="6546481665561961938">"<xliff:g id="SPN">%s</xliff:g> Wi-Fi"</string>
    <string name="wfcSpnFormat_wifi_calling_bar_spn" msgid="1726178784338466265">"Wi-Fi pozivi | <xliff:g id="SPN">%s</xliff:g>"</string>
    <string name="wfcSpnFormat_spn_vowifi" msgid="4444638298656953681">"<xliff:g id="SPN">%s</xliff:g> VoWifi"</string>
    <string name="wfcSpnFormat_wifi_calling" msgid="4990486735013125329">"Wi-Fi pozivi"</string>
    <string name="wfcSpnFormat_wifi" msgid="1892673884655959773">"Wi-Fi"</string>
    <string name="wfcSpnFormat_wifi_calling_wo_hyphen" msgid="1336669776254502831">"Wi-Fi pozivi"</string>
    <string name="wfcSpnFormat_vowifi" msgid="1765176406171272629">"VoWifi"</string>
    <string name="wifi_calling_off_summary" msgid="8720659586041656098">"Isključeno"</string>
    <string name="wfc_mode_wifi_preferred_summary" msgid="7335489823608689868">"Pozivi putem Wi-Fija"</string>
    <string name="wfc_mode_cellular_preferred_summary" msgid="7081742743152286290">"Pozivi putem mobilne mreže"</string>
    <string name="wfc_mode_wifi_only_summary" msgid="2379919155237869320">"Samo Wi-Fi"</string>
    <string name="cfTemplateNotForwarded" msgid="1683685883841272560">"<xliff:g id="BEARER_SERVICE_CODE">{0}</xliff:g>: Nije proslijeđeno"</string>
    <string name="cfTemplateForwarded" msgid="1302922117498590521">"<xliff:g id="BEARER_SERVICE_CODE">{0}</xliff:g>: <xliff:g id="DIALING_NUMBER">{1}</xliff:g>"</string>
    <string name="cfTemplateForwardedTime" msgid="9206251736527085256">"<xliff:g id="BEARER_SERVICE_CODE">{0}</xliff:g>: <xliff:g id="DIALING_NUMBER">{1}</xliff:g> nakon <xliff:g id="TIME_DELAY">{2}</xliff:g> s"</string>
    <string name="cfTemplateRegistered" msgid="5073237827620166285">"<xliff:g id="BEARER_SERVICE_CODE">{0}</xliff:g>: Nije proslijeđeno"</string>
    <string name="cfTemplateRegisteredTime" msgid="6781621964320635172">"<xliff:g id="BEARER_SERVICE_CODE">{0}</xliff:g>: nije proslijeđeno"</string>
    <string name="fcComplete" msgid="3118848230966886575">"Kôd značajke je potpun."</string>
    <string name="fcError" msgid="3327560126588500777">"Problem s vezom ili nevažeći kôd značajke."</string>
    <string name="httpErrorOk" msgid="1191919378083472204">"U redu"</string>
    <string name="httpError" msgid="7956392511146698522">"Došlo je pogreška mreže."</string>
    <string name="httpErrorLookup" msgid="4711687456111963163">"URL nije moguće pronaći."</string>
    <string name="httpErrorUnsupportedAuthScheme" msgid="6299980280442076799">"Shema autentifikacije web-lokacije nije podržana."</string>
    <string name="httpErrorAuth" msgid="1435065629438044534">"Autentifikacija nije moguća."</string>
    <string name="httpErrorProxyAuth" msgid="1788207010559081331">"Provjera autentičnosti preko proxy poslužitelja nije bila uspješna."</string>
    <string name="httpErrorConnect" msgid="8714273236364640549">"Povezivanje s poslužiteljem nije moguće."</string>
    <string name="httpErrorIO" msgid="2340558197489302188">"Komunikacija s poslužiteljem nije moguća. Pokušajte ponovno kasnije."</string>
    <string name="httpErrorTimeout" msgid="4743403703762883954">"Veza s poslužiteljem privremeno je zaustavljena."</string>
    <string name="httpErrorRedirectLoop" msgid="8679596090392779516">"Stranica sadrži previše poslužiteljskih preusmjeravanja."</string>
    <string name="httpErrorUnsupportedScheme" msgid="5015730812906192208">"Protokol nije podržan."</string>
    <string name="httpErrorFailedSslHandshake" msgid="96549606000658641">"Sigurnu vezu nije moguće uspostaviti."</string>
    <string name="httpErrorBadUrl" msgid="3636929722728881972">"Stranicu nije moguće otvoriti zbog nevažećeg URL-a."</string>
    <string name="httpErrorFile" msgid="2170788515052558676">"Datoteku nije moguće otvoriti."</string>
    <string name="httpErrorFileNotFound" msgid="6203856612042655084">"Zatraženu datoteku nije moguće pronaći."</string>
    <string name="httpErrorTooManyRequests" msgid="1235396927087188253">"U obradi je previše zahtjeva. Pokušajte ponovo kasnije."</string>
    <string name="notification_title" msgid="8967710025036163822">"Pogreška prijave za račun <xliff:g id="ACCOUNT">%1$s</xliff:g>"</string>
    <string name="contentServiceSync" msgid="8353523060269335667">"Sinkronizacija"</string>
    <string name="contentServiceSyncNotificationTitle" msgid="7036196943673524858">"Sinkronizacija nije moguća"</string>
    <string name="contentServiceTooManyDeletesNotificationDesc" msgid="4884451152168188763">"Pokušalo se izbrisati previše sadržaja (<xliff:g id="CONTENT_TYPE">%s</xliff:g>)."</string>
    <string name="low_memory" product="tablet" msgid="6494019234102154896">"Prostor za pohranu tabletnog računala pun je. Izbrišite nekoliko datoteka kako biste oslobodili prostor."</string>
    <string name="low_memory" product="watch" msgid="4415914910770005166">"Memorija sata je puna. Izbrišite neke datoteke da biste oslobodili prostor."</string>
    <string name="low_memory" product="tv" msgid="516619861191025923">"Prostor za pohranu na televizoru je pun. Izbrišite neke datoteke da biste oslobodili prostor."</string>
    <string name="low_memory" product="default" msgid="3475999286680000541">"Prostor za pohranu na telefonu je pun. Izbrišite nekoliko datoteka kako biste oslobodili prostor."</string>
    <plurals name="ssl_ca_cert_warning" formatted="false" msgid="5106721205300213569">
      <item quantity="one">Instalirani su izdavači certifikata</item>
      <item quantity="few">Instalirani su izdavači certifikata</item>
      <item quantity="other">Instalirani su izdavači certifikata</item>
    </plurals>
    <string name="ssl_ca_cert_noti_by_unknown" msgid="4475437862189850602">"Od strane nepoznate treće strane"</string>
    <string name="ssl_ca_cert_noti_by_administrator" msgid="3541729986326153557">"Administrator radnog profila"</string>
    <string name="ssl_ca_cert_noti_managed" msgid="4030263497686867141">"Od strane domene <xliff:g id="MANAGING_DOMAIN">%s</xliff:g>"</string>
    <string name="work_profile_deleted" msgid="5005572078641980632">"Radni je profil izbrisan"</string>
    <string name="work_profile_deleted_details" msgid="6307630639269092360">"Administratorska aplikacija radnog profila nedostaje ili je oštećena. Zbog toga su radni profil i povezani podaci izbrisani. Za pomoć se obratite svom administratoru."</string>
    <string name="work_profile_deleted_description_dpm_wipe" msgid="8823792115612348820">"Vaš radni profil više nije dostupan na ovom uređaju"</string>
    <string name="work_profile_deleted_reason_maximum_password_failure" msgid="8986903510053359694">"Previše pokušaja unosa zaporke"</string>
    <string name="network_logging_notification_title" msgid="6399790108123704477">"Uređaj je upravljan"</string>
    <string name="network_logging_notification_text" msgid="7930089249949354026">"Vaša organizacija upravlja ovim uređajem i može nadzirati mrežni promet. Dodirnite za pojedinosti."</string>
    <string name="factory_reset_warning" msgid="5423253125642394387">"Uređaj će se izbrisati"</string>
    <string name="factory_reset_message" msgid="9024647691106150160">"Administratorska aplikacija ne može se upotrebljavati. Uređaj će se izbrisati.\n\nAko imate pitanja, obratite se administratoru organizacije."</string>
    <string name="printing_disabled_by" msgid="8936832919072486965">"Ispis je onemogućila aplikacija <xliff:g id="OWNER_APP">%s</xliff:g>."</string>
    <string name="me" msgid="6545696007631404292">"Ja"</string>
    <string name="power_dialog" product="tablet" msgid="8545351420865202853">"Opcije tabletnog uređaja"</string>
    <string name="power_dialog" product="tv" msgid="6153888706430556356">"Opcije televizora"</string>
    <string name="power_dialog" product="default" msgid="1319919075463988638">"Opcije telefona"</string>
    <string name="silent_mode" msgid="7167703389802618663">"Bešumni način"</string>
    <string name="turn_on_radio" msgid="3912793092339962371">"Uključi bežični prijenos"</string>
    <string name="turn_off_radio" msgid="8198784949987062346">"Isključi bežičnu vezu"</string>
    <string name="screen_lock" msgid="799094655496098153">"Zaključavanje zaslona"</string>
    <string name="power_off" msgid="4266614107412865048">"Isključi"</string>
    <string name="silent_mode_silent" msgid="319298163018473078">"Zvono isključeno"</string>
    <string name="silent_mode_vibrate" msgid="7072043388581551395">"Vibracija zvona"</string>
    <string name="silent_mode_ring" msgid="8592241816194074353">"Zvono uključeno"</string>
    <string name="reboot_to_update_title" msgid="6212636802536823850">"Ažuriranje sustava Android"</string>
    <string name="reboot_to_update_prepare" msgid="6305853831955310890">"Priprema za ažuriranje…"</string>
    <string name="reboot_to_update_package" msgid="3871302324500927291">"Obrada paketa za ažuriranje…"</string>
    <string name="reboot_to_update_reboot" msgid="6428441000951565185">"Ponovno pokretanje…"</string>
    <string name="reboot_to_reset_title" msgid="4142355915340627490">"Vraćanje na tvorničko stanje"</string>
    <string name="reboot_to_reset_message" msgid="2432077491101416345">"Ponovno pokretanje…"</string>
    <string name="shutdown_progress" msgid="2281079257329981203">"Isključivanje..."</string>
    <string name="shutdown_confirm" product="tablet" msgid="3385745179555731470">"Vaš tabletni uređaj će se isključiti."</string>
    <string name="shutdown_confirm" product="tv" msgid="476672373995075359">"Televizor će se isključiti."</string>
    <string name="shutdown_confirm" product="watch" msgid="3490275567476369184">"Sat će se isključiti."</string>
    <string name="shutdown_confirm" product="default" msgid="649792175242821353">"Vaš će se telefon isključiti."</string>
    <string name="shutdown_confirm_question" msgid="2906544768881136183">"Želite li isključiti uređaj?"</string>
    <string name="reboot_safemode_title" msgid="7054509914500140361">"Ponovno pokretanje u sigurnom načinu rada"</string>
    <string name="reboot_safemode_confirm" msgid="55293944502784668">"Želite li ponovo pokrenuti uređaj u sigurnom načinu rada? To će onemogućiti sve aplikacije treće strane koje ste instalirali. Bit će vraćene kada ponovo pokrenete uređaj."</string>
    <string name="recent_tasks_title" msgid="3691764623638127888">"Nedavni"</string>
    <string name="no_recent_tasks" msgid="8794906658732193473">"Nema nedavnih aplikacija."</string>
    <string name="global_actions" product="tablet" msgid="408477140088053665">"Opcije tabletnog uređaja"</string>
    <string name="global_actions" product="tv" msgid="7240386462508182976">"Opcije televizora"</string>
    <string name="global_actions" product="default" msgid="2406416831541615258">"Opcije telefona"</string>
    <string name="global_action_lock" msgid="2844945191792119712">"Zaključavanje zaslona"</string>
    <string name="global_action_power_off" msgid="4471879440839879722">"Isključi"</string>
    <string name="global_action_emergency" msgid="7112311161137421166">"Hitne službe"</string>
    <string name="global_action_bug_report" msgid="7934010578922304799">"Izvješće o bugovima"</string>
    <string name="global_action_logout" msgid="935179188218826050">"Završi sesiju"</string>
    <string name="global_action_screenshot" msgid="8329831278085426283">"Snimka zaslona"</string>
    <string name="bugreport_title" msgid="5981047024855257269">"Izvješće o bugovima"</string>
    <string name="bugreport_message" msgid="398447048750350456">"Time će se prikupiti podaci o trenutačnom stanju vašeg uređaja koje ćete nam poslati u e-poruci. Za pripremu izvješća o programskoj pogrešci potrebno je nešto vremena pa vas molimo za strpljenje."</string>
    <string name="bugreport_option_interactive_title" msgid="8635056131768862479">"Interaktivno izvješće"</string>
    <string name="bugreport_option_interactive_summary" msgid="229299488536107968">"To možete upotrebljavati u većini slučajeva. Moći ćete pratiti izradu izvješća, unijeti više pojedinosti o problemu i izraditi snimke zaslona. Mogu se izostaviti neki odjeljci koji se upotrebljavaju rjeđe i produljuju izradu izvješća."</string>
    <string name="bugreport_option_full_title" msgid="6354382025840076439">"Potpuno izvješće"</string>
    <string name="bugreport_option_full_summary" msgid="7210859858969115745">"Ta vam opcija omogućuje minimalno ometanje sustava kad uređaj ne reagira ili je prespor ili kada su vam potrebni svi odjeljci izvješća. Ne omogućuje vam da unesete više pojedinosti ili izradite dodatne snimke zaslona."</string>
    <plurals name="bugreport_countdown" formatted="false" msgid="6878900193900090368">
      <item quantity="one">Izrada snimke zaslona za izvješće o programskoj pogrešci za <xliff:g id="NUMBER_1">%d</xliff:g> sekundu.</item>
      <item quantity="few">Izrada snimke zaslona za izvješće o programskoj pogrešci za <xliff:g id="NUMBER_1">%d</xliff:g> sekunde.</item>
      <item quantity="other">Izrada snimke zaslona za izvješće o programskoj pogrešci za <xliff:g id="NUMBER_1">%d</xliff:g> sekundi.</item>
    </plurals>
    <string name="global_action_toggle_silent_mode" msgid="8219525344246810925">"Bešumni način"</string>
    <string name="global_action_silent_mode_on_status" msgid="3289841937003758806">"Zvuk je isključen"</string>
    <string name="global_action_silent_mode_off_status" msgid="1506046579177066419">"Zvuk je uključen"</string>
    <string name="global_actions_toggle_airplane_mode" msgid="5884330306926307456">"Način rada u zrakoplovu"</string>
    <string name="global_actions_airplane_mode_on_status" msgid="2719557982608919750">"Uključen je način rada u zrakoplovu"</string>
    <string name="global_actions_airplane_mode_off_status" msgid="5075070442854490296">"Isključen je način rada u zrakoplovu"</string>
    <string name="global_action_settings" msgid="1756531602592545966">"Postavke"</string>
    <string name="global_action_assist" msgid="3892832961594295030">"Pomoć"</string>
    <string name="global_action_voice_assist" msgid="7751191495200504480">"Glasovna pomoć"</string>
    <string name="global_action_lockdown" msgid="1099326950891078929">"Zaključavanje"</string>
    <string name="status_bar_notification_info_overflow" msgid="5301981741705354993">"999+"</string>
    <string name="notification_hidden_text" msgid="6351207030447943784">"Nova obavijest"</string>
    <string name="notification_channel_virtual_keyboard" msgid="6969925135507955575">"Virtualna tipkovnica"</string>
    <string name="notification_channel_physical_keyboard" msgid="7297661826966861459">"Fizička tipkovnica"</string>
    <string name="notification_channel_security" msgid="7345516133431326347">"Sigurnost"</string>
    <string name="notification_channel_car_mode" msgid="3553380307619874564">"Način rada u automobilu"</string>
    <string name="notification_channel_account" msgid="7577959168463122027">"Status računa"</string>
    <string name="notification_channel_developer" msgid="7579606426860206060">"Poruke razvojnog programera"</string>
    <string name="notification_channel_developer_important" msgid="5251192042281632002">"Važne poruke za razvojne programere"</string>
    <string name="notification_channel_updates" msgid="4794517569035110397">"Ažuriranja"</string>
    <string name="notification_channel_network_status" msgid="5025648583129035447">"Mrežni status"</string>
    <string name="notification_channel_network_alerts" msgid="2895141221414156525">"Mrežna upozorenja"</string>
    <string name="notification_channel_network_available" msgid="4531717914138179517">"Mreža je dostupna"</string>
    <string name="notification_channel_vpn" msgid="8330103431055860618">"Status VPN-a"</string>
    <string name="notification_channel_device_admin" msgid="8353118887482520565">"Upozorenja IT administratora"</string>
    <string name="notification_channel_alerts" msgid="4496839309318519037">"Upozorenja"</string>
    <string name="notification_channel_retail_mode" msgid="6088920674914038779">"Prodajni demo-način"</string>
    <string name="notification_channel_usb" msgid="9006850475328924681">"USB veza"</string>
    <string name="notification_channel_heavy_weight_app" msgid="6218742927792852607">"Izvodi se aplikacija"</string>
    <string name="notification_channel_foreground_service" msgid="3931987440602669158">"Aplikacije troše bateriju"</string>
    <string name="foreground_service_app_in_background" msgid="1060198778219731292">"<xliff:g id="APP_NAME">%1$s</xliff:g> koristi bateriju"</string>
    <string name="foreground_service_apps_in_background" msgid="7175032677643332242">"Broj aplikacija koje koriste bateriju: <xliff:g id="NUMBER">%1$d</xliff:g>"</string>
    <string name="foreground_service_tap_for_details" msgid="372046743534354644">"Dodirnite da biste vidjeli pojedinosti o potrošnji baterije i podatkovnom prometu"</string>
    <string name="foreground_service_multiple_separator" msgid="4021901567939866542">"<xliff:g id="LEFT_SIDE">%1$s</xliff:g>, <xliff:g id="RIGHT_SIDE">%2$s</xliff:g>"</string>
    <string name="safeMode" msgid="2788228061547930246">"Siguran način rada"</string>
    <string name="android_system_label" msgid="6577375335728551336">"Sustav Android"</string>
    <string name="user_owner_label" msgid="8836124313744349203">"Prijeđite na osobni profil"</string>
    <string name="managed_profile_label" msgid="8947929265267690522">"Prijeđite na radni profil"</string>
    <string name="permgrouplab_contacts" msgid="3657758145679177612">"Kontakti"</string>
    <string name="permgroupdesc_contacts" msgid="6951499528303668046">"pristupati vašim kontaktima"</string>
    <string name="permgrouprequest_contacts" msgid="6032805601881764300">"Želite li dopustiti aplikaciji &lt;b&gt;<xliff:g id="APP_NAME">%1$s</xliff:g>&lt;/b&gt; da pristupa vašim kontaktima?"</string>
    <string name="permgrouplab_location" msgid="7275582855722310164">"Lokacija"</string>
    <string name="permgroupdesc_location" msgid="1346617465127855033">"pristupiti lokaciji ovog uređaja"</string>
    <string name="permgrouprequest_location" msgid="3788275734953323491">"Želite li dopustiti aplikaciji &lt;b&gt;<xliff:g id="APP_NAME">%1$s</xliff:g>&lt;/b&gt; da pristupa lokaciji ovog uređaja?"</string>
    <string name="permgrouprequestdetail_location" msgid="1347189607421252902">"Aplikacija će imati pristup lokaciji samo dok upotrebljavate aplikaciju"</string>
    <string name="permgroupbackgroundrequest_location" msgid="5039063878675613235">"Želite li dopustiti da &lt;b&gt;<xliff:g id="APP_NAME">%1$s</xliff:g>&lt;/b&gt; pristupa lokaciji ovog uređaja &lt;b&gt;cijelo vrijeme&lt;/b&gt;?"</string>
    <string name="permgroupbackgroundrequestdetail_location" msgid="4597006851453417387">"Aplikacija trenutačno može pristupiti lokaciji samo dok upotrebljavate aplikaciju"</string>
    <string name="permgrouplab_calendar" msgid="5863508437783683902">"Kalendar"</string>
    <string name="permgroupdesc_calendar" msgid="3889615280211184106">"pristupati kalendaru"</string>
    <string name="permgrouprequest_calendar" msgid="289900767793189421">"Želite li dopustiti aplikaciji &lt;b&gt;<xliff:g id="APP_NAME">%1$s</xliff:g>&lt;/b&gt; da pristupa vašem kalendaru?"</string>
    <string name="permgrouplab_sms" msgid="228308803364967808">"SMS"</string>
    <string name="permgroupdesc_sms" msgid="4656988620100940350">"slati i pregledavati SMS poruke"</string>
    <string name="permgrouprequest_sms" msgid="7168124215838204719">"Želite li dopustiti aplikaciji &lt;b&gt;<xliff:g id="APP_NAME">%1$s</xliff:g>&lt;/b&gt; da šalje i pregledava SMS poruke?"</string>
    <string name="permgrouplab_storage" msgid="1971118770546336966">"Prostor za pohranu"</string>
    <string name="permgroupdesc_storage" msgid="637758554581589203">"pristupiti fotografijama, medijima i datotekama na vašem uređaju"</string>
    <string name="permgrouprequest_storage" msgid="7885942926944299560">"Želite li dopustiti aplikaciji &lt;b&gt;<xliff:g id="APP_NAME">%1$s</xliff:g>&lt;/b&gt; da pristupa fotografijama, medijima i datotekama na vašem uređaju?"</string>
    <string name="permgrouplab_microphone" msgid="171539900250043464">"Mikrofon"</string>
    <string name="permgroupdesc_microphone" msgid="4988812113943554584">"snimati zvuk"</string>
    <string name="permgrouprequest_microphone" msgid="9167492350681916038">"Želite li dopustiti aplikaciji &lt;b&gt;<xliff:g id="APP_NAME">%1$s</xliff:g>&lt;/b&gt; da snima audiozapise?"</string>
    <string name="permgrouplab_activityRecognition" msgid="1565108047054378642">"Tjelesna aktivnost"</string>
    <string name="permgroupdesc_activityRecognition" msgid="6949472038320473478">"pristupiti vašoj tjelesnoj aktivnosti"</string>
    <string name="permgrouprequest_activityRecognition" msgid="7626438016904799383">"Želite li dopustiti da &lt;b&gt;<xliff:g id="APP_NAME">%1$s</xliff:g>&lt;/b&gt; pristupa vašoj tjelesnoj aktivnosti?"</string>
    <string name="permgrouplab_camera" msgid="4820372495894586615">"Fotoaparat"</string>
    <string name="permgroupdesc_camera" msgid="3250611594678347720">"snimati fotografije i videozapise"</string>
    <string name="permgrouprequest_camera" msgid="1299833592069671756">"Želite li dopustiti aplikaciji &lt;b&gt;<xliff:g id="APP_NAME">%1$s</xliff:g>&lt;/b&gt; da snima fotografije i videozapise?"</string>
    <string name="permgrouplab_calllog" msgid="8798646184930388160">"Zapisnici poziva"</string>
    <string name="permgroupdesc_calllog" msgid="3006237336748283775">"čitati i pisati zapisnik poziva telefona"</string>
    <string name="permgrouprequest_calllog" msgid="8487355309583773267">"Želite li dopustiti aplikaciji &lt;b&gt;<xliff:g id="APP_NAME">%1$s</xliff:g>&lt;/b&gt; da pristupa zapisnicima poziva vašeg telefona?"</string>
    <string name="permgrouplab_phone" msgid="5229115638567440675">"Telefon"</string>
    <string name="permgroupdesc_phone" msgid="6234224354060641055">"uspostavljati telefonske pozive i upravljati njima"</string>
    <string name="permgrouprequest_phone" msgid="9166979577750581037">"Želite li dopustiti aplikaciji &lt;b&gt;<xliff:g id="APP_NAME">%1$s</xliff:g>&lt;/b&gt; da upućuje telefonske pozive i upravlja njima?"</string>
    <string name="permgrouplab_sensors" msgid="4838614103153567532">"Biometrijski senzori"</string>
    <string name="permgroupdesc_sensors" msgid="7147968539346634043">"pristupiti podacima senzora o vašim vitalnim znakovima"</string>
    <string name="permgrouprequest_sensors" msgid="6349806962814556786">"Želite li dopustiti aplikaciji &lt;b&gt;<xliff:g id="APP_NAME">%1$s</xliff:g>&lt;/b&gt; da pristupa podacima senzora o vašim vitalnim znakovima?"</string>
    <string name="capability_title_canRetrieveWindowContent" msgid="3901717936930170320">"Dohvaćati sadržaj prozora"</string>
    <string name="capability_desc_canRetrieveWindowContent" msgid="3772225008605310672">"Pregledat će sadržaj prozora koji upotrebljavate."</string>
    <string name="capability_title_canRequestTouchExploration" msgid="3108723364676667320">"Uključiti značajku Istraži dodirom"</string>
    <string name="capability_desc_canRequestTouchExploration" msgid="7543249041581408313">"Dodirnute stavke izgovorit će se naglas, a zaslon se može istraživati pokretima."</string>
    <string name="capability_title_canRequestFilterKeyEvents" msgid="2103440391902412174">"Pratiti tekst koji pišete"</string>
    <string name="capability_desc_canRequestFilterKeyEvents" msgid="7463135292204152818">"Uključuje osobne podatke kao što su brojevi kreditnih kartica i zaporke."</string>
    <string name="capability_title_canControlMagnification" msgid="3593493281059424855">"Kontrolirati uvećanje zaslona"</string>
    <string name="capability_desc_canControlMagnification" msgid="4791858203568383773">"Kontrolirat će stupanj i mjesto zumiranja."</string>
    <string name="capability_title_canPerformGestures" msgid="7418984730362576862">"Izvoditi pokrete"</string>
    <string name="capability_desc_canPerformGestures" msgid="8296373021636981249">"Može dodirnuti, prijeći prstom, spojiti prste i izvoditi druge pokrete."</string>
    <string name="capability_title_canCaptureFingerprintGestures" msgid="6309568287512278670">"Pokreti za otisak prsta"</string>
    <string name="capability_desc_canCaptureFingerprintGestures" msgid="4386487962402228670">"Može snimati pokrete izvršene na senzoru otiska prsta na uređaju."</string>
    <string name="permlab_statusBar" msgid="7417192629601890791">"onemogućavanje ili izmjena trake statusa"</string>
    <string name="permdesc_statusBar" msgid="8434669549504290975">"Aplikaciji omogućuje onemogućavanje trake statusa ili dodavanje i uklanjanje sistemskih ikona."</string>
    <string name="permlab_statusBarService" msgid="4826835508226139688">"biti traka statusa"</string>
    <string name="permdesc_statusBarService" msgid="716113660795976060">"Aplikaciji omogućuje da bude traka statusa."</string>
    <string name="permlab_expandStatusBar" msgid="1148198785937489264">"proširivanje/sažimanje trake statusa"</string>
    <string name="permdesc_expandStatusBar" msgid="6917549437129401132">"Omogućuje aplikaciji proširivanje ili sažimanje trake statusa."</string>
    <string name="permlab_install_shortcut" msgid="4279070216371564234">"instaliranje prečaca"</string>
    <string name="permdesc_install_shortcut" msgid="8341295916286736996">"Aplikaciji omogućuje dodavanje prečaca početnog zaslona bez intervencije korisnika."</string>
    <string name="permlab_uninstall_shortcut" msgid="4729634524044003699">"deinstaliranje prečaca"</string>
    <string name="permdesc_uninstall_shortcut" msgid="6745743474265057975">"Aplikaciji omogućuje uklanjanje prečaca početnog zaslona bez intervencije korisnika."</string>
    <string name="permlab_processOutgoingCalls" msgid="3906007831192990946">"preusmjeravanje odlaznih poziva"</string>
    <string name="permdesc_processOutgoingCalls" msgid="5156385005547315876">"Omogućuje aplikaciji da vidi broj koji se bira prilikom odlaznog poziva uz opciju preusmjeravanja poziva na neki drugi broj ili prekidanja poziva."</string>
    <string name="permlab_answerPhoneCalls" msgid="4077162841226223337">"odgovoriti na telefonske pozive"</string>
    <string name="permdesc_answerPhoneCalls" msgid="2901889867993572266">"Aplikaciji omogućuje da odgovori na dolazni telefonski poziv."</string>
    <string name="permlab_receiveSms" msgid="8673471768947895082">"primanje tekstnih poruka (SMS)"</string>
    <string name="permdesc_receiveSms" msgid="6424387754228766939">"Aplikaciji omogućuje primanje i obradu SMS poruka. To znači da aplikacija može nadzirati ili izbrisati poruke poslane na vaš uređaj, a da vam ih ne prikaže."</string>
    <string name="permlab_receiveMms" msgid="1821317344668257098">"primanje tekstnih poruka (MMS)"</string>
    <string name="permdesc_receiveMms" msgid="533019437263212260">"Aplikaciji omogućuje primanje i obradu MMS poruka. To znači da aplikacija može nadzirati ili izbrisati poruke poslane na vaš uređaj, a da vam ih ne prikaže."</string>
    <string name="permlab_readCellBroadcasts" msgid="1598328843619646166">"čitaj poruke koje se emitiraju unutar mobilne mreže"</string>
    <string name="permdesc_readCellBroadcasts" msgid="6361972776080458979">"Omogućuje aplikaciji čitanje poruka emitiranih unutar mobilne mreže koje prima vaš uređaj. Upozorenja koja se emitiraju na području mobilne mreže dostavljaju se na nekim lokacijama kako bi upozorila korisnike na hitne situacije. Zlonamjerne aplikacije mogu ometati izvršavanje ili rad vašeg uređaja kada stigne hitno upozorenje koje se emitira unutar mobilne mreže."</string>
    <string name="permlab_subscribedFeedsRead" msgid="4756609637053353318">"čitanje pretplaćenih feedova"</string>
    <string name="permdesc_subscribedFeedsRead" msgid="5557058907906144505">"Aplikaciji omogućuje dohvaćanje detalja o trenutačno sinkroniziranim feedovima."</string>
    <string name="permlab_sendSms" msgid="7544599214260982981">"slati i pregledavati SMS poruke"</string>
    <string name="permdesc_sendSms" msgid="7094729298204937667">"Aplikaciji omogućuje slanje SMS poruka. To može dovesti do neočekivanih troškova. Zlonamjerne aplikacije mogu vam uzrokovati dodatne troškove slanjem poruka bez vašeg odobrenja."</string>
    <string name="permlab_readSms" msgid="8745086572213270480">"čitanje tekstnih poruka (SMS ili MMS)"</string>
    <string name="permdesc_readSms" product="tablet" msgid="4741697454888074891">"Aplikacija može čitati sve SMS-ove (tekstne poruke) pohranjene na tabletu."</string>
    <string name="permdesc_readSms" product="tv" msgid="5796670395641116592">"Aplikacija može čitati sve SMS-ove (tekstne poruke) pohranjene na televizoru."</string>
    <string name="permdesc_readSms" product="default" msgid="6826832415656437652">"Aplikacija može čitati sve SMS-ove (tekstne poruke) pohranjene na telefonu."</string>
    <string name="permlab_receiveWapPush" msgid="5991398711936590410">"primanje tekstnih poruka (WAP)"</string>
    <string name="permdesc_receiveWapPush" msgid="748232190220583385">"Aplikaciji omogućuje primanje i obradu WAP poruka. Ta dozvola uključuje mogućnost nadziranja ili brisanja vama poslanih poruka, a da vam ih ne prikaže."</string>
    <string name="permlab_getTasks" msgid="6466095396623933906">"dohvaćanje pokrenutih aplikacija"</string>
    <string name="permdesc_getTasks" msgid="7454215995847658102">"Aplikaciji omogućuje dohvaćanje informacija o trenutačnim i nedavnim tekućim zadacima. To aplikaciji može omogućiti otkrivanje informacija o tome koje se aplikacije upotrebljavaju na uređaju."</string>
    <string name="permlab_manageProfileAndDeviceOwners" msgid="7918181259098220004">"upravljati vlasnicima profila i uređaja"</string>
    <string name="permdesc_manageProfileAndDeviceOwners" msgid="106894851498657169">"Omogućuje aplikaciji postavljanje vlasnika profila i vlasnika uređaja."</string>
    <string name="permlab_reorderTasks" msgid="2018575526934422779">"promjena redoslijeda pokrenutih aplikacija"</string>
    <string name="permdesc_reorderTasks" msgid="7734217754877439351">"Aplikaciji omogućuje premještanje zadataka u prednji plan ili pozadinu. Aplikacija to može napraviti bez vašeg naloga."</string>
    <string name="permlab_enableCarMode" msgid="5684504058192921098">"omogućavanje načina rada za automobil"</string>
    <string name="permdesc_enableCarMode" msgid="4853187425751419467">"Aplikaciji omogućuje uključivanje načina rada u vožnji."</string>
    <string name="permlab_killBackgroundProcesses" msgid="3914026687420177202">"zatvaranje ostalih aplikacija"</string>
    <string name="permdesc_killBackgroundProcesses" msgid="4593353235959733119">"Aplikaciji omogućuje završavanje pozadinskih procesa drugih aplikacija. To može dovesti do prekida rada drugih aplikacija."</string>
    <string name="permlab_systemAlertWindow" msgid="7238805243128138690">"Aplikacija se može prikazivati povrh drugih aplikacija"</string>
    <string name="permdesc_systemAlertWindow" msgid="2393776099672266188">"Aplikacija se može prikazivati povrh drugih aplikacija ili drugih dijelova zaslona. To može omesti uobičajenu upotrebu aplikacija i promijeniti način prikaza drugih aplikacija."</string>
    <string name="permlab_runInBackground" msgid="7365290743781858803">"izvoditi se u pozadini"</string>
    <string name="permdesc_runInBackground" msgid="7370142232209999824">"Aplikacija se može izvoditi u pozadini. To može brže trošiti bateriju."</string>
    <string name="permlab_useDataInBackground" msgid="8694951340794341809">"upotrebljavati podatke u pozadini"</string>
    <string name="permdesc_useDataInBackground" msgid="6049514223791806027">"Aplikacija može upotrebljavati podatke u pozadini. To može povećati potrošnju podataka."</string>
    <string name="permlab_persistentActivity" msgid="8841113627955563938">"trajni rad aplikacije"</string>
    <string name="permdesc_persistentActivity" product="tablet" msgid="8525189272329086137">"Aplikaciji omogućuje trajnu prisutnost nekih njenih dijelova u memoriji. To može ograničiti dostupnost memorije drugim aplikacijama i usporiti tabletno računalo."</string>
    <string name="permdesc_persistentActivity" product="tv" msgid="5086862529499103587">"Aplikaciji omogućuje trajnu ugradnju nekih svojih dijelova u memoriju. To može ograničiti memoriju raspoloživu drugim aplikacijama i usporiti televizor."</string>
    <string name="permdesc_persistentActivity" product="default" msgid="4384760047508278272">"Aplikaciji omogućuje trajnu prisutnost nekih njenih dijelova u memoriji. To može ograničiti dostupnost memorije drugim aplikacijama i usporiti telefon."</string>
    <string name="permlab_foregroundService" msgid="3310786367649133115">"pokrenuti uslugu u prednjem planu"</string>
    <string name="permdesc_foregroundService" msgid="6471634326171344622">"Omogućuje aplikaciji da upotrebljava usluge koje su u prednjem planu."</string>
    <string name="permlab_getPackageSize" msgid="7472921768357981986">"mjerenje prostora za pohranu aplikacije"</string>
    <string name="permdesc_getPackageSize" msgid="3921068154420738296">"Aplikaciji omogućuje dohvaćanje koda, podataka i veličine predmemorije"</string>
    <string name="permlab_writeSettings" msgid="2226195290955224730">"izmjena postavki sustava"</string>
    <string name="permdesc_writeSettings" msgid="7775723441558907181">"Omogućuje aplikaciji izmjenu podataka postavki sustava. Zlonamjerne aplikacije mogu oštetiti konfiguraciju sustava."</string>
    <string name="permlab_receiveBootCompleted" msgid="5312965565987800025">"izvršavanje pri pokretanju"</string>
    <string name="permdesc_receiveBootCompleted" product="tablet" msgid="7390304664116880704">"Omogućuje aplikaciji da se sama pokrene čim sustav završi s pokretanjem. To može produljiti pokretanje tabletnog računala i omogućiti aplikaciji da općenito uspori tabletno računalo svojim neprekidnim izvršavanjem."</string>
    <string name="permdesc_receiveBootCompleted" product="tv" msgid="4525890122209673621">"Aplikaciji omogućuje da se pokrene čim sustav završi s pokretanjem. To može produljiti vrijeme pokretanje televizora i omogućiti aplikaciji općenito usporavanje tableta neprekidnim radom."</string>
    <string name="permdesc_receiveBootCompleted" product="default" msgid="513950589102617504">"Omogućuje aplikaciji da se sama pokrene čim sustav završi s pokretanjem. To može produljiti pokretanje telefona i omogućiti aplikaciji da općenito uspori telefon svojim neprekidnim izvršavanjem."</string>
    <string name="permlab_broadcastSticky" msgid="7919126372606881614">"slanje privlačnih prijenosa"</string>
    <string name="permdesc_broadcastSticky" product="tablet" msgid="7749760494399915651">"Aplikaciji omogućuje slanje \"ljepljivih\" emitiranja koja se zadržavaju nakon završetka emitiranja. Prekomjerna upotreba može usporiti tabletno računalo ili ga učiniti nestabilnim uzrokujući pretjeranu upotrebu memorije."</string>
    <string name="permdesc_broadcastSticky" product="tv" msgid="6839285697565389467">"Aplikaciji omogućuje slanje emitiranja koja se zadržavaju nakon završetka. Pretjerana upotreba može usporiti televizor ili mu poremetiti stabilnost zbog pretjerane potrošnje memorije."</string>
    <string name="permdesc_broadcastSticky" product="default" msgid="2825803764232445091">"Aplikaciji omogućuje slanje \"ljepljivih\" emitiranja koja se zadržavaju nakon završetka emitiranja. Prekomjerna upotreba može usporiti telefon ili ga učiniti nestabilnim uzrokujući pretjeranu upotrebu memorije."</string>
    <string name="permlab_readContacts" msgid="8348481131899886131">"čitanje kontakata"</string>
    <string name="permdesc_readContacts" product="tablet" msgid="5294866856941149639">"Aplikaciji omogućuje čitanje podataka o vašim kontaktima pohranjenim na tabletnom računalu, uključujući učestalost poziva, e-poruka ili drugih načina komunikacije s određenim pojedincima. Ta dozvola aplikaciji omogućuje spremanje podataka kontakata, a zlonamjerne aplikacije mogu dijeliti podatke kontakata bez vašeg znanja."</string>
    <string name="permdesc_readContacts" product="tv" msgid="1839238344654834087">"Aplikaciji omogućuje čitanje podataka o vašim kontaktima pohranjenima na vašem televizoru, uključujući učestalost poziva, e-poruka ili drugih načina komunikacije s određenim osobama. To dopuštenje omogućuje aplikaciji spremanje vaših podataka o kontaktima, a zlonamjerne aplikacije mogu dijeliti podatke o kontaktima bez vašeg znanja."</string>
    <string name="permdesc_readContacts" product="default" msgid="8440654152457300662">"Aplikaciji omogućuje čitanje podataka o vašim kontaktima pohranjenim na telefonu, uključujući učestalost poziva, e-poruka ili drugih načina komunikacije s određenim pojedincima. Ta dozvola aplikaciji omogućuje spremanje podataka kontakata, a zlonamjerne aplikacije mogu dijeliti podatke kontakata bez vašeg znanja."</string>
    <string name="permlab_writeContacts" msgid="5107492086416793544">"izmjena kontakata"</string>
    <string name="permdesc_writeContacts" product="tablet" msgid="897243932521953602">"Aplikaciji omogućuje izmjenu podataka o vašim kontaktima pohranjenim na tabletnom računalu, uključujući učestalost poziva, e-poruka ili drugih načina komunikacije s određenim kontaktima. Ta dozvola aplikacijama omogućuje brisanje kontaktnih podataka."</string>
    <string name="permdesc_writeContacts" product="tv" msgid="5438230957000018959">"Aplikaciji omogućuje izmjenu podataka o vašim kontaktima pohranjenim na televizoru, uključujući učestalost poziva, e-poruka ili drugih načina komunikacije s određenim kontaktima. To dopuštenje aplikacijama omogućuje brisanje kontaktnih podataka."</string>
    <string name="permdesc_writeContacts" product="default" msgid="589869224625163558">"Aplikaciji omogućuje izmjenu podataka o vašim kontaktima pohranjenim na telefonu, uključujući učestalost poziva, e-poruka ili drugih načina komunikacije s određenim kontaktima. Ta dozvola aplikacijama omogućuje brisanje kontaktnih podataka."</string>
    <string name="permlab_readCallLog" msgid="3478133184624102739">"čitanje dnevnika poziva"</string>
    <string name="permdesc_readCallLog" msgid="3204122446463552146">"Aplikacija može čitati vašu povijest poziva."</string>
    <string name="permlab_writeCallLog" msgid="8552045664743499354">"pisanje u dnevnik poziva"</string>
    <string name="permdesc_writeCallLog" product="tablet" msgid="6661806062274119245">"Aplikaciji omogućuje izmjenu dnevnika poziva vašeg tabletnog računala zajedno s podacima o dolaznim i odlaznim pozivima. Zlonamjerne aplikacije to mogu upotrebljavati za brisanje ili izmjenu vašeg dnevnika poziva."</string>
    <string name="permdesc_writeCallLog" product="tv" msgid="4225034892248398019">"Aplikaciji omogućuje izmjenu zapisnika poziva vašeg televizora zajedno s podacima o dolaznim i odlaznim pozivima. Zlonamjerne aplikacije to mogu upotrebljavati za brisanje ili izmjenu vašeg zapisnika poziva."</string>
    <string name="permdesc_writeCallLog" product="default" msgid="683941736352787842">"Aplikaciji omogućuje izmjenu dnevnika poziva vašeg telefona zajedno s podacima o dolaznim i odlaznim pozivima. Zlonamjerne aplikacije to mogu upotrebljavati za brisanje ili izmjenu vašeg dnevnika poziva."</string>
    <string name="permlab_bodySensors" msgid="4683341291818520277">"pristupati biometrijskim senzorima (kao što su monitori otkucaja srca)"</string>
    <string name="permdesc_bodySensors" product="default" msgid="4380015021754180431">"Omogućuje aplikaciji pristup podacima sa senzora koji nadziru vaše fizičko stanje, na primjer, broj otkucaja srca."</string>
    <string name="permlab_readCalendar" msgid="6716116972752441641">"Čitanje događaja i pojedinosti kalendara"</string>
    <string name="permdesc_readCalendar" product="tablet" msgid="4993979255403945892">"Aplikacija može čitati sve kalendarske događaje pohranjene na tabletu i dijeliti ili spremati podatke iz vašeg kalendara."</string>
    <string name="permdesc_readCalendar" product="tv" msgid="8837931557573064315">"Aplikacija može čitati sve kalendarske događaje pohranjene na televizoru i dijeliti ili spremati podatke iz vašeg kalendara."</string>
    <string name="permdesc_readCalendar" product="default" msgid="4373978642145196715">"Aplikacija može čitati sve kalendarske događaje pohranjene na telefonu i dijeliti ili spremati podatke iz vašeg kalendara."</string>
    <string name="permlab_writeCalendar" msgid="8438874755193825647">"dodajte ili izmijenite kalendarske događaje i pošaljite e-poštu gostima bez znanja vlasnika"</string>
    <string name="permdesc_writeCalendar" product="tablet" msgid="1675270619903625982">"Aplikacija može dodavati, uklanjati ili mijenjati kalendarske događaje na tabletu. Može slati poruke koje izgledaju kao da ih je poslao vlasnik kalendara ili mijenjati događaje bez znanja vlasnika."</string>
    <string name="permdesc_writeCalendar" product="tv" msgid="9017809326268135866">"Aplikacija može dodavati, uklanjati ili mijenjati kalendarske događaje na televizoru. Može slati poruke koje izgledaju kao da ih je poslao vlasnik kalendara ili mijenjati događaje bez znanja vlasnika."</string>
    <string name="permdesc_writeCalendar" product="default" msgid="7592791790516943173">"Aplikacija može dodavati, uklanjati ili mijenjati kalendarske događaje na telefonu. Može slati poruke koje izgledaju kao da ih je poslao vlasnik kalendara ili mijenjati događaje bez znanja vlasnika."</string>
    <string name="permlab_accessLocationExtraCommands" msgid="2836308076720553837">"pristup dodatnim naredbama davatelja lokacije"</string>
    <string name="permdesc_accessLocationExtraCommands" msgid="6078307221056649927">"Omogućuje aplikaciji pristup dodatnim naredbama davatelja usluga lokacije. To može omogućiti aplikaciji ometanje rada GPS-a ili drugih izvora lokacije."</string>
    <string name="permlab_accessFineLocation" msgid="6265109654698562427">"pristupiti preciznoj lokaciji samo u prednjem planu"</string>
    <string name="permdesc_accessFineLocation" msgid="3520508381065331098">"Aplikacija može dobiti vašu točnu lokaciju samo kada je u prednjem planu. Te usluge lokacije moraju biti uključene i dostupne na telefonu da bi ih aplikacija mogla upotrebljavati. To može pojačati potrošnju baterije."</string>
    <string name="permlab_accessCoarseLocation" msgid="3707180371693213469">"pristupiti približnoj lokaciji (na temelju mreže) samo u prednjem planu"</string>
    <string name="permdesc_accessCoarseLocation" product="tablet" msgid="8594719010575779120">"Ova aplikacija može dobiti vašu lokaciju na temelju mrežnih izvora kao što su bazne stanice i Wi-Fi mreže, no samo kad je u prednjem planu. Te usluge lokacije moraju biti uključene i dostupne na vašem tabletu da bi ih aplikacija mogla upotrebljavati."</string>
    <string name="permdesc_accessCoarseLocation" product="tv" msgid="3027871910200890806">"Ova aplikacija može dobiti vašu lokaciju na temelju mrežnih izvora kao što su bazne stanice i Wi-Fi mreže, no samo kad je u prednjem planu. Te usluge lokacije moraju biti uključene i dostupne na vašem televizoru da bi ih aplikacija mogla upotrebljavati."</string>
    <string name="permdesc_accessCoarseLocation" product="default" msgid="854896049371048754">"Ova aplikacija može dobiti vašu lokaciju na temelju mrežnih izvora kao što su bazne stanice i Wi-Fi mreže, no samo kad je u prednjem planu. Te usluge lokacije moraju biti uključene i dostupne na vašem telefonu da bi ih aplikacija mogla upotrebljavati."</string>
    <string name="permlab_accessBackgroundLocation" msgid="3965397804300661062">"pristup lokaciji u pozadini"</string>
    <string name="permdesc_accessBackgroundLocation" msgid="1096394429579210251">"Ako se ovo odobrava dodatno za pristup približnoj ili preciznoj lokaciji, aplikacija može pristupiti lokaciji tijekom rada u pozadini."</string>
    <string name="permlab_modifyAudioSettings" msgid="6095859937069146086">"promjena postavki zvuka"</string>
    <string name="permdesc_modifyAudioSettings" msgid="3522565366806248517">"Aplikaciji omogućuje izmjenu globalnih postavki zvuka, primjerice glasnoće i zvučnika koji se upotrebljava za izlaz."</string>
    <string name="permlab_recordAudio" msgid="3876049771427466323">"snimanje zvuka"</string>
    <string name="permdesc_recordAudio" msgid="4245930455135321433">"Aplikacija u svakom trenutku može snimati zvuk mikrofonom."</string>
    <string name="permlab_sim_communication" msgid="2935852302216852065">"slati naredbe SIM-u"</string>
    <string name="permdesc_sim_communication" msgid="5725159654279639498">"Omogućuje aplikaciji slanje naredbi SIM-u. To je vrlo opasno."</string>
    <string name="permlab_activityRecognition" msgid="3634590230567608356">"prepoznati tjelesnu aktivnost"</string>
    <string name="permdesc_activityRecognition" msgid="3143453925156552894">"Ova aplikacija može prepoznati vašu tjelesnu aktivnost."</string>
    <string name="permlab_camera" msgid="3616391919559751192">"snimi fotografije i videozapise"</string>
    <string name="permdesc_camera" msgid="5392231870049240670">"Aplikacija u svakom trenutku može snimati fotografije i videozapise fotoaparatom."</string>
    <string name="permlab_vibrate" msgid="7696427026057705834">"upravljanje vibracijom"</string>
    <string name="permdesc_vibrate" msgid="6284989245902300945">"Aplikaciji omogućuje nadzor nad vibratorom."</string>
    <string name="permlab_callPhone" msgid="3925836347681847954">"izravno pozivanje telefonskog broja"</string>
    <string name="permdesc_callPhone" msgid="3740797576113760827">"Aplikaciji omogućuje pozivanje telefonskih brojeva bez vašeg sudjelovanja. To može dovesti do neočekivanih troškova ili poziva. Uzmite u obzir da se aplikaciji time ne omogućuje pozivanje brojeva u nuždi. Zlonamjerne aplikacije mogu vam uzrokovati dodatne troškove postavljanjem poziva bez vašeg odobrenja."</string>
    <string name="permlab_accessImsCallService" msgid="3574943847181793918">"pristupiti usluzi poziva izravnih poruka"</string>
    <string name="permdesc_accessImsCallService" msgid="8992884015198298775">"Omogućuje aplikaciji upotrebu usluge izravnih poruka za uspostavljanje poziva bez vaše intervencije."</string>
    <string name="permlab_readPhoneState" msgid="9178228524507610486">"čitanje statusa i identiteta telefona"</string>
    <string name="permdesc_readPhoneState" msgid="1639212771826125528">"Aplikaciji omogućuje pristup telefonskim značajkama uređaja. Ta dozvola aplikaciji omogućuje utvrđivanje telefonskog broja i ID-ova uređaja, je li poziv aktivan te udaljeni broj koji je povezan pozivom."</string>
    <string name="permlab_manageOwnCalls" msgid="1503034913274622244">"preusmjeravati pozive putem sustava"</string>
    <string name="permdesc_manageOwnCalls" msgid="6552974537554717418">"Omogućuje aplikaciji da preusmjerava pozive putem sustava radi poboljšanja doživljaja."</string>
    <string name="permlab_callCompanionApp" msgid="3599252979411970473">"vidjeti i kontrolirati pozive putem sustava."</string>
    <string name="permdesc_callCompanionApp" msgid="4567344683275099090">"Omogućuje aplikaciji da vidi i kontrolira pozive koji su u tijeku na uređaju. To uključuje podatke kao što su brojevi i stanja poziva."</string>
    <string name="permlab_acceptHandover" msgid="2661534649736022409">"nastaviti poziv iz neke druge aplikacije"</string>
    <string name="permdesc_acceptHandovers" msgid="4570660484220539698">"Omogućuje aplikaciji da nastavi poziv započet u nekoj drugoj aplikaciji."</string>
    <string name="permlab_readPhoneNumbers" msgid="6108163940932852440">"čitati telefonske brojeve"</string>
    <string name="permdesc_readPhoneNumbers" msgid="8559488833662272354">"Aplikaciji omogućuje da pristupi telefonskim brojevima na uređaju."</string>
    <string name="permlab_wakeLock" product="tablet" msgid="1531731435011495015">"spriječi mirovanje tabletnog uređaja"</string>
    <string name="permlab_wakeLock" product="tv" msgid="2601193288949154131">"sprječavanje mirovanja televizora"</string>
    <string name="permlab_wakeLock" product="default" msgid="573480187941496130">"sprečava telefon da prijeđe u stanje mirovanja"</string>
    <string name="permdesc_wakeLock" product="tablet" msgid="7311319824400447868">"Aplikaciji omogućuje sprječavanje prelaska tabletnog računala u mirovanje."</string>
    <string name="permdesc_wakeLock" product="tv" msgid="3208534859208996974">"Aplikaciji omogućuje sprječavanje prelaska televizora u stanje mirovanja."</string>
    <string name="permdesc_wakeLock" product="default" msgid="8559100677372928754">"Aplikaciji omogućuje da spriječi prelazak telefona u mirovanje."</string>
    <string name="permlab_transmitIr" msgid="7545858504238530105">"infracrveni prijenos"</string>
    <string name="permdesc_transmitIr" product="tablet" msgid="5358308854306529170">"Aplikaciji omogućuje upotrebu infracrvenog odašiljača tableta."</string>
    <string name="permdesc_transmitIr" product="tv" msgid="3926790828514867101">"Aplikaciji omogućuje upotrebu infracrvenih odašiljača televizora."</string>
    <string name="permdesc_transmitIr" product="default" msgid="7957763745020300725">"Aplikaciji omogućuje upotrebu infracrvenog odašiljača telefona."</string>
    <string name="permlab_setWallpaper" msgid="6627192333373465143">"postavi pozadinu"</string>
    <string name="permdesc_setWallpaper" msgid="7373447920977624745">"Aplikaciji omogućuje postavljanje pozadinskih slika sustava."</string>
    <string name="permlab_setWallpaperHints" msgid="3278608165977736538">"prilagođavanje veličine pozadinske slike"</string>
    <string name="permdesc_setWallpaperHints" msgid="8235784384223730091">"Aplikaciji omogućuje postavljanje savjeta za veličinu sistemske pozadinske slike."</string>
    <string name="permlab_setTimeZone" msgid="2945079801013077340">"postavljanje vremenske zone"</string>
    <string name="permdesc_setTimeZone" product="tablet" msgid="1676983712315827645">"Aplikaciji omogućuje promjenu vremenske zone na tabletnom računalu."</string>
    <string name="permdesc_setTimeZone" product="tv" msgid="888864653946175955">"Aplikaciji omogućuje promjenu vremenske zone televizora."</string>
    <string name="permdesc_setTimeZone" product="default" msgid="4499943488436633398">"Aplikaciji omogućuje promjenu vremenske zone na telefonu."</string>
    <string name="permlab_getAccounts" msgid="1086795467760122114">"pronalaženje računa na uređaju"</string>
    <string name="permdesc_getAccounts" product="tablet" msgid="2741496534769660027">"Aplikaciji omogućuje dobivanje popisa računa koje tabletno računalo poznaje. Uključeni mogu biti svi računi koje izrade aplikacije koje ste instalirali."</string>
    <string name="permdesc_getAccounts" product="tv" msgid="4190633395633907543">"Aplikaciji omogućuje dohvaćanje popisa računa poznatih televizoru. To može uključivati sve račune koje su izradile instalirane aplikacije."</string>
    <string name="permdesc_getAccounts" product="default" msgid="3448316822451807382">"Aplikaciji omogućuje dobivanje popisa računa koje telefon poznaje. Uključeni mogu biti svi računi koje izrade aplikacije koje ste instalirali."</string>
    <string name="permlab_accessNetworkState" msgid="4951027964348974773">"prikaz mrežnih veza"</string>
    <string name="permdesc_accessNetworkState" msgid="8318964424675960975">"Aplikaciji omogućuje pregled informacija o mrežnim vezama, primjerice koje mreže postoje i koje su spojene."</string>
    <string name="permlab_createNetworkSockets" msgid="7934516631384168107">"imati puni mrežni pristup"</string>
    <string name="permdesc_createNetworkSockets" msgid="3403062187779724185">"Aplikaciji omogućuje stvaranje mrežnih utičnica i upotrebu prilagođenih mrežnih protokola. Preglednik i druge aplikacije pružaju sredstva za slanje podataka na internet, tako da ta dozvola nije potrebna za slanje podataka na internet."</string>
    <string name="permlab_changeNetworkState" msgid="958884291454327309">"promjena mrežne povezivosti"</string>
    <string name="permdesc_changeNetworkState" msgid="6789123912476416214">"Aplikaciji omogućuje promjenu stanja mrežnog povezivanja."</string>
    <string name="permlab_changeTetherState" msgid="5952584964373017960">"promjena modemskog povezivanja"</string>
    <string name="permdesc_changeTetherState" msgid="1524441344412319780">"Aplikaciji omogućuje promjenu stanja modemskog mrežnog povezivanja."</string>
    <string name="permlab_accessWifiState" msgid="5202012949247040011">"prikaz Wi-Fi veza"</string>
    <string name="permdesc_accessWifiState" msgid="5002798077387803726">"Aplikaciji omogućuje pregled informacija o Wi-Fi mrežama, primjerice, je li Wi-Fi omogućen i naziv spojenih Wi-Fi uređaja."</string>
    <string name="permlab_changeWifiState" msgid="6550641188749128035">"uspostavljanje i prekidanje veze s Wi-Fi mrežom"</string>
    <string name="permdesc_changeWifiState" msgid="7137950297386127533">"Aplikaciji omogućuje spajanje na Wi-Fi pristupne točke i prekidanje veze s njima te promjenu konfiguracije uređaja za Wi-Fi mreže."</string>
    <string name="permlab_changeWifiMulticastState" msgid="1368253871483254784">"omogući višenamjenski Wi-Fi prijem"</string>
    <string name="permdesc_changeWifiMulticastState" product="tablet" msgid="7969774021256336548">"Aplikaciji omogućuje primanje paketa poslanih na sve uređaje na Wi-Fi mreži putem adresa za višesmjerno slanje, ne samo na vaše tabletno računalo. Potrošnja struje veća je nego u načinu bez višesmjernog slanja."</string>
    <string name="permdesc_changeWifiMulticastState" product="tv" msgid="9031975661145014160">"Aplikaciji omogućuje primanje paketa poslanih svim uređajima na Wi-Fi mreži putem adresa za višestruko emitiranje, a ne samo vašem televizoru. Troši više energije od načina bez višestrukog emitiranja."</string>
    <string name="permdesc_changeWifiMulticastState" product="default" msgid="6851949706025349926">"Aplikaciji omogućuje primanje paketa poslanih na sve uređaje na Wi-Fi mreži putem adresa za višesmjerno slanje, ne samo na vaš telefon. Potrošnja struje veća je nego u načinu bez višesmjernog slanja."</string>
    <string name="permlab_bluetoothAdmin" msgid="6006967373935926659">"pristupanje postavkama Bluetootha"</string>
    <string name="permdesc_bluetoothAdmin" product="tablet" msgid="6921177471748882137">"Aplikaciji omogućuje konfiguraciju lokalnog tabletnog računala s Bluetoothom te otkrivanje i uparivanje s udaljenim  uređajima."</string>
    <string name="permdesc_bluetoothAdmin" product="tv" msgid="3373125682645601429">"Aplikaciji omogućuje konfiguriranje lokalnog Bluetooth televizora, otkrivanje udaljenih uređaja i uparivanje s njima."</string>
    <string name="permdesc_bluetoothAdmin" product="default" msgid="8931682159331542137">"Aplikaciji omogućuje konfiguraciju lokalnog Bluetooth telefona i otkrivanje i uparivanje s udaljenim uređajima."</string>
    <string name="permlab_accessWimaxState" msgid="4195907010610205703">"uspostavljanje i prekidanje veze s WiMAX-om"</string>
    <string name="permdesc_accessWimaxState" msgid="6360102877261978887">"Aplikaciji omogućuje utvrđivanje omogućenosti WiMAX mreže te daje informaciju o tome je li spojena neka WiMAX mreža."</string>
    <string name="permlab_changeWimaxState" msgid="340465839241528618">"promjena stanja WiMAX mreže"</string>
    <string name="permdesc_changeWimaxState" product="tablet" msgid="3156456504084201805">"Aplikaciji omogućuje povezivanje tabletnog računala s WiMAX mrežama i prekidanje veze tabletnog računala s njima."</string>
    <string name="permdesc_changeWimaxState" product="tv" msgid="6022307083934827718">"Aplikaciji omogućuje povezivanje i prekidanje veze televizora s WiMAX mrežama."</string>
    <string name="permdesc_changeWimaxState" product="default" msgid="697025043004923798">"Aplikaciji omogućuje povezivanje telefona s WiMAX mrežama i prekidanje veze telefona s njima."</string>
    <string name="permlab_bluetooth" msgid="6127769336339276828">"uparivanje s Bluetooth uređajima"</string>
    <string name="permdesc_bluetooth" product="tablet" msgid="3480722181852438628">"Aplikaciji omogućuje pregled konfiguracije Bluetootha na tabletnom računalu te uspostavljanje i prihvaćanje veza s uparenim uređajima."</string>
    <string name="permdesc_bluetooth" product="tv" msgid="3974124940101104206">"Aplikaciji omogućuje pregledavanje konfiguracije Bluetootha na televizoru te uspostavljanje i prihvaćanje veza s uparenim uređajima."</string>
    <string name="permdesc_bluetooth" product="default" msgid="3207106324452312739">"Aplikaciji omogućuje pregled konfiguracije Bluetootha na telefonu te uspostavljanje i prihvaćanje veza s uparenim uređajima."</string>
    <string name="permlab_nfc" msgid="4423351274757876953">"upravljanje beskontaktnom komunikacijom (NFC)"</string>
    <string name="permdesc_nfc" msgid="7120611819401789907">"Aplikaciji omogućuje komunikaciju s oznakama, karticama i čitačima komunikacije kratkog dometa (NFC)."</string>
    <string name="permlab_disableKeyguard" msgid="3598496301486439258">"onemogućavanje zaključavanja zaslona"</string>
    <string name="permdesc_disableKeyguard" msgid="6034203065077122992">"Aplikaciji omogućuje onemogućavanje zaključavanja tipkovnice i svih pripadajućih sigurnosnih zaporki. Na primjer, telefon onemogućuje zaključavanje tipkovnice kod primanja dolaznog telefonskog poziva, nakon kojeg se zaključavanje tipkovnice ponovo omogućuje."</string>
    <string name="permlab_requestPasswordComplexity" msgid="202650535669249674">"zahtijevati složenost zaključavanja zaslona"</string>
    <string name="permdesc_requestPasswordComplexity" msgid="4730994229754212347">"Omogućuje aplikaciji da sazna razinu složenosti zaključavanja zaslona (visoka, srednja, niska ili nijedna), što upućuje na mogući raspon duljine i vrstu zaključavanja zaslona. Aplikacija također korisnicima može predložiti da ažuriraju zaključavanje zaslona na određenu razinu, no korisnici to mogu slobodno zanemariti i nastaviti dalje. Napominjemo da se zaključavanje zaslona ne pohranjuje u običnom tekstu, pa aplikacija ne zna točnu zaporku."</string>
    <string name="permlab_useBiometric" msgid="8837753668509919318">"koristiti biometrijski hardver"</string>
    <string name="permdesc_useBiometric" msgid="8389855232721612926">"Aplikaciji omogućuje upotrebu biometrijskog hardvera radi autentifikacije"</string>
    <string name="permlab_manageFingerprint" msgid="5640858826254575638">"upravljanje hardverom za čitanje otisaka prstiju"</string>
    <string name="permdesc_manageFingerprint" msgid="178208705828055464">"Aplikaciji omogućuje pozivanje načina za dodavanje i brisanje predložaka otisaka prstiju koji će se upotrijebiti."</string>
    <string name="permlab_useFingerprint" msgid="3150478619915124905">"upotreba hardvera za čitanje otisaka prstiju"</string>
    <string name="permdesc_useFingerprint" msgid="9165097460730684114">"Aplikaciji omogućuje upotrebu hardvera za čitanje otisaka prstiju radi autentifikacije."</string>
    <string name="permlab_audioWrite" msgid="2661772059799779292">"izmjena vaše glazbene zbirke"</string>
    <string name="permdesc_audioWrite" msgid="8888544708166230494">"Omogućuje aplikaciji izmjenu vaše glazbene zbirke."</string>
    <string name="permlab_videoWrite" msgid="128769316366746446">"izmjena vaše zbirke videozapisa"</string>
    <string name="permdesc_videoWrite" msgid="5448565757490640841">"Omogućuje aplikaciji izmjenu vaše kolekcije videozapisa."</string>
    <string name="permlab_imagesWrite" msgid="3391306186247235510">"izmjena vaše zbirke fotografija"</string>
    <string name="permdesc_imagesWrite" msgid="7073662756617474375">"Omogućuje aplikaciji izmjenu vaše zbirke fotografija."</string>
    <string name="permlab_mediaLocation" msgid="8675148183726247864">"čitanje lokacija iz vaše medijske zbirke"</string>
    <string name="permdesc_mediaLocation" msgid="2237023389178865130">"Omogućuje aplikaciji čitanje lokacija iz vaše medijske zbirke."</string>
    <string name="biometric_dialog_default_title" msgid="881952973720613213">"Potvrdite da ste to vi"</string>
    <string name="biometric_error_hw_unavailable" msgid="645781226537551036">"Biometrijski hardver nije dostupan"</string>
    <string name="biometric_error_user_canceled" msgid="2260175018114348727">"Autentifikacija otkazana"</string>
    <string name="biometric_not_recognized" msgid="5770511773560736082">"Nije prepoznato"</string>
    <string name="biometric_error_canceled" msgid="349665227864885880">"Autentifikacija otkazana"</string>
    <string name="biometric_error_device_not_secured" msgid="6583143098363528349">"Nisu postavljeni PIN, uzorak ni zaporka"</string>
    <string name="fingerprint_acquired_partial" msgid="735082772341716043">"Otkriven je djelomični otisak prsta. Pokušajte ponovo."</string>
    <string name="fingerprint_acquired_insufficient" msgid="4596546021310923214">"Obrada otiska prsta nije uspjela. Pokušajte ponovo."</string>
    <string name="fingerprint_acquired_imager_dirty" msgid="1087209702421076105">"Senzor otiska prsta nije čist. Očistite ga i pokušajte ponovo."</string>
    <string name="fingerprint_acquired_too_fast" msgid="6470642383109155969">"Prebrzo pomicanje prsta. Pokušajte ponovo."</string>
    <string name="fingerprint_acquired_too_slow" msgid="59250885689661653">"Presporo pomicanje prsta. Pokušajte ponovo."</string>
  <string-array name="fingerprint_acquired_vendor">
  </string-array>
    <string name="fingerprint_authenticated" msgid="5309333983002526448">"Autentificirano otiskom prsta"</string>
    <string name="face_authenticated_no_confirmation_required" msgid="4018680978348659031">"Lice je autentificirano"</string>
    <string name="face_authenticated_confirmation_required" msgid="8778347003507633610">"Lice je autentificirano, pritisnite Potvrdi"</string>
    <string name="fingerprint_error_hw_not_available" msgid="7955921658939936596">"Hardver za otisak prsta nije dostupan."</string>
    <string name="fingerprint_error_no_space" msgid="1055819001126053318">"Otisak prsta nije pohranjen. Uklonite postojeći otisak prsta."</string>
    <string name="fingerprint_error_timeout" msgid="3927186043737732875">"Isteklo je vrijeme čekanja za otisak prsta. Pokušajte ponovo."</string>
    <string name="fingerprint_error_canceled" msgid="4402024612660774395">"Radnja otiska prsta otkazana je."</string>
    <string name="fingerprint_error_user_canceled" msgid="7999639584615291494">"Radnju s otiskom prsta otkazao je korisnik."</string>
    <string name="fingerprint_error_lockout" msgid="5536934748136933450">"Previše pokušaja. Pokušajte ponovo kasnije."</string>
    <string name="fingerprint_error_lockout_permanent" msgid="5033251797919508137">"Senzor otiska prsta onemogućen je zbog previše pokušaja."</string>
    <string name="fingerprint_error_unable_to_process" msgid="6107816084103552441">"Pokušajte ponovo."</string>
    <string name="fingerprint_error_no_fingerprints" msgid="7654382120628334248">"Nije registriran nijedan otisak prsta."</string>
    <string name="fingerprint_error_hw_not_present" msgid="409523969613176352">"Ovaj uređaj nema senzor otiska prsta."</string>
    <string name="fingerprint_name_template" msgid="5870957565512716938">"Prst <xliff:g id="FINGERID">%d</xliff:g>"</string>
  <string-array name="fingerprint_error_vendor">
  </string-array>
    <string name="fingerprint_icon_content_description" msgid="2340202869968465936">"Ikona otiska prsta"</string>
<<<<<<< HEAD
    <!-- no translation found for permlab_manageFace (7262837876352591553) -->
    <skip />
    <string name="permdesc_manageFace" msgid="8919637120670185330">"Aplikaciji omogućuje pozivanje načina za dodavanje i brisanje predložaka lica za upotrebu."</string>
    <!-- no translation found for permlab_useFaceAuthentication (2565716575739037572) -->
    <skip />
    <!-- no translation found for permdesc_useFaceAuthentication (4712947955047607722) -->
    <skip />
    <!-- no translation found for face_recalibrate_notification_name (1913676850645544352) -->
    <skip />
=======
    <string name="permlab_manageFace" msgid="7262837876352591553">"Upravljajte hardverom za otključavanje licem"</string>
    <string name="permdesc_manageFace" msgid="8919637120670185330">"Aplikaciji omogućuje pozivanje načina za dodavanje i brisanje predložaka lica za upotrebu."</string>
    <string name="permlab_useFaceAuthentication" msgid="2565716575739037572">"Koristiti hardver za otključavanje licem"</string>
    <string name="permdesc_useFaceAuthentication" msgid="4712947955047607722">"Aplikaciji omogućuje upotrebu hardvera za otključavanje licem radi autentifikacije"</string>
    <string name="face_recalibrate_notification_name" msgid="1913676850645544352">"Otključavanje licem"</string>
>>>>>>> dbf9e87c
    <string name="face_recalibrate_notification_title" msgid="4087620069451499365">"Ponovo registrirajte svoje lice"</string>
    <string name="face_recalibrate_notification_content" msgid="5530308842361499835">"Za poboljšanje prepoznavanja ponovo registrirajte svoje lice"</string>
    <string name="face_acquired_insufficient" msgid="2767330364802375742">"Podaci o licu nisu točni. Pokušajte ponovo."</string>
    <string name="face_acquired_too_bright" msgid="5005650874582450967">"Presvijetlo je. Pokušajte sa slabijim svjetlom."</string>
    <string name="face_acquired_too_dark" msgid="1966194696381394616">"Pretamno je. Pokušajte s jačim osvjetljenjem."</string>
    <string name="face_acquired_too_close" msgid="1401011882624272753">"Udaljite telefon."</string>
    <string name="face_acquired_too_far" msgid="1210969240069012510">"Približite telefon."</string>
    <string name="face_acquired_too_high" msgid="3362395713403348013">"Pomaknite telefon više."</string>
    <string name="face_acquired_too_low" msgid="488983581737550912">"Pomaknite telefon niže."</string>
    <string name="face_acquired_too_right" msgid="3667075962661863218">"Pomaknite telefon ulijevo."</string>
    <string name="face_acquired_too_left" msgid="3148242963894703424">"Pomaknite telefon udesno."</string>
    <string name="face_acquired_poor_gaze" msgid="5606479370806754905">"Gledajte izravnije prema uređaju."</string>
<<<<<<< HEAD
    <string name="face_acquired_not_detected" msgid="4885504661626728809">"Vaše se lice ne vidi. Pogledajte telefon."</string>
=======
    <string name="face_acquired_not_detected" msgid="1879714205006680222">"Postavite lice izravno ispred telefona."</string>
>>>>>>> dbf9e87c
    <string name="face_acquired_too_much_motion" msgid="3149332171102108851">"Previše kretanja. Držite telefon mirno."</string>
    <string name="face_acquired_recalibrate" msgid="8077949502893707539">"Ponovo registrirajte svoje lice."</string>
    <string name="face_acquired_too_different" msgid="7663983770123789694">"Lice nije prepoznato. Pokušajte ponovo."</string>
    <string name="face_acquired_too_similar" msgid="1508776858407646460">"Previše slično, promijenite pozu."</string>
    <string name="face_acquired_pan_too_extreme" msgid="4581629343077288178">"Nagnite glavu malo manje."</string>
    <string name="face_acquired_tilt_too_extreme" msgid="4019954263012496468">"Nagnite glavu malo manje."</string>
    <string name="face_acquired_roll_too_extreme" msgid="6312973147689664409">"Nagnite glavu malo manje."</string>
    <string name="face_acquired_obscured" msgid="5357207702967893283">"Uklonite sve što vam zakriva lice."</string>
<<<<<<< HEAD
    <string name="face_acquired_sensor_dirty" msgid="2535761002815565222">"Očistite senzor na gornjem rubu zaslona."</string>
  <string-array name="face_acquired_vendor">
  </string-array>
    <string name="face_error_hw_not_available" msgid="396883585636963908">"Lice nije potvrđeno. Hardver nije dostupan."</string>
    <!-- no translation found for face_error_timeout (981512090365729465) -->
    <skip />
    <string name="face_error_no_space" msgid="2712120617457553825">"Podaci o novom licu nisu pohranjeni. Izbrišite neko staro."</string>
    <string name="face_error_canceled" msgid="283945501061931023">"Otkazana je radnja s licem."</string>
    <!-- no translation found for face_error_user_canceled (5317030072349668946) -->
    <skip />
    <string name="face_error_lockout" msgid="3407426963155388504">"Previše pokušaja. Pokušajte ponovo kasnije."</string>
    <!-- no translation found for face_error_lockout_permanent (4723594314443097159) -->
    <skip />
    <string name="face_error_unable_to_process" msgid="4940944939691171539">"Lice nije potvrđeno. Pokušajte ponovo."</string>
    <!-- no translation found for face_error_not_enrolled (4016937174832839540) -->
    <skip />
    <!-- no translation found for face_error_hw_not_present (8302690289757559738) -->
    <skip />
=======
    <string name="face_acquired_sensor_dirty" msgid="7905138627046865579">"Očistite vrh zaslona, uključujući crnu traku"</string>
  <string-array name="face_acquired_vendor">
  </string-array>
    <string name="face_error_hw_not_available" msgid="396883585636963908">"Lice nije potvrđeno. Hardver nije dostupan."</string>
    <string name="face_error_timeout" msgid="981512090365729465">"Ponovo pokušajte otključavanje licem."</string>
    <string name="face_error_no_space" msgid="2712120617457553825">"Podaci o novom licu nisu pohranjeni. Izbrišite neko staro."</string>
    <string name="face_error_canceled" msgid="283945501061931023">"Otkazana je radnja s licem."</string>
    <string name="face_error_user_canceled" msgid="5317030072349668946">"Otključavanje licem otkazao je korisnik."</string>
    <string name="face_error_lockout" msgid="3407426963155388504">"Previše pokušaja. Pokušajte ponovo kasnije."</string>
    <string name="face_error_lockout_permanent" msgid="4723594314443097159">"Previše pokušaja. Onemogućeno otključavanje licem"</string>
    <string name="face_error_unable_to_process" msgid="4940944939691171539">"Lice nije potvrđeno. Pokušajte ponovo."</string>
    <string name="face_error_not_enrolled" msgid="4016937174832839540">"Niste postavili otključavanje licem"</string>
    <string name="face_error_hw_not_present" msgid="8302690289757559738">"Otključavanje licem nije podržano na ovom uređaju."</string>
>>>>>>> dbf9e87c
    <string name="face_name_template" msgid="7004562145809595384">"Lice <xliff:g id="FACEID">%d</xliff:g>"</string>
  <string-array name="face_error_vendor">
  </string-array>
    <string name="face_icon_content_description" msgid="4024817159806482191">"Ikona lica"</string>
    <string name="permlab_readSyncSettings" msgid="6201810008230503052">"čitanje postavki sinkronizacije"</string>
    <string name="permdesc_readSyncSettings" msgid="2706745674569678644">"Aplikaciji omogućuje čitanje postavki sinkronizacije za račun. Time se, primjerice, može utvrditi je li aplikacija Osobe sinkronizirana s računom."</string>
    <string name="permlab_writeSyncSettings" msgid="5408694875793945314">"uključivanje/isključivanje sinkronizacije"</string>
    <string name="permdesc_writeSyncSettings" msgid="8956262591306369868">"Aplikaciji omogućuje izmjenu postavki sinkronizacije za račun. Na primjer, to se može upotrijebiti za omogućavanje sinkronizacije aplikacije Osobe s računom."</string>
    <string name="permlab_readSyncStats" msgid="7396577451360202448">"čitanje statistike o sinkronizaciji"</string>
    <string name="permdesc_readSyncStats" msgid="1510143761757606156">"Aplikaciji omogućuje čitanje statistika sinkronizacije za račun, uključujući povijest sinkronizacije te količinu sinkroniziranih podataka."</string>
    <string name="permlab_sdcardRead" msgid="1438933556581438863">"čitanje sadržaja dijeljene pohrane"</string>
    <string name="permdesc_sdcardRead" msgid="1804941689051236391">"Aplikaciji omogućuje čitanje sadržaja vaše dijeljene pohrane."</string>
    <string name="permlab_sdcardWrite" msgid="9220937740184960897">"izmjena ili brisanje sadržaja dijeljene pohrane"</string>
    <string name="permdesc_sdcardWrite" msgid="2834431057338203959">"Aplikaciji omogućuje pisanje sadržaja u dijeljenu pohranu."</string>
    <string name="permlab_use_sip" msgid="2052499390128979920">"upućivanje/primanje SIP poziva"</string>
    <string name="permdesc_use_sip" msgid="2297804849860225257">"Aplikacija može upućivati i primati SIP pozive."</string>
    <string name="permlab_register_sim_subscription" msgid="3166535485877549177">"registriranje novih telekomunikacijskih SIM veza"</string>
    <string name="permdesc_register_sim_subscription" msgid="2138909035926222911">"Aplikaciji omogućuje registriranje novih telekomunikacijskih SIM veza."</string>
    <string name="permlab_register_call_provider" msgid="108102120289029841">"registriranje novih telekomunikacijskih veza"</string>
    <string name="permdesc_register_call_provider" msgid="7034310263521081388">"Aplikaciji omogućuje registriranje novih telekomunikacijskih veza."</string>
    <string name="permlab_connection_manager" msgid="1116193254522105375">"upravljanje telekomunikacijskim vezama"</string>
    <string name="permdesc_connection_manager" msgid="5925480810356483565">"Aplikaciji omogućuje upravljanje telekomunikacijskim vezama."</string>
    <string name="permlab_bind_incall_service" msgid="6773648341975287125">"interakcija sa zaslonom tijekom poziva"</string>
    <string name="permdesc_bind_incall_service" msgid="8343471381323215005">"Omogućuje aplikaciji upravljanje vremenom i načinom na koji se korisniku prikazuje zaslon tijekom poziva."</string>
    <string name="permlab_bind_connection_service" msgid="3557341439297014940">"interakcija s telefonskim uslugama"</string>
    <string name="permdesc_bind_connection_service" msgid="4008754499822478114">"Omogućuje aplikacijama interakciju s telefonskim uslugama za uspostavljanje i primanje poziva."</string>
    <string name="permlab_control_incall_experience" msgid="9061024437607777619">"pružanje korisničkog iskustva tijekom poziva"</string>
    <string name="permdesc_control_incall_experience" msgid="915159066039828124">"Omogućuje aplikaciji pružanje korisničkog iskustva tijekom poziva."</string>
    <string name="permlab_readNetworkUsageHistory" msgid="7862593283611493232">"čitanje povijesti upotrebe mreže"</string>
    <string name="permdesc_readNetworkUsageHistory" msgid="7689060749819126472">"Aplikaciji omogućuje čitanje povijesti upotrebe mreže za određene mreže i aplikacije."</string>
    <string name="permlab_manageNetworkPolicy" msgid="2562053592339859990">"Upravljanje mrežnim pravilima"</string>
    <string name="permdesc_manageNetworkPolicy" msgid="7537586771559370668">"Aplikaciji omogućuje upravljanje mrežnim pravilima i određivanje pravila za aplikacije."</string>
    <string name="permlab_modifyNetworkAccounting" msgid="5088217309088729650">"izmjena evidencije mrežne upotrebe"</string>
    <string name="permdesc_modifyNetworkAccounting" msgid="5443412866746198123">"Omogućuje aplikaciji izmjenu načina upotrebe mreže u odnosu na aplikacije. Nije namijenjeno uobičajenim aplikacijama."</string>
    <string name="permlab_accessNotifications" msgid="7673416487873432268">"pristup obavijestima"</string>
    <string name="permdesc_accessNotifications" msgid="458457742683431387">"Omogućuje aplikaciji dohvaćanje, pregledavanje i brisanje obavijesti, uključujući obavijesti drugih aplikacija."</string>
    <string name="permlab_bindNotificationListenerService" msgid="7057764742211656654">"vezanje uz uslugu slušatelja obavijesti"</string>
    <string name="permdesc_bindNotificationListenerService" msgid="985697918576902986">"Nositelju omogućuje vezanje uz sučelje najviše razine usluge slušatelja obavijesti. Ne bi smjelo biti potrebno za uobičajene aplikacije."</string>
    <string name="permlab_bindConditionProviderService" msgid="1180107672332704641">"povezivanje s uslugom davatelja uvjeta"</string>
    <string name="permdesc_bindConditionProviderService" msgid="1680513931165058425">"Vlasniku omogućuje povezivanje sa sučeljem najviše razine usluge davatelja uvjeta. Nije potrebno za normalne aplikacije."</string>
    <string name="permlab_bindDreamService" msgid="4153646965978563462">"vezanje na Dream"</string>
    <string name="permdesc_bindDreamService" msgid="7325825272223347863">"Vlasniku omogućuje povezivanje sa sučeljem najviše razine za Dream. Ne bi trebalo biti potrebno za normalne aplikacije."</string>
    <string name="permlab_invokeCarrierSetup" msgid="3699600833975117478">"pozovi operaterovu aplikaciju za konfiguraciju"</string>
    <string name="permdesc_invokeCarrierSetup" msgid="4159549152529111920">"Dopušta nositelju pozivanje operaterove aplikacije za konfiguraciju. Ne bi smjelo biti potrebno za uobičajene aplikacije."</string>
    <string name="permlab_accessNetworkConditions" msgid="8206077447838909516">"praćenje motrenja mrežnih uvjeta"</string>
    <string name="permdesc_accessNetworkConditions" msgid="6899102075825272211">"Omogućuje aplikaciji praćenje motrenja mrežnih uvjeta. Ne bi trebalo biti potrebno za uobičajene aplikacije."</string>
    <string name="permlab_setInputCalibration" msgid="4902620118878467615">"promjena kalibracije uređaja za unos"</string>
    <string name="permdesc_setInputCalibration" msgid="4527511047549456929">"Omogućuje aplikaciji izmjenu parametara kalibracije dodirnog zaslona. Ne bi trebalo biti potrebno za uobičajene aplikacije."</string>
    <string name="permlab_accessDrmCertificates" msgid="7436886640723203615">"pristup DRM certifikatima"</string>
    <string name="permdesc_accessDrmCertificates" msgid="8073288354426159089">"Aplikaciji omogućuje pružanje i korištenje DRM certifikata. Ne bi trebalo biti potrebno za uobičajene aplikacije."</string>
    <string name="permlab_handoverStatus" msgid="7820353257219300883">"primati status prijenosa Android Beama"</string>
    <string name="permdesc_handoverStatus" msgid="4788144087245714948">"Omogućuje aplikaciji primanje podataka o trenutačnim prijenosima Android Beama"</string>
    <string name="permlab_removeDrmCertificates" msgid="7044888287209892751">"uklanjanje DRM certifikata"</string>
    <string name="permdesc_removeDrmCertificates" msgid="7272999075113400993">"Omogućuje aplikaciji uklanjanje DRM certifikata. Ne bi trebalo biti potrebno za uobičajene aplikacije."</string>
    <string name="permlab_bindCarrierMessagingService" msgid="1490229371796969158">"povezivanje s uslugom mobilnog operatera za slanje poruka"</string>
    <string name="permdesc_bindCarrierMessagingService" msgid="2762882888502113944">"Omogućuje nositelju povezivanje sa sučeljem najviše razine usluge mobilnog operatera za slanje poruka. Ne bi trebalo biti potrebno za uobičajene aplikacije."</string>
    <string name="permlab_bindCarrierServices" msgid="3233108656245526783">"povezivanje s uslugama mobilnog operatera"</string>
    <string name="permdesc_bindCarrierServices" msgid="1391552602551084192">"Nositelju omogućuje povezivanje s uslugama mobilnog operatera. Ne bi trebalo biti potrebno za uobičajene aplikacije."</string>
    <string name="permlab_access_notification_policy" msgid="4247510821662059671">"pristupi opciji Ne ometaj"</string>
    <string name="permdesc_access_notification_policy" msgid="3296832375218749580">"Omogućuje aplikaciji čitanje i pisanje konfiguracije opcije Ne ometaj."</string>
    <string name="permlab_startViewPermissionUsage" msgid="5484728591597709944">"pokrenuti upotrebu dopuštenja za pregled"</string>
    <string name="permdesc_startViewPermissionUsage" msgid="4808345878203594428">"Dopušta nositelju pokretanje upotrebe dopuštenja za aplikaciju. Ne bi smjelo biti potrebno za uobičajene aplikacije."</string>
    <string name="policylab_limitPassword" msgid="4497420728857585791">"Postavi pravila zaporke"</string>
    <string name="policydesc_limitPassword" msgid="2502021457917874968">"Upravlja duljinom i znakovima koji su dopušteni u zaporkama i PIN-ovima zaključavanja zaslona."</string>
    <string name="policylab_watchLogin" msgid="5091404125971980158">"Nadziri pokušaje otključavanja zaslona"</string>
    <string name="policydesc_watchLogin" product="tablet" msgid="3215729294215070072">"Nadziri broj netočnih zaporki unesenih pri otključavanju zaslona i zaključaj tabletno računalo ili izbriši sve podatke na njemu ako je uneseno previše netočnih zaporki."</string>
    <string name="policydesc_watchLogin" product="TV" msgid="2707817988309890256">"Prati broj netočnih zaporki unesenih prilikom otključavanja zaslona i zaključava televizor ili briše sve njegove podatke ako se unese previše netočnih zaporki."</string>
    <string name="policydesc_watchLogin" product="default" msgid="5712323091846761073">"Nadzire broj netočno unesenih zaporki pri otključavanju zaslona i zaključava telefon ili briše sve podatke na telefonu ako je uneseno previše netočnih zaporki."</string>
    <string name="policydesc_watchLogin_secondaryUser" product="tablet" msgid="4280246270601044505">"Prati broj netočnih zaporki unesenih prilikom otključavanja zaslona i zaključava tablet ili briše sve podatke korisnika ako se unese previše netočnih zaporki."</string>
    <string name="policydesc_watchLogin_secondaryUser" product="TV" msgid="3484832653564483250">"Prati broj netočnih zaporki unesenih prilikom otključavanja zaslona i zaključava televizor ili briše sve podatke korisnika ako se unese previše netočnih zaporki."</string>
    <string name="policydesc_watchLogin_secondaryUser" product="default" msgid="2185480427217127147">"Prati broj netočnih zaporki unesenih prilikom otključavanja zaslona i zaključava telefon ili briše sve podatke korisnika ako se unese previše netočnih zaporki."</string>
    <string name="policylab_resetPassword" msgid="4934707632423915395">"Mijenjanje zaporke za zaključavanje"</string>
    <string name="policydesc_resetPassword" msgid="1278323891710619128">"Mijenja se zaporka za zaključavanje zaslona."</string>
    <string name="policylab_forceLock" msgid="2274085384704248431">"Zaključavanje zaslona"</string>
    <string name="policydesc_forceLock" msgid="1141797588403827138">"Upravlja se načinom i vremenom zaključavanja zaslona."</string>
    <string name="policylab_wipeData" msgid="3910545446758639713">"Brisanje svih podataka"</string>
    <string name="policydesc_wipeData" product="tablet" msgid="4306184096067756876">"Vraćanjem u tvorničko stanje izbriši podatke tabletnog računala bez upozorenja."</string>
    <string name="policydesc_wipeData" product="tv" msgid="5816221315214527028">"Briše podatke televizora bez upozorenja vraćanjem na tvorničko stanje."</string>
    <string name="policydesc_wipeData" product="default" msgid="5096895604574188391">"Vraćanjem na tvorničke postavke brišu se podaci s telefona bez upozorenja."</string>
    <string name="policylab_wipeData_secondaryUser" msgid="8362863289455531813">"Izbriši podatke korisnika"</string>
    <string name="policydesc_wipeData_secondaryUser" product="tablet" msgid="6336255514635308054">"Briše podatke korisnika na ovom tabletu bez upozorenja."</string>
    <string name="policydesc_wipeData_secondaryUser" product="tv" msgid="2086473496848351810">"Briše podatke korisnika na ovom televizoru bez upozorenja."</string>
    <string name="policydesc_wipeData_secondaryUser" product="default" msgid="6787904546711590238">"Briše podatke korisnika na ovom telefonu bez upozorenja."</string>
    <string name="policylab_setGlobalProxy" msgid="2784828293747791446">"postavi globalni proxy uređaja"</string>
    <string name="policydesc_setGlobalProxy" msgid="8459859731153370499">"Postavlja globalni proxy za uređaj koji će se upotrebljavati dok je pravilo omogućeno. Samo vlasnik uređaja može postaviti globalni proxy."</string>
    <string name="policylab_expirePassword" msgid="5610055012328825874">"Postavi rok zaporke zaklj. zaslona"</string>
    <string name="policydesc_expirePassword" msgid="5367525762204416046">"Mijenja učestalost obaveznog mijenjanja zaporke, PIN-a ili uzorka zaključavanja zaslona."</string>
    <string name="policylab_encryptedStorage" msgid="8901326199909132915">"Postavi enkripciju za pohranu"</string>
    <string name="policydesc_encryptedStorage" msgid="2637732115325316992">"Zahtijevajte da pohranjeni podaci aplikacije budu šifrirani."</string>
    <string name="policylab_disableCamera" msgid="6395301023152297826">"Onemogući fotoaparate"</string>
    <string name="policydesc_disableCamera" msgid="2306349042834754597">"Spriječite upotrebu svih kamera uređaja."</string>
    <string name="policylab_disableKeyguardFeatures" msgid="8552277871075367771">"Onemogućavanje nekih značajki zaključavanja zaslona"</string>
    <string name="policydesc_disableKeyguardFeatures" msgid="2044755691354158439">"Sprječava upotrebu nekih značajki zaključavanja zaslona."</string>
  <string-array name="phoneTypes">
    <item msgid="8901098336658710359">"Privatni"</item>
    <item msgid="869923650527136615">"Mobilni"</item>
    <item msgid="7897544654242874543">"Službeni"</item>
    <item msgid="1103601433382158155">"Službeni faks"</item>
    <item msgid="1735177144948329370">"Faks kod kuće"</item>
    <item msgid="603878674477207394">"Dojavljivač"</item>
    <item msgid="1650824275177931637">"Ostalo"</item>
    <item msgid="9192514806975898961">"Prilagođeno"</item>
  </string-array>
  <string-array name="emailAddressTypes">
    <item msgid="8073994352956129127">"Privatna"</item>
    <item msgid="7084237356602625604">"Službena"</item>
    <item msgid="1112044410659011023">"Ostalo"</item>
    <item msgid="2374913952870110618">"Prilagođeno"</item>
  </string-array>
  <string-array name="postalAddressTypes">
    <item msgid="6880257626740047286">"Privatna"</item>
    <item msgid="5629153956045109251">"Službena"</item>
    <item msgid="4966604264500343469">"Ostalo"</item>
    <item msgid="4932682847595299369">"Prilagođeno"</item>
  </string-array>
  <string-array name="imAddressTypes">
    <item msgid="1738585194601476694">"Privatni"</item>
    <item msgid="1359644565647383708">"Službeni"</item>
    <item msgid="7868549401053615677">"Ostalo"</item>
    <item msgid="3145118944639869809">"Prilagođeno"</item>
  </string-array>
  <string-array name="organizationTypes">
    <item msgid="7546335612189115615">"Posao"</item>
    <item msgid="4378074129049520373">"Ostalo"</item>
    <item msgid="3455047468583965104">"Prilagođeno"</item>
  </string-array>
  <string-array name="imProtocols">
    <item msgid="8595261363518459565">"AIM"</item>
    <item msgid="7390473628275490700">"Windows Live"</item>
    <item msgid="7882877134931458217">"Yahoo"</item>
    <item msgid="5035376313200585242">"Skype"</item>
    <item msgid="7532363178459444943">"QQ"</item>
    <item msgid="3713441034299660749">"Google Talk"</item>
    <item msgid="2506857312718630823">"ICQ"</item>
    <item msgid="1648797903785279353">"Jabber"</item>
  </string-array>
    <string name="phoneTypeCustom" msgid="1644738059053355820">"Prilagođeno"</string>
    <string name="phoneTypeHome" msgid="2570923463033985887">"Privatni"</string>
    <string name="phoneTypeMobile" msgid="6501463557754751037">"Mobilni"</string>
    <string name="phoneTypeWork" msgid="8863939667059911633">"Službeni"</string>
    <string name="phoneTypeFaxWork" msgid="3517792160008890912">"Službeni faks"</string>
    <string name="phoneTypeFaxHome" msgid="2067265972322971467">"Faks kod kuće"</string>
    <string name="phoneTypePager" msgid="7582359955394921732">"Dojavljivač"</string>
    <string name="phoneTypeOther" msgid="1544425847868765990">"Ostalo"</string>
    <string name="phoneTypeCallback" msgid="2712175203065678206">"Povratni poziv"</string>
    <string name="phoneTypeCar" msgid="8738360689616716982">"Automobil"</string>
    <string name="phoneTypeCompanyMain" msgid="540434356461478916">"Centrala tvrtke"</string>
    <string name="phoneTypeIsdn" msgid="8022453193171370337">"ISDN"</string>
    <string name="phoneTypeMain" msgid="6766137010628326916">"Glavni telefon"</string>
    <string name="phoneTypeOtherFax" msgid="8587657145072446565">"Drugi faks"</string>
    <string name="phoneTypeRadio" msgid="4093738079908667513">"Radio"</string>
    <string name="phoneTypeTelex" msgid="3367879952476250512">"Teleks"</string>
    <string name="phoneTypeTtyTdd" msgid="8606514378585000044">"TTY TDD"</string>
    <string name="phoneTypeWorkMobile" msgid="1311426989184065709">"Službeni mobitel"</string>
    <string name="phoneTypeWorkPager" msgid="649938731231157056">"Poslovni dojavljivač"</string>
    <string name="phoneTypeAssistant" msgid="5596772636128562884">"Pomoćnik"</string>
    <string name="phoneTypeMms" msgid="7254492275502768992">"MMS"</string>
    <string name="eventTypeCustom" msgid="7837586198458073404">"Prilagođeno"</string>
    <string name="eventTypeBirthday" msgid="2813379844211390740">"Rođendan"</string>
    <string name="eventTypeAnniversary" msgid="3876779744518284000">"Godišnjica"</string>
    <string name="eventTypeOther" msgid="7388178939010143077">"Drugo"</string>
    <string name="emailTypeCustom" msgid="8525960257804213846">"Prilagođeno"</string>
    <string name="emailTypeHome" msgid="449227236140433919">"Privatna"</string>
    <string name="emailTypeWork" msgid="3548058059601149973">"Službena"</string>
    <string name="emailTypeOther" msgid="2923008695272639549">"Ostalo"</string>
    <string name="emailTypeMobile" msgid="119919005321166205">"Mobilni"</string>
    <string name="postalTypeCustom" msgid="8903206903060479902">"Prilagođeno"</string>
    <string name="postalTypeHome" msgid="8165756977184483097">"Privatna"</string>
    <string name="postalTypeWork" msgid="5268172772387694495">"Službena"</string>
    <string name="postalTypeOther" msgid="2726111966623584341">"Ostalo"</string>
    <string name="imTypeCustom" msgid="2074028755527826046">"Prilagođeno"</string>
    <string name="imTypeHome" msgid="6241181032954263892">"Privatna"</string>
    <string name="imTypeWork" msgid="1371489290242433090">"Službeni"</string>
    <string name="imTypeOther" msgid="5377007495735915478">"Ostalo"</string>
    <string name="imProtocolCustom" msgid="6919453836618749992">"Prilagođeno"</string>
    <string name="imProtocolAim" msgid="7050360612368383417">"AIM"</string>
    <string name="imProtocolMsn" msgid="144556545420769442">"Windows Live"</string>
    <string name="imProtocolYahoo" msgid="8271439408469021273">"Yahoo"</string>
    <string name="imProtocolSkype" msgid="9019296744622832951">"Skype"</string>
    <string name="imProtocolQq" msgid="8887484379494111884">"QQ"</string>
    <string name="imProtocolGoogleTalk" msgid="493902321140277304">"Hangouts"</string>
    <string name="imProtocolIcq" msgid="1574870433606517315">"ICQ"</string>
    <string name="imProtocolJabber" msgid="2279917630875771722">"Jabber"</string>
    <string name="imProtocolNetMeeting" msgid="8287625655986827971">"NetMeeting"</string>
    <string name="orgTypeWork" msgid="29268870505363872">"Posao"</string>
    <string name="orgTypeOther" msgid="3951781131570124082">"Ostalo"</string>
    <string name="orgTypeCustom" msgid="225523415372088322">"Prilagođeno"</string>
    <string name="relationTypeCustom" msgid="3542403679827297300">"Prilagođeno"</string>
    <string name="relationTypeAssistant" msgid="6274334825195379076">"Pomoćnik"</string>
    <string name="relationTypeBrother" msgid="8757913506784067713">"Brat"</string>
    <string name="relationTypeChild" msgid="1890746277276881626">"Dijete"</string>
    <string name="relationTypeDomesticPartner" msgid="6904807112121122133">"Vanbračni partner"</string>
    <string name="relationTypeFather" msgid="5228034687082050725">"Otac"</string>
    <string name="relationTypeFriend" msgid="7313106762483391262">"Prijatelj"</string>
    <string name="relationTypeManager" msgid="6365677861610137895">"Voditelj"</string>
    <string name="relationTypeMother" msgid="4578571352962758304">"Majka"</string>
    <string name="relationTypeParent" msgid="4755635567562925226">"Roditelj"</string>
    <string name="relationTypePartner" msgid="7266490285120262781">"Partner"</string>
    <string name="relationTypeReferredBy" msgid="101573059844135524">"Preporučuje"</string>
    <string name="relationTypeRelative" msgid="1799819930085610271">"Rođak"</string>
    <string name="relationTypeSister" msgid="1735983554479076481">"Sestra"</string>
    <string name="relationTypeSpouse" msgid="394136939428698117">"Bračni partner"</string>
    <string name="sipAddressTypeCustom" msgid="2473580593111590945">"Prilagođeno"</string>
    <string name="sipAddressTypeHome" msgid="6093598181069359295">"Privatna"</string>
    <string name="sipAddressTypeWork" msgid="6920725730797099047">"Službena"</string>
    <string name="sipAddressTypeOther" msgid="4408436162950119849">"Drugo"</string>
    <string name="quick_contacts_not_available" msgid="746098007828579688">"Nema aplikacije za prikazivanje tog kontakta."</string>
    <string name="keyguard_password_enter_pin_code" msgid="3037685796058495017">"Unesite PIN kôd"</string>
    <string name="keyguard_password_enter_puk_code" msgid="4800725266925845333">"Unesite PUK i novi PIN kôd"</string>
    <string name="keyguard_password_enter_puk_prompt" msgid="1341112146710087048">"PUK kôd"</string>
    <string name="keyguard_password_enter_pin_prompt" msgid="8027680321614196258">"Novi PIN kôd"</string>
    <string name="keyguard_password_entry_touch_hint" msgid="2644215452200037944"><font size="17">"Dodirnite za tipkanje zaporke"</font></string>
    <string name="keyguard_password_enter_password_code" msgid="1054721668279049780">"Unesite zaporku za otključavanje"</string>
    <string name="keyguard_password_enter_pin_password_code" msgid="6391755146112503443">"Unesite PIN za otključavanje"</string>
    <string name="keyguard_password_wrong_pin_code" msgid="2422225591006134936">"Netočan PIN kôd."</string>
    <string name="keyguard_label_text" msgid="861796461028298424">"Za otključavanje pritisnite Izbornik pa 0."</string>
    <string name="emergency_call_dialog_number_for_display" msgid="696192103195090970">"Broj hitne službe"</string>
    <string name="lockscreen_carrier_default" msgid="6169005837238288522">"Nema usluge"</string>
    <string name="lockscreen_screen_locked" msgid="7288443074806832904">"Zaslon zaključan."</string>
    <string name="lockscreen_instructions_when_pattern_enabled" msgid="46154051614126049">"Pritisnite Izbornik za otključavanje ili pozivanje hitnih službi."</string>
    <string name="lockscreen_instructions_when_pattern_disabled" msgid="686260028797158364">"Pritisnite Izbornik za otključavanje."</string>
    <string name="lockscreen_pattern_instructions" msgid="7478703254964810302">"Iscrtajte uzorak za otključavanje"</string>
    <string name="lockscreen_emergency_call" msgid="5298642613417801888">"Hitne službe"</string>
    <string name="lockscreen_return_to_call" msgid="5244259785500040021">"Uzvrati poziv"</string>
    <string name="lockscreen_pattern_correct" msgid="9039008650362261237">"Ispravno!"</string>
    <string name="lockscreen_pattern_wrong" msgid="4317955014948108794">"Pokušajte ponovo"</string>
    <string name="lockscreen_password_wrong" msgid="5737815393253165301">"Pokušajte ponovo"</string>
    <string name="lockscreen_storage_locked" msgid="9167551160010625200">"Otključajte za sve značajke i podatke"</string>
    <string name="faceunlock_multiple_failures" msgid="754137583022792429">"Premašen je maksimalni broj Otključavanja licem"</string>
    <string name="lockscreen_missing_sim_message_short" msgid="5099439277819215399">"Nema SIM kartice"</string>
    <string name="lockscreen_missing_sim_message" product="tablet" msgid="151659196095791474">"U tabletnom uređaju nema SIM kartice."</string>
    <string name="lockscreen_missing_sim_message" product="tv" msgid="1943633865476989599">"Nema SIM kartice u televizoru."</string>
    <string name="lockscreen_missing_sim_message" product="default" msgid="2186920585695169078">"U telefonu nema SIM kartice."</string>
    <string name="lockscreen_missing_sim_instructions" msgid="5372787138023272615">"Umetnite SIM karticu."</string>
    <string name="lockscreen_missing_sim_instructions_long" msgid="3526573099019319472">"SIM kartica nedostaje ili nije čitljiva. Umetnite SIM karticu."</string>
    <string name="lockscreen_permanent_disabled_sim_message_short" msgid="5096149665138916184">"Neupotrebljiva SIM kartica."</string>
    <string name="lockscreen_permanent_disabled_sim_instructions" msgid="910904643433151371">"Vaša SIM kartica trajno je onemogućena.\n Obratite se svom pružatelju bežičnih usluga da biste dobili drugu SIM karticu."</string>
    <string name="lockscreen_transport_prev_description" msgid="6300840251218161534">"Prethodna pjesma"</string>
    <string name="lockscreen_transport_next_description" msgid="573285210424377338">"Sljedeća pjesma"</string>
    <string name="lockscreen_transport_pause_description" msgid="3980308465056173363">"Pauziraj"</string>
    <string name="lockscreen_transport_play_description" msgid="1901258823643886401">"Reproduciraj"</string>
    <string name="lockscreen_transport_stop_description" msgid="5907083260651210034">"Zaustavi"</string>
    <string name="lockscreen_transport_rew_description" msgid="6944412838651990410">"Unatrag"</string>
    <string name="lockscreen_transport_ffw_description" msgid="42987149870928985">"Brzo unaprijed"</string>
    <string name="emergency_calls_only" msgid="6733978304386365407">"Samo hitni pozivi"</string>
    <string name="lockscreen_network_locked_message" msgid="143389224986028501">"Mreža je zaključana"</string>
    <string name="lockscreen_sim_puk_locked_message" msgid="7441797339976230">"SIM kartica je zaključana PUK-om."</string>
    <string name="lockscreen_sim_puk_locked_instructions" msgid="8127916255245181063">"Pogledajte korisnički priručnik ili kontaktirajte korisničku službu."</string>
    <string name="lockscreen_sim_locked_message" msgid="8066660129206001039">"SIM kartica je zaključana."</string>
    <string name="lockscreen_sim_unlock_progress_dialog_message" msgid="595323214052881264">"Otključavanje SIM kartice…"</string>
    <string name="lockscreen_too_many_failed_attempts_dialog_message" msgid="6481623830344107222">"Netočno ste iscrtali uzorak za otključavanje <xliff:g id="NUMBER_0">%1$d</xliff:g> puta. \n\nPokušajte ponovo za <xliff:g id="NUMBER_1">%2$d</xliff:g> s."</string>
    <string name="lockscreen_too_many_failed_password_attempts_dialog_message" msgid="2725973286239344555">"Netočno ste napisali zaporku <xliff:g id="NUMBER_0">%1$d</xliff:g> puta. \n\nPokušajte ponovo za <xliff:g id="NUMBER_1">%2$d</xliff:g> s."</string>
    <string name="lockscreen_too_many_failed_pin_attempts_dialog_message" msgid="6216672706545696955">"Netočno ste napisali PIN <xliff:g id="NUMBER_0">%1$d</xliff:g> puta. \n\nPokušajte ponovo za <xliff:g id="NUMBER_1">%2$d</xliff:g> s."</string>
    <string name="lockscreen_failed_attempts_almost_glogin" product="tablet" msgid="9191611984625460820">"Netočno ste iscrtali uzorak za otključavanje <xliff:g id="NUMBER_0">%1$d</xliff:g> puta. Nakon još ovoliko neuspješnih pokušaja: <xliff:g id="NUMBER_1">%2$d</xliff:g> zamolit ćemo vas da otključate tabletno računalo putem prijave na Google.\n\n Pokušajte ponovo za <xliff:g id="NUMBER_2">%3$d</xliff:g> s."</string>
    <string name="lockscreen_failed_attempts_almost_glogin" product="tv" msgid="5316664559603394684">"Iscrtali ste netočan uzorak za otključavanje <xliff:g id="NUMBER_0">%1$d</xliff:g> puta. Ako ne uspijete ni nakon još <xliff:g id="NUMBER_1">%2$d</xliff:g> pokušaja, morat ćete otključati televizor putem Google prijave.\n\n Pokušajte ponovo za <xliff:g id="NUMBER_2">%3$d</xliff:g> s."</string>
    <string name="lockscreen_failed_attempts_almost_glogin" product="default" msgid="2590227559763762751">"Netočno ste iscrtali uzorak za otključavanje <xliff:g id="NUMBER_0">%1$d</xliff:g> puta. Nakon još ovoliko neuspješnih pokušaja: <xliff:g id="NUMBER_1">%2$d</xliff:g> morat ćete otključati telefon putem prijave na Google.\n\n Pokušajte ponovo za <xliff:g id="NUMBER_2">%3$d</xliff:g> s."</string>
    <string name="lockscreen_failed_attempts_almost_at_wipe" product="tablet" msgid="6128106399745755604">"Neispravno ste pokušali otključati tabletno računalo ovoliko puta: <xliff:g id="NUMBER_0">%1$d</xliff:g>. Ono će se vratiti na tvorničke postavke i svi korisnički podaci bit će izgubljeni nakon još ovoliko neuspjelih pokušaja: <xliff:g id="NUMBER_1">%2$d</xliff:g>."</string>
    <string name="lockscreen_failed_attempts_almost_at_wipe" product="tv" msgid="950408382418270260">"Pokušali ste otključati TV <xliff:g id="NUMBER_0">%1$d</xliff:g> puta. Ako ne uspijete ni nakon još <xliff:g id="NUMBER_1">%2$d</xliff:g> pokušaja, TV će se vratiti na tvorničke postavke i izgubiti sve podatke korisnika."</string>
    <string name="lockscreen_failed_attempts_almost_at_wipe" product="default" msgid="8603565142156826565">"Neispravno ste pokušali otključati telefon ovoliko puta: <xliff:g id="NUMBER_0">%1$d</xliff:g>. On će se vratiti na tvorničke postavke i svi korisnički podaci bit će izgubljeni nakon još ovoliko neuspjelih pokušaja: <xliff:g id="NUMBER_1">%2$d</xliff:g>."</string>
    <string name="lockscreen_failed_attempts_now_wiping" product="tablet" msgid="280873516493934365">"Neispravno ste pokušali otključati tabletno računalo ovoliko puta: <xliff:g id="NUMBER">%d</xliff:g>. Sada će biti vraćeno na tvorničke postavke."</string>
    <string name="lockscreen_failed_attempts_now_wiping" product="tv" msgid="3195755534096192191">"Pokušali ste otključati televizor <xliff:g id="NUMBER">%d</xliff:g> puta. Televizor će se sada vratiti na tvorničke postavke."</string>
    <string name="lockscreen_failed_attempts_now_wiping" product="default" msgid="3025504721764922246">"Neispravno ste pokušali otključati telefon ovoliko puta: <xliff:g id="NUMBER">%d</xliff:g>. Sada će biti vraćen na tvorničke postavke."</string>
    <string name="lockscreen_too_many_failed_attempts_countdown" msgid="6251480343394389665">"Pokušajte ponovno za <xliff:g id="NUMBER">%d</xliff:g> s."</string>
    <string name="lockscreen_forgot_pattern_button_text" msgid="2626999449610695930">"Zaboravili ste uzorak?"</string>
    <string name="lockscreen_glogin_forgot_pattern" msgid="2588521501166032747">"Otključaj račun"</string>
    <string name="lockscreen_glogin_too_many_attempts" msgid="2751368605287288808">"Previše pokušaja iscrtavanja uzorka"</string>
    <string name="lockscreen_glogin_instructions" msgid="3931816256100707784">"Za otključavanje prijavite se s Google računom."</string>
    <string name="lockscreen_glogin_username_hint" msgid="8846881424106484447">"Korisničko ime (e-pošta)"</string>
    <string name="lockscreen_glogin_password_hint" msgid="5958028383954738528">"Zaporka"</string>
    <string name="lockscreen_glogin_submit_button" msgid="7130893694795786300">"Prijava"</string>
    <string name="lockscreen_glogin_invalid_input" msgid="1364051473347485908">"Nevažeće korisničko ime ili zaporka."</string>
    <string name="lockscreen_glogin_account_recovery_hint" msgid="1696924763690379073">"Zaboravili ste korisničko ime ili zaporku?\nPosjetite "<b>"google.com/accounts/recovery"</b>"."</string>
    <string name="lockscreen_glogin_checking_password" msgid="7114627351286933867">"Provjeravanje..."</string>
    <string name="lockscreen_unlock_label" msgid="737440483220667054">"Otključaj"</string>
    <string name="lockscreen_sound_on_label" msgid="9068877576513425970">"Zvuk je uključen"</string>
    <string name="lockscreen_sound_off_label" msgid="996822825154319026">"Zvuk isključen"</string>
    <string name="lockscreen_access_pattern_start" msgid="3941045502933142847">"Uzorak se pokrenuo"</string>
    <string name="lockscreen_access_pattern_cleared" msgid="5583479721001639579">"Uzorak je obrisan"</string>
    <string name="lockscreen_access_pattern_cell_added" msgid="6756031208359292487">"Dodan je mobitel"</string>
    <string name="lockscreen_access_pattern_cell_added_verbose" msgid="7264580781744026939">"Dodana je ćelija <xliff:g id="CELL_INDEX">%1$s</xliff:g>"</string>
    <string name="lockscreen_access_pattern_detected" msgid="4988730895554057058">"Uzorak je dovršen"</string>
    <string name="lockscreen_access_pattern_area" msgid="400813207572953209">"Područje uzorka."</string>
    <string name="keyguard_accessibility_widget_changed" msgid="5678624624681400191">"%1$s. Widget %2$d od %3$d."</string>
    <string name="keyguard_accessibility_add_widget" msgid="8273277058724924654">"Dodavanje widgeta."</string>
    <string name="keyguard_accessibility_widget_empty_slot" msgid="1281505703307930757">"Prazno"</string>
    <string name="keyguard_accessibility_unlock_area_expanded" msgid="2278106022311170299">"Područje za otključavanje prošireno je."</string>
    <string name="keyguard_accessibility_unlock_area_collapsed" msgid="6366992066936076396">"Područje za otključavanje sažeto je."</string>
    <string name="keyguard_accessibility_widget" msgid="6527131039741808240">"<xliff:g id="WIDGET_INDEX">%1$s</xliff:g> widget."</string>
    <string name="keyguard_accessibility_user_selector" msgid="1226798370913698896">"Birač korisnika"</string>
    <string name="keyguard_accessibility_status" msgid="8008264603935930611">"Status"</string>
    <string name="keyguard_accessibility_camera" msgid="8904231194181114603">"Fotoaparat"</string>
    <string name="keygaurd_accessibility_media_controls" msgid="262209654292161806">"Nadzor medija"</string>
    <string name="keyguard_accessibility_widget_reorder_start" msgid="8736853615588828197">"Pokrenuta je promjena redoslijeda widgeta."</string>
    <string name="keyguard_accessibility_widget_reorder_end" msgid="7170190950870468320">"Završena je promjena redoslijeda widgeta."</string>
    <string name="keyguard_accessibility_widget_deleted" msgid="4426204263929224434">"Widget <xliff:g id="WIDGET_INDEX">%1$s</xliff:g> izbrisan je."</string>
    <string name="keyguard_accessibility_expand_lock_area" msgid="519859720934178024">"Proširivanje područja za otključavanje."</string>
    <string name="keyguard_accessibility_slide_unlock" msgid="2959928478764697254">"Otključavanje klizanjem."</string>
    <string name="keyguard_accessibility_pattern_unlock" msgid="1490840706075246612">"Uzorak za otključavanje."</string>
    <string name="keyguard_accessibility_face_unlock" msgid="4817282543351718535">"Otključavanje licem."</string>
    <string name="keyguard_accessibility_pin_unlock" msgid="2469687111784035046">"Otključavanje PIN-om."</string>
    <string name="keyguard_accessibility_sim_pin_unlock" msgid="9149698847116962307">"Otključavanje SIM-a PIN-om."</string>
    <string name="keyguard_accessibility_sim_puk_unlock" msgid="9106899279724723341">"Otključavanje SIM-a PUK-om."</string>
    <string name="keyguard_accessibility_password_unlock" msgid="7675777623912155089">"Otključavanje zaporkom."</string>
    <string name="keyguard_accessibility_pattern_area" msgid="7679891324509597904">"Područje uzorka."</string>
    <string name="keyguard_accessibility_slide_area" msgid="6736064494019979544">"Područje klizanja."</string>
    <string name="password_keyboard_label_symbol_key" msgid="992280756256536042">"?123"</string>
    <string name="password_keyboard_label_alpha_key" msgid="8001096175167485649">"ABC"</string>
    <string name="password_keyboard_label_alt_key" msgid="1284820942620288678">"ALT"</string>
    <string name="granularity_label_character" msgid="7336470535385009523">"znak"</string>
    <string name="granularity_label_word" msgid="7075570328374918660">"riječ"</string>
    <string name="granularity_label_link" msgid="5815508880782488267">"veza"</string>
    <string name="granularity_label_line" msgid="5764267235026120888">"redak"</string>
    <string name="factorytest_failed" msgid="5410270329114212041">"Tvorničko testiranje nije uspjelo"</string>
    <string name="factorytest_not_system" msgid="4435201656767276723">"Radnja FACTORY_TEST podržana je samo za pakete instalirane na /sustavu/aplikaciji."</string>
    <string name="factorytest_no_action" msgid="872991874799998561">"Nije pronađen paket koji sadrži radnju FACTORY_TEST."</string>
    <string name="factorytest_reboot" msgid="6320168203050791643">"Ponovno pokreni"</string>
    <string name="js_dialog_title" msgid="1987483977834603872">"Stranica na adresi \"<xliff:g id="TITLE">%s</xliff:g>\" sadrži sljedeće:"</string>
    <string name="js_dialog_title_default" msgid="6961903213729667573">"JavaScript"</string>
    <string name="js_dialog_before_unload_title" msgid="2619376555525116593">"Potvrda kretanja"</string>
    <string name="js_dialog_before_unload_positive_button" msgid="3112752010600484130">"Napusti stranicu"</string>
    <string name="js_dialog_before_unload_negative_button" msgid="5614861293026099715">"Ostani na ovoj stranici"</string>
    <string name="js_dialog_before_unload" msgid="3468816357095378590">"<xliff:g id="MESSAGE">%s</xliff:g>\n\nJeste li sigurni da želite napustiti ovu stranicu?"</string>
    <string name="save_password_label" msgid="6860261758665825069">"Potvrdi"</string>
    <string name="double_tap_toast" msgid="4595046515400268881">"Savjet: Dvaput dotaknite za povećavanje i smanjivanje."</string>
    <string name="autofill_this_form" msgid="4616758841157816676">"Aut.pop."</string>
    <string name="setup_autofill" msgid="7103495070180590814">"Post. Auto. pop."</string>
    <string name="autofill_window_title" msgid="4107745526909284887">"Automatsko popunjavanje koje pruža usluga <xliff:g id="SERVICENAME">%1$s</xliff:g>"</string>
    <string name="autofill_address_name_separator" msgid="6350145154779706772">" "</string>
    <string name="autofill_address_summary_name_format" msgid="3268041054899214945">"$1$2$3"</string>
    <string name="autofill_address_summary_separator" msgid="7483307893170324129">", "</string>
    <string name="autofill_address_summary_format" msgid="4874459455786827344">"$1$2$3"</string>
    <string name="autofill_province" msgid="2231806553863422300">"Pokrajina"</string>
    <string name="autofill_postal_code" msgid="4696430407689377108">"Poštanski broj"</string>
    <string name="autofill_state" msgid="6988894195520044613">"Država"</string>
    <string name="autofill_zip_code" msgid="8697544592627322946">"Poštanski broj"</string>
    <string name="autofill_county" msgid="237073771020362891">"Županija"</string>
    <string name="autofill_island" msgid="4020100875984667025">"Otok"</string>
    <string name="autofill_district" msgid="8400735073392267672">"Okrug"</string>
    <string name="autofill_department" msgid="5343279462564453309">"Odjel"</string>
    <string name="autofill_prefecture" msgid="2028499485065800419">"Prefektura"</string>
    <string name="autofill_parish" msgid="8202206105468820057">"Župa"</string>
    <string name="autofill_area" msgid="3547409050889952423">"Područje"</string>
    <string name="autofill_emirate" msgid="2893880978835698818">"Emirat"</string>
    <string name="permlab_readHistoryBookmarks" msgid="3775265775405106983">"čitanje web-oznaka i povijesti"</string>
    <string name="permdesc_readHistoryBookmarks" msgid="8462378226600439658">"Aplikaciji omogućuje čitanje povijesti svih URL-ova koje je Preglednik posjetio te svih oznaka u Pregledniku. Napomena: tu dozvolu ne mogu primijeniti preglednici treće strane niti druge aplikacije s mogućnostima pregledavanja weba."</string>
    <string name="permlab_writeHistoryBookmarks" msgid="3714785165273314490">"pisanje web-oznaka i povijesti"</string>
    <string name="permdesc_writeHistoryBookmarks" product="tablet" msgid="6825527469145760922">"Aplikaciji omogućuje izmjenu povijesti i oznaka Preglednika pohranjenih na tabletnom računalu. To aplikaciji može omogućiti brisanje ili izmjenu podataka Preglednika. Napomena: tu dozvolu ne mogu primijeniti preglednici treće strane ili druge aplikacije s mogućnostima pregledavanja weba."</string>
    <string name="permdesc_writeHistoryBookmarks" product="tv" msgid="7007393823197766548">"Aplikaciji omogućuje izmjenu povijesti ili oznaka preglednika pohranjenih na televizoru. To može omogućiti aplikaciji brisanje ili izmjenu podataka preglednika. Napomena: to dopuštenje ne mogu nametnuti preglednici trećih strana ili druge aplikacije s funkcijama pregledavanja weba."</string>
    <string name="permdesc_writeHistoryBookmarks" product="default" msgid="8497389531014185509">"Aplikaciji omogućuje izmjenu povijesti i oznaka Preglednika pohranjenih na telefonu. To aplikaciji može omogućiti brisanje ili izmjenu podataka Preglednika. Napomena: tu dozvolu ne mogu primijeniti preglednici treće strane ili druge aplikacije s mogućnostima pregledavanja weba."</string>
    <string name="permlab_setAlarm" msgid="1379294556362091814">"postavljanje alarma"</string>
    <string name="permdesc_setAlarm" msgid="316392039157473848">"Omogućuje aplikaciji postavljanje alarma na instaliranoj aplikaciji budilici. Neke aplikacije budilice možda neće primijeniti tu značajku."</string>
    <string name="permlab_addVoicemail" msgid="5525660026090959044">"dodaj govornu poštu"</string>
    <string name="permdesc_addVoicemail" msgid="6604508651428252437">"Omogućuje aplikaciji da doda poruke u vašu govornu poštu."</string>
    <string name="permlab_writeGeolocationPermissions" msgid="5962224158955273932">"izmjena dozvola za geolociranje u pregledniku"</string>
    <string name="permdesc_writeGeolocationPermissions" msgid="1083743234522638747">"Omogućuje aplikaciji promjenu geolokacijskih dozvola preglednika. Zlonamjerne aplikacije mogu to upotrijebiti da bi dopustile slanje podataka o lokaciji nasumičnim web-lokacijama."</string>
    <string name="save_password_message" msgid="767344687139195790">"Želite li da preglednik zapamti ovu zaporku?"</string>
    <string name="save_password_notnow" msgid="6389675316706699758">"Ne sada"</string>
    <string name="save_password_remember" msgid="6491879678996749466">"Zapamti"</string>
    <string name="save_password_never" msgid="8274330296785855105">"Nikad"</string>
    <string name="open_permission_deny" msgid="7374036708316629800">"Nemate dozvolu za otvaranje te stranice."</string>
    <string name="text_copied" msgid="4985729524670131385">"Tekst kopiran u međuspremnik."</string>
    <string name="copied" msgid="8564151838171791598">"Kopirano"</string>
    <string name="more_item_label" msgid="4650918923083320495">"Više"</string>
    <string name="prepend_shortcut_label" msgid="2572214461676015642">"Izbornik+"</string>
    <string name="menu_meta_shortcut_label" msgid="4647153495550313570">"Meta+"</string>
    <string name="menu_ctrl_shortcut_label" msgid="3917070091228880941">"Ctrl+"</string>
    <string name="menu_alt_shortcut_label" msgid="6249849492641218944">"Alt+"</string>
    <string name="menu_shift_shortcut_label" msgid="6773890288720306380">"Shift+"</string>
    <string name="menu_sym_shortcut_label" msgid="4019695553731017933">"Sym+"</string>
    <string name="menu_function_shortcut_label" msgid="1984053777418162618">"Function+"</string>
    <string name="menu_space_shortcut_label" msgid="2410328639272162537">"razmak"</string>
    <string name="menu_enter_shortcut_label" msgid="2743362785111309668">"enter"</string>
    <string name="menu_delete_shortcut_label" msgid="3658178007202748164">"izbriši"</string>
    <string name="search_go" msgid="8298016669822141719">"Pretraži"</string>
    <string name="search_hint" msgid="1733947260773056054">"Pretraživanje..."</string>
    <string name="searchview_description_search" msgid="6749826639098512120">"Pretraživanje"</string>
    <string name="searchview_description_query" msgid="5911778593125355124">"Upit za pretraživanje"</string>
    <string name="searchview_description_clear" msgid="1330281990951833033">"Izbriši upit"</string>
    <string name="searchview_description_submit" msgid="2688450133297983542">"Pošalji upit"</string>
    <string name="searchview_description_voice" msgid="2453203695674994440">"Glasovno pretraživanje"</string>
    <string name="enable_explore_by_touch_warning_title" msgid="7460694070309730149">"Omogućiti Istraživanje dodirom?"</string>
    <string name="enable_explore_by_touch_warning_message" product="tablet" msgid="8655887539089910577">"Usluga <xliff:g id="ACCESSIBILITY_SERVICE_NAME">%1$s</xliff:g> želi omogućiti značajku Istraživanje dodirom. Kad je značajka Istraživanje dodirom uključena, možete čuti ili vidjeti opise onoga što je pod vašim prstom ili izvršiti pokrete za interakciju s tabletnim računalom."</string>
    <string name="enable_explore_by_touch_warning_message" product="default" msgid="2708199672852373195">"Usluga <xliff:g id="ACCESSIBILITY_SERVICE_NAME">%1$s</xliff:g> želi omogućiti značajku Istraživanje dodirom. Kad je značajka Istraživanje dodirom uključena, možete čuti ili vidjeti opise onoga što je pod vašim prstom ili izvršiti pokrete za interakciju s telefonom."</string>
    <string name="oneMonthDurationPast" msgid="7396384508953779925">"Prije 1 mjesec"</string>
    <string name="beforeOneMonthDurationPast" msgid="909134546836499826">"Prije 1 mjesec"</string>
    <plurals name="last_num_days" formatted="false" msgid="5104533550723932025">
      <item quantity="one">Posljednjih <xliff:g id="COUNT_1">%d</xliff:g> dan</item>
      <item quantity="few">Posljednja <xliff:g id="COUNT_1">%d</xliff:g> dana</item>
      <item quantity="other">Posljednjih <xliff:g id="COUNT_1">%d</xliff:g> dana</item>
    </plurals>
    <string name="last_month" msgid="3959346739979055432">"Prošli mjesec"</string>
    <string name="older" msgid="5211975022815554840">"Starije"</string>
    <string name="preposition_for_date" msgid="9093949757757445117">"dana <xliff:g id="DATE">%s</xliff:g>"</string>
    <string name="preposition_for_time" msgid="5506831244263083793">"u <xliff:g id="TIME">%s</xliff:g>"</string>
    <string name="preposition_for_year" msgid="5040395640711867177">"<xliff:g id="YEAR">%s</xliff:g>."</string>
    <string name="day" msgid="8144195776058119424">"dan"</string>
    <string name="days" msgid="4774547661021344602">"dana"</string>
    <string name="hour" msgid="2126771916426189481">"h"</string>
    <string name="hours" msgid="894424005266852993">"h"</string>
    <string name="minute" msgid="9148878657703769868">"min"</string>
    <string name="minutes" msgid="5646001005827034509">"min"</string>
    <string name="second" msgid="3184235808021478">"s"</string>
    <string name="seconds" msgid="3161515347216589235">"s"</string>
    <string name="week" msgid="5617961537173061583">"tjedan"</string>
    <string name="weeks" msgid="6509623834583944518">"tjedna"</string>
    <string name="year" msgid="4001118221013892076">"godina"</string>
    <string name="years" msgid="6881577717993213522">"godina"</string>
    <string name="now_string_shortest" msgid="8912796667087856402">"sad"</string>
    <plurals name="duration_minutes_shortest" formatted="false" msgid="3957499975064245495">
      <item quantity="one"><xliff:g id="COUNT_1">%d</xliff:g>m</item>
      <item quantity="few"><xliff:g id="COUNT_1">%d</xliff:g>m</item>
      <item quantity="other"><xliff:g id="COUNT_1">%d</xliff:g>m</item>
    </plurals>
    <plurals name="duration_hours_shortest" formatted="false" msgid="3552182110578602356">
      <item quantity="one"><xliff:g id="COUNT_1">%d</xliff:g> h</item>
      <item quantity="few"><xliff:g id="COUNT_1">%d</xliff:g>h</item>
      <item quantity="other"><xliff:g id="COUNT_1">%d</xliff:g>h</item>
    </plurals>
    <plurals name="duration_days_shortest" formatted="false" msgid="5213655532597081640">
      <item quantity="one"><xliff:g id="COUNT_1">%d</xliff:g>d</item>
      <item quantity="few"><xliff:g id="COUNT_1">%d</xliff:g>d</item>
      <item quantity="other"><xliff:g id="COUNT_1">%d</xliff:g>d</item>
    </plurals>
    <plurals name="duration_years_shortest" formatted="false" msgid="7848711145196397042">
      <item quantity="one"><xliff:g id="COUNT_1">%d</xliff:g>g</item>
      <item quantity="few"><xliff:g id="COUNT_1">%d</xliff:g>g</item>
      <item quantity="other"><xliff:g id="COUNT_1">%d</xliff:g>g</item>
    </plurals>
    <plurals name="duration_minutes_shortest_future" formatted="false" msgid="3277614521231489951">
      <item quantity="one">za <xliff:g id="COUNT_1">%d</xliff:g>m</item>
      <item quantity="few">za <xliff:g id="COUNT_1">%d</xliff:g>m</item>
      <item quantity="other">za <xliff:g id="COUNT_1">%d</xliff:g> min</item>
    </plurals>
    <plurals name="duration_hours_shortest_future" formatted="false" msgid="2152452368397489370">
      <item quantity="one">za <xliff:g id="COUNT_1">%d</xliff:g>h</item>
      <item quantity="few">za <xliff:g id="COUNT_1">%d</xliff:g>h</item>
      <item quantity="other">za <xliff:g id="COUNT_1">%d</xliff:g>h</item>
    </plurals>
    <plurals name="duration_days_shortest_future" formatted="false" msgid="8088331502820295701">
      <item quantity="one">za <xliff:g id="COUNT_1">%d</xliff:g>d</item>
      <item quantity="few">za <xliff:g id="COUNT_1">%d</xliff:g>d</item>
      <item quantity="other">za <xliff:g id="COUNT_1">%d</xliff:g>d</item>
    </plurals>
    <plurals name="duration_years_shortest_future" formatted="false" msgid="2317006667145250301">
      <item quantity="one">za <xliff:g id="COUNT_1">%d</xliff:g>g</item>
      <item quantity="few">za <xliff:g id="COUNT_1">%d</xliff:g>g</item>
      <item quantity="other">za <xliff:g id="COUNT_1">%d</xliff:g>g</item>
    </plurals>
    <plurals name="duration_minutes_relative" formatted="false" msgid="3178131706192980192">
      <item quantity="one">prije <xliff:g id="COUNT_1">%d</xliff:g> minute</item>
      <item quantity="few">prije <xliff:g id="COUNT_1">%d</xliff:g> minute</item>
      <item quantity="other">prije <xliff:g id="COUNT_1">%d</xliff:g> minuta</item>
    </plurals>
    <plurals name="duration_hours_relative" formatted="false" msgid="676894109982008411">
      <item quantity="one">prije <xliff:g id="COUNT_1">%d</xliff:g> sata</item>
      <item quantity="few">prije <xliff:g id="COUNT_1">%d</xliff:g> sata</item>
      <item quantity="other">prije <xliff:g id="COUNT_1">%d</xliff:g> sati</item>
    </plurals>
    <plurals name="duration_days_relative" formatted="false" msgid="2203515825765397130">
      <item quantity="one">prije <xliff:g id="COUNT_1">%d</xliff:g> dana</item>
      <item quantity="few">prije <xliff:g id="COUNT_1">%d</xliff:g> dana</item>
      <item quantity="other">prije <xliff:g id="COUNT_1">%d</xliff:g> dana</item>
    </plurals>
    <plurals name="duration_years_relative" formatted="false" msgid="4820062134188885734">
      <item quantity="one">prije <xliff:g id="COUNT_1">%d</xliff:g> godine</item>
      <item quantity="few">prije <xliff:g id="COUNT_1">%d</xliff:g> godine</item>
      <item quantity="other">prije <xliff:g id="COUNT_1">%d</xliff:g> godina</item>
    </plurals>
    <plurals name="duration_minutes_relative_future" formatted="false" msgid="4655043589817680966">
      <item quantity="one">za <xliff:g id="COUNT_1">%d</xliff:g> minutu</item>
      <item quantity="few">za <xliff:g id="COUNT_1">%d</xliff:g> minute</item>
      <item quantity="other">za <xliff:g id="COUNT_1">%d</xliff:g> minuta</item>
    </plurals>
    <plurals name="duration_hours_relative_future" formatted="false" msgid="8084579714205223891">
      <item quantity="one">za <xliff:g id="COUNT_1">%d</xliff:g> sat</item>
      <item quantity="few">za <xliff:g id="COUNT_1">%d</xliff:g> sata</item>
      <item quantity="other">za <xliff:g id="COUNT_1">%d</xliff:g> sati</item>
    </plurals>
    <plurals name="duration_days_relative_future" formatted="false" msgid="333215369363433992">
      <item quantity="one">za <xliff:g id="COUNT_1">%d</xliff:g> dan</item>
      <item quantity="few">za <xliff:g id="COUNT_1">%d</xliff:g> dana</item>
      <item quantity="other">za <xliff:g id="COUNT_1">%d</xliff:g> dana</item>
    </plurals>
    <plurals name="duration_years_relative_future" formatted="false" msgid="8644862986413104011">
      <item quantity="one">za <xliff:g id="COUNT_1">%d</xliff:g> godinu</item>
      <item quantity="few">za <xliff:g id="COUNT_1">%d</xliff:g> godine</item>
      <item quantity="other">za <xliff:g id="COUNT_1">%d</xliff:g> godina</item>
    </plurals>
    <string name="VideoView_error_title" msgid="3534509135438353077">"Problem s videozapisom"</string>
    <string name="VideoView_error_text_invalid_progressive_playback" msgid="3186670335938670444">"Ovaj videozapis nije valjan za streaming na ovaj uređaj."</string>
    <string name="VideoView_error_text_unknown" msgid="3450439155187810085">"Ovaj videozapis nije moguće reproducirati."</string>
    <string name="VideoView_error_button" msgid="2822238215100679592">"U redu"</string>
    <string name="relative_time" msgid="1818557177829411417">"<xliff:g id="DATE">%1$s</xliff:g>, <xliff:g id="TIME">%2$s</xliff:g>"</string>
    <string name="noon" msgid="7245353528818587908">"podne"</string>
    <string name="Noon" msgid="3342127745230013127">"Podne"</string>
    <string name="midnight" msgid="7166259508850457595">"ponoć"</string>
    <string name="Midnight" msgid="5630806906897892201">"Ponoć"</string>
    <string name="elapsed_time_short_format_mm_ss" msgid="4431555943828711473">"<xliff:g id="MINUTES">%1$02d</xliff:g>:<xliff:g id="SECONDS">%2$02d</xliff:g>"</string>
    <string name="elapsed_time_short_format_h_mm_ss" msgid="1846071997616654124">"<xliff:g id="HOURS">%1$d</xliff:g>:<xliff:g id="MINUTES">%2$02d</xliff:g>:<xliff:g id="SECONDS">%3$02d</xliff:g>"</string>
    <string name="selectAll" msgid="6876518925844129331">"Odaberi sve"</string>
    <string name="cut" msgid="3092569408438626261">"Izreži"</string>
    <string name="copy" msgid="2681946229533511987">"Kopiraj"</string>
    <string name="failed_to_copy_to_clipboard" msgid="1833662432489814471">"Kopiranje u međuspremnik nije uspjelo"</string>
    <string name="paste" msgid="5629880836805036433">"Zalijepi"</string>
    <string name="paste_as_plain_text" msgid="5427792741908010675">"Zalijepi kao obični tekst"</string>
    <string name="replace" msgid="5781686059063148930">"Zamijeni…"</string>
    <string name="delete" msgid="6098684844021697789">"Izbriši"</string>
    <string name="copyUrl" msgid="2538211579596067402">"Kopiraj URL"</string>
    <string name="selectTextMode" msgid="1018691815143165326">"Odabir teksta"</string>
    <string name="undo" msgid="7905788502491742328">"Poništi"</string>
    <string name="redo" msgid="7759464876566803888">"Ponovi"</string>
    <string name="autofill" msgid="3035779615680565188">"Automatsko popunjavanje"</string>
    <string name="textSelectionCABTitle" msgid="5236850394370820357">"Odabir teksta"</string>
    <string name="addToDictionary" msgid="4352161534510057874">"Dodaj u rječnik"</string>
    <string name="deleteText" msgid="6979668428458199034">"Izbriši"</string>
    <string name="inputMethod" msgid="1653630062304567879">"Način unosa"</string>
    <string name="editTextMenuTitle" msgid="4909135564941815494">"Radnje s tekstom"</string>
    <string name="email" msgid="4560673117055050403">"Pošalji e-poštu"</string>
    <string name="email_desc" msgid="3638665569546416795">"Pošalji e-poštu na odabranu adresu"</string>
    <string name="dial" msgid="1253998302767701559">"Nazovi"</string>
    <string name="dial_desc" msgid="6573723404985517250">"Nazovi odabrani telefonski broj"</string>
    <string name="map" msgid="5441053548030107189">"Prikaži na karti"</string>
    <string name="map_desc" msgid="1836995341943772348">"Prikaži odabrane adrese na karti"</string>
    <string name="browse" msgid="1245903488306147205">"Otvori"</string>
    <string name="browse_desc" msgid="8220976549618935044">"Otvori odabrani URL"</string>
    <string name="sms" msgid="4560537514610063430">"Pošalji poruku"</string>
    <string name="sms_desc" msgid="7526588350969638809">"Pošalji poruku na odabrani telefonski broj"</string>
    <string name="add_contact" msgid="7867066569670597203">"Dodaj"</string>
    <string name="add_contact_desc" msgid="4830217847004590345">"Dodaj u kontakte"</string>
    <string name="view_calendar" msgid="979609872939597838">"Prikaži"</string>
    <string name="view_calendar_desc" msgid="5828320291870344584">"Prikaži odabrano vrijeme u kalendaru"</string>
    <string name="add_calendar_event" msgid="1953664627192056206">"Zakaži"</string>
    <string name="add_calendar_event_desc" msgid="4326891793260687388">"Zakaži događaj za određeno vrijeme"</string>
    <string name="view_flight" msgid="7691640491425680214">"Prati"</string>
    <string name="view_flight_desc" msgid="3876322502674253506">"Prati odabrani let"</string>
    <string name="translate" msgid="9218619809342576858">"Prevedi"</string>
    <string name="translate_desc" msgid="4502367770068777202">"Prevedi odabrani tekst"</string>
    <string name="define" msgid="7394820043869954211">"Definiraj"</string>
    <string name="define_desc" msgid="7910883642444919726">"Definiraj odabrani tekst"</string>
    <string name="low_internal_storage_view_title" msgid="5576272496365684834">"Ponestaje prostora za pohranu"</string>
    <string name="low_internal_storage_view_text" msgid="6640505817617414371">"Neke sistemske funkcije možda neće raditi"</string>
    <string name="low_internal_storage_view_text_no_boot" msgid="6935190099204693424">"Nema dovoljno pohrane za sustav. Oslobodite 250 MB prostora i pokrenite uređaj ponovo."</string>
    <string name="app_running_notification_title" msgid="8718335121060787914">"Aplikacija <xliff:g id="APP_NAME">%1$s</xliff:g> pokrenuta je"</string>
    <string name="app_running_notification_text" msgid="1197581823314971177">"Dodirnite za više informacija ili da biste zaustavili aplikaciju."</string>
    <string name="ok" msgid="5970060430562524910">"U redu"</string>
    <string name="cancel" msgid="6442560571259935130">"Odustani"</string>
    <string name="yes" msgid="5362982303337969312">"U redu"</string>
    <string name="no" msgid="5141531044935541497">"Odustani"</string>
    <string name="dialog_alert_title" msgid="2049658708609043103">"Pažnja"</string>
    <string name="loading" msgid="7933681260296021180">"Učitavanje…"</string>
    <string name="capital_on" msgid="1544682755514494298">"Uklj."</string>
    <string name="capital_off" msgid="6815870386972805832">"Isklj."</string>
    <string name="whichApplication" msgid="4533185947064773386">"Radnju dovrši pomoću stavke"</string>
    <string name="whichApplicationNamed" msgid="8260158865936942783">"Dovršavanje radnje pomoću aplikacije %1$s"</string>
    <string name="whichApplicationLabel" msgid="7425855495383818784">"Dovrši radnju"</string>
    <string name="whichViewApplication" msgid="3272778576700572102">"Otvaranje pomoću aplikacije"</string>
    <string name="whichViewApplicationNamed" msgid="2286418824011249620">"Otvaranje pomoću aplikacije %1$s"</string>
    <string name="whichViewApplicationLabel" msgid="2666774233008808473">"Otvori"</string>
    <string name="whichOpenHostLinksWith" msgid="3788174881117226583">"Otvaranje veza s <xliff:g id="HOST">%1$s</xliff:g> u aplikaciji"</string>
    <string name="whichOpenLinksWith" msgid="6392123355599572804">"Otvaranje veza u aplikaciji"</string>
    <string name="whichOpenLinksWithApp" msgid="8225991685366651614">"Otvaranje veza u aplikaciji <xliff:g id="APPLICATION">%1$s</xliff:g>"</string>
    <string name="whichOpenHostLinksWithApp" msgid="3464470639011045589">"Otvaranje veza s <xliff:g id="HOST">%1$s</xliff:g> u aplikaciji <xliff:g id="APPLICATION">%2$s</xliff:g>"</string>
    <string name="whichGiveAccessToApplicationLabel" msgid="6142688895536868827">"Omogući pristup"</string>
    <string name="whichEditApplication" msgid="144727838241402655">"Uređivanje pomoću aplikacije"</string>
    <string name="whichEditApplicationNamed" msgid="1775815530156447790">"Uređivanje pomoću aplikacije %1$s"</string>
    <string name="whichEditApplicationLabel" msgid="7183524181625290300">"Uredi"</string>
    <string name="whichSendApplication" msgid="5803792421724377602">"Dijeli"</string>
    <string name="whichSendApplicationNamed" msgid="2799370240005424391">"Dijeljenje pomoću aplikacije %1$s"</string>
    <string name="whichSendApplicationLabel" msgid="4579076294675975354">"Dijeli"</string>
    <string name="whichSendToApplication" msgid="8272422260066642057">"Pošalji aplikacijom"</string>
    <string name="whichSendToApplicationNamed" msgid="7768387871529295325">"Slanje aplikacijom %1$s"</string>
    <string name="whichSendToApplicationLabel" msgid="8878962419005813500">"Pošalji"</string>
    <string name="whichHomeApplication" msgid="4307587691506919691">"Odaberite početnu aplikaciju"</string>
    <string name="whichHomeApplicationNamed" msgid="4493438593214760979">"Upotrijebite %1$s kao početnu aplikaciju"</string>
    <string name="whichHomeApplicationLabel" msgid="809529747002918649">"Snimi sliku"</string>
    <string name="whichImageCaptureApplication" msgid="3680261417470652882">"Snimi sliku aplikacijom"</string>
    <string name="whichImageCaptureApplicationNamed" msgid="8619384150737825003">"Snimi sliku aplikacijom %1$s"</string>
    <string name="whichImageCaptureApplicationLabel" msgid="6390303445371527066">"Snimi sliku"</string>
    <string name="alwaysUse" msgid="4583018368000610438">"Koristi se kao zadana postavka za ovu lokaciju."</string>
    <string name="use_a_different_app" msgid="8134926230585710243">"Upotrijebite neku drugu aplikaciju"</string>
    <string name="clearDefaultHintMsg" msgid="3252584689512077257">"Izbrisati zadano u Postavkama sustava &gt; Aplikacije &gt; Preuzimanja."</string>
    <string name="chooseActivity" msgid="7486876147751803333">"Odaberi radnju"</string>
    <string name="chooseUsbActivity" msgid="6894748416073583509">"Odabir aplikacije za USB uređaj"</string>
    <string name="noApplications" msgid="2991814273936504689">"Tu radnju ne može izvesti nijedna aplikacija."</string>
    <string name="aerr_application" msgid="250320989337856518">"Aplikacija <xliff:g id="APPLICATION">%1$s</xliff:g> je zaustavljena"</string>
    <string name="aerr_process" msgid="6201597323218674729">"Postupak <xliff:g id="PROCESS">%1$s</xliff:g> je zaustavljen"</string>
    <string name="aerr_application_repeated" msgid="3146328699537439573">"Aplikacija <xliff:g id="APPLICATION">%1$s</xliff:g> neprekidno se ruši"</string>
    <string name="aerr_process_repeated" msgid="6235302956890402259">"Postupak <xliff:g id="PROCESS">%1$s</xliff:g> neprekidno se ruši"</string>
    <string name="aerr_restart" msgid="7581308074153624475">"Ponovo otvori aplikaciju"</string>
    <string name="aerr_report" msgid="5371800241488400617">"Pošalji povratne informacije"</string>
    <string name="aerr_close" msgid="2991640326563991340">"Zatvori"</string>
    <string name="aerr_mute" msgid="1974781923723235953">"Zanemari do ponovnog pokretanja uređaja"</string>
    <string name="aerr_wait" msgid="3199956902437040261">"Čekaj"</string>
    <string name="aerr_close_app" msgid="3269334853724920302">"Zatvori aplikaciju"</string>
    <string name="anr_title" msgid="4351948481459135709"></string>
    <string name="anr_activity_application" msgid="8493290105678066167">"<xliff:g id="APPLICATION">%2$s</xliff:g> ne reagira"</string>
    <string name="anr_activity_process" msgid="1622382268908620314">"<xliff:g id="ACTIVITY">%1$s</xliff:g> ne reagira"</string>
    <string name="anr_application_process" msgid="6417199034861140083">"<xliff:g id="APPLICATION">%1$s</xliff:g> ne reagira"</string>
    <string name="anr_process" msgid="6156880875555921105">"Proces <xliff:g id="PROCESS">%1$s</xliff:g> ne reagira"</string>
    <string name="force_close" msgid="8346072094521265605">"U redu"</string>
    <string name="report" msgid="4060218260984795706">"Izvješće"</string>
    <string name="wait" msgid="7147118217226317732">"Pričekaj"</string>
    <string name="webpage_unresponsive" msgid="3272758351138122503">"Stranica ne reagira.\n\nŽelite li ju zatvoriti?"</string>
    <string name="launch_warning_title" msgid="1547997780506713581">"Aplikacija preusmjerena"</string>
    <string name="launch_warning_replace" msgid="6202498949970281412">"<xliff:g id="APP_NAME">%1$s</xliff:g> se izvodi sada."</string>
    <string name="launch_warning_original" msgid="188102023021668683">"Aplikacija <xliff:g id="APP_NAME">%1$s</xliff:g> pokrenuta je prva."</string>
    <string name="screen_compat_mode_scale" msgid="3202955667675944499">"Mjerilo"</string>
    <string name="screen_compat_mode_show" msgid="4013878876486655892">"Uvijek prikaži"</string>
    <string name="screen_compat_mode_hint" msgid="1064524084543304459">"Omogućiti to ponovo u Postavkama sustava &gt; Aplikacije &gt; Preuzimanja."</string>
    <string name="unsupported_display_size_message" msgid="6545327290756295232">"<xliff:g id="APP_NAME">%1$s</xliff:g> ne podržava trenutačnu postavku veličine zaslona i može se ponašati neočekivano."</string>
    <string name="unsupported_display_size_show" msgid="7969129195360353041">"Uvijek prikaži"</string>
    <string name="unsupported_compile_sdk_message" msgid="4253168368781441759">"Aplikacija <xliff:g id="APP_NAME">%1$s</xliff:g> razvijena je za nekompatibilnu verziju OS-a Android i može se ponašati neočekivano. Možda je dostupna ažurirana verzija te aplikacije."</string>
    <string name="unsupported_compile_sdk_show" msgid="2681877855260970231">"Uvijek prikaži"</string>
    <string name="unsupported_compile_sdk_check_update" msgid="3312723623323216101">"Provjeri ažuriranja"</string>
    <string name="smv_application" msgid="3307209192155442829">"Aplikacija <xliff:g id="APPLICATION">%1$s</xliff:g> (proces <xliff:g id="PROCESS">%2$s</xliff:g>) prekršila je vlastito pravilo StrictMode."</string>
    <string name="smv_process" msgid="5120397012047462446">"Proces <xliff:g id="PROCESS">%1$s</xliff:g> prekršio je svoje vlastito pravilo StrictMode."</string>
    <string name="android_upgrading_title" product="default" msgid="7513829952443484438">"Telefon se ažurira…"</string>
    <string name="android_upgrading_title" product="tablet" msgid="4503169817302593560">"Tablet se ažurira…"</string>
    <string name="android_upgrading_title" product="device" msgid="7009520271220804517">"Uređaj se ažurira…"</string>
    <string name="android_start_title" product="default" msgid="4536778526365907780">"Telefon se pokreće…"</string>
    <string name="android_start_title" product="automotive" msgid="8418054686415318207">"Pokretanje Androida..."</string>
    <string name="android_start_title" product="tablet" msgid="4929837533850340472">"Tablet se pokreće…"</string>
    <string name="android_start_title" product="device" msgid="7467484093260449437">"Uređaj se pokreće…"</string>
    <string name="android_upgrading_fstrim" msgid="8036718871534640010">"Optimiziranje pohrane."</string>
    <string name="android_upgrading_notification_title" product="default" msgid="1511552415039349062">"Dovršavanje ažuriranja sustava…"</string>
    <string name="app_upgrading_toast" msgid="3008139776215597053">"Nadogradnja aplikacije <xliff:g id="APPLICATION">%1$s</xliff:g>…"</string>
    <string name="android_upgrading_apk" msgid="7904042682111526169">"Optimiziranje aplikacije <xliff:g id="NUMBER_0">%1$d</xliff:g> od <xliff:g id="NUMBER_1">%2$d</xliff:g>."</string>
    <string name="android_preparing_apk" msgid="8162599310274079154">"Pripremanje aplikacije <xliff:g id="APPNAME">%1$s</xliff:g>."</string>
    <string name="android_upgrading_starting_apps" msgid="451464516346926713">"Pokretanje aplikacija."</string>
    <string name="android_upgrading_complete" msgid="1405954754112999229">"Završetak inicijalizacije."</string>
    <string name="heavy_weight_notification" msgid="9087063985776626166">"Izvodi se <xliff:g id="APP">%1$s</xliff:g>"</string>
    <string name="heavy_weight_notification_detail" msgid="2304833848484424985">"Dodirnite za povratak na igru"</string>
    <string name="heavy_weight_switcher_title" msgid="387882830435195342">"Odabir igre"</string>
    <string name="heavy_weight_switcher_text" msgid="4176781660362912010">"Radi bolje izvedbe istovremeno može biti otvorena samo jedna od tih igara."</string>
    <string name="old_app_action" msgid="3044685170829526403">"Povratak na aplikaciju <xliff:g id="OLD_APP">%1$s</xliff:g>"</string>
    <string name="new_app_action" msgid="6694851182870774403">"Otvori aplikaciju <xliff:g id="NEW_APP">%1$s</xliff:g>"</string>
    <string name="new_app_description" msgid="5894852887817332322">"Aplikacija <xliff:g id="OLD_APP">%1$s</xliff:g> zatvorit će se bez spremanja"</string>
    <string name="dump_heap_notification" msgid="2618183274836056542">"Proces <xliff:g id="PROC">%1$s</xliff:g> premašio je ograničenje memorije"</string>
    <string name="dump_heap_ready_notification" msgid="1162196579925048701">"Snimka memorije procesa za <xliff:g id="PROC">%1$s</xliff:g> spremna"</string>
    <string name="dump_heap_notification_detail" msgid="3993078784053054141">"Generirana je snimka memorije. Dodirnite za dijeljenje."</string>
    <string name="dump_heap_title" msgid="5864292264307651673">"Žalite li dijeliti snimku memorije procesa?"</string>
    <string name="dump_heap_text" msgid="8546022920319781701">"Proces za <xliff:g id="PROC">%1$s</xliff:g> premašio je ograničenje memorije od <xliff:g id="SIZE">%2$s</xliff:g>. Dostupna vam je snimka memorije koju možete podijeliti s razvojnim programerom. Budite oprezni, ta snimka memorije može sadržavati vaše osobne podatke kojima aplikacija ima pristup."</string>
    <string name="dump_heap_system_text" msgid="3236094872980706024">"Proces za <xliff:g id="PROC">%1$s</xliff:g> premašio je ograničenje memorije od <xliff:g id="SIZE">%2$s</xliff:g>. Dostupna vam je snimka memorije procesa koju možete podijeliti. Budite oprezni, ta snimka memorije može sadržavati osobne podatke kojima proces ima pristup, što može uključivati ono što ste napisali."</string>
    <string name="dump_heap_ready_text" msgid="1778041771455343067">"Snimka memorije procesa za <xliff:g id="PROC">%1$s</xliff:g> dostupna vam je za dijeljenje. Budite oprezni, ta snimka memorije može sadržavati osobne podatke kojima proces ima pristup, što može uključivati ono što ste napisali."</string>
    <string name="sendText" msgid="5209874571959469142">"Izaberite radnju za tekst"</string>
    <string name="volume_ringtone" msgid="6885421406845734650">"Glasnoća zvona"</string>
    <string name="volume_music" msgid="5421651157138628171">"Glasnoća medija"</string>
    <string name="volume_music_hint_playing_through_bluetooth" msgid="9165984379394601533">"Reprodukcija kroz Bluetooth"</string>
    <string name="volume_music_hint_silent_ringtone_selected" msgid="8310739960973156272">"Postavljena bešumna melodija zvona"</string>
    <string name="volume_call" msgid="3941680041282788711">"Glasnoća poziva"</string>
    <string name="volume_bluetooth_call" msgid="2002891926351151534">"Glasnoća značajke Bluetooth tijekom poziva"</string>
    <string name="volume_alarm" msgid="1985191616042689100">"Glasnoća alarma"</string>
    <string name="volume_notification" msgid="2422265656744276715">"Glasnoća obavijesti"</string>
    <string name="volume_unknown" msgid="1400219669770445902">"Glasnoća"</string>
    <string name="volume_icon_description_bluetooth" msgid="6538894177255964340">"Glasnoća Bluetootha"</string>
    <string name="volume_icon_description_ringer" msgid="3326003847006162496">"Glasnoća melodije zvona"</string>
    <string name="volume_icon_description_incall" msgid="8890073218154543397">"Glasnoća poziva"</string>
    <string name="volume_icon_description_media" msgid="4217311719665194215">"Glasnoća medija"</string>
    <string name="volume_icon_description_notification" msgid="7044986546477282274">"Glasnoća obavijesti"</string>
    <string name="ringtone_default" msgid="3789758980357696936">"Zadana melodija zvona"</string>
    <string name="ringtone_default_with_actual" msgid="1767304850491060581">"Zadano (<xliff:g id="ACTUAL_RINGTONE">%1$s</xliff:g>)"</string>
    <string name="ringtone_silent" msgid="7937634392408977062">"Ništa"</string>
    <string name="ringtone_picker_title" msgid="3515143939175119094">"Melodije zvona"</string>
    <string name="ringtone_picker_title_alarm" msgid="6473325356070549702">"Zvukovi alarma"</string>
    <string name="ringtone_picker_title_notification" msgid="4837740874822788802">"Zvukovi obavijesti"</string>
    <string name="ringtone_unknown" msgid="3914515995813061520">"Nepoznato"</string>
    <plurals name="wifi_available" formatted="false" msgid="7900333017752027322">
      <item quantity="one">Dostupne su Wi-Fi mreže</item>
      <item quantity="few">Dostupne su Wi-Fi mreže</item>
      <item quantity="other">Dostupne su Wi-Fi mreže</item>
    </plurals>
    <plurals name="wifi_available_detailed" formatted="false" msgid="1140699367193975606">
      <item quantity="one">Dostupne su otvorene Wi-Fi mreže</item>
      <item quantity="few">Dostupne su otvorene Wi-Fi mreže</item>
      <item quantity="other">Dostupne su otvorene Wi-Fi mreže</item>
    </plurals>
    <string name="wifi_available_title" msgid="3817100557900599505">"Povezivanje s otvorenom Wi‑Fi mrežom"</string>
    <string name="wifi_available_carrier_network_title" msgid="4527932626916527897">"Povežite se s Wi‑Fi mrežom mobilnog operatera"</string>
    <string name="wifi_available_title_connecting" msgid="1139126673968899002">"Povezivanje s Wi-Fi mrežom"</string>
    <string name="wifi_available_title_connected" msgid="7542672851522241548">"Povezano s Wi-Fi mrežom"</string>
    <string name="wifi_available_title_failed_to_connect" msgid="6861772233582618132">"Nije uspjelo povezivanje s Wi-Fi mrežom"</string>
    <string name="wifi_available_content_failed_to_connect" msgid="3377406637062802645">"Dodirnite za prikaz svih mreža"</string>
    <string name="wifi_available_action_connect" msgid="2635699628459488788">"Poveži"</string>
    <string name="wifi_available_action_all_networks" msgid="4368435796357931006">"Sve mreže"</string>
    <string name="wifi_suggestion_title" msgid="9099832833531486167">"Želite li se povezati s Wi-Fi mrežama?"</string>
    <string name="wifi_suggestion_content" msgid="5883181205841582873">"Preporuka aplikacije <xliff:g id="NAME">%s</xliff:g>"</string>
    <string name="wifi_suggestion_action_allow_app" msgid="3689946344485394085">"Da"</string>
    <string name="wifi_suggestion_action_disallow_app" msgid="7977918905605931385">"Ne"</string>
    <string name="wifi_wakeup_onboarding_title" msgid="228772560195634292">"Wi‑Fi će se uključiti automatski"</string>
    <string name="wifi_wakeup_onboarding_subtext" msgid="3989697580301186973">"Kada ste u blizini spremljene mreže visoke kvalitete"</string>
    <string name="wifi_wakeup_onboarding_action_disable" msgid="838648204200836028">"Više ne uključuj"</string>
    <string name="wifi_wakeup_enabled_title" msgid="6534603733173085309">"Wi‑Fi je uključen automatski"</string>
    <string name="wifi_wakeup_enabled_content" msgid="189330154407990583">"Nalazite se u blizini spremljene mreže: <xliff:g id="NETWORK_SSID">%1$s</xliff:g>"</string>
    <string name="wifi_available_sign_in" msgid="9157196203958866662">"Prijava na Wi-Fi mrežu"</string>
    <string name="network_available_sign_in" msgid="1848877297365446605">"Prijava na mrežu"</string>
    <!-- no translation found for network_available_sign_in_detailed (8000081941447976118) -->
    <skip />
    <string name="wifi_no_internet" msgid="5198100389964214865">"<xliff:g id="NETWORK_SSID">%1$s</xliff:g> nema pristup internetu"</string>
    <string name="wifi_no_internet_detailed" msgid="8083079241212301741">"Dodirnite za opcije"</string>
    <string name="captive_portal_logged_in_detailed" msgid="8489345381637456021">"Povezano"</string>
    <string name="network_partial_connectivity" msgid="7774883385494762741">"<xliff:g id="NETWORK_SSID">%1$s</xliff:g> ima ograničenu povezivost"</string>
    <string name="network_partial_connectivity_detailed" msgid="1959697814165325217">"Dodirnite da biste se ipak povezali"</string>
    <string name="wifi_softap_config_change" msgid="8475911871165857607">"Promjene postavki vaše žarišne točke"</string>
    <string name="wifi_softap_config_change_summary" msgid="7601233252456548891">"Promijenila se frekvencija vaše žarišne točke."</string>
    <string name="wifi_softap_config_change_detailed" msgid="8022936822860678033">"Ovaj uređaj ne podržava vašu postavku za upotrebu samo 5 GHz. Upotrebljavat će frekvenciju od 5 GHz kada je dostupna."</string>
    <string name="network_switch_metered" msgid="4671730921726992671">"Prelazak na drugu mrežu: <xliff:g id="NETWORK_TYPE">%1$s</xliff:g>"</string>
    <string name="network_switch_metered_detail" msgid="775163331794506615">"Kada <xliff:g id="PREVIOUS_NETWORK">%2$s</xliff:g> nema pristup internetu, na uređaju se upotrebljava <xliff:g id="NEW_NETWORK">%1$s</xliff:g>. Moguća je naplata naknade."</string>
    <string name="network_switch_metered_toast" msgid="5779283181685974304">"Mreža je promijenjena: <xliff:g id="PREVIOUS_NETWORK">%1$s</xliff:g> &gt; <xliff:g id="NEW_NETWORK">%2$s</xliff:g>"</string>
  <string-array name="network_switch_type_name">
    <item msgid="3979506840912951943">"mobilni podaci"</item>
    <item msgid="75483255295529161">"Wi-Fi"</item>
    <item msgid="6862614801537202646">"Bluetooth"</item>
    <item msgid="5447331121797802871">"Ethernet"</item>
    <item msgid="8257233890381651999">"VPN"</item>
  </string-array>
    <string name="network_switch_type_name_unknown" msgid="4552612897806660656">"nepoznata vrsta mreže"</string>
    <string name="wifi_watchdog_network_disabled" msgid="7904214231651546347">"Ne može se spojiti na Wi-Fi"</string>
    <string name="wifi_watchdog_network_disabled_detailed" msgid="4917472096696322767">" ima lošu internetsku vezu."</string>
    <string name="wifi_connect_alert_title" msgid="8455846016001810172">"Dopustiti povezivanje?"</string>
    <string name="wifi_connect_alert_message" msgid="6451273376815958922">"Aplikacija %1$s traži povezivanje s Wi-Fi mrežom %2$s"</string>
    <string name="wifi_connect_default_application" msgid="7143109390475484319">"Aplikacija"</string>
    <string name="wifi_p2p_dialog_title" msgid="97611782659324517">"Wi-Fi Direct"</string>
    <string name="wifi_p2p_turnon_message" msgid="2909250942299627244">"Pokreni izravan rad s Wi-Fi mrežom. To će isključiti rad s Wi-Fi klijentom/žarišnom točkom."</string>
    <string name="wifi_p2p_failed_message" msgid="3763669677935623084">"Pokretanje izravne Wi-Fi veze nije moguće."</string>
    <string name="wifi_p2p_enabled_notification_title" msgid="2068321881673734886">"Wi-Fi Direct uključen"</string>
    <string name="wifi_p2p_enabled_notification_message" msgid="8064677407830620023">"Dodirnite za postavke"</string>
    <string name="accept" msgid="1645267259272829559">"Prihvaćam"</string>
    <string name="decline" msgid="2112225451706137894">"Odbaci"</string>
    <string name="wifi_p2p_invitation_sent_title" msgid="1318975185112070734">"Pozivnica je poslana"</string>
    <string name="wifi_p2p_invitation_to_connect_title" msgid="4958803948658533637">"Pozivnica za povezivanje"</string>
    <string name="wifi_p2p_from_message" msgid="570389174731951769">"Šalje:"</string>
    <string name="wifi_p2p_to_message" msgid="248968974522044099">"Prima:"</string>
    <string name="wifi_p2p_enter_pin_message" msgid="5920929550367828970">"Upišite potreban PIN:"</string>
    <string name="wifi_p2p_show_pin_message" msgid="8530563323880921094">"PIN:"</string>
    <string name="wifi_p2p_frequency_conflict_message" product="tablet" msgid="8012981257742232475">"Tablet će se privremeno isključiti s Wi-Fija dok je povezan s uređajem <xliff:g id="DEVICE_NAME">%1$s</xliff:g>"</string>
    <string name="wifi_p2p_frequency_conflict_message" product="tv" msgid="3087858235069421128">"Televizor će privremeno prekinuti vezu s Wi-Fijem dok je povezan s uređajem <xliff:g id="DEVICE_NAME">%1$s</xliff:g>"</string>
    <string name="wifi_p2p_frequency_conflict_message" product="default" msgid="7363907213787469151">"Telefon će se privremeno isključiti s Wi-Fija dok je povezan s uređajem <xliff:g id="DEVICE_NAME">%1$s</xliff:g>"</string>
    <string name="select_character" msgid="3365550120617701745">"Umetni znak"</string>
    <string name="sms_control_title" msgid="7296612781128917719">"Slanje SMS poruka"</string>
    <string name="sms_control_message" msgid="3867899169651496433">"Aplikacija &lt;b&gt;<xliff:g id="APP_NAME">%1$s</xliff:g>&lt;/b&gt; šalje veliki broj SMS poruka. Želite li dopustiti ovoj aplikaciji da nastavi slati poruke?"</string>
    <string name="sms_control_yes" msgid="3663725993855816807">"Dopusti"</string>
    <string name="sms_control_no" msgid="625438561395534982">"Odbij"</string>
    <string name="sms_short_code_confirm_message" msgid="1645436466285310855">"&lt;b&gt;<xliff:g id="APP_NAME">%1$s</xliff:g>&lt;/b&gt; želi poslati poruku na &lt;b&gt;<xliff:g id="DEST_ADDRESS">%2$s</xliff:g>&lt;/b&gt;."</string>
    <string name="sms_short_code_details" msgid="5873295990846059400">"To "<b>"će se možda naplatiti"</b>" putem vašeg mobilnog računa."</string>
    <string name="sms_premium_short_code_details" msgid="7869234868023975"><b>"To se naplaćuje putem vašeg mobilnog računa."</b></string>
    <string name="sms_short_code_confirm_allow" msgid="4458878637111023413">"Pošalji"</string>
    <string name="sms_short_code_confirm_deny" msgid="2927389840209170706">"Odustani"</string>
    <string name="sms_short_code_remember_choice" msgid="5289538592272218136">"Zapamti odabir"</string>
    <string name="sms_short_code_remember_undo_instruction" msgid="4960944133052287484">"Kasnije to možete promijeniti u odjeljku Postavke &gt; Aplikacije"</string>
    <string name="sms_short_code_confirm_always_allow" msgid="3241181154869493368">"Dopusti uvijek"</string>
    <string name="sms_short_code_confirm_never_allow" msgid="446992765774269673">"Ne dopuštaj nikada"</string>
    <string name="sim_removed_title" msgid="6227712319223226185">"SIM kartica uklonjena"</string>
    <string name="sim_removed_message" msgid="2333164559970958645">"Mobilna mreža bit će nedostupna do ponovnog pokretanja s umetnutom važećom SIM karticom."</string>
    <string name="sim_done_button" msgid="827949989369963775">"Gotovo"</string>
    <string name="sim_added_title" msgid="3719670512889674693">"SIM kartica dodana"</string>
    <string name="sim_added_message" msgid="6599945301141050216">"Za pristup mobilnoj mreži ponovo pokrenite uređaj."</string>
    <string name="sim_restart_button" msgid="4722407842815232347">"Ponovno pokreni"</string>
    <string name="install_carrier_app_notification_title" msgid="9056007111024059888">"Aktivirajte mobilnu uslugu"</string>
    <string name="install_carrier_app_notification_text" msgid="3346681446158696001">"Preuzmite aplikaciju mobilnog operatera da biste aktivirali novi SIM"</string>
    <string name="install_carrier_app_notification_text_app_name" msgid="1196505084835248137">"Preuzmite aplikaciju <xliff:g id="APP_NAME">%1$s</xliff:g> da biste aktivirali novi SIM"</string>
    <string name="install_carrier_app_notification_button" msgid="3094206295081900849">"Preuzmite aplikaciju"</string>
    <string name="carrier_app_notification_title" msgid="8921767385872554621">"Umetnuta je nova SIM kartica"</string>
    <string name="carrier_app_notification_text" msgid="1132487343346050225">"Dodirnite da biste je postavili"</string>
    <string name="time_picker_dialog_title" msgid="8349362623068819295">"Postavljanje vremena"</string>
    <string name="date_picker_dialog_title" msgid="5879450659453782278">"Postavi datum"</string>
    <string name="date_time_set" msgid="5777075614321087758">"Postavi"</string>
    <string name="date_time_done" msgid="2507683751759308828">"Gotovo"</string>
    <string name="perms_new_perm_prefix" msgid="8257740710754301407"><font size="12" fgcolor="#ff33b5e5">"NOVO: "</font></string>
    <string name="perms_description_app" msgid="5139836143293299417">"Omogućuje aplikacija <xliff:g id="APP_NAME">%1$s</xliff:g>."</string>
    <string name="no_permissions" msgid="7283357728219338112">"Nije potrebno dopuštenje"</string>
    <string name="perm_costs_money" msgid="4902470324142151116">"možda ćete morati platiti"</string>
    <string name="dlg_ok" msgid="7376953167039865701">"U redu"</string>
    <string name="usb_charging_notification_title" msgid="1595122345358177163">"Uređaj se puni putem USB-a"</string>
    <string name="usb_supplying_notification_title" msgid="4631045789893086181">"Povezani uređaj puni se putem USB-a"</string>
    <string name="usb_mtp_notification_title" msgid="4238227258391151029">"Uključen je prijenos datoteka putem USB-a"</string>
    <string name="usb_ptp_notification_title" msgid="5425857879922006878">"Uključen je PTP putem USB-a"</string>
    <string name="usb_tether_notification_title" msgid="3716143122035802501">"Uključeno je modemsko povezivanje putem USB-a"</string>
    <string name="usb_midi_notification_title" msgid="5356040379749154805">"Uključen je MIDI putem USB-a"</string>
    <string name="usb_accessory_notification_title" msgid="1785694450621427730">"Priključen je USB dodatak"</string>
    <string name="usb_notification_message" msgid="3370903770828407960">"Dodirnite za više opcija."</string>
    <string name="usb_power_notification_message" msgid="4647527153291917218">"Povezani se uređaj puni. Dodirnite za više opcija."</string>
    <string name="usb_unsupported_audio_accessory_title" msgid="3529881374464628084">"Otkriven je analogni audiododatak"</string>
    <string name="usb_unsupported_audio_accessory_message" msgid="6309553946441565215">"Priključeni uređaj nije kompatibilan s ovim telefonom. Dodirnite da biste saznali više."</string>
    <string name="adb_active_notification_title" msgid="6729044778949189918">"Priključen je alat za otklanjanje pogrešaka putem USB-a"</string>
    <string name="adb_active_notification_message" msgid="7463062450474107752">"Dodirnite da isključite otklanjanje pogrešaka putem USB-a"</string>
    <string name="adb_active_notification_message" product="tv" msgid="8470296818270110396">"Odaberite da biste onemogućili rješavanje programske pogreške na USB-u."</string>
    <string name="test_harness_mode_notification_title" msgid="2216359742631914387">"Omogućen je način testnog okvira"</string>
    <string name="test_harness_mode_notification_message" msgid="1343197173054407119">"Vratite na tvorničke postavke da biste onemogućili način testnog okvira."</string>
    <string name="usb_contaminant_detected_title" msgid="7136400633704058349">"Tekućina ili prljavština u USB priključku"</string>
    <string name="usb_contaminant_detected_message" msgid="832337061059487250">"USB priključak automatski je onemogućen. Dodirnite da biste saznali više."</string>
    <string name="usb_contaminant_not_detected_title" msgid="7708281124088684821">"Možete koristiti USB priključak"</string>
    <string name="usb_contaminant_not_detected_message" msgid="2415791798244545292">"Telefon više ne otkriva tekućinu ili prljavštinu."</string>
    <string name="taking_remote_bugreport_notification_title" msgid="6742483073875060934">"Izrada izvješća o programskoj pogrešci…"</string>
    <string name="share_remote_bugreport_notification_title" msgid="4987095013583691873">"Želite li podijeliti izvješće o programskoj pogrešci?"</string>
    <string name="sharing_remote_bugreport_notification_title" msgid="7572089031496651372">"Dijeljenje izvješća o programskoj pogrešci…"</string>
    <string name="share_remote_bugreport_notification_message_finished" msgid="6029609949340992866">"Administrator je zatražio izvješće o programskoj pogrešci radi lakšeg rješavanja problema na uređaju. Moguće je da će se aplikacije i podaci dijeliti."</string>
    <string name="share_remote_bugreport_action" msgid="6249476773913384948">"DIJELI"</string>
    <string name="decline_remote_bugreport_action" msgid="6230987241608770062">"ODBIJ"</string>
    <string name="select_input_method" msgid="4653387336791222978">"Odabir načina unosa"</string>
    <string name="show_ime" msgid="2506087537466597099">"Zadržava se na zaslonu dok je fizička tipkovnica aktivna"</string>
    <string name="hardware" msgid="194658061510127999">"Prikaži virtualnu tipkovnicu"</string>
    <string name="select_keyboard_layout_notification_title" msgid="597189518763083494">"Konfigurirajte fizičku tipkovnicu"</string>
    <string name="select_keyboard_layout_notification_message" msgid="8084622969903004900">"Dodirnite da biste odabrali jezik i raspored"</string>
    <string name="fast_scroll_alphabet" msgid="5433275485499039199">" ABCDEFGHIJKLMNOPQRSTUVWXYZ"</string>
    <string name="fast_scroll_numeric_alphabet" msgid="4030170524595123610">" 0123456789ABCDEFGHIJKLMNOPQRSTUVWXYZ"</string>
    <string name="alert_windows_notification_channel_group_name" msgid="1463953341148606396">"Prikaz iznad drugih aplikacija"</string>
    <string name="alert_windows_notification_channel_name" msgid="3116610965549449803">"Aplikacija <xliff:g id="NAME">%s</xliff:g> prikazuje se preko drugih aplikacija"</string>
    <string name="alert_windows_notification_title" msgid="3697657294867638947">"Apl. <xliff:g id="NAME">%s</xliff:g> zakriva druge aplikacije"</string>
    <string name="alert_windows_notification_message" msgid="8917232109522912560">"Ako ne želite da aplikacija <xliff:g id="NAME">%s</xliff:g> upotrebljava tu značajku, dodirnite da biste otvorili postavke i isključili je."</string>
    <string name="alert_windows_notification_turn_off_action" msgid="2902891971380544651">"Isključi"</string>
    <string name="ext_media_checking_notification_title" msgid="4411133692439308924">"Provjeravanje medija <xliff:g id="NAME">%s</xliff:g>…"</string>
    <string name="ext_media_checking_notification_message" msgid="410185170877285434">"Pregled trenutačnog sadržaja"</string>
    <string name="ext_media_new_notification_title" msgid="1621805083736634077">"Novi medij <xliff:g id="NAME">%s</xliff:g>"</string>
    <string name="ext_media_new_notification_message" msgid="3673685270558405087">"Dodirnite za postavljanje"</string>
    <string name="ext_media_ready_notification_message" msgid="4083398150380114462">"Za prijenos fotografija i medija"</string>
    <string name="ext_media_unmountable_notification_title" msgid="4179418065210797130">"Poteškoća s medijem <xliff:g id="NAME">%s</xliff:g>"</string>
    <string name="ext_media_unmountable_notification_message" msgid="4193858924381066522">"Dodirnite za popravak"</string>
    <string name="ext_media_unmountable_notification_message" product="tv" msgid="3941179940297874950">"Medij je oštećen (<xliff:g id="NAME">%s</xliff:g>). Odaberite da biste ispravili pogrešku."</string>
    <string name="ext_media_unsupported_notification_title" msgid="3797642322958803257">"Nepodržani medij za pohranu <xliff:g id="NAME">%s</xliff:g>"</string>
    <string name="ext_media_unsupported_notification_message" msgid="6121601473787888589">"Uređaj ne podržava ovaj medij (<xliff:g id="NAME">%s</xliff:g>). Dodirnite da biste ga postavili u podržanom formatu."</string>
    <string name="ext_media_unsupported_notification_message" product="tv" msgid="3725436899820390906">"Ovaj uređaj ne podržava taj medij (<xliff:g id="NAME">%s</xliff:g>). Odaberite da biste postavili u podržanom formatu."</string>
    <string name="ext_media_badremoval_notification_title" msgid="3206248947375505416">"Uređaj <xliff:g id="NAME">%s</xliff:g> iznenada je uklonjen"</string>
    <string name="ext_media_badremoval_notification_message" msgid="8556885808951260574">"Izbacite medij prije uklanjanja kako ne biste izgubili sadržaj"</string>
    <string name="ext_media_nomedia_notification_title" msgid="6593814191061956856">"Medij <xliff:g id="NAME">%s</xliff:g> uklonjen je"</string>
    <string name="ext_media_nomedia_notification_message" msgid="2110883356419799994">"Neke funkcije možda neće pravilno raditi. Umetnite novi medij za pohranu."</string>
    <string name="ext_media_unmounting_notification_title" msgid="5046532339291216076">"Izbacivanje medija <xliff:g id="NAME">%s</xliff:g>…"</string>
    <string name="ext_media_unmounting_notification_message" msgid="1003926904442321115">"Ne uklanjajte"</string>
    <string name="ext_media_init_action" msgid="7952885510091978278">"Postavljanje"</string>
    <string name="ext_media_unmount_action" msgid="1121883233103278199">"Izbaci"</string>
    <string name="ext_media_browse_action" msgid="8322172381028546087">"Istraži"</string>
    <string name="ext_media_seamless_action" msgid="6575980560886881233">"Promjena izlaza"</string>
    <string name="ext_media_missing_title" msgid="620980315821543904">"<xliff:g id="NAME">%s</xliff:g> nedostaje"</string>
    <string name="ext_media_missing_message" msgid="4012389235250987930">"Ponovo umetnite uređaj"</string>
    <string name="ext_media_move_specific_title" msgid="1471100343872375842">"Premještanje aplikacije <xliff:g id="NAME">%s</xliff:g>"</string>
    <string name="ext_media_move_title" msgid="1022809140035962662">"Premještanje podataka"</string>
    <string name="ext_media_move_success_title" msgid="7863652232242276066">"Dovršen je prijenos sadržaja"</string>
    <string name="ext_media_move_success_message" msgid="8939137931961728009">"Sadržaj je premješten na medij <xliff:g id="NAME">%s</xliff:g>"</string>
    <string name="ext_media_move_failure_title" msgid="1604422634177382092">"Sadržaj nije premješten"</string>
    <string name="ext_media_move_failure_message" msgid="7388950499623016135">"Pokušajte ponovo premjestiti sadržaj"</string>
    <string name="ext_media_status_removed" msgid="6576172423185918739">"Uklonjen"</string>
    <string name="ext_media_status_unmounted" msgid="2551560878416417752">"Izbačen"</string>
    <string name="ext_media_status_checking" msgid="6193921557423194949">"Provjeravanje…"</string>
    <string name="ext_media_status_mounted" msgid="7253821726503179202">"Spreman"</string>
    <string name="ext_media_status_mounted_ro" msgid="8020978752406021015">"Samo za čitanje"</string>
    <string name="ext_media_status_bad_removal" msgid="8395398567890329422">"Uklonjeno na nesiguran način"</string>
    <string name="ext_media_status_unmountable" msgid="805594039236667894">"Oštećen"</string>
    <string name="ext_media_status_unsupported" msgid="4691436711745681828">"Nije podržan"</string>
    <string name="ext_media_status_ejecting" msgid="5463887263101234174">"Izbacivanje..."</string>
    <string name="ext_media_status_formatting" msgid="1085079556538644861">"Formatiranje…"</string>
    <string name="ext_media_status_missing" msgid="5638633895221670766">"Nije umetnut"</string>
    <string name="activity_list_empty" msgid="1675388330786841066">"Nisu pronađene podudarne radnje."</string>
    <string name="permlab_route_media_output" msgid="6243022988998972085">"usmjeravati medijski izlaz"</string>
    <string name="permdesc_route_media_output" msgid="4932818749547244346">"Aplikaciji omogućuje usmjeravanje medijskog izlaza na druge vanjske uređaje."</string>
    <string name="permlab_readInstallSessions" msgid="3713753067455750349">"čitati sesije instaliranja"</string>
    <string name="permdesc_readInstallSessions" msgid="2049771699626019849">"Omogućuje aplikaciji čitanje sesija instaliranja. Aplikacija može vidjeti pojedinosti o aktivnim instaliranjima paketa."</string>
    <string name="permlab_requestInstallPackages" msgid="5782013576218172577">"zahtijevati instaliranje paketa"</string>
    <string name="permdesc_requestInstallPackages" msgid="5740101072486783082">"Aplikaciji omogućuje zahtijevanje instaliranja paketa."</string>
    <string name="permlab_requestDeletePackages" msgid="1703686454657781242">"zahtijevaj brisanje paketa"</string>
    <string name="permdesc_requestDeletePackages" msgid="3406172963097595270">"Aplikaciji omogućuje zahtijevanje brisanja paketa."</string>
    <string name="permlab_requestIgnoreBatteryOptimizations" msgid="8021256345643918264">"tražiti zanemarivanje optimizacija baterije"</string>
    <string name="permdesc_requestIgnoreBatteryOptimizations" msgid="8359147856007447638">"Aplikaciji omogućuje da traži dopuštenje za zanemarivanje optimizacija baterije za tu aplikaciju."</string>
    <string name="tutorial_double_tap_to_zoom_message_short" msgid="1311810005957319690">"Dvaput dotaknite za upravljanje zumiranjem"</string>
    <string name="gadget_host_error_inflating" msgid="4882004314906466162">"Widget nije moguće dodati."</string>
    <string name="ime_action_go" msgid="8320845651737369027">"Idi"</string>
    <string name="ime_action_search" msgid="658110271822807811">"Pretraži"</string>
    <string name="ime_action_send" msgid="2316166556349314424">"Pošalji"</string>
    <string name="ime_action_next" msgid="3138843904009813834">"Dalje"</string>
    <string name="ime_action_done" msgid="8971516117910934605">"Gotovo"</string>
    <string name="ime_action_previous" msgid="1443550039250105948">"Preth."</string>
    <string name="ime_action_default" msgid="2840921885558045721">"Pokreni"</string>
    <string name="dial_number_using" msgid="5789176425167573586">"Biraj broj\nkoristeći <xliff:g id="NUMBER">%s</xliff:g>"</string>
    <string name="create_contact_using" msgid="4947405226788104538">"Stvori kontakt\nkoristeći <xliff:g id="NUMBER">%s</xliff:g>"</string>
    <string name="grant_credentials_permission_message_header" msgid="2106103817937859662">"Sljedeća aplikacija ili više njih zahtijevaju dozvolu za pristup vašem računu, sad i u budućnosti."</string>
    <string name="grant_credentials_permission_message_footer" msgid="3125211343379376561">"Dopuštate li taj zahtjev?"</string>
    <string name="grant_permissions_header_text" msgid="6874497408201826708">"Zahtjev za pristup"</string>
    <string name="allow" msgid="7225948811296386551">"Dopusti"</string>
    <string name="deny" msgid="2081879885755434506">"Odbij"</string>
    <string name="permission_request_notification_title" msgid="6486759795926237907">"Zatražena je dozvola"</string>
    <string name="permission_request_notification_with_subtitle" msgid="8530393139639560189">"Zatražena je dozvola\nza račun <xliff:g id="ACCOUNT">%s</xliff:g>."</string>
    <string name="forward_intent_to_owner" msgid="1207197447013960896">"Ovu aplikaciju upotrebljavate izvan svog radnog profila"</string>
    <string name="forward_intent_to_work" msgid="621480743856004612">"Upotrebljavate tu aplikaciju u radnom profilu"</string>
    <string name="input_method_binding_label" msgid="1283557179944992649">"Način unosa"</string>
    <string name="sync_binding_label" msgid="3687969138375092423">"Sinkronizacija"</string>
    <string name="accessibility_binding_label" msgid="4148120742096474641">"Pristupačnost"</string>
    <string name="wallpaper_binding_label" msgid="1240087844304687662">"Pozadinska slika"</string>
    <string name="chooser_wallpaper" msgid="7873476199295190279">"Promjena pozadinske slike"</string>
    <string name="notification_listener_binding_label" msgid="2014162835481906429">"Slušatelj obavijesti"</string>
    <string name="vr_listener_binding_label" msgid="4316591939343607306">"Slušatelj virtualne stvarnosti"</string>
    <string name="condition_provider_service_binding_label" msgid="1321343352906524564">"Davatalj uvjeta"</string>
    <string name="notification_ranker_binding_label" msgid="774540592299064747">"Usluga rangiranja obavijesti"</string>
    <string name="vpn_title" msgid="19615213552042827">"VPN aktiviran"</string>
    <string name="vpn_title_long" msgid="6400714798049252294">"Aplikacija <xliff:g id="APP">%s</xliff:g> aktivirala je VPN"</string>
    <string name="vpn_text" msgid="1610714069627824309">"Dotaknite za upravljanje mrežom."</string>
    <string name="vpn_text_long" msgid="4907843483284977618">"Povezan sa sesijom <xliff:g id="SESSION">%s</xliff:g>. Dotaknite za upravljanje mrežom."</string>
    <string name="vpn_lockdown_connecting" msgid="6443438964440960745">"Povezivanje s uvijek uključenom VPN mrežom…"</string>
    <string name="vpn_lockdown_connected" msgid="8202679674819213931">"Povezan s uvijek uključenom VPN mrežom"</string>
    <string name="vpn_lockdown_disconnected" msgid="735805531187559719">"Prekinuta je veza s uvijek uključenim VPN-om"</string>
    <string name="vpn_lockdown_error" msgid="3133844445659711681">"Povezivanje s uvijek uključenim VPN-om nije bilo moguće"</string>
    <string name="vpn_lockdown_config" msgid="8151951501116759194">"Promijenite mrežu ili postavke VPN-a"</string>
    <string name="upload_file" msgid="2897957172366730416">"Odaberite datoteku"</string>
    <string name="no_file_chosen" msgid="6363648562170759465">"Nema odabranih datoteka"</string>
    <string name="reset" msgid="2448168080964209908">"Ponovo postavi"</string>
    <string name="submit" msgid="1602335572089911941">"Pošalji"</string>
    <string name="car_mode_disable_notification_title" msgid="5704265646471239078">"Pokrenuta je aplikacija za vožnju"</string>
    <string name="car_mode_disable_notification_message" msgid="7647248420931129377">"Dodirnite za zatvaranje aplikacije za vožnju."</string>
    <string name="tethered_notification_title" msgid="3146694234398202601">"Ograničenje ili aktivan hotspot"</string>
    <string name="tethered_notification_message" msgid="2113628520792055377">"Dodirnite da biste postavili."</string>
    <string name="disable_tether_notification_title" msgid="7526977944111313195">"Modemsko je povezivanje onemogućeno"</string>
    <string name="disable_tether_notification_message" msgid="2913366428516852495">"Obratite se administratoru da biste saznali pojedinosti"</string>
    <string name="back_button_label" msgid="2300470004503343439">"Natrag"</string>
    <string name="next_button_label" msgid="1080555104677992408">"Dalje"</string>
    <string name="skip_button_label" msgid="1275362299471631819">"Preskoči"</string>
    <string name="no_matches" msgid="8129421908915840737">"Nema rezultata"</string>
    <string name="find_on_page" msgid="1946799233822820384">"Pronađi na stranici"</string>
    <plurals name="matches_found" formatted="false" msgid="1210884353962081884">
      <item quantity="one"><xliff:g id="INDEX">%d</xliff:g> od <xliff:g id="TOTAL">%d</xliff:g></item>
      <item quantity="few"><xliff:g id="INDEX">%d</xliff:g> od <xliff:g id="TOTAL">%d</xliff:g></item>
      <item quantity="other"><xliff:g id="INDEX">%d</xliff:g> od <xliff:g id="TOTAL">%d</xliff:g></item>
    </plurals>
    <string name="action_mode_done" msgid="7217581640461922289">"Gotovo"</string>
    <string name="progress_erasing" msgid="2569962663843586562">"Brisanje dijeljene pohrane…"</string>
    <string name="share" msgid="1778686618230011964">"Dijeli"</string>
    <string name="find" msgid="4808270900322985960">"Pronađi"</string>
    <string name="websearch" msgid="4337157977400211589">"Pretraž. weba"</string>
    <string name="find_next" msgid="5742124618942193978">"Nađi sljedeće"</string>
    <string name="find_previous" msgid="2196723669388360506">"Nađi prethodno"</string>
    <string name="gpsNotifTicker" msgid="5622683912616496172">"Zahtjev za lokaciju koji upućuje <xliff:g id="NAME">%s</xliff:g>"</string>
    <string name="gpsNotifTitle" msgid="5446858717157416839">"Zahtjev za lokaciju"</string>
    <string name="gpsNotifMessage" msgid="1374718023224000702">"Zatražio <xliff:g id="NAME">%1$s</xliff:g> (<xliff:g id="SERVICE">%2$s</xliff:g>)"</string>
    <string name="gpsVerifYes" msgid="2346566072867213563">"Da"</string>
    <string name="gpsVerifNo" msgid="1146564937346454865">"Ne"</string>
    <string name="sync_too_many_deletes" msgid="5296321850662746890">"Prekoračeno je ograničenje za brisanje"</string>
    <string name="sync_too_many_deletes_desc" msgid="496551671008694245">"Postoji sljedeći broj izbrisanih stavki: <xliff:g id="NUMBER_OF_DELETED_ITEMS">%1$d</xliff:g> za vrstu sinkronizacije <xliff:g id="TYPE_OF_SYNC">%2$s</xliff:g> i račun <xliff:g id="ACCOUNT_NAME">%3$s</xliff:g>. Što želite učiniti?"</string>
    <string name="sync_really_delete" msgid="2572600103122596243">"Izbriši ove stavke"</string>
    <string name="sync_undo_deletes" msgid="2941317360600338602">"Poništi brisanja"</string>
    <string name="sync_do_nothing" msgid="3743764740430821845">"Za sada nemoj ništa učiniti"</string>
    <string name="choose_account_label" msgid="5655203089746423927">"Odaberite račun"</string>
    <string name="add_account_label" msgid="2935267344849993553">"Dodajte račun"</string>
    <string name="add_account_button_label" msgid="3611982894853435874">"Dodaj račun"</string>
    <string name="number_picker_increment_button" msgid="2412072272832284313">"Povećavanje"</string>
    <string name="number_picker_decrement_button" msgid="476050778386779067">"Smanjivanje"</string>
    <string name="number_picker_increment_scroll_mode" msgid="5259126567490114216">"<xliff:g id="VALUE">%s</xliff:g> dodirnite i zadržite."</string>
    <string name="number_picker_increment_scroll_action" msgid="9101473045891835490">"Kliznite prema gore za povećavanje i prema dolje za smanjivanje."</string>
    <string name="time_picker_increment_minute_button" msgid="8865885114028614321">"Povećanje minuta"</string>
    <string name="time_picker_decrement_minute_button" msgid="6246834937080684791">"Smanjenje minuta"</string>
    <string name="time_picker_increment_hour_button" msgid="3652056055810223139">"Povećanje sati"</string>
    <string name="time_picker_decrement_hour_button" msgid="1377479863429214792">"Smanjenje sati"</string>
    <string name="time_picker_increment_set_pm_button" msgid="4147590696151230863">"Postavi PM"</string>
    <string name="time_picker_decrement_set_am_button" msgid="8302140353539486752">"Postavi AM"</string>
    <string name="date_picker_increment_month_button" msgid="5369998479067934110">"Povećanje mjeseca"</string>
    <string name="date_picker_decrement_month_button" msgid="1832698995541726019">"Smanjenje mjeseca"</string>
    <string name="date_picker_increment_day_button" msgid="7130465412308173903">"Povećanje dana"</string>
    <string name="date_picker_decrement_day_button" msgid="4131881521818750031">"Smanjenje dana"</string>
    <string name="date_picker_increment_year_button" msgid="6318697384310808899">"Povećanje godine"</string>
    <string name="date_picker_decrement_year_button" msgid="4482021813491121717">"Smanjenje godine"</string>
    <string name="date_picker_prev_month_button" msgid="2858244643992056505">"Prethodni mjesec"</string>
    <string name="date_picker_next_month_button" msgid="5559507736887605055">"Sljedeći mjesec"</string>
    <string name="keyboardview_keycode_alt" msgid="4856868820040051939">"Alt"</string>
    <string name="keyboardview_keycode_cancel" msgid="1203984017245783244">"Odustani"</string>
    <string name="keyboardview_keycode_delete" msgid="3337914833206635744">"Izbriši"</string>
    <string name="keyboardview_keycode_done" msgid="1992571118466679775">"Gotovo"</string>
    <string name="keyboardview_keycode_mode_change" msgid="4547387741906537519">"Promjena načina"</string>
    <string name="keyboardview_keycode_shift" msgid="2270748814315147690">"Shift"</string>
    <string name="keyboardview_keycode_enter" msgid="2985864015076059467">"Enter"</string>
    <string name="activitychooserview_choose_application" msgid="2125168057199941199">"Odabir aplikacije"</string>
    <string name="activitychooserview_choose_application_error" msgid="8624618365481126668">"Nije moguće pokrenuti aplikaciju <xliff:g id="APPLICATION_NAME">%s</xliff:g>"</string>
    <string name="shareactionprovider_share_with" msgid="806688056141131819">"Dijeljenje sa"</string>
    <string name="shareactionprovider_share_with_application" msgid="5627411384638389738">"Dijeli s aplikacijom <xliff:g id="APPLICATION_NAME">%s</xliff:g>"</string>
    <string name="content_description_sliding_handle" msgid="415975056159262248">"Klizna ručka. Dodirnite i držite."</string>
    <string name="description_target_unlock_tablet" msgid="3833195335629795055">"Prijeđite prstima da biste otključali."</string>
    <string name="action_bar_home_description" msgid="5293600496601490216">"Kreni na početnu"</string>
    <string name="action_bar_up_description" msgid="2237496562952152589">"Kreni gore"</string>
    <string name="action_menu_overflow_description" msgid="2295659037509008453">"Više opcija"</string>
    <string name="action_bar_home_description_format" msgid="7965984360903693903">"%1$s, %2$s"</string>
    <string name="action_bar_home_subtitle_description_format" msgid="6985546530471780727">"%1$s, %2$s, %3$s"</string>
    <string name="storage_internal" msgid="3570990907910199483">"Unutarnja dijeljena pohrana"</string>
    <string name="storage_sd_card" msgid="3282948861378286745">"SD kartica"</string>
    <string name="storage_sd_card_label" msgid="6347111320774379257">"<xliff:g id="MANUFACTURER">%s</xliff:g> SD kartica"</string>
    <string name="storage_usb_drive" msgid="6261899683292244209">"USB pogon"</string>
    <string name="storage_usb_drive_label" msgid="4501418548927759953">"<xliff:g id="MANUFACTURER">%s</xliff:g> USB pogon"</string>
    <string name="storage_usb" msgid="3017954059538517278">"USB pohrana"</string>
    <string name="extract_edit_menu_button" msgid="8940478730496610137">"Uredi"</string>
    <string name="data_usage_warning_title" msgid="6499834033204801605">"Upozorenje o potrošnji"</string>
    <string name="data_usage_warning_body" msgid="7340198905103751676">"Dosadašnji promet podataka: <xliff:g id="APP">%s</xliff:g>"</string>
    <string name="data_usage_mobile_limit_title" msgid="6561099244084267376">"Dosegnuto je ograničenje za mob. podatkovni promet"</string>
    <string name="data_usage_wifi_limit_title" msgid="5803363779034792676">"Dost. ogr. Wi-Fi prijenosa pod."</string>
    <string name="data_usage_limit_body" msgid="2908179506560812973">"Podatkovni je promet pauziran za ostatak ciklusa"</string>
    <string name="data_usage_mobile_limit_snoozed_title" msgid="3171402244827034372">"Premašen limit mobilnih podataka"</string>
    <string name="data_usage_wifi_limit_snoozed_title" msgid="3547771791046344188">"Premašen limit podataka Wi-Fija"</string>
    <string name="data_usage_limit_snoozed_body" msgid="1671222777207603301">"Premašili ste postavljeno ograničenje za <xliff:g id="SIZE">%s</xliff:g>"</string>
    <string name="data_usage_restricted_title" msgid="5965157361036321914">"Pozadinski podaci ograničeni"</string>
    <string name="data_usage_restricted_body" msgid="469866376337242726">"Dodirnite i uklonite ograničenje"</string>
    <string name="data_usage_rapid_title" msgid="1809795402975261331">"Pojačan promet mobilnih podataka"</string>
    <string name="data_usage_rapid_body" msgid="6897825788682442715">"Vaše su aplikacije imale veći podatkovni promet nego obično"</string>
    <string name="data_usage_rapid_app_body" msgid="5396680996784142544">"Aplikacija <xliff:g id="APP">%s</xliff:g> imala je veći podatkovni promet nego obično"</string>
    <string name="ssl_certificate" msgid="6510040486049237639">"Sigurnosni certifikat"</string>
    <string name="ssl_certificate_is_valid" msgid="6825263250774569373">"Ovaj je certifikat valjan."</string>
    <string name="issued_to" msgid="454239480274921032">"Izdano za:"</string>
    <string name="common_name" msgid="2233209299434172646">"Zajednički naziv:"</string>
    <string name="org_name" msgid="6973561190762085236">"Organizacija:"</string>
    <string name="org_unit" msgid="7265981890422070383">"Organizacijska jedinica:"</string>
    <string name="issued_by" msgid="2647584988057481566">"Izdao:"</string>
    <string name="validity_period" msgid="8818886137545983110">"Vrijedi do:"</string>
    <string name="issued_on" msgid="5895017404361397232">"Izdano dana:"</string>
    <string name="expires_on" msgid="3676242949915959821">"Istječe dana:"</string>
    <string name="serial_number" msgid="758814067660862493">"Serijski broj:"</string>
    <string name="fingerprints" msgid="4516019619850763049">"Otisci prstiju:"</string>
    <string name="sha256_fingerprint" msgid="4391271286477279263">"SHA-256 otisak prsta:"</string>
    <string name="sha1_fingerprint" msgid="7930330235269404581">"SHA-1 otisak prsta:"</string>
    <string name="activity_chooser_view_see_all" msgid="4292569383976636200">"Prikaži sve"</string>
    <string name="activity_chooser_view_dialog_title_default" msgid="4710013864974040615">"Odabir aktivnosti"</string>
    <string name="share_action_provider_share_with" msgid="5247684435979149216">"Dijeljenje s"</string>
    <string name="sending" msgid="3245653681008218030">"Slanje..."</string>
    <string name="launchBrowserDefault" msgid="2057951947297614725">"Pokrenuti preglednik?"</string>
    <string name="SetupCallDefault" msgid="5834948469253758575">"Prihvatiti poziv?"</string>
    <string name="activity_resolver_use_always" msgid="8017770747801494933">"Uvijek"</string>
    <string name="activity_resolver_set_always" msgid="1422574191056490585">"Postavi to otvaranje kao zadano"</string>
    <string name="activity_resolver_use_once" msgid="2404644797149173758">"Samo jednom"</string>
    <string name="activity_resolver_app_settings" msgid="8965806928986509855">"Postavke"</string>
    <string name="activity_resolver_work_profiles_support" msgid="185598180676883455">"%1$s ne podržava radni profil"</string>
    <string name="default_audio_route_name" product="tablet" msgid="4617053898167127471">"Tabletno računalo"</string>
    <string name="default_audio_route_name" product="tv" msgid="9158088547603019321">"Televizor"</string>
    <string name="default_audio_route_name" product="default" msgid="4239291273420140123">"Telefon"</string>
    <string name="default_audio_route_name_dock_speakers" msgid="6240602982276591864">"Zvučnici postolja"</string>
    <string name="default_audio_route_name_hdmi" msgid="1486254205617081251">"HDMI"</string>
    <string name="default_audio_route_name_headphones" msgid="8119971843803439110">"Slušalice"</string>
    <string name="default_audio_route_name_usb" msgid="1234984851352637769">"USB"</string>
    <string name="default_audio_route_category_name" msgid="3722811174003886946">"Sustav"</string>
    <string name="bluetooth_a2dp_audio_route_name" msgid="8575624030406771015">"Bluetooth zvuk"</string>
    <string name="wireless_display_route_description" msgid="9070346425023979651">"Bežični prikaz"</string>
    <string name="media_route_button_content_description" msgid="591703006349356016">"Emitiranje"</string>
    <string name="media_route_chooser_title" msgid="1751618554539087622">"Povezivanje s uređajem"</string>
    <string name="media_route_chooser_title_for_remote_display" msgid="3395541745872017583">"Emitiranje zaslona na uređaj"</string>
    <string name="media_route_chooser_searching" msgid="4776236202610828706">"Traženje uređaja…"</string>
    <string name="media_route_chooser_extended_settings" msgid="87015534236701604">"Postavke"</string>
    <string name="media_route_controller_disconnect" msgid="8966120286374158649">"Prekini vezu"</string>
    <string name="media_route_status_scanning" msgid="7279908761758293783">"Skeniranje..."</string>
    <string name="media_route_status_connecting" msgid="6422571716007825440">"Povezivanje..."</string>
    <string name="media_route_status_available" msgid="6983258067194649391">"Dostupno"</string>
    <string name="media_route_status_not_available" msgid="6739899962681886401">"Nije dostupno"</string>
    <string name="media_route_status_in_use" msgid="4533786031090198063">"U upotrebi"</string>
    <string name="display_manager_built_in_display_name" msgid="2583134294292563941">"Ugrađeni zaslon"</string>
    <string name="display_manager_hdmi_display_name" msgid="1555264559227470109">"HDMI zaslon"</string>
    <string name="display_manager_overlay_display_name" msgid="5142365982271620716">"Preklapanje br. <xliff:g id="ID">%1$d</xliff:g>"</string>
    <string name="display_manager_overlay_display_title" msgid="652124517672257172">"<xliff:g id="NAME">%1$s</xliff:g>: <xliff:g id="WIDTH">%2$d</xliff:g> x <xliff:g id="HEIGHT">%3$d</xliff:g>, <xliff:g id="DPI">%4$d</xliff:g> dpi"</string>
    <string name="display_manager_overlay_display_secure_suffix" msgid="6022119702628572080">", sigurno"</string>
    <string name="kg_forgot_pattern_button_text" msgid="8852021467868220608">"Zaboravili ste obrazac"</string>
    <string name="kg_wrong_pattern" msgid="1850806070801358830">"Pogrešan obrazac"</string>
    <string name="kg_wrong_password" msgid="2333281762128113157">"Pogrešna zaporka"</string>
    <string name="kg_wrong_pin" msgid="1131306510833563801">"Pogrešan PIN"</string>
    <plurals name="kg_too_many_failed_attempts_countdown" formatted="false" msgid="8790651267324125694">
      <item quantity="one">Pokušajte ponovo za <xliff:g id="NUMBER">%d</xliff:g> sekundu</item>
      <item quantity="few">Pokušajte ponovo za <xliff:g id="NUMBER">%d</xliff:g> sekunde</item>
      <item quantity="other">Pokušajte ponovo za <xliff:g id="NUMBER">%d</xliff:g> sekundi</item>
    </plurals>
    <string name="kg_pattern_instructions" msgid="398978611683075868">"Iscrtajte svoj obrazac"</string>
    <string name="kg_sim_pin_instructions" msgid="2319508550934557331">"Unesite PIN za SIM"</string>
    <string name="kg_pin_instructions" msgid="2377242233495111557">"Unesite PIN"</string>
    <string name="kg_password_instructions" msgid="5753646556186936819">"Unesite zaporku"</string>
    <string name="kg_puk_enter_puk_hint" msgid="453227143861735537">"SIM je sad onemogućen. Unesite PUK kôd da biste nastavili. Kontaktirajte operatera za pojedinosti."</string>
    <string name="kg_puk_enter_pin_hint" msgid="7871604527429602024">"Upišite željeni PIN kôd"</string>
    <string name="kg_enter_confirm_pin_hint" msgid="325676184762529976">"Potvrdite željeni PIN kôd"</string>
    <string name="kg_sim_unlock_progress_dialog_message" msgid="8950398016976865762">"Otključavanje SIM kartice…"</string>
    <string name="kg_password_wrong_pin_code" msgid="1139324887413846912">"Netočan PIN kôd."</string>
    <string name="kg_invalid_sim_pin_hint" msgid="8795159358110620001">"Unesite PIN koji ima od 4 do 8 brojeva."</string>
    <string name="kg_invalid_sim_puk_hint" msgid="6025069204539532000">"PUK kôd mora se sastojati od 8 brojeva."</string>
    <string name="kg_invalid_puk" msgid="3638289409676051243">"Ponovo unesite ispravan PUK kôd. Ponovljeni pokušaji trajno će onemogućiti SIM."</string>
    <string name="kg_invalid_confirm_pin_hint" product="default" msgid="7003469261464593516">"PIN kodovi nisu jednaki"</string>
    <string name="kg_login_too_many_attempts" msgid="6486842094005698475">"Previše pokušaja iscrtavanja obrasca"</string>
    <string name="kg_login_instructions" msgid="1100551261265506448">"Za otključavanje prijavite se Google računom."</string>
    <string name="kg_login_username_hint" msgid="5718534272070920364">"Korisničko ime (e-pošta)"</string>
    <string name="kg_login_password_hint" msgid="9057289103827298549">"Zaporka"</string>
    <string name="kg_login_submit_button" msgid="5355904582674054702">"Prijava"</string>
    <string name="kg_login_invalid_input" msgid="5754664119319872197">"Nevažeće korisničko ime ili zaporka."</string>
    <string name="kg_login_account_recovery_hint" msgid="5690709132841752974">"Zaboravili ste korisničko ime ili zaporku?\nPosjetite "<b>"google.com/accounts/recovery"</b>"."</string>
    <string name="kg_login_checking_password" msgid="1052685197710252395">"Provjera računa..."</string>
    <string name="kg_too_many_failed_pin_attempts_dialog_message" msgid="8276745642049502550">"Netočno ste napisali PIN <xliff:g id="NUMBER_0">%1$d</xliff:g> puta. \n\nPokušajte ponovo za <xliff:g id="NUMBER_1">%2$d</xliff:g> s."</string>
    <string name="kg_too_many_failed_password_attempts_dialog_message" msgid="7813713389422226531">"Netočno ste napisali zaporku <xliff:g id="NUMBER_0">%1$d</xliff:g> puta. \n\nPokušajte ponovo za <xliff:g id="NUMBER_1">%2$d</xliff:g> s."</string>
    <string name="kg_too_many_failed_pattern_attempts_dialog_message" msgid="74089475965050805">"Netočno ste iscrtali obrazac za otključavanje <xliff:g id="NUMBER_0">%1$d</xliff:g> puta. \n\nPokušajte ponovo za <xliff:g id="NUMBER_1">%2$d</xliff:g> s."</string>
    <string name="kg_failed_attempts_almost_at_wipe" product="tablet" msgid="1575557200627128949">"Netočno ste pokušali otključati tabletno računalo <xliff:g id="NUMBER_0">%1$d</xliff:g> puta. Ono će se vratiti na tvorničke postavke i svi korisnički podaci bit će izgubljeni nakon još ovoliko neuspjelih pokušaja: <xliff:g id="NUMBER_1">%2$d</xliff:g>."</string>
    <string name="kg_failed_attempts_almost_at_wipe" product="tv" msgid="5621231220154419413">"Pokušali ste otključati televizor <xliff:g id="NUMBER_0">%1$d</xliff:g> puta. Ako ne uspijete ni nakon još <xliff:g id="NUMBER_1">%2$d</xliff:g> pokušaja, televizor će se vratiti na tvorničke postavke i izgubiti sve podatke korisnika."</string>
    <string name="kg_failed_attempts_almost_at_wipe" product="default" msgid="4051015943038199910">"Netočno ste pokušali otključati telefon <xliff:g id="NUMBER_0">%1$d</xliff:g> puta. On će se vratiti na tvorničke postavke i svi korisnički podaci bit će izgubljeni nakon još ovoliko neuspjelih pokušaja: <xliff:g id="NUMBER_1">%2$d</xliff:g>."</string>
    <string name="kg_failed_attempts_now_wiping" product="tablet" msgid="2072996269148483637">"Netočno ste pokušali otključati tabletno računalo <xliff:g id="NUMBER">%d</xliff:g> puta. Sada će se vratiti na tvorničke postavke."</string>
    <string name="kg_failed_attempts_now_wiping" product="tv" msgid="4987878286750741463">"Pokušali ste otključati televizor <xliff:g id="NUMBER">%d</xliff:g> puta. Televizor će se sada vratiti na tvorničke postavke."</string>
    <string name="kg_failed_attempts_now_wiping" product="default" msgid="4817627474419471518">"Netočno ste pokušali otključati telefon <xliff:g id="NUMBER">%d</xliff:g> puta. Sada će se vratiti na tvorničke postavke."</string>
    <string name="kg_failed_attempts_almost_at_login" product="tablet" msgid="3253575572118914370">"Netočno ste iscrtali obrazac za otključavanje <xliff:g id="NUMBER_0">%1$d</xliff:g> puta. Nakon još ovoliko neuspješnih pokušaja: <xliff:g id="NUMBER_1">%2$d</xliff:g> morat ćete otključati tabletno računalo pomoću računa e-pošte.\n\n Pokušajte ponovo za <xliff:g id="NUMBER_2">%3$d</xliff:g> s."</string>
    <string name="kg_failed_attempts_almost_at_login" product="tv" msgid="4224651132862313471">"Iscrtali ste netočan uzorak za otključavanje <xliff:g id="NUMBER_0">%1$d</xliff:g> puta. Ako ne uspijete ni nakon još <xliff:g id="NUMBER_1">%2$d</xliff:g> pokušaja, morat ćete otključati televizor putem računa e-pošte.\n\n Pokušajte ponovo za <xliff:g id="NUMBER_2">%3$d</xliff:g> s."</string>
    <string name="kg_failed_attempts_almost_at_login" product="default" msgid="1437638152015574839">"Netočno ste iscrtali obrazac za otključavanje <xliff:g id="NUMBER_0">%1$d</xliff:g> puta. Nakon još ovoliko neuspješnih pokušaja: <xliff:g id="NUMBER_1">%2$d</xliff:g> morat ćete otključati telefon pomoću računa e-pošte.\n\n Pokušajte ponovo za <xliff:g id="NUMBER_2">%3$d</xliff:g> s."</string>
    <string name="kg_text_message_separator" product="default" msgid="4160700433287233771">" – "</string>
    <string name="kg_reordering_delete_drop_target_text" msgid="7899202978204438708">"Ukloni"</string>
    <string name="safe_media_volume_warning" product="default" msgid="2276318909314492312">"Želite li pojačati zvuk iznad preporučene razine?\n\nDugotrajno slušanje glasne glazbe može vam oštetiti sluh."</string>
    <string name="accessibility_shortcut_warning_dialog_title" msgid="8404780875025725199">"Želite li upotrebljavati prečac za pristupačnost?"</string>
    <string name="accessibility_shortcut_toogle_warning" msgid="7256507885737444807">"Kada je taj prečac uključen, pritiskom na obje tipke za glasnoću na 3 sekunde pokrenut će se značajka pristupačnosti.\n\n Trenutačna značajka pristupačnosti:\n <xliff:g id="SERVICE_NAME">%1$s</xliff:g>\n\n Značajku možete promijeniti u Postavkama &gt; Pristupačnost."</string>
    <string name="disable_accessibility_shortcut" msgid="627625354248453445">"Isključi prečac"</string>
    <string name="leave_accessibility_shortcut_on" msgid="7653111894438512680">"Upotrijebi prečac"</string>
    <string name="color_inversion_feature_name" msgid="4231186527799958644">"Inverzija boja"</string>
    <string name="color_correction_feature_name" msgid="6779391426096954933">"Korekcija boje"</string>
    <string name="accessibility_shortcut_enabling_service" msgid="7771852911861522636">"Prečac pristupačnosti uključio je uslugu <xliff:g id="SERVICE_NAME">%1$s</xliff:g>"</string>
    <string name="accessibility_shortcut_disabling_service" msgid="2747243438223109821">"Prečac pristupačnosti isključio je uslugu <xliff:g id="SERVICE_NAME">%1$s</xliff:g>"</string>
    <string name="accessibility_shortcut_spoken_feedback" msgid="8376923232350078434">"Pritisnite i zadržite tipke za glasnoću na tri sekunde da biste koristili uslugu <xliff:g id="SERVICE_NAME">%1$s</xliff:g>"</string>
    <string name="accessibility_button_prompt_text" msgid="1176658502969738564">"Odaberite uslugu koju ćete upotrebljavati kad dodirnete gumb pristupačnosti:"</string>
    <string name="accessibility_gesture_prompt_text" msgid="8259145549733019401">"Odaberite uslugu koju ćete upotrebljavati uz pokret pristupačnosti (prelazak s dva prsta prema gore od dna zaslona):"</string>
    <string name="accessibility_gesture_3finger_prompt_text" msgid="1041435574275047665">"Odaberite uslugu koju ćete upotrebljavati uz pokret pristupačnosti (prelazak s tri prsta prema gore od dna zaslona):"</string>
    <string name="accessibility_button_instructional_text" msgid="7003212763213614833">"Da biste prešli na neku drugu uslugu, dodirnite i zadržite gumb pristupačnosti."</string>
    <string name="accessibility_gesture_instructional_text" msgid="5261788874937410950">"Da biste prešli na neku drugu uslugu, prijeđite s dva prsta prema gore i zadržite."</string>
    <string name="accessibility_gesture_3finger_instructional_text" msgid="4969448938984394550">"Da biste prešli na neku drugu uslugu, prijeđite s tri prsta prema gore i zadržite."</string>
    <string name="accessibility_magnification_chooser_text" msgid="1227146738764986237">"Povećavanje"</string>
    <string name="user_switched" msgid="3768006783166984410">"Trenutačni korisnik <xliff:g id="NAME">%1$s</xliff:g>."</string>
    <string name="user_switching_message" msgid="2871009331809089783">"Prebacivanje na korisnika <xliff:g id="NAME">%1$s</xliff:g>…"</string>
    <string name="user_logging_out_message" msgid="8939524935808875155">"Odjavljivanje korisnika <xliff:g id="NAME">%1$s</xliff:g>…"</string>
    <string name="owner_name" msgid="2716755460376028154">"Vlasnik"</string>
    <string name="error_message_title" msgid="4510373083082500195">"Pogreška"</string>
    <string name="error_message_change_not_allowed" msgid="1238035947357923497">"Vaš administrator ne dopušta tu promjenu"</string>
    <string name="app_not_found" msgid="3429141853498927379">"Nije pronađena aplikacija za upravljanje ovom radnjom"</string>
    <string name="revoke" msgid="5404479185228271586">"Opozovi"</string>
    <string name="mediasize_iso_a0" msgid="1994474252931294172">"ISO A0"</string>
    <string name="mediasize_iso_a1" msgid="3333060421529791786">"ISO A1"</string>
    <string name="mediasize_iso_a2" msgid="3097535991925798280">"ISO A2"</string>
    <string name="mediasize_iso_a3" msgid="3023213259314236123">"ISO A3"</string>
    <string name="mediasize_iso_a4" msgid="231745325296873764">"ISO A4"</string>
    <string name="mediasize_iso_a5" msgid="3484327407340865411">"ISO A5"</string>
    <string name="mediasize_iso_a6" msgid="4861908487129577530">"ISO A6"</string>
    <string name="mediasize_iso_a7" msgid="5890208588072936130">"ISO A7"</string>
    <string name="mediasize_iso_a8" msgid="4319425041085816612">"ISO A8"</string>
    <string name="mediasize_iso_a9" msgid="4882220529506432008">"ISO A9"</string>
    <string name="mediasize_iso_a10" msgid="2382866026365359391">"ISO A10"</string>
    <string name="mediasize_iso_b0" msgid="3651827147402009675">"ISO B0"</string>
    <string name="mediasize_iso_b1" msgid="6072859628278739957">"ISO B1"</string>
    <string name="mediasize_iso_b2" msgid="1348731852150380378">"ISO B2"</string>
    <string name="mediasize_iso_b3" msgid="2612510181259261379">"ISO B3"</string>
    <string name="mediasize_iso_b4" msgid="695151378838115434">"ISO B4"</string>
    <string name="mediasize_iso_b5" msgid="4863754285582212487">"ISO B5"</string>
    <string name="mediasize_iso_b6" msgid="5305816292139647241">"ISO B6"</string>
    <string name="mediasize_iso_b7" msgid="531673542602786624">"ISO B7"</string>
    <string name="mediasize_iso_b8" msgid="9164474595708850034">"ISO B8"</string>
    <string name="mediasize_iso_b9" msgid="282102976764774160">"ISO B9"</string>
    <string name="mediasize_iso_b10" msgid="4517141714407898976">"ISO B10"</string>
    <string name="mediasize_iso_c0" msgid="3103521357901591100">"ISO C0"</string>
    <string name="mediasize_iso_c1" msgid="1231954105985048595">"ISO C1"</string>
    <string name="mediasize_iso_c2" msgid="927702816980087462">"ISO C2"</string>
    <string name="mediasize_iso_c3" msgid="835154173518304159">"ISO C3"</string>
    <string name="mediasize_iso_c4" msgid="5095951985108194011">"ISO C4"</string>
    <string name="mediasize_iso_c5" msgid="1985397450332305739">"ISO C5"</string>
    <string name="mediasize_iso_c6" msgid="8147421924174693013">"ISO C6"</string>
    <string name="mediasize_iso_c7" msgid="8993994925276122950">"ISO C7"</string>
    <string name="mediasize_iso_c8" msgid="6871178104139598957">"ISO C8"</string>
    <string name="mediasize_iso_c9" msgid="7983532635227561362">"ISO C9"</string>
    <string name="mediasize_iso_c10" msgid="5040764293406765584">"ISO C10"</string>
    <string name="mediasize_na_letter" msgid="2841414839888344296">"Letter"</string>
    <string name="mediasize_na_gvrnmt_letter" msgid="5295836838862962809">"Government Letter"</string>
    <string name="mediasize_na_legal" msgid="8621364037680465666">"Legal"</string>
    <string name="mediasize_na_junior_legal" msgid="3309324162155085904">"Junior Legal"</string>
    <string name="mediasize_na_ledger" msgid="5567030340509075333">"Ledger"</string>
    <string name="mediasize_na_tabloid" msgid="4571735038501661757">"Tabloid"</string>
    <string name="mediasize_na_index_3x5" msgid="5182901917818625126">"Kartica indeksa 3 x 5"</string>
    <string name="mediasize_na_index_4x6" msgid="7687620625422312396">"Kartica indeksa 4 x 6"</string>
    <string name="mediasize_na_index_5x8" msgid="8834215284646872800">"Kartica indeksa 5 x 8"</string>
    <string name="mediasize_na_monarch" msgid="213639906956550754">"Monarch"</string>
    <string name="mediasize_na_quarto" msgid="835778493593023223">"Quarto"</string>
    <string name="mediasize_na_foolscap" msgid="1573911237983677138">"Foolscap"</string>
    <string name="mediasize_chinese_roc_8k" msgid="3626855847189438896">"ROC 8K"</string>
    <string name="mediasize_chinese_roc_16k" msgid="9182191577022943355">"ROC 16K"</string>
    <string name="mediasize_chinese_prc_1" msgid="4793232644980170500">"PRC 1"</string>
    <string name="mediasize_chinese_prc_2" msgid="5404109730975720670">"PRC 2"</string>
    <string name="mediasize_chinese_prc_3" msgid="1335092253339363526">"PRC 3"</string>
    <string name="mediasize_chinese_prc_4" msgid="9167997800486569834">"PRC 4"</string>
    <string name="mediasize_chinese_prc_5" msgid="845875168823541497">"PRC 5"</string>
    <string name="mediasize_chinese_prc_6" msgid="3220325667692648789">"PRC 6"</string>
    <string name="mediasize_chinese_prc_7" msgid="1776792138507038527">"PRC 7"</string>
    <string name="mediasize_chinese_prc_8" msgid="1417176642687456692">"PRC 8"</string>
    <string name="mediasize_chinese_prc_9" msgid="4785983473123798365">"PRC 9"</string>
    <string name="mediasize_chinese_prc_10" msgid="7847982299391851899">"PRC 10"</string>
    <string name="mediasize_chinese_prc_16k" msgid="262793383539980677">"PRC 16K"</string>
    <string name="mediasize_chinese_om_pa_kai" msgid="5256815579447959814">"Pa Kai"</string>
    <string name="mediasize_chinese_om_dai_pa_kai" msgid="7336412963441354407">"Dai Pa Kai"</string>
    <string name="mediasize_chinese_om_jurro_ku_kai" msgid="6324465444100490742">"Jurro Ku Kai"</string>
    <string name="mediasize_japanese_jis_b10" msgid="1787262845627694376">"JIS B10"</string>
    <string name="mediasize_japanese_jis_b9" msgid="3336035783663287470">"JIS B9"</string>
    <string name="mediasize_japanese_jis_b8" msgid="6195398299104345731">"JIS B8"</string>
    <string name="mediasize_japanese_jis_b7" msgid="1674621886902828884">"JIS B7"</string>
    <string name="mediasize_japanese_jis_b6" msgid="4170576286062657435">"JIS B6"</string>
    <string name="mediasize_japanese_jis_b5" msgid="4899297958100032533">"JIS B5"</string>
    <string name="mediasize_japanese_jis_b4" msgid="4213158129126666847">"JIS B4"</string>
    <string name="mediasize_japanese_jis_b3" msgid="8513715307410310696">"JIS B3"</string>
    <string name="mediasize_japanese_jis_b2" msgid="4777690211897131190">"JIS B2"</string>
    <string name="mediasize_japanese_jis_b1" msgid="4608142385457034603">"JIS B1"</string>
    <string name="mediasize_japanese_jis_b0" msgid="7587108366572243991">"JIS B0"</string>
    <string name="mediasize_japanese_jis_exec" msgid="5244075432263649068">"JIS Exec"</string>
    <string name="mediasize_japanese_chou4" msgid="4941652015032631361">"Chou4"</string>
    <string name="mediasize_japanese_chou3" msgid="6387319169263957010">"Chou3"</string>
    <string name="mediasize_japanese_chou2" msgid="1299112025415343982">"Chou2"</string>
    <string name="mediasize_japanese_hagaki" msgid="8070115620644254565">"Hagaki"</string>
    <string name="mediasize_japanese_oufuku" msgid="6049065587307896564">"Oufuku"</string>
    <string name="mediasize_japanese_kahu" msgid="6872696027560065173">"Kahu"</string>
    <string name="mediasize_japanese_kaku2" msgid="2359077233775455405">"Kaku2"</string>
    <string name="mediasize_japanese_you4" msgid="2091777168747058008">"You4"</string>
    <string name="mediasize_unknown_portrait" msgid="3088043641616409762">"Nepoznati portret"</string>
    <string name="mediasize_unknown_landscape" msgid="4876995327029361552">"Nepoznati pejzaž"</string>
    <string name="write_fail_reason_cancelled" msgid="7091258378121627624">"Otkazano"</string>
    <string name="write_fail_reason_cannot_write" msgid="8132505417935337724">"Pogreška prilikom pisanja sadržaja"</string>
    <string name="reason_unknown" msgid="6048913880184628119">"nepoznato"</string>
    <string name="reason_service_unavailable" msgid="7824008732243903268">"Usluga ispisa nije omogućena"</string>
    <string name="print_service_installed_title" msgid="2246317169444081628">"Instalirana je usluga <xliff:g id="NAME">%s</xliff:g>"</string>
    <string name="print_service_installed_message" msgid="5897362931070459152">"Dotaknite za omogućivanje"</string>
    <string name="restr_pin_enter_admin_pin" msgid="8641662909467236832">"Unesite PIN administratora"</string>
    <string name="restr_pin_enter_pin" msgid="3395953421368476103">"Unesite PIN"</string>
    <string name="restr_pin_incorrect" msgid="8571512003955077924">"Netočno"</string>
    <string name="restr_pin_enter_old_pin" msgid="1462206225512910757">"Trenutačni PIN"</string>
    <string name="restr_pin_enter_new_pin" msgid="5959606691619959184">"Novi PIN"</string>
    <string name="restr_pin_confirm_pin" msgid="8501523829633146239">"Potvrdite novi PIN"</string>
    <string name="restr_pin_create_pin" msgid="8017600000263450337">"Izradite PIN za izmjenu ograničenja"</string>
    <string name="restr_pin_error_doesnt_match" msgid="2224214190906994548">"PIN-ovi se ne podudaraju. Pokušajte ponovo."</string>
    <string name="restr_pin_error_too_short" msgid="8173982756265777792">"PIN je prekratak. Mora imati barem 4 znamenke."</string>
    <plurals name="restr_pin_countdown" formatted="false" msgid="9061246974881224688">
      <item quantity="one">Pokušajte ponovo za <xliff:g id="COUNT">%d</xliff:g> sekundu</item>
      <item quantity="few">Pokušajte ponovo za <xliff:g id="COUNT">%d</xliff:g> sekunde</item>
      <item quantity="other">Pokušajte ponovo za <xliff:g id="COUNT">%d</xliff:g> sekundi</item>
    </plurals>
    <string name="restr_pin_try_later" msgid="973144472490532377">"Pokušajte ponovo kasnije"</string>
    <string name="immersive_cling_title" msgid="8394201622932303336">"Gledanje preko cijelog zaslona"</string>
    <string name="immersive_cling_description" msgid="3482371193207536040">"Za izlaz prijeđite prstom od vrha prema dolje."</string>
    <string name="immersive_cling_positive" msgid="5016839404568297683">"Shvaćam"</string>
    <string name="done_label" msgid="2093726099505892398">"Gotovo"</string>
    <string name="hour_picker_description" msgid="6698199186859736512">"Kružni klizač sati"</string>
    <string name="minute_picker_description" msgid="8606010966873791190">"Kružni klizač minuta"</string>
    <string name="select_hours" msgid="6043079511766008245">"Odaberite sate"</string>
    <string name="select_minutes" msgid="3974345615920336087">"Odaberite minute"</string>
    <string name="select_day" msgid="7774759604701773332">"Odaberite mjesec i dan"</string>
    <string name="select_year" msgid="7952052866994196170">"Odaberite godinu"</string>
    <string name="deleted_key" msgid="7659477886625566590">"Izbrisan je broj <xliff:g id="KEY">%1$s</xliff:g>"</string>
    <string name="managed_profile_label_badge" msgid="2355652472854327647">"<xliff:g id="LABEL">%1$s</xliff:g> za posao"</string>
    <string name="managed_profile_label_badge_2" msgid="5048136430082124036">"2. <xliff:g id="LABEL">%1$s</xliff:g> za posao"</string>
    <string name="managed_profile_label_badge_3" msgid="2808305070321719040">"3. <xliff:g id="LABEL">%1$s</xliff:g> za posao"</string>
    <string name="lock_to_app_unlock_pin" msgid="2552556656504331634">"Traži PIN radi otkvačivanja"</string>
    <string name="lock_to_app_unlock_pattern" msgid="4182192144797225137">"Traži uzorak za otključavanje radi otkvačivanja"</string>
    <string name="lock_to_app_unlock_password" msgid="6380979775916974414">"Traži zaporku radi otkvačivanja"</string>
    <string name="package_installed_device_owner" msgid="6875717669960212648">"Instalirao administrator"</string>
    <string name="package_updated_device_owner" msgid="1847154566357862089">"Ažurirao administrator"</string>
    <string name="package_deleted_device_owner" msgid="2307122077550236438">"Izbrisao administrator"</string>
    <string name="confirm_battery_saver" msgid="639106420541753635">"U redu"</string>
    <string name="battery_saver_description_with_learn_more" msgid="2108984221113106294">"Štednja baterije isključuje ili ograničava aktivnosti u pozadini, neke vizualne efekte i druge značajke koje troše mnogo energije kako bi se produljilo trajanje baterije. "<annotation id="url">"Saznajte više"</annotation></string>
    <string name="battery_saver_description" msgid="6413346684861241431">"Štednja baterije isključuje ili ograničava aktivnosti u pozadini, neke vizualne efekte i druge značajke koje troše mnogo energije kako bi se produljilo trajanje baterije."</string>
    <string name="data_saver_description" msgid="6015391409098303235">"Da bi se smanjio podatkovni promet, značajka Štednja podatkovnog prometa onemogućuje nekim aplikacijama slanje ili primanje podataka u pozadini. Aplikacija koju trenutačno upotrebljavate može pristupiti podacima, no možda će to činiti rjeđe. To može značiti da se, na primjer, slike neće prikazivati dok ih ne dodirnete."</string>
    <string name="data_saver_enable_title" msgid="4674073932722787417">"Uključiti Uštedu podataka?"</string>
    <string name="data_saver_enable_button" msgid="7147735965247211818">"Uključi"</string>
    <plurals name="zen_mode_duration_minutes_summary" formatted="false" msgid="4367877408072000848">
      <item quantity="one">%1$d minutu (do <xliff:g id="FORMATTEDTIME_1">%2$s</xliff:g>)</item>
      <item quantity="few">%1$d minute (do <xliff:g id="FORMATTEDTIME_1">%2$s</xliff:g>)</item>
      <item quantity="other">%1$d minuta (do <xliff:g id="FORMATTEDTIME_1">%2$s</xliff:g>)</item>
    </plurals>
    <plurals name="zen_mode_duration_minutes_summary_short" formatted="false" msgid="6830154222366042597">
      <item quantity="one">%1$d min (do <xliff:g id="FORMATTEDTIME_1">%2$s</xliff:g>)</item>
      <item quantity="few">%1$d min (do <xliff:g id="FORMATTEDTIME_1">%2$s</xliff:g>)</item>
      <item quantity="other">%1$d min (do <xliff:g id="FORMATTEDTIME_1">%2$s</xliff:g>)</item>
    </plurals>
    <plurals name="zen_mode_duration_hours_summary" formatted="false" msgid="736789408293052283">
      <item quantity="one">%1$d sat (do <xliff:g id="FORMATTEDTIME_1">%2$s</xliff:g>)</item>
      <item quantity="few">%1$d sata (do <xliff:g id="FORMATTEDTIME_1">%2$s</xliff:g>)</item>
      <item quantity="other">%1$d sati (do <xliff:g id="FORMATTEDTIME_1">%2$s</xliff:g>)</item>
    </plurals>
    <plurals name="zen_mode_duration_hours_summary_short" formatted="false" msgid="4787552595253082371">
      <item quantity="one">%1$d h (do <xliff:g id="FORMATTEDTIME_1">%2$s</xliff:g>)</item>
      <item quantity="few">%1$d h (do <xliff:g id="FORMATTEDTIME_1">%2$s</xliff:g>)</item>
      <item quantity="other">%1$d h (do <xliff:g id="FORMATTEDTIME_1">%2$s</xliff:g>)</item>
    </plurals>
    <plurals name="zen_mode_duration_minutes" formatted="false" msgid="5127407202506485571">
      <item quantity="one">%d minutu</item>
      <item quantity="few">%d minute</item>
      <item quantity="other">%d minuta</item>
    </plurals>
    <plurals name="zen_mode_duration_minutes_short" formatted="false" msgid="2199350154433426128">
      <item quantity="one">%d min</item>
      <item quantity="few">%d min</item>
      <item quantity="other">%d min</item>
    </plurals>
    <plurals name="zen_mode_duration_hours" formatted="false" msgid="6571961796799076730">
      <item quantity="one">%d sat</item>
      <item quantity="few">%d sata</item>
      <item quantity="other">%d sati</item>
    </plurals>
    <plurals name="zen_mode_duration_hours_short" formatted="false" msgid="6748277774662434217">
      <item quantity="one">%d h</item>
      <item quantity="few">%d h</item>
      <item quantity="other">%d h</item>
    </plurals>
    <string name="zen_mode_until" msgid="7336308492289875088">"Do <xliff:g id="FORMATTEDTIME">%1$s</xliff:g>"</string>
    <string name="zen_mode_alarm" msgid="9128205721301330797">"Do <xliff:g id="FORMATTEDTIME">%1$s</xliff:g> (sljedeći alarm)"</string>
    <string name="zen_mode_forever" msgid="931849471004038757">"Dok ne isključite"</string>
    <string name="zen_mode_forever_dnd" msgid="3792132696572189081">"Dok ne isključite \"Ne ometaj\""</string>
    <string name="zen_mode_rule_name_combination" msgid="191109939968076477">"<xliff:g id="FIRST">%1$s</xliff:g>/<xliff:g id="REST">%2$s</xliff:g>"</string>
    <string name="toolbar_collapse_description" msgid="2821479483960330739">"Sažmi"</string>
    <string name="zen_mode_feature_name" msgid="5254089399895895004">"Ne ometaj"</string>
    <string name="zen_mode_downtime_feature_name" msgid="2626974636779860146">"Prekid rada"</string>
    <string name="zen_mode_default_weeknights_name" msgid="3081318299464998143">"Noć radnog dana"</string>
    <string name="zen_mode_default_weekends_name" msgid="2786495801019345244">"Vikend"</string>
    <string name="zen_mode_default_events_name" msgid="8158334939013085363">"Događaj"</string>
    <string name="zen_mode_default_every_night_name" msgid="3012363838882944175">"Spavanje"</string>
    <string name="muted_by" msgid="5942954724562097128">"<xliff:g id="THIRD_PARTY">%1$s</xliff:g> isključuje neke zvukove"</string>
    <string name="system_error_wipe_data" msgid="6608165524785354962">"Na vašem uređaju postoji interni problem i možda neće biti stabilan dok ga ne vratite na tvorničko stanje."</string>
    <string name="system_error_manufacturer" msgid="8086872414744210668">"Na vašem uređaju postoji interni problem. Obratite se proizvođaču za više pojedinosti."</string>
    <string name="stk_cc_ussd_to_dial" msgid="5214333646366591205">"USSD zahtjev promijenjen je u običan poziv"</string>
    <string name="stk_cc_ussd_to_ss" msgid="4884994189414782605">"USSD zahtjev promijenjen je u SS zahtjev"</string>
    <string name="stk_cc_ussd_to_ussd" msgid="5728637484565449312">"Promijenjeno u novi USSD zahtjev"</string>
    <string name="stk_cc_ussd_to_dial_video" msgid="4134455726513175559">"USSD zahtjev promijenjen je u videopoziv"</string>
    <string name="stk_cc_ss_to_dial" msgid="1360775164651754978">"SS zahtjev promijenjen je u običan poziv"</string>
    <string name="stk_cc_ss_to_dial_video" msgid="6577956662913194947">"SS zahtjev promijenjen je u videopoziv"</string>
    <string name="stk_cc_ss_to_ussd" msgid="5614626512855868785">"SS zahtjev promijenjen je u USSD zahtjev"</string>
    <string name="stk_cc_ss_to_ss" msgid="7716729801537709054">"Promijenjeno u novi SS zahtjev"</string>
    <string name="notification_work_profile_content_description" msgid="4600554564103770764">"Radni profil"</string>
    <string name="notification_alerted_content_description" msgid="1296617716556420585">"Upozoreni"</string>
    <string name="expand_button_content_description_collapsed" msgid="3609784019345534652">"Proširivanje"</string>
    <string name="expand_button_content_description_expanded" msgid="8520652707158554895">"Sažimanje"</string>
    <string name="expand_action_accessibility" msgid="5307730695723718254">"promjena proširenja"</string>
    <string name="usb_midi_peripheral_name" msgid="7221113987741003817">"Androidov USB priključak za periferne uređaje"</string>
    <string name="usb_midi_peripheral_manufacturer_name" msgid="7176526170008970168">"Android"</string>
    <string name="usb_midi_peripheral_product_name" msgid="4971827859165280403">"USB priključak za periferne uređaje"</string>
    <string name="floating_toolbar_open_overflow_description" msgid="4797287862999444631">"Više opcija"</string>
    <string name="floating_toolbar_close_overflow_description" msgid="559796923090723804">"Zatvori dodatni izbornik"</string>
    <string name="maximize_button_text" msgid="7543285286182446254">"Maksimiziraj"</string>
    <string name="close_button_text" msgid="3937902162644062866">"Zatvori"</string>
    <string name="notification_messaging_title_template" msgid="3452480118762691020">"<xliff:g id="CONVERSATION_TITLE">%1$s</xliff:g>: <xliff:g id="SENDER_NAME">%2$s</xliff:g>"</string>
    <plurals name="selected_count" formatted="false" msgid="7187339492915744615">
      <item quantity="one"><xliff:g id="COUNT_1">%1$d</xliff:g> odabrana</item>
      <item quantity="few"><xliff:g id="COUNT_1">%1$d</xliff:g> odabrane</item>
      <item quantity="other"><xliff:g id="COUNT_1">%1$d</xliff:g> odabranih</item>
    </plurals>
    <string name="default_notification_channel_label" msgid="5929663562028088222">"Nema kategorije"</string>
    <string name="importance_from_user" msgid="7318955817386549931">"Postavili ste važnost tih obavijesti."</string>
    <string name="importance_from_person" msgid="9160133597262938296">"Važno je zbog uključenih osoba."</string>
    <string name="user_creation_account_exists" msgid="1942606193570143289">"Želite li dopustiti aplikaciji <xliff:g id="APP">%1$s</xliff:g> da izradi novog korisnika s računom <xliff:g id="ACCOUNT">%2$s</xliff:g>?"</string>
    <string name="user_creation_adding" msgid="4482658054622099197">"Želite li dopustiti aplikaciji <xliff:g id="APP">%1$s</xliff:g> da izradi novog korisnika s računom <xliff:g id="ACCOUNT">%2$s</xliff:g> (korisnik s tim računom već postoji)?"</string>
    <string name="language_selection_title" msgid="2680677278159281088">"Dodavanje jezika"</string>
    <string name="country_selection_title" msgid="2954859441620215513">"Postavke regije"</string>
    <string name="search_language_hint" msgid="7042102592055108574">"Unesite naziv jezika"</string>
    <string name="language_picker_section_suggested" msgid="8414489646861640885">"Predloženo"</string>
    <string name="language_picker_section_all" msgid="3097279199511617537">"Svi jezici"</string>
    <string name="region_picker_section_all" msgid="8966316787153001779">"Sve regije"</string>
    <string name="locale_search_menu" msgid="2560710726687249178">"Pretraži"</string>
    <string name="app_suspended_title" msgid="2075071241147969611">"Aplikacija nije dostupna"</string>
    <string name="app_suspended_default_message" msgid="123166680425711887">"Aplikacija <xliff:g id="APP_NAME_0">%1$s</xliff:g> trenutačno nije dostupna. Ovime upravlja aplikacija <xliff:g id="APP_NAME_1">%2$s</xliff:g>."</string>
    <string name="app_suspended_more_details" msgid="1131804827776778187">"Saznajte više"</string>
    <string name="work_mode_off_title" msgid="1118691887588435530">"Želite uključiti radni profil?"</string>
    <string name="work_mode_off_message" msgid="5130856710614337649">"Uključit će se vaše radne aplikacije, obavijesti, podaci i druge značajke radnog profila"</string>
    <string name="work_mode_turn_on" msgid="2062544985670564875">"Uključi"</string>
    <string name="deprecated_target_sdk_message" msgid="1449696506742572767">"Ova je aplikacija razvijena za stariju verziju Androida i možda neće funkcionirati pravilno. Potražite ažuriranja ili se obratite razvojnom programeru."</string>
    <string name="deprecated_target_sdk_app_store" msgid="5032340500368495077">"Provjeri ažuriranja"</string>
    <string name="new_sms_notification_title" msgid="8442817549127555977">"Imate nove poruke"</string>
    <string name="new_sms_notification_content" msgid="7002938807812083463">"Otvorite SMS aplikaciju da biste pregledali poruke"</string>
    <string name="profile_encrypted_title" msgid="4260432497586829134">"Funkcije mogu biti ograničene"</string>
    <string name="profile_encrypted_detail" msgid="3700965619978314974">"Radni je profil zaključan"</string>
    <string name="profile_encrypted_message" msgid="6964994232310195874">"Dodirnite za otključavanje"</string>
    <string name="usb_mtp_launch_notification_title" msgid="8359219638312208932">"<xliff:g id="PRODUCT_NAME">%1$s</xliff:g> – veza je uspostavljena"</string>
    <string name="usb_mtp_launch_notification_description" msgid="8541876176425411358">"Dodirnite da biste pregledali datoteke"</string>
    <string name="app_info" msgid="6856026610594615344">"Informacije o aplikaciji"</string>
    <string name="negative_duration" msgid="5688706061127375131">"−<xliff:g id="TIME">%1$s</xliff:g>"</string>
    <string name="demo_starting_message" msgid="5268556852031489931">"Pokretanje demo-načina..."</string>
    <string name="demo_restarting_message" msgid="952118052531642451">"Vraćanje uređaja na zadano…"</string>
    <string name="suspended_widget_accessibility" msgid="6712143096475264190">"<xliff:g id="LABEL">%1$s</xliff:g> – onemogućeno"</string>
    <string name="conference_call" msgid="3751093130790472426">"Konferencijski poziv"</string>
    <string name="tooltip_popup_title" msgid="5253721848739260181">"Opis"</string>
    <string name="app_category_game" msgid="5431836943981492993">"Igre"</string>
    <string name="app_category_audio" msgid="1659853108734301647">"Glazba i zvuk"</string>
    <string name="app_category_video" msgid="2728726078629384196">"Filmovi i videozapisi"</string>
    <string name="app_category_image" msgid="4867854544519846048">"Fotografije i slike"</string>
    <string name="app_category_social" msgid="5842783057834965912">"Društvene mreže i komunikacija"</string>
    <string name="app_category_news" msgid="7496506240743986873">"Vijesti i časopisi"</string>
    <string name="app_category_maps" msgid="5878491404538024367">"Karte i navigacija"</string>
    <string name="app_category_productivity" msgid="3742083261781538852">"Produktivnost"</string>
    <string name="device_storage_monitor_notification_channel" msgid="3295871267414816228">"Pohrana na uređaju"</string>
    <string name="adb_debugging_notification_channel_tv" msgid="5537766997350092316">"Otklanjanje pogrešaka putem USB-a"</string>
    <string name="time_picker_hour_label" msgid="2979075098868106450">"sat"</string>
    <string name="time_picker_minute_label" msgid="5168864173796598399">"minuta"</string>
    <string name="time_picker_header_text" msgid="143536825321922567">"Postavljanje vremena"</string>
    <string name="time_picker_input_error" msgid="7574999942502513765">"Unesite važeće vrijeme"</string>
    <string name="time_picker_prompt_label" msgid="7588093983899966783">"Unesite vrijeme"</string>
    <string name="time_picker_text_input_mode_description" msgid="4148166758173708199">"Prijeđite na način unosa teksta da biste unijeli vrijeme."</string>
    <string name="time_picker_radial_mode_description" msgid="4953403779779557198">"Prijeđite na način rada sata da biste unijeli vrijeme."</string>
    <string name="autofill_picker_accessibility_title" msgid="8469043291648711535">"Opcije automatskog popunjavanja"</string>
    <string name="autofill_save_accessibility_title" msgid="7244365268417107822">"Spremanje za Automatsko popunjavanje"</string>
    <string name="autofill_error_cannot_autofill" msgid="7402758580060110371">"Sadržaj se ne može automatski popuniti"</string>
    <string name="autofill_picker_no_suggestions" msgid="3908514303773350735">"Nema prijedloga za automatsko popunjavanje"</string>
    <plurals name="autofill_picker_some_suggestions" formatted="false" msgid="5506565809835815274">
      <item quantity="one"><xliff:g id="COUNT">%1$s</xliff:g> prijedlog za automatsko popunjavanje</item>
      <item quantity="few"><xliff:g id="COUNT">%1$s</xliff:g> prijedloga za automatsko popunjavanje</item>
      <item quantity="other"><xliff:g id="COUNT">%1$s</xliff:g> prijedloga za automatsko popunjavanje</item>
    </plurals>
    <string name="autofill_save_title" msgid="327541108460384555">"Želite li spremiti u oznaku "<b>"<xliff:g id="LABEL">%1$s</xliff:g>"</b>"?"</string>
    <string name="autofill_save_title_with_type" msgid="2339135393607143594">"Želite li spremiti podatke <xliff:g id="TYPE">%1$s</xliff:g> u oznaku "<b>"<xliff:g id="LABEL">%2$s</xliff:g>"</b>"?"</string>
    <string name="autofill_save_title_with_2types" msgid="87616102361154432">"Želite li spremiti podatke <xliff:g id="TYPE_0">%1$s</xliff:g> i <xliff:g id="TYPE_1">%2$s</xliff:g> u oznaku "<b>"<xliff:g id="LABEL">%3$s</xliff:g>"</b>"?"</string>
    <string name="autofill_save_title_with_3types" msgid="4108978552969604555">"Spremite podatke <xliff:g id="TYPE_0">%1$s</xliff:g>, <xliff:g id="TYPE_1">%2$s</xliff:g> i <xliff:g id="TYPE_2">%3$s</xliff:g> u oznaku "<b>"<xliff:g id="LABEL">%4$s</xliff:g>"</b>"?"</string>
    <string name="autofill_update_title" msgid="5305781141104585279">"Želite li ažurirati u oznaku "<b>"<xliff:g id="LABEL">%1$s</xliff:g>"</b>"?"</string>
    <string name="autofill_update_title_with_type" msgid="4624181147422762233">"Želite li ažurirati podatke <xliff:g id="TYPE">%1$s</xliff:g> u oznaci "<b>"<xliff:g id="LABEL">%2$s</xliff:g>"</b>"?"</string>
    <string name="autofill_update_title_with_2types" msgid="2300113827053626484">"Želite li ažurirati podatke <xliff:g id="TYPE_0">%1$s</xliff:g> i <xliff:g id="TYPE_1">%2$s</xliff:g> u oznaci "<b>"<xliff:g id="LABEL">%3$s</xliff:g>"</b>"?"</string>
    <string name="autofill_update_title_with_3types" msgid="9089824354296211922">"Želite li ažurirati ove stavke u oznaci "<b>"<xliff:g id="LABEL">%4$s</xliff:g>"</b>": <xliff:g id="TYPE_0">%1$s</xliff:g>, <xliff:g id="TYPE_1">%2$s</xliff:g> i <xliff:g id="TYPE_2">%3$s</xliff:g> ?"</string>
    <string name="autofill_save_yes" msgid="6398026094049005921">"Spremi"</string>
    <string name="autofill_save_no" msgid="2625132258725581787">"Ne, hvala"</string>
    <string name="autofill_update_yes" msgid="310358413273276958">"Ažuriraj"</string>
    <string name="autofill_save_type_password" msgid="5288448918465971568">"zaporku"</string>
    <string name="autofill_save_type_address" msgid="4936707762193009542">"adresu"</string>
    <string name="autofill_save_type_credit_card" msgid="7127694776265563071">"kreditnu karticu"</string>
    <string name="autofill_save_type_username" msgid="239040540379769562">"korisničko ime"</string>
    <string name="autofill_save_type_email_address" msgid="5752949432129262174">"e-adresa"</string>
    <string name="etws_primary_default_message_earthquake" msgid="5541962250262769193">"Ostanite mirni i potražite sklonište u blizini."</string>
    <string name="etws_primary_default_message_tsunami" msgid="1887685943498368548">"Odmah se evakuirajte s obalnih područja i područja uz rijeku na sigurnije mjesto, primjerice povišeno područje."</string>
    <string name="etws_primary_default_message_earthquake_and_tsunami" msgid="998797956848445862">"Ostanite mirni i potražite sklonište u blizini."</string>
    <string name="etws_primary_default_message_test" msgid="2709597093560037455">"Test hitnih poruka"</string>
    <string name="notification_reply_button_accessibility" msgid="3621714652387814344">"Odgovori"</string>
    <string name="etws_primary_default_message_others" msgid="6293148756130398971"></string>
    <string name="mmcc_authentication_reject" msgid="5767701075994754356">"SIM nije dopušten za glasovne pozive"</string>
    <string name="mmcc_imsi_unknown_in_hlr" msgid="5316658473301462825">"SIM nije omogućen za glasovne pozive"</string>
    <string name="mmcc_illegal_ms" msgid="807334478177362062">"SIM nije dopušten za glasovne pozive"</string>
    <string name="mmcc_illegal_me" msgid="1950705155760872972">"Telefon nije dopušten za glasovne pozive"</string>
    <string name="mmcc_authentication_reject_msim_template" msgid="1217031195834766479">"SIM <xliff:g id="SIMNUMBER">%d</xliff:g> nije dopušten"</string>
    <string name="mmcc_imsi_unknown_in_hlr_msim_template" msgid="5636464607596778986">"SIM <xliff:g id="SIMNUMBER">%d</xliff:g> nije pružen"</string>
    <string name="mmcc_illegal_ms_msim_template" msgid="5994323296399913454">"SIM <xliff:g id="SIMNUMBER">%d</xliff:g> nije dopušten"</string>
    <string name="mmcc_illegal_me_msim_template" msgid="5550259730350571826">"SIM <xliff:g id="SIMNUMBER">%d</xliff:g> nije dopušten"</string>
    <string name="popup_window_default_title" msgid="4874318849712115433">"Skočni prozor"</string>
    <string name="slice_more_content" msgid="8504342889413274608">"još <xliff:g id="NUMBER">%1$d</xliff:g>"</string>
    <string name="shortcut_restored_on_lower_version" msgid="4860853725206702336">"Aplikacija je vraćena na stariju verziju ili verzija nije kompatibilna s ovim prečacem"</string>
    <string name="shortcut_restore_not_supported" msgid="5028808567940014190">"Vraćanje prečaca nije uspjelo jer aplikacija ne podržava sigurnosno kopiranje i vraćanje"</string>
    <string name="shortcut_restore_signature_mismatch" msgid="2406209324521327518">"Vraćanje prečaca nije uspjelo zbog nepodudaranja potpisa aplikacije"</string>
    <string name="shortcut_restore_unknown_issue" msgid="8703738064603262597">"Vraćanje prečaca nije uspjelo"</string>
    <string name="shortcut_disabled_reason_unknown" msgid="5276016910284687075">"Prečac je onemogućen"</string>
    <string name="harmful_app_warning_uninstall" msgid="4837672735619532931">"DEINSTALIRAJ"</string>
    <string name="harmful_app_warning_open_anyway" msgid="596432803680914321">"IPAK OTVORI"</string>
    <string name="harmful_app_warning_title" msgid="8982527462829423432">"Otkrivena je štetna aplikacija"</string>
    <string name="slices_permission_request" msgid="8484943441501672932">"<xliff:g id="APP_0">%1$s</xliff:g> želi prikazivati isječke aplikacije <xliff:g id="APP_2">%2$s</xliff:g>"</string>
    <string name="screenshot_edit" msgid="7867478911006447565">"Uređivanje"</string>
    <string name="volume_dialog_ringer_guidance_vibrate" msgid="8902050240801159042">"Uređaj će vibrirati za pozive i obavijesti"</string>
    <string name="volume_dialog_ringer_guidance_silent" msgid="2128975224280276122">"Zvučni signal poziva i obavijesti bit će isključen"</string>
    <string name="notification_channel_system_changes" msgid="5072715579030948646">"Promjene sustava"</string>
    <string name="notification_channel_do_not_disturb" msgid="6766940333105743037">"Ne uznemiravaj"</string>
    <string name="zen_upgrade_notification_visd_title" msgid="3288313883409759733">"Novo: način Ne uznemiravaj sakriva obavijesti"</string>
    <string name="zen_upgrade_notification_visd_content" msgid="5533674060311631165">"Dodirnite da biste saznali više i promijenili postavke."</string>
    <string name="zen_upgrade_notification_title" msgid="3799603322910377294">"Promijenjena je postavka Ne uznemiravaj"</string>
    <string name="zen_upgrade_notification_content" msgid="1794994264692424562">"Dodirnite da biste provjerili što je blokirano."</string>
    <string name="notification_app_name_system" msgid="4205032194610042794">"Sustav"</string>
    <string name="notification_app_name_settings" msgid="7751445616365753381">"Postavke"</string>
    <string name="notification_appops_camera_active" msgid="5050283058419699771">"Fotoaparat"</string>
    <string name="notification_appops_microphone_active" msgid="4335305527588191730">"Mikrofon"</string>
    <string name="notification_appops_overlay_active" msgid="633813008357934729">"prikazuje se preko drugih aplikacija na zaslonu"</string>
    <string name="dynamic_mode_notification_channel_name" msgid="2348803891571320452">"Obavještavanje o informacijama u Rutinskom načinu rada"</string>
    <string name="dynamic_mode_notification_title" msgid="508815255807182035">"Baterija se može isprazniti prije uobičajenog vremena punjenja"</string>
    <string name="dynamic_mode_notification_summary" msgid="2541166298550402690">"Štednja baterije aktivirana je kako bi se produljilo trajanje baterije"</string>
    <string name="battery_saver_notification_channel_name" msgid="2083316159716201806">"Štednja baterije"</string>
    <string name="battery_saver_sticky_disabled_notification_title" msgid="6376147579378764641">"Štednja baterije neće se ponovo aktivirati dok baterija opet ne postane slaba"</string>
    <string name="battery_saver_sticky_disabled_notification_summary" msgid="8090192609249817945">"Baterija je napunjena do zadovoljavajuće razine. Štednja baterije neće se ponovo aktivirati dok baterija opet ne postane slaba."</string>
    <string name="battery_saver_charged_notification_title" product="default" msgid="2960978289873161288">"Telefon je napunjen <xliff:g id="CHARGE_LEVEL">%1$s</xliff:g>"</string>
    <string name="battery_saver_charged_notification_title" product="tablet" msgid="7555713825806482451">"Tablet je napunjen <xliff:g id="CHARGE_LEVEL">%1$s</xliff:g>"</string>
    <string name="battery_saver_charged_notification_title" product="device" msgid="5954873381559605660">"Uređaj je napunjen <xliff:g id="CHARGE_LEVEL">%1$s</xliff:g>"</string>
    <string name="battery_saver_off_notification_summary" msgid="1374222493681267143">"Isključena je Štednja baterije. Značajke više nisu ograničene."</string>
    <string name="battery_saver_off_alternative_notification_summary" msgid="4340727818546508436">"Isključena je Štednja baterije. Značajke više nisu ograničene."</string>
    <string name="mime_type_folder" msgid="7111951698626315204">"Mapa"</string>
    <string name="mime_type_apk" msgid="5518003630972506900">"Android aplikacija"</string>
    <string name="mime_type_generic" msgid="6833871596845900027">"Datoteka"</string>
    <string name="mime_type_generic_ext" msgid="8450275970061657174">"<xliff:g id="EXTENSION">%1$s</xliff:g> datoteka"</string>
    <string name="mime_type_audio" msgid="6289777657172050926">"Zvuk"</string>
    <string name="mime_type_audio_ext" msgid="3270880987725816210">"<xliff:g id="EXTENSION">%1$s</xliff:g> audiozapis"</string>
    <string name="mime_type_video" msgid="4093025777317307426">"Videozapis"</string>
    <string name="mime_type_video_ext" msgid="5643771615714173159">"<xliff:g id="EXTENSION">%1$s</xliff:g> videozapis"</string>
    <string name="mime_type_image" msgid="3144284451605236371">"Slika"</string>
    <string name="mime_type_image_ext" msgid="1514613218742736590">"<xliff:g id="EXTENSION">%1$s</xliff:g> slika"</string>
    <string name="mime_type_compressed" msgid="1645486037074943257">"Arhiva"</string>
    <string name="mime_type_compressed_ext" msgid="4232293058067801528">"<xliff:g id="EXTENSION">%1$s</xliff:g> arhiva"</string>
    <string name="mime_type_document" msgid="1596838147256375966">"Dokument"</string>
    <string name="mime_type_document_ext" msgid="6327266601345501281">"<xliff:g id="EXTENSION">%1$s</xliff:g> dokument"</string>
    <string name="mime_type_spreadsheet" msgid="2639138255207123557">"Proračunska tablica"</string>
    <string name="mime_type_spreadsheet_ext" msgid="5508653032786106725">"<xliff:g id="EXTENSION">%1$s</xliff:g> proračunska tablica"</string>
    <string name="mime_type_presentation" msgid="6145604688774787357">"Prezentacija"</string>
    <string name="mime_type_presentation_ext" msgid="2982650207774823437">"<xliff:g id="EXTENSION">%1$s</xliff:g> prezentacija"</string>
    <string name="car_loading_profile" msgid="3545132581795684027">"Učitavanje"</string>
    <plurals name="file_count" formatted="false" msgid="1628600959752419449">
      <item quantity="one"><xliff:g id="FILE_NAME_2">%s</xliff:g> i još <xliff:g id="COUNT_3">%d</xliff:g> datoteka</item>
      <item quantity="few"><xliff:g id="FILE_NAME_2">%s</xliff:g> i još <xliff:g id="COUNT_3">%d</xliff:g> datoteke</item>
      <item quantity="other"><xliff:g id="FILE_NAME_2">%s</xliff:g> i još <xliff:g id="COUNT_3">%d</xliff:g> datoteka</item>
    </plurals>
    <string name="chooser_no_direct_share_targets" msgid="997970693708458895">"Izravno dijeljenje nije dostupno"</string>
    <string name="chooser_all_apps_button_label" msgid="3631524352936289457">"Popis aplikacija"</string>
</resources><|MERGE_RESOLUTION|>--- conflicted
+++ resolved
@@ -555,23 +555,11 @@
   <string-array name="fingerprint_error_vendor">
   </string-array>
     <string name="fingerprint_icon_content_description" msgid="2340202869968465936">"Ikona otiska prsta"</string>
-<<<<<<< HEAD
-    <!-- no translation found for permlab_manageFace (7262837876352591553) -->
-    <skip />
-    <string name="permdesc_manageFace" msgid="8919637120670185330">"Aplikaciji omogućuje pozivanje načina za dodavanje i brisanje predložaka lica za upotrebu."</string>
-    <!-- no translation found for permlab_useFaceAuthentication (2565716575739037572) -->
-    <skip />
-    <!-- no translation found for permdesc_useFaceAuthentication (4712947955047607722) -->
-    <skip />
-    <!-- no translation found for face_recalibrate_notification_name (1913676850645544352) -->
-    <skip />
-=======
     <string name="permlab_manageFace" msgid="7262837876352591553">"Upravljajte hardverom za otključavanje licem"</string>
     <string name="permdesc_manageFace" msgid="8919637120670185330">"Aplikaciji omogućuje pozivanje načina za dodavanje i brisanje predložaka lica za upotrebu."</string>
     <string name="permlab_useFaceAuthentication" msgid="2565716575739037572">"Koristiti hardver za otključavanje licem"</string>
     <string name="permdesc_useFaceAuthentication" msgid="4712947955047607722">"Aplikaciji omogućuje upotrebu hardvera za otključavanje licem radi autentifikacije"</string>
     <string name="face_recalibrate_notification_name" msgid="1913676850645544352">"Otključavanje licem"</string>
->>>>>>> dbf9e87c
     <string name="face_recalibrate_notification_title" msgid="4087620069451499365">"Ponovo registrirajte svoje lice"</string>
     <string name="face_recalibrate_notification_content" msgid="5530308842361499835">"Za poboljšanje prepoznavanja ponovo registrirajte svoje lice"</string>
     <string name="face_acquired_insufficient" msgid="2767330364802375742">"Podaci o licu nisu točni. Pokušajte ponovo."</string>
@@ -584,11 +572,7 @@
     <string name="face_acquired_too_right" msgid="3667075962661863218">"Pomaknite telefon ulijevo."</string>
     <string name="face_acquired_too_left" msgid="3148242963894703424">"Pomaknite telefon udesno."</string>
     <string name="face_acquired_poor_gaze" msgid="5606479370806754905">"Gledajte izravnije prema uređaju."</string>
-<<<<<<< HEAD
-    <string name="face_acquired_not_detected" msgid="4885504661626728809">"Vaše se lice ne vidi. Pogledajte telefon."</string>
-=======
     <string name="face_acquired_not_detected" msgid="1879714205006680222">"Postavite lice izravno ispred telefona."</string>
->>>>>>> dbf9e87c
     <string name="face_acquired_too_much_motion" msgid="3149332171102108851">"Previše kretanja. Držite telefon mirno."</string>
     <string name="face_acquired_recalibrate" msgid="8077949502893707539">"Ponovo registrirajte svoje lice."</string>
     <string name="face_acquired_too_different" msgid="7663983770123789694">"Lice nije prepoznato. Pokušajte ponovo."</string>
@@ -597,26 +581,6 @@
     <string name="face_acquired_tilt_too_extreme" msgid="4019954263012496468">"Nagnite glavu malo manje."</string>
     <string name="face_acquired_roll_too_extreme" msgid="6312973147689664409">"Nagnite glavu malo manje."</string>
     <string name="face_acquired_obscured" msgid="5357207702967893283">"Uklonite sve što vam zakriva lice."</string>
-<<<<<<< HEAD
-    <string name="face_acquired_sensor_dirty" msgid="2535761002815565222">"Očistite senzor na gornjem rubu zaslona."</string>
-  <string-array name="face_acquired_vendor">
-  </string-array>
-    <string name="face_error_hw_not_available" msgid="396883585636963908">"Lice nije potvrđeno. Hardver nije dostupan."</string>
-    <!-- no translation found for face_error_timeout (981512090365729465) -->
-    <skip />
-    <string name="face_error_no_space" msgid="2712120617457553825">"Podaci o novom licu nisu pohranjeni. Izbrišite neko staro."</string>
-    <string name="face_error_canceled" msgid="283945501061931023">"Otkazana je radnja s licem."</string>
-    <!-- no translation found for face_error_user_canceled (5317030072349668946) -->
-    <skip />
-    <string name="face_error_lockout" msgid="3407426963155388504">"Previše pokušaja. Pokušajte ponovo kasnije."</string>
-    <!-- no translation found for face_error_lockout_permanent (4723594314443097159) -->
-    <skip />
-    <string name="face_error_unable_to_process" msgid="4940944939691171539">"Lice nije potvrđeno. Pokušajte ponovo."</string>
-    <!-- no translation found for face_error_not_enrolled (4016937174832839540) -->
-    <skip />
-    <!-- no translation found for face_error_hw_not_present (8302690289757559738) -->
-    <skip />
-=======
     <string name="face_acquired_sensor_dirty" msgid="7905138627046865579">"Očistite vrh zaslona, uključujući crnu traku"</string>
   <string-array name="face_acquired_vendor">
   </string-array>
@@ -630,7 +594,6 @@
     <string name="face_error_unable_to_process" msgid="4940944939691171539">"Lice nije potvrđeno. Pokušajte ponovo."</string>
     <string name="face_error_not_enrolled" msgid="4016937174832839540">"Niste postavili otključavanje licem"</string>
     <string name="face_error_hw_not_present" msgid="8302690289757559738">"Otključavanje licem nije podržano na ovom uređaju."</string>
->>>>>>> dbf9e87c
     <string name="face_name_template" msgid="7004562145809595384">"Lice <xliff:g id="FACEID">%d</xliff:g>"</string>
   <string-array name="face_error_vendor">
   </string-array>
