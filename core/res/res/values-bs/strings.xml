--- conflicted
+++ resolved
@@ -261,10 +261,7 @@
     <string name="notification_channel_car_mode" msgid="3553380307619874564">"Način rada u automobilu"</string>
     <string name="notification_channel_account" msgid="7577959168463122027">"Status računa"</string>
     <string name="notification_channel_developer" msgid="7579606426860206060">"Poruke za programere"</string>
-<<<<<<< HEAD
-=======
     <string name="notification_channel_developer_important" msgid="5251192042281632002">"Važne poruke za programere"</string>
->>>>>>> dbf9e87c
     <string name="notification_channel_updates" msgid="4794517569035110397">"Ažuriranja"</string>
     <string name="notification_channel_network_status" msgid="5025648583129035447">"Status mreže"</string>
     <string name="notification_channel_network_alerts" msgid="2895141221414156525">"Mrežna upozorenja"</string>
@@ -558,23 +555,11 @@
   <string-array name="fingerprint_error_vendor">
   </string-array>
     <string name="fingerprint_icon_content_description" msgid="2340202869968465936">"Ikona za otisak prsta"</string>
-<<<<<<< HEAD
-    <!-- no translation found for permlab_manageFace (7262837876352591553) -->
-    <skip />
-    <string name="permdesc_manageFace" msgid="8919637120670185330">"Omogućava aplikaciji korištenje metoda za dodavanje i brisanje šablona lica za upotrebu."</string>
-    <!-- no translation found for permlab_useFaceAuthentication (2565716575739037572) -->
-    <skip />
-    <!-- no translation found for permdesc_useFaceAuthentication (4712947955047607722) -->
-    <skip />
-    <!-- no translation found for face_recalibrate_notification_name (1913676850645544352) -->
-    <skip />
-=======
     <string name="permlab_manageFace" msgid="7262837876352591553">"upravljanje hardverom za otključavanje licem"</string>
     <string name="permdesc_manageFace" msgid="8919637120670185330">"Omogućava aplikaciji korištenje metoda za dodavanje i brisanje šablona lica za upotrebu."</string>
     <string name="permlab_useFaceAuthentication" msgid="2565716575739037572">"korištenje hardvera za otključavanje licem"</string>
     <string name="permdesc_useFaceAuthentication" msgid="4712947955047607722">"Omogućava aplikaciji da za autentifikaciju koristi hardver za otključavanje licem"</string>
     <string name="face_recalibrate_notification_name" msgid="1913676850645544352">"Otključavanje licem"</string>
->>>>>>> dbf9e87c
     <string name="face_recalibrate_notification_title" msgid="4087620069451499365">"Ponovo registrirajte lice"</string>
     <string name="face_recalibrate_notification_content" msgid="5530308842361499835">"Ponovo registrirajte lice da poboljšate prepoznavanje"</string>
     <string name="face_acquired_insufficient" msgid="2767330364802375742">"Lice nije snimljeno precizno. Pokušajte ponovo."</string>
@@ -587,11 +572,7 @@
     <string name="face_acquired_too_right" msgid="3667075962661863218">"Pomjerite telefon ulijevo."</string>
     <string name="face_acquired_too_left" msgid="3148242963894703424">"Pomjerite telefon udesno."</string>
     <string name="face_acquired_poor_gaze" msgid="5606479370806754905">"Gledajte direktno u uređaj."</string>
-<<<<<<< HEAD
-    <string name="face_acquired_not_detected" msgid="4885504661626728809">"Ne vidi se lice. Gledajte u telefon."</string>
-=======
     <string name="face_acquired_not_detected" msgid="1879714205006680222">"Postavite lice direktno ispred telefona"</string>
->>>>>>> dbf9e87c
     <string name="face_acquired_too_much_motion" msgid="3149332171102108851">"Previše pokreta. Držite telefon mirno."</string>
     <string name="face_acquired_recalibrate" msgid="8077949502893707539">"Ponovo registrirajte lice."</string>
     <string name="face_acquired_too_different" msgid="7663983770123789694">"Nije više moguće prepoznati lice. Pokušajte opet."</string>
@@ -600,26 +581,6 @@
     <string name="face_acquired_tilt_too_extreme" msgid="4019954263012496468">"Malo manje zakrenite glavu."</string>
     <string name="face_acquired_roll_too_extreme" msgid="6312973147689664409">"Malo manje zakrenite glavu."</string>
     <string name="face_acquired_obscured" msgid="5357207702967893283">"Uklonite prepreke koje blokiraju vaše lice."</string>
-<<<<<<< HEAD
-    <string name="face_acquired_sensor_dirty" msgid="2535761002815565222">"Očistite senzor na gornjem rubu ekrana."</string>
-  <string-array name="face_acquired_vendor">
-  </string-array>
-    <string name="face_error_hw_not_available" msgid="396883585636963908">"Nije moguće potvrditi lice. Hardver nije dostupan."</string>
-    <!-- no translation found for face_error_timeout (981512090365729465) -->
-    <skip />
-    <string name="face_error_no_space" msgid="2712120617457553825">"Nije moguće sačuvati nove podatke o licu. Prvo izbrišite stare."</string>
-    <string name="face_error_canceled" msgid="283945501061931023">"Prepoznavanje lica je otkazano."</string>
-    <!-- no translation found for face_error_user_canceled (5317030072349668946) -->
-    <skip />
-    <string name="face_error_lockout" msgid="3407426963155388504">"Previše pokušaja. Pokušajte ponovo kasnije."</string>
-    <!-- no translation found for face_error_lockout_permanent (4723594314443097159) -->
-    <skip />
-    <string name="face_error_unable_to_process" msgid="4940944939691171539">"Nije moguće potvrditi lice. Pokušajte ponovo."</string>
-    <!-- no translation found for face_error_not_enrolled (4016937174832839540) -->
-    <skip />
-    <!-- no translation found for face_error_hw_not_present (8302690289757559738) -->
-    <skip />
-=======
     <string name="face_acquired_sensor_dirty" msgid="7905138627046865579">"Očistite vrh ekrana, uključujući crnu traku"</string>
   <string-array name="face_acquired_vendor">
   </string-array>
@@ -633,7 +594,6 @@
     <string name="face_error_unable_to_process" msgid="4940944939691171539">"Nije moguće potvrditi lice. Pokušajte ponovo."</string>
     <string name="face_error_not_enrolled" msgid="4016937174832839540">"Niste postavili otključavanje licem."</string>
     <string name="face_error_hw_not_present" msgid="8302690289757559738">"Otključavanje licem nije podržano na ovom uređaju."</string>
->>>>>>> dbf9e87c
     <string name="face_name_template" msgid="7004562145809595384">"Lice <xliff:g id="FACEID">%d</xliff:g>"</string>
   <string-array name="face_error_vendor">
   </string-array>
