--- conflicted
+++ resolved
@@ -3845,7 +3845,24 @@
   <!-- Assistant handles -->
   <java-symbol type="dimen" name="assist_handle_shadow_radius" />
 
-<<<<<<< HEAD
+  <!-- For Waterfall Display -->
+  <java-symbol type="dimen" name="waterfall_display_left_edge_size" />
+  <java-symbol type="dimen" name="waterfall_display_top_edge_size" />
+  <java-symbol type="dimen" name="waterfall_display_right_edge_size" />
+  <java-symbol type="dimen" name="waterfall_display_bottom_edge_size" />
+
+  <!-- Accessibility take screenshot -->
+  <java-symbol type="string" name="capability_desc_canTakeScreenshot" />
+  <java-symbol type="string" name="capability_title_canTakeScreenshot" />
+
+  <java-symbol type="string" name="config_servicesExtensionPackage" />
+
+  <!-- For app process exit info tracking -->
+  <java-symbol type="integer" name="config_app_exit_info_history_list_size" />
+
+  <java-symbol type="array" name="config_defaultImperceptibleKillingExemptionPkgs" />
+  <java-symbol type="array" name="config_defaultImperceptibleKillingExemptionProcStates" />
+
   <!-- For Pdn throttle feature -->
   <java-symbol type="bool" name="config_pdp_retry_for_29_33_55_enabled" />
   <java-symbol type="integer" name="data_retry_delay" />
@@ -3854,23 +3871,4 @@
   <java-symbol type="string" name="user_authentication_failed" />
   <java-symbol type="string" name="service_not_subscribed" />
   <java-symbol type="string" name="multi_conn_to_same_pdn_not_allowed" />
-=======
-  <!-- For Waterfall Display -->
-  <java-symbol type="dimen" name="waterfall_display_left_edge_size" />
-  <java-symbol type="dimen" name="waterfall_display_top_edge_size" />
-  <java-symbol type="dimen" name="waterfall_display_right_edge_size" />
-  <java-symbol type="dimen" name="waterfall_display_bottom_edge_size" />
-
-  <!-- Accessibility take screenshot -->
-  <java-symbol type="string" name="capability_desc_canTakeScreenshot" />
-  <java-symbol type="string" name="capability_title_canTakeScreenshot" />
-
-  <java-symbol type="string" name="config_servicesExtensionPackage" />
-
-  <!-- For app process exit info tracking -->
-  <java-symbol type="integer" name="config_app_exit_info_history_list_size" />
-
-  <java-symbol type="array" name="config_defaultImperceptibleKillingExemptionPkgs" />
-  <java-symbol type="array" name="config_defaultImperceptibleKillingExemptionProcStates" />
->>>>>>> db0ac397
 </resources>