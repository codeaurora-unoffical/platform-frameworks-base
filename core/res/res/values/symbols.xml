<!--
/* Copyright 2012, The Android Open Source Project
**
** Licensed under the Apache License, Version 2.0 (the "License");
** you may not use this file except in compliance with the License.
** You may obtain a copy of the License at
**
**     http://www.apache.org/licenses/LICENSE-2.0
**
** Unless required by applicable law or agreed to in writing, software
** distributed under the License is distributed on an "AS IS" BASIS,
** WITHOUT WARRANTIES OR CONDITIONS OF ANY KIND, either express or implied.
** See the License for the specific language governing permissions and
** limitations under the License.
*/
-->
<resources>
  <!-- Private symbols that we need to reference from framework code.  See
       frameworks/base/core/res/MakeJavaSymbols.sed for how to easily generate
       this.

       Can be referenced in java code as: com.android.internal.R.<type>.<name>
       and in layout xml as: "@*android:<type>/<name>"
  -->
  <java-symbol type="id" name="account_name" />
  <java-symbol type="id" name="account_row_icon" />
  <java-symbol type="id" name="account_row_text" />
  <java-symbol type="id" name="account_type" />
  <java-symbol type="id" name="action_bar" />
  <java-symbol type="id" name="action_bar_container" />
  <java-symbol type="id" name="action_bar_title" />
  <java-symbol type="id" name="action_bar_subtitle" />
  <java-symbol type="id" name="action_context_bar" />
  <java-symbol type="id" name="action_menu_presenter" />
  <java-symbol type="id" name="action_mode_close_button" />
  <java-symbol type="id" name="activity_chooser_view_content" />
  <java-symbol type="id" name="alertTitle" />
  <java-symbol type="id" name="allow_button" />
  <java-symbol type="id" name="alwaysUse" />
  <java-symbol type="id" name="amPm" />
  <java-symbol type="id" name="authtoken_type" />
  <java-symbol type="id" name="back_button" />
  <java-symbol type="id" name="button_bar" />
  <java-symbol type="id" name="buttonPanel" />
  <java-symbol type="id" name="by_common" />
  <java-symbol type="id" name="by_org" />
  <java-symbol type="id" name="by_org_unit" />
  <java-symbol type="id" name="calendar_view" />
  <java-symbol type="id" name="cancel" />
  <java-symbol type="id" name="characterPicker" />
  <java-symbol type="id" name="clearDefaultHint" />
  <java-symbol type="id" name="contentPanel" />
  <java-symbol type="id" name="content_preview_file_area" />
  <java-symbol type="id" name="content_preview_file_icon" />
  <java-symbol type="id" name="content_preview_file_layout" />
  <java-symbol type="id" name="content_preview_file_thumbnail" />
  <java-symbol type="id" name="content_preview_filename" />
  <java-symbol type="id" name="content_preview_image_area" />
  <java-symbol type="id" name="content_preview_image_1_large" />
  <java-symbol type="id" name="content_preview_image_2_large" />
  <java-symbol type="id" name="content_preview_image_2_small" />
  <java-symbol type="id" name="content_preview_image_3_small" />
  <java-symbol type="id" name="content_preview_thumbnail" />
  <java-symbol type="id" name="content_preview_text" />
  <java-symbol type="id" name="content_preview_text_area" />
  <java-symbol type="id" name="content_preview_text_layout" />
  <java-symbol type="id" name="content_preview_title" />
  <java-symbol type="id" name="content_preview_title_layout" />
  <java-symbol type="id" name="copy_button" />
  <java-symbol type="id" name="file_copy_button" />
  <java-symbol type="id" name="current_scene" />
  <java-symbol type="id" name="scene_layoutid_cache" />
  <java-symbol type="id" name="customPanel" />
  <java-symbol type="id" name="datePicker" />
  <java-symbol type="id" name="day" />
  <java-symbol type="id" name="day_names" />
  <java-symbol type="id" name="decrement" />
  <java-symbol type="id" name="decor_content_parent" />
  <java-symbol type="id" name="default_activity_button" />
  <java-symbol type="id" name="deny_button" />
  <java-symbol type="id" name="description" />
  <java-symbol type="id" name="divider" />
  <java-symbol type="id" name="edit_query" />
  <java-symbol type="id" name="edittext_container" />
  <java-symbol type="id" name="expand_activities_button" />
  <java-symbol type="id" name="expires_on" />
  <java-symbol type="id" name="find_next" />
  <java-symbol type="id" name="find_prev" />
  <java-symbol type="id" name="ffwd" />
  <java-symbol type="id" name="fillInIntent" />
  <java-symbol type="id" name="find" />
  <java-symbol type="id" name="fullscreenArea" />
  <java-symbol type="id" name="group_divider" />
  <java-symbol type="id" name="hard_keyboard_section" />
  <java-symbol type="id" name="hard_keyboard_switch" />
  <java-symbol type="id" name="headers" />
  <java-symbol type="id" name="hour" />
  <java-symbol type="id" name="icon" />
  <java-symbol type="id" name="image" />
  <java-symbol type="id" name="increment" />
  <java-symbol type="id" name="internalEmpty" />
  <java-symbol type="id" name="inputExtractAccessories" />
  <java-symbol type="id" name="inputExtractAction" />
  <java-symbol type="id" name="issued_on" />
  <java-symbol type="id" name="left_icon" />
  <java-symbol type="id" name="leftSpacer" />
  <java-symbol type="id" name="line1" />
  <java-symbol type="id" name="list_footer" />
  <java-symbol type="id" name="list_item" />
  <java-symbol type="id" name="listContainer" />
  <java-symbol type="id" name="locale" />
  <java-symbol type="id" name="matches" />
  <java-symbol type="id" name="mediacontroller_progress" />
  <java-symbol type="id" name="minute" />
  <java-symbol type="id" name="mode_normal" />
  <java-symbol type="id" name="month" />
  <java-symbol type="id" name="month_name" />
  <java-symbol type="id" name="next" />
  <java-symbol type="id" name="next_button" />
  <java-symbol type="id" name="new_app_action" />
  <java-symbol type="id" name="new_app_description" />
  <java-symbol type="id" name="new_app_icon" />
  <java-symbol type="id" name="no_permissions" />
  <java-symbol type="id" name="numberpicker_input" />
  <java-symbol type="id" name="old_app_action" />
  <java-symbol type="id" name="old_app_icon" />
  <java-symbol type="id" name="overlay_display_window_texture" />
  <java-symbol type="id" name="overlay_display_window_title" />
  <java-symbol type="id" name="package_label" />
  <java-symbol type="id" name="packages_list" />
  <java-symbol type="id" name="parentPanel" />
  <java-symbol type="id" name="pause" />
  <java-symbol type="id" name="perms_list" />
  <java-symbol type="id" name="perm_icon" />
  <java-symbol type="id" name="perm_name" />
  <java-symbol type="id" name="permission_group" />
  <java-symbol type="id" name="permission_list" />
  <java-symbol type="id" name="pickers" />
  <java-symbol type="id" name="prefs" />
  <java-symbol type="id" name="prefs_container" />
  <java-symbol type="id" name="prefs_frame" />
  <java-symbol type="id" name="prev" />
  <java-symbol type="id" name="progress" />
  <java-symbol type="id" name="progress_circular" />
  <java-symbol type="id" name="progress_horizontal" />
  <java-symbol type="id" name="progress_number" />
  <java-symbol type="id" name="progress_percent" />
  <java-symbol type="id" name="progressContainer" />
  <java-symbol type="id" name="rew" />
  <java-symbol type="id" name="rightSpacer" />
  <java-symbol type="id" name="rowTypeId" />
  <java-symbol type="id" name="scrollView" />
  <java-symbol type="id" name="search_app_icon" />
  <java-symbol type="id" name="search_badge" />
  <java-symbol type="id" name="search_bar" />
  <java-symbol type="id" name="search_button" />
  <java-symbol type="id" name="search_close_btn" />
  <java-symbol type="id" name="search_edit_frame" />
  <java-symbol type="id" name="search_go_btn" />
  <java-symbol type="id" name="search_mag_icon" />
  <java-symbol type="id" name="search_plate" />
  <java-symbol type="id" name="search_src_text" />
  <java-symbol type="id" name="search_view" />
  <java-symbol type="id" name="search_voice_btn" />
  <java-symbol type="id" name="select_all" />
  <java-symbol type="id" name="serial_number" />
  <java-symbol type="id" name="seekbar" />
  <java-symbol type="id" name="sha1_fingerprint" />
  <java-symbol type="id" name="sha256_fingerprint" />
  <java-symbol type="id" name="share" />
  <java-symbol type="id" name="shortcut" />
  <java-symbol type="id" name="skip_button" />
  <java-symbol type="id" name="split_action_bar" />
  <java-symbol type="id" name="submenuarrow" />
  <java-symbol type="id" name="submit_area" />
  <java-symbol type="id" name="switch_new" />
  <java-symbol type="id" name="switch_old" />
  <java-symbol type="id" name="switch_widget" />
  <java-symbol type="id" name="text" />
  <java-symbol type="id" name="time" />
  <java-symbol type="id" name="time_current" />
  <java-symbol type="id" name="titleDivider" />
  <java-symbol type="id" name="titleDividerTop" />
  <java-symbol type="id" name="timePicker" />
  <java-symbol type="id" name="title_template" />
  <java-symbol type="id" name="to_common" />
  <java-symbol type="id" name="to_org" />
  <java-symbol type="id" name="to_org_unit" />
  <java-symbol type="id" name="topPanel" />
  <java-symbol type="id" name="up" />
  <java-symbol type="id" name="value" />
  <java-symbol type="id" name="websearch" />
  <java-symbol type="id" name="year" />
  <java-symbol type="id" name="zoomControls" />
  <java-symbol type="id" name="zoomIn" />
  <java-symbol type="id" name="zoomMagnify" />
  <java-symbol type="id" name="zoomOut" />
  <java-symbol type="id" name="actions" />
  <java-symbol type="id" name="action0" />
  <java-symbol type="id" name="action1" />
  <java-symbol type="id" name="action2" />
  <java-symbol type="id" name="action3" />
  <java-symbol type="id" name="action4" />
  <java-symbol type="id" name="media_seamless" />
  <java-symbol type="id" name="media_seamless_image" />
  <java-symbol type="id" name="media_seamless_text" />
  <java-symbol type="id" name="notification_media_seekbar_container" />
  <java-symbol type="id" name="notification_media_content" />
  <java-symbol type="id" name="notification_media_progress" />
  <java-symbol type="id" name="notification_media_progress_bar" />
  <java-symbol type="id" name="notification_media_elapsed_time" />
  <java-symbol type="id" name="notification_media_total_time" />
  <java-symbol type="id" name="big_picture" />
  <java-symbol type="id" name="big_text" />
  <java-symbol type="id" name="chronometer" />
  <java-symbol type="id" name="inbox_text0" />
  <java-symbol type="id" name="inbox_text1" />
  <java-symbol type="id" name="inbox_text2" />
  <java-symbol type="id" name="inbox_text3" />
  <java-symbol type="id" name="inbox_text4" />
  <java-symbol type="id" name="inbox_text5" />
  <java-symbol type="id" name="inbox_text6" />
  <java-symbol type="id" name="status_bar_latest_event_content" />
  <java-symbol type="id" name="notification_main_column" />
  <java-symbol type="id" name="sms_short_code_confirm_message" />
  <java-symbol type="id" name="sms_short_code_detail_layout" />
  <java-symbol type="id" name="sms_short_code_detail_message" />
  <java-symbol type="id" name="sms_short_code_remember_choice_checkbox" />
  <java-symbol type="id" name="sms_short_code_remember_undo_instruction" />
  <java-symbol type="id" name="breadcrumb_section" />
  <java-symbol type="id" name="action_bar_spinner" />
  <java-symbol type="id" name="pin_cancel_button" />
  <java-symbol type="id" name="pin_ok_button" />
  <java-symbol type="id" name="pin_text" />
  <java-symbol type="id" name="pin_new_text" />
  <java-symbol type="id" name="pin_confirm_text" />
  <java-symbol type="id" name="pin_error_message" />
  <java-symbol type="id" name="timePickerLayout" />
  <java-symbol type="id" name="profile_badge" />
  <java-symbol type="id" name="alerted_icon" />
  <java-symbol type="id" name="transitionPosition" />
  <java-symbol type="id" name="selection_start_handle" />
  <java-symbol type="id" name="selection_end_handle" />
  <java-symbol type="id" name="insertion_handle" />
  <java-symbol type="id" name="accessibilityActionClickOnClickableSpan" />
  <java-symbol type="id" name="camera" />
  <java-symbol type="id" name="mic" />
  <java-symbol type="id" name="overlay" />
  <java-symbol type="id" name="app_ops" />
  <java-symbol type="id" name="profile_pager" />
  <java-symbol type="id" name="content_preview_container" />

  <java-symbol type="attr" name="actionModeShareDrawable" />
  <java-symbol type="attr" name="alertDialogCenterButtons" />
  <java-symbol type="attr" name="fragmentBreadCrumbsStyle" />
  <java-symbol type="attr" name="gestureOverlayViewStyle" />
  <java-symbol type="attr" name="keyboardViewStyle" />
  <java-symbol type="attr" name="numberPickerStyle" />
  <java-symbol type="attr" name="preferenceFrameLayoutStyle" />
  <java-symbol type="attr" name="searchDialogTheme" />
  <java-symbol type="attr" name="textAppearanceAutoCorrectionSuggestion" />
  <java-symbol type="attr" name="textAppearanceEasyCorrectSuggestion" />
  <java-symbol type="attr" name="textAppearanceMisspelledSuggestion" />
  <java-symbol type="attr" name="textColorSearchUrl" />
  <java-symbol type="attr" name="timePickerStyle" />
  <java-symbol type="attr" name="windowFixedWidthMajor" />
  <java-symbol type="attr" name="windowFixedWidthMinor" />
  <java-symbol type="attr" name="windowFixedHeightMajor" />
  <java-symbol type="attr" name="windowFixedHeightMinor" />
  <java-symbol type="attr" name="accessibilityFocusedDrawable"/>
  <java-symbol type="attr" name="isLightTheme"/>
  <java-symbol type="attr" name="autofilledHighlight"/>
  <java-symbol type="attr" name="autofillDatasetPickerMaxWidth"/>
  <java-symbol type="attr" name="autofillDatasetPickerMaxHeight"/>
  <java-symbol type="attr" name="autofillSaveCustomSubtitleMaxHeight"/>
  <java-symbol type="bool" name="action_bar_embed_tabs" />
  <java-symbol type="bool" name="action_bar_expanded_action_views_exclusive" />
  <java-symbol type="bool" name="config_avoidGfxAccel" />
  <java-symbol type="bool" name="config_bluetooth_address_validation" />
  <java-symbol type="bool" name="config_bluetooth_sco_off_call" />
  <java-symbol type="bool" name="config_bluetooth_le_peripheral_mode_supported" />
  <java-symbol type="bool" name="config_bluetooth_hfp_inband_ringing_support" />
  <java-symbol type="bool" name="config_cellBroadcastAppLinks" />
  <java-symbol type="bool" name="config_duplicate_port_omadm_wappush" />
  <java-symbol type="bool" name="config_disableTransitionAnimation" />
  <java-symbol type="bool" name="config_enableAutoPowerModes" />
  <java-symbol type="integer" name="config_autoPowerModeThresholdAngle" />
  <java-symbol type="integer" name="config_autoPowerModeAnyMotionSensor" />
  <java-symbol type="bool" name="config_autoPowerModePreferWristTilt" />
  <java-symbol type="bool" name="config_autoPowerModePrefetchLocation" />
  <java-symbol type="bool" name="config_autoPowerModeUseMotionSensor" />
  <java-symbol type="bool" name="config_enable_emergency_call_while_sim_locked" />
  <java-symbol type="bool" name="config_enable_puk_unlock_screen" />
  <java-symbol type="bool" name="config_disableLockscreenByDefault" />
  <java-symbol type="bool" name="config_enableBurnInProtection" />
  <java-symbol type="bool" name="config_hotswapCapable" />
  <java-symbol type="bool" name="config_mms_content_disposition_support" />
  <java-symbol type="string" name="config_wwan_network_service_package" />
  <java-symbol type="string" name="config_wlan_network_service_package" />
  <java-symbol type="string" name="config_wwan_network_service_class" />
  <java-symbol type="string" name="config_wlan_network_service_class" />
  <java-symbol type="string" name="config_wwan_data_service_package" />
  <java-symbol type="string" name="config_wlan_data_service_package" />
  <java-symbol type="string" name="config_wwan_data_service_class" />
  <java-symbol type="string" name="config_wlan_data_service_class" />
  <java-symbol type="string" name="config_qualified_networks_service_package" />
  <java-symbol type="string" name="config_qualified_networks_service_class" />
  <java-symbol type="bool" name="config_networkSamplingWakesDevice" />
  <java-symbol type="bool" name="config_showMenuShortcutsWhenKeyboardPresent" />
  <java-symbol type="bool" name="config_sip_wifi_only" />
  <java-symbol type="bool" name="config_sms_capable" />
  <java-symbol type="bool" name="config_sms_utf8_support" />
  <java-symbol type="bool" name="config_suspendWhenScreenOffDueToProximity" />
  <java-symbol type="bool" name="config_swipeDisambiguation" />
  <java-symbol type="bool" name="config_syncstorageengine_masterSyncAutomatically" />
  <java-symbol type="bool" name="config_ui_enableFadingMarquee" />
  <java-symbol type="bool" name="config_enableHapticTextHandle" />
  <java-symbol type="bool" name="config_use_strict_phone_number_comparation" />
  <java-symbol type="bool" name="config_use_strict_phone_number_comparation_for_russia" />
  <java-symbol type="bool" name="config_use_strict_phone_number_comparation_for_kazakhstan" />
  <java-symbol type="integer" name="config_phonenumber_compare_min_match" />
  <java-symbol type="bool" name="config_single_volume" />
  <java-symbol type="bool" name="config_voice_capable" />
  <java-symbol type="bool" name="config_requireCallCapableAccountForHandle" />
  <java-symbol type="bool" name="config_user_notification_of_restrictied_mobile_access" />
  <java-symbol type="bool" name="config_wifiDisplaySupportsProtectedBuffers" />
  <java-symbol type="bool" name="preferences_prefer_dual_pane" />
  <java-symbol type="bool" name="skip_restoring_network_selection" />
  <java-symbol type="bool" name="split_action_bar_is_narrow" />
  <java-symbol type="bool" name="config_useVolumeKeySounds" />
  <java-symbol type="bool" name="config_enableWallpaperService" />
  <java-symbol type="bool" name="config_checkWallpaperAtBoot" />
  <java-symbol type="string" name="config_wallpaperManagerServiceName" />
  <java-symbol type="string" name="config_inputEventCompatProcessorOverrideClassName" />
  <java-symbol type="bool" name="config_enableUpdateableTimeZoneRules" />
  <java-symbol type="bool" name="config_timeZoneRulesUpdateTrackingEnabled" />
  <java-symbol type="string" name="config_timeZoneRulesUpdaterPackage" />
  <java-symbol type="string" name="config_timeZoneRulesDataPackage" />
  <java-symbol type="integer" name="config_timeZoneRulesCheckTimeMillisAllowed" />
  <java-symbol type="integer" name="config_timeZoneRulesCheckRetryCount" />
  <java-symbol type="bool" name="config_sendAudioBecomingNoisy" />
  <java-symbol type="bool" name="config_enableScreenshotChord" />
  <java-symbol type="bool" name="config_bluetooth_default_profiles" />
  <java-symbol type="bool" name="config_enableWifiDisplay" />
  <java-symbol type="bool" name="config_allowAnimationsInLowPowerMode" />
  <java-symbol type="bool" name="config_useDevInputEventForAudioJack" />
  <java-symbol type="bool" name="config_safe_media_volume_enabled" />
  <java-symbol type="bool" name="config_safe_media_disable_on_volume_up" />
  <java-symbol type="bool" name="config_camera_sound_forced" />
  <java-symbol type="bool" name="config_dontPreferApn" />
  <java-symbol type="bool" name="config_restartRadioAfterProvisioning" />
  <java-symbol type="bool" name="config_requireRadioPowerOffOnSimRefreshReset" />
  <java-symbol type="bool" name="config_speed_up_audio_on_mt_calls" />
  <java-symbol type="bool" name="config_useFixedVolume" />
  <java-symbol type="bool" name="config_enableMultiUserUI"/>
  <java-symbol type="bool" name="config_enableNewAutoSelectNetworkUI"/>
  <java-symbol type="bool" name="config_disableUsbPermissionDialogs"/>
  <java-symbol type="dimen" name="config_fullTaskSnapshotScale" />
  <java-symbol type="bool" name="config_use16BitTaskSnapshotPixelFormat" />
  <java-symbol type="bool" name="config_hasRecents" />
  <java-symbol type="string" name="config_recentsComponentName" />
  <java-symbol type="string" name="config_systemUIServiceComponent" />
  <java-symbol type="string" name="config_screenRecorderComponent" />
  <java-symbol type="string" name="config_somnambulatorComponent" />
  <java-symbol type="string" name="config_screenshotServiceComponent" />
  <java-symbol type="string" name="config_screenshotErrorReceiverComponent" />
  <java-symbol type="string" name="config_slicePermissionComponent" />
  <java-symbol type="string" name="config_usbContaminantActivity" />
  <java-symbol type="string" name="config_usbPermissionActivity" />
  <java-symbol type="string" name="config_usbAccessoryUriActivity" />
  <java-symbol type="string" name="config_usbConfirmActivity" />
  <java-symbol type="string" name="config_usbResolverActivity" />
  <java-symbol type="integer" name="config_minNumVisibleRecentTasks_lowRam" />
  <java-symbol type="integer" name="config_maxNumVisibleRecentTasks_lowRam" />
  <java-symbol type="integer" name="config_minNumVisibleRecentTasks_grid" />
  <java-symbol type="integer" name="config_maxNumVisibleRecentTasks_grid" />
  <java-symbol type="integer" name="config_minNumVisibleRecentTasks" />
  <java-symbol type="integer" name="config_maxNumVisibleRecentTasks" />
  <java-symbol type="integer" name="config_activeTaskDurationHours" />
  <java-symbol type="bool" name="config_windowShowCircularMask" />
  <java-symbol type="bool" name="config_windowEnableCircularEmulatorDisplayOverlay" />
  <java-symbol type="bool" name="config_supportMicNearUltrasound" />
  <java-symbol type="bool" name="config_supportSpeakerNearUltrasound" />
  <java-symbol type="bool" name="config_supportAudioSourceUnprocessed" />
  <java-symbol type="bool" name="config_freeformWindowManagement" />
  <java-symbol type="bool" name="config_supportsMultiWindow" />
  <java-symbol type="bool" name="config_supportsSplitScreenMultiWindow" />
  <java-symbol type="bool" name="config_supportsMultiDisplay" />
  <java-symbol type="bool" name="config_noHomeScreen" />
  <java-symbol type="bool" name="config_supportsSystemDecorsOnSecondaryDisplays" />
  <java-symbol type="bool" name="config_supportsInsecureLockScreen" />
  <java-symbol type="bool" name="config_guestUserEphemeral" />
  <java-symbol type="bool" name="config_localDisplaysMirrorContent" />
  <java-symbol type="array" name="config_localPrivateDisplayPorts" />
  <java-symbol type="integer" name="config_defaultDisplayDefaultColorMode" />
  <java-symbol type="bool" name="config_enableAppWidgetService" />
  <java-symbol type="string" name="config_defaultPictureInPictureScreenEdgeInsets" />
  <java-symbol type="dimen" name="config_pictureInPictureDefaultSizePercent" />
  <java-symbol type="dimen" name="config_pictureInPictureDefaultAspectRatio" />
  <java-symbol type="dimen" name="config_pictureInPictureAspectRatioLimitForMinSize" />
  <java-symbol type="integer" name="config_defaultPictureInPictureGravity" />
  <java-symbol type="dimen" name="config_pictureInPictureMinAspectRatio" />
  <java-symbol type="dimen" name="config_pictureInPictureMaxAspectRatio" />
  <java-symbol type="dimen" name="config_closeToSquareDisplayMaxAspectRatio" />
  <java-symbol type="integer" name="config_bluetooth_max_advertisers" />
  <java-symbol type="integer" name="config_bluetooth_max_scan_filters" />
  <java-symbol type="integer" name="config_bluetooth_max_connected_audio_devices" />
  <java-symbol type="integer" name="config_burnInProtectionMinHorizontalOffset" />
  <java-symbol type="integer" name="config_burnInProtectionMaxHorizontalOffset" />
  <java-symbol type="integer" name="config_burnInProtectionMinVerticalOffset" />
  <java-symbol type="integer" name="config_burnInProtectionMaxVerticalOffset" />
  <java-symbol type="integer" name="config_burnInProtectionMaxRadius" />
  <java-symbol type="integer" name="config_bluetooth_idle_cur_ma" />
  <java-symbol type="integer" name="config_bluetooth_rx_cur_ma" />
  <java-symbol type="integer" name="config_bluetooth_tx_cur_ma" />
  <java-symbol type="integer" name="config_bluetooth_operating_voltage_mv" />
  <java-symbol type="bool" name="config_bluetooth_pan_enable_autoconnect" />
  <java-symbol type="bool" name="config_bluetooth_reload_supported_profiles_when_enabled" />
  <java-symbol type="bool" name="config_hearing_aid_profile_supported" />
  <java-symbol type="integer" name="config_cursorWindowSize" />
  <java-symbol type="integer" name="config_drawLockTimeoutMillis" />
  <java-symbol type="integer" name="config_doublePressOnPowerBehavior" />
  <java-symbol type="integer" name="config_extraFreeKbytesAdjust" />
  <java-symbol type="integer" name="config_extraFreeKbytesAbsolute" />
  <java-symbol type="integer" name="config_immersive_mode_confirmation_panic" />
  <java-symbol type="integer" name="config_longPressOnPowerBehavior" />
  <java-symbol type="integer" name="config_veryLongPressOnPowerBehavior" />
  <java-symbol type="integer" name="config_veryLongPressTimeout" />
  <java-symbol type="integer" name="config_longPressOnBackBehavior" />
  <java-symbol type="bool" name="config_allowStartActivityForLongPressOnPowerInSetup" />
  <java-symbol type="integer" name="config_lowMemoryKillerMinFreeKbytesAdjust" />
  <java-symbol type="integer" name="config_lowMemoryKillerMinFreeKbytesAbsolute" />
  <java-symbol type="integer" name="config_max_pan_devices" />
  <java-symbol type="integer" name="config_ntpPollingInterval" />
  <java-symbol type="integer" name="config_ntpPollingIntervalShorter" />
  <java-symbol type="integer" name="config_ntpRetry" />
  <java-symbol type="integer" name="config_ntpThreshold" />
  <java-symbol type="integer" name="config_ntpTimeout" />
  <java-symbol type="integer" name="config_shortPressOnPowerBehavior" />
  <java-symbol type="integer" name="config_toastDefaultGravity" />
  <java-symbol type="integer" name="config_triplePressOnPowerBehavior" />
  <java-symbol type="integer" name="config_shortPressOnSleepBehavior" />
  <java-symbol type="integer" name="config_windowOutsetBottom" />
  <java-symbol type="integer" name="db_connection_pool_size" />
  <java-symbol type="integer" name="db_journal_size_limit" />
  <java-symbol type="integer" name="db_wal_autocheckpoint" />
  <java-symbol type="integer" name="db_default_idle_connection_timeout" />
  <java-symbol type="integer" name="config_soundEffectVolumeDb" />
  <java-symbol type="integer" name="config_lockSoundVolumeDb" />
  <java-symbol type="integer" name="config_multiuserMaximumUsers" />
  <java-symbol type="integer" name="config_multiuserMaxRunningUsers" />
  <java-symbol type="bool" name="config_multiuserDelayUserDataLocking" />
  <java-symbol type="integer" name="config_userTypePackageWhitelistMode"/>
  <java-symbol type="xml" name="config_user_types" />
  <java-symbol type="integer" name="config_safe_media_volume_index" />
  <java-symbol type="integer" name="config_safe_media_volume_usb_mB" />
  <java-symbol type="integer" name="config_mobile_mtu" />
  <java-symbol type="array"   name="config_mobile_tcp_buffers" />
  <java-symbol type="integer" name="config_volte_replacement_rat"/>
  <java-symbol type="integer" name="config_valid_wappush_index" />
  <java-symbol type="integer" name="config_overrideHasPermanentMenuKey" />
  <java-symbol type="integer" name="config_mdc_initial_max_retry" />
  <java-symbol type="integer" name="config_keepPreloadsMinDays" />
  <java-symbol type="bool" name="config_hasPermanentDpad" />
  <java-symbol type="bool" name="config_useDefaultFocusHighlight" />
  <java-symbol type="array" name="config_deviceSpecificSystemServices" />
  <java-symbol type="string" name="config_deviceSpecificDevicePolicyManagerService" />
  <java-symbol type="string" name="config_deviceSpecificAudioService" />
  <java-symbol type="integer" name="config_num_physical_slots" />
  <java-symbol type="array" name="config_integrityRuleProviderPackages" />
  <java-symbol type="bool" name="config_useAssistantVolume" />

  <java-symbol type="color" name="tab_indicator_text_v4" />

  <java-symbol type="dimen" name="accessibility_touch_slop" />
  <java-symbol type="dimen" name="alert_dialog_round_padding"/>
  <java-symbol type="dimen" name="config_minScrollbarTouchTarget" />
  <java-symbol type="dimen" name="config_prefDialogWidth" />
  <java-symbol type="dimen" name="config_viewConfigurationTouchSlop" />
  <java-symbol type="dimen" name="config_viewConfigurationHoverSlop" />
  <java-symbol type="dimen" name="config_viewMinFlingVelocity" />
  <java-symbol type="dimen" name="config_viewMaxFlingVelocity" />
  <java-symbol type="dimen" name="config_scrollbarSize" />
  <java-symbol type="dimen" name="config_horizontalScrollFactor" />
  <java-symbol type="dimen" name="config_verticalScrollFactor" />
  <java-symbol type="dimen" name="config_scrollFactor" />
  <java-symbol type="dimen" name="default_app_widget_padding_bottom" />
  <java-symbol type="dimen" name="default_app_widget_padding_left" />
  <java-symbol type="dimen" name="default_app_widget_padding_right" />
  <java-symbol type="dimen" name="default_app_widget_padding_top" />
  <java-symbol type="dimen" name="default_gap" />
  <java-symbol type="dimen" name="dropdownitem_icon_width" />
  <java-symbol type="dimen" name="dropdownitem_text_padding_left" />
  <java-symbol type="dimen" name="password_keyboard_spacebar_vertical_correction" />
  <java-symbol type="dimen" name="search_view_preferred_width" />
  <java-symbol type="dimen" name="search_view_preferred_height" />
  <java-symbol type="dimen" name="textview_error_popup_default_width" />
  <java-symbol type="dimen" name="toast_y_offset" />
  <java-symbol type="dimen" name="tooltip_precise_anchor_threshold" />
  <java-symbol type="dimen" name="tooltip_precise_anchor_extra_offset" />
  <java-symbol type="dimen" name="tooltip_y_offset_touch" />
  <java-symbol type="dimen" name="tooltip_y_offset_non_touch" />
  <java-symbol type="dimen" name="action_bar_stacked_max_height" />
  <java-symbol type="dimen" name="action_bar_stacked_tab_max_width" />
  <java-symbol type="dimen" name="notification_text_size" />
  <java-symbol type="dimen" name="notification_title_text_size" />
  <java-symbol type="dimen" name="notification_subtext_size" />
  <java-symbol type="dimen" name="notification_top_pad" />
  <java-symbol type="dimen" name="notification_top_pad_narrow" />
  <java-symbol type="dimen" name="notification_top_pad_large_text" />
  <java-symbol type="dimen" name="notification_top_pad_large_text_narrow" />
  <java-symbol type="dimen" name="notification_large_icon_circle_padding" />
  <java-symbol type="dimen" name="notification_badge_size" />
  <java-symbol type="dimen" name="immersive_mode_cling_width" />
  <java-symbol type="dimen" name="accessibility_magnification_indicator_width" />
  <java-symbol type="dimen" name="circular_display_mask_thickness" />

  <java-symbol type="string" name="add_account_button_label" />
  <java-symbol type="string" name="addToDictionary" />
  <java-symbol type="string" name="action_bar_home_description" />
  <java-symbol type="string" name="action_bar_up_description" />
  <java-symbol type="string" name="activity_resolver_work_profiles_support" />
  <java-symbol type="string" name="app_running_notification_title" />
  <java-symbol type="string" name="app_running_notification_text" />
  <java-symbol type="string" name="copied" />
  <java-symbol type="string" name="delete" />
  <java-symbol type="string" name="deleteText" />
  <java-symbol type="string" name="grant_permissions_header_text" />
  <java-symbol type="string" name="menu_alt_shortcut_label" />
  <java-symbol type="string" name="menu_ctrl_shortcut_label" />
  <java-symbol type="string" name="menu_delete_shortcut_label" />
  <java-symbol type="string" name="menu_enter_shortcut_label" />
  <java-symbol type="string" name="menu_function_shortcut_label" />
  <java-symbol type="string" name="menu_meta_shortcut_label" />
  <java-symbol type="string" name="menu_space_shortcut_label" />
  <java-symbol type="string" name="menu_shift_shortcut_label" />
  <java-symbol type="string" name="menu_sym_shortcut_label" />
  <java-symbol type="string" name="mobile_no_internet" />
  <java-symbol type="string" name="notification_title" />
  <java-symbol type="string" name="other_networks_no_internet" />
  <java-symbol type="string" name="permission_request_notification_with_subtitle" />
  <java-symbol type="string" name="prepend_shortcut_label" />
  <java-symbol type="string" name="private_dns_broken_detailed" />
  <java-symbol type="string" name="paste_as_plain_text" />
  <java-symbol type="string" name="replace" />
  <java-symbol type="string" name="undo" />
  <java-symbol type="string" name="redo" />
  <java-symbol type="string" name="email" />
  <java-symbol type="string" name="email_desc" />
  <java-symbol type="string" name="dial" />
  <java-symbol type="string" name="dial_desc" />
  <java-symbol type="string" name="map" />
  <java-symbol type="string" name="map_desc" />
  <java-symbol type="string" name="browse" />
  <java-symbol type="string" name="browse_desc" />
  <java-symbol type="string" name="sms" />
  <java-symbol type="string" name="sms_desc" />
  <java-symbol type="string" name="add_contact" />
  <java-symbol type="string" name="add_contact_desc" />
  <java-symbol type="string" name="view_calendar" />
  <java-symbol type="string" name="view_calendar_desc" />
  <java-symbol type="string" name="add_calendar_event" />
  <java-symbol type="string" name="add_calendar_event_desc" />
  <java-symbol type="string" name="view_flight" />
  <java-symbol type="string" name="view_flight_desc" />
  <java-symbol type="string" name="translate" />
  <java-symbol type="string" name="translate_desc" />
  <java-symbol type="string" name="define" />
  <java-symbol type="string" name="define_desc" />
  <java-symbol type="string" name="textSelectionCABTitle" />
  <java-symbol type="string" name="BaMmi" />
  <java-symbol type="string" name="CLIRDefaultOffNextCallOff" />
  <java-symbol type="string" name="CLIRDefaultOffNextCallOn" />
  <java-symbol type="string" name="CLIRDefaultOnNextCallOff" />
  <java-symbol type="string" name="CLIRDefaultOnNextCallOn" />
  <java-symbol type="string" name="CLIRPermanent" />
  <java-symbol type="string" name="CfMmi" />
  <java-symbol type="string" name="ClipMmi" />
  <java-symbol type="string" name="ClirMmi" />
  <java-symbol type="string" name="ColpMmi" />
  <java-symbol type="string" name="ColrMmi" />
  <java-symbol type="string" name="CwMmi" />
  <java-symbol type="string" name="Midnight" />
  <java-symbol type="string" name="Noon" />
  <java-symbol type="string" name="PinMmi" />
  <java-symbol type="string" name="PwdMmi" />
  <java-symbol type="string" name="NetworkPreferenceSwitchSummary" />
  <java-symbol type="string" name="NetworkPreferenceSwitchTitle" />
  <java-symbol type="string" name="EmergencyCallWarningTitle" />
  <java-symbol type="string" name="EmergencyCallWarningSummary" />
  <java-symbol type="string" name="RestrictedOnAllVoiceTitle" />
  <java-symbol type="string" name="RestrictedOnDataTitle" />
  <java-symbol type="string" name="RestrictedOnEmergencyTitle" />
  <java-symbol type="string" name="RestrictedOnNormalTitle" />
  <java-symbol type="string" name="RestrictedStateContent" />
  <java-symbol type="string" name="RestrictedStateContentMsimTemplate" />
  <java-symbol type="string" name="notification_channel_network_alert" />
  <java-symbol type="string" name="notification_channel_call_forward" />
  <java-symbol type="string" name="notification_channel_emergency_callback" />
  <java-symbol type="string" name="notification_channel_mobile_data_status" />
  <java-symbol type="string" name="notification_channel_sms" />
  <java-symbol type="string" name="notification_channel_voice_mail" />
  <java-symbol type="string" name="notification_channel_wfc" />
  <java-symbol type="string" name="notification_channel_sim" />
  <java-symbol type="string" name="notification_channel_sim_high_prio" />
  <java-symbol type="string" name="SetupCallDefault" />
  <java-symbol type="string" name="accept" />
  <java-symbol type="string" name="activity_chooser_view_see_all" />
  <java-symbol type="string" name="activitychooserview_choose_application" />
  <java-symbol type="string" name="activitychooserview_choose_application_error" />
  <java-symbol type="string" name="alternate_eri_file" />
  <java-symbol type="string" name="alwaysUse" />
  <java-symbol type="string" name="autofill_address_line_1_label_re" />
  <java-symbol type="string" name="autofill_address_line_1_re" />
  <java-symbol type="string" name="autofill_address_line_2_re" />
  <java-symbol type="string" name="autofill_address_line_3_re" />
  <java-symbol type="string" name="autofill_address_name_separator" />
  <java-symbol type="string" name="autofill_address_summary_format" />
  <java-symbol type="string" name="autofill_address_summary_name_format" />
  <java-symbol type="string" name="autofill_address_summary_separator" />
  <java-symbol type="string" name="autofill_address_type_same_as_re" />
  <java-symbol type="string" name="autofill_address_type_use_my_re" />
  <java-symbol type="string" name="autofill_area" />
  <java-symbol type="string" name="autofill_area_code_notext_re" />
  <java-symbol type="string" name="autofill_area_code_re" />
  <java-symbol type="string" name="autofill_attention_ignored_re" />
  <java-symbol type="string" name="autofill_billing_designator_re" />
  <java-symbol type="string" name="autofill_card_cvc_re" />
  <java-symbol type="string" name="autofill_card_ignored_re" />
  <java-symbol type="string" name="autofill_card_number_re" />
  <java-symbol type="string" name="autofill_city_re" />
  <java-symbol type="string" name="autofill_company_re" />
  <java-symbol type="string" name="autofill_country_code_re" />
  <java-symbol type="string" name="autofill_country_re" />
  <java-symbol type="string" name="autofill_county" />
  <java-symbol type="string" name="autofill_department" />
  <java-symbol type="string" name="autofill_district" />
  <java-symbol type="string" name="autofill_email_re" />
  <java-symbol type="string" name="autofill_emirate" />
  <java-symbol type="string" name="autofill_expiration_date_re" />
  <java-symbol type="string" name="autofill_expiration_month_re" />
  <java-symbol type="string" name="autofill_fax_re" />
  <java-symbol type="string" name="autofill_first_name_re" />
  <java-symbol type="string" name="autofill_island" />
  <java-symbol type="string" name="autofill_last_name_re" />
  <java-symbol type="string" name="autofill_middle_initial_re" />
  <java-symbol type="string" name="autofill_middle_name_re" />
  <java-symbol type="string" name="autofill_name_on_card_contextual_re" />
  <java-symbol type="string" name="autofill_name_on_card_re" />
  <java-symbol type="string" name="autofill_name_re" />
  <java-symbol type="string" name="autofill_name_specific_re" />
  <java-symbol type="string" name="autofill_parish" />
  <java-symbol type="string" name="autofill_phone_extension_re" />
  <java-symbol type="string" name="autofill_phone_prefix_re" />
  <java-symbol type="string" name="autofill_phone_prefix_separator_re" />
  <java-symbol type="string" name="autofill_phone_re" />
  <java-symbol type="string" name="autofill_phone_suffix_re" />
  <java-symbol type="string" name="autofill_phone_suffix_separator_re" />
  <java-symbol type="string" name="autofill_postal_code" />
  <java-symbol type="string" name="autofill_prefecture" />
  <java-symbol type="string" name="autofill_province" />
  <java-symbol type="string" name="autofill_region_ignored_re" />
  <java-symbol type="string" name="autofill_shipping_designator_re" />
  <java-symbol type="string" name="autofill_state" />
  <java-symbol type="string" name="autofill_state_re" />
  <java-symbol type="string" name="autofill_this_form" />
  <java-symbol type="string" name="autofill_username_re" />
  <java-symbol type="string" name="autofill_window_title" />
  <java-symbol type="string" name="autofill_zip_4_re" />
  <java-symbol type="string" name="autofill_zip_code" />
  <java-symbol type="string" name="autofill_zip_code_re" />
  <java-symbol type="string" name="badPin" />
  <java-symbol type="string" name="badPuk" />
  <java-symbol type="string" name="byteShort" />
  <java-symbol type="string" name="capability_title_canRequestFilterKeyEvents" />
  <java-symbol type="string" name="capability_desc_canRequestTouchExploration" />
  <java-symbol type="string" name="capability_desc_canRetrieveWindowContent" />
  <java-symbol type="string" name="capability_desc_canRequestFilterKeyEvents" />
  <java-symbol type="string" name="capability_title_canRequestTouchExploration" />
  <java-symbol type="string" name="capability_title_canRetrieveWindowContent" />
  <java-symbol type="string" name="capability_desc_canControlMagnification" />
  <java-symbol type="string" name="capability_title_canControlMagnification" />
  <java-symbol type="string" name="capability_desc_canPerformGestures" />
  <java-symbol type="string" name="capability_title_canPerformGestures" />
  <java-symbol type="string" name="captive_portal_logged_in_detailed" />
  <java-symbol type="string" name="capital_off" />
  <java-symbol type="string" name="capital_on" />
  <java-symbol type="string" name="cfTemplateForwarded" />
  <java-symbol type="string" name="cfTemplateForwardedTime" />
  <java-symbol type="string" name="cfTemplateNotForwarded" />
  <java-symbol type="string" name="cfTemplateRegistered" />
  <java-symbol type="string" name="cfTemplateRegisteredTime" />
  <java-symbol type="string" name="chooseActivity" />
  <java-symbol type="string" name="checked" />
  <java-symbol type="string" name="config_default_dns_server" />
  <java-symbol type="string" name="config_ethernet_iface_regex" />
  <java-symbol type="string" name="not_checked" />
  <java-symbol type="array" name="config_ethernet_interfaces" />
  <java-symbol type="array" name="config_wakeonlan_supported_interfaces" />
  <java-symbol type="string" name="cellbroadcast_default_package" />
  <java-symbol type="string" name="config_forceVoiceInteractionServicePackage" />
  <java-symbol type="string" name="config_mms_user_agent" />
  <java-symbol type="string" name="config_mms_user_agent_profile_url" />
  <java-symbol type="string" name="config_ntpServer" />
  <java-symbol type="string" name="config_useragentprofile_url" />
  <java-symbol type="string" name="config_appsNotReportingCrashes" />
  <java-symbol type="string" name="contentServiceSync" />
  <java-symbol type="string" name="contentServiceSyncNotificationTitle" />
  <java-symbol type="string" name="contentServiceTooManyDeletesNotificationDesc" />
  <java-symbol type="string" name="date_and_time" />
  <java-symbol type="string" name="date_picker_decrement_day_button" />
  <java-symbol type="string" name="date_picker_decrement_month_button" />
  <java-symbol type="string" name="date_picker_decrement_year_button" />
  <java-symbol type="string" name="date_picker_dialog_title" />
  <java-symbol type="string" name="date_picker_increment_day_button" />
  <java-symbol type="string" name="date_picker_increment_month_button" />
  <java-symbol type="string" name="date_picker_increment_year_button" />
  <java-symbol type="string" name="date_time" />
  <java-symbol type="string" name="date_time_set" />
  <java-symbol type="string" name="date_time_done" />
  <java-symbol type="string" name="db_default_journal_mode" />
  <java-symbol type="string" name="db_default_sync_mode" />
  <java-symbol type="string" name="db_wal_sync_mode" />
  <java-symbol type="string" name="decline" />
  <java-symbol type="string" name="description_target_unlock_tablet" />
  <java-symbol type="string" name="display_manager_built_in_display_name" />
  <java-symbol type="string" name="display_manager_hdmi_display_name" />
  <java-symbol type="string" name="display_manager_overlay_display_name" />
  <java-symbol type="string" name="display_manager_overlay_display_secure_suffix" />
  <java-symbol type="string" name="display_manager_overlay_display_title" />
  <java-symbol type="string" name="double_tap_toast" />
  <java-symbol type="string" name="elapsed_time_short_format_h_mm_ss" />
  <java-symbol type="string" name="elapsed_time_short_format_mm_ss" />
  <java-symbol type="string" name="emailTypeCustom" />
  <java-symbol type="string" name="emailTypeHome" />
  <java-symbol type="string" name="emailTypeMobile" />
  <java-symbol type="string" name="emailTypeOther" />
  <java-symbol type="string" name="emailTypeWork" />
  <java-symbol type="string" name="emergency_call_dialog_number_for_display" />
  <java-symbol type="string" name="widget_default_package_name" />
  <java-symbol type="string" name="widget_default_class_name" />
  <java-symbol type="string" name="emergency_calls_only" />
  <java-symbol type="array" name="config_ephemeralResolverPackage" />
  <java-symbol type="array" name="config_forceQueryablePackages" />
  <java-symbol type="bool" name="config_forceSystemPackagesQueryable" />
  <java-symbol type="string" name="eventTypeAnniversary" />
  <java-symbol type="string" name="eventTypeBirthday" />
  <java-symbol type="string" name="eventTypeCustom" />
  <java-symbol type="string" name="eventTypeOther" />
  <java-symbol type="string" name="fileSizeSuffix" />
  <java-symbol type="string" name="force_close" />
  <java-symbol type="string" name="gadget_host_error_inflating" />
  <java-symbol type="string" name="gigabyteShort" />
  <java-symbol type="string" name="gpsNotifMessage" />
  <java-symbol type="string" name="gpsNotifTicker" />
  <java-symbol type="string" name="gpsNotifTitle" />
  <java-symbol type="string" name="gpsVerifNo" />
  <java-symbol type="string" name="gpsVerifYes" />
  <java-symbol type="string" name="gsm_alphabet_default_charset" />
  <java-symbol type="string" name="httpError" />
  <java-symbol type="string" name="httpErrorAuth" />
  <java-symbol type="string" name="httpErrorConnect" />
  <java-symbol type="string" name="httpErrorFailedSslHandshake" />
  <java-symbol type="string" name="httpErrorFile" />
  <java-symbol type="string" name="httpErrorFileNotFound" />
  <java-symbol type="string" name="httpErrorIO" />
  <java-symbol type="string" name="httpErrorLookup" />
  <java-symbol type="string" name="httpErrorOk" />
  <java-symbol type="string" name="httpErrorProxyAuth" />
  <java-symbol type="string" name="httpErrorRedirectLoop" />
  <java-symbol type="string" name="httpErrorTimeout" />
  <java-symbol type="string" name="httpErrorTooManyRequests" />
  <java-symbol type="string" name="httpErrorUnsupportedAuthScheme" />
  <java-symbol type="string" name="imProtocolAim" />
  <java-symbol type="string" name="imProtocolCustom" />
  <java-symbol type="string" name="imProtocolGoogleTalk" />
  <java-symbol type="string" name="imProtocolIcq" />
  <java-symbol type="string" name="imProtocolJabber" />
  <java-symbol type="string" name="imProtocolMsn" />
  <java-symbol type="string" name="imProtocolNetMeeting" />
  <java-symbol type="string" name="imProtocolQq" />
  <java-symbol type="string" name="imProtocolSkype" />
  <java-symbol type="string" name="imProtocolYahoo" />
  <java-symbol type="string" name="imTypeCustom" />
  <java-symbol type="string" name="imTypeHome" />
  <java-symbol type="string" name="imTypeOther" />
  <java-symbol type="string" name="imTypeWork" />
  <java-symbol type="string" name="ime_action_default" />
  <java-symbol type="string" name="ime_action_done" />
  <java-symbol type="string" name="ime_action_go" />
  <java-symbol type="string" name="ime_action_next" />
  <java-symbol type="string" name="ime_action_previous" />
  <java-symbol type="string" name="ime_action_search" />
  <java-symbol type="string" name="ime_action_send" />
  <java-symbol type="string" name="invalidPin" />
  <java-symbol type="string" name="js_dialog_before_unload_positive_button" />
  <java-symbol type="string" name="js_dialog_before_unload_negative_button" />
  <java-symbol type="string" name="js_dialog_before_unload_title" />
  <java-symbol type="string" name="js_dialog_before_unload" />
  <java-symbol type="string" name="js_dialog_title" />
  <java-symbol type="string" name="js_dialog_title_default" />
  <java-symbol type="string" name="keyboardview_keycode_alt" />
  <java-symbol type="string" name="keyboardview_keycode_cancel" />
  <java-symbol type="string" name="keyboardview_keycode_delete" />
  <java-symbol type="string" name="keyboardview_keycode_done" />
  <java-symbol type="string" name="keyboardview_keycode_enter" />
  <java-symbol type="string" name="keyboardview_keycode_mode_change" />
  <java-symbol type="string" name="keyboardview_keycode_shift" />
  <java-symbol type="string" name="kilobyteShort" />
  <java-symbol type="string" name="last_month" />
  <java-symbol type="string" name="launchBrowserDefault" />
  <java-symbol type="string" name="lock_to_app_unlock_pin" />
  <java-symbol type="string" name="lock_to_app_unlock_pattern" />
  <java-symbol type="string" name="lock_to_app_unlock_password" />
  <java-symbol type="string" name="package_installed_device_owner" />
  <java-symbol type="string" name="package_updated_device_owner" />
  <java-symbol type="string" name="package_deleted_device_owner" />
  <java-symbol type="string" name="lockscreen_access_pattern_cell_added" />
  <java-symbol type="string" name="lockscreen_access_pattern_cell_added_verbose" />
  <java-symbol type="string" name="lockscreen_access_pattern_cleared" />
  <java-symbol type="string" name="lockscreen_access_pattern_detected" />
  <java-symbol type="string" name="lockscreen_access_pattern_start" />
  <java-symbol type="string" name="lockscreen_emergency_call" />
  <java-symbol type="string" name="lockscreen_return_to_call" />
  <java-symbol type="string" name="low_memory" />
  <java-symbol type="string" name="megabyteShort" />
  <java-symbol type="string" name="midnight" />
  <java-symbol type="string" name="mismatchPin" />
  <java-symbol type="string" name="mmiComplete" />
  <java-symbol type="string" name="mmiError" />
  <java-symbol type="string" name="mmiFdnError" />
  <java-symbol type="string" name="mmiErrorWhileRoaming" />
  <java-symbol type="string" name="month_day_year" />
  <java-symbol type="string" name="more_item_label" />
  <java-symbol type="string" name="needPuk" />
  <java-symbol type="string" name="needPuk2" />
  <java-symbol type="string" name="enablePin" />
  <java-symbol type="string" name="new_app_action" />
  <java-symbol type="string" name="new_app_description" />
  <java-symbol type="string" name="noApplications" />
  <java-symbol type="string" name="no_file_chosen" />
  <java-symbol type="string" name="no_matches" />
  <java-symbol type="string" name="noon" />
  <java-symbol type="string" name="number_picker_increment_scroll_action" />
  <java-symbol type="string" name="number_picker_increment_scroll_mode" />
  <java-symbol type="string" name="old_app_action" />
  <java-symbol type="string" name="older" />
  <java-symbol type="string" name="open_permission_deny" />
  <java-symbol type="string" name="orgTypeCustom" />
  <java-symbol type="string" name="orgTypeOther" />
  <java-symbol type="string" name="orgTypeWork" />
  <java-symbol type="string" name="passwordIncorrect" />
  <java-symbol type="string" name="perms_description_app" />
  <java-symbol type="string" name="perms_new_perm_prefix" />
  <java-symbol type="string" name="petabyteShort" />
  <java-symbol type="string" name="peerTtyModeFull" />
  <java-symbol type="string" name="peerTtyModeHco" />
  <java-symbol type="string" name="peerTtyModeVco" />
  <java-symbol type="string" name="peerTtyModeOff" />
  <java-symbol type="string" name="phoneTypeAssistant" />
  <java-symbol type="string" name="phoneTypeCallback" />
  <java-symbol type="string" name="phoneTypeCar" />
  <java-symbol type="string" name="phoneTypeCompanyMain" />
  <java-symbol type="string" name="phoneTypeCustom" />
  <java-symbol type="string" name="phoneTypeFaxHome" />
  <java-symbol type="string" name="phoneTypeFaxWork" />
  <java-symbol type="string" name="phoneTypeHome" />
  <java-symbol type="string" name="phoneTypeIsdn" />
  <java-symbol type="string" name="phoneTypeMain" />
  <java-symbol type="string" name="phoneTypeMms" />
  <java-symbol type="string" name="phoneTypeMobile" />
  <java-symbol type="string" name="phoneTypeOther" />
  <java-symbol type="string" name="phoneTypeOtherFax" />
  <java-symbol type="string" name="phoneTypePager" />
  <java-symbol type="string" name="phoneTypeRadio" />
  <java-symbol type="string" name="phoneTypeTelex" />
  <java-symbol type="string" name="phoneTypeTtyTdd" />
  <java-symbol type="string" name="phoneTypeWork" />
  <java-symbol type="string" name="phoneTypeWorkMobile" />
  <java-symbol type="string" name="phoneTypeWorkPager" />
  <java-symbol type="string" name="wfcRegErrorTitle" />
  <java-symbol type="array" name="wfcOperatorErrorAlertMessages" />
  <java-symbol type="array" name="wfcOperatorErrorNotificationMessages" />
  <java-symbol type="array" name="wfcSpnFormats" />
  <java-symbol type="string" name="wifi_calling_off_summary" />
  <java-symbol type="string" name="wfc_mode_wifi_preferred_summary" />
  <java-symbol type="string" name="wfc_mode_cellular_preferred_summary" />
  <java-symbol type="string" name="wfc_mode_ims_preferred_summary" />
  <java-symbol type="string" name="wfc_mode_wifi_only_summary" />
  <java-symbol type="string" name="policydesc_disableCamera" />
  <java-symbol type="string" name="policydesc_encryptedStorage" />
  <java-symbol type="string" name="policydesc_expirePassword" />
  <java-symbol type="string" name="policydesc_forceLock" />
  <java-symbol type="string" name="policydesc_limitPassword" />
  <java-symbol type="string" name="policydesc_resetPassword" />
  <java-symbol type="string" name="policydesc_setGlobalProxy" />
  <java-symbol type="string" name="policydesc_watchLogin" />
  <java-symbol type="string" name="policydesc_watchLogin_secondaryUser" />
  <java-symbol type="string" name="policydesc_wipeData" />
  <java-symbol type="string" name="policydesc_wipeData_secondaryUser" />
  <java-symbol type="string" name="policydesc_disableKeyguardFeatures" />
  <java-symbol type="string" name="policylab_disableCamera" />
  <java-symbol type="string" name="policylab_encryptedStorage" />
  <java-symbol type="string" name="policylab_expirePassword" />
  <java-symbol type="string" name="policylab_forceLock" />
  <java-symbol type="string" name="policylab_limitPassword" />
  <java-symbol type="string" name="policylab_resetPassword" />
  <java-symbol type="string" name="policylab_setGlobalProxy" />
  <java-symbol type="string" name="policylab_watchLogin" />
  <java-symbol type="string" name="policylab_wipeData" />
  <java-symbol type="string" name="policylab_wipeData_secondaryUser" />
  <java-symbol type="string" name="policylab_disableKeyguardFeatures" />
  <java-symbol type="string" name="postalTypeCustom" />
  <java-symbol type="string" name="postalTypeHome" />
  <java-symbol type="string" name="postalTypeOther" />
  <java-symbol type="string" name="postalTypeWork" />
  <java-symbol type="string" name="power_off" />
  <java-symbol type="string" name="preposition_for_date" />
  <java-symbol type="string" name="preposition_for_time" />
  <java-symbol type="string" name="print_service_installed_title" />
  <java-symbol type="string" name="print_service_installed_message" />
  <java-symbol type="string" name="printing_disabled_by" />
  <java-symbol type="string" name="progress_erasing" />
  <java-symbol type="string" name="mobile_provisioning_apn" />
  <java-symbol type="string" name="mobile_provisioning_url" />
  <java-symbol type="string" name="quick_contacts_not_available" />
  <java-symbol type="string" name="reboot_to_update_package" />
  <java-symbol type="string" name="reboot_to_update_prepare" />
  <java-symbol type="string" name="reboot_to_update_title" />
  <java-symbol type="string" name="reboot_to_update_reboot" />
  <java-symbol type="string" name="reboot_to_reset_title" />
  <java-symbol type="string" name="reboot_to_reset_message" />
  <java-symbol type="string" name="reboot_safemode_confirm" />
  <java-symbol type="string" name="reboot_safemode_title" />
  <java-symbol type="string" name="relationTypeAssistant" />
  <java-symbol type="string" name="relationTypeBrother" />
  <java-symbol type="string" name="relationTypeChild" />
  <java-symbol type="string" name="relationTypeDomesticPartner" />
  <java-symbol type="string" name="relationTypeFather" />
  <java-symbol type="string" name="relationTypeFriend" />
  <java-symbol type="string" name="relationTypeManager" />
  <java-symbol type="string" name="relationTypeMother" />
  <java-symbol type="string" name="relationTypeParent" />
  <java-symbol type="string" name="relationTypePartner" />
  <java-symbol type="string" name="relationTypeReferredBy" />
  <java-symbol type="string" name="relationTypeRelative" />
  <java-symbol type="string" name="relationTypeSister" />
  <java-symbol type="string" name="relationTypeSpouse" />
  <java-symbol type="string" name="relative_time" />
  <java-symbol type="string" name="reset" />
  <java-symbol type="string" name="revoke" />
  <java-symbol type="string" name="ringtone_default" />
  <java-symbol type="string" name="ringtone_default_with_actual" />
  <java-symbol type="string" name="ringtone_picker_title" />
  <java-symbol type="string" name="ringtone_picker_title_alarm" />
  <java-symbol type="string" name="ringtone_picker_title_notification" />
  <java-symbol type="string" name="ringtone_silent" />
  <java-symbol type="string" name="ringtone_unknown" />
  <java-symbol type="string" name="roamingText0" />
  <java-symbol type="string" name="roamingText1" />
  <java-symbol type="string" name="roamingText10" />
  <java-symbol type="string" name="roamingText11" />
  <java-symbol type="string" name="roamingText12" />
  <java-symbol type="string" name="roamingText2" />
  <java-symbol type="string" name="roamingText3" />
  <java-symbol type="string" name="roamingText4" />
  <java-symbol type="string" name="roamingText5" />
  <java-symbol type="string" name="roamingText6" />
  <java-symbol type="string" name="roamingText7" />
  <java-symbol type="string" name="roamingText8" />
  <java-symbol type="string" name="roamingText9" />
  <java-symbol type="string" name="roamingTextSearching" />
  <java-symbol type="string" name="save_password_label" />
  <java-symbol type="string" name="save_password_message" />
  <java-symbol type="string" name="save_password_never" />
  <java-symbol type="string" name="save_password_notnow" />
  <java-symbol type="string" name="save_password_remember" />
  <java-symbol type="string" name="sendText" />
  <java-symbol type="string" name="sending" />
  <java-symbol type="string" name="serviceClassData" />
  <java-symbol type="string" name="serviceClassDataAsync" />
  <java-symbol type="string" name="serviceClassDataSync" />
  <java-symbol type="string" name="serviceClassFAX" />
  <java-symbol type="string" name="serviceClassPAD" />
  <java-symbol type="string" name="serviceClassPacket" />
  <java-symbol type="string" name="serviceClassSMS" />
  <java-symbol type="string" name="serviceClassVoice" />
  <java-symbol type="string" name="serviceDisabled" />
  <java-symbol type="string" name="serviceEnabled" />
  <java-symbol type="string" name="serviceEnabledFor" />
  <java-symbol type="string" name="serviceErased" />
  <java-symbol type="string" name="serviceNotProvisioned" />
  <java-symbol type="string" name="serviceRegistered" />
  <java-symbol type="string" name="setup_autofill" />
  <java-symbol type="string" name="share" />
  <java-symbol type="string" name="shareactionprovider_share_with" />
  <java-symbol type="string" name="shareactionprovider_share_with_application" />
  <java-symbol type="string" name="shutdown_confirm" />
  <java-symbol type="string" name="shutdown_confirm_question" />
  <java-symbol type="string" name="shutdown_progress" />
  <java-symbol type="string" name="sim_added_message" />
  <java-symbol type="string" name="sim_added_title" />
  <java-symbol type="string" name="sim_removed_message" />
  <java-symbol type="string" name="sim_removed_title" />
  <java-symbol type="string" name="sim_restart_button" />
  <java-symbol type="string" name="sipAddressTypeCustom" />
  <java-symbol type="string" name="sipAddressTypeHome" />
  <java-symbol type="string" name="sipAddressTypeOther" />
  <java-symbol type="string" name="sipAddressTypeWork" />
  <java-symbol type="string" name="default_sms_application" />
  <java-symbol type="string" name="default_browser" />
  <java-symbol type="string" name="sms_control_message" />
  <java-symbol type="string" name="sms_control_title" />
  <java-symbol type="string" name="sms_control_no" />
  <java-symbol type="string" name="sms_control_yes" />
  <java-symbol type="string" name="sms_short_code_confirm_allow" />
  <java-symbol type="string" name="sms_short_code_confirm_deny" />
  <java-symbol type="string" name="sms_short_code_confirm_always_allow" />
  <java-symbol type="string" name="sms_short_code_confirm_never_allow" />
  <java-symbol type="string" name="sms_short_code_confirm_message" />
  <java-symbol type="string" name="sms_short_code_details" />
  <java-symbol type="string" name="sms_premium_short_code_details" />
  <java-symbol type="string" name="sms_short_code_remember_undo_instruction" />
  <java-symbol type="string" name="submit" />
  <java-symbol type="string" name="sync_binding_label" />
  <java-symbol type="string" name="sync_do_nothing" />
  <java-symbol type="string" name="sync_really_delete" />
  <java-symbol type="string" name="sync_too_many_deletes_desc" />
  <java-symbol type="string" name="sync_undo_deletes" />
  <java-symbol type="string" name="terabyteShort" />
  <java-symbol type="string" name="text_copied" />
  <java-symbol type="string" name="time_of_day" />
  <java-symbol type="string" name="time_picker_decrement_hour_button" />
  <java-symbol type="string" name="time_picker_decrement_minute_button" />
  <java-symbol type="string" name="time_picker_decrement_set_am_button" />
  <java-symbol type="string" name="time_picker_dialog_title" />
  <java-symbol type="string" name="time_picker_increment_hour_button" />
  <java-symbol type="string" name="time_picker_increment_minute_button" />
  <java-symbol type="string" name="time_picker_increment_set_pm_button" />
  <java-symbol type="string" name="upload_file" />
  <java-symbol type="string" name="user_creation_account_exists" />
  <java-symbol type="string" name="user_creation_adding" />
  <java-symbol type="string" name="user_switched" />
  <java-symbol type="string" name="user_switching_message" />
  <java-symbol type="string" name="user_logging_out_message" />
  <java-symbol type="string" name="volume_alarm" />
  <java-symbol type="string" name="volume_icon_description_bluetooth" />
  <java-symbol type="string" name="volume_icon_description_incall" />
  <java-symbol type="string" name="volume_icon_description_media" />
  <java-symbol type="string" name="volume_icon_description_notification" />
  <java-symbol type="string" name="volume_icon_description_ringer" />
  <java-symbol type="string" name="volume_dialog_ringer_guidance_vibrate" />
  <java-symbol type="string" name="volume_dialog_ringer_guidance_silent" />
  <java-symbol type="string" name="wait" />
  <java-symbol type="string" name="webpage_unresponsive" />
  <java-symbol type="string" name="whichApplication" />
  <java-symbol type="string" name="whichHomeApplication" />
  <java-symbol type="string" name="wifi_available_sign_in" />
  <java-symbol type="string" name="network_available_sign_in" />
  <java-symbol type="string" name="network_available_sign_in_detailed" />
  <java-symbol type="string" name="network_switch_metered" />
  <java-symbol type="string" name="network_switch_metered_detail" />
  <java-symbol type="string" name="network_switch_metered_toast" />
  <java-symbol type="array" name="network_switch_type_name" />
  <java-symbol type="string" name="network_switch_type_name_unknown" />
  <java-symbol type="string" name="wifi_no_internet" />
  <java-symbol type="string" name="wifi_no_internet_detailed" />
  <java-symbol type="string" name="imei" />
  <java-symbol type="string" name="meid" />
  <java-symbol type="string" name="granularity_label_character" />
  <java-symbol type="string" name="granularity_label_word" />
  <java-symbol type="string" name="granularity_label_link" />
  <java-symbol type="string" name="granularity_label_line" />
  <java-symbol type="string" name="default_audio_route_name" />
  <java-symbol type="string" name="default_audio_route_name_dock_speakers" />
  <java-symbol type="string" name="default_audio_route_name_hdmi" />
  <java-symbol type="string" name="default_audio_route_name_headphones" />
  <java-symbol type="string" name="default_audio_route_name_usb" />
  <java-symbol type="string" name="default_audio_route_category_name" />
  <java-symbol type="string" name="stk_cc_ss_to_dial" />
  <java-symbol type="string" name="stk_cc_ss_to_ss" />
  <java-symbol type="string" name="stk_cc_ss_to_ussd" />
  <java-symbol type="string" name="stk_cc_ss_to_dial_video" />
  <java-symbol type="string" name="stk_cc_ussd_to_dial" />
  <java-symbol type="string" name="stk_cc_ussd_to_ss" />
  <java-symbol type="string" name="stk_cc_ussd_to_ussd" />
  <java-symbol type="string" name="stk_cc_ussd_to_dial_video" />
  <java-symbol type="string" name="safe_media_volume_warning" />
  <java-symbol type="string" name="media_route_status_scanning" />
  <java-symbol type="string" name="media_route_status_connecting" />
  <java-symbol type="string" name="media_route_status_available" />
  <java-symbol type="string" name="media_route_status_not_available" />
  <java-symbol type="string" name="media_route_status_in_use" />
  <java-symbol type="string" name="owner_name" />
  <java-symbol type="string" name="config_chooseAccountActivity" />
  <java-symbol type="string" name="config_chooseTypeAndAccountActivity" />
  <java-symbol type="string" name="config_chooserActivity" />
  <java-symbol type="string" name="config_customResolverActivity" />
  <java-symbol type="string" name="config_appsAuthorizedForSharedAccounts" />
  <java-symbol type="string" name="error_message_title" />
  <java-symbol type="string" name="error_message_change_not_allowed" />
  <java-symbol type="string" name="action_bar_home_description_format" />
  <java-symbol type="string" name="action_bar_home_subtitle_description_format" />
  <java-symbol type="string" name="wireless_display_route_description" />
  <java-symbol type="string" name="user_owner_label" />
  <java-symbol type="string" name="managed_profile_label" />
  <java-symbol type="string" name="managed_profile_label_badge" />
  <java-symbol type="string" name="managed_profile_label_badge_2" />
  <java-symbol type="string" name="managed_profile_label_badge_3" />
  <java-symbol type="string" name="mediasize_unknown_portrait" />
  <java-symbol type="string" name="mediasize_unknown_landscape" />
  <java-symbol type="string" name="mediasize_iso_a0" />
  <java-symbol type="string" name="mediasize_iso_a1" />
  <java-symbol type="string" name="mediasize_iso_a2" />
  <java-symbol type="string" name="mediasize_iso_a3" />
  <java-symbol type="string" name="mediasize_iso_a4" />
  <java-symbol type="string" name="mediasize_iso_a5" />
  <java-symbol type="string" name="mediasize_iso_a6" />
  <java-symbol type="string" name="mediasize_iso_a7" />
  <java-symbol type="string" name="mediasize_iso_a8" />
  <java-symbol type="string" name="mediasize_iso_a9" />
  <java-symbol type="string" name="mediasize_iso_a10" />
  <java-symbol type="string" name="mediasize_iso_b0" />
  <java-symbol type="string" name="mediasize_iso_b1" />
  <java-symbol type="string" name="mediasize_iso_b2" />
  <java-symbol type="string" name="mediasize_iso_b3" />
  <java-symbol type="string" name="mediasize_iso_b4" />
  <java-symbol type="string" name="mediasize_iso_b5" />
  <java-symbol type="string" name="mediasize_iso_b6" />
  <java-symbol type="string" name="mediasize_iso_b7" />
  <java-symbol type="string" name="mediasize_iso_b8" />
  <java-symbol type="string" name="mediasize_iso_b9" />
  <java-symbol type="string" name="mediasize_iso_b10" />
  <java-symbol type="string" name="mediasize_iso_c0" />
  <java-symbol type="string" name="mediasize_iso_c1" />
  <java-symbol type="string" name="mediasize_iso_c2" />
  <java-symbol type="string" name="mediasize_iso_c3" />
  <java-symbol type="string" name="mediasize_iso_c4" />
  <java-symbol type="string" name="mediasize_iso_c5" />
  <java-symbol type="string" name="mediasize_iso_c6" />
  <java-symbol type="string" name="mediasize_iso_c7" />
  <java-symbol type="string" name="mediasize_iso_c8" />
  <java-symbol type="string" name="mediasize_iso_c9" />
  <java-symbol type="string" name="mediasize_iso_c10" />
  <java-symbol type="string" name="mediasize_na_letter" />
  <java-symbol type="string" name="mediasize_na_gvrnmt_letter" />
  <java-symbol type="string" name="mediasize_na_legal" />
  <java-symbol type="string" name="mediasize_na_junior_legal" />
  <java-symbol type="string" name="mediasize_na_ledger" />
  <java-symbol type="string" name="mediasize_na_tabloid" />
  <java-symbol type="string" name="mediasize_na_index_3x5" />
  <java-symbol type="string" name="mediasize_na_index_4x6" />
  <java-symbol type="string" name="mediasize_na_index_5x8" />
  <java-symbol type="string" name="mediasize_na_monarch" />
  <java-symbol type="string" name="mediasize_na_quarto" />
  <java-symbol type="string" name="mediasize_na_foolscap" />
  <java-symbol type="string" name="mediasize_chinese_roc_8k" />
  <java-symbol type="string" name="mediasize_chinese_roc_16k" />
  <java-symbol type="string" name="mediasize_chinese_prc_1" />
  <java-symbol type="string" name="mediasize_chinese_prc_2" />
  <java-symbol type="string" name="mediasize_chinese_prc_3" />
  <java-symbol type="string" name="mediasize_chinese_prc_4" />
  <java-symbol type="string" name="mediasize_chinese_prc_5" />
  <java-symbol type="string" name="mediasize_chinese_prc_6" />
  <java-symbol type="string" name="mediasize_chinese_prc_7" />
  <java-symbol type="string" name="mediasize_chinese_prc_8" />
  <java-symbol type="string" name="mediasize_chinese_prc_9" />
  <java-symbol type="string" name="mediasize_chinese_prc_10" />
  <java-symbol type="string" name="mediasize_chinese_prc_16k" />
  <java-symbol type="string" name="mediasize_chinese_om_pa_kai" />
  <java-symbol type="string" name="mediasize_chinese_om_dai_pa_kai" />
  <java-symbol type="string" name="mediasize_chinese_om_jurro_ku_kai" />
  <java-symbol type="string" name="mediasize_japanese_jis_b10" />
  <java-symbol type="string" name="mediasize_japanese_jis_b9" />
  <java-symbol type="string" name="mediasize_japanese_jis_b8" />
  <java-symbol type="string" name="mediasize_japanese_jis_b7" />
  <java-symbol type="string" name="mediasize_japanese_jis_b6" />
  <java-symbol type="string" name="mediasize_japanese_jis_b5" />
  <java-symbol type="string" name="mediasize_japanese_jis_b4" />
  <java-symbol type="string" name="mediasize_japanese_jis_b3" />
  <java-symbol type="string" name="mediasize_japanese_jis_b2" />
  <java-symbol type="string" name="mediasize_japanese_jis_b1" />
  <java-symbol type="string" name="mediasize_japanese_jis_b0" />
  <java-symbol type="string" name="mediasize_japanese_jis_exec" />
  <java-symbol type="string" name="mediasize_japanese_chou4" />
  <java-symbol type="string" name="mediasize_japanese_chou3" />
  <java-symbol type="string" name="mediasize_japanese_chou2" />
  <java-symbol type="string" name="mediasize_japanese_hagaki" />
  <java-symbol type="string" name="mediasize_japanese_oufuku" />
  <java-symbol type="string" name="mediasize_japanese_kahu" />
  <java-symbol type="string" name="mediasize_japanese_kaku2" />
  <java-symbol type="string" name="mediasize_japanese_you4" />
  <java-symbol type="string" name="network_partial_connectivity" />
  <java-symbol type="string" name="network_partial_connectivity_detailed" />
  <java-symbol type="string" name="reason_service_unavailable" />
  <java-symbol type="string" name="reason_unknown" />
  <java-symbol type="string" name="restr_pin_enter_admin_pin" />
  <java-symbol type="string" name="restr_pin_enter_pin" />
  <java-symbol type="string" name="restr_pin_incorrect" />
  <java-symbol type="string" name="restr_pin_try_later" />
  <java-symbol type="string" name="write_fail_reason_cancelled" />
  <java-symbol type="string" name="write_fail_reason_cannot_write" />
  <java-symbol type="string" name="ssl_ca_cert_noti_by_unknown" />
  <java-symbol type="string" name="ssl_ca_cert_noti_by_administrator" />
  <java-symbol type="string" name="ssl_ca_cert_noti_managed" />
  <java-symbol type="string" name="work_profile_deleted" />
  <java-symbol type="string" name="work_profile_deleted_details" />
  <java-symbol type="string" name="work_profile_deleted_description_dpm_wipe" />
  <java-symbol type="string" name="work_profile_deleted_reason_maximum_password_failure" />
  <java-symbol type="string" name="device_ownership_relinquished" />
  <java-symbol type="string" name="network_logging_notification_title" />
  <java-symbol type="string" name="network_logging_notification_text" />
  <java-symbol type="string" name="factory_reset_warning" />
  <java-symbol type="string" name="factory_reset_message" />
  <java-symbol type="string" name="lockscreen_transport_play_description" />
  <java-symbol type="string" name="lockscreen_transport_pause_description" />
  <java-symbol type="string" name="config_ethernet_tcp_buffers" />
  <java-symbol type="string" name="demo_starting_message" />
  <java-symbol type="string" name="demo_restarting_message" />
  <java-symbol type="string" name="conference_call" />
  <java-symbol type="string" name="tooltip_popup_title" />

  <java-symbol type="plurals" name="bugreport_countdown" />
  <java-symbol type="plurals" name="file_count" />
  <java-symbol type="plurals" name="last_num_days" />
  <java-symbol type="plurals" name="matches_found" />
  <java-symbol type="plurals" name="restr_pin_countdown" />
  <java-symbol type="plurals" name="pinpuk_attempts" />
  <java-symbol type="plurals" name="ssl_ca_cert_warning" />

  <java-symbol type="array" name="carrier_properties" />
  <java-symbol type="array" name="config_sms_enabled_locking_shift_tables" />
  <java-symbol type="array" name="config_sms_enabled_single_shift_tables" />
  <java-symbol type="array" name="config_twoDigitNumberPattern" />
  <java-symbol type="array" name="networkAttributes" />
  <java-symbol type="array" name="preloaded_color_state_lists" />
  <java-symbol type="array" name="preloaded_drawables" />
  <java-symbol type="array" name="preloaded_freeform_multi_window_drawables" />
  <java-symbol type="array" name="sim_colors" />
  <java-symbol type="array" name="special_locale_codes" />
  <java-symbol type="array" name="special_locale_names" />
  <java-symbol type="array" name="supported_locales" />
  <java-symbol type="array" name="config_cdma_dun_supported_types" />
  <java-symbol type="array" name="config_disabledUntilUsedPreinstalledImes" />
  <java-symbol type="array" name="config_callBarringMMI" />
  <java-symbol type="array" name="config_callBarringMMI_for_ims" />
  <java-symbol type="array" name="config_globalActionsList" />
  <java-symbol type="array" name="config_telephonyEuiccDeviceCapabilities" />
  <java-symbol type="array" name="config_telephonyHardware" />
  <java-symbol type="array" name="config_keySystemUuidMapping" />
  <java-symbol type="array" name="required_apps_managed_user" />
  <java-symbol type="array" name="required_apps_managed_profile" />
  <java-symbol type="array" name="required_apps_managed_device" />
  <java-symbol type="array" name="disallowed_apps_managed_user" />
  <java-symbol type="array" name="disallowed_apps_managed_profile" />
  <java-symbol type="array" name="disallowed_apps_managed_device" />
  <java-symbol type="array" name="vendor_required_apps_managed_user" />
  <java-symbol type="array" name="vendor_required_apps_managed_profile" />
  <java-symbol type="array" name="vendor_required_apps_managed_device" />
  <java-symbol type="array" name="vendor_disallowed_apps_managed_user" />
  <java-symbol type="array" name="vendor_disallowed_apps_managed_profile" />
  <java-symbol type="array" name="vendor_disallowed_apps_managed_device" />

  <java-symbol type="drawable" name="default_wallpaper" />
  <java-symbol type="drawable" name="default_lock_wallpaper" />
  <java-symbol type="drawable" name="indicator_input_error" />
  <java-symbol type="drawable" name="ic_file_copy" />
  <java-symbol type="drawable" name="popup_bottom_dark" />
  <java-symbol type="drawable" name="popup_bottom_bright" />
  <java-symbol type="drawable" name="popup_bottom_medium" />
  <java-symbol type="drawable" name="popup_center_dark" />
  <java-symbol type="drawable" name="popup_center_bright" />
  <java-symbol type="drawable" name="popup_full_dark" />
  <java-symbol type="drawable" name="popup_full_bright" />
  <java-symbol type="drawable" name="popup_top_dark" />
  <java-symbol type="drawable" name="popup_top_bright" />
  <java-symbol type="drawable" name="search_spinner" />
  <java-symbol type="drawable" name="sym_app_on_sd_unavailable_icon" />
  <java-symbol type="drawable" name="text_edit_side_paste_window" />
  <java-symbol type="drawable" name="text_edit_paste_window" />
  <java-symbol type="drawable" name="btn_check_off" />
  <java-symbol type="color" name="lock_pattern_view_regular_color" />
  <java-symbol type="color" name="lock_pattern_view_success_color" />
  <java-symbol type="dimen" name="lock_pattern_dot_line_width" />
  <java-symbol type="dimen" name="lock_pattern_dot_size" />
  <java-symbol type="dimen" name="lock_pattern_dot_size_activated" />
  <java-symbol type="drawable" name="clock_dial" />
  <java-symbol type="drawable" name="clock_hand_hour" />
  <java-symbol type="drawable" name="clock_hand_minute" />
  <java-symbol type="drawable" name="emo_im_angel" />
  <java-symbol type="drawable" name="emo_im_cool" />
  <java-symbol type="drawable" name="emo_im_crying" />
  <java-symbol type="drawable" name="emo_im_embarrassed" />
  <java-symbol type="drawable" name="emo_im_foot_in_mouth" />
  <java-symbol type="drawable" name="emo_im_happy" />
  <java-symbol type="drawable" name="emo_im_kissing" />
  <java-symbol type="drawable" name="emo_im_laughing" />
  <java-symbol type="drawable" name="emo_im_lips_are_sealed" />
  <java-symbol type="drawable" name="emo_im_money_mouth" />
  <java-symbol type="drawable" name="emo_im_sad" />
  <java-symbol type="drawable" name="emo_im_surprised" />
  <java-symbol type="drawable" name="emo_im_tongue_sticking_out" />
  <java-symbol type="drawable" name="emo_im_undecided" />
  <java-symbol type="drawable" name="emo_im_winking" />
  <java-symbol type="drawable" name="emo_im_wtf" />
  <java-symbol type="drawable" name="emo_im_yelling" />
  <java-symbol type="drawable" name="expander_close_holo_dark" />
  <java-symbol type="drawable" name="expander_open_holo_dark" />
  <java-symbol type="drawable" name="ic_audio_alarm" />
  <java-symbol type="drawable" name="ic_audio_alarm_mute" />
  <java-symbol type="drawable" name="ic_audio_media" />
  <java-symbol type="drawable" name="ic_audio_media_mute" />
  <java-symbol type="drawable" name="ic_audio_notification" />
  <java-symbol type="drawable" name="ic_audio_notification_mute" />
  <java-symbol type="drawable" name="ic_audio_ring_notif" />
  <java-symbol type="drawable" name="ic_audio_ring_notif_mute" />
  <java-symbol type="drawable" name="ic_audio_ring_notif_vibrate" />
  <java-symbol type="drawable" name="ic_audio_vol" />
  <java-symbol type="drawable" name="ic_audio_vol_mute" />
  <java-symbol type="drawable" name="ic_bullet_key_permission" />
  <java-symbol type="drawable" name="ic_check_circle_24px" />
  <java-symbol type="drawable" name="ic_contact_picture" />
  <java-symbol type="drawable" name="ic_dialog_usb" />
  <java-symbol type="drawable" name="ic_emergency" />
  <java-symbol type="drawable" name="ic_info_outline" />
  <java-symbol type="drawable" name="ic_media_stop" />
  <java-symbol type="drawable" name="ic_text_dot" />
  <java-symbol type="drawable" name="ic_print" />
  <java-symbol type="drawable" name="ic_print_error" />
  <java-symbol type="drawable" name="ic_lock" />
  <java-symbol type="drawable" name="ic_lock_open" />
  <java-symbol type="drawable" name="jog_dial_arrow_long_left_green" />
  <java-symbol type="drawable" name="jog_dial_arrow_long_right_red" />
  <java-symbol type="drawable" name="jog_dial_arrow_short_left_and_right" />
  <java-symbol type="drawable" name="jog_dial_bg" />
  <java-symbol type="drawable" name="jog_dial_dimple" />
  <java-symbol type="drawable" name="jog_dial_dimple_dim" />
  <java-symbol type="drawable" name="jog_tab_bar_left_generic" />
  <java-symbol type="drawable" name="jog_tab_bar_right_generic" />
  <java-symbol type="drawable" name="jog_tab_left_generic" />
  <java-symbol type="drawable" name="jog_tab_right_generic" />
  <java-symbol type="drawable" name="jog_tab_target_gray" />
  <java-symbol type="drawable" name="picture_emergency" />
  <java-symbol type="drawable" name="platlogo" />
  <java-symbol type="drawable" name="stat_notify_sync_error" />
  <java-symbol type="drawable" name="stat_notify_wifi_in_range" />
  <java-symbol type="drawable" name="ic_wifi_signal_0" />
  <java-symbol type="drawable" name="ic_wifi_signal_1" />
  <java-symbol type="drawable" name="ic_wifi_signal_2" />
  <java-symbol type="drawable" name="ic_wifi_signal_3" />
  <java-symbol type="drawable" name="ic_wifi_signal_4" />
  <java-symbol type="drawable" name="ic_wifi_4_signal_0" />
  <java-symbol type="drawable" name="ic_wifi_4_signal_1" />
  <java-symbol type="drawable" name="ic_wifi_4_signal_2" />
  <java-symbol type="drawable" name="ic_wifi_4_signal_3" />
  <java-symbol type="drawable" name="ic_wifi_4_signal_4" />
  <java-symbol type="drawable" name="ic_wifi_5_signal_0" />
  <java-symbol type="drawable" name="ic_wifi_5_signal_1" />
  <java-symbol type="drawable" name="ic_wifi_5_signal_2" />
  <java-symbol type="drawable" name="ic_wifi_5_signal_3" />
  <java-symbol type="drawable" name="ic_wifi_5_signal_4" />
  <java-symbol type="drawable" name="ic_wifi_6_signal_0" />
  <java-symbol type="drawable" name="ic_wifi_6_signal_1" />
  <java-symbol type="drawable" name="ic_wifi_6_signal_2" />
  <java-symbol type="drawable" name="ic_wifi_6_signal_3" />
  <java-symbol type="drawable" name="ic_wifi_6_signal_4" />
  <java-symbol type="drawable" name="ic_signal_wifi_transient_animation" />
  <java-symbol type="drawable" name="ic_hotspot_transient_animation" />
  <java-symbol type="drawable" name="ic_bluetooth_transient_animation" />
  <java-symbol type="drawable" name="ic_signal_cellular" />
  <java-symbol type="drawable" name="stat_notify_rssi_in_range" />
  <java-symbol type="drawable" name="stat_sys_gps_on" />
  <java-symbol type="drawable" name="stat_sys_tether_wifi" />
  <java-symbol type="drawable" name="stat_sys_certificate_info" />
  <java-symbol type="drawable" name="status_bar_background" />
  <java-symbol type="drawable" name="sym_keyboard_shift" />
  <java-symbol type="drawable" name="sym_keyboard_shift_locked" />
  <java-symbol type="drawable" name="sym_keyboard_return_holo" />
  <java-symbol type="drawable" name="tab_bottom_left" />
  <java-symbol type="drawable" name="tab_bottom_left_v4" />
  <java-symbol type="drawable" name="tab_bottom_right" />
  <java-symbol type="drawable" name="tab_bottom_right_v4" />
  <java-symbol type="drawable" name="tab_indicator_v4" />
  <java-symbol type="drawable" name="unknown_image" />
  <java-symbol type="drawable" name="unlock_default" />
  <java-symbol type="drawable" name="unlock_halo" />
  <java-symbol type="drawable" name="unlock_ring" />
  <java-symbol type="drawable" name="unlock_wave" />
  <java-symbol type="drawable" name="notification_template_icon_bg" />
  <java-symbol type="drawable" name="notification_template_icon_low_bg" />
  <java-symbol type="drawable" name="ic_media_route_off_holo_dark" />
  <java-symbol type="drawable" name="ic_media_route_off_holo_light" />
  <java-symbol type="drawable" name="cling_button" />
  <java-symbol type="drawable" name="cling_arrow_up" />
  <java-symbol type="drawable" name="cling_bg" />
  <java-symbol type="drawable" name="ic_corp_badge" />
  <java-symbol type="drawable" name="ic_corp_badge_color" />
  <java-symbol type="drawable" name="ic_corp_badge_case" />
  <java-symbol type="drawable" name="ic_corp_icon" />
  <java-symbol type="drawable" name="ic_corp_badge_off" />
  <java-symbol type="drawable" name="ic_corp_icon_badge_shadow" />
  <java-symbol type="drawable" name="ic_corp_icon_badge_color" />
  <java-symbol type="drawable" name="ic_corp_icon_badge_case" />
  <java-symbol type="drawable" name="ic_corp_user_badge" />
  <java-symbol type="drawable" name="ic_corp_badge_no_background" />
  <java-symbol type="drawable" name="ic_corp_statusbar_icon" />
  <java-symbol type="drawable" name="ic_instant_icon_badge_bolt" />
  <java-symbol type="drawable" name="emulator_circular_window_overlay" />
  <java-symbol type="drawable" name="ic_qs_battery_saver" />
  <java-symbol type="drawable" name="ic_qs_bluetooth" />
  <java-symbol type="drawable" name="ic_qs_airplane" />
  <java-symbol type="drawable" name="ic_qs_flashlight" />
  <java-symbol type="drawable" name="ic_qs_auto_rotate" />
  <java-symbol type="drawable" name="ic_qs_dnd" />

  <java-symbol type="drawable" name="sim_light_blue" />
  <java-symbol type="drawable" name="sim_light_green" />
  <java-symbol type="drawable" name="sim_light_orange" />
  <java-symbol type="drawable" name="sim_light_purple" />
  <java-symbol type="drawable" name="sim_dark_blue" />
  <java-symbol type="drawable" name="sim_dark_green" />
  <java-symbol type="drawable" name="sim_dark_orange" />
  <java-symbol type="drawable" name="sim_dark_purple" />

  <java-symbol type="drawable" name="ic_sim_card_multi_24px_clr" />
  <java-symbol type="drawable" name="ic_sim_card_multi_48px_clr" />
  <java-symbol type="drawable" name="ic_signal_cellular_alt_24px" />

  <java-symbol type="drawable" name="btn_borderless_rect" />
  <java-symbol type="drawable" name="ic_phone" />
  <java-symbol type="drawable" name="ic_bt_headphones_a2dp" />
  <java-symbol type="drawable" name="ic_bt_headset_hfp" />
  <java-symbol type="drawable" name="ic_bt_hearing_aid" />
  <java-symbol type="drawable" name="ic_bt_laptop" />
  <java-symbol type="drawable" name="ic_bt_misc_hid" />
  <java-symbol type="drawable" name="ic_bt_network_pan" />
  <java-symbol type="drawable" name="ic_bt_pointing_hid" />
  <java-symbol type="drawable" name="ic_expand_more" />
  <java-symbol type="drawable" name="ic_lockscreen_ime" />
  <java-symbol type="drawable" name="ic_menu" />
  <java-symbol type="drawable" name="ic_minus" />
  <java-symbol type="drawable" name="ic_mode_edit" />
  <java-symbol type="drawable" name="ic_plus" />
  <java-symbol type="drawable" name="ic_qs_night_display_on" />
  <java-symbol type="drawable" name="ic_settings_bluetooth" />
  <java-symbol type="drawable" name="ic_settings_print" />
  <java-symbol type="drawable" name="ic_signal_location" />
  <java-symbol type="drawable" name="ic_info_outline_24" />
  <java-symbol type="drawable" name="ic_qs_ui_mode_night" />

  <java-symbol type="drawable" name="stat_notify_mmcc_indication_icn" />
  <java-symbol type="drawable" name="autofilled_highlight"/>
  <java-symbol type="drawable" name="ic_camera" />
  <java-symbol type="drawable" name="ic_mic" />
  <java-symbol type="drawable" name="ic_alert_window_layer" />

  <java-symbol type="drawable" name="ic_account_circle" />
  <java-symbol type="color" name="user_icon_1" />
  <java-symbol type="color" name="user_icon_2" />
  <java-symbol type="color" name="user_icon_3" />
  <java-symbol type="color" name="user_icon_4" />
  <java-symbol type="color" name="user_icon_5" />
  <java-symbol type="color" name="user_icon_6" />
  <java-symbol type="color" name="user_icon_7" />
  <java-symbol type="color" name="user_icon_8" />
  <java-symbol type="color" name="user_icon_default_gray" />
  <java-symbol type="color" name="user_icon_default_white" />
  <java-symbol type="color" name="profile_badge_1" />
  <java-symbol type="color" name="profile_badge_2" />
  <java-symbol type="color" name="profile_badge_3" />
  <java-symbol type="color" name="instant_app_badge" />

  <java-symbol type="layout" name="action_bar_home" />
  <java-symbol type="layout" name="action_bar_title_item" />
  <java-symbol type="layout" name="action_menu_item_layout" />
  <java-symbol type="layout" name="action_menu_layout" />
  <java-symbol type="layout" name="action_mode_close_item" />
  <java-symbol type="layout" name="alert_dialog" />
  <java-symbol type="layout" name="cascading_menu_item_layout" />
  <java-symbol type="layout" name="choose_account" />
  <java-symbol type="layout" name="choose_account_row" />
  <java-symbol type="layout" name="choose_account_type" />
  <java-symbol type="layout" name="choose_type_and_account" />
  <java-symbol type="layout" name="grant_credentials_permission" />
  <java-symbol type="layout" name="number_picker" />
  <java-symbol type="layout" name="permissions_package_list_item" />
  <java-symbol type="layout" name="popup_menu_item_layout" />
  <java-symbol type="layout" name="popup_menu_header_item_layout" />
  <java-symbol type="layout" name="remote_views_adapter_default_loading_view" />
  <java-symbol type="layout" name="search_bar" />
  <java-symbol type="layout" name="search_dropdown_item_icons_2line" />
  <java-symbol type="layout" name="search_view" />
  <java-symbol type="layout" name="select_dialog" />
  <java-symbol type="layout" name="simple_dropdown_hint" />
  <java-symbol type="layout" name="status_bar_latest_event_content" />
  <java-symbol type="layout" name="text_edit_action_popup_text" />
  <java-symbol type="layout" name="text_drag_thumbnail" />
  <java-symbol type="layout" name="typing_filter" />
  <java-symbol type="layout" name="activity_chooser_view" />
  <java-symbol type="layout" name="activity_chooser_view_list_item" />
  <java-symbol type="layout" name="activity_list" />
  <java-symbol type="layout" name="activity_list_item_2" />
  <java-symbol type="layout" name="alert_dialog_progress" />
  <java-symbol type="layout" name="always_use_checkbox" />
  <java-symbol type="layout" name="app_permission_item" />
  <java-symbol type="layout" name="app_permission_item_money" />
  <java-symbol type="layout" name="app_permission_item_old" />
  <java-symbol type="layout" name="app_perms_summary" />
  <java-symbol type="layout" name="calendar_view" />
  <java-symbol type="layout" name="character_picker" />
  <java-symbol type="layout" name="character_picker_button" />
  <java-symbol type="layout" name="date_picker_legacy" />
  <java-symbol type="layout" name="date_picker_dialog" />
  <java-symbol type="layout" name="expanded_menu_layout" />
  <java-symbol type="layout" name="fragment_bread_crumb_item" />
  <java-symbol type="layout" name="fragment_bread_crumbs" />
  <java-symbol type="layout" name="heavy_weight_switcher" />
  <java-symbol type="layout" name="icon_menu_item_layout" />
  <java-symbol type="layout" name="icon_menu_layout" />
  <java-symbol type="layout" name="input_method" />
  <java-symbol type="layout" name="input_method_extract_view" />
  <java-symbol type="layout" name="input_method_switch_item" />
  <java-symbol type="layout" name="input_method_switch_dialog_title" />
  <java-symbol type="layout" name="js_prompt" />
  <java-symbol type="layout" name="list_content_simple" />
  <java-symbol type="layout" name="list_menu_item_checkbox" />
  <java-symbol type="layout" name="list_menu_item_icon" />
  <java-symbol type="layout" name="list_menu_item_layout" />
  <java-symbol type="layout" name="list_menu_item_radio" />
  <java-symbol type="layout" name="locale_picker_item" />
  <java-symbol type="layout" name="media_controller" />
  <java-symbol type="layout" name="overlay_display_window" />
  <java-symbol type="layout" name="preference" />
  <java-symbol type="layout" name="preference_header_item" />
  <java-symbol type="layout" name="preference_list_content" />
  <java-symbol type="layout" name="preference_list_content_single" />
  <java-symbol type="layout" name="preference_list_fragment" />
  <java-symbol type="layout" name="preference_widget_seekbar" />
  <java-symbol type="layout" name="progress_dialog" />
  <java-symbol type="layout" name="resolve_list_item" />
  <java-symbol type="layout" name="select_dialog_singlechoice_holo" />
  <java-symbol type="layout" name="ssl_certificate" />
  <java-symbol type="layout" name="tab_content" />
  <java-symbol type="layout" name="tab_indicator_holo" />
  <java-symbol type="layout" name="textview_hint" />
  <java-symbol type="layout" name="time_picker_legacy" />
  <java-symbol type="layout" name="time_picker_dialog" />
  <java-symbol type="layout" name="tooltip" />
  <java-symbol type="layout" name="transient_notification" />
  <java-symbol type="layout" name="voice_interaction_session" />
  <java-symbol type="layout" name="web_text_view_dropdown" />
  <java-symbol type="layout" name="webview_find" />
  <java-symbol type="layout" name="webview_select_singlechoice" />
  <java-symbol type="layout" name="zoom_container" />
  <java-symbol type="layout" name="zoom_controls" />
  <java-symbol type="layout" name="zoom_magnify" />
  <java-symbol type="layout" name="notification_intruder_content" />
  <java-symbol type="layout" name="sms_short_code_confirmation_dialog" />
  <java-symbol type="layout" name="action_bar_up_container" />
  <java-symbol type="layout" name="app_not_authorized" />
  <java-symbol type="layout" name="restrictions_pin_challenge" />
  <java-symbol type="layout" name="restrictions_pin_setup" />
  <java-symbol type="layout" name="immersive_mode_cling" />
  <java-symbol type="layout" name="user_switching_dialog" />
  <java-symbol type="layout" name="common_tab_settings" />
  <java-symbol type="layout" name="notification_material_media_seekbar" />
  <java-symbol type="layout" name="resolver_list_per_profile" />
  <java-symbol type="layout" name="chooser_list_per_profile" />

  <java-symbol type="anim" name="slide_in_child_bottom" />
  <java-symbol type="anim" name="slide_in_right" />
  <java-symbol type="anim" name="slide_out_left" />

  <java-symbol type="menu" name="webview_copy" />
  <java-symbol type="menu" name="webview_find" />

  <java-symbol type="xml" name="password_kbd_qwerty" />
  <java-symbol type="xml" name="autotext" />
  <java-symbol type="xml" name="password_kbd_numeric" />
  <java-symbol type="xml" name="password_kbd_qwerty_shifted" />
  <java-symbol type="xml" name="password_kbd_symbols" />
  <java-symbol type="xml" name="password_kbd_symbols_shift" />
  <java-symbol type="xml" name="power_profile" />
  <java-symbol type="xml" name="power_profile_test" />
  <java-symbol type="xml" name="sms_short_codes" />
  <java-symbol type="xml" name="audio_assets" />
  <java-symbol type="xml" name="global_keys" />
  <java-symbol type="xml" name="default_zen_mode_config" />
  <java-symbol type="xml" name="sms_7bit_translation_table" />
  <java-symbol type="xml" name="color_extraction" />

  <java-symbol type="raw" name="color_fade_vert" />
  <java-symbol type="raw" name="color_fade_frag" />
  <java-symbol type="raw" name="loaderror" />
  <java-symbol type="raw" name="nodomain" />

  <java-symbol type="style" name="Animation.DropDownUp" />
  <java-symbol type="style" name="Animation.DropDownDown" />
  <java-symbol type="style" name="Animation.PopupWindow" />
  <java-symbol type="style" name="Animation.Tooltip" />
  <java-symbol type="style" name="Animation.TypingFilter" />
  <java-symbol type="style" name="Animation.TypingFilterRestore" />
  <java-symbol type="style" name="Animation.Dream" />
  <java-symbol type="style" name="Theme.DeviceDefault.Dialog.Alert" />
  <java-symbol type="style" name="Theme.DeviceDefault.Light.Dialog.Alert" />
  <java-symbol type="style" name="Theme.Dialog.Alert" />
  <java-symbol type="style" name="Theme.Holo.Dialog.Alert" />
  <java-symbol type="style" name="Theme.Holo.Light.Dialog.Alert" />
  <java-symbol type="style" name="ActiveWallpaperSettings" />
  <java-symbol type="style" name="Animation.InputMethodFancy" />
  <java-symbol type="style" name="Animation.Wallpaper" />
  <java-symbol type="style" name="Animation.ZoomButtons" />
  <java-symbol type="style" name="PreviewWallpaperSettings" />
  <java-symbol type="style" name="TextAppearance.SlidingTabActive" />
  <java-symbol type="style" name="TextAppearance.SlidingTabNormal" />
  <java-symbol type="style" name="Theme.DeviceDefault.Dialog.NoFrame" />
  <java-symbol type="style" name="Theme.IconMenu" />
  <java-symbol type="style" name="Theme.DeviceDefault.VoiceInteractionSession" />
  <java-symbol type="style" name="Pointer" />
  <java-symbol type="style" name="LargePointer" />

  <java-symbol type="attr" name="mediaRouteButtonStyle" />
  <java-symbol type="attr" name="externalRouteEnabledDrawable" />
  <java-symbol type="layout" name="media_route_chooser_dialog" />
  <java-symbol type="layout" name="media_route_controller_dialog" />
  <java-symbol type="layout" name="media_route_list_item" />
  <java-symbol type="id" name="media_route_list" />
  <java-symbol type="id" name="media_route_volume_layout" />
  <java-symbol type="id" name="media_route_volume_slider" />
  <java-symbol type="id" name="media_route_control_frame" />
  <java-symbol type="id" name="media_route_extended_settings_button" />
  <java-symbol type="string" name="media_route_chooser_title" />
  <java-symbol type="string" name="media_route_chooser_title_for_remote_display" />
  <java-symbol type="string" name="media_route_controller_disconnect" />
  <java-symbol type="string" name="bluetooth_a2dp_audio_route_name" />

  <java-symbol type="dimen" name="config_minScalingSpan" />
  <java-symbol type="dimen" name="config_minScalingTouchMajor" />

  <!-- From android.policy -->
  <java-symbol type="anim" name="app_starting_exit" />
  <java-symbol type="anim" name="dock_top_enter" />
  <java-symbol type="anim" name="dock_top_exit" />
  <java-symbol type="anim" name="dock_bottom_enter" />
  <java-symbol type="anim" name="dock_bottom_exit" />
  <java-symbol type="anim" name="dock_bottom_exit_keyguard" />
  <java-symbol type="anim" name="dock_left_enter" />
  <java-symbol type="anim" name="dock_left_exit" />
  <java-symbol type="anim" name="dock_right_enter" />
  <java-symbol type="anim" name="dock_right_exit" />
  <java-symbol type="anim" name="fade_in" />
  <java-symbol type="anim" name="fade_out" />
  <java-symbol type="anim" name="voice_activity_close_exit" />
  <java-symbol type="anim" name="voice_activity_close_enter" />
  <java-symbol type="anim" name="voice_activity_open_exit" />
  <java-symbol type="anim" name="voice_activity_open_enter" />
  <java-symbol type="anim" name="task_open_exit" />
  <java-symbol type="anim" name="task_open_enter" />
  <java-symbol type="anim" name="cross_profile_apps_thumbnail_enter" />
  <java-symbol type="anim" name="task_open_enter_cross_profile_apps" />
  <java-symbol type="anim" name="activity_translucent_open_enter" />
  <java-symbol type="anim" name="activity_translucent_close_exit" />
  <java-symbol type="anim" name="activity_open_enter" />
  <java-symbol type="anim" name="activity_close_exit" />

  <java-symbol type="array" name="config_autoRotationTiltTolerance" />
  <java-symbol type="array" name="config_keyboardTapVibePattern" />
  <java-symbol type="array" name="config_longPressVibePattern" />
  <java-symbol type="array" name="config_safeModeEnabledVibePattern" />
  <java-symbol type="array" name="config_virtualKeyVibePattern" />
  <java-symbol type="attr" name="actionModePopupWindowStyle" />
  <java-symbol type="attr" name="dialogCustomTitleDecorLayout" />
  <java-symbol type="attr" name="dialogTitleDecorLayout" />
  <java-symbol type="attr" name="dialogTitleIconsDecorLayout" />
  <java-symbol type="bool" name="config_allowAllRotations" />
  <java-symbol type="bool" name="config_annoy_dianne" />
  <java-symbol type="bool" name="config_carDockEnablesAccelerometer" />
  <java-symbol type="bool" name="config_customUserSwitchUi" />
  <java-symbol type="bool" name="config_deskDockEnablesAccelerometer" />
  <java-symbol type="bool" name="config_disableMenuKeyInLockScreen" />
  <java-symbol type="bool" name="config_enableCarDockHomeLaunch" />
  <java-symbol type="bool" name="config_enableLockBeforeUnlockScreen" />
  <java-symbol type="bool" name="config_enableLockScreenRotation" />
  <java-symbol type="bool" name="config_forceShowSystemBars" />
  <java-symbol type="bool" name="config_lidControlsScreenLock" />
  <java-symbol type="bool" name="config_lidControlsSleep" />
  <java-symbol type="bool" name="config_lockDayNightMode" />
  <java-symbol type="bool" name="config_lockUiMode" />
  <java-symbol type="bool" name="config_reverseDefaultRotation" />
  <java-symbol type="bool" name="config_perDisplayFocusEnabled" />
  <java-symbol type="bool" name="config_showNavigationBar" />
  <java-symbol type="bool" name="config_supportAutoRotation" />
  <java-symbol type="dimen" name="docked_stack_divider_thickness" />
  <java-symbol type="dimen" name="docked_stack_divider_insets" />
  <java-symbol type="dimen" name="docked_stack_minimize_thickness" />
  <java-symbol type="dimen" name="pip_minimized_visible_size" />
  <java-symbol type="dimen" name="pip_fling_deceleration" />
  <java-symbol type="integer" name="config_dockedStackDividerSnapMode" />
  <java-symbol type="integer" name="config_pictureInPictureSnapMode" />
  <java-symbol type="fraction" name="docked_stack_divider_fixed_ratio" />
  <java-symbol type="fraction" name="thumbnail_fullscreen_scale" />
  <java-symbol type="integer" name="thumbnail_width_tv" />
  <java-symbol type="dimen" name="resize_shadow_size" />
  <java-symbol type="color" name="resize_shadow_start_color" />
  <java-symbol type="color" name="resize_shadow_end_color" />
  <java-symbol type="dimen" name="navigation_bar_height" />
  <java-symbol type="dimen" name="navigation_bar_height_landscape" />
  <java-symbol type="dimen" name="navigation_bar_width" />
  <java-symbol type="dimen" name="navigation_bar_frame_height" />
  <java-symbol type="dimen" name="navigation_bar_frame_height_landscape" />
  <java-symbol type="dimen" name="navigation_bar_gesture_height" />
  <java-symbol type="dimen" name="navigation_bar_height_car_mode" />
  <java-symbol type="dimen" name="navigation_bar_height_landscape_car_mode" />
  <java-symbol type="dimen" name="navigation_bar_width_car_mode" />
  <java-symbol type="dimen" name="status_bar_height" />
  <java-symbol type="dimen" name="display_cutout_touchable_region_size" />
  <java-symbol type="dimen" name="quick_qs_offset_height" />
  <java-symbol type="dimen" name="quick_qs_total_height" />
  <java-symbol type="dimen" name="quick_qs_total_height_with_media" />
  <java-symbol type="drawable" name="ic_jog_dial_sound_off" />
  <java-symbol type="drawable" name="ic_jog_dial_sound_on" />
  <java-symbol type="drawable" name="ic_jog_dial_unlock" />
  <java-symbol type="drawable" name="ic_jog_dial_vibrate_on" />
  <java-symbol type="drawable" name="ic_lock_airplane_mode" />
  <java-symbol type="drawable" name="ic_lock_airplane_mode_off" />
  <java-symbol type="drawable" name="ic_menu_cc" />
  <java-symbol type="drawable" name="jog_tab_bar_left_unlock" />
  <java-symbol type="drawable" name="jog_tab_bar_right_sound_off" />
  <java-symbol type="drawable" name="jog_tab_bar_right_sound_on" />
  <java-symbol type="drawable" name="jog_tab_left_unlock" />
  <java-symbol type="drawable" name="jog_tab_right_sound_off" />
  <java-symbol type="drawable" name="jog_tab_right_sound_on" />
  <java-symbol type="drawable" name="jog_tab_target_green" />
  <java-symbol type="drawable" name="jog_tab_target_yellow" />
  <java-symbol type="drawable" name="magnified_region_frame" />
  <java-symbol type="drawable" name="menu_background" />
  <java-symbol type="id" name="action_mode_bar_stub" />
  <java-symbol type="id" name="button0" />
  <java-symbol type="id" name="button4" />
  <java-symbol type="id" name="button5" />
  <java-symbol type="id" name="button6" />
  <java-symbol type="id" name="button7" />
  <java-symbol type="id" name="date" />
  <java-symbol type="id" name="eight" />
  <java-symbol type="id" name="five" />
  <java-symbol type="id" name="four" />
  <java-symbol type="id" name="icon_menu_presenter" />
  <java-symbol type="id" name="keyboard" />
  <java-symbol type="id" name="list_menu_presenter" />
  <java-symbol type="id" name="lock_screen" />
  <java-symbol type="id" name="nine" />
  <java-symbol type="id" name="no_applications_message" />
  <java-symbol type="id" name="ok" />
  <java-symbol type="id" name="one" />
  <java-symbol type="id" name="option1" />
  <java-symbol type="id" name="option2" />
  <java-symbol type="id" name="option3" />
  <java-symbol type="id" name="right_icon" />
  <java-symbol type="id" name="seven" />
  <java-symbol type="id" name="six" />
  <java-symbol type="id" name="status" />
  <java-symbol type="id" name="three" />
  <java-symbol type="id" name="title_container" />
  <java-symbol type="id" name="two" />
  <java-symbol type="id" name="zero" />
  <java-symbol type="integer" name="config_carDockRotation" />
  <java-symbol type="integer" name="config_defaultUiModeType" />
  <java-symbol type="integer" name="config_deskDockRotation" />
  <java-symbol type="integer" name="config_doubleTapOnHomeBehavior" />
  <java-symbol type="integer" name="config_lidKeyboardAccessibility" />
  <java-symbol type="integer" name="config_lidNavigationAccessibility" />
  <java-symbol type="integer" name="config_lidOpenRotation" />
  <java-symbol type="integer" name="config_longPressOnHomeBehavior" />
  <java-symbol type="layout" name="global_actions" />
  <java-symbol type="layout" name="global_actions_item" />
  <java-symbol type="layout" name="global_actions_silent_mode" />
  <java-symbol type="layout" name="recent_apps_dialog" />
  <java-symbol type="layout" name="screen_action_bar" />
  <java-symbol type="layout" name="screen_custom_title" />
  <java-symbol type="layout" name="screen_progress" />
  <java-symbol type="layout" name="screen_simple" />
  <java-symbol type="layout" name="screen_simple_overlay_action_mode" />
  <java-symbol type="layout" name="screen_title" />
  <java-symbol type="layout" name="screen_title_icons" />
  <java-symbol type="string" name="system_ui_date_pattern" />
  <java-symbol type="string" name="android_preparing_apk" />
  <java-symbol type="string" name="android_start_title" />
  <java-symbol type="string" name="android_upgrading_title" />
  <java-symbol type="string" name="bugreport_message" />
  <java-symbol type="string" name="bugreport_option_full_summary" />
  <java-symbol type="string" name="bugreport_option_full_title" />
  <java-symbol type="string" name="bugreport_option_interactive_summary" />
  <java-symbol type="string" name="bugreport_option_interactive_title" />
  <java-symbol type="string" name="bugreport_status" />
  <java-symbol type="string" name="bugreport_title" />
  <java-symbol type="string" name="faceunlock_multiple_failures" />
  <java-symbol type="string" name="global_actions" />
  <java-symbol type="string" name="global_action_power_off" />
  <java-symbol type="string" name="global_action_restart" />
  <java-symbol type="string" name="global_actions_airplane_mode_off_status" />
  <java-symbol type="string" name="global_actions_airplane_mode_on_status" />
  <java-symbol type="string" name="global_actions_toggle_airplane_mode" />
  <java-symbol type="string" name="global_action_bug_report" />
  <java-symbol type="string" name="global_action_settings" />
  <java-symbol type="string" name="global_action_silent_mode_off_status" />
  <java-symbol type="string" name="global_action_silent_mode_on_status" />
  <java-symbol type="string" name="global_action_toggle_silent_mode" />
  <java-symbol type="string" name="global_action_lockdown" />
  <java-symbol type="string" name="global_action_voice_assist" />
  <java-symbol type="string" name="global_action_assist" />
  <java-symbol type="string" name="global_action_screenshot" />
  <java-symbol type="string" name="invalidPuk" />
  <java-symbol type="string" name="lockscreen_carrier_default" />
  <java-symbol type="style" name="Animation.LockScreen" />
  <java-symbol type="style" name="Theme.Dialog.RecentApplications" />
  <java-symbol type="style" name="Theme.ExpandedMenu" />
  <java-symbol type="string" name="forward_intent_to_owner" />
  <java-symbol type="string" name="forward_intent_to_work" />
  <java-symbol type="dimen" name="cross_profile_apps_thumbnail_size" />

  <!-- From services -->
  <java-symbol type="anim" name="screen_rotate_0_enter" />
  <java-symbol type="anim" name="screen_rotate_0_exit" />
  <java-symbol type="anim" name="screen_rotate_0_frame" />
  <java-symbol type="anim" name="screen_rotate_180_enter" />
  <java-symbol type="anim" name="screen_rotate_180_exit" />
  <java-symbol type="anim" name="screen_rotate_180_frame" />
  <java-symbol type="anim" name="screen_rotate_alpha"/>
  <java-symbol type="anim" name="screen_rotate_finish_enter" />
  <java-symbol type="anim" name="screen_rotate_finish_exit" />
  <java-symbol type="anim" name="screen_rotate_finish_frame" />
  <java-symbol type="anim" name="screen_rotate_minus_90_enter" />
  <java-symbol type="anim" name="screen_rotate_minus_90_exit" />
  <java-symbol type="anim" name="screen_rotate_plus_90_enter" />
  <java-symbol type="anim" name="screen_rotate_plus_90_exit" />
  <java-symbol type="anim" name="screen_rotate_start_enter" />
  <java-symbol type="anim" name="screen_rotate_start_exit" />
  <java-symbol type="anim" name="screen_rotate_start_frame" />
  <java-symbol type="anim" name="screen_user_exit" />
  <java-symbol type="anim" name="screen_user_enter" />
  <java-symbol type="anim" name="window_move_from_decor" />
  <java-symbol type="anim" name="rotation_animation_jump_exit" />
  <java-symbol type="anim" name="rotation_animation_xfade_exit" />
  <java-symbol type="anim" name="rotation_animation_enter" />
  <java-symbol type="array" name="config_autoBrightnessButtonBacklightValues" />
  <java-symbol type="array" name="config_autoBrightnessKeyboardBacklightValues" />
  <java-symbol type="array" name="config_autoBrightnessLcdBacklightValues" />
  <java-symbol type="array" name="config_autoBrightnessLevels" />
  <java-symbol type="array" name="config_ambientThresholdLevels" />
  <java-symbol type="array" name="config_ambientBrighteningThresholds" />
  <java-symbol type="array" name="config_ambientDarkeningThresholds" />
  <java-symbol type="array" name="config_screenThresholdLevels" />
  <java-symbol type="array" name="config_screenBrighteningThresholds" />
  <java-symbol type="array" name="config_screenDarkeningThresholds" />
  <java-symbol type="array" name="config_minimumBrightnessCurveLux" />
  <java-symbol type="array" name="config_minimumBrightnessCurveNits" />
  <java-symbol type="array" name="config_protectedNetworks" />
  <java-symbol type="array" name="config_statusBarIcons" />
  <java-symbol type="array" name="config_tether_bluetooth_regexs" />
  <java-symbol type="array" name="config_tether_dhcp_range" />
  <java-symbol type="array" name="config_tether_upstream_types" />
  <java-symbol type="bool" name="config_tether_upstream_automatic" />
  <java-symbol type="array" name="config_tether_usb_regexs" />
  <java-symbol type="array" name="config_tether_wifi_regexs" />
  <java-symbol type="array" name="config_tether_wifi_p2p_regexs" />
  <java-symbol type="array" name="config_usbHostBlacklist" />
  <java-symbol type="array" name="config_serialPorts" />
  <java-symbol type="array" name="radioAttributes" />
  <java-symbol type="array" name="config_oemUsbModeOverride" />
  <java-symbol type="array" name="config_locationProviderPackageNames" />
  <java-symbol type="array" name="config_locationExtraPackageNames" />
  <java-symbol type="array" name="config_testLocationProviders" />
  <java-symbol type="array" name="config_defaultNotificationVibePattern" />
  <java-symbol type="array" name="config_notificationFallbackVibePattern" />
  <java-symbol type="bool" name="config_enableServerNotificationEffectsForAutomotive" />
  <java-symbol type="bool" name="config_useAttentionLight" />
  <java-symbol type="bool" name="config_adaptive_sleep_available" />
  <java-symbol type="bool" name="config_animateScreenLights" />
  <java-symbol type="bool" name="config_automatic_brightness_available" />
  <java-symbol type="bool" name="config_smart_battery_available" />
  <java-symbol type="bool" name="config_autoBrightnessResetAmbientLuxAfterWarmUp" />
  <java-symbol type="bool" name="config_notificationHeaderClickableForExpand" />
  <java-symbol type="bool" name="config_enableNightMode" />
  <java-symbol type="bool" name="config_tintNotificationActionButtons" />
  <java-symbol type="bool" name="config_dozeAfterScreenOffByDefault" />
  <java-symbol type="bool" name="config_enableActivityRecognitionHardwareOverlay" />
  <java-symbol type="bool" name="config_enableFusedLocationOverlay" />
  <java-symbol type="bool" name="config_enableHardwareFlpOverlay" />
  <java-symbol type="bool" name="config_enableGeocoderOverlay" />
  <java-symbol type="bool" name="config_enableGeofenceOverlay" />
  <java-symbol type="bool" name="config_enableNetworkLocationOverlay" />
  <java-symbol type="bool" name="config_sf_limitedAlpha" />
  <java-symbol type="bool" name="config_unplugTurnsOnScreen" />
  <java-symbol type="bool" name="config_usbChargingMessage" />
  <java-symbol type="bool" name="config_skipScreenOnBrightnessRamp" />
  <java-symbol type="bool" name="config_allowAutoBrightnessWhileDozing" />
  <java-symbol type="bool" name="config_allowTheaterModeWakeFromUnplug" />
  <java-symbol type="bool" name="config_allowTheaterModeWakeFromGesture" />
  <java-symbol type="bool" name="config_allowTheaterModeWakeFromCameraLens" />
  <java-symbol type="bool" name="config_allowTheaterModeWakeFromPowerKey" />
  <java-symbol type="bool" name="config_allowTheaterModeWakeFromKey" />
  <java-symbol type="bool" name="config_allowTheaterModeWakeFromMotion" />
  <java-symbol type="bool" name="config_allowTheaterModeWakeFromMotionWhenNotDreaming" />
  <java-symbol type="bool" name="config_allowTheaterModeWakeFromLidSwitch" />
  <java-symbol type="bool" name="config_allowTheaterModeWakeFromDock" />
  <java-symbol type="bool" name="config_allowTheaterModeWakeFromWindowLayout" />
  <java-symbol type="bool" name="config_goToSleepOnButtonPressTheaterMode" />
  <java-symbol type="bool" name="config_supportLongPressPowerWhenNonInteractive" />
  <java-symbol type="bool" name="config_wimaxEnabled" />
  <java-symbol type="bool" name="show_ongoing_ime_switcher" />
  <java-symbol type="color" name="config_defaultNotificationColor" />
  <java-symbol type="color" name="decor_view_status_guard" />
  <java-symbol type="color" name="decor_view_status_guard_light" />
  <java-symbol type="drawable" name="ic_notification_ime_default" />
  <java-symbol type="drawable" name="ic_menu_refresh" />
  <java-symbol type="drawable" name="ic_settings" />
  <java-symbol type="drawable" name="ic_voice_search" />
  <java-symbol type="drawable" name="ic_action_assist_focused" />
  <java-symbol type="drawable" name="stat_notify_car_mode" />
  <java-symbol type="drawable" name="stat_notify_disabled_data" />
  <java-symbol type="drawable" name="stat_notify_disk_full" />
  <java-symbol type="drawable" name="stat_sys_adb" />
  <java-symbol type="drawable" name="stat_sys_battery" />
  <java-symbol type="drawable" name="stat_sys_battery_charge" />
  <java-symbol type="drawable" name="stat_sys_battery_unknown" />
  <java-symbol type="drawable" name="stat_sys_data_usb" />
  <java-symbol type="drawable" name="stat_sys_throttled" />
  <java-symbol type="drawable" name="vpn_connected" />
  <java-symbol type="drawable" name="vpn_disconnected" />
  <java-symbol type="id" name="ask_checkbox" />
  <java-symbol type="id" name="compat_checkbox" />
  <java-symbol type="id" name="original_app_icon" />
  <java-symbol type="id" name="original_message" />
  <java-symbol type="id" name="radio" />
  <java-symbol type="id" name="reask_hint" />
  <java-symbol type="id" name="replace_app_icon" />
  <java-symbol type="id" name="replace_message" />
  <java-symbol type="fraction" name="config_dimBehindFadeDuration" />
  <java-symbol type="dimen" name="default_minimal_size_resizable_task" />
  <java-symbol type="dimen" name="default_minimal_size_pip_resizable_task" />
  <java-symbol type="dimen" name="task_height_of_minimized_mode" />
  <java-symbol type="fraction" name="config_screenAutoBrightnessDozeScaleFactor" />
  <java-symbol type="bool" name="config_allowPriorityVibrationsInLowPowerMode" />
  <java-symbol type="fraction" name="config_autoBrightnessAdjustmentMaxGamma" />
  <java-symbol type="integer" name="config_autoBrightnessBrighteningLightDebounce"/>
  <java-symbol type="integer" name="config_autoBrightnessDarkeningLightDebounce"/>
  <java-symbol type="integer" name="config_autoBrightnessInitialLightSensorRate"/>
  <java-symbol type="integer" name="config_autoBrightnessLightSensorRate"/>
  <java-symbol type="integer" name="config_carDockKeepsScreenOn" />
  <java-symbol type="integer" name="config_criticalBatteryWarningLevel" />
  <java-symbol type="integer" name="config_datause_notification_type" />
  <java-symbol type="integer" name="config_datause_polling_period_sec" />
  <java-symbol type="integer" name="config_datause_threshold_bytes" />
  <java-symbol type="integer" name="config_datause_throttle_kbitsps" />
  <java-symbol type="integer" name="config_defaultNotificationLedOff" />
  <java-symbol type="integer" name="config_defaultNotificationLedOn" />
  <java-symbol type="integer" name="config_deskDockKeepsScreenOn" />
  <java-symbol type="integer" name="config_lightSensorWarmupTime" />
  <java-symbol type="integer" name="config_lowBatteryCloseWarningBump" />
  <java-symbol type="integer" name="config_lowBatteryWarningLevel" />
  <java-symbol type="integer" name="config_networkPolicyDefaultWarning" />
  <java-symbol type="integer" name="config_networkTransitionTimeout" />
  <java-symbol type="integer" name="config_networkNotifySwitchType" />
  <java-symbol type="array" name="config_networkNotifySwitches" />
  <java-symbol type="integer" name="config_networkAvoidBadWifi" />
  <java-symbol type="string" name="config_networkCaptivePortalServerUrl" />
  <java-symbol type="integer" name="config_networkWakeupPacketMark" />
  <java-symbol type="integer" name="config_networkWakeupPacketMask" />
  <java-symbol type="bool" name="config_apfDrop802_3Frames" />
  <java-symbol type="array" name="config_apfEthTypeBlackList" />
  <java-symbol type="integer" name="config_networkDefaultDailyMultipathQuotaBytes" />
  <java-symbol type="integer" name="config_networkMeteredMultipathPreference" />
  <java-symbol type="array" name="config_networkSupportedKeepaliveCount" />
  <java-symbol type="integer" name="config_reservedPrivilegedKeepaliveSlots" />
  <java-symbol type="integer" name="config_allowedUnprivilegedKeepalivePerUid" />
  <java-symbol type="integer" name="config_notificationsBatteryFullARGB" />
  <java-symbol type="integer" name="config_notificationsBatteryLedOff" />
  <java-symbol type="integer" name="config_notificationsBatteryLedOn" />
  <java-symbol type="integer" name="config_notificationsBatteryLowARGB" />
  <java-symbol type="integer" name="config_notificationsBatteryMediumARGB" />
  <java-symbol type="integer" name="config_notificationServiceArchiveSize" />
  <java-symbol type="integer" name="config_previousVibrationsDumpLimit" />
  <java-symbol type="integer" name="config_defaultVibrationAmplitude" />
  <java-symbol type="integer" name="config_radioScanningTimeout" />
  <java-symbol type="integer" name="config_screenBrightnessSettingMinimum" />
  <java-symbol type="integer" name="config_screenBrightnessSettingMaximum" />
  <java-symbol type="integer" name="config_screenBrightnessSettingDefault" />
  <java-symbol type="integer" name="config_screenBrightnessForVrSettingDefault" />
  <java-symbol type="integer" name="config_screenBrightnessForVrSettingMaximum" />
  <java-symbol type="integer" name="config_screenBrightnessForVrSettingMinimum" />
  <java-symbol type="integer" name="config_screenBrightnessDark" />
  <java-symbol type="integer" name="config_screenBrightnessDim" />
  <java-symbol type="integer" name="config_screenBrightnessDoze" />
  <java-symbol type="integer" name="config_autoBrightnessShortTermModelTimeout" />
  <java-symbol type="integer" name="config_shutdownBatteryTemperature" />
  <java-symbol type="integer" name="config_undockedHdmiRotation" />
  <java-symbol type="integer" name="config_virtualKeyQuietTimeMillis" />
  <java-symbol type="integer" name="config_brightness_ramp_rate_fast" />
  <java-symbol type="integer" name="config_brightness_ramp_rate_slow" />
  <java-symbol type="layout" name="am_compat_mode_dialog" />
  <java-symbol type="layout" name="launch_warning" />
  <java-symbol type="layout" name="safe_mode" />
  <java-symbol type="layout" name="simple_list_item_2_single_choice" />
  <java-symbol type="layout" name="app_error_dialog" />
  <java-symbol type="string" name="accessibility_binding_label" />
  <java-symbol type="string" name="adb_active_notification_message" />
  <java-symbol type="string" name="adb_active_notification_title" />
  <java-symbol type="string" name="test_harness_mode_notification_title" />
  <java-symbol type="string" name="test_harness_mode_notification_message" />
  <java-symbol type="string" name="console_running_notification_title" />
  <java-symbol type="string" name="console_running_notification_message" />
  <java-symbol type="string" name="taking_remote_bugreport_notification_title" />
  <java-symbol type="string" name="share_remote_bugreport_notification_title" />
  <java-symbol type="string" name="sharing_remote_bugreport_notification_title" />
  <java-symbol type="string" name="share_remote_bugreport_notification_message_finished" />
  <java-symbol type="string" name="share_remote_bugreport_action" />
  <java-symbol type="string" name="decline_remote_bugreport_action" />
  <java-symbol type="string" name="aerr_application" />
  <java-symbol type="string" name="aerr_process" />
  <java-symbol type="string" name="aerr_application_repeated" />
  <java-symbol type="string" name="aerr_process_repeated" />
  <java-symbol type="string" name="android_upgrading_fstrim" />
  <java-symbol type="string" name="android_upgrading_apk" />
  <java-symbol type="string" name="android_upgrading_complete" />
  <java-symbol type="string" name="android_upgrading_starting_apps" />
  <java-symbol type="string" name="anr_activity_application" />
  <java-symbol type="string" name="anr_activity_process" />
  <java-symbol type="string" name="anr_application_process" />
  <java-symbol type="string" name="anr_process" />
  <java-symbol type="string" name="anr_title" />
  <java-symbol type="string" name="car_mode_disable_notification_message" />
  <java-symbol type="string" name="car_mode_disable_notification_title" />
  <java-symbol type="string" name="chooser_wallpaper" />
  <java-symbol type="string" name="config_datause_iface" />
  <java-symbol type="string" name="config_activityRecognitionHardwarePackageName" />
  <java-symbol type="string" name="config_fusedLocationProviderPackageName" />
  <java-symbol type="string" name="config_hardwareFlpPackageName" />
  <java-symbol type="string" name="config_geocoderProviderPackageName" />
  <java-symbol type="string" name="config_geofenceProviderPackageName" />
  <java-symbol type="string" name="config_networkLocationProviderPackageName" />
  <java-symbol type="string" name="config_comboNetworkLocationProvider" />
  <java-symbol type="string" name="config_wimaxManagerClassname" />
  <java-symbol type="string" name="config_wimaxNativeLibLocation" />
  <java-symbol type="string" name="config_wimaxServiceClassname" />
  <java-symbol type="string" name="config_wimaxServiceJarLocation" />
  <java-symbol type="string" name="config_wimaxStateTrackerClassname" />
  <java-symbol type="string" name="data_usage_limit_body" />
  <java-symbol type="string" name="data_usage_limit_snoozed_body" />
  <java-symbol type="string" name="data_usage_mobile_limit_snoozed_title" />
  <java-symbol type="string" name="data_usage_mobile_limit_title" />
  <java-symbol type="string" name="data_usage_restricted_body" />
  <java-symbol type="string" name="data_usage_restricted_title" />
  <java-symbol type="string" name="data_usage_warning_body" />
  <java-symbol type="string" name="data_usage_warning_title" />
  <java-symbol type="string" name="data_usage_wifi_limit_snoozed_title" />
  <java-symbol type="string" name="data_usage_wifi_limit_title" />
  <java-symbol type="string" name="data_usage_rapid_title" />
  <java-symbol type="string" name="data_usage_rapid_body" />
  <java-symbol type="string" name="data_usage_rapid_app_body" />
  <java-symbol type="string" name="default_wallpaper_component" />
  <java-symbol type="string" name="device_storage_monitor_notification_channel" />
  <java-symbol type="string" name="dlg_ok" />
  <java-symbol type="string" name="dump_heap_notification" />
  <java-symbol type="string" name="dump_heap_ready_notification" />
  <java-symbol type="string" name="dump_heap_notification_detail" />
  <java-symbol type="string" name="dump_heap_text" />
  <java-symbol type="string" name="dump_heap_ready_text" />
  <java-symbol type="string" name="dump_heap_system_text" />
  <java-symbol type="string" name="dump_heap_title" />
  <java-symbol type="string" name="factorytest_failed" />
  <java-symbol type="string" name="factorytest_no_action" />
  <java-symbol type="string" name="factorytest_not_system" />
  <java-symbol type="string" name="factorytest_reboot" />
  <java-symbol type="string" name="hardware" />
  <java-symbol type="string" name="heavy_weight_notification" />
  <java-symbol type="string" name="heavy_weight_notification_detail" />
  <java-symbol type="string" name="image_wallpaper_component" />
  <java-symbol type="string" name="input_method_binding_label" />
  <java-symbol type="string" name="launch_warning_original" />
  <java-symbol type="string" name="launch_warning_replace" />
  <java-symbol type="string" name="launch_warning_title" />
  <java-symbol type="string" name="low_internal_storage_view_text" />
  <java-symbol type="string" name="low_internal_storage_view_text_no_boot" />
  <java-symbol type="string" name="low_internal_storage_view_title" />
  <java-symbol type="string" name="mmcc_authentication_reject" />
  <java-symbol type="string" name="mmcc_imsi_unknown_in_hlr" />
  <java-symbol type="string" name="mmcc_illegal_ms" />
  <java-symbol type="string" name="mmcc_illegal_me" />
  <java-symbol type="string" name="mmcc_authentication_reject_msim_template" />
  <java-symbol type="string" name="mmcc_imsi_unknown_in_hlr_msim_template" />
  <java-symbol type="string" name="mmcc_illegal_ms_msim_template" />
  <java-symbol type="string" name="mmcc_illegal_me_msim_template" />
  <java-symbol type="string" name="notification_listener_binding_label" />
  <java-symbol type="string" name="vr_listener_binding_label" />
  <java-symbol type="string" name="condition_provider_service_binding_label" />
  <java-symbol type="string" name="notification_ranker_binding_label" />
  <java-symbol type="string" name="report" />
  <java-symbol type="string" name="select_input_method" />
  <java-symbol type="string" name="select_keyboard_layout_notification_title" />
  <java-symbol type="string" name="select_keyboard_layout_notification_message" />
  <java-symbol type="string" name="smv_application" />
  <java-symbol type="string" name="smv_process" />
  <java-symbol type="string" name="adb_debugging_notification_channel_tv" />
  <java-symbol type="string" name="usb_accessory_notification_title" />
  <java-symbol type="string" name="usb_mtp_notification_title" />
  <java-symbol type="string" name="usb_charging_notification_title" />
  <java-symbol type="string" name="usb_notification_message" />
  <java-symbol type="string" name="usb_power_notification_message" />
  <java-symbol type="string" name="usb_ptp_notification_title" />
  <java-symbol type="string" name="usb_midi_notification_title" />
  <java-symbol type="string" name="usb_tether_notification_title" />
  <java-symbol type="string" name="usb_supplying_notification_title" />
  <java-symbol type="string" name="usb_unsupported_audio_accessory_title" />
  <java-symbol type="string" name="usb_unsupported_audio_accessory_message" />
  <java-symbol type="string" name="usb_contaminant_detected_title" />
  <java-symbol type="string" name="usb_contaminant_detected_message" />
  <java-symbol type="string" name="usb_contaminant_not_detected_title" />
  <java-symbol type="string" name="usb_contaminant_not_detected_message" />
  <java-symbol type="string" name="config_UsbDeviceConnectionHandling_component" />
  <java-symbol type="string" name="vpn_text" />
  <java-symbol type="string" name="vpn_text_long" />
  <java-symbol type="string" name="vpn_title" />
  <java-symbol type="string" name="vpn_title_long" />
  <java-symbol type="string" name="vpn_lockdown_connecting" />
  <java-symbol type="string" name="vpn_lockdown_connected" />
  <java-symbol type="string" name="vpn_lockdown_disconnected" />
  <java-symbol type="string" name="vpn_lockdown_error" />
  <java-symbol type="string" name="vpn_lockdown_config" />
  <java-symbol type="string" name="wallpaper_binding_label" />
  <java-symbol type="style" name="Theme.DeviceDefault.Dialog.AppError" />
  <java-symbol type="style" name="Theme.Leanback.Dialog.Alert" />
  <java-symbol type="style" name="Theme.Toast" />
  <java-symbol type="xml" name="storage_list" />
  <java-symbol type="bool" name="config_dreamsSupported" />
  <java-symbol type="bool" name="config_dreamsEnabledByDefault" />
  <java-symbol type="bool" name="config_dreamsEnabledOnBattery" />
  <java-symbol type="bool" name="config_dreamsActivatedOnDockByDefault" />
  <java-symbol type="bool" name="config_dreamsActivatedOnSleepByDefault" />
  <java-symbol type="integer" name="config_dreamsBatteryLevelMinimumWhenPowered" />
  <java-symbol type="integer" name="config_dreamsBatteryLevelMinimumWhenNotPowered" />
  <java-symbol type="integer" name="config_dreamsBatteryLevelDrainCutoff" />
  <java-symbol type="string" name="config_dreamsDefaultComponent" />
  <java-symbol type="string" name="config_dozeComponent" />
  <java-symbol type="string" name="enable_explore_by_touch_warning_title" />
  <java-symbol type="string" name="enable_explore_by_touch_warning_message" />
  <java-symbol type="bool" name="config_powerDecoupleAutoSuspendModeFromDisplay" />
  <java-symbol type="bool" name="config_powerDecoupleInteractiveModeFromDisplay" />
  <java-symbol type="integer" name="config_minimumScreenOffTimeout" />
  <java-symbol type="integer" name="config_maximumScreenDimDuration" />
  <java-symbol type="fraction" name="config_maximumScreenDimRatio" />
  <java-symbol type="integer" name="config_attentiveTimeout" />
  <java-symbol type="integer" name="config_attentiveWarningDuration" />
  <java-symbol type="string" name="config_customAdbPublicKeyConfirmationComponent" />
  <java-symbol type="string" name="config_customAdbPublicKeyConfirmationSecondaryUserComponent" />
  <java-symbol type="string" name="config_customVpnConfirmDialogComponent" />
  <java-symbol type="string" name="config_customVpnAlwaysOnDisconnectedDialogComponent" />
  <java-symbol type="string" name="config_carrierAppInstallDialogComponent" />
  <java-symbol type="string" name="config_defaultNetworkScorerPackageName" />
  <java-symbol type="string" name="config_persistentDataPackageName" />
  <java-symbol type="string" name="config_deviceConfiguratorPackageName" />
  <java-symbol type="string" name="config_optionalPackageVerifierName" />

  <java-symbol type="layout" name="resolver_list" />
  <java-symbol type="id" name="resolver_list" />
  <java-symbol type="id" name="button_once" />
  <java-symbol type="id" name="button_always" />
  <java-symbol type="integer" name="config_globalActionsKeyTimeout" />
  <java-symbol type="integer" name="config_screenshotChordKeyTimeout" />
  <java-symbol type="integer" name="config_maxResolverActivityColumns" />
  <java-symbol type="array" name="config_notificationSignalExtractors" />

  <java-symbol type="layout" name="notification_material_action" />
  <java-symbol type="layout" name="notification_material_action_list" />
  <java-symbol type="layout" name="notification_material_action_tombstone" />
  <java-symbol type="layout" name="notification_template_material_base" />
  <java-symbol type="layout" name="notification_template_material_big_base" />
  <java-symbol type="layout" name="notification_template_material_big_picture" />
  <java-symbol type="layout" name="notification_template_material_inbox" />
  <java-symbol type="layout" name="notification_template_material_media" />
  <java-symbol type="layout" name="notification_template_material_big_media" />
  <java-symbol type="layout" name="notification_template_material_big_text" />
  <java-symbol type="layout" name="notification_template_header" />
  <java-symbol type="layout" name="notification_material_media_action" />
  <java-symbol type="color" name="notification_progress_background_color" />
  <java-symbol type="id" name="media_actions" />

  <java-symbol type="dimen" name="config_mediaMetadataBitmapMaxSize" />

    <!-- From SystemUI -->
  <java-symbol type="anim" name="push_down_in" />
  <java-symbol type="anim" name="push_down_out" />
  <java-symbol type="anim" name="push_up_in" />
  <java-symbol type="anim" name="push_up_out" />
  <java-symbol type="anim" name="lock_screen_behind_enter" />
  <java-symbol type="anim" name="lock_screen_behind_enter_wallpaper" />
  <java-symbol type="anim" name="lock_screen_behind_enter_fade_in" />
  <java-symbol type="anim" name="lock_screen_behind_enter_subtle" />
  <java-symbol type="anim" name="lock_screen_wallpaper_exit" />
  <java-symbol type="anim" name="launch_task_behind_source" />
  <java-symbol type="anim" name="wallpaper_open_exit" />

  <java-symbol type="bool" name="config_alwaysUseCdmaRssi" />
  <java-symbol type="dimen" name="status_bar_icon_size" />
  <java-symbol type="dimen" name="status_bar_system_icon_size" />
  <java-symbol type="dimen" name="status_bar_system_icon_intrinsic_size" />
  <java-symbol type="drawable" name="list_selector_pressed_holo_dark" />
  <java-symbol type="drawable" name="scrubber_control_disabled_holo" />
  <java-symbol type="drawable" name="scrubber_control_selector_holo" />
  <java-symbol type="drawable" name="scrubber_progress_horizontal_holo_dark" />
  <java-symbol type="string" name="chooseUsbActivity" />
  <java-symbol type="string" name="ext_media_badremoval_notification_message" />
  <java-symbol type="string" name="ext_media_badremoval_notification_title" />
  <java-symbol type="string" name="ext_media_checking_notification_message" />
  <java-symbol type="string" name="ext_media_checking_notification_title" />
  <java-symbol type="string" name="ext_media_nomedia_notification_message" />
  <java-symbol type="string" name="ext_media_nomedia_notification_title" />
  <java-symbol type="string" name="ext_media_unmountable_notification_message" />
  <java-symbol type="string" name="ext_media_unmountable_notification_title" />
  <java-symbol type="string" name="ext_media_unmounting_notification_message" />
  <java-symbol type="string" name="ext_media_unmounting_notification_title" />
  <java-symbol type="string" name="ext_media_new_notification_message" />
  <java-symbol type="string" name="ext_media_ready_notification_message" />
  <java-symbol type="string" name="ext_media_init_action" />
  <java-symbol type="string" name="ext_media_unmount_action" />
  <java-symbol type="string" name="ext_media_browse_action" />
  <java-symbol type="string" name="ext_media_seamless_action" />
  <java-symbol type="string" name="ext_media_missing_title" />
  <java-symbol type="string" name="ext_media_missing_message" />
  <java-symbol type="string" name="ext_media_move_specific_title" />
  <java-symbol type="string" name="ext_media_move_title" />
  <java-symbol type="string" name="ext_media_move_success_title" />
  <java-symbol type="string" name="ext_media_move_success_message" />
  <java-symbol type="string" name="ext_media_move_failure_title" />
  <java-symbol type="string" name="ext_media_move_failure_message" />
  <java-symbol type="style" name="Animation.RecentApplications" />
  <java-symbol type="integer" name="dock_enter_exit_duration" />
  <java-symbol type="bool" name="config_battery_percentage_setting_available" />

  <!-- ImfTest -->
  <java-symbol type="layout" name="auto_complete_list" />

  <!-- From SettingsProvider -->
  <java-symbol type="raw" name="fallbackring" />

  <!-- From Settings -->
  <java-symbol type="array" name="config_mobile_hotspot_provision_app" />
  <java-symbol type="string" name="config_mobile_hotspot_provision_app_no_ui" />
  <java-symbol type="string" name="config_mobile_hotspot_provision_response" />
  <java-symbol type="integer" name="config_mobile_hotspot_provision_check_period" />
  <java-symbol type="string" name="config_wifi_tether_enable" />
  <java-symbol type="bool" name="config_intrusiveNotificationLed" />
  <java-symbol type="bool" name="config_notificationBadging" />
  <java-symbol type="dimen" name="preference_fragment_padding_bottom" />
  <java-symbol type="dimen" name="preference_fragment_padding_side" />
  <java-symbol type="drawable" name="expander_ic_maximized" />
  <java-symbol type="drawable" name="expander_ic_minimized" />
  <java-symbol type="drawable" name="ic_menu_archive" />
  <java-symbol type="drawable" name="ic_menu_goto" />
  <java-symbol type="drawable" name="ic_settings_language" />
  <java-symbol type="drawable" name="title_bar_medium" />
  <java-symbol type="id" name="body" />
  <java-symbol type="string" name="fast_scroll_alphabet" />
  <java-symbol type="string" name="ssl_certificate" />

  <!-- From Phone -->
  <java-symbol type="bool" name="config_built_in_sip_phone" />
  <java-symbol type="id" name="maximize_window" />
  <java-symbol type="id" name="close_window" />
  <java-symbol type="layout" name="decor_caption" />
  <java-symbol type="drawable" name="decor_caption_title_focused" />
  <java-symbol type="drawable" name="decor_close_button_dark" />
  <java-symbol type="drawable" name="decor_close_button_light" />
  <java-symbol type="drawable" name="decor_maximize_button_dark" />
  <java-symbol type="drawable" name="decor_maximize_button_light" />
  <java-symbol type="color" name="decor_button_dark_color" />
  <java-symbol type="color" name="decor_button_light_color" />
  <java-symbol type="array" name="unloggable_phone_numbers" />

  <!-- From TelephonyProvider -->
  <java-symbol type="xml" name="apns" />

  <!-- From ContactsProvider -->
  <java-symbol type="array" name="common_nicknames" />
  <java-symbol type="drawable" name="call_contact" />
  <java-symbol type="drawable" name="create_contact" />
  <java-symbol type="string" name="common_name_prefixes" />
  <java-symbol type="string" name="common_last_name_prefixes" />
  <java-symbol type="string" name="common_name_suffixes" />
  <java-symbol type="string" name="common_name_conjunctions" />
  <java-symbol type="string" name="dial_number_using" />
  <java-symbol type="string" name="create_contact_using" />

  <!-- From DownloadProvider -->
  <java-symbol type="integer" name="config_MaxConcurrentDownloadsAllowed" />
  <java-symbol type="integer" name="config_downloadDataDirSize" />
  <java-symbol type="integer" name="config_downloadDataDirLowSpaceThreshold" />

  <!-- From Contacts -->
  <java-symbol type="drawable" name="quickcontact_badge_overlay_dark" />

  <!-- From Browser -->
  <java-symbol type="drawable" name="ic_menu_moreoverflow_normal_holo_dark" />
  <java-symbol type="id" name="placeholder" />
  <java-symbol type="string" name="ssl_certificate_is_valid" />

  <!-- From Mms -->
  <java-symbol type="drawable" name="ic_menu_play_clip" />

  <!-- From Stk -->
  <java-symbol type="bool" name="config_sf_slowBlur" />
  <java-symbol type="drawable" name="ic_volume" />
  <java-symbol type="drawable" name="stat_notify_sim_toolkit" />
  <java-symbol type="bool" name="config_stkNoAlphaUsrCnf" />

  <!-- From maps library -->
  <java-symbol type="array" name="maps_starting_lat_lng" />
  <java-symbol type="array" name="maps_starting_zoom" />
  <java-symbol type="attr" name="mapViewStyle" />
  <java-symbol type="attr" name="state_focused" />
  <java-symbol type="attr" name="state_selected" />
  <java-symbol type="attr" name="state_pressed" />
  <java-symbol type="drawable" name="compass_arrow" />
  <java-symbol type="drawable" name="compass_base" />
  <java-symbol type="drawable" name="ic_maps_indicator_current_position_anim" />
  <java-symbol type="drawable" name="loading_tile_android" />
  <java-symbol type="drawable" name="maps_google_logo" />
  <java-symbol type="drawable" name="no_tile_256" />
  <java-symbol type="drawable" name="reticle" />

  <!-- From PinyinIME(!!!) -->
  <java-symbol type="string" name="inputMethod" />

  <!-- From Chromium-WebView -->
  <java-symbol type="attr" name="actionModeWebSearchDrawable" />
  <java-symbol type="string" name="websearch" />
  <java-symbol type="drawable" name="ic_media_video_poster" />
  <java-symbol type="xml" name="config_webview_packages" />

  <!-- From SubtitleView -->
  <java-symbol type="dimen" name="subtitle_corner_radius" />
  <java-symbol type="dimen" name="subtitle_shadow_radius" />
  <java-symbol type="dimen" name="subtitle_shadow_offset" />
  <java-symbol type="dimen" name="subtitle_outline_width" />

  <java-symbol type="attr" name="nestedScrollingEnabled" />

  <java-symbol type="layout" name="time_picker_material" />
  <java-symbol type="layout" name="time_picker_header_material" />
  <java-symbol type="layout" name="year_label_text_view" />
  <java-symbol type="layout" name="date_picker_material" />

  <java-symbol type="id" name="time_header" />
  <java-symbol type="id" name="hours" />
  <java-symbol type="id" name="minutes" />
  <java-symbol type="id" name="ampm_layout" />
  <java-symbol type="id" name="am_label" />
  <java-symbol type="id" name="pm_label" />
  <java-symbol type="id" name="radial_picker" />
  <java-symbol type="id" name="separator" />
  <java-symbol type="id" name="date_picker_header" />
  <java-symbol type="id" name="date_picker_header_year" />
  <java-symbol type="id" name="date_picker_header_date" />
  <java-symbol type="id" name="animator" />

  <java-symbol type="string" name="done_label" />
  <java-symbol type="string" name="hour_picker_description" />
  <java-symbol type="string" name="minute_picker_description" />
  <java-symbol type="string" name="select_hours" />
  <java-symbol type="string" name="select_minutes" />
  <java-symbol type="string" name="time_placeholder" />
  <java-symbol type="string" name="deleted_key" />
  <java-symbol type="string" name="sans_serif" />
  <java-symbol type="string" name="radial_numbers_typeface" />
  <java-symbol type="dimen" name="timepicker_selector_radius" />
  <java-symbol type="dimen" name="timepicker_selector_dot_radius" />
  <java-symbol type="dimen" name="timepicker_center_dot_radius" />
  <java-symbol type="dimen" name="timepicker_text_inset_normal" />
  <java-symbol type="dimen" name="timepicker_text_inset_inner" />
  <java-symbol type="dimen" name="timepicker_text_size_normal" />
  <java-symbol type="dimen" name="timepicker_text_size_inner" />
  <java-symbol type="string" name="battery_saver_description" />
  <java-symbol type="string" name="data_saver_description" />
  <java-symbol type="string" name="data_saver_enable_title" />
  <java-symbol type="string" name="data_saver_enable_button" />
  <java-symbol type="string" name="zen_mode_forever" />
  <java-symbol type="string" name="zen_mode_forever_dnd" />
  <java-symbol type="string" name="zen_mode_rule_name_combination" />
  <java-symbol type="plurals" name="zen_mode_duration_minutes" />
  <java-symbol type="plurals" name="zen_mode_duration_hours" />
  <java-symbol type="plurals" name="zen_mode_duration_minutes_summary" />
  <java-symbol type="plurals" name="zen_mode_duration_hours_summary" />
  <java-symbol type="plurals" name="zen_mode_duration_minutes_short" />
  <java-symbol type="plurals" name="zen_mode_duration_hours_short" />
  <java-symbol type="plurals" name="zen_mode_duration_minutes_summary_short" />
  <java-symbol type="plurals" name="zen_mode_duration_hours_summary_short" />
  <java-symbol type="string" name="zen_mode_until" />
  <java-symbol type="string" name="zen_mode_feature_name" />
  <java-symbol type="string" name="zen_mode_downtime_feature_name" />
  <java-symbol type="string" name="zen_mode_default_weeknights_name" />
  <java-symbol type="string" name="zen_mode_default_weekends_name" />
  <java-symbol type="string" name="zen_mode_default_events_name" />
  <java-symbol type="string" name="zen_mode_default_every_night_name" />
  <java-symbol type="array" name="config_system_condition_providers" />
  <java-symbol type="string" name="muted_by" />
  <java-symbol type="string" name="zen_mode_alarm" />

  <java-symbol type="string" name="select_day" />
  <java-symbol type="string" name="select_year" />

  <java-symbol type="string" name="date_picker_month_typeface" />
  <java-symbol type="string" name="date_picker_day_of_week_typeface" />
  <java-symbol type="string" name="date_picker_day_typeface" />
  <java-symbol type="dimen" name="date_picker_month_text_size" />
  <java-symbol type="dimen" name="date_picker_day_of_week_text_size" />
  <java-symbol type="dimen" name="date_picker_day_text_size" />
  <java-symbol type="dimen" name="date_picker_month_height" />
  <java-symbol type="dimen" name="date_picker_day_height" />
  <java-symbol type="dimen" name="date_picker_day_width" />
  <java-symbol type="dimen" name="date_picker_day_selector_radius" />
  <java-symbol type="id" name="date_picker_day_picker" />
  <java-symbol type="id" name="date_picker_year_picker" />

  <java-symbol type="dimen" name="datepicker_view_animator_height" />
  <java-symbol type="dimen" name="datepicker_year_label_height" />

  <java-symbol type="array" name="config_clockTickVibePattern" />
  <java-symbol type="array" name="config_calendarDateVibePattern" />

  <!-- From KeyguardServiceDelegate -->
  <java-symbol type="string" name="config_keyguardComponent" />

  <!-- Biometric messages -->
  <java-symbol type="string" name="biometric_dialog_default_title" />
  <java-symbol type="string" name="biometric_error_hw_unavailable" />
  <java-symbol type="string" name="biometric_error_user_canceled" />
  <java-symbol type="string" name="biometric_not_recognized" />
  <java-symbol type="string" name="biometric_error_canceled" />
  <java-symbol type="string" name="biometric_error_device_not_secured" />

  <!-- Fingerprint messages -->
  <java-symbol type="string" name="fingerprint_error_unable_to_process" />
  <java-symbol type="string" name="fingerprint_error_hw_not_available" />
  <java-symbol type="string" name="fingerprint_error_no_space" />
  <java-symbol type="string" name="fingerprint_error_timeout" />
  <java-symbol type="array" name="fingerprint_error_vendor" />
  <java-symbol type="string" name="fingerprint_acquired_partial" />
  <java-symbol type="string" name="fingerprint_acquired_insufficient" />
  <java-symbol type="string" name="fingerprint_acquired_imager_dirty" />
  <java-symbol type="string" name="fingerprint_acquired_too_slow" />
  <java-symbol type="string" name="fingerprint_acquired_too_fast" />
  <java-symbol type="array" name="fingerprint_acquired_vendor" />
  <java-symbol type="string" name="fingerprint_error_canceled" />
  <java-symbol type="string" name="fingerprint_error_user_canceled" />
  <java-symbol type="string" name="fingerprint_error_lockout" />
  <java-symbol type="string" name="fingerprint_error_lockout_permanent" />
  <java-symbol type="string" name="fingerprint_name_template" />
  <java-symbol type="string" name="fingerprint_authenticated" />
  <java-symbol type="string" name="fingerprint_error_no_fingerprints" />
  <java-symbol type="string" name="fingerprint_error_hw_not_present" />

  <!-- Fingerprint config -->
  <java-symbol type="integer" name="config_fingerprintMaxTemplatesPerUser"/>
  <java-symbol type="bool" name="config_fingerprintSupportsGestures"/>

  <!-- Face authentication messages -->
  <java-symbol type="string" name="face_recalibrate_notification_name" />
  <java-symbol type="string" name="face_recalibrate_notification_title" />
  <java-symbol type="string" name="face_recalibrate_notification_content" />
  <java-symbol type="string" name="face_error_unable_to_process" />
  <java-symbol type="string" name="face_error_hw_not_available" />
  <java-symbol type="string" name="face_error_no_space" />
  <java-symbol type="string" name="face_error_timeout" />
  <java-symbol type="array" name="face_error_vendor" />
  <java-symbol type="string" name="face_error_canceled" />
  <java-symbol type="string" name="face_error_user_canceled" />
  <java-symbol type="string" name="face_error_lockout" />
  <java-symbol type="string" name="face_error_lockout_permanent" />
  <java-symbol type="string" name="face_error_not_enrolled" />
  <java-symbol type="string" name="face_error_hw_not_present" />
  <java-symbol type="string" name="face_acquired_insufficient" />
  <java-symbol type="string" name="face_acquired_too_bright" />
  <java-symbol type="string" name="face_acquired_too_dark" />
  <java-symbol type="string" name="face_acquired_too_close" />
  <java-symbol type="string" name="face_acquired_too_far" />
  <java-symbol type="string" name="face_acquired_too_high" />
  <java-symbol type="string" name="face_acquired_too_low" />
  <java-symbol type="string" name="face_acquired_too_right" />
  <java-symbol type="string" name="face_acquired_too_left" />
  <java-symbol type="string" name="face_acquired_poor_gaze" />
  <java-symbol type="string" name="face_acquired_not_detected" />
  <java-symbol type="string" name="face_acquired_too_much_motion" />
  <java-symbol type="string" name="face_acquired_recalibrate" />
  <java-symbol type="string" name="face_acquired_too_different" />
  <java-symbol type="string" name="face_acquired_too_similar" />
  <java-symbol type="string" name="face_acquired_pan_too_extreme" />
  <java-symbol type="string" name="face_acquired_tilt_too_extreme" />
  <java-symbol type="string" name="face_acquired_roll_too_extreme" />
  <java-symbol type="string" name="face_acquired_obscured" />
  <java-symbol type="string" name="face_acquired_sensor_dirty" />
  <java-symbol type="array" name="face_acquired_vendor" />
  <java-symbol type="string" name="face_name_template" />
  <java-symbol type="string" name="face_authenticated_no_confirmation_required" />
  <java-symbol type="string" name="face_authenticated_confirmation_required" />

  <java-symbol type="array" name="config_biometric_sensors" />

  <java-symbol type="array" name="config_face_acquire_enroll_ignorelist" />
  <java-symbol type="array" name="config_face_acquire_vendor_enroll_ignorelist" />
  <java-symbol type="array" name="config_face_acquire_keyguard_ignorelist" />
  <java-symbol type="array" name="config_face_acquire_vendor_keyguard_ignorelist" />
  <java-symbol type="array" name="config_face_acquire_biometricprompt_ignorelist" />
  <java-symbol type="array" name="config_face_acquire_vendor_biometricprompt_ignorelist" />
  <java-symbol type="bool" name="config_faceAuthDismissesKeyguard" />

  <!-- Face config -->
  <java-symbol type="integer" name="config_faceMaxTemplatesPerUser" />

  <!-- From various Material changes -->
  <java-symbol type="attr" name="titleTextAppearance" />
  <java-symbol type="attr" name="subtitleTextAppearance" />
  <java-symbol type="attr" name="windowActionBarFullscreenDecorLayout" />
  <java-symbol type="drawable" name="ic_lock_bugreport" />
  <java-symbol type="id" name="icon_frame" />
  <java-symbol type="style" name="Animation.VolumePanel" />
  <java-symbol type="transition" name="no_transition" />
  <java-symbol type="color" name="timepicker_default_text_color_material" />
  <java-symbol type="color" name="timepicker_default_ampm_unselected_background_color_material" />
  <java-symbol type="color" name="timepicker_default_ampm_selected_background_color_material" />
  <java-symbol type="color" name="timepicker_default_selector_color_material" />
  <java-symbol type="color" name="timepicker_default_numbers_background_color_material" />
  <java-symbol type="style" name="TextAppearance.Material.TimePicker.TimeLabel" />
  <java-symbol type="attr" name="seekBarPreferenceStyle" />
  <java-symbol type="style" name="Theme.DeviceDefault.Resolver" />
  <java-symbol type="style" name="Theme.DeviceDefault.System" />
  <java-symbol type="attr" name="preferenceActivityStyle" />
  <java-symbol type="attr" name="preferenceFragmentStyle" />
  <java-symbol type="bool" name="skipHoldBeforeMerge" />
  <java-symbol type="bool" name="imsServiceAllowTurnOff" />
  <java-symbol type="bool" name="config_device_volte_available" />
  <java-symbol type="bool" name="config_carrier_volte_available" />
  <java-symbol type="bool" name="config_carrier_volte_tty_supported" />
  <java-symbol type="bool" name="config_device_vt_available" />
  <java-symbol type="bool" name="config_device_respects_hold_carrier_config" />
  <java-symbol type="bool" name="config_carrier_vt_available" />
  <java-symbol type="bool" name="config_device_wfc_ims_available" />
  <java-symbol type="bool" name="config_carrier_wfc_ims_available" />
  <java-symbol type="bool" name="config_use_voip_mode_for_ims" />
  <java-symbol type="attr" name="touchscreenBlocksFocus" />
  <java-symbol type="layout" name="resolver_list_with_default" />
  <java-symbol type="string" name="activity_resolver_set_always" />
  <java-symbol type="string" name="activity_resolver_use_always" />
  <java-symbol type="string" name="whichApplicationNamed" />
  <java-symbol type="string" name="whichApplicationLabel" />
  <java-symbol type="string" name="whichViewApplication" />
  <java-symbol type="string" name="whichViewApplicationNamed" />
  <java-symbol type="string" name="whichViewApplicationLabel" />
  <java-symbol type="string" name="whichOpenHostLinksWith" />
  <java-symbol type="string" name="whichOpenHostLinksWithApp" />
  <java-symbol type="string" name="whichOpenLinksWith" />
  <java-symbol type="string" name="whichOpenLinksWithApp" />
  <java-symbol type="string" name="whichGiveAccessToApplicationLabel" />
  <java-symbol type="string" name="whichEditApplication" />
  <java-symbol type="string" name="whichEditApplicationNamed" />
  <java-symbol type="string" name="whichEditApplicationLabel" />
  <java-symbol type="string" name="whichSendApplication" />
  <java-symbol type="string" name="whichSendApplicationNamed" />
  <java-symbol type="string" name="whichSendApplicationLabel" />
  <java-symbol type="string" name="whichSendToApplication" />
  <java-symbol type="string" name="whichSendToApplicationNamed" />
  <java-symbol type="string" name="whichSendToApplicationLabel" />
  <java-symbol type="string" name="whichImageCaptureApplication" />
  <java-symbol type="string" name="whichImageCaptureApplicationNamed" />
  <java-symbol type="string" name="whichImageCaptureApplicationLabel" />
  <java-symbol type="attr" name="lightY" />
  <java-symbol type="attr" name="lightZ" />
  <java-symbol type="attr" name="lightRadius" />
  <java-symbol type="attr" name="ambientShadowAlpha" />
  <java-symbol type="attr" name="spotShadowAlpha" />
  <java-symbol type="bool" name="config_sms_decode_gsm_8bit_data" />
  <java-symbol type="integer" name="default_reserved_data_coding_scheme" />
  <java-symbol type="dimen" name="text_size_small_material" />
  <java-symbol type="attr" name="checkMarkGravity" />
  <java-symbol type="layout" name="select_dialog_singlechoice_material" />
  <java-symbol type="layout" name="select_dialog_multichoice_material" />
  <java-symbol type="array" name="no_ems_support_sim_operators" />
  <java-symbol type="color" name="system_notification_accent_color" />
  <java-symbol type="dimen" name="text_handle_min_size" />
  <java-symbol type="id" name="transitionTransform" />
  <java-symbol type="id" name="parentMatrix" />
  <java-symbol type="bool" name="config_auto_attach_data_on_creation" />
  <java-symbol type="attr" name="closeItemLayout" />
  <java-symbol type="layout" name="resolver_different_item_header" />
  <java-symbol type="integer" name="config_cdma_3waycall_flash_delay"/>
  <java-symbol type="array" name="config_default_vm_number" />
  <java-symbol type="attr" name="windowBackgroundFallback" />
  <java-symbol type="id" name="textSpacerNoButtons" />
  <java-symbol type="array" name="dial_string_replace" />
  <java-symbol type="bool" name="config_restart_radio_on_pdp_fail_regular_deactivation" />
  <java-symbol type="array" name="networks_not_clear_data" />
  <java-symbol type="bool" name="config_switch_phone_on_voice_reg_state_change" />
  <java-symbol type="string" name="whichHomeApplicationNamed" />
  <java-symbol type="string" name="whichHomeApplicationLabel" />
  <java-symbol type="bool" name="config_sms_force_7bit_encoding" />
  <java-symbol type="bool" name="config_defaultWindowFeatureOptionsPanel" />
  <java-symbol type="bool" name="config_defaultWindowFeatureContextMenu" />
  <java-symbol type="bool" name="config_overrideRemoteViewsActivityTransition" />
  <java-symbol type="attr" name="colorProgressBackgroundNormal" />

  <java-symbol type="layout" name="simple_account_item" />
  <java-symbol type="string" name="prohibit_manual_network_selection_in_gobal_mode" />
  <java-symbol type="id" name="profile_button" />

  <java-symbol type="array" name="config_vvmSmsFilterRegexes" />

  <!-- Cascading submenus -->
  <java-symbol type="dimen" name="cascading_menus_min_smallest_width" />

  <java-symbol type="string" name="android_system_label" />
  <java-symbol type="string" name="system_error_wipe_data" />
  <java-symbol type="string" name="system_error_manufacturer" />
  <java-symbol type="dimen" name="fast_scroller_minimum_touch_target" />
  <java-symbol type="array" name="config_cdma_international_roaming_indicators" />
  <java-symbol type="string" name="kg_text_message_separator" />

  <java-symbol type="bool" name="config_use_sim_language_file" />
  <java-symbol type="bool" name="config_LTE_eri_for_network_name" />
  <java-symbol type="bool" name="config_defaultInTouchMode" />

  <java-symbol type="string" name="usb_midi_peripheral_name" />
  <java-symbol type="string" name="usb_midi_peripheral_manufacturer_name" />
  <java-symbol type="string" name="usb_midi_peripheral_product_name" />

  <java-symbol type="id" name="spacer" />

  <java-symbol type="xml" name="bookmarks" />

  <java-symbol type="integer" name="config_defaultNightMode" />

  <java-symbol type="integer" name="config_jobSchedulerInactivityIdleThreshold" />
  <java-symbol type="integer" name="config_jobSchedulerIdleWindowSlop" />

  <java-symbol type="style" name="Animation.ImmersiveModeConfirmation" />

  <java-symbol type="integer" name="config_screen_magnification_multi_tap_adjustment" />
  <java-symbol type="dimen" name="config_screen_magnification_scaling_threshold" />
  <java-symbol type="dimen" name="timepicker_selector_stroke"/>

  <java-symbol type="style" name="TextAppearance.Material.Widget.Calendar.Month" />
  <java-symbol type="style" name="TextAppearance.Material.Widget.Calendar.DayOfWeek" />
  <java-symbol type="style" name="TextAppearance.Material.Widget.Calendar.Day" />
  <java-symbol type="style" name="TextAppearance.Material.DatePicker.List.YearLabel" />
  <java-symbol type="style" name="TextAppearance.Material.DatePicker.List.YearLabel.Activated" />
  <java-symbol type="dimen" name="day_picker_padding_top"/>
  <java-symbol type="dimen" name="date_picker_day_of_week_height"/>

  <java-symbol type="string" name="storage_internal" />
  <java-symbol type="string" name="storage_sd_card" />
  <java-symbol type="string" name="storage_sd_card_label" />
  <java-symbol type="string" name="storage_usb_drive" />
  <java-symbol type="string" name="storage_usb_drive_label" />
  <java-symbol type="string" name="storage_usb" />

  <java-symbol type="drawable" name="ic_eject_24dp" />
  <java-symbol type="drawable" name="ic_folder_24dp" />
  <java-symbol type="drawable" name="ic_sd_card_48dp" />
  <java-symbol type="drawable" name="ic_settings_24dp" />
  <java-symbol type="drawable" name="ic_storage_48dp" />
  <java-symbol type="drawable" name="ic_usb_48dp" />
  <java-symbol type="drawable" name="ic_zen_24dp" />
  <java-symbol type="drawable" name="ic_dnd_block_notifications" />

  <!-- Floating toolbar -->
  <java-symbol type="id" name="floating_toolbar_menu_item_image" />
  <java-symbol type="id" name="floating_toolbar_menu_item_text" />
  <java-symbol type="id" name="overflow" />
  <java-symbol type="layout" name="floating_popup_container" />
  <java-symbol type="layout" name="floating_popup_menu_button" />
  <java-symbol type="layout" name="floating_popup_open_overflow_button" />
  <java-symbol type="layout" name="floating_popup_close_overflow_button" />
  <java-symbol type="layout" name="floating_popup_overflow_button" />
  <java-symbol type="string" name="floating_toolbar_open_overflow_description" />
  <java-symbol type="string" name="floating_toolbar_close_overflow_description" />
  <java-symbol type="dimen" name="floating_toolbar_height" />
  <java-symbol type="dimen" name="floating_toolbar_menu_button_side_padding" />
  <java-symbol type="dimen" name="floating_toolbar_overflow_side_padding" />
  <java-symbol type="dimen" name="floating_toolbar_text_size" />
  <java-symbol type="dimen" name="floating_toolbar_menu_button_minimum_width" />
  <java-symbol type="dimen" name="floating_toolbar_preferred_width" />
  <java-symbol type="dimen" name="floating_toolbar_minimum_overflow_height" />
  <java-symbol type="dimen" name="floating_toolbar_maximum_overflow_height" />
  <java-symbol type="dimen" name="floating_toolbar_horizontal_margin" />
  <java-symbol type="dimen" name="floating_toolbar_vertical_margin" />
  <java-symbol type="dimen" name="floating_toolbar_icon_text_spacing" />
  <java-symbol type="dimen" name="content_rect_bottom_clip_allowance" />
  <java-symbol type="drawable" name="ft_avd_tooverflow" />
  <java-symbol type="drawable" name="ft_avd_toarrow" />
  <java-symbol type="drawable" name="ft_avd_toarrow_animation" />
  <java-symbol type="drawable" name="ft_avd_tooverflow_animation" />
  <java-symbol type="attr" name="floatingToolbarDividerColor" />

  <!-- Magnifier -->
  <java-symbol type="dimen" name="default_magnifier_width" />
  <java-symbol type="dimen" name="default_magnifier_height" />
  <java-symbol type="dimen" name="default_magnifier_elevation" />
  <java-symbol type="dimen" name="default_magnifier_corner_radius" />
  <java-symbol type="dimen" name="default_magnifier_zoom" />
  <java-symbol type="dimen" name="default_magnifier_vertical_offset" />
  <java-symbol type="dimen" name="default_magnifier_horizontal_offset" />
  <java-symbol type="color" name="default_magnifier_color_overlay" />
  <java-symbol type="attr" name="magnifierWidth" />
  <java-symbol type="attr" name="magnifierHeight" />
  <java-symbol type="attr" name="magnifierElevation" />
  <java-symbol type="attr" name="magnifierZoom" />
  <java-symbol type="attr" name="magnifierVerticalOffset" />
  <java-symbol type="attr" name="magnifierHorizontalOffset" />
  <java-symbol type="attr" name="magnifierColorOverlay" />
  <java-symbol type="attr" name="magnifierStyle" />

  <java-symbol type="string" name="date_picker_prev_month_button" />
  <java-symbol type="string" name="date_picker_next_month_button" />
  <java-symbol type="layout" name="date_picker_month_item_material" />
  <java-symbol type="id" name="month_view" />
  <java-symbol type="integer" name="config_zen_repeat_callers_threshold" />
  <java-symbol type="dimen" name="chooser_corner_radius" />
  <java-symbol type="string" name="chooser_no_direct_share_targets" />
  <java-symbol type="drawable" name="chooser_row_layer_list" />
  <java-symbol type="dimen" name="chooser_view_spacing" />
  <java-symbol type="dimen" name="chooser_target_width" />
  <java-symbol type="dimen" name="chooser_edge_margin_thin" />
  <java-symbol type="dimen" name="chooser_edge_margin_normal" />
  <java-symbol type="dimen" name="chooser_preview_image_font_size"/>
  <java-symbol type="dimen" name="chooser_preview_width" />
  <java-symbol type="dimen" name="chooser_preview_image_border"/>
  <java-symbol type="dimen" name="chooser_max_collapsed_height" />
  <java-symbol type="layout" name="chooser_grid" />
  <java-symbol type="id" name="chooser_header" />
  <java-symbol type="dimen" name="chooser_header_scroll_elevation" />
  <java-symbol type="layout" name="chooser_grid_preview_text" />
  <java-symbol type="layout" name="chooser_grid_preview_image" />
  <java-symbol type="layout" name="chooser_grid_preview_file" />
  <java-symbol type="id" name="chooser_row_text_option" />
  <java-symbol type="dimen" name="chooser_row_text_option_translate" />
  <java-symbol type="dimen" name="chooser_preview_image_max_dimen"/>
  <java-symbol type="integer" name="config_maxShortcutTargetsPerApp" />
  <java-symbol type="layout" name="resolve_grid_item" />
  <java-symbol type="id" name="day_picker_view_pager" />
  <java-symbol type="layout" name="day_picker_content_material" />
  <java-symbol type="drawable" name="scroll_indicator_material" />

  <java-symbol type="layout" name="chooser_row" />
  <java-symbol type="layout" name="chooser_profile_row" />
  <java-symbol type="color" name="chooser_row_divider" />
  <java-symbol type="layout" name="chooser_row_direct_share" />
  <java-symbol type="bool" name="config_supportDoubleTapWake" />
  <java-symbol type="drawable" name="ic_perm_device_info" />
  <java-symbol type="string" name="config_radio_access_family" />
  <java-symbol type="string" name="notification_inbox_ellipsis" />
  <java-symbol type="bool" name="config_mainBuiltInDisplayIsRound" />

  <java-symbol type="id" name="actions_container" />
  <java-symbol type="id" name="smart_reply_container" />
  <java-symbol type="id" name="remote_input_tag" />
  <java-symbol type="id" name="pending_intent_tag" />
  <java-symbol type="id" name="notification_action_index_tag" />

  <java-symbol type="attr" name="seekBarDialogPreferenceStyle" />
  <java-symbol type="string" name="ext_media_status_removed" />
  <java-symbol type="string" name="ext_media_status_unmounted" />
  <java-symbol type="string" name="ext_media_status_checking" />
  <java-symbol type="string" name="ext_media_status_mounted" />
  <java-symbol type="string" name="ext_media_status_mounted_ro" />
  <java-symbol type="string" name="ext_media_status_bad_removal" />
  <java-symbol type="string" name="ext_media_status_unmountable" />
  <java-symbol type="string" name="ext_media_status_unsupported" />
  <java-symbol type="string" name="ext_media_status_ejecting" />
  <java-symbol type="string" name="ext_media_status_formatting" />
  <java-symbol type="string" name="ext_media_status_missing" />
  <java-symbol type="string" name="ext_media_unsupported_notification_message" />
  <java-symbol type="string" name="ext_media_unsupported_notification_title" />
  <java-symbol type="plurals" name="selected_count" />
  <java-symbol type="drawable" name="ic_dialog_alert_material" />


  <java-symbol type="string" name="lockscreen_access_pattern_area" />

  <java-symbol type="bool" name="config_eap_sim_based_auth_supported" />

  <java-symbol type="array" name="config_cell_retries_per_error_code" />
  <java-symbol type="drawable" name="ic_more_items" />

  <!-- Gesture -->
  <java-symbol type="integer" name="config_cameraLaunchGestureSensorType" />
  <java-symbol type="string" name="config_cameraLaunchGestureSensorStringType" />
  <java-symbol type="bool" name="config_cameraDoubleTapPowerGestureEnabled" />
  <java-symbol type="integer" name="config_cameraLiftTriggerSensorType" />
  <java-symbol type="string" name="config_cameraLiftTriggerSensorStringType" />
  <java-symbol type="bool" name="config_volumeHushGestureEnabled" />

  <java-symbol type="drawable" name="platlogo_m" />

  <java-symbol type="string" name="config_iccHotswapPromptForRestartDialogComponent" />

  <java-symbol type="string" name="config_packagedKeyboardName" />
  <java-symbol type="bool" name="config_forceWindowDrawsStatusBarBackground" />
  <java-symbol type="integer" name="config_navBarOpacityMode" />
  <java-symbol type="integer" name="config_navBarInteractionMode" />
  <java-symbol type="bool" name="config_navBarCanMove" />
  <java-symbol type="bool" name="config_navBarTapThrough" />
  <java-symbol type="bool" name="config_navBarAlwaysShowOnSideEdgeGesture" />
  <java-symbol type="bool" name="config_navBarNeedsScrim" />
  <java-symbol type="bool" name="config_allowSeamlessRotationDespiteNavBarMoving" />
  <java-symbol type="dimen" name="config_backGestureInset" />
  <java-symbol type="color" name="system_bar_background_semi_transparent" />
  <java-symbol type="bool" name="config_showGesturalNavigationHints" />

  <!-- EditText suggestion popup. -->
  <java-symbol type="id" name="suggestionWindowContainer" />
  <java-symbol type="id" name="suggestionContainer" />
  <java-symbol type="id" name="addToDictionaryButton" />
  <java-symbol type="id" name="deleteButton" />
  <!-- TextView -->
  <java-symbol type="string" name="failed_to_copy_to_clipboard" />

  <java-symbol type="id" name="notification_material_reply_container" />
  <java-symbol type="id" name="notification_material_reply_text_1" />
  <java-symbol type="id" name="notification_material_reply_text_1_container" />
  <java-symbol type="id" name="notification_material_reply_text_2" />
  <java-symbol type="id" name="notification_material_reply_text_3" />
  <java-symbol type="id" name="notification_material_reply_progress" />

  <java-symbol type="string" name="notification_hidden_text" />
  <java-symbol type="id" name="app_name_text" />
  <java-symbol type="id" name="header_text" />
  <java-symbol type="id" name="header_text_secondary" />
  <java-symbol type="id" name="expand_button" />
  <java-symbol type="id" name="notification_header" />
  <java-symbol type="id" name="time_divider" />
  <java-symbol type="id" name="header_text_divider" />
  <java-symbol type="id" name="header_text_secondary_divider" />
  <java-symbol type="id" name="text_line_1" />
  <java-symbol type="drawable" name="ic_expand_notification" />
  <java-symbol type="drawable" name="ic_collapse_notification" />
  <java-symbol type="drawable" name="ic_expand_bundle" />
  <java-symbol type="drawable" name="ic_collapse_bundle" />
  <java-symbol type="dimen" name="notification_min_content_height" />
  <java-symbol type="dimen" name="notification_header_shrink_min_width" />
  <java-symbol type="dimen" name="notification_content_margin_start" />
  <java-symbol type="dimen" name="notification_content_margin_end" />
  <java-symbol type="dimen" name="notification_reply_inset" />
  <java-symbol type="dimen" name="notification_content_margin_top" />
  <java-symbol type="dimen" name="notification_content_margin" />
  <java-symbol type="dimen" name="notification_header_background_height" />
  <java-symbol type="dimen" name="notification_header_height" />
  <java-symbol type="dimen" name="notification_header_expand_icon_size" />
  <java-symbol type="dimen" name="notification_expand_button_padding_top" />
  <java-symbol type="dimen" name="notification_header_icon_margin_end" />
  <java-symbol type="dimen" name="notification_header_icon_size" />
  <java-symbol type="dimen" name="notification_header_app_name_margin_start" />
  <java-symbol type="dimen" name="notification_header_separating_margin" />
  <java-symbol type="string" name="default_notification_channel_label" />
  <java-symbol type="string" name="importance_from_user" />
  <java-symbol type="string" name="importance_from_person" />

  <java-symbol type="layout" name="work_widget_mask_view" />
  <java-symbol type="id" name="work_widget_mask_frame" />
  <java-symbol type="id" name="work_widget_app_icon" />
  <java-symbol type="id" name="work_widget_badge_icon" />

  <java-symbol type="id" name="aerr_report" />
  <java-symbol type="id" name="aerr_restart" />
  <java-symbol type="id" name="aerr_close" />
  <java-symbol type="id" name="aerr_app_info" />
  <java-symbol type="id" name="aerr_mute" />

  <java-symbol type="string" name="status_bar_rotate" />
  <java-symbol type="string" name="status_bar_headset" />
  <java-symbol type="string" name="status_bar_data_saver" />
  <java-symbol type="string" name="status_bar_managed_profile" />
  <java-symbol type="string" name="status_bar_ime" />
  <java-symbol type="string" name="status_bar_sync_failing" />
  <java-symbol type="string" name="status_bar_sync_active" />
  <java-symbol type="string" name="status_bar_cast" />
  <java-symbol type="string" name="status_bar_hotspot" />
  <java-symbol type="string" name="status_bar_location" />
  <java-symbol type="string" name="status_bar_bluetooth" />
  <java-symbol type="string" name="status_bar_nfc" />
  <java-symbol type="string" name="status_bar_tty" />
  <java-symbol type="string" name="status_bar_speakerphone" />
  <java-symbol type="string" name="status_bar_zen" />
  <java-symbol type="string" name="status_bar_mute" />
  <java-symbol type="string" name="status_bar_volume" />
  <java-symbol type="string" name="status_bar_wifi" />
  <java-symbol type="string" name="status_bar_cdma_eri" />
  <java-symbol type="string" name="status_bar_data_connection" />
  <java-symbol type="string" name="status_bar_phone_evdo_signal" />
  <java-symbol type="string" name="status_bar_phone_signal" />
  <java-symbol type="string" name="status_bar_battery" />
  <java-symbol type="string" name="status_bar_alarm_clock" />
  <java-symbol type="string" name="status_bar_secure" />
  <java-symbol type="string" name="status_bar_clock" />
  <java-symbol type="string" name="status_bar_airplane" />
  <java-symbol type="string" name="status_bar_mobile" />
  <java-symbol type="string" name="status_bar_ethernet" />
  <java-symbol type="string" name="status_bar_vpn" />
  <java-symbol type="string" name="status_bar_microphone" />
  <java-symbol type="string" name="status_bar_camera" />
  <java-symbol type="string" name="status_bar_sensors_off" />

  <!-- Locale picker -->
  <java-symbol type="id" name="locale_search_menu" />
  <java-symbol type="layout" name="language_picker_item" />
  <java-symbol type="layout" name="language_picker_section_header" />
  <java-symbol type="menu" name="language_selection_list" />
  <java-symbol type="string" name="country_selection_title" />
  <java-symbol type="string" name="language_picker_section_all" />
  <java-symbol type="string" name="region_picker_section_all" />
  <java-symbol type="string" name="language_picker_section_suggested" />
  <java-symbol type="string" name="language_selection_title" />
  <java-symbol type="string" name="search_language_hint" />

  <java-symbol type="string" name="work_mode_off_title" />
  <java-symbol type="string" name="work_mode_off_message" />
  <java-symbol type="string" name="work_mode_turn_on" />

  <java-symbol type="string" name="deprecated_target_sdk_message" />
  <java-symbol type="string" name="deprecated_target_sdk_app_store" />

  <!-- New SMS notification while phone is locked. -->
  <java-symbol type="string" name="new_sms_notification_title" />
  <java-symbol type="string" name="new_sms_notification_content" />

  <java-symbol type="dimen" name="media_notification_expanded_image_margin_bottom" />
  <java-symbol type="dimen" name="notification_content_image_margin_end" />

  <java-symbol type="bool" name="config_strongAuthRequiredOnBoot" />

  <java-symbol type="layout" name="app_anr_dialog" />
  <java-symbol type="layout" name="notification_template_material_messaging" />

  <java-symbol type="id" name="aerr_wait" />

  <java-symbol type="id" name="notification_content_container" />

  <java-symbol type="plurals" name="duration_minutes_shortest" />
  <java-symbol type="plurals" name="duration_hours_shortest" />
  <java-symbol type="plurals" name="duration_days_shortest" />
  <java-symbol type="plurals" name="duration_years_shortest" />
  <java-symbol type="plurals" name="duration_minutes_shortest_future" />
  <java-symbol type="plurals" name="duration_hours_shortest_future" />
  <java-symbol type="plurals" name="duration_days_shortest_future" />
  <java-symbol type="plurals" name="duration_years_shortest_future" />

  <java-symbol type="plurals" name="duration_minutes_relative" />
  <java-symbol type="plurals" name="duration_hours_relative" />
  <java-symbol type="plurals" name="duration_days_relative" />
  <java-symbol type="plurals" name="duration_years_relative" />
  <java-symbol type="plurals" name="duration_minutes_relative_future" />
  <java-symbol type="plurals" name="duration_hours_relative_future" />
  <java-symbol type="plurals" name="duration_days_relative_future" />
  <java-symbol type="plurals" name="duration_years_relative_future" />

  <java-symbol type="string" name="now_string_shortest" />

  <!-- Encryption notification while accounts are locked by credential encryption -->
  <java-symbol type="string" name="profile_encrypted_title" />
  <java-symbol type="string" name="profile_encrypted_detail" />
  <java-symbol type="string" name="profile_encrypted_message" />
  <java-symbol type="drawable" name="ic_user_secure" />

  <java-symbol type="string" name="android_upgrading_notification_title" />

  <java-symbol type="string" name="usb_mtp_launch_notification_title" />
  <java-symbol type="string" name="usb_mtp_launch_notification_description" />

  <java-symbol type="color" name="notification_action_list" />
  <java-symbol type="color" name="notification_material_background_color" />

  <!-- Resolver target actions -->
  <java-symbol type="array" name="resolver_target_actions_pin" />
  <java-symbol type="array" name="resolver_target_actions_unpin" />
  <java-symbol type="string" name="pin_specific_target" />
  <java-symbol type="string" name="unpin_specific_target" />

  <java-symbol type="array" name="non_removable_euicc_slots" />

  <java-symbol type="string" name="install_carrier_app_notification_title" />
  <java-symbol type="string" name="install_carrier_app_notification_text" />
  <java-symbol type="string" name="install_carrier_app_notification_text_app_name" />
  <java-symbol type="string" name="install_carrier_app_notification_button" />
  <java-symbol type="string" name="carrier_app_notification_title" />
  <java-symbol type="string" name="carrier_app_notification_text" />
  <java-symbol type="string" name="negative_duration" />

  <java-symbol type="dimen" name="notification_messaging_spacing" />

  <java-symbol type="dimen" name="notification_text_margin_top" />
  <java-symbol type="dimen" name="notification_inbox_item_top_padding" />

  <!-- WallpaperManager config -->
  <java-symbol type="string" name="config_wallpaperCropperPackage" />
  <java-symbol type="string" name="expand_action_accessibility" />

  <java-symbol type="id" name="textSpacerNoTitle" />
  <java-symbol type="id" name="titleDividerNoCustom" />

  <java-symbol type="id" name="notification_messaging" />

  <java-symbol type="bool" name="config_sustainedPerformanceModeSupported" />

  <!-- Wearable input extract edit view -->
  <java-symbol type="drawable" name="ic_input_extract_action_go" />
  <java-symbol type="drawable" name="ic_input_extract_action_search" />
  <java-symbol type="drawable" name="ic_input_extract_action_send" />
  <java-symbol type="drawable" name="ic_input_extract_action_next" />
  <java-symbol type="drawable" name="ic_input_extract_action_done" />
  <java-symbol type="drawable" name="ic_input_extract_action_previous" />
  <java-symbol type="drawable" name="ic_input_extract_action_return" />

  <java-symbol type="fraction" name="input_extract_layout_height" />
  <java-symbol type="fraction" name="input_extract_layout_padding_left" />
  <java-symbol type="fraction" name="input_extract_layout_padding_left_no_action" />
  <java-symbol type="fraction" name="input_extract_layout_padding_right" />
  <java-symbol type="fraction" name="input_extract_text_margin_bottom" />
  <java-symbol type="fraction" name="input_extract_action_margin_bottom" />

  <java-symbol type="dimen" name="input_extract_action_button_width" />
  <java-symbol type="dimen" name="input_extract_action_button_height" />

  <java-symbol type="dimen" name="notification_action_list_height" />
  <java-symbol type="dimen" name="notification_action_emphasized_height" />

  <!-- TV Remote Service package -->
  <java-symbol type="string" name="config_tvRemoteServicePackage" />
  <java-symbol type="string" name="notification_messaging_title_template" />

  <java-symbol type="bool" name="config_supportPreRebootSecurityLogs" />

  <java-symbol type="dimen" name="notification_media_image_margin_end" />
  <java-symbol type="id" name="notification_action_list_margin_target" />
  <java-symbol type="dimen" name="notification_action_disabled_alpha" />

  <!-- Pinner Service -->
  <java-symbol type="array" name="config_defaultPinnerServiceFiles" />
  <java-symbol type="bool" name="config_pinnerCameraApp" />
  <java-symbol type="bool" name="config_pinnerHomeApp" />
  <java-symbol type="bool" name="config_pinnerAssistantApp" />
  <java-symbol type="array" name="config_apexBootImagePinnerServiceFiles" />

  <java-symbol type="string" name="config_doubleTouchGestureEnableFile" />

  <java-symbol type="string" name="suspended_widget_accessibility" />

  <java-symbol type="string" name="app_suspended_title" />
  <java-symbol type="string" name="app_suspended_more_details" />
  <java-symbol type="string" name="app_suspended_default_message" />

  <!-- Used internally for assistant to launch activity transitions -->
  <java-symbol type="id" name="cross_task_transition" />

  <java-symbol type="bool" name="config_useRoundIcon" />

  <!-- For System navigation keys -->
  <java-symbol type="bool" name="config_supportSystemNavigationKeys" />

  <java-symbol type="layout" name="unsupported_display_size_dialog_content" />
  <java-symbol type="string" name="unsupported_display_size_message" />

  <java-symbol type="layout" name="notification_material_action_emphasized" />

  <!-- Package name for the device provisioning package -->
  <java-symbol type="string" name="config_deviceProvisioningPackage" />

  <!-- Colon separated list of package names that should be granted DND access -->
  <java-symbol type="string" name="config_defaultDndAccessPackages" />

  <!-- For NetworkPolicyManagerService -->
  <java-symbol type="string" name="config_networkOverLimitComponent" />
  <java-symbol type="string" name="config_dataUsageSummaryComponent" />

  <java-symbol type="string" name="lockscreen_storage_locked" />

  <java-symbol type="string" name="global_action_emergency" />
  <java-symbol type="string" name="config_emergency_call_number" />
  <java-symbol type="string" name="config_emergency_dialer_package" />
  <java-symbol type="array" name="config_emergency_mcc_codes" />

  <java-symbol type="string" name="config_dozeDoubleTapSensorType" />
  <java-symbol type="string" name="config_dozeTapSensorType" />
  <java-symbol type="bool" name="config_dozePulsePickup" />

  <!-- Used for MimeIconUtils. -->
  <java-symbol type="drawable" name="ic_doc_apk" />
  <java-symbol type="drawable" name="ic_doc_audio" />
  <java-symbol type="drawable" name="ic_doc_certificate" />
  <java-symbol type="drawable" name="ic_doc_codes" />
  <java-symbol type="drawable" name="ic_doc_compressed" />
  <java-symbol type="drawable" name="ic_doc_contact" />
  <java-symbol type="drawable" name="ic_doc_event" />
  <java-symbol type="drawable" name="ic_doc_font" />
  <java-symbol type="drawable" name="ic_doc_image" />
  <java-symbol type="drawable" name="ic_doc_pdf" />
  <java-symbol type="drawable" name="ic_doc_presentation" />
  <java-symbol type="drawable" name="ic_doc_spreadsheet" />
  <java-symbol type="drawable" name="ic_doc_document" />
  <java-symbol type="drawable" name="ic_doc_video" />
  <java-symbol type="drawable" name="ic_doc_word" />
  <java-symbol type="drawable" name="ic_doc_excel" />
  <java-symbol type="drawable" name="ic_doc_powerpoint" />
  <java-symbol type="drawable" name="ic_doc_folder" />
  <java-symbol type="drawable" name="ic_doc_audio" />
  <java-symbol type="drawable" name="ic_doc_image" />
  <java-symbol type="drawable" name="ic_doc_text" />
  <java-symbol type="drawable" name="ic_doc_video" />
  <java-symbol type="drawable" name="ic_doc_generic" />

  <java-symbol type="bool" name="config_setColorTransformAccelerated" />
  <java-symbol type="bool" name="config_setColorTransformAcceleratedPerLayer" />
  <java-symbol type="bool" name="config_nightDisplayAvailable" />
  <java-symbol type="bool" name="config_allowDisablingAssistDisclosure" />
  <java-symbol type="integer" name="config_defaultNightDisplayAutoMode" />
  <java-symbol type="integer" name="config_defaultNightDisplayCustomStartTime" />
  <java-symbol type="integer" name="config_defaultNightDisplayCustomEndTime" />
  <java-symbol type="integer" name="config_nightDisplayColorTemperatureDefault" />
  <java-symbol type="integer" name="config_nightDisplayColorTemperatureMin" />
  <java-symbol type="integer" name="config_nightDisplayColorTemperatureMax" />
  <java-symbol type="array" name="config_nightDisplayColorTemperatureCoefficients" />
  <java-symbol type="array" name="config_nightDisplayColorTemperatureCoefficientsNative" />
  <java-symbol type="array" name="config_availableColorModes" />
  <java-symbol type="integer" name="config_accessibilityColorMode" />
  <java-symbol type="array" name="config_displayCompositionColorModes" />
  <java-symbol type="array" name="config_displayCompositionColorSpaces" />
  <java-symbol type="bool" name="config_displayWhiteBalanceAvailable" />
  <java-symbol type="bool" name="config_displayWhiteBalanceEnabledDefault" />
  <java-symbol type="integer" name="config_displayWhiteBalanceColorTemperatureMin" />
  <java-symbol type="integer" name="config_displayWhiteBalanceColorTemperatureMax" />
  <java-symbol type="integer" name="config_displayWhiteBalanceColorTemperatureDefault" />
  <java-symbol type="array" name="config_displayWhiteBalanceDisplayPrimaries" />
  <java-symbol type="array" name="config_displayWhiteBalanceDisplayNominalWhite" />

  <!-- Default first user restrictions -->
  <java-symbol type="array" name="config_defaultFirstUserRestrictions" />

  <java-symbol type="bool" name="config_permissionsIndividuallyControlled" />
  <java-symbol type="bool" name="config_wirelessConsentRequired" />

  <!-- Global actions icons -->
  <java-symbol type="drawable" name="ic_restart" />
  <java-symbol type="drawable" name="ic_screenshot" />
  <java-symbol type="drawable" name="ic_faster_emergency" />
  <java-symbol type="drawable" name="ic_media_seamless" />
  <java-symbol type="drawable" name="emergency_icon" />

  <java-symbol type="array" name="config_convert_to_emergency_number_map" />

  <java-symbol type="array" name="config_nonBlockableNotificationPackages" />
  <java-symbol type="array" name="config_priorityOnlyDndExemptPackages" />

  <java-symbol type="array" name="config_allowedManagedServicesOnLowRamDevices" />

  <!-- Screen-size-dependent modes for picker dialogs. -->
  <java-symbol type="integer" name="time_picker_mode" />
  <java-symbol type="integer" name="date_picker_mode" />

  <java-symbol type="dimen" name="config_appTransitionAnimationDurationScaleDefault" />

  <!-- Network Recommendation -->
  <java-symbol type="string" name="config_defaultNetworkRecommendationProviderPackage" />

  <!-- Whether allow 3rd party apps on internal storage. -->
  <java-symbol type="bool" name="config_allow3rdPartyAppOnInternal" />

  <java-symbol type="bool" name="use_lock_pattern_drawable" />
  <java-symbol type="drawable" name="lockscreen_notselected" />
  <java-symbol type="drawable" name="lockscreen_selected" />

  <java-symbol type="string" name="notification_header_divider_symbol_with_spaces" />
  <java-symbol type="array" name="config_defaultCellBroadcastReceiverPkgs" />

  <java-symbol type="color" name="notification_primary_text_color_light" />
  <java-symbol type="color" name="notification_primary_text_color_dark" />
  <java-symbol type="color" name="notification_secondary_text_color_light" />
  <java-symbol type="color" name="notification_secondary_text_color_dark" />
  <java-symbol type="color" name="notification_default_color_light" />
  <java-symbol type="color" name="notification_default_color_dark" />
  <java-symbol type="dimen" name="notification_secondary_text_disabled_alpha" />

  <java-symbol type="string" name="app_category_game" />
  <java-symbol type="string" name="app_category_audio" />
  <java-symbol type="string" name="app_category_video" />
  <java-symbol type="string" name="app_category_image" />
  <java-symbol type="string" name="app_category_social" />
  <java-symbol type="string" name="app_category_news" />
  <java-symbol type="string" name="app_category_maps" />
  <java-symbol type="string" name="app_category_productivity" />

  <java-symbol type="raw" name="fallback_categories" />

  <java-symbol type="string" name="config_icon_mask" />
  <java-symbol type="string" name="config_batterymeterPerimeterPath" />
  <java-symbol type="string" name="config_batterymeterErrorPerimeterPath" />
  <java-symbol type="string" name="config_batterymeterFillMask" />
  <java-symbol type="string" name="config_batterymeterBoltPath" />
  <java-symbol type="string" name="config_batterymeterPowersavePath" />
  <java-symbol type="bool" name="config_batterymeterDualTone" />
  <java-symbol type="string" name="config_signalXPath" />
  <java-symbol type="dimen" name="config_signalCutoutWidthFraction" />
  <java-symbol type="dimen" name="config_signalCutoutHeightFraction" />

  <java-symbol type="bool" name="config_debugEnableAutomaticSystemServerHeapDumps" />
  <java-symbol type="integer" name="config_debugSystemServerPssThresholdBytes" />

  <!-- Accessibility Shortcut -->
  <java-symbol type="string" name="accessibility_shortcut_warning_dialog_title" />
  <java-symbol type="string" name="accessibility_shortcut_toogle_warning" />
  <java-symbol type="string" name="accessibility_shortcut_enabling_service" />
  <java-symbol type="string" name="accessibility_shortcut_disabling_service" />
  <java-symbol type="string" name="disable_accessibility_shortcut" />
  <java-symbol type="string" name="leave_accessibility_shortcut_on" />
  <java-symbol type="string" name="color_inversion_feature_name" />
  <java-symbol type="string" name="color_correction_feature_name" />
  <java-symbol type="string" name="config_defaultAccessibilityService" />
  <java-symbol type="string" name="accessibility_shortcut_spoken_feedback" />

  <!-- Accessibility Button -->
  <java-symbol type="layout" name="accessibility_button_chooser_item" />
  <java-symbol type="id" name="accessibility_button_target_icon" />
  <java-symbol type="id" name="accessibility_button_target_label" />
  <java-symbol type="string" name="accessibility_magnification_chooser_text" />

  <java-symbol type="drawable" name="ic_accessibility_magnification" />

  <!-- com.android.internal.widget.RecyclerView -->
  <java-symbol type="id" name="item_touch_helper_previous_elevation"/>
  <java-symbol type="dimen" name="item_touch_helper_max_drag_scroll_per_frame"/>
  <java-symbol type="dimen" name="item_touch_helper_swipe_escape_velocity"/>
  <java-symbol type="dimen" name="item_touch_helper_swipe_escape_max_velocity"/>

  <!-- com.android.server.autofill -->
  <java-symbol type="layout" name="autofill_save"/>
  <java-symbol type="layout" name="autofill_dataset_picker"/>
  <java-symbol type="layout" name="autofill_dataset_picker_fullscreen"/>
  <java-symbol type="layout" name="autofill_dataset_picker_header_footer"/>
  <java-symbol type="id" name="autofill" />
  <java-symbol type="id" name="autofill_dataset_footer"/>
  <java-symbol type="id" name="autofill_dataset_header"/>
  <java-symbol type="id" name="autofill_dataset_icon" />
  <java-symbol type="id" name="autofill_dataset_list"/>
  <java-symbol type="id" name="autofill_dataset_picker"/>
  <java-symbol type="id" name="autofill_dataset_title" />
  <java-symbol type="id" name="autofill_save_custom_subtitle" />
  <java-symbol type="id" name="autofill_save_icon" />
  <java-symbol type="id" name="autofill_save_no" />
  <java-symbol type="id" name="autofill_save_title" />
  <java-symbol type="id" name="autofill_save_yes" />
  <java-symbol type="string" name="autofill_error_cannot_autofill" />
  <java-symbol type="string" name="autofill_picker_no_suggestions" />
  <java-symbol type="plurals" name="autofill_picker_some_suggestions" />
  <java-symbol type="string" name="autofill" />
  <java-symbol type="string" name="autofill_picker_accessibility_title " />
  <java-symbol type="string" name="autofill_update_title" />
  <java-symbol type="string" name="autofill_update_title_with_type" />
  <java-symbol type="string" name="autofill_update_title_with_2types" />
  <java-symbol type="string" name="autofill_update_title_with_3types" />
  <java-symbol type="string" name="autofill_update_yes" />
  <java-symbol type="string" name="autofill_continue_yes" />
  <java-symbol type="string" name="autofill_save_accessibility_title " />
  <java-symbol type="string" name="autofill_save_title" />
  <java-symbol type="string" name="autofill_save_title_with_type" />
  <java-symbol type="string" name="autofill_save_title_with_2types" />
  <java-symbol type="string" name="autofill_save_title_with_3types" />
  <java-symbol type="string" name="autofill_save_yes" />
  <java-symbol type="string" name="autofill_save_no" />
  <java-symbol type="string" name="autofill_save_notnow" />
  <java-symbol type="string" name="autofill_save_never" />
  <java-symbol type="string" name="autofill_save_type_password" />
  <java-symbol type="string" name="autofill_save_type_address" />
  <java-symbol type="string" name="autofill_save_type_credit_card" />
  <java-symbol type="string" name="autofill_save_type_debit_card" />
  <java-symbol type="string" name="autofill_save_type_payment_card" />
  <java-symbol type="string" name="autofill_save_type_generic_card" />
  <java-symbol type="string" name="autofill_save_type_username" />
  <java-symbol type="string" name="autofill_save_type_email_address" />
  <java-symbol type="drawable" name="autofill_dataset_picker_background" />
  <java-symbol type="style" name="AutofillDatasetPicker" />
  <java-symbol type="style" name="AutofillHalfScreenAnimation" />
  <java-symbol type="style" name="AutofillSaveAnimation" />
  <java-symbol type="dimen" name="autofill_dataset_picker_max_width"/>
  <java-symbol type="dimen" name="autofill_dataset_picker_max_height"/>
  <java-symbol type="dimen" name="autofill_save_custom_subtitle_max_height"/>
  <java-symbol type="dimen" name="autofill_save_icon_max_size"/>
  <java-symbol type="integer" name="autofill_max_visible_datasets" />

  <java-symbol type="style" name="Theme.DeviceDefault.Autofill" />
  <java-symbol type="style" name="Theme.DeviceDefault.Light.Autofill" />
  <java-symbol type="style" name="Theme.DeviceDefault.Autofill.Save" />
  <java-symbol type="style" name="Theme.DeviceDefault.Light.Autofill.Save" />

  <java-symbol type="dimen" name="notification_big_picture_max_height"/>
  <java-symbol type="dimen" name="notification_big_picture_max_width"/>
  <java-symbol type="dimen" name="notification_media_image_max_width"/>
  <java-symbol type="dimen" name="notification_media_image_max_height"/>
  <java-symbol type="dimen" name="notification_right_icon_size"/>
  <java-symbol type="dimen" name="notification_custom_view_max_image_height"/>
  <java-symbol type="dimen" name="notification_custom_view_max_image_width"/>

  <java-symbol type="dimen" name="notification_big_picture_max_height_low_ram"/>
  <java-symbol type="dimen" name="notification_big_picture_max_width_low_ram"/>
  <java-symbol type="dimen" name="notification_media_image_max_width_low_ram"/>
  <java-symbol type="dimen" name="notification_media_image_max_height_low_ram"/>
  <java-symbol type="dimen" name="notification_right_icon_size_low_ram"/>
  <java-symbol type="dimen" name="notification_custom_view_max_image_height_low_ram"/>
  <java-symbol type="dimen" name="notification_custom_view_max_image_width_low_ram"/>

  <!-- Accessibility fingerprint gestures -->
  <java-symbol type="string" name="capability_title_canCaptureFingerprintGestures" />
  <java-symbol type="string" name="capability_desc_canCaptureFingerprintGestures" />

  <!-- android.service.trust -->
  <java-symbol type="bool" name="config_allowEscrowTokenForTrustAgent"/>
  <java-symbol type="string" name="config_defaultTrustAgent" />

  <!-- Time picker -->
  <java-symbol type="id" name="right_icon_container"/>
  <java-symbol type="id" name="reply_icon_action"/>
  <java-symbol type="id" name="toggle_mode"/>
  <java-symbol type="id" name="input_mode"/>
  <java-symbol type="id" name="input_header"/>
  <java-symbol type="id" name="input_separator"/>
  <java-symbol type="id" name="input_hour"/>
  <java-symbol type="id" name="input_minute"/>
  <java-symbol type="id" name="am_pm_spinner"/>
  <java-symbol type="id" name="label_hour"/>
  <java-symbol type="id" name="label_minute"/>
  <java-symbol type="id" name="label_error"/>
  <java-symbol type="layout" name="time_picker_text_input_material"/>
  <java-symbol type="drawable" name="btn_keyboard_key_material"/>
  <java-symbol type="drawable" name="btn_clock_material"/>
  <java-symbol type="string" name="time_picker_text_input_mode_description"/>
  <java-symbol type="string" name="time_picker_radial_mode_description"/>

  <!-- resolver activity -->
  <java-symbol type="drawable" name="resolver_icon_placeholder" />

  <!-- Alert windows notification -->
  <java-symbol type="string" name="alert_windows_notification_channel_group_name" />
  <java-symbol type="string" name="alert_windows_notification_channel_name" />
  <java-symbol type="string" name="alert_windows_notification_title" />
  <java-symbol type="string" name="alert_windows_notification_message" />
  <java-symbol type="string" name="alert_windows_notification_turn_off_action" />
  <java-symbol type="drawable" name="alert_window_layer" />
  <java-symbol type="style" name="Widget.LockPatternView" />
  <java-symbol type="attr" name="lockPatternStyle" />

  <java-symbol type="string" name="expand_button_content_description_collapsed" />
  <java-symbol type="string" name="expand_button_content_description_expanded" />

  <!-- Colon separated list of package names that should be granted Notification Listener access -->
  <java-symbol type="string" name="config_defaultListenerAccessPackages" />

  <!-- maximum width of the display -->
  <java-symbol type="integer" name="config_maxUiWidth" />

  <!-- system notification channels -->
  <java-symbol type="string" name="notification_channel_virtual_keyboard" />
  <java-symbol type="string" name="notification_channel_physical_keyboard" />
  <java-symbol type="string" name="notification_channel_security" />
  <java-symbol type="string" name="notification_channel_car_mode" />
  <java-symbol type="string" name="notification_channel_account" />
  <java-symbol type="string" name="notification_channel_developer" />
  <java-symbol type="string" name="notification_channel_developer_important" />
  <java-symbol type="string" name="notification_channel_updates" />
  <java-symbol type="string" name="notification_channel_network_status" />
  <java-symbol type="string" name="notification_channel_network_alerts" />
  <java-symbol type="string" name="notification_channel_network_available" />
  <java-symbol type="string" name="notification_channel_vpn" />
  <java-symbol type="string" name="notification_channel_device_admin" />
  <java-symbol type="string" name="notification_channel_alerts" />
  <java-symbol type="string" name="notification_channel_retail_mode" />
  <java-symbol type="string" name="notification_channel_usb" />
  <java-symbol type="string" name="notification_channel_heavy_weight_app" />
  <java-symbol type="string" name="notification_channel_system_changes" />
  <java-symbol type="string" name="notification_channel_do_not_disturb" />
  <java-symbol type="string" name="config_defaultAutofillService" />
  <java-symbol type="string" name="config_defaultTextClassifierPackage" />
  <java-symbol type="array" name="config_defaultTextClassifierPackages" />
  <java-symbol type="string" name="config_defaultWellbeingPackage" />
  <java-symbol type="string" name="config_telephonyPackages" />
  <java-symbol type="string" name="config_defaultContentCaptureService" />
  <java-symbol type="string" name="config_defaultAugmentedAutofillService" />
  <java-symbol type="string" name="config_defaultAppPredictionService" />
  <java-symbol type="string" name="config_defaultContentSuggestionsService" />
  <java-symbol type="string" name="config_defaultAttentionService" />
  <java-symbol type="string" name="config_defaultSystemCaptionsService" />
  <java-symbol type="string" name="config_defaultSystemCaptionsManagerService" />

  <java-symbol type="string" name="notification_channel_foreground_service" />
  <java-symbol type="string" name="foreground_service_app_in_background" />
  <java-symbol type="string" name="foreground_service_apps_in_background" />
  <java-symbol type="string" name="foreground_service_tap_for_details" />
  <java-symbol type="string" name="foreground_service_multiple_separator" />

  <java-symbol type="bool" name="config_enableCredentialFactoryResetProtection" />

  <!-- ETWS primary messages -->
  <java-symbol type="string" name="etws_primary_default_message_earthquake" />
  <java-symbol type="string" name="etws_primary_default_message_tsunami" />
  <java-symbol type="string" name="etws_primary_default_message_earthquake_and_tsunami" />
  <java-symbol type="string" name="etws_primary_default_message_test" />
  <java-symbol type="string" name="etws_primary_default_message_others" />

  <java-symbol type="bool" name="config_quickSettingsSupported" />

  <java-symbol type="style" name="Theme.DeviceDefault.QuickSettings" />

  <java-symbol type="integer" name="default_data_warning_level_mb" />
  <java-symbol type="bool" name="config_useVideoPauseWorkaround" />
  <java-symbol type="bool" name="config_sendPackageName" />
  <java-symbol type="string" name="config_helpPackageNameKey" />
  <java-symbol type="string" name="config_helpPackageNameValue" />
  <java-symbol type="string" name="config_helpIntentExtraKey" />
  <java-symbol type="string" name="config_helpIntentNameKey" />
  <java-symbol type="string" name="config_feedbackIntentExtraKey" />
  <java-symbol type="string" name="config_feedbackIntentNameKey" />

  <java-symbol type="array" name="config_hideWhenDisabled_packageNames" />

  <java-symbol type="string" name="config_dozeLongPressSensorType" />
  <java-symbol type="bool" name="config_dozeWakeLockScreenSensorAvailable" />
  <java-symbol type="integer" name="config_dozeWakeLockScreenDebounce" />

  <java-symbol type="array" name="config_allowedGlobalInstantAppSettings" />
  <java-symbol type="array" name="config_allowedSystemInstantAppSettings" />
  <java-symbol type="array" name="config_allowedSecureInstantAppSettings" />

  <java-symbol type="bool" name="config_handleVolumeKeysInWindowManager" />
  <java-symbol type="dimen" name="config_inCallNotificationVolume" />
  <java-symbol type="string" name="config_inCallNotificationSound" />
  <java-symbol type="integer" name="config_autoGroupAtCount" />
  <java-symbol type="bool" name="config_dozeAlwaysOnDisplayAvailable" />
  <java-symbol type="bool" name="config_dozeAlwaysOnEnabled" />
  <java-symbol type="bool" name="config_dozeSupportsAodWallpaper" />
  <java-symbol type="bool" name="config_displayBlanksAfterDoze" />
  <java-symbol type="bool" name="config_displayBrightnessBucketsInDoze" />
  <java-symbol type="integer" name="config_storageManagerDaystoRetainDefault" />
  <java-symbol type="string" name="config_headlineFontFamily" />
  <java-symbol type="string" name="config_headlineFontFamilyMedium" />

  <java-symbol type="drawable" name="stat_sys_vitals" />

  <java-symbol type="color" name="text_color_primary" />
  <java-symbol type="color" name="material_grey_300" />
  <java-symbol type="dimen" name="emphasized_button_stroke_width" />
  <java-symbol type="dimen" name="button_inset_vertical_material" />

  <java-symbol type="array" name="config_batteryPackageTypeSystem" />
  <java-symbol type="array" name="config_batteryPackageTypeService" />

  <java-symbol type="string" name="popup_window_default_title" />
  <java-symbol type="bool" name="config_showAreaUpdateInfoSettings" />
  <java-symbol type="layout" name="shutdown_dialog" />
  <java-symbol type="dimen" name="chooser_service_spacing" />
  <java-symbol type="bool" name="config_showSysuiShutdown" />
  <java-symbol type="drawable" name="chooser_file_generic" />

  <java-symbol type="layout" name="notification_template_messaging_text_message" />
  <java-symbol type="layout" name="notification_template_messaging_image_message" />
  <java-symbol type="layout" name="notification_template_messaging_group" />
  <java-symbol type="id" name="message_text" />
  <java-symbol type="id" name="message_name" />
  <java-symbol type="id" name="message_icon" />
  <java-symbol type="id" name="group_message_container" />
  <java-symbol type="id" name="tag_top_animator" />
  <java-symbol type="id" name="tag_top_override" />
  <java-symbol type="id" name="tag_layout_top" />
  <java-symbol type="id" name="tag_is_first_layout" />
  <java-symbol type="id" name="tag_alpha_animator" />
  <java-symbol type="id" name="clip_children_set_tag" />
  <java-symbol type="id" name="clip_to_padding_tag" />
  <java-symbol type="id" name="clip_children_tag" />
  <java-symbol type="dimen" name="messaging_avatar_size" />
  <java-symbol type="dimen" name="messaging_group_sending_progress_size" />
  <java-symbol type="dimen" name="messaging_image_rounding" />
  <java-symbol type="dimen" name="messaging_image_min_size" />
  <java-symbol type="dimen" name="messaging_image_max_height" />
  <java-symbol type="dimen" name="messaging_image_extra_spacing" />
  <java-symbol type="id" name="messaging_group_icon_container" />
  <java-symbol type="id" name="messaging_group_sending_progress" />
  <java-symbol type="id" name="messaging_group_sending_progress_container" />

  <java-symbol type="integer" name="config_stableDeviceDisplayWidth" />
  <java-symbol type="integer" name="config_stableDeviceDisplayHeight" />
  <java-symbol type="array" name="config_display_no_service_when_sim_unready" />

  <java-symbol type="layout" name="slice_grid" />
  <java-symbol type="layout" name="slice_message_local" />
  <java-symbol type="layout" name="slice_message" />
  <java-symbol type="layout" name="slice_title" />
  <java-symbol type="layout" name="slice_secondary_text" />
  <java-symbol type="layout" name="slice_remote_input" />
  <java-symbol type="layout" name="slice_small_template" />
  <java-symbol type="id" name="remote_input_progress" />
  <java-symbol type="id" name="remote_input_send" />
  <java-symbol type="id" name="remote_input" />
  <java-symbol type="dimen" name="slice_shortcut_size" />
  <java-symbol type="dimen" name="slice_icon_size" />
  <java-symbol type="dimen" name="slice_padding" />
  <java-symbol type="string" name="slice_more_content" />

  <java-symbol type="string" name="shortcut_restored_on_lower_version" />
  <java-symbol type="string" name="shortcut_restore_not_supported" />
  <java-symbol type="string" name="shortcut_restore_signature_mismatch" />
  <java-symbol type="string" name="shortcut_restore_unknown_issue" />

  <java-symbol type="bool" name="config_swipe_up_gesture_setting_available" />

  <!-- From media projection -->
  <java-symbol type="string" name="config_mediaProjectionPermissionDialogComponent" />
  <java-symbol type="string" name="config_batterySaverDeviceSpecificConfig" />

  <!-- Compile SDK check -->
  <java-symbol type="layout" name="unsupported_compile_sdk_dialog_content" />
  <java-symbol type="string" name="unsupported_compile_sdk_message" />
  <java-symbol type="string" name="unsupported_compile_sdk_check_update" />

  <java-symbol type="string" name="keyguard_accessibility_pattern_unlock" />
  <java-symbol type="string" name="keyguard_accessibility_pin_unlock" />
  <java-symbol type="string" name="keyguard_accessibility_sim_pin_unlock" />
  <java-symbol type="string" name="keyguard_accessibility_sim_puk_unlock" />
  <java-symbol type="string" name="keyguard_accessibility_password_unlock" />

  <java-symbol type="dimen" name="status_bar_height_portrait" />
  <java-symbol type="dimen" name="status_bar_height_landscape" />

  <java-symbol type="string" name="global_action_logout" />
  <java-symbol type="string" name="config_mainBuiltInDisplayCutout" />
  <java-symbol type="string" name="config_mainBuiltInDisplayCutoutRectApproximation" />
  <java-symbol type="drawable" name="messaging_user" />
  <java-symbol type="bool" name="config_fillMainBuiltInDisplayCutout" />
  <java-symbol type="drawable" name="ic_logout" />

  <java-symbol type="array" name="config_autoBrightnessDisplayValuesNits" />
  <java-symbol type="array" name="config_screenBrightnessBacklight" />
  <java-symbol type="array" name="config_screenBrightnessNits" />

  <java-symbol type="string" name="shortcut_disabled_reason_unknown" />

  <java-symbol type="string" name="harmful_app_warning_uninstall" />
  <java-symbol type="string" name="harmful_app_warning_open_anyway" />
  <java-symbol type="string" name="harmful_app_warning_title" />
  <java-symbol type="layout" name="harmful_app_warning_dialog" />

  <java-symbol type="string" name="config_defaultAssistantAccessComponent" />

  <java-symbol type="bool" name="config_supportBluetoothPersistedState" />

  <java-symbol type="string" name="slices_permission_request" />

  <java-symbol type="string" name="screenshot_edit" />

  <java-symbol type="bool" name="config_keepRestrictedProfilesInBackground" />

  <java-symbol type="array" name="config_ringtoneEffectUris" />

  <!-- For Wear devices -->
  <java-symbol type="array" name="config_wearActivityModeRadios" />

  <java-symbol type="string" name="zen_upgrade_notification_title" />
  <java-symbol type="string" name="zen_upgrade_notification_content" />
  <java-symbol type="string" name="zen_upgrade_notification_visd_title" />
  <java-symbol type="string" name="zen_upgrade_notification_visd_content" />

  <java-symbol type="string" name="config_managed_provisioning_package" />

  <java-symbol type="string" name="notification_app_name_system" />
  <java-symbol type="string" name="notification_app_name_settings" />

  <java-symbol type="integer" name="config_lowBatteryAutoTriggerDefaultLevel" />
  <java-symbol type="bool" name="config_batterySaverStickyBehaviourDisabled" />
  <java-symbol type="integer" name="config_dynamicPowerSavingsDefaultDisableThreshold" />
  <java-symbol type="string" name="config_batterySaverScheduleProvider" />

  <!-- For car devices -->
  <java-symbol type="string" name="car_loading_profile" />
  <java-symbol type="color" name="car_body1_light" />
  <java-symbol type="color" name="car_user_switcher_user_image_bgcolor" />
  <java-symbol type="color" name="car_user_switcher_user_image_fgcolor" />
  <java-symbol type="color" name="car_card_dark" />
  <java-symbol type="dimen" name="car_body1_size" />
  <java-symbol type="dimen" name="car_padding_4" />
  <java-symbol type="dimen" name="car_fullscreen_user_pod_icon_text_size" />
  <java-symbol type="dimen" name="car_fullscreen_user_pod_image_avatar_height" />
  <java-symbol type="dimen" name="car_fullscreen_user_pod_image_avatar_width" />
  <java-symbol type="dimen" name="car_large_avatar_size" />
  <java-symbol type="layout" name="car_user_switching_dialog" />
  <java-symbol type="id" name="user_loading_avatar" />
  <java-symbol type="id" name="user_loading" />
  <java-symbol type="style" name="Theme.DeviceDefault.Light.Dialog.Alert.UserSwitchingDialog" />

  <java-symbol type="integer" name="config_sms_authorization_timeout_ms" />
  <java-symbol type="bool" name="config_sms_authorization_enabled" />

  <java-symbol type="string" name="battery_saver_description_with_learn_more" />
  <java-symbol type="bool" name="config_primarycard" />
  <java-symbol type="string" name="confirm_battery_saver" />

  <java-symbol type="attr" name="opticalInsetLeft" />
  <java-symbol type="attr" name="opticalInsetTop" />
  <java-symbol type="attr" name="opticalInsetRight" />
  <java-symbol type="attr" name="opticalInsetBottom" />

  <java-symbol type="drawable" name="ic_lock_lockdown" />
  <java-symbol type="drawable" name="ic_arrow_forward" />
  <java-symbol type="drawable" name="ic_permission" />

  <!-- For Dual SoftaAp -->
  <java-symbol type="array" name="config_wifi_dual_sap_interfaces" />
  <java-symbol type="bool" name="config_wifi_dual_sap_mode_enabled" />

  <!-- For WPA3 SoftaAp -->
  <java-symbol type="bool" name="config_wifi_wap3_sap_mode_enabled" />

  <java-symbol type="integer" name="config_defaultHapticFeedbackIntensity" />
  <java-symbol type="integer" name="config_defaultNotificationVibrationIntensity" />
  <java-symbol type="integer" name="config_defaultRingVibrationIntensity" />

  <java-symbol type="bool" name="config_maskMainBuiltInDisplayCutout" />

  <!-- For Foldables -->
  <java-symbol type="bool" name="config_lidControlsDisplayFold" />
  <java-symbol type="string" name="config_foldedArea" />

  <java-symbol type="array" name="config_disableApksUnlessMatchedSku_apk_list" />
  <java-symbol type="array" name="config_disableApkUnlessMatchedSku_skus_list" />

  <java-symbol type="string" name="config_misprovisionedDeviceModel" />
  <java-symbol type="string" name="config_misprovisionedBrandValue" />

  <java-symbol type="integer" name="db_wal_truncate_size" />
  <java-symbol type="integer" name="config_wakeUpDelayDoze" />

  <!-- For Bluetooth AbsoluteVolume -->
  <java-symbol type="fraction" name="config_prescaleAbsoluteVolume_index1" />
  <java-symbol type="fraction" name="config_prescaleAbsoluteVolume_index2" />
  <java-symbol type="fraction" name="config_prescaleAbsoluteVolume_index3" />

  <java-symbol type="bool" name="config_useSmsAppService" />

  <java-symbol type="id" name="transition_overlay_view_tag" />
  <java-symbol type="id" name="notification_custom_view_index_tag" />

  <java-symbol type="dimen" name="rounded_corner_radius" />
  <java-symbol type="dimen" name="rounded_corner_radius_top" />
  <java-symbol type="dimen" name="rounded_corner_radius_bottom" />
  <java-symbol type="dimen" name="rounded_corner_radius_adjustment" />
  <java-symbol type="dimen" name="rounded_corner_radius_top_adjustment" />
  <java-symbol type="dimen" name="rounded_corner_radius_bottom_adjustment" />
  <java-symbol type="bool" name="config_supportsRoundedCornersOnWindows" />

  <java-symbol type="string" name="config_defaultModuleMetadataProvider" />

  <!-- For Secondary Launcher -->
  <java-symbol type="string" name="config_secondaryHomeComponent" />
  <java-symbol type="bool" name="config_useSystemProvidedLauncherForSecondary" />

  <java-symbol type="string" name="battery_saver_notification_channel_name" />
  <java-symbol type="string" name="battery_saver_sticky_disabled_notification_title" />
  <java-symbol type="string" name="battery_saver_sticky_disabled_notification_summary" />
  <java-symbol type="string" name="battery_saver_charged_notification_title" />
  <java-symbol type="string" name="battery_saver_off_notification_summary" />
  <java-symbol type="string" name="battery_saver_off_alternative_notification_summary" />
  <java-symbol type="string" name="dynamic_mode_notification_channel_name" />
  <java-symbol type="string" name="dynamic_mode_notification_title" />
  <java-symbol type="string" name="dynamic_mode_notification_summary" />
  <java-symbol type="drawable" name="ic_battery" />

  <java-symbol type="bool" name="config_skipSensorAvailable" />
  <java-symbol type="bool" name="config_silenceSensorAvailable" />

  <java-symbol type="bool" name="config_zramWriteback" />

  <!-- For CBRS -->
  <java-symbol type="bool" name="config_cbrs_supported" />

  <java-symbol type="bool" name="config_awareSettingAvailable" />

  <!-- For Attention Service -->
  <java-symbol type="integer" name="config_attentionMaximumExtension" />

  <java-symbol type="string" name="config_incidentReportApproverPackage" />
  <java-symbol type="array" name="config_restrictedImagesServices" />

  <!-- Display White-Balance -->
  <java-symbol type="integer" name="config_displayWhiteBalanceBrightnessSensorRate" />
  <java-symbol type="integer" name="config_displayWhiteBalanceBrightnessFilterHorizon" />
  <java-symbol type="dimen" name="config_displayWhiteBalanceBrightnessFilterIntercept" />
  <java-symbol type="string" name="config_displayWhiteBalanceColorTemperatureSensorName" />
  <java-symbol type="integer" name="config_displayWhiteBalanceColorTemperatureSensorRate" />
  <java-symbol type="integer" name="config_displayWhiteBalanceColorTemperatureFilterHorizon" />
  <java-symbol type="dimen" name="config_displayWhiteBalanceColorTemperatureFilterIntercept" />
  <java-symbol type="integer" name="config_displayWhiteBalanceIncreaseDebounce" />
  <java-symbol type="integer" name="config_displayWhiteBalanceDecreaseDebounce" />
  <java-symbol type="array" name="config_displayWhiteBalanceBaseThresholds" />
  <java-symbol type="array" name="config_displayWhiteBalanceIncreaseThresholds" />
  <java-symbol type="array" name="config_displayWhiteBalanceDecreaseThresholds" />
  <java-symbol type="array" name="config_displayWhiteBalanceLowLightAmbientBrightnesses" />
  <java-symbol type="array" name="config_displayWhiteBalanceLowLightAmbientBiases" />
  <java-symbol type="dimen" name="config_displayWhiteBalanceLowLightAmbientColorTemperature" />
  <java-symbol type="array" name="config_displayWhiteBalanceHighLightAmbientBrightnesses" />
  <java-symbol type="array" name="config_displayWhiteBalanceHighLightAmbientBiases" />
  <java-symbol type="dimen" name="config_displayWhiteBalanceHighLightAmbientColorTemperature" />
  <java-symbol type="array" name="config_displayWhiteBalanceAmbientColorTemperatures" />
  <java-symbol type="array" name="config_displayWhiteBalanceDisplayColorTemperatures" />
  <java-symbol type="drawable" name="ic_action_open" />
  <java-symbol type="drawable" name="ic_menu_copy_material" />

  <!-- MIME types -->
  <java-symbol type="string" name="mime_type_folder" />
  <java-symbol type="string" name="mime_type_apk" />
  <java-symbol type="string" name="mime_type_generic" />
  <java-symbol type="string" name="mime_type_generic_ext" />
  <java-symbol type="string" name="mime_type_audio" />
  <java-symbol type="string" name="mime_type_audio_ext" />
  <java-symbol type="string" name="mime_type_video" />
  <java-symbol type="string" name="mime_type_video_ext" />
  <java-symbol type="string" name="mime_type_image" />
  <java-symbol type="string" name="mime_type_image_ext" />
  <java-symbol type="string" name="mime_type_compressed" />
  <java-symbol type="string" name="mime_type_compressed_ext" />
  <java-symbol type="string" name="mime_type_document" />
  <java-symbol type="string" name="mime_type_document_ext" />
  <java-symbol type="string" name="mime_type_spreadsheet" />
  <java-symbol type="string" name="mime_type_spreadsheet_ext" />
  <java-symbol type="string" name="mime_type_presentation" />
  <java-symbol type="string" name="mime_type_presentation_ext" />

  <!-- For high refresh rate displays -->
  <java-symbol type="integer" name="config_defaultPeakRefreshRate" />
  <java-symbol type="integer" name="config_defaultRefreshRateInZone" />
  <java-symbol type="array" name="config_brightnessThresholdsOfPeakRefreshRate" />
  <java-symbol type="array" name="config_ambientThresholdsOfPeakRefreshRate" />

  <!-- For Auto-Brightness -->
  <java-symbol type="string" name="config_displayLightSensorType" />

  <java-symbol type="drawable" name="iconfactory_adaptive_icon_drawable_wrapper"/>
  <java-symbol type="dimen" name="notification_min_height" />
  <java-symbol type="dimen" name="resolver_icon_size"/>
  <java-symbol type="dimen" name="resolver_badge_size"/>
  <java-symbol type="dimen" name="resolver_button_bar_spacing"/>
  <java-symbol type="dimen" name="resolver_icon_margin"/>
  <java-symbol type="dimen" name="resolver_small_margin"/>
  <java-symbol type="dimen" name="resolver_edge_margin"/>
  <java-symbol type="dimen" name="resolver_elevation"/>

  <!-- For DropBox -->
  <java-symbol type="integer" name="config_dropboxLowPriorityBroadcastRateLimitPeriod" />
  <java-symbol type="array" name="config_dropboxLowPriorityTags" />

  <!-- For Privacy Type -->
  <java-symbol type="drawable" name="perm_group_camera" />
  <java-symbol type="drawable" name="perm_group_location" />
  <java-symbol type="drawable" name="perm_group_microphone" />

  <java-symbol type="drawable" name="chooser_direct_share_icon_placeholder" />
  <java-symbol type="color" name="chooser_gradient_background" />
  <java-symbol type="color" name="chooser_gradient_highlight" />
  <java-symbol type="drawable" name="chooser_direct_share_label_placeholder" />
  <java-symbol type="dimen" name="chooser_direct_share_label_placeholder_max_width" />
  <java-symbol type="dimen" name="seekbar_thumb_exclusion_max_size" />
  <java-symbol type="layout" name="chooser_az_label_row" />
  <java-symbol type="string" name="chooser_all_apps_button_label" />
  <java-symbol type="anim" name="resolver_launch_anim" />
  <java-symbol type="style" name="Animation.DeviceDefault.Activity.Resolver" />

  <java-symbol type="color" name="decor_view_status_guard_light" />

  <java-symbol type="string" name="config_defaultSupervisionProfileOwnerComponent" />
  <java-symbol type="bool" name="config_inflateSignalStrength" />
  <java-symbol type="array" name="config_restrictedPreinstalledCarrierApps" />

  <java-symbol type="drawable" name="android_logotype" />
  <java-symbol type="layout" name="platlogo_layout" />

  <java-symbol type="integer" name="config_notificationWarnRemoteViewSizeBytes" />
  <java-symbol type="integer" name="config_notificationStripRemoteViewSizeBytes" />

  <java-symbol type="string" name="config_factoryResetPackage" />
  <java-symbol type="array" name="config_highRefreshRateBlacklist" />

  <java-symbol type="bool" name="config_automotiveHideNavBarForKeyboard" />

  <java-symbol type="bool" name="config_showBuiltinWirelessChargingAnim" />

  <!-- For bug report handler -->
  <java-symbol type="bool" name="config_bugReportHandlerEnabled" />
  <java-symbol type="string" name="config_defaultBugReportHandlerApp" />

  <java-symbol type="string" name="usb_device_resolve_prompt_warn" />

  <!-- For Accessibility system actions -->
  <java-symbol type="string" name="accessibility_system_action_back_label" />
  <java-symbol type="string" name="accessibility_system_action_home_label" />
  <java-symbol type="string" name="accessibility_system_action_lock_screen_label" />
  <java-symbol type="string" name="accessibility_system_action_notifications_label" />
  <java-symbol type="string" name="accessibility_system_action_power_dialog_label" />
  <java-symbol type="string" name="accessibility_system_action_quick_settings_label" />
  <java-symbol type="string" name="accessibility_system_action_recents_label" />
  <java-symbol type="string" name="accessibility_system_action_screenshot_label" />
  <java-symbol type="string" name="accessibility_system_action_toggle_split_screen_label" />

  <java-symbol type="string" name="accessibility_freeform_caption" />

  <!-- For Wide Color Gamut -->
  <java-symbol type="bool" name="config_enableWcgMode" />

  <!-- For contacts provider. -->
  <java-symbol type="string" name="config_rawContactsLocalAccountName" />
  <java-symbol type="string" name="config_rawContactsLocalAccountType" />

<<<<<<< HEAD
  <!-- For Pdn throttle feature -->
  <java-symbol type="bool" name="config_pdp_retry_for_29_33_55_enabled" />
  <java-symbol type="integer" name="data_retry_delay" />
  <java-symbol type="integer" name="data_retry_idle_delay" />
  <java-symbol type="string" name="data_conn_status_title" />
  <java-symbol type="string" name="user_authentication_failed" />
  <java-symbol type="string" name="service_not_subscribed" />
  <java-symbol type="string" name="multi_conn_to_same_pdn_not_allowed" />
=======
  <!-- Assistant handles -->
  <java-symbol type="dimen" name="assist_handle_shadow_radius" />


>>>>>>> 11ba5f09
</resources><|MERGE_RESOLUTION|>--- conflicted
+++ resolved
@@ -3817,7 +3817,9 @@
   <java-symbol type="string" name="config_rawContactsLocalAccountName" />
   <java-symbol type="string" name="config_rawContactsLocalAccountType" />
 
-<<<<<<< HEAD
+  <!-- Assistant handles -->
+  <java-symbol type="dimen" name="assist_handle_shadow_radius" />
+
   <!-- For Pdn throttle feature -->
   <java-symbol type="bool" name="config_pdp_retry_for_29_33_55_enabled" />
   <java-symbol type="integer" name="data_retry_delay" />
@@ -3826,10 +3828,4 @@
   <java-symbol type="string" name="user_authentication_failed" />
   <java-symbol type="string" name="service_not_subscribed" />
   <java-symbol type="string" name="multi_conn_to_same_pdn_not_allowed" />
-=======
-  <!-- Assistant handles -->
-  <java-symbol type="dimen" name="assist_handle_shadow_radius" />
-
-
->>>>>>> 11ba5f09
 </resources>