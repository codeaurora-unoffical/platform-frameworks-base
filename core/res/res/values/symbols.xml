<!--
/* Copyright 2012, The Android Open Source Project
**
** Licensed under the Apache License, Version 2.0 (the "License");
** you may not use this file except in compliance with the License.
** You may obtain a copy of the License at
**
**     http://www.apache.org/licenses/LICENSE-2.0
**
** Unless required by applicable law or agreed to in writing, software
** distributed under the License is distributed on an "AS IS" BASIS,
** WITHOUT WARRANTIES OR CONDITIONS OF ANY KIND, either express or implied.
** See the License for the specific language governing permissions and
** limitations under the License.
*/
-->
<resources>
  <!-- Private symbols that we need to reference from framework code.  See
       frameworks/base/core/res/MakeJavaSymbols.sed for how to easily generate
       this.

       Can be referenced in java code as: com.android.internal.R.<type>.<name>
       and in layout xml as: "@*android:<type>/<name>"
  -->
  <java-symbol type="id" name="account_name" />
  <java-symbol type="id" name="account_row_icon" />
  <java-symbol type="id" name="account_row_text" />
  <java-symbol type="id" name="account_type" />
  <java-symbol type="id" name="action_bar" />
  <java-symbol type="id" name="action_bar_container" />
  <java-symbol type="id" name="action_bar_title" />
  <java-symbol type="id" name="action_bar_subtitle" />
  <java-symbol type="id" name="action_context_bar" />
  <java-symbol type="id" name="action_menu_presenter" />
  <java-symbol type="id" name="action_mode_close_button" />
  <java-symbol type="id" name="activity_chooser_view_content" />
  <java-symbol type="id" name="alertTitle" />
  <java-symbol type="id" name="allow_button" />
  <java-symbol type="id" name="alwaysUse" />
  <java-symbol type="id" name="amPm" />
  <java-symbol type="id" name="authtoken_type" />
  <java-symbol type="id" name="back_button" />
  <java-symbol type="id" name="button_bar" />
  <java-symbol type="id" name="buttonPanel" />
  <java-symbol type="id" name="by_common" />
  <java-symbol type="id" name="by_org" />
  <java-symbol type="id" name="by_org_unit" />
  <java-symbol type="id" name="calendar_view" />
  <java-symbol type="id" name="cancel" />
  <java-symbol type="id" name="characterPicker" />
  <java-symbol type="id" name="clearDefaultHint" />
  <java-symbol type="id" name="contentPanel" />
  <java-symbol type="id" name="content_preview_file_area" />
  <java-symbol type="id" name="content_preview_file_icon" />
  <java-symbol type="id" name="content_preview_file_layout" />
  <java-symbol type="id" name="content_preview_file_thumbnail" />
  <java-symbol type="id" name="content_preview_filename" />
  <java-symbol type="id" name="content_preview_image_area" />
  <java-symbol type="id" name="content_preview_image_1_large" />
  <java-symbol type="id" name="content_preview_image_2_large" />
  <java-symbol type="id" name="content_preview_image_2_small" />
  <java-symbol type="id" name="content_preview_image_3_small" />
  <java-symbol type="id" name="content_preview_thumbnail" />
  <java-symbol type="id" name="content_preview_text" />
  <java-symbol type="id" name="content_preview_text_area" />
  <java-symbol type="id" name="content_preview_text_layout" />
  <java-symbol type="id" name="content_preview_title" />
  <java-symbol type="id" name="content_preview_title_layout" />
  <java-symbol type="id" name="copy_button" />
  <java-symbol type="id" name="file_copy_button" />
  <java-symbol type="id" name="current_scene" />
  <java-symbol type="id" name="scene_layoutid_cache" />
  <java-symbol type="id" name="customPanel" />
  <java-symbol type="id" name="datePicker" />
  <java-symbol type="id" name="day" />
  <java-symbol type="id" name="day_names" />
  <java-symbol type="id" name="decrement" />
  <java-symbol type="id" name="decor_content_parent" />
  <java-symbol type="id" name="default_activity_button" />
  <java-symbol type="id" name="deny_button" />
  <java-symbol type="id" name="description" />
  <java-symbol type="id" name="divider" />
  <java-symbol type="id" name="edit_query" />
  <java-symbol type="id" name="edittext_container" />
  <java-symbol type="id" name="enter_pin_section" />
  <java-symbol type="id" name="expand_activities_button" />
  <java-symbol type="id" name="expires_on" />
  <java-symbol type="id" name="find_next" />
  <java-symbol type="id" name="find_prev" />
  <java-symbol type="id" name="ffwd" />
  <java-symbol type="id" name="fillInIntent" />
  <java-symbol type="id" name="find" />
  <java-symbol type="id" name="fullscreenArea" />
  <java-symbol type="id" name="group_divider" />
  <java-symbol type="id" name="hard_keyboard_section" />
  <java-symbol type="id" name="hard_keyboard_switch" />
  <java-symbol type="id" name="headers" />
  <java-symbol type="id" name="hour" />
  <java-symbol type="id" name="icon" />
  <java-symbol type="id" name="image" />
  <java-symbol type="id" name="increment" />
  <java-symbol type="id" name="internalEmpty" />
  <java-symbol type="id" name="info" />
  <java-symbol type="id" name="inputExtractAccessories" />
  <java-symbol type="id" name="inputExtractAction" />
  <java-symbol type="id" name="issued_on" />
  <java-symbol type="id" name="left_icon" />
  <java-symbol type="id" name="leftSpacer" />
  <java-symbol type="id" name="line1" />
  <java-symbol type="id" name="list_footer" />
  <java-symbol type="id" name="list_item" />
  <java-symbol type="id" name="listContainer" />
  <java-symbol type="id" name="locale" />
  <java-symbol type="id" name="matches" />
  <java-symbol type="id" name="mediacontroller_progress" />
  <java-symbol type="id" name="minute" />
  <java-symbol type="id" name="mode_normal" />
  <java-symbol type="id" name="month" />
  <java-symbol type="id" name="month_name" />
  <java-symbol type="id" name="name" />
  <java-symbol type="id" name="next" />
  <java-symbol type="id" name="next_button" />
  <java-symbol type="id" name="new_app_action" />
  <java-symbol type="id" name="new_app_description" />
  <java-symbol type="id" name="new_app_icon" />
  <java-symbol type="id" name="no_permissions" />
  <java-symbol type="id" name="numberpicker_input" />
  <java-symbol type="id" name="old_app_action" />
  <java-symbol type="id" name="old_app_icon" />
  <java-symbol type="id" name="overlay_display_window_texture" />
  <java-symbol type="id" name="overlay_display_window_title" />
  <java-symbol type="id" name="package_label" />
  <java-symbol type="id" name="packages_list" />
  <java-symbol type="id" name="parentPanel" />
  <java-symbol type="id" name="pause" />
  <java-symbol type="id" name="perms_list" />
  <java-symbol type="id" name="perm_icon" />
  <java-symbol type="id" name="perm_name" />
  <java-symbol type="id" name="permission_group" />
  <java-symbol type="id" name="permission_list" />
  <java-symbol type="id" name="pickers" />
  <java-symbol type="id" name="prefs" />
  <java-symbol type="id" name="prefs_container" />
  <java-symbol type="id" name="prefs_frame" />
  <java-symbol type="id" name="prev" />
  <java-symbol type="id" name="progress" />
  <java-symbol type="id" name="progress_circular" />
  <java-symbol type="id" name="progress_horizontal" />
  <java-symbol type="id" name="progress_number" />
  <java-symbol type="id" name="progress_percent" />
  <java-symbol type="id" name="progressContainer" />
  <java-symbol type="id" name="rew" />
  <java-symbol type="id" name="rightSpacer" />
  <java-symbol type="id" name="rowTypeId" />
  <java-symbol type="id" name="scrollView" />
  <java-symbol type="id" name="search_app_icon" />
  <java-symbol type="id" name="search_badge" />
  <java-symbol type="id" name="search_bar" />
  <java-symbol type="id" name="search_button" />
  <java-symbol type="id" name="search_close_btn" />
  <java-symbol type="id" name="search_edit_frame" />
  <java-symbol type="id" name="search_go_btn" />
  <java-symbol type="id" name="search_mag_icon" />
  <java-symbol type="id" name="search_plate" />
  <java-symbol type="id" name="search_src_text" />
  <java-symbol type="id" name="search_view" />
  <java-symbol type="id" name="search_voice_btn" />
  <java-symbol type="id" name="select_all" />
  <java-symbol type="id" name="serial_number" />
  <java-symbol type="id" name="seekbar" />
  <java-symbol type="id" name="sha1_fingerprint" />
  <java-symbol type="id" name="sha256_fingerprint" />
  <java-symbol type="id" name="share" />
  <java-symbol type="id" name="shortcut" />
  <java-symbol type="id" name="skip_button" />
  <java-symbol type="id" name="split_action_bar" />
  <java-symbol type="id" name="submenuarrow" />
  <java-symbol type="id" name="submit_area" />
  <java-symbol type="id" name="switch_new" />
  <java-symbol type="id" name="switch_old" />
  <java-symbol type="id" name="switch_widget" />
  <java-symbol type="id" name="text" />
  <java-symbol type="id" name="time" />
  <java-symbol type="id" name="time_current" />
  <java-symbol type="id" name="titleDivider" />
  <java-symbol type="id" name="titleDividerTop" />
  <java-symbol type="id" name="timePicker" />
  <java-symbol type="id" name="title_template" />
  <java-symbol type="id" name="to_common" />
  <java-symbol type="id" name="to_org" />
  <java-symbol type="id" name="to_org_unit" />
  <java-symbol type="id" name="topPanel" />
  <java-symbol type="id" name="up" />
  <java-symbol type="id" name="value" />
  <java-symbol type="id" name="websearch" />
  <java-symbol type="id" name="wifi_p2p_wps_pin" />
  <java-symbol type="id" name="year" />
  <java-symbol type="id" name="zoomControls" />
  <java-symbol type="id" name="zoomIn" />
  <java-symbol type="id" name="zoomMagnify" />
  <java-symbol type="id" name="zoomOut" />
  <java-symbol type="id" name="actions" />
  <java-symbol type="id" name="action0" />
  <java-symbol type="id" name="action1" />
  <java-symbol type="id" name="action2" />
  <java-symbol type="id" name="action3" />
  <java-symbol type="id" name="action4" />
  <java-symbol type="id" name="media_seamless" />
  <java-symbol type="id" name="notification_media_seekbar_container" />
  <java-symbol type="id" name="notification_media_content" />
  <java-symbol type="id" name="notification_media_progress" />
  <java-symbol type="id" name="notification_media_progress_bar" />
  <java-symbol type="id" name="notification_media_elapsed_time" />
  <java-symbol type="id" name="notification_media_total_time" />
  <java-symbol type="id" name="big_picture" />
  <java-symbol type="id" name="big_text" />
  <java-symbol type="id" name="chronometer" />
  <java-symbol type="id" name="inbox_text0" />
  <java-symbol type="id" name="inbox_text1" />
  <java-symbol type="id" name="inbox_text2" />
  <java-symbol type="id" name="inbox_text3" />
  <java-symbol type="id" name="inbox_text4" />
  <java-symbol type="id" name="inbox_text5" />
  <java-symbol type="id" name="inbox_text6" />
  <java-symbol type="id" name="status_bar_latest_event_content" />
  <java-symbol type="id" name="notification_main_column" />
  <java-symbol type="id" name="sms_short_code_confirm_message" />
  <java-symbol type="id" name="sms_short_code_detail_layout" />
  <java-symbol type="id" name="sms_short_code_detail_message" />
  <java-symbol type="id" name="sms_short_code_remember_choice_checkbox" />
  <java-symbol type="id" name="sms_short_code_remember_undo_instruction" />
  <java-symbol type="id" name="breadcrumb_section" />
  <java-symbol type="id" name="action_bar_spinner" />
  <java-symbol type="id" name="pin_cancel_button" />
  <java-symbol type="id" name="pin_ok_button" />
  <java-symbol type="id" name="pin_text" />
  <java-symbol type="id" name="pin_new_text" />
  <java-symbol type="id" name="pin_confirm_text" />
  <java-symbol type="id" name="pin_error_message" />
  <java-symbol type="id" name="timePickerLayout" />
  <java-symbol type="id" name="profile_badge" />
  <java-symbol type="id" name="alerted_icon" />
  <java-symbol type="id" name="transitionPosition" />
  <java-symbol type="id" name="selection_start_handle" />
  <java-symbol type="id" name="selection_end_handle" />
  <java-symbol type="id" name="insertion_handle" />
  <java-symbol type="id" name="accessibilityActionClickOnClickableSpan" />
  <java-symbol type="id" name="camera" />
  <java-symbol type="id" name="mic" />
  <java-symbol type="id" name="overlay" />
  <java-symbol type="id" name="app_ops" />

  <java-symbol type="attr" name="actionModeShareDrawable" />
  <java-symbol type="attr" name="alertDialogCenterButtons" />
  <java-symbol type="attr" name="fragmentBreadCrumbsStyle" />
  <java-symbol type="attr" name="gestureOverlayViewStyle" />
  <java-symbol type="attr" name="keyboardViewStyle" />
  <java-symbol type="attr" name="numberPickerStyle" />
  <java-symbol type="attr" name="preferenceFrameLayoutStyle" />
  <java-symbol type="attr" name="searchDialogTheme" />
  <java-symbol type="attr" name="textAppearanceAutoCorrectionSuggestion" />
  <java-symbol type="attr" name="textAppearanceEasyCorrectSuggestion" />
  <java-symbol type="attr" name="textAppearanceMisspelledSuggestion" />
  <java-symbol type="attr" name="textColorSearchUrl" />
  <java-symbol type="attr" name="timePickerStyle" />
  <java-symbol type="attr" name="windowFixedWidthMajor" />
  <java-symbol type="attr" name="windowFixedWidthMinor" />
  <java-symbol type="attr" name="windowFixedHeightMajor" />
  <java-symbol type="attr" name="windowFixedHeightMinor" />
  <java-symbol type="attr" name="accessibilityFocusedDrawable"/>
  <java-symbol type="attr" name="isLightTheme"/>
  <java-symbol type="attr" name="autofilledHighlight"/>
  <java-symbol type="attr" name="autofillDatasetPickerMaxWidth"/>
  <java-symbol type="attr" name="autofillDatasetPickerMaxHeight"/>
  <java-symbol type="attr" name="autofillSaveCustomSubtitleMaxHeight"/>
  <java-symbol type="bool" name="action_bar_embed_tabs" />
  <java-symbol type="bool" name="action_bar_expanded_action_views_exclusive" />
  <java-symbol type="bool" name="config_avoidGfxAccel" />
  <java-symbol type="bool" name="config_bluetooth_address_validation" />
  <java-symbol type="bool" name="config_bluetooth_sco_off_call" />
  <java-symbol type="bool" name="config_bluetooth_le_peripheral_mode_supported" />
  <java-symbol type="bool" name="config_bluetooth_hfp_inband_ringing_support" />
  <java-symbol type="bool" name="config_cellBroadcastAppLinks" />
  <java-symbol type="bool" name="config_duplicate_port_omadm_wappush" />
  <java-symbol type="bool" name="config_disableTransitionAnimation" />
  <java-symbol type="bool" name="config_enableAutoPowerModes" />
  <java-symbol type="integer" name="config_autoPowerModeThresholdAngle" />
  <java-symbol type="integer" name="config_autoPowerModeAnyMotionSensor" />
  <java-symbol type="bool" name="config_autoPowerModePreferWristTilt" />
  <java-symbol type="bool" name="config_autoPowerModePrefetchLocation" />
  <java-symbol type="bool" name="config_autoPowerModeUseMotionSensor" />
  <java-symbol type="bool" name="config_enable_emergency_call_while_sim_locked" />
  <java-symbol type="bool" name="config_enable_puk_unlock_screen" />
  <java-symbol type="bool" name="config_disableLockscreenByDefault" />
  <java-symbol type="bool" name="config_enableBurnInProtection" />
  <java-symbol type="bool" name="config_hotswapCapable" />
  <java-symbol type="bool" name="config_mms_content_disposition_support" />
  <java-symbol type="string" name="config_ims_package" />
  <java-symbol type="bool" name="config_dynamic_bind_ims" />
  <java-symbol type="string" name="config_wwan_network_service_package" />
  <java-symbol type="string" name="config_wlan_network_service_package" />
  <java-symbol type="string" name="config_wwan_data_service_package" />
  <java-symbol type="string" name="config_wlan_data_service_package" />
  <java-symbol type="string" name="config_qualified_networks_service_package" />
  <java-symbol type="bool" name="config_networkSamplingWakesDevice" />
  <java-symbol type="bool" name="config_showMenuShortcutsWhenKeyboardPresent" />
  <java-symbol type="bool" name="config_sip_wifi_only" />
  <java-symbol type="bool" name="config_sms_capable" />
  <java-symbol type="bool" name="config_sms_utf8_support" />
  <java-symbol type="bool" name="config_suspendWhenScreenOffDueToProximity" />
  <java-symbol type="bool" name="config_swipeDisambiguation" />
  <java-symbol type="bool" name="config_syncstorageengine_masterSyncAutomatically" />
  <java-symbol type="bool" name="config_ui_enableFadingMarquee" />
  <java-symbol type="bool" name="config_enableHapticTextHandle" />
  <java-symbol type="bool" name="config_use_strict_phone_number_comparation" />
  <java-symbol type="bool" name="config_use_strict_phone_number_comparation_for_russia" />
  <java-symbol type="bool" name="config_use_strict_phone_number_comparation_for_kazakhstan" />
  <java-symbol type="bool" name="config_single_volume" />
  <java-symbol type="bool" name="config_voice_capable" />
  <java-symbol type="bool" name="config_requireCallCapableAccountForHandle" />
  <java-symbol type="bool" name="config_user_notification_of_restrictied_mobile_access" />
  <java-symbol type="bool" name="config_wifiDisplaySupportsProtectedBuffers" />
  <java-symbol type="bool" name="preferences_prefer_dual_pane" />
  <java-symbol type="bool" name="skip_restoring_network_selection" />
  <java-symbol type="bool" name="split_action_bar_is_narrow" />
  <java-symbol type="bool" name="config_useVolumeKeySounds" />
  <java-symbol type="bool" name="config_enableWallpaperService" />
  <java-symbol type="bool" name="config_checkWallpaperAtBoot" />
  <java-symbol type="string" name="config_wallpaperManagerServiceName" />
  <java-symbol type="string" name="config_inputEventCompatProcessorOverrideClassName" />
  <java-symbol type="bool" name="config_enableUpdateableTimeZoneRules" />
  <java-symbol type="bool" name="config_timeZoneRulesUpdateTrackingEnabled" />
  <java-symbol type="string" name="config_timeZoneRulesUpdaterPackage" />
  <java-symbol type="string" name="config_timeZoneRulesDataPackage" />
  <java-symbol type="integer" name="config_timeZoneRulesCheckTimeMillisAllowed" />
  <java-symbol type="integer" name="config_timeZoneRulesCheckRetryCount" />
  <java-symbol type="bool" name="config_sendAudioBecomingNoisy" />
  <java-symbol type="bool" name="config_enableScreenshotChord" />
  <java-symbol type="bool" name="config_bluetooth_default_profiles" />
  <java-symbol type="bool" name="config_enableWifiDisplay" />
  <java-symbol type="bool" name="config_allowAnimationsInLowPowerMode" />
  <java-symbol type="bool" name="config_useDevInputEventForAudioJack" />
  <java-symbol type="bool" name="config_safe_media_volume_enabled" />
  <java-symbol type="bool" name="config_safe_media_disable_on_volume_up" />
  <java-symbol type="bool" name="config_camera_sound_forced" />
  <java-symbol type="bool" name="config_dontPreferApn" />
  <java-symbol type="bool" name="config_restartRadioAfterProvisioning" />
  <java-symbol type="bool" name="config_requireRadioPowerOffOnSimRefreshReset" />
  <java-symbol type="bool" name="config_speed_up_audio_on_mt_calls" />
  <java-symbol type="bool" name="config_useFixedVolume" />
  <java-symbol type="bool" name="config_wifi_batched_scan_supported" />
  <java-symbol type="bool" name="config_wifi_softap_acs_supported" />
  <java-symbol type="string" name="config_wifi_softap_acs_supported_channel_list" />
  <java-symbol type="bool" name="config_wifi_softap_ieee80211ac_supported" />
  <java-symbol type="bool" name="config_enableMultiUserUI"/>
  <java-symbol type="bool" name="config_enableNewAutoSelectNetworkUI"/>
  <java-symbol type="bool" name="config_disableUsbPermissionDialogs"/>
  <java-symbol type="dimen" name="config_fullTaskSnapshotScale" />
  <java-symbol type="bool" name="config_lowRamTaskSnapshotsAndRecents" />
  <java-symbol type="bool" name="config_hasRecents" />
  <java-symbol type="string" name="config_recentsComponentName" />
  <java-symbol type="integer" name="config_minNumVisibleRecentTasks_lowRam" />
  <java-symbol type="integer" name="config_maxNumVisibleRecentTasks_lowRam" />
  <java-symbol type="integer" name="config_minNumVisibleRecentTasks_grid" />
  <java-symbol type="integer" name="config_maxNumVisibleRecentTasks_grid" />
  <java-symbol type="integer" name="config_minNumVisibleRecentTasks" />
  <java-symbol type="integer" name="config_maxNumVisibleRecentTasks" />
  <java-symbol type="integer" name="config_activeTaskDurationHours" />
  <java-symbol type="bool" name="config_windowShowCircularMask" />
  <java-symbol type="bool" name="config_windowEnableCircularEmulatorDisplayOverlay" />
  <java-symbol type="bool" name="config_wifi_framework_enable_associated_network_selection" />
  <java-symbol type="bool" name="config_wifi_framework_use_single_radio_chain_scan_results_network_selection" />
  <java-symbol type="bool" name="config_wifi_only_link_same_credential_configurations" />
  <java-symbol type="bool" name="config_wifi_framework_enable_sar_tx_power_limit" />
  <java-symbol type="bool" name="config_wifi_framework_enable_soft_ap_sar_tx_power_limit" />
  <java-symbol type="bool" name="config_wifi_framework_enable_body_proximity_sar_tx_power_limit" />
  <java-symbol type="string" name="config_wifi_sar_sensor_type" />
  <java-symbol type="integer" name="config_wifi_framework_sar_free_space_event_id" />
  <java-symbol type="integer" name="config_wifi_framework_sar_near_hand_event_id" />
  <java-symbol type="integer" name="config_wifi_framework_sar_near_head_event_id" />
  <java-symbol type="integer" name="config_wifi_framework_sar_near_body_event_id" />
  <java-symbol type="bool" name="config_wifi_enable_disconnection_debounce" />
  <java-symbol type="bool" name="config_wifi_revert_country_code_on_cellular_loss" />
  <java-symbol type="integer" name="config_wifi_logger_ring_buffer_default_size_limit_kb" />
  <java-symbol type="integer" name="config_wifi_logger_ring_buffer_verbose_size_limit_kb" />
  <java-symbol type="array" name="config_wifi_fatal_firmware_alert_error_code_list" />
  <java-symbol type="bool" name="config_wifi_turn_off_during_emergency_call" />
  <java-symbol type="bool" name="config_supportMicNearUltrasound" />
  <java-symbol type="bool" name="config_supportSpeakerNearUltrasound" />
  <java-symbol type="bool" name="config_supportAudioSourceUnprocessed" />
  <java-symbol type="bool" name="config_freeformWindowManagement" />
  <java-symbol type="bool" name="config_supportsMultiWindow" />
  <java-symbol type="bool" name="config_supportsSplitScreenMultiWindow" />
  <java-symbol type="bool" name="config_supportsMultiDisplay" />
  <java-symbol type="bool" name="config_noHomeScreen" />
  <java-symbol type="bool" name="config_supportsSystemDecorsOnSecondaryDisplays" />
  <java-symbol type="bool" name="config_supportsInsecureLockScreen" />
  <java-symbol type="bool" name="config_guestUserEphemeral" />
  <java-symbol type="bool" name="config_localDisplaysMirrorContent" />
  <java-symbol type="array" name="config_localPrivateDisplayPorts" />
  <java-symbol type="integer" name="config_defaultDisplayDefaultColorMode" />
  <java-symbol type="bool" name="config_enableAppWidgetService" />
  <java-symbol type="string" name="config_defaultPictureInPictureScreenEdgeInsets" />
  <java-symbol type="dimen" name="config_pictureInPictureDefaultSizePercent" />
  <java-symbol type="dimen" name="config_pictureInPictureDefaultAspectRatio" />
  <java-symbol type="dimen" name="config_pictureInPictureAspectRatioLimitForMinSize" />
  <java-symbol type="integer" name="config_defaultPictureInPictureGravity" />
  <java-symbol type="dimen" name="config_pictureInPictureMinAspectRatio" />
  <java-symbol type="dimen" name="config_pictureInPictureMaxAspectRatio" />
  <java-symbol type="dimen" name="config_closeToSquareDisplayMaxAspectRatio" />
  <java-symbol type="integer" name="config_wifi_framework_5GHz_preference_boost_threshold" />
  <java-symbol type="integer" name="config_wifi_framework_5GHz_preference_boost_factor" />
  <java-symbol type="integer" name="config_wifi_framework_5GHz_preference_penalty_threshold" />
  <java-symbol type="integer" name="config_wifi_framework_5GHz_preference_penalty_threshold" />
  <java-symbol type="integer" name="config_wifi_framework_RSSI_SCORE_OFFSET" />
  <java-symbol type="integer" name="config_wifi_framework_RSSI_SCORE_SLOPE" />
  <java-symbol type="integer" name="config_wifi_framework_SAME_BSSID_AWARD" />
  <java-symbol type="integer" name="config_wifi_framework_LAST_SELECTION_AWARD" />
  <java-symbol type="integer" name="config_wifi_framework_PASSPOINT_SECURITY_AWARD" />
  <java-symbol type="integer" name="config_wifi_framework_SECURITY_AWARD" />
  <java-symbol type="integer" name="config_wifi_disconnected_short_scan_interval" />
  <java-symbol type="integer" name="config_wifi_associated_short_scan_interval" />
  <java-symbol type="integer" name="config_wifi_framework_associated_full_scan_backoff" />
  <java-symbol type="integer" name="config_wifi_framework_associated_full_scan_max_interval" />
  <java-symbol type="integer" name="config_wifi_framework_associated_full_scan_max_total_dwell_time" />
  <java-symbol type="integer" name="config_wifi_framework_associated_partial_scan_max_num_active_channels" />
  <java-symbol type="integer" name="config_wifi_framework_wifi_score_bad_rssi_threshold_24GHz" />
  <java-symbol type="integer" name="config_wifi_framework_wifi_score_entry_rssi_threshold_24GHz" />
  <java-symbol type="integer" name="config_wifi_framework_wifi_score_low_rssi_threshold_24GHz" />
  <java-symbol type="integer" name="config_wifi_framework_wifi_score_good_rssi_threshold_24GHz" />
  <java-symbol type="integer" name="config_wifi_framework_wifi_score_bad_rssi_threshold_5GHz" />
  <java-symbol type="integer" name="config_wifi_framework_wifi_score_entry_rssi_threshold_5GHz" />
  <java-symbol type="integer" name="config_wifi_framework_wifi_score_low_rssi_threshold_5GHz" />
  <java-symbol type="integer" name="config_wifi_framework_wifi_score_good_rssi_threshold_5GHz" />
  <java-symbol type="integer" name="config_wifi_framework_scan_result_rssi_level_patchup_value" />
  <java-symbol type="integer" name="config_wifi_framework_current_network_boost" />
  <java-symbol type="string"  name="config_wifi_random_mac_oui" />
  <java-symbol type="integer"  name="config_wifi_network_switching_blacklist_time" />
  <java-symbol type="string"  name="config_wifi_framework_sap_2G_channel_list" />
  <java-symbol type="integer" name="config_wifi_framework_max_tx_rate_for_full_scan" />
  <java-symbol type="integer" name="config_wifi_framework_max_rx_rate_for_full_scan" />
  <java-symbol type="integer" name="config_wifi_framework_min_tx_rate_for_staying_on_network" />
  <java-symbol type="integer" name="config_wifi_framework_min_rx_rate_for_staying_on_network" />

  <java-symbol type="integer" name="config_wifi_framework_soft_ap_timeout_delay" />

  <java-symbol type="bool" name="config_wifi_framework_cellular_handover_enable_user_triggered_adjustment" />
  <java-symbol type="integer" name="config_wifi_framework_associated_full_scan_tx_packet_threshold" />
  <java-symbol type="integer" name="config_wifi_framework_associated_full_scan_rx_packet_threshold" />
  <java-symbol type="integer" name="config_wifi_framework_associated_partial_scan_tx_packet_threshold" />
  <java-symbol type="integer" name="config_wifi_framework_associated_partial_scan_rx_packet_threshold" />
  <java-symbol type="integer" name="config_wifi_framework_network_switch_tx_packet_threshold" />
  <java-symbol type="integer" name="config_wifi_framework_network_switch_rx_packet_threshold" />
  <java-symbol type="integer" name="config_wifi_framework_current_network_boost" />
  <java-symbol type="integer" name="config_wifi_framework_recovery_timeout_delay" />
  <java-symbol type="integer" name="config_bluetooth_max_advertisers" />
  <java-symbol type="integer" name="config_bluetooth_max_scan_filters" />
  <java-symbol type="integer" name="config_bluetooth_max_connected_audio_devices" />
  <java-symbol type="integer" name="config_burnInProtectionMinHorizontalOffset" />
  <java-symbol type="integer" name="config_burnInProtectionMaxHorizontalOffset" />
  <java-symbol type="integer" name="config_burnInProtectionMinVerticalOffset" />
  <java-symbol type="integer" name="config_burnInProtectionMaxVerticalOffset" />
  <java-symbol type="integer" name="config_burnInProtectionMaxRadius" />
  <java-symbol type="integer" name="config_bluetooth_idle_cur_ma" />
  <java-symbol type="integer" name="config_bluetooth_rx_cur_ma" />
  <java-symbol type="integer" name="config_bluetooth_tx_cur_ma" />
  <java-symbol type="integer" name="config_bluetooth_operating_voltage_mv" />
  <java-symbol type="bool" name="config_bluetooth_pan_enable_autoconnect" />
  <java-symbol type="bool" name="config_bluetooth_reload_supported_profiles_when_enabled" />
  <java-symbol type="bool" name="config_hearing_aid_profile_supported" />
  <java-symbol type="integer" name="config_cursorWindowSize" />
  <java-symbol type="integer" name="config_drawLockTimeoutMillis" />
  <java-symbol type="integer" name="config_doublePressOnPowerBehavior" />
  <java-symbol type="integer" name="config_extraFreeKbytesAdjust" />
  <java-symbol type="integer" name="config_extraFreeKbytesAbsolute" />
  <java-symbol type="integer" name="config_immersive_mode_confirmation_panic" />
  <java-symbol type="integer" name="config_longPressOnPowerBehavior" />
  <java-symbol type="integer" name="config_veryLongPressOnPowerBehavior" />
  <java-symbol type="integer" name="config_veryLongPressTimeout" />
  <java-symbol type="integer" name="config_longPressOnBackBehavior" />
  <java-symbol type="bool" name="config_allowStartActivityForLongPressOnPowerInSetup" />
  <java-symbol type="integer" name="config_lowMemoryKillerMinFreeKbytesAdjust" />
  <java-symbol type="integer" name="config_lowMemoryKillerMinFreeKbytesAbsolute" />
  <java-symbol type="integer" name="config_max_pan_devices" />
  <java-symbol type="integer" name="config_ntpPollingInterval" />
  <java-symbol type="integer" name="config_ntpPollingIntervalShorter" />
  <java-symbol type="integer" name="config_ntpRetry" />
  <java-symbol type="integer" name="config_ntpThreshold" />
  <java-symbol type="integer" name="config_ntpTimeout" />
  <java-symbol type="integer" name="config_shortPressOnPowerBehavior" />
  <java-symbol type="integer" name="config_toastDefaultGravity" />
  <java-symbol type="integer" name="config_triplePressOnPowerBehavior" />
  <java-symbol type="integer" name="config_shortPressOnSleepBehavior" />
  <java-symbol type="integer" name="config_wifi_supplicant_scan_interval" />
  <java-symbol type="integer" name="config_wifi_scan_interval_p2p_connected" />
  <java-symbol type="integer" name="config_windowOutsetBottom" />
  <java-symbol type="integer" name="db_connection_pool_size" />
  <java-symbol type="integer" name="db_journal_size_limit" />
  <java-symbol type="integer" name="db_wal_autocheckpoint" />
  <java-symbol type="integer" name="db_default_idle_connection_timeout" />
  <java-symbol type="integer" name="config_soundEffectVolumeDb" />
  <java-symbol type="integer" name="config_lockSoundVolumeDb" />
  <java-symbol type="integer" name="config_multiuserMaximumUsers" />
  <java-symbol type="integer" name="config_multiuserMaxRunningUsers" />
  <java-symbol type="bool" name="config_multiuserDelayUserDataLocking" />
  <java-symbol type="integer" name="config_safe_media_volume_index" />
  <java-symbol type="integer" name="config_safe_media_volume_usb_mB" />
  <java-symbol type="integer" name="config_mobile_mtu" />
  <java-symbol type="array"   name="config_mobile_tcp_buffers" />
  <java-symbol type="integer" name="config_volte_replacement_rat"/>
  <java-symbol type="integer" name="config_valid_wappush_index" />
  <java-symbol type="integer" name="config_overrideHasPermanentMenuKey" />
  <java-symbol type="integer" name="config_mdc_initial_max_retry" />
  <java-symbol type="integer" name="config_keepPreloadsMinDays" />
  <java-symbol type="bool" name="config_hasPermanentDpad" />
  <java-symbol type="bool" name="config_useDefaultFocusHighlight" />
  <java-symbol type="array" name="config_deviceSpecificSystemServices" />
  <java-symbol type="string" name="config_deviceSpecificDevicePolicyManagerService" />
  <java-symbol type="string" name="config_deviceSpecificAudioService" />
  <java-symbol type="integer" name="config_num_physical_slots" />

  <java-symbol type="color" name="tab_indicator_text_v4" />

  <java-symbol type="dimen" name="accessibility_touch_slop" />
  <java-symbol type="dimen" name="alert_dialog_round_padding"/>
  <java-symbol type="dimen" name="config_minScrollbarTouchTarget" />
  <java-symbol type="dimen" name="config_prefDialogWidth" />
  <java-symbol type="dimen" name="config_viewConfigurationTouchSlop" />
  <java-symbol type="dimen" name="config_viewConfigurationHoverSlop" />
  <java-symbol type="dimen" name="config_viewMinFlingVelocity" />
  <java-symbol type="dimen" name="config_viewMaxFlingVelocity" />
  <java-symbol type="dimen" name="config_scrollbarSize" />
  <java-symbol type="dimen" name="config_horizontalScrollFactor" />
  <java-symbol type="dimen" name="config_verticalScrollFactor" />
  <java-symbol type="dimen" name="config_scrollFactor" />
  <java-symbol type="dimen" name="default_app_widget_padding_bottom" />
  <java-symbol type="dimen" name="default_app_widget_padding_left" />
  <java-symbol type="dimen" name="default_app_widget_padding_right" />
  <java-symbol type="dimen" name="default_app_widget_padding_top" />
  <java-symbol type="dimen" name="default_gap" />
  <java-symbol type="dimen" name="dropdownitem_icon_width" />
  <java-symbol type="dimen" name="dropdownitem_text_padding_left" />
  <java-symbol type="dimen" name="password_keyboard_spacebar_vertical_correction" />
  <java-symbol type="dimen" name="search_view_preferred_width" />
  <java-symbol type="dimen" name="search_view_preferred_height" />
  <java-symbol type="dimen" name="textview_error_popup_default_width" />
  <java-symbol type="dimen" name="toast_y_offset" />
  <java-symbol type="dimen" name="tooltip_precise_anchor_threshold" />
  <java-symbol type="dimen" name="tooltip_precise_anchor_extra_offset" />
  <java-symbol type="dimen" name="tooltip_y_offset_touch" />
  <java-symbol type="dimen" name="tooltip_y_offset_non_touch" />
  <java-symbol type="dimen" name="action_bar_stacked_max_height" />
  <java-symbol type="dimen" name="action_bar_stacked_tab_max_width" />
  <java-symbol type="dimen" name="notification_text_size" />
  <java-symbol type="dimen" name="notification_title_text_size" />
  <java-symbol type="dimen" name="notification_subtext_size" />
  <java-symbol type="dimen" name="notification_top_pad" />
  <java-symbol type="dimen" name="notification_top_pad_narrow" />
  <java-symbol type="dimen" name="notification_top_pad_large_text" />
  <java-symbol type="dimen" name="notification_top_pad_large_text_narrow" />
  <java-symbol type="dimen" name="notification_large_icon_circle_padding" />
  <java-symbol type="dimen" name="notification_badge_size" />
  <java-symbol type="dimen" name="immersive_mode_cling_width" />
  <java-symbol type="dimen" name="accessibility_magnification_indicator_width" />
  <java-symbol type="dimen" name="circular_display_mask_thickness" />

  <java-symbol type="string" name="add_account_button_label" />
  <java-symbol type="string" name="addToDictionary" />
  <java-symbol type="string" name="action_bar_home_description" />
  <java-symbol type="string" name="action_bar_up_description" />
  <java-symbol type="string" name="activity_resolver_work_profiles_support" />
  <java-symbol type="string" name="app_running_notification_title" />
  <java-symbol type="string" name="app_running_notification_text" />
  <java-symbol type="string" name="copied" />
  <java-symbol type="string" name="delete" />
  <java-symbol type="string" name="deleteText" />
  <java-symbol type="string" name="grant_permissions_header_text" />
  <java-symbol type="string" name="menu_alt_shortcut_label" />
  <java-symbol type="string" name="menu_ctrl_shortcut_label" />
  <java-symbol type="string" name="menu_delete_shortcut_label" />
  <java-symbol type="string" name="menu_enter_shortcut_label" />
  <java-symbol type="string" name="menu_function_shortcut_label" />
  <java-symbol type="string" name="menu_meta_shortcut_label" />
  <java-symbol type="string" name="menu_space_shortcut_label" />
  <java-symbol type="string" name="menu_shift_shortcut_label" />
  <java-symbol type="string" name="menu_sym_shortcut_label" />
  <java-symbol type="string" name="notification_title" />
  <java-symbol type="string" name="permission_request_notification_with_subtitle" />
  <java-symbol type="string" name="prepend_shortcut_label" />
  <java-symbol type="string" name="paste_as_plain_text" />
  <java-symbol type="string" name="replace" />
  <java-symbol type="string" name="undo" />
  <java-symbol type="string" name="redo" />
  <java-symbol type="string" name="email" />
  <java-symbol type="string" name="email_desc" />
  <java-symbol type="string" name="dial" />
  <java-symbol type="string" name="dial_desc" />
  <java-symbol type="string" name="map" />
  <java-symbol type="string" name="map_desc" />
  <java-symbol type="string" name="browse" />
  <java-symbol type="string" name="browse_desc" />
  <java-symbol type="string" name="sms" />
  <java-symbol type="string" name="sms_desc" />
  <java-symbol type="string" name="add_contact" />
  <java-symbol type="string" name="add_contact_desc" />
  <java-symbol type="string" name="view_calendar" />
  <java-symbol type="string" name="view_calendar_desc" />
  <java-symbol type="string" name="add_calendar_event" />
  <java-symbol type="string" name="add_calendar_event_desc" />
  <java-symbol type="string" name="view_flight" />
  <java-symbol type="string" name="view_flight_desc" />
  <java-symbol type="string" name="translate" />
  <java-symbol type="string" name="translate_desc" />
  <java-symbol type="string" name="define" />
  <java-symbol type="string" name="define_desc" />
  <java-symbol type="string" name="textSelectionCABTitle" />
  <java-symbol type="string" name="BaMmi" />
  <java-symbol type="string" name="CLIRDefaultOffNextCallOff" />
  <java-symbol type="string" name="CLIRDefaultOffNextCallOn" />
  <java-symbol type="string" name="CLIRDefaultOnNextCallOff" />
  <java-symbol type="string" name="CLIRDefaultOnNextCallOn" />
  <java-symbol type="string" name="CLIRPermanent" />
  <java-symbol type="string" name="CfMmi" />
  <java-symbol type="string" name="ClipMmi" />
  <java-symbol type="string" name="ClirMmi" />
  <java-symbol type="string" name="ColpMmi" />
  <java-symbol type="string" name="ColrMmi" />
  <java-symbol type="string" name="CwMmi" />
  <java-symbol type="string" name="Midnight" />
  <java-symbol type="string" name="Noon" />
  <java-symbol type="string" name="PinMmi" />
  <java-symbol type="string" name="PwdMmi" />
  <java-symbol type="string" name="NetworkPreferenceSwitchSummary" />
  <java-symbol type="string" name="NetworkPreferenceSwitchTitle" />
  <java-symbol type="string" name="EmergencyCallWarningTitle" />
  <java-symbol type="string" name="EmergencyCallWarningSummary" />
  <java-symbol type="string" name="RestrictedOnAllVoiceTitle" />
  <java-symbol type="string" name="RestrictedOnDataTitle" />
  <java-symbol type="string" name="RestrictedOnEmergencyTitle" />
  <java-symbol type="string" name="RestrictedOnNormalTitle" />
  <java-symbol type="string" name="RestrictedStateContent" />
  <java-symbol type="string" name="RestrictedStateContentMsimTemplate" />
  <java-symbol type="string" name="notification_channel_network_alert" />
  <java-symbol type="string" name="notification_channel_call_forward" />
  <java-symbol type="string" name="notification_channel_emergency_callback" />
  <java-symbol type="string" name="notification_channel_mobile_data_status" />
  <java-symbol type="string" name="notification_channel_sms" />
  <java-symbol type="string" name="notification_channel_voice_mail" />
  <java-symbol type="string" name="notification_channel_wfc" />
  <java-symbol type="string" name="notification_channel_sim" />
  <java-symbol type="string" name="notification_channel_sim_high_prio" />
  <java-symbol type="string" name="SetupCallDefault" />
  <java-symbol type="string" name="accept" />
  <java-symbol type="string" name="activity_chooser_view_see_all" />
  <java-symbol type="string" name="activitychooserview_choose_application" />
  <java-symbol type="string" name="activitychooserview_choose_application_error" />
  <java-symbol type="string" name="alternate_eri_file" />
  <java-symbol type="string" name="alwaysUse" />
  <java-symbol type="string" name="autofill_address_line_1_label_re" />
  <java-symbol type="string" name="autofill_address_line_1_re" />
  <java-symbol type="string" name="autofill_address_line_2_re" />
  <java-symbol type="string" name="autofill_address_line_3_re" />
  <java-symbol type="string" name="autofill_address_name_separator" />
  <java-symbol type="string" name="autofill_address_summary_format" />
  <java-symbol type="string" name="autofill_address_summary_name_format" />
  <java-symbol type="string" name="autofill_address_summary_separator" />
  <java-symbol type="string" name="autofill_address_type_same_as_re" />
  <java-symbol type="string" name="autofill_address_type_use_my_re" />
  <java-symbol type="string" name="autofill_area" />
  <java-symbol type="string" name="autofill_area_code_notext_re" />
  <java-symbol type="string" name="autofill_area_code_re" />
  <java-symbol type="string" name="autofill_attention_ignored_re" />
  <java-symbol type="string" name="autofill_billing_designator_re" />
  <java-symbol type="string" name="autofill_card_cvc_re" />
  <java-symbol type="string" name="autofill_card_ignored_re" />
  <java-symbol type="string" name="autofill_card_number_re" />
  <java-symbol type="string" name="autofill_city_re" />
  <java-symbol type="string" name="autofill_company_re" />
  <java-symbol type="string" name="autofill_country_code_re" />
  <java-symbol type="string" name="autofill_country_re" />
  <java-symbol type="string" name="autofill_county" />
  <java-symbol type="string" name="autofill_department" />
  <java-symbol type="string" name="autofill_district" />
  <java-symbol type="string" name="autofill_email_re" />
  <java-symbol type="string" name="autofill_emirate" />
  <java-symbol type="string" name="autofill_expiration_date_re" />
  <java-symbol type="string" name="autofill_expiration_month_re" />
  <java-symbol type="string" name="autofill_fax_re" />
  <java-symbol type="string" name="autofill_first_name_re" />
  <java-symbol type="string" name="autofill_island" />
  <java-symbol type="string" name="autofill_last_name_re" />
  <java-symbol type="string" name="autofill_middle_initial_re" />
  <java-symbol type="string" name="autofill_middle_name_re" />
  <java-symbol type="string" name="autofill_name_on_card_contextual_re" />
  <java-symbol type="string" name="autofill_name_on_card_re" />
  <java-symbol type="string" name="autofill_name_re" />
  <java-symbol type="string" name="autofill_name_specific_re" />
  <java-symbol type="string" name="autofill_parish" />
  <java-symbol type="string" name="autofill_phone_extension_re" />
  <java-symbol type="string" name="autofill_phone_prefix_re" />
  <java-symbol type="string" name="autofill_phone_prefix_separator_re" />
  <java-symbol type="string" name="autofill_phone_re" />
  <java-symbol type="string" name="autofill_phone_suffix_re" />
  <java-symbol type="string" name="autofill_phone_suffix_separator_re" />
  <java-symbol type="string" name="autofill_postal_code" />
  <java-symbol type="string" name="autofill_prefecture" />
  <java-symbol type="string" name="autofill_province" />
  <java-symbol type="string" name="autofill_region_ignored_re" />
  <java-symbol type="string" name="autofill_shipping_designator_re" />
  <java-symbol type="string" name="autofill_state" />
  <java-symbol type="string" name="autofill_state_re" />
  <java-symbol type="string" name="autofill_this_form" />
  <java-symbol type="string" name="autofill_username_re" />
  <java-symbol type="string" name="autofill_window_title" />
  <java-symbol type="string" name="autofill_zip_4_re" />
  <java-symbol type="string" name="autofill_zip_code" />
  <java-symbol type="string" name="autofill_zip_code_re" />
  <java-symbol type="string" name="badPin" />
  <java-symbol type="string" name="badPuk" />
  <java-symbol type="string" name="byteShort" />
  <java-symbol type="string" name="capability_title_canRequestFilterKeyEvents" />
  <java-symbol type="string" name="capability_desc_canRequestTouchExploration" />
  <java-symbol type="string" name="capability_desc_canRetrieveWindowContent" />
  <java-symbol type="string" name="capability_desc_canRequestFilterKeyEvents" />
  <java-symbol type="string" name="capability_title_canRequestTouchExploration" />
  <java-symbol type="string" name="capability_title_canRetrieveWindowContent" />
  <java-symbol type="string" name="capability_desc_canControlMagnification" />
  <java-symbol type="string" name="capability_title_canControlMagnification" />
  <java-symbol type="string" name="capability_desc_canPerformGestures" />
  <java-symbol type="string" name="capability_title_canPerformGestures" />
  <java-symbol type="string" name="captive_portal_logged_in_detailed" />
  <java-symbol type="string" name="cfTemplateForwarded" />
  <java-symbol type="string" name="cfTemplateForwardedTime" />
  <java-symbol type="string" name="cfTemplateNotForwarded" />
  <java-symbol type="string" name="cfTemplateRegistered" />
  <java-symbol type="string" name="cfTemplateRegisteredTime" />
  <java-symbol type="string" name="chooseActivity" />
  <java-symbol type="string" name="config_default_dns_server" />
  <java-symbol type="string" name="config_ethernet_iface_regex" />
  <java-symbol type="array" name="config_ethernet_interfaces" />
  <java-symbol type="string" name="config_forceVoiceInteractionServicePackage" />
  <java-symbol type="string" name="config_mms_user_agent" />
  <java-symbol type="string" name="config_mms_user_agent_profile_url" />
  <java-symbol type="string" name="config_ntpServer" />
  <java-symbol type="string" name="config_useragentprofile_url" />
  <java-symbol type="string" name="config_wifi_p2p_device_type" />
  <java-symbol type="string" name="config_appsNotReportingCrashes" />
  <java-symbol type="string" name="contentServiceSync" />
  <java-symbol type="string" name="contentServiceSyncNotificationTitle" />
  <java-symbol type="string" name="contentServiceTooManyDeletesNotificationDesc" />
  <java-symbol type="string" name="date_and_time" />
  <java-symbol type="string" name="date_picker_decrement_day_button" />
  <java-symbol type="string" name="date_picker_decrement_month_button" />
  <java-symbol type="string" name="date_picker_decrement_year_button" />
  <java-symbol type="string" name="date_picker_dialog_title" />
  <java-symbol type="string" name="date_picker_increment_day_button" />
  <java-symbol type="string" name="date_picker_increment_month_button" />
  <java-symbol type="string" name="date_picker_increment_year_button" />
  <java-symbol type="string" name="date_time" />
  <java-symbol type="string" name="date_time_set" />
  <java-symbol type="string" name="date_time_done" />
  <java-symbol type="string" name="db_default_journal_mode" />
  <java-symbol type="string" name="db_default_sync_mode" />
  <java-symbol type="string" name="db_wal_sync_mode" />
  <java-symbol type="string" name="decline" />
  <java-symbol type="string" name="description_target_unlock_tablet" />
  <java-symbol type="string" name="display_manager_built_in_display_name" />
  <java-symbol type="string" name="display_manager_hdmi_display_name" />
  <java-symbol type="string" name="display_manager_overlay_display_name" />
  <java-symbol type="string" name="display_manager_overlay_display_secure_suffix" />
  <java-symbol type="string" name="display_manager_overlay_display_title" />
  <java-symbol type="string" name="double_tap_toast" />
  <java-symbol type="string" name="elapsed_time_short_format_h_mm_ss" />
  <java-symbol type="string" name="elapsed_time_short_format_mm_ss" />
  <java-symbol type="string" name="emailTypeCustom" />
  <java-symbol type="string" name="emailTypeHome" />
  <java-symbol type="string" name="emailTypeMobile" />
  <java-symbol type="string" name="emailTypeOther" />
  <java-symbol type="string" name="emailTypeWork" />
  <java-symbol type="string" name="emergency_call_dialog_number_for_display" />
  <java-symbol type="string" name="widget_default_package_name" />
  <java-symbol type="string" name="widget_default_class_name" />
  <java-symbol type="string" name="emergency_calls_only" />
  <java-symbol type="array" name="config_ephemeralResolverPackage" />
  <java-symbol type="string" name="eventTypeAnniversary" />
  <java-symbol type="string" name="eventTypeBirthday" />
  <java-symbol type="string" name="eventTypeCustom" />
  <java-symbol type="string" name="eventTypeOther" />
  <java-symbol type="string" name="fileSizeSuffix" />
  <java-symbol type="string" name="force_close" />
  <java-symbol type="string" name="gadget_host_error_inflating" />
  <java-symbol type="string" name="gigabyteShort" />
  <java-symbol type="string" name="gpsNotifMessage" />
  <java-symbol type="string" name="gpsNotifTicker" />
  <java-symbol type="string" name="gpsNotifTitle" />
  <java-symbol type="string" name="gpsVerifNo" />
  <java-symbol type="string" name="gpsVerifYes" />
  <java-symbol type="string" name="gsm_alphabet_default_charset" />
  <java-symbol type="string" name="httpError" />
  <java-symbol type="string" name="httpErrorAuth" />
  <java-symbol type="string" name="httpErrorConnect" />
  <java-symbol type="string" name="httpErrorFailedSslHandshake" />
  <java-symbol type="string" name="httpErrorFile" />
  <java-symbol type="string" name="httpErrorFileNotFound" />
  <java-symbol type="string" name="httpErrorIO" />
  <java-symbol type="string" name="httpErrorLookup" />
  <java-symbol type="string" name="httpErrorOk" />
  <java-symbol type="string" name="httpErrorProxyAuth" />
  <java-symbol type="string" name="httpErrorRedirectLoop" />
  <java-symbol type="string" name="httpErrorTimeout" />
  <java-symbol type="string" name="httpErrorTooManyRequests" />
  <java-symbol type="string" name="httpErrorUnsupportedAuthScheme" />
  <java-symbol type="string" name="imProtocolAim" />
  <java-symbol type="string" name="imProtocolCustom" />
  <java-symbol type="string" name="imProtocolGoogleTalk" />
  <java-symbol type="string" name="imProtocolIcq" />
  <java-symbol type="string" name="imProtocolJabber" />
  <java-symbol type="string" name="imProtocolMsn" />
  <java-symbol type="string" name="imProtocolNetMeeting" />
  <java-symbol type="string" name="imProtocolQq" />
  <java-symbol type="string" name="imProtocolSkype" />
  <java-symbol type="string" name="imProtocolYahoo" />
  <java-symbol type="string" name="imTypeCustom" />
  <java-symbol type="string" name="imTypeHome" />
  <java-symbol type="string" name="imTypeOther" />
  <java-symbol type="string" name="imTypeWork" />
  <java-symbol type="string" name="ime_action_default" />
  <java-symbol type="string" name="ime_action_done" />
  <java-symbol type="string" name="ime_action_go" />
  <java-symbol type="string" name="ime_action_next" />
  <java-symbol type="string" name="ime_action_previous" />
  <java-symbol type="string" name="ime_action_search" />
  <java-symbol type="string" name="ime_action_send" />
  <java-symbol type="string" name="invalidPin" />
  <java-symbol type="string" name="js_dialog_before_unload_positive_button" />
  <java-symbol type="string" name="js_dialog_before_unload_negative_button" />
  <java-symbol type="string" name="js_dialog_before_unload_title" />
  <java-symbol type="string" name="js_dialog_before_unload" />
  <java-symbol type="string" name="js_dialog_title" />
  <java-symbol type="string" name="js_dialog_title_default" />
  <java-symbol type="string" name="keyboardview_keycode_alt" />
  <java-symbol type="string" name="keyboardview_keycode_cancel" />
  <java-symbol type="string" name="keyboardview_keycode_delete" />
  <java-symbol type="string" name="keyboardview_keycode_done" />
  <java-symbol type="string" name="keyboardview_keycode_enter" />
  <java-symbol type="string" name="keyboardview_keycode_mode_change" />
  <java-symbol type="string" name="keyboardview_keycode_shift" />
  <java-symbol type="string" name="kilobyteShort" />
  <java-symbol type="string" name="last_month" />
  <java-symbol type="string" name="launchBrowserDefault" />
  <java-symbol type="string" name="lock_to_app_unlock_pin" />
  <java-symbol type="string" name="lock_to_app_unlock_pattern" />
  <java-symbol type="string" name="lock_to_app_unlock_password" />
  <java-symbol type="string" name="package_installed_device_owner" />
  <java-symbol type="string" name="package_updated_device_owner" />
  <java-symbol type="string" name="package_deleted_device_owner" />
  <java-symbol type="string" name="lockscreen_access_pattern_cell_added" />
  <java-symbol type="string" name="lockscreen_access_pattern_cell_added_verbose" />
  <java-symbol type="string" name="lockscreen_access_pattern_cleared" />
  <java-symbol type="string" name="lockscreen_access_pattern_detected" />
  <java-symbol type="string" name="lockscreen_access_pattern_start" />
  <java-symbol type="string" name="lockscreen_emergency_call" />
  <java-symbol type="string" name="lockscreen_return_to_call" />
  <java-symbol type="string" name="low_memory" />
  <java-symbol type="string" name="megabyteShort" />
  <java-symbol type="string" name="midnight" />
  <java-symbol type="string" name="mismatchPin" />
  <java-symbol type="string" name="mmiComplete" />
  <java-symbol type="string" name="mmiError" />
  <java-symbol type="string" name="mmiFdnError" />
  <java-symbol type="string" name="mmiErrorWhileRoaming" />
  <java-symbol type="string" name="month_day_year" />
  <java-symbol type="string" name="more_item_label" />
  <java-symbol type="string" name="needPuk" />
  <java-symbol type="string" name="needPuk2" />
  <java-symbol type="string" name="enablePin" />
  <java-symbol type="string" name="new_app_action" />
  <java-symbol type="string" name="new_app_description" />
  <java-symbol type="string" name="noApplications" />
  <java-symbol type="string" name="no_file_chosen" />
  <java-symbol type="string" name="no_matches" />
  <java-symbol type="string" name="noon" />
  <java-symbol type="string" name="number_picker_increment_scroll_action" />
  <java-symbol type="string" name="number_picker_increment_scroll_mode" />
  <java-symbol type="string" name="old_app_action" />
  <java-symbol type="string" name="older" />
  <java-symbol type="string" name="open_permission_deny" />
  <java-symbol type="string" name="orgTypeCustom" />
  <java-symbol type="string" name="orgTypeOther" />
  <java-symbol type="string" name="orgTypeWork" />
  <java-symbol type="string" name="passwordIncorrect" />
  <java-symbol type="string" name="perms_description_app" />
  <java-symbol type="string" name="perms_new_perm_prefix" />
  <java-symbol type="string" name="petabyteShort" />
  <java-symbol type="string" name="peerTtyModeFull" />
  <java-symbol type="string" name="peerTtyModeHco" />
  <java-symbol type="string" name="peerTtyModeVco" />
  <java-symbol type="string" name="peerTtyModeOff" />
  <java-symbol type="string" name="phoneTypeAssistant" />
  <java-symbol type="string" name="phoneTypeCallback" />
  <java-symbol type="string" name="phoneTypeCar" />
  <java-symbol type="string" name="phoneTypeCompanyMain" />
  <java-symbol type="string" name="phoneTypeCustom" />
  <java-symbol type="string" name="phoneTypeFaxHome" />
  <java-symbol type="string" name="phoneTypeFaxWork" />
  <java-symbol type="string" name="phoneTypeHome" />
  <java-symbol type="string" name="phoneTypeIsdn" />
  <java-symbol type="string" name="phoneTypeMain" />
  <java-symbol type="string" name="phoneTypeMms" />
  <java-symbol type="string" name="phoneTypeMobile" />
  <java-symbol type="string" name="phoneTypeOther" />
  <java-symbol type="string" name="phoneTypeOtherFax" />
  <java-symbol type="string" name="phoneTypePager" />
  <java-symbol type="string" name="phoneTypeRadio" />
  <java-symbol type="string" name="phoneTypeTelex" />
  <java-symbol type="string" name="phoneTypeTtyTdd" />
  <java-symbol type="string" name="phoneTypeWork" />
  <java-symbol type="string" name="phoneTypeWorkMobile" />
  <java-symbol type="string" name="phoneTypeWorkPager" />
  <java-symbol type="string" name="wfcRegErrorTitle" />
  <java-symbol type="array" name="wfcOperatorErrorAlertMessages" />
  <java-symbol type="array" name="wfcOperatorErrorNotificationMessages" />
  <java-symbol type="array" name="wfcSpnFormats" />
  <java-symbol type="string" name="wifi_calling_off_summary" />
  <java-symbol type="string" name="wfc_mode_wifi_preferred_summary" />
  <java-symbol type="string" name="wfc_mode_cellular_preferred_summary" />
  <java-symbol type="string" name="wfc_mode_wifi_only_summary" />
  <java-symbol type="string" name="policydesc_disableCamera" />
  <java-symbol type="string" name="policydesc_encryptedStorage" />
  <java-symbol type="string" name="policydesc_expirePassword" />
  <java-symbol type="string" name="policydesc_forceLock" />
  <java-symbol type="string" name="policydesc_limitPassword" />
  <java-symbol type="string" name="policydesc_resetPassword" />
  <java-symbol type="string" name="policydesc_setGlobalProxy" />
  <java-symbol type="string" name="policydesc_watchLogin" />
  <java-symbol type="string" name="policydesc_watchLogin_secondaryUser" />
  <java-symbol type="string" name="policydesc_wipeData" />
  <java-symbol type="string" name="policydesc_wipeData_secondaryUser" />
  <java-symbol type="string" name="policydesc_disableKeyguardFeatures" />
  <java-symbol type="string" name="policylab_disableCamera" />
  <java-symbol type="string" name="policylab_encryptedStorage" />
  <java-symbol type="string" name="policylab_expirePassword" />
  <java-symbol type="string" name="policylab_forceLock" />
  <java-symbol type="string" name="policylab_limitPassword" />
  <java-symbol type="string" name="policylab_resetPassword" />
  <java-symbol type="string" name="policylab_setGlobalProxy" />
  <java-symbol type="string" name="policylab_watchLogin" />
  <java-symbol type="string" name="policylab_wipeData" />
  <java-symbol type="string" name="policylab_wipeData_secondaryUser" />
  <java-symbol type="string" name="policylab_disableKeyguardFeatures" />
  <java-symbol type="string" name="postalTypeCustom" />
  <java-symbol type="string" name="postalTypeHome" />
  <java-symbol type="string" name="postalTypeOther" />
  <java-symbol type="string" name="postalTypeWork" />
  <java-symbol type="string" name="power_off" />
  <java-symbol type="string" name="preposition_for_date" />
  <java-symbol type="string" name="preposition_for_time" />
  <java-symbol type="string" name="print_service_installed_title" />
  <java-symbol type="string" name="print_service_installed_message" />
  <java-symbol type="string" name="printing_disabled_by" />
  <java-symbol type="string" name="progress_erasing" />
  <java-symbol type="string" name="mobile_provisioning_apn" />
  <java-symbol type="string" name="mobile_provisioning_url" />
  <java-symbol type="string" name="quick_contacts_not_available" />
  <java-symbol type="string" name="reboot_to_update_package" />
  <java-symbol type="string" name="reboot_to_update_prepare" />
  <java-symbol type="string" name="reboot_to_update_title" />
  <java-symbol type="string" name="reboot_to_update_reboot" />
  <java-symbol type="string" name="reboot_to_reset_title" />
  <java-symbol type="string" name="reboot_to_reset_message" />
  <java-symbol type="string" name="reboot_safemode_confirm" />
  <java-symbol type="string" name="reboot_safemode_title" />
  <java-symbol type="string" name="relationTypeAssistant" />
  <java-symbol type="string" name="relationTypeBrother" />
  <java-symbol type="string" name="relationTypeChild" />
  <java-symbol type="string" name="relationTypeDomesticPartner" />
  <java-symbol type="string" name="relationTypeFather" />
  <java-symbol type="string" name="relationTypeFriend" />
  <java-symbol type="string" name="relationTypeManager" />
  <java-symbol type="string" name="relationTypeMother" />
  <java-symbol type="string" name="relationTypeParent" />
  <java-symbol type="string" name="relationTypePartner" />
  <java-symbol type="string" name="relationTypeReferredBy" />
  <java-symbol type="string" name="relationTypeRelative" />
  <java-symbol type="string" name="relationTypeSister" />
  <java-symbol type="string" name="relationTypeSpouse" />
  <java-symbol type="string" name="relative_time" />
  <java-symbol type="string" name="reset" />
  <java-symbol type="string" name="revoke" />
  <java-symbol type="string" name="ringtone_default" />
  <java-symbol type="string" name="ringtone_default_with_actual" />
  <java-symbol type="string" name="ringtone_picker_title" />
  <java-symbol type="string" name="ringtone_picker_title_alarm" />
  <java-symbol type="string" name="ringtone_picker_title_notification" />
  <java-symbol type="string" name="ringtone_silent" />
  <java-symbol type="string" name="ringtone_unknown" />
  <java-symbol type="string" name="roamingText0" />
  <java-symbol type="string" name="roamingText1" />
  <java-symbol type="string" name="roamingText10" />
  <java-symbol type="string" name="roamingText11" />
  <java-symbol type="string" name="roamingText12" />
  <java-symbol type="string" name="roamingText2" />
  <java-symbol type="string" name="roamingText3" />
  <java-symbol type="string" name="roamingText4" />
  <java-symbol type="string" name="roamingText5" />
  <java-symbol type="string" name="roamingText6" />
  <java-symbol type="string" name="roamingText7" />
  <java-symbol type="string" name="roamingText8" />
  <java-symbol type="string" name="roamingText9" />
  <java-symbol type="string" name="roamingTextSearching" />
  <java-symbol type="string" name="save_password_label" />
  <java-symbol type="string" name="save_password_message" />
  <java-symbol type="string" name="save_password_never" />
  <java-symbol type="string" name="save_password_notnow" />
  <java-symbol type="string" name="save_password_remember" />
  <java-symbol type="string" name="sendText" />
  <java-symbol type="string" name="sending" />
  <java-symbol type="string" name="serviceClassData" />
  <java-symbol type="string" name="serviceClassDataAsync" />
  <java-symbol type="string" name="serviceClassDataSync" />
  <java-symbol type="string" name="serviceClassFAX" />
  <java-symbol type="string" name="serviceClassPAD" />
  <java-symbol type="string" name="serviceClassPacket" />
  <java-symbol type="string" name="serviceClassSMS" />
  <java-symbol type="string" name="serviceClassVoice" />
  <java-symbol type="string" name="serviceDisabled" />
  <java-symbol type="string" name="serviceEnabled" />
  <java-symbol type="string" name="serviceEnabledFor" />
  <java-symbol type="string" name="serviceErased" />
  <java-symbol type="string" name="serviceNotProvisioned" />
  <java-symbol type="string" name="serviceRegistered" />
  <java-symbol type="string" name="setup_autofill" />
  <java-symbol type="string" name="share" />
  <java-symbol type="string" name="shareactionprovider_share_with" />
  <java-symbol type="string" name="shareactionprovider_share_with_application" />
  <java-symbol type="string" name="shutdown_confirm" />
  <java-symbol type="string" name="shutdown_confirm_question" />
  <java-symbol type="string" name="shutdown_progress" />
  <java-symbol type="string" name="sim_added_message" />
  <java-symbol type="string" name="sim_added_title" />
  <java-symbol type="string" name="sim_removed_message" />
  <java-symbol type="string" name="sim_removed_title" />
  <java-symbol type="string" name="sim_restart_button" />
  <java-symbol type="string" name="sipAddressTypeCustom" />
  <java-symbol type="string" name="sipAddressTypeHome" />
  <java-symbol type="string" name="sipAddressTypeOther" />
  <java-symbol type="string" name="sipAddressTypeWork" />
  <java-symbol type="string" name="default_sms_application" />
  <java-symbol type="string" name="default_browser" />
  <java-symbol type="string" name="sms_control_message" />
  <java-symbol type="string" name="sms_control_title" />
  <java-symbol type="string" name="sms_control_no" />
  <java-symbol type="string" name="sms_control_yes" />
  <java-symbol type="string" name="sms_short_code_confirm_allow" />
  <java-symbol type="string" name="sms_short_code_confirm_deny" />
  <java-symbol type="string" name="sms_short_code_confirm_always_allow" />
  <java-symbol type="string" name="sms_short_code_confirm_never_allow" />
  <java-symbol type="string" name="sms_short_code_confirm_message" />
  <java-symbol type="string" name="sms_short_code_details" />
  <java-symbol type="string" name="sms_premium_short_code_details" />
  <java-symbol type="string" name="sms_short_code_remember_undo_instruction" />
  <java-symbol type="string" name="submit" />
  <java-symbol type="string" name="sync_binding_label" />
  <java-symbol type="string" name="sync_do_nothing" />
  <java-symbol type="string" name="sync_really_delete" />
  <java-symbol type="string" name="sync_too_many_deletes_desc" />
  <java-symbol type="string" name="sync_undo_deletes" />
  <java-symbol type="string" name="terabyteShort" />
  <java-symbol type="string" name="text_copied" />
  <java-symbol type="string" name="time_of_day" />
  <java-symbol type="string" name="time_picker_decrement_hour_button" />
  <java-symbol type="string" name="time_picker_decrement_minute_button" />
  <java-symbol type="string" name="time_picker_decrement_set_am_button" />
  <java-symbol type="string" name="time_picker_dialog_title" />
  <java-symbol type="string" name="time_picker_increment_hour_button" />
  <java-symbol type="string" name="time_picker_increment_minute_button" />
  <java-symbol type="string" name="time_picker_increment_set_pm_button" />
  <java-symbol type="string" name="upload_file" />
  <java-symbol type="string" name="user_creation_account_exists" />
  <java-symbol type="string" name="user_creation_adding" />
  <java-symbol type="string" name="user_switched" />
  <java-symbol type="string" name="user_switching_message" />
  <java-symbol type="string" name="user_logging_out_message" />
  <java-symbol type="string" name="volume_alarm" />
  <java-symbol type="string" name="volume_icon_description_bluetooth" />
  <java-symbol type="string" name="volume_icon_description_incall" />
  <java-symbol type="string" name="volume_icon_description_media" />
  <java-symbol type="string" name="volume_icon_description_notification" />
  <java-symbol type="string" name="volume_icon_description_ringer" />
  <java-symbol type="string" name="volume_dialog_ringer_guidance_vibrate" />
  <java-symbol type="string" name="volume_dialog_ringer_guidance_silent" />
  <java-symbol type="string" name="wait" />
  <java-symbol type="string" name="webpage_unresponsive" />
  <java-symbol type="string" name="whichApplication" />
  <java-symbol type="string" name="whichHomeApplication" />
  <java-symbol type="string" name="wifi_available_sign_in" />
  <java-symbol type="string" name="network_available_sign_in" />
  <java-symbol type="string" name="network_available_sign_in_detailed" />
  <java-symbol type="string" name="network_switch_metered" />
  <java-symbol type="string" name="network_switch_metered_detail" />
  <java-symbol type="string" name="network_switch_metered_toast" />
  <java-symbol type="array" name="network_switch_type_name" />
  <java-symbol type="string" name="network_switch_type_name_unknown" />
  <java-symbol type="string" name="wifi_no_internet" />
  <java-symbol type="string" name="wifi_no_internet_detailed" />
  <java-symbol type="string" name="wifi_softap_config_change" />
  <java-symbol type="string" name="wifi_softap_config_change_summary" />
  <java-symbol type="string" name="wifi_softap_config_change_detailed" />
  <java-symbol type="string" name="wifi_connect_alert_title" />
  <java-symbol type="string" name="wifi_connect_alert_message" />
  <java-symbol type="string" name="wifi_connect_default_application" />
  <java-symbol type="string" name="wifi_p2p_dialog_title" />
  <java-symbol type="string" name="wifi_p2p_enabled_notification_message" />
  <java-symbol type="string" name="wifi_p2p_enabled_notification_title" />
  <java-symbol type="string" name="wifi_p2p_failed_message" />
  <java-symbol type="string" name="wifi_p2p_from_message" />
  <java-symbol type="string" name="wifi_p2p_invitation_sent_title" />
  <java-symbol type="string" name="wifi_p2p_invitation_to_connect_title" />
  <java-symbol type="string" name="wifi_p2p_show_pin_message" />
  <java-symbol type="string" name="wifi_p2p_to_message" />
  <java-symbol type="string" name="wifi_p2p_turnon_message" />
  <java-symbol type="string" name="wifi_p2p_frequency_conflict_message" />
  <java-symbol type="string" name="wifi_tether_configure_ssid_default" />
  <java-symbol type="string" name="wifi_localhotspot_configure_ssid_default" />
  <java-symbol type="string" name="wifi_watchdog_network_disabled" />
  <java-symbol type="string" name="wifi_watchdog_network_disabled_detailed" />
  <java-symbol type="string" name="imei" />
  <java-symbol type="string" name="meid" />
  <java-symbol type="string" name="granularity_label_character" />
  <java-symbol type="string" name="granularity_label_word" />
  <java-symbol type="string" name="granularity_label_link" />
  <java-symbol type="string" name="granularity_label_line" />
  <java-symbol type="string" name="default_audio_route_name" />
  <java-symbol type="string" name="default_audio_route_name_dock_speakers" />
  <java-symbol type="string" name="default_audio_route_name_hdmi" />
  <java-symbol type="string" name="default_audio_route_name_headphones" />
  <java-symbol type="string" name="default_audio_route_name_usb" />
  <java-symbol type="string" name="default_audio_route_category_name" />
  <java-symbol type="string" name="stk_cc_ss_to_dial" />
  <java-symbol type="string" name="stk_cc_ss_to_ss" />
  <java-symbol type="string" name="stk_cc_ss_to_ussd" />
  <java-symbol type="string" name="stk_cc_ss_to_dial_video" />
  <java-symbol type="string" name="stk_cc_ussd_to_dial" />
  <java-symbol type="string" name="stk_cc_ussd_to_ss" />
  <java-symbol type="string" name="stk_cc_ussd_to_ussd" />
  <java-symbol type="string" name="stk_cc_ussd_to_dial_video" />
  <java-symbol type="string" name="safe_media_volume_warning" />
  <java-symbol type="string" name="media_route_status_scanning" />
  <java-symbol type="string" name="media_route_status_connecting" />
  <java-symbol type="string" name="media_route_status_available" />
  <java-symbol type="string" name="media_route_status_not_available" />
  <java-symbol type="string" name="media_route_status_in_use" />
  <java-symbol type="string" name="owner_name" />
  <java-symbol type="string" name="config_chooseAccountActivity" />
  <java-symbol type="string" name="config_chooseTypeAndAccountActivity" />
  <java-symbol type="string" name="config_chooserActivity" />
  <java-symbol type="string" name="config_customResolverActivity" />
  <java-symbol type="string" name="config_appsAuthorizedForSharedAccounts" />
  <java-symbol type="string" name="error_message_title" />
  <java-symbol type="string" name="error_message_change_not_allowed" />
  <java-symbol type="string" name="action_bar_home_description_format" />
  <java-symbol type="string" name="action_bar_home_subtitle_description_format" />
  <java-symbol type="string" name="wireless_display_route_description" />
  <java-symbol type="string" name="user_owner_label" />
  <java-symbol type="string" name="managed_profile_label" />
  <java-symbol type="string" name="managed_profile_label_badge" />
  <java-symbol type="string" name="managed_profile_label_badge_2" />
  <java-symbol type="string" name="managed_profile_label_badge_3" />
  <java-symbol type="string" name="mediasize_unknown_portrait" />
  <java-symbol type="string" name="mediasize_unknown_landscape" />
  <java-symbol type="string" name="mediasize_iso_a0" />
  <java-symbol type="string" name="mediasize_iso_a1" />
  <java-symbol type="string" name="mediasize_iso_a2" />
  <java-symbol type="string" name="mediasize_iso_a3" />
  <java-symbol type="string" name="mediasize_iso_a4" />
  <java-symbol type="string" name="mediasize_iso_a5" />
  <java-symbol type="string" name="mediasize_iso_a6" />
  <java-symbol type="string" name="mediasize_iso_a7" />
  <java-symbol type="string" name="mediasize_iso_a8" />
  <java-symbol type="string" name="mediasize_iso_a9" />
  <java-symbol type="string" name="mediasize_iso_a10" />
  <java-symbol type="string" name="mediasize_iso_b0" />
  <java-symbol type="string" name="mediasize_iso_b1" />
  <java-symbol type="string" name="mediasize_iso_b2" />
  <java-symbol type="string" name="mediasize_iso_b3" />
  <java-symbol type="string" name="mediasize_iso_b4" />
  <java-symbol type="string" name="mediasize_iso_b5" />
  <java-symbol type="string" name="mediasize_iso_b6" />
  <java-symbol type="string" name="mediasize_iso_b7" />
  <java-symbol type="string" name="mediasize_iso_b8" />
  <java-symbol type="string" name="mediasize_iso_b9" />
  <java-symbol type="string" name="mediasize_iso_b10" />
  <java-symbol type="string" name="mediasize_iso_c0" />
  <java-symbol type="string" name="mediasize_iso_c1" />
  <java-symbol type="string" name="mediasize_iso_c2" />
  <java-symbol type="string" name="mediasize_iso_c3" />
  <java-symbol type="string" name="mediasize_iso_c4" />
  <java-symbol type="string" name="mediasize_iso_c5" />
  <java-symbol type="string" name="mediasize_iso_c6" />
  <java-symbol type="string" name="mediasize_iso_c7" />
  <java-symbol type="string" name="mediasize_iso_c8" />
  <java-symbol type="string" name="mediasize_iso_c9" />
  <java-symbol type="string" name="mediasize_iso_c10" />
  <java-symbol type="string" name="mediasize_na_letter" />
  <java-symbol type="string" name="mediasize_na_gvrnmt_letter" />
  <java-symbol type="string" name="mediasize_na_legal" />
  <java-symbol type="string" name="mediasize_na_junior_legal" />
  <java-symbol type="string" name="mediasize_na_ledger" />
  <java-symbol type="string" name="mediasize_na_tabloid" />
  <java-symbol type="string" name="mediasize_na_index_3x5" />
  <java-symbol type="string" name="mediasize_na_index_4x6" />
  <java-symbol type="string" name="mediasize_na_index_5x8" />
  <java-symbol type="string" name="mediasize_na_monarch" />
  <java-symbol type="string" name="mediasize_na_quarto" />
  <java-symbol type="string" name="mediasize_na_foolscap" />
  <java-symbol type="string" name="mediasize_chinese_roc_8k" />
  <java-symbol type="string" name="mediasize_chinese_roc_16k" />
  <java-symbol type="string" name="mediasize_chinese_prc_1" />
  <java-symbol type="string" name="mediasize_chinese_prc_2" />
  <java-symbol type="string" name="mediasize_chinese_prc_3" />
  <java-symbol type="string" name="mediasize_chinese_prc_4" />
  <java-symbol type="string" name="mediasize_chinese_prc_5" />
  <java-symbol type="string" name="mediasize_chinese_prc_6" />
  <java-symbol type="string" name="mediasize_chinese_prc_7" />
  <java-symbol type="string" name="mediasize_chinese_prc_8" />
  <java-symbol type="string" name="mediasize_chinese_prc_9" />
  <java-symbol type="string" name="mediasize_chinese_prc_10" />
  <java-symbol type="string" name="mediasize_chinese_prc_16k" />
  <java-symbol type="string" name="mediasize_chinese_om_pa_kai" />
  <java-symbol type="string" name="mediasize_chinese_om_dai_pa_kai" />
  <java-symbol type="string" name="mediasize_chinese_om_jurro_ku_kai" />
  <java-symbol type="string" name="mediasize_japanese_jis_b10" />
  <java-symbol type="string" name="mediasize_japanese_jis_b9" />
  <java-symbol type="string" name="mediasize_japanese_jis_b8" />
  <java-symbol type="string" name="mediasize_japanese_jis_b7" />
  <java-symbol type="string" name="mediasize_japanese_jis_b6" />
  <java-symbol type="string" name="mediasize_japanese_jis_b5" />
  <java-symbol type="string" name="mediasize_japanese_jis_b4" />
  <java-symbol type="string" name="mediasize_japanese_jis_b3" />
  <java-symbol type="string" name="mediasize_japanese_jis_b2" />
  <java-symbol type="string" name="mediasize_japanese_jis_b1" />
  <java-symbol type="string" name="mediasize_japanese_jis_b0" />
  <java-symbol type="string" name="mediasize_japanese_jis_exec" />
  <java-symbol type="string" name="mediasize_japanese_chou4" />
  <java-symbol type="string" name="mediasize_japanese_chou3" />
  <java-symbol type="string" name="mediasize_japanese_chou2" />
  <java-symbol type="string" name="mediasize_japanese_hagaki" />
  <java-symbol type="string" name="mediasize_japanese_oufuku" />
  <java-symbol type="string" name="mediasize_japanese_kahu" />
  <java-symbol type="string" name="mediasize_japanese_kaku2" />
  <java-symbol type="string" name="mediasize_japanese_you4" />
  <java-symbol type="string" name="network_partial_connectivity" />
  <java-symbol type="string" name="network_partial_connectivity_detailed" />
  <java-symbol type="string" name="reason_service_unavailable" />
  <java-symbol type="string" name="reason_unknown" />
  <java-symbol type="string" name="restr_pin_enter_admin_pin" />
  <java-symbol type="string" name="restr_pin_enter_pin" />
  <java-symbol type="string" name="restr_pin_incorrect" />
  <java-symbol type="string" name="restr_pin_try_later" />
  <java-symbol type="string" name="write_fail_reason_cancelled" />
  <java-symbol type="string" name="write_fail_reason_cannot_write" />
  <java-symbol type="string" name="ssl_ca_cert_noti_by_unknown" />
  <java-symbol type="string" name="ssl_ca_cert_noti_by_administrator" />
  <java-symbol type="string" name="ssl_ca_cert_noti_managed" />
  <java-symbol type="string" name="work_profile_deleted" />
  <java-symbol type="string" name="work_profile_deleted_details" />
  <java-symbol type="string" name="work_profile_deleted_description_dpm_wipe" />
  <java-symbol type="string" name="work_profile_deleted_reason_maximum_password_failure" />
  <java-symbol type="string" name="network_logging_notification_title" />
  <java-symbol type="string" name="network_logging_notification_text" />
  <java-symbol type="string" name="factory_reset_warning" />
  <java-symbol type="string" name="factory_reset_message" />
  <java-symbol type="string" name="lockscreen_transport_play_description" />
  <java-symbol type="string" name="lockscreen_transport_pause_description" />
  <java-symbol type="string" name="config_ethernet_tcp_buffers" />
  <java-symbol type="string" name="config_wifi_tcp_buffers" />
  <java-symbol type="string" name="demo_starting_message" />
  <java-symbol type="string" name="demo_restarting_message" />
  <java-symbol type="string" name="conference_call" />
  <java-symbol type="string" name="tooltip_popup_title" />

  <java-symbol type="plurals" name="bugreport_countdown" />
  <java-symbol type="plurals" name="file_count" />
  <java-symbol type="plurals" name="last_num_days" />
  <java-symbol type="plurals" name="matches_found" />
  <java-symbol type="plurals" name="restr_pin_countdown" />
  <java-symbol type="plurals" name="pinpuk_attempts" />
  <java-symbol type="plurals" name="ssl_ca_cert_warning" />

  <java-symbol type="array" name="carrier_properties" />
  <java-symbol type="array" name="config_sms_enabled_locking_shift_tables" />
  <java-symbol type="array" name="config_sms_enabled_single_shift_tables" />
  <java-symbol type="array" name="config_twoDigitNumberPattern" />
  <java-symbol type="array" name="networkAttributes" />
  <java-symbol type="array" name="preloaded_color_state_lists" />
  <java-symbol type="array" name="preloaded_drawables" />
  <java-symbol type="array" name="preloaded_freeform_multi_window_drawables" />
  <java-symbol type="array" name="sim_colors" />
  <java-symbol type="array" name="special_locale_codes" />
  <java-symbol type="array" name="special_locale_names" />
  <java-symbol type="array" name="supported_locales" />
  <java-symbol type="array" name="config_cdma_dun_supported_types" />
  <java-symbol type="array" name="config_disabledUntilUsedPreinstalledImes" />
  <java-symbol type="array" name="config_callBarringMMI" />
  <java-symbol type="array" name="config_globalActionsList" />
  <java-symbol type="array" name="config_telephonyEuiccDeviceCapabilities" />
  <java-symbol type="array" name="config_telephonyHardware" />
  <java-symbol type="array" name="config_keySystemUuidMapping" />
  <java-symbol type="array" name="required_apps_managed_user" />
  <java-symbol type="array" name="required_apps_managed_profile" />
  <java-symbol type="array" name="required_apps_managed_device" />
  <java-symbol type="array" name="disallowed_apps_managed_user" />
  <java-symbol type="array" name="disallowed_apps_managed_profile" />
  <java-symbol type="array" name="disallowed_apps_managed_device" />
  <java-symbol type="array" name="vendor_required_apps_managed_user" />
  <java-symbol type="array" name="vendor_required_apps_managed_profile" />
  <java-symbol type="array" name="vendor_required_apps_managed_device" />
  <java-symbol type="array" name="vendor_disallowed_apps_managed_user" />
  <java-symbol type="array" name="vendor_disallowed_apps_managed_profile" />
  <java-symbol type="array" name="vendor_disallowed_apps_managed_device" />

  <java-symbol type="drawable" name="default_wallpaper" />
  <java-symbol type="drawable" name="default_lock_wallpaper" />
  <java-symbol type="drawable" name="indicator_input_error" />
  <java-symbol type="drawable" name="ic_file_copy" />
  <java-symbol type="drawable" name="popup_bottom_dark" />
  <java-symbol type="drawable" name="popup_bottom_bright" />
  <java-symbol type="drawable" name="popup_bottom_medium" />
  <java-symbol type="drawable" name="popup_center_dark" />
  <java-symbol type="drawable" name="popup_center_bright" />
  <java-symbol type="drawable" name="popup_full_dark" />
  <java-symbol type="drawable" name="popup_full_bright" />
  <java-symbol type="drawable" name="popup_top_dark" />
  <java-symbol type="drawable" name="popup_top_bright" />
  <java-symbol type="drawable" name="search_spinner" />
  <java-symbol type="drawable" name="sym_app_on_sd_unavailable_icon" />
  <java-symbol type="drawable" name="text_edit_side_paste_window" />
  <java-symbol type="drawable" name="text_edit_paste_window" />
  <java-symbol type="drawable" name="btn_check_off" />
  <java-symbol type="color" name="lock_pattern_view_regular_color" />
  <java-symbol type="color" name="lock_pattern_view_success_color" />
  <java-symbol type="dimen" name="lock_pattern_dot_line_width" />
  <java-symbol type="dimen" name="lock_pattern_dot_size" />
  <java-symbol type="dimen" name="lock_pattern_dot_size_activated" />
  <java-symbol type="drawable" name="clock_dial" />
  <java-symbol type="drawable" name="clock_hand_hour" />
  <java-symbol type="drawable" name="clock_hand_minute" />
  <java-symbol type="drawable" name="emo_im_angel" />
  <java-symbol type="drawable" name="emo_im_cool" />
  <java-symbol type="drawable" name="emo_im_crying" />
  <java-symbol type="drawable" name="emo_im_embarrassed" />
  <java-symbol type="drawable" name="emo_im_foot_in_mouth" />
  <java-symbol type="drawable" name="emo_im_happy" />
  <java-symbol type="drawable" name="emo_im_kissing" />
  <java-symbol type="drawable" name="emo_im_laughing" />
  <java-symbol type="drawable" name="emo_im_lips_are_sealed" />
  <java-symbol type="drawable" name="emo_im_money_mouth" />
  <java-symbol type="drawable" name="emo_im_sad" />
  <java-symbol type="drawable" name="emo_im_surprised" />
  <java-symbol type="drawable" name="emo_im_tongue_sticking_out" />
  <java-symbol type="drawable" name="emo_im_undecided" />
  <java-symbol type="drawable" name="emo_im_winking" />
  <java-symbol type="drawable" name="emo_im_wtf" />
  <java-symbol type="drawable" name="emo_im_yelling" />
  <java-symbol type="drawable" name="expander_close_holo_dark" />
  <java-symbol type="drawable" name="expander_open_holo_dark" />
  <java-symbol type="drawable" name="ic_audio_alarm" />
  <java-symbol type="drawable" name="ic_audio_alarm_mute" />
  <java-symbol type="drawable" name="ic_audio_media" />
  <java-symbol type="drawable" name="ic_audio_media_mute" />
  <java-symbol type="drawable" name="ic_audio_notification" />
  <java-symbol type="drawable" name="ic_audio_notification_mute" />
  <java-symbol type="drawable" name="ic_audio_ring_notif" />
  <java-symbol type="drawable" name="ic_audio_ring_notif_mute" />
  <java-symbol type="drawable" name="ic_audio_ring_notif_vibrate" />
  <java-symbol type="drawable" name="ic_audio_vol" />
  <java-symbol type="drawable" name="ic_audio_vol_mute" />
  <java-symbol type="drawable" name="ic_bullet_key_permission" />
  <java-symbol type="drawable" name="ic_check_circle_24px" />
  <java-symbol type="drawable" name="ic_contact_picture" />
  <java-symbol type="drawable" name="ic_dialog_usb" />
  <java-symbol type="drawable" name="ic_emergency" />
  <java-symbol type="drawable" name="ic_info_outline" />
  <java-symbol type="drawable" name="ic_media_stop" />
  <java-symbol type="drawable" name="ic_text_dot" />
  <java-symbol type="drawable" name="ic_print" />
  <java-symbol type="drawable" name="ic_print_error" />
  <java-symbol type="drawable" name="ic_lock" />
  <java-symbol type="drawable" name="ic_lock_open" />
  <java-symbol type="drawable" name="jog_dial_arrow_long_left_green" />
  <java-symbol type="drawable" name="jog_dial_arrow_long_right_red" />
  <java-symbol type="drawable" name="jog_dial_arrow_short_left_and_right" />
  <java-symbol type="drawable" name="jog_dial_bg" />
  <java-symbol type="drawable" name="jog_dial_dimple" />
  <java-symbol type="drawable" name="jog_dial_dimple_dim" />
  <java-symbol type="drawable" name="jog_tab_bar_left_generic" />
  <java-symbol type="drawable" name="jog_tab_bar_right_generic" />
  <java-symbol type="drawable" name="jog_tab_left_generic" />
  <java-symbol type="drawable" name="jog_tab_right_generic" />
  <java-symbol type="drawable" name="jog_tab_target_gray" />
  <java-symbol type="drawable" name="picture_emergency" />
  <java-symbol type="drawable" name="platlogo" />
  <java-symbol type="drawable" name="stat_notify_sync_error" />
  <java-symbol type="drawable" name="stat_notify_wifi_in_range" />
  <java-symbol type="drawable" name="ic_wifi_settings" />
  <java-symbol type="drawable" name="ic_wifi_signal_0" />
  <java-symbol type="drawable" name="ic_wifi_signal_1" />
  <java-symbol type="drawable" name="ic_wifi_signal_2" />
  <java-symbol type="drawable" name="ic_wifi_signal_3" />
  <java-symbol type="drawable" name="ic_wifi_signal_4" />
  <java-symbol type="drawable" name="ic_signal_wifi_transient_animation" />
  <java-symbol type="drawable" name="ic_hotspot_transient_animation" />
  <java-symbol type="drawable" name="ic_bluetooth_transient_animation" />
  <java-symbol type="drawable" name="ic_signal_cellular" />
  <java-symbol type="drawable" name="stat_notify_rssi_in_range" />
  <java-symbol type="drawable" name="stat_sys_gps_on" />
  <java-symbol type="drawable" name="stat_sys_tether_wifi" />
  <java-symbol type="drawable" name="stat_sys_certificate_info" />
  <java-symbol type="drawable" name="status_bar_background" />
  <java-symbol type="drawable" name="sym_keyboard_shift" />
  <java-symbol type="drawable" name="sym_keyboard_shift_locked" />
  <java-symbol type="drawable" name="sym_keyboard_return_holo" />
  <java-symbol type="drawable" name="tab_bottom_left" />
  <java-symbol type="drawable" name="tab_bottom_left_v4" />
  <java-symbol type="drawable" name="tab_bottom_right" />
  <java-symbol type="drawable" name="tab_bottom_right_v4" />
  <java-symbol type="drawable" name="tab_indicator_v4" />
  <java-symbol type="drawable" name="unknown_image" />
  <java-symbol type="drawable" name="unlock_default" />
  <java-symbol type="drawable" name="unlock_halo" />
  <java-symbol type="drawable" name="unlock_ring" />
  <java-symbol type="drawable" name="unlock_wave" />
  <java-symbol type="drawable" name="notification_template_icon_bg" />
  <java-symbol type="drawable" name="notification_template_icon_low_bg" />
  <java-symbol type="drawable" name="ic_media_route_off_holo_dark" />
  <java-symbol type="drawable" name="ic_media_route_off_holo_light" />
  <java-symbol type="drawable" name="cling_button" />
  <java-symbol type="drawable" name="cling_arrow_up" />
  <java-symbol type="drawable" name="cling_bg" />
  <java-symbol type="drawable" name="ic_corp_badge" />
  <java-symbol type="drawable" name="ic_corp_badge_color" />
  <java-symbol type="drawable" name="ic_corp_badge_case" />
  <java-symbol type="drawable" name="ic_corp_icon" />
  <java-symbol type="drawable" name="ic_corp_badge_off" />
  <java-symbol type="drawable" name="ic_corp_icon_badge_shadow" />
  <java-symbol type="drawable" name="ic_corp_icon_badge_color" />
  <java-symbol type="drawable" name="ic_corp_icon_badge_case" />
  <java-symbol type="drawable" name="ic_corp_user_badge" />
  <java-symbol type="drawable" name="ic_corp_badge_no_background" />
  <java-symbol type="drawable" name="ic_corp_statusbar_icon" />
  <java-symbol type="drawable" name="ic_instant_icon_badge_bolt" />
  <java-symbol type="drawable" name="emulator_circular_window_overlay" />
  <java-symbol type="drawable" name="ic_qs_battery_saver" />
  <java-symbol type="drawable" name="ic_qs_bluetooth" />
  <java-symbol type="drawable" name="ic_qs_airplane" />
  <java-symbol type="drawable" name="ic_qs_flashlight" />
  <java-symbol type="drawable" name="ic_qs_auto_rotate" />
  <java-symbol type="drawable" name="ic_qs_dnd" />

  <java-symbol type="drawable" name="sim_light_blue" />
  <java-symbol type="drawable" name="sim_light_green" />
  <java-symbol type="drawable" name="sim_light_orange" />
  <java-symbol type="drawable" name="sim_light_purple" />
  <java-symbol type="drawable" name="sim_dark_blue" />
  <java-symbol type="drawable" name="sim_dark_green" />
  <java-symbol type="drawable" name="sim_dark_orange" />
  <java-symbol type="drawable" name="sim_dark_purple" />

  <java-symbol type="drawable" name="ic_sim_card_multi_24px_clr" />
  <java-symbol type="drawable" name="ic_sim_card_multi_48px_clr" />
  <java-symbol type="drawable" name="ic_signal_cellular_alt_24px" />

  <java-symbol type="drawable" name="btn_borderless_rect" />
  <java-symbol type="drawable" name="ic_phone" />
  <java-symbol type="drawable" name="ic_bt_headphones_a2dp" />
  <java-symbol type="drawable" name="ic_bt_headset_hfp" />
  <java-symbol type="drawable" name="ic_bt_hearing_aid" />
  <java-symbol type="drawable" name="ic_bt_laptop" />
  <java-symbol type="drawable" name="ic_bt_misc_hid" />
  <java-symbol type="drawable" name="ic_bt_network_pan" />
  <java-symbol type="drawable" name="ic_bt_pointing_hid" />
  <java-symbol type="drawable" name="ic_expand_more" />
  <java-symbol type="drawable" name="ic_lockscreen_ime" />
  <java-symbol type="drawable" name="ic_menu" />
  <java-symbol type="drawable" name="ic_minus" />
  <java-symbol type="drawable" name="ic_mode_edit" />
  <java-symbol type="drawable" name="ic_plus" />
  <java-symbol type="drawable" name="ic_qs_night_display_on" />
  <java-symbol type="drawable" name="ic_settings_bluetooth" />
  <java-symbol type="drawable" name="ic_settings_print" />
  <java-symbol type="drawable" name="ic_signal_location" />
  <java-symbol type="drawable" name="ic_info_outline_24" />
  <java-symbol type="drawable" name="ic_qs_ui_mode_night" />

  <java-symbol type="drawable" name="stat_notify_mmcc_indication_icn" />
  <java-symbol type="drawable" name="autofilled_highlight"/>
  <java-symbol type="drawable" name="ic_camera" />
  <java-symbol type="drawable" name="ic_mic" />
  <java-symbol type="drawable" name="ic_alert_window_layer" />

  <java-symbol type="drawable" name="ic_account_circle" />
  <java-symbol type="color" name="user_icon_1" />
  <java-symbol type="color" name="user_icon_2" />
  <java-symbol type="color" name="user_icon_3" />
  <java-symbol type="color" name="user_icon_4" />
  <java-symbol type="color" name="user_icon_5" />
  <java-symbol type="color" name="user_icon_6" />
  <java-symbol type="color" name="user_icon_7" />
  <java-symbol type="color" name="user_icon_8" />
  <java-symbol type="color" name="user_icon_default_gray" />
  <java-symbol type="color" name="user_icon_default_white" />
  <java-symbol type="color" name="profile_badge_1" />
  <java-symbol type="color" name="profile_badge_2" />
  <java-symbol type="color" name="profile_badge_3" />
  <java-symbol type="color" name="instant_app_badge" />

  <java-symbol type="layout" name="action_bar_home" />
  <java-symbol type="layout" name="action_bar_title_item" />
  <java-symbol type="layout" name="action_menu_item_layout" />
  <java-symbol type="layout" name="action_menu_layout" />
  <java-symbol type="layout" name="action_mode_close_item" />
  <java-symbol type="layout" name="alert_dialog" />
  <java-symbol type="layout" name="cascading_menu_item_layout" />
  <java-symbol type="layout" name="choose_account" />
  <java-symbol type="layout" name="choose_account_row" />
  <java-symbol type="layout" name="choose_account_type" />
  <java-symbol type="layout" name="choose_type_and_account" />
  <java-symbol type="layout" name="grant_credentials_permission" />
  <java-symbol type="layout" name="number_picker" />
  <java-symbol type="layout" name="permissions_package_list_item" />
  <java-symbol type="layout" name="popup_menu_item_layout" />
  <java-symbol type="layout" name="popup_menu_header_item_layout" />
  <java-symbol type="layout" name="remote_views_adapter_default_loading_view" />
  <java-symbol type="layout" name="search_bar" />
  <java-symbol type="layout" name="search_dropdown_item_icons_2line" />
  <java-symbol type="layout" name="search_view" />
  <java-symbol type="layout" name="select_dialog" />
  <java-symbol type="layout" name="simple_dropdown_hint" />
  <java-symbol type="layout" name="status_bar_latest_event_content" />
  <java-symbol type="layout" name="text_edit_action_popup_text" />
  <java-symbol type="layout" name="text_drag_thumbnail" />
  <java-symbol type="layout" name="typing_filter" />
  <java-symbol type="layout" name="activity_chooser_view" />
  <java-symbol type="layout" name="activity_chooser_view_list_item" />
  <java-symbol type="layout" name="activity_list" />
  <java-symbol type="layout" name="activity_list_item_2" />
  <java-symbol type="layout" name="alert_dialog_progress" />
  <java-symbol type="layout" name="always_use_checkbox" />
  <java-symbol type="layout" name="app_permission_item" />
  <java-symbol type="layout" name="app_permission_item_money" />
  <java-symbol type="layout" name="app_permission_item_old" />
  <java-symbol type="layout" name="app_perms_summary" />
  <java-symbol type="layout" name="calendar_view" />
  <java-symbol type="layout" name="character_picker" />
  <java-symbol type="layout" name="character_picker_button" />
  <java-symbol type="layout" name="date_picker_legacy" />
  <java-symbol type="layout" name="date_picker_dialog" />
  <java-symbol type="layout" name="expanded_menu_layout" />
  <java-symbol type="layout" name="fragment_bread_crumb_item" />
  <java-symbol type="layout" name="fragment_bread_crumbs" />
  <java-symbol type="layout" name="heavy_weight_switcher" />
  <java-symbol type="layout" name="icon_menu_item_layout" />
  <java-symbol type="layout" name="icon_menu_layout" />
  <java-symbol type="layout" name="input_method" />
  <java-symbol type="layout" name="input_method_extract_view" />
  <java-symbol type="layout" name="input_method_switch_item" />
  <java-symbol type="layout" name="input_method_switch_dialog_title" />
  <java-symbol type="layout" name="js_prompt" />
  <java-symbol type="layout" name="list_content_simple" />
  <java-symbol type="layout" name="list_menu_item_checkbox" />
  <java-symbol type="layout" name="list_menu_item_icon" />
  <java-symbol type="layout" name="list_menu_item_layout" />
  <java-symbol type="layout" name="list_menu_item_radio" />
  <java-symbol type="layout" name="locale_picker_item" />
  <java-symbol type="layout" name="media_controller" />
  <java-symbol type="layout" name="overlay_display_window" />
  <java-symbol type="layout" name="preference" />
  <java-symbol type="layout" name="preference_header_item" />
  <java-symbol type="layout" name="preference_list_content" />
  <java-symbol type="layout" name="preference_list_content_single" />
  <java-symbol type="layout" name="preference_list_fragment" />
  <java-symbol type="layout" name="preference_widget_seekbar" />
  <java-symbol type="layout" name="progress_dialog" />
  <java-symbol type="layout" name="resolve_list_item" />
  <java-symbol type="layout" name="select_dialog_singlechoice_holo" />
  <java-symbol type="layout" name="ssl_certificate" />
  <java-symbol type="layout" name="tab_content" />
  <java-symbol type="layout" name="tab_indicator_holo" />
  <java-symbol type="layout" name="textview_hint" />
  <java-symbol type="layout" name="time_picker_legacy" />
  <java-symbol type="layout" name="time_picker_dialog" />
  <java-symbol type="layout" name="tooltip" />
  <java-symbol type="layout" name="transient_notification" />
  <java-symbol type="layout" name="voice_interaction_session" />
  <java-symbol type="layout" name="web_text_view_dropdown" />
  <java-symbol type="layout" name="webview_find" />
  <java-symbol type="layout" name="webview_select_singlechoice" />
  <java-symbol type="layout" name="wifi_p2p_dialog" />
  <java-symbol type="layout" name="wifi_p2p_dialog_row" />
  <java-symbol type="layout" name="zoom_container" />
  <java-symbol type="layout" name="zoom_controls" />
  <java-symbol type="layout" name="zoom_magnify" />
  <java-symbol type="layout" name="notification_intruder_content" />
  <java-symbol type="layout" name="sms_short_code_confirmation_dialog" />
  <java-symbol type="layout" name="action_bar_up_container" />
  <java-symbol type="layout" name="app_not_authorized" />
  <java-symbol type="layout" name="restrictions_pin_challenge" />
  <java-symbol type="layout" name="restrictions_pin_setup" />
  <java-symbol type="layout" name="immersive_mode_cling" />
  <java-symbol type="layout" name="user_switching_dialog" />
  <java-symbol type="layout" name="common_tab_settings" />
  <java-symbol type="layout" name="notification_material_media_seekbar" />

  <java-symbol type="anim" name="slide_in_child_bottom" />
  <java-symbol type="anim" name="slide_in_right" />
  <java-symbol type="anim" name="slide_out_left" />

  <java-symbol type="menu" name="webview_copy" />
  <java-symbol type="menu" name="webview_find" />

  <java-symbol type="xml" name="password_kbd_qwerty" />
  <java-symbol type="xml" name="autotext" />
  <java-symbol type="xml" name="password_kbd_numeric" />
  <java-symbol type="xml" name="password_kbd_qwerty_shifted" />
  <java-symbol type="xml" name="password_kbd_symbols" />
  <java-symbol type="xml" name="password_kbd_symbols_shift" />
  <java-symbol type="xml" name="power_profile" />
  <java-symbol type="xml" name="power_profile_test" />
  <java-symbol type="xml" name="sms_short_codes" />
  <java-symbol type="xml" name="audio_assets" />
  <java-symbol type="xml" name="global_keys" />
  <java-symbol type="xml" name="default_zen_mode_config" />
  <java-symbol type="xml" name="sms_7bit_translation_table" />
  <java-symbol type="xml" name="color_extraction" />

  <java-symbol type="raw" name="color_fade_vert" />
  <java-symbol type="raw" name="color_fade_frag" />
  <java-symbol type="raw" name="loaderror" />
  <java-symbol type="raw" name="nodomain" />

  <java-symbol type="style" name="Animation.DropDownUp" />
  <java-symbol type="style" name="Animation.DropDownDown" />
  <java-symbol type="style" name="Animation.PopupWindow" />
  <java-symbol type="style" name="Animation.Tooltip" />
  <java-symbol type="style" name="Animation.TypingFilter" />
  <java-symbol type="style" name="Animation.TypingFilterRestore" />
  <java-symbol type="style" name="Animation.Dream" />
  <java-symbol type="style" name="Theme.DeviceDefault.Dialog.Alert" />
  <java-symbol type="style" name="Theme.DeviceDefault.Light.Dialog.Alert" />
  <java-symbol type="style" name="Theme.Dialog.Alert" />
  <java-symbol type="style" name="Theme.Holo.Dialog.Alert" />
  <java-symbol type="style" name="Theme.Holo.Light.Dialog.Alert" />
  <java-symbol type="style" name="ActiveWallpaperSettings" />
  <java-symbol type="style" name="Animation.InputMethodFancy" />
  <java-symbol type="style" name="Animation.Wallpaper" />
  <java-symbol type="style" name="Animation.ZoomButtons" />
  <java-symbol type="style" name="PreviewWallpaperSettings" />
  <java-symbol type="style" name="TextAppearance.SlidingTabActive" />
  <java-symbol type="style" name="TextAppearance.SlidingTabNormal" />
  <java-symbol type="style" name="Theme.DeviceDefault.Dialog.NoFrame" />
  <java-symbol type="style" name="Theme.IconMenu" />
  <java-symbol type="style" name="Theme.DeviceDefault.VoiceInteractionSession" />
  <java-symbol type="style" name="Pointer" />
  <java-symbol type="style" name="LargePointer" />

  <java-symbol type="attr" name="mediaRouteButtonStyle" />
  <java-symbol type="attr" name="externalRouteEnabledDrawable" />
  <java-symbol type="layout" name="media_route_chooser_dialog" />
  <java-symbol type="layout" name="media_route_controller_dialog" />
  <java-symbol type="layout" name="media_route_list_item" />
  <java-symbol type="id" name="media_route_list" />
  <java-symbol type="id" name="media_route_volume_layout" />
  <java-symbol type="id" name="media_route_volume_slider" />
  <java-symbol type="id" name="media_route_control_frame" />
  <java-symbol type="id" name="media_route_extended_settings_button" />
  <java-symbol type="string" name="media_route_chooser_title" />
  <java-symbol type="string" name="media_route_chooser_title_for_remote_display" />
  <java-symbol type="string" name="media_route_controller_disconnect" />
  <java-symbol type="string" name="bluetooth_a2dp_audio_route_name" />

  <java-symbol type="dimen" name="config_minScalingSpan" />
  <java-symbol type="dimen" name="config_minScalingTouchMajor" />

  <!-- From android.policy -->
  <java-symbol type="anim" name="app_starting_exit" />
  <java-symbol type="anim" name="dock_top_enter" />
  <java-symbol type="anim" name="dock_top_exit" />
  <java-symbol type="anim" name="dock_bottom_enter" />
  <java-symbol type="anim" name="dock_bottom_exit" />
  <java-symbol type="anim" name="dock_bottom_exit_keyguard" />
  <java-symbol type="anim" name="dock_left_enter" />
  <java-symbol type="anim" name="dock_left_exit" />
  <java-symbol type="anim" name="dock_right_enter" />
  <java-symbol type="anim" name="dock_right_exit" />
  <java-symbol type="anim" name="fade_in" />
  <java-symbol type="anim" name="fade_out" />
  <java-symbol type="anim" name="voice_activity_close_exit" />
  <java-symbol type="anim" name="voice_activity_close_enter" />
  <java-symbol type="anim" name="voice_activity_open_exit" />
  <java-symbol type="anim" name="voice_activity_open_enter" />
  <java-symbol type="anim" name="task_open_exit" />
  <java-symbol type="anim" name="task_open_enter" />
  <java-symbol type="anim" name="cross_profile_apps_thumbnail_enter" />
  <java-symbol type="anim" name="task_open_enter_cross_profile_apps" />
  <java-symbol type="anim" name="activity_translucent_open_enter" />
  <java-symbol type="anim" name="activity_translucent_close_exit" />
  <java-symbol type="anim" name="activity_open_enter" />
  <java-symbol type="anim" name="activity_close_exit" />

  <java-symbol type="array" name="config_autoRotationTiltTolerance" />
  <java-symbol type="array" name="config_keyboardTapVibePattern" />
  <java-symbol type="array" name="config_longPressVibePattern" />
  <java-symbol type="array" name="config_safeModeEnabledVibePattern" />
  <java-symbol type="array" name="config_virtualKeyVibePattern" />
  <java-symbol type="attr" name="actionModePopupWindowStyle" />
  <java-symbol type="attr" name="dialogCustomTitleDecorLayout" />
  <java-symbol type="attr" name="dialogTitleDecorLayout" />
  <java-symbol type="attr" name="dialogTitleIconsDecorLayout" />
  <java-symbol type="bool" name="config_allowAllRotations" />
  <java-symbol type="bool" name="config_annoy_dianne" />
  <java-symbol type="bool" name="config_carDockEnablesAccelerometer" />
  <java-symbol type="bool" name="config_customUserSwitchUi" />
  <java-symbol type="bool" name="config_deskDockEnablesAccelerometer" />
  <java-symbol type="bool" name="config_disableMenuKeyInLockScreen" />
  <java-symbol type="bool" name="config_enableCarDockHomeLaunch" />
  <java-symbol type="bool" name="config_enableLockBeforeUnlockScreen" />
  <java-symbol type="bool" name="config_enableLockScreenRotation" />
  <java-symbol type="bool" name="config_forceShowSystemBars" />
  <java-symbol type="bool" name="config_lidControlsScreenLock" />
  <java-symbol type="bool" name="config_lidControlsSleep" />
  <java-symbol type="bool" name="config_lockDayNightMode" />
  <java-symbol type="bool" name="config_lockUiMode" />
  <java-symbol type="bool" name="config_reverseDefaultRotation" />
  <java-symbol type="bool" name="config_perDisplayFocusEnabled" />
  <java-symbol type="bool" name="config_showNavigationBar" />
  <java-symbol type="bool" name="config_supportAutoRotation" />
  <java-symbol type="bool" name="target_honeycomb_needs_options_menu" />
  <java-symbol type="dimen" name="docked_stack_divider_thickness" />
  <java-symbol type="dimen" name="docked_stack_divider_insets" />
  <java-symbol type="dimen" name="docked_stack_minimize_thickness" />
  <java-symbol type="dimen" name="pip_minimized_visible_size" />
  <java-symbol type="dimen" name="pip_fling_deceleration" />
  <java-symbol type="integer" name="config_dockedStackDividerSnapMode" />
  <java-symbol type="integer" name="config_pictureInPictureSnapMode" />
  <java-symbol type="fraction" name="docked_stack_divider_fixed_ratio" />
  <java-symbol type="fraction" name="thumbnail_fullscreen_scale" />
  <java-symbol type="integer" name="thumbnail_width_tv" />
  <java-symbol type="dimen" name="resize_shadow_size" />
  <java-symbol type="color" name="resize_shadow_start_color" />
  <java-symbol type="color" name="resize_shadow_end_color" />
  <java-symbol type="dimen" name="navigation_bar_height" />
  <java-symbol type="dimen" name="navigation_bar_height_landscape" />
  <java-symbol type="dimen" name="navigation_bar_width" />
  <java-symbol type="dimen" name="navigation_bar_frame_height" />
  <java-symbol type="dimen" name="navigation_bar_frame_height_landscape" />
  <java-symbol type="dimen" name="navigation_bar_gesture_height" />
  <java-symbol type="dimen" name="navigation_bar_height_car_mode" />
  <java-symbol type="dimen" name="navigation_bar_height_landscape_car_mode" />
  <java-symbol type="dimen" name="navigation_bar_width_car_mode" />
  <java-symbol type="dimen" name="status_bar_height" />
  <java-symbol type="dimen" name="display_cutout_touchable_region_size" />
  <java-symbol type="dimen" name="quick_qs_offset_height" />
  <java-symbol type="dimen" name="quick_qs_total_height" />
  <java-symbol type="drawable" name="ic_jog_dial_sound_off" />
  <java-symbol type="drawable" name="ic_jog_dial_sound_on" />
  <java-symbol type="drawable" name="ic_jog_dial_unlock" />
  <java-symbol type="drawable" name="ic_jog_dial_vibrate_on" />
  <java-symbol type="drawable" name="ic_lock_airplane_mode" />
  <java-symbol type="drawable" name="ic_lock_airplane_mode_off" />
  <java-symbol type="drawable" name="ic_menu_cc" />
  <java-symbol type="drawable" name="jog_tab_bar_left_unlock" />
  <java-symbol type="drawable" name="jog_tab_bar_right_sound_off" />
  <java-symbol type="drawable" name="jog_tab_bar_right_sound_on" />
  <java-symbol type="drawable" name="jog_tab_left_unlock" />
  <java-symbol type="drawable" name="jog_tab_right_sound_off" />
  <java-symbol type="drawable" name="jog_tab_right_sound_on" />
  <java-symbol type="drawable" name="jog_tab_target_green" />
  <java-symbol type="drawable" name="jog_tab_target_yellow" />
  <java-symbol type="drawable" name="magnified_region_frame" />
  <java-symbol type="drawable" name="menu_background" />
  <java-symbol type="id" name="action_mode_bar_stub" />
  <java-symbol type="id" name="button0" />
  <java-symbol type="id" name="button4" />
  <java-symbol type="id" name="button5" />
  <java-symbol type="id" name="button6" />
  <java-symbol type="id" name="button7" />
  <java-symbol type="id" name="date" />
  <java-symbol type="id" name="eight" />
  <java-symbol type="id" name="five" />
  <java-symbol type="id" name="four" />
  <java-symbol type="id" name="icon_menu_presenter" />
  <java-symbol type="id" name="keyboard" />
  <java-symbol type="id" name="list_menu_presenter" />
  <java-symbol type="id" name="lock_screen" />
  <java-symbol type="id" name="nine" />
  <java-symbol type="id" name="no_applications_message" />
  <java-symbol type="id" name="ok" />
  <java-symbol type="id" name="one" />
  <java-symbol type="id" name="option1" />
  <java-symbol type="id" name="option2" />
  <java-symbol type="id" name="option3" />
  <java-symbol type="id" name="right_icon" />
  <java-symbol type="id" name="seven" />
  <java-symbol type="id" name="six" />
  <java-symbol type="id" name="status" />
  <java-symbol type="id" name="three" />
  <java-symbol type="id" name="title_container" />
  <java-symbol type="id" name="two" />
  <java-symbol type="id" name="zero" />
  <java-symbol type="integer" name="config_carDockRotation" />
  <java-symbol type="integer" name="config_defaultUiModeType" />
  <java-symbol type="integer" name="config_deskDockRotation" />
  <java-symbol type="integer" name="config_doubleTapOnHomeBehavior" />
  <java-symbol type="integer" name="config_lidKeyboardAccessibility" />
  <java-symbol type="integer" name="config_lidNavigationAccessibility" />
  <java-symbol type="integer" name="config_lidOpenRotation" />
  <java-symbol type="integer" name="config_longPressOnHomeBehavior" />
  <java-symbol type="layout" name="global_actions" />
  <java-symbol type="layout" name="global_actions_item" />
  <java-symbol type="layout" name="global_actions_silent_mode" />
  <java-symbol type="layout" name="recent_apps_dialog" />
  <java-symbol type="layout" name="screen_action_bar" />
  <java-symbol type="layout" name="screen_custom_title" />
  <java-symbol type="layout" name="screen_progress" />
  <java-symbol type="layout" name="screen_simple" />
  <java-symbol type="layout" name="screen_simple_overlay_action_mode" />
  <java-symbol type="layout" name="screen_swipe_dismiss" />
  <java-symbol type="layout" name="screen_title" />
  <java-symbol type="layout" name="screen_title_icons" />
  <java-symbol type="string" name="system_ui_date_pattern" />
  <java-symbol type="string" name="android_preparing_apk" />
  <java-symbol type="string" name="android_start_title" />
  <java-symbol type="string" name="android_upgrading_title" />
  <java-symbol type="string" name="bugreport_message" />
  <java-symbol type="string" name="bugreport_option_full_summary" />
  <java-symbol type="string" name="bugreport_option_full_title" />
  <java-symbol type="string" name="bugreport_option_interactive_summary" />
  <java-symbol type="string" name="bugreport_option_interactive_title" />
  <java-symbol type="string" name="bugreport_status" />
  <java-symbol type="string" name="bugreport_title" />
  <java-symbol type="string" name="faceunlock_multiple_failures" />
  <java-symbol type="string" name="global_actions" />
  <java-symbol type="string" name="global_action_power_off" />
  <java-symbol type="string" name="global_action_restart" />
  <java-symbol type="string" name="global_actions_airplane_mode_off_status" />
  <java-symbol type="string" name="global_actions_airplane_mode_on_status" />
  <java-symbol type="string" name="global_actions_toggle_airplane_mode" />
  <java-symbol type="string" name="global_action_bug_report" />
  <java-symbol type="string" name="global_action_settings" />
  <java-symbol type="string" name="global_action_silent_mode_off_status" />
  <java-symbol type="string" name="global_action_silent_mode_on_status" />
  <java-symbol type="string" name="global_action_toggle_silent_mode" />
  <java-symbol type="string" name="global_action_lockdown" />
  <java-symbol type="string" name="global_action_voice_assist" />
  <java-symbol type="string" name="global_action_assist" />
  <java-symbol type="string" name="global_action_screenshot" />
  <java-symbol type="string" name="invalidPuk" />
  <java-symbol type="string" name="lockscreen_carrier_default" />
  <java-symbol type="style" name="Animation.LockScreen" />
  <java-symbol type="style" name="Theme.Dialog.RecentApplications" />
  <java-symbol type="style" name="Theme.ExpandedMenu" />
  <java-symbol type="string" name="forward_intent_to_owner" />
  <java-symbol type="string" name="forward_intent_to_work" />
  <java-symbol type="dimen" name="cross_profile_apps_thumbnail_size" />

  <!-- From services -->
  <java-symbol type="anim" name="screen_rotate_0_enter" />
  <java-symbol type="anim" name="screen_rotate_0_exit" />
  <java-symbol type="anim" name="screen_rotate_0_frame" />
  <java-symbol type="anim" name="screen_rotate_180_enter" />
  <java-symbol type="anim" name="screen_rotate_180_exit" />
  <java-symbol type="anim" name="screen_rotate_180_frame" />
  <java-symbol type="anim" name="screen_rotate_finish_enter" />
  <java-symbol type="anim" name="screen_rotate_finish_exit" />
  <java-symbol type="anim" name="screen_rotate_finish_frame" />
  <java-symbol type="anim" name="screen_rotate_minus_90_enter" />
  <java-symbol type="anim" name="screen_rotate_minus_90_exit" />
  <java-symbol type="anim" name="screen_rotate_minus_90_frame" />
  <java-symbol type="anim" name="screen_rotate_plus_90_enter" />
  <java-symbol type="anim" name="screen_rotate_plus_90_exit" />
  <java-symbol type="anim" name="screen_rotate_plus_90_frame" />
  <java-symbol type="anim" name="screen_rotate_start_enter" />
  <java-symbol type="anim" name="screen_rotate_start_exit" />
  <java-symbol type="anim" name="screen_rotate_start_frame" />
  <java-symbol type="anim" name="screen_user_exit" />
  <java-symbol type="anim" name="screen_user_enter" />
  <java-symbol type="anim" name="window_move_from_decor" />
  <java-symbol type="anim" name="rotation_animation_jump_exit" />
  <java-symbol type="anim" name="rotation_animation_xfade_exit" />
  <java-symbol type="anim" name="rotation_animation_enter" />
  <java-symbol type="array" name="config_autoBrightnessButtonBacklightValues" />
  <java-symbol type="array" name="config_autoBrightnessKeyboardBacklightValues" />
  <java-symbol type="array" name="config_autoBrightnessLcdBacklightValues" />
  <java-symbol type="array" name="config_autoBrightnessLevels" />
  <java-symbol type="array" name="config_ambientThresholdLevels" />
  <java-symbol type="array" name="config_ambientBrighteningThresholds" />
  <java-symbol type="array" name="config_ambientDarkeningThresholds" />
  <java-symbol type="array" name="config_screenThresholdLevels" />
  <java-symbol type="array" name="config_screenBrighteningThresholds" />
  <java-symbol type="array" name="config_screenDarkeningThresholds" />
  <java-symbol type="array" name="config_minimumBrightnessCurveLux" />
  <java-symbol type="array" name="config_minimumBrightnessCurveNits" />
  <java-symbol type="array" name="config_protectedNetworks" />
  <java-symbol type="array" name="config_statusBarIcons" />
  <java-symbol type="array" name="config_tether_bluetooth_regexs" />
  <java-symbol type="array" name="config_tether_dhcp_range" />
  <java-symbol type="array" name="config_tether_upstream_types" />
  <java-symbol type="bool" name="config_tether_upstream_automatic" />
  <java-symbol type="array" name="config_tether_usb_regexs" />
  <java-symbol type="array" name="config_tether_wifi_regexs" />
  <java-symbol type="array" name="config_usbHostBlacklist" />
  <java-symbol type="array" name="config_serialPorts" />
  <java-symbol type="array" name="radioAttributes" />
  <java-symbol type="array" name="config_oemUsbModeOverride" />
  <java-symbol type="array" name="config_locationProviderPackageNames" />
  <java-symbol type="array" name="config_locationExtraPackageNames" />
  <java-symbol type="array" name="config_testLocationProviders" />
  <java-symbol type="array" name="config_defaultNotificationVibePattern" />
  <java-symbol type="array" name="config_notificationFallbackVibePattern" />
  <java-symbol type="bool" name="config_enableServerNotificationEffectsForAutomotive" />
  <java-symbol type="bool" name="config_useAttentionLight" />
  <java-symbol type="bool" name="config_adaptive_sleep_available" />
  <java-symbol type="bool" name="config_animateScreenLights" />
  <java-symbol type="bool" name="config_automatic_brightness_available" />
  <java-symbol type="bool" name="config_smart_battery_available" />
  <java-symbol type="bool" name="config_autoBrightnessResetAmbientLuxAfterWarmUp" />
  <java-symbol type="bool" name="config_notificationHeaderClickableForExpand" />
  <java-symbol type="bool" name="config_enableNightMode" />
  <java-symbol type="bool" name="config_tintNotificationActionButtons" />
  <java-symbol type="bool" name="config_dozeAfterScreenOffByDefault" />
  <java-symbol type="bool" name="config_enableActivityRecognitionHardwareOverlay" />
  <java-symbol type="bool" name="config_enableFusedLocationOverlay" />
  <java-symbol type="bool" name="config_enableHardwareFlpOverlay" />
  <java-symbol type="bool" name="config_enableGeocoderOverlay" />
  <java-symbol type="bool" name="config_enableGeofenceOverlay" />
  <java-symbol type="bool" name="config_enableNetworkLocationOverlay" />
  <java-symbol type="bool" name="config_sf_limitedAlpha" />
  <java-symbol type="bool" name="config_unplugTurnsOnScreen" />
  <java-symbol type="bool" name="config_usbChargingMessage" />
  <java-symbol type="bool" name="config_skipScreenOnBrightnessRamp" />
  <java-symbol type="bool" name="config_allowAutoBrightnessWhileDozing" />
  <java-symbol type="bool" name="config_allowTheaterModeWakeFromUnplug" />
  <java-symbol type="bool" name="config_allowTheaterModeWakeFromGesture" />
  <java-symbol type="bool" name="config_allowTheaterModeWakeFromCameraLens" />
  <java-symbol type="bool" name="config_allowTheaterModeWakeFromPowerKey" />
  <java-symbol type="bool" name="config_allowTheaterModeWakeFromKey" />
  <java-symbol type="bool" name="config_allowTheaterModeWakeFromMotion" />
  <java-symbol type="bool" name="config_allowTheaterModeWakeFromMotionWhenNotDreaming" />
  <java-symbol type="bool" name="config_allowTheaterModeWakeFromLidSwitch" />
  <java-symbol type="bool" name="config_allowTheaterModeWakeFromDock" />
  <java-symbol type="bool" name="config_allowTheaterModeWakeFromWindowLayout" />
  <java-symbol type="bool" name="config_goToSleepOnButtonPressTheaterMode" />
  <java-symbol type="bool" name="config_supportLongPressPowerWhenNonInteractive" />
  <java-symbol type="bool" name="config_wifi_background_scan_support" />
  <java-symbol type="bool" name="config_wifi_dual_band_support" />
  <java-symbol type="integer" name="config_wifi_max_ap_interfaces" />
  <java-symbol type="bool" name="config_wifi_convert_apband_5ghz_to_any" />
  <java-symbol type="bool" name="config_wifi_local_only_hotspot_5ghz" />
  <java-symbol type="bool" name="config_wifi_connected_mac_randomization_supported" />
  <java-symbol type="bool" name="config_wifi_p2p_mac_randomization_supported" />
  <java-symbol type="bool" name="config_wifi_link_probing_supported" />
  <java-symbol type="bool" name="config_wifi_fast_bss_transition_enabled" />
  <java-symbol type="bool" name="config_wimaxEnabled" />
  <java-symbol type="bool" name="show_ongoing_ime_switcher" />
  <java-symbol type="color" name="config_defaultNotificationColor" />
  <java-symbol type="color" name="decor_view_status_guard" />
  <java-symbol type="color" name="decor_view_status_guard_light" />
  <java-symbol type="drawable" name="ic_notification_ime_default" />
  <java-symbol type="drawable" name="ic_menu_refresh" />
  <java-symbol type="drawable" name="ic_settings" />
  <java-symbol type="drawable" name="ic_voice_search" />
  <java-symbol type="drawable" name="ic_action_assist_focused" />
  <java-symbol type="drawable" name="stat_notify_car_mode" />
  <java-symbol type="drawable" name="stat_notify_disabled_data" />
  <java-symbol type="drawable" name="stat_notify_disk_full" />
  <java-symbol type="drawable" name="stat_sys_adb" />
  <java-symbol type="drawable" name="stat_sys_battery" />
  <java-symbol type="drawable" name="stat_sys_battery_charge" />
  <java-symbol type="drawable" name="stat_sys_battery_unknown" />
  <java-symbol type="drawable" name="stat_sys_data_usb" />
  <java-symbol type="drawable" name="stat_sys_tether_bluetooth" />
  <java-symbol type="drawable" name="stat_sys_tether_general" />
  <java-symbol type="drawable" name="stat_sys_tether_usb" />
  <java-symbol type="drawable" name="stat_sys_throttled" />
  <java-symbol type="drawable" name="vpn_connected" />
  <java-symbol type="drawable" name="vpn_disconnected" />
  <java-symbol type="id" name="ask_checkbox" />
  <java-symbol type="id" name="compat_checkbox" />
  <java-symbol type="id" name="original_app_icon" />
  <java-symbol type="id" name="original_message" />
  <java-symbol type="id" name="radio" />
  <java-symbol type="id" name="reask_hint" />
  <java-symbol type="id" name="replace_app_icon" />
  <java-symbol type="id" name="replace_message" />
  <java-symbol type="fraction" name="config_dimBehindFadeDuration" />
  <java-symbol type="dimen" name="default_minimal_size_resizable_task" />
  <java-symbol type="dimen" name="default_minimal_size_pip_resizable_task" />
  <java-symbol type="dimen" name="task_height_of_minimized_mode" />
  <java-symbol type="fraction" name="config_screenAutoBrightnessDozeScaleFactor" />
  <java-symbol type="bool" name="config_allowPriorityVibrationsInLowPowerMode" />
  <java-symbol type="fraction" name="config_autoBrightnessAdjustmentMaxGamma" />
  <java-symbol type="integer" name="config_autoBrightnessBrighteningLightDebounce"/>
  <java-symbol type="integer" name="config_autoBrightnessDarkeningLightDebounce"/>
  <java-symbol type="integer" name="config_autoBrightnessInitialLightSensorRate"/>
  <java-symbol type="integer" name="config_autoBrightnessLightSensorRate"/>
  <java-symbol type="integer" name="config_carDockKeepsScreenOn" />
  <java-symbol type="integer" name="config_criticalBatteryWarningLevel" />
  <java-symbol type="integer" name="config_datause_notification_type" />
  <java-symbol type="integer" name="config_datause_polling_period_sec" />
  <java-symbol type="integer" name="config_datause_threshold_bytes" />
  <java-symbol type="integer" name="config_datause_throttle_kbitsps" />
  <java-symbol type="integer" name="config_defaultNotificationLedOff" />
  <java-symbol type="integer" name="config_defaultNotificationLedOn" />
  <java-symbol type="integer" name="config_deskDockKeepsScreenOn" />
  <java-symbol type="integer" name="config_externalHardKeyboardBehavior" />
  <java-symbol type="integer" name="config_lightSensorWarmupTime" />
  <java-symbol type="integer" name="config_lowBatteryCloseWarningBump" />
  <java-symbol type="integer" name="config_lowBatteryWarningLevel" />
  <java-symbol type="integer" name="config_networkPolicyDefaultWarning" />
  <java-symbol type="integer" name="config_networkTransitionTimeout" />
  <java-symbol type="integer" name="config_networkNotifySwitchType" />
  <java-symbol type="array" name="config_networkNotifySwitches" />
  <java-symbol type="integer" name="config_networkAvoidBadWifi" />
  <java-symbol type="string" name="config_networkCaptivePortalServerUrl" />
  <java-symbol type="integer" name="config_networkWakeupPacketMark" />
  <java-symbol type="integer" name="config_networkWakeupPacketMask" />
  <java-symbol type="bool" name="config_apfDrop802_3Frames" />
  <java-symbol type="array" name="config_apfEthTypeBlackList" />
  <java-symbol type="integer" name="config_networkDefaultDailyMultipathQuotaBytes" />
  <java-symbol type="integer" name="config_networkMeteredMultipathPreference" />
  <java-symbol type="array" name="config_networkSupportedKeepaliveCount" />
  <java-symbol type="integer" name="config_reservedPrivilegedKeepaliveSlots" />
  <java-symbol type="integer" name="config_allowedUnprivilegedKeepalivePerUid" />
  <java-symbol type="integer" name="config_notificationsBatteryFullARGB" />
  <java-symbol type="integer" name="config_notificationsBatteryLedOff" />
  <java-symbol type="integer" name="config_notificationsBatteryLedOn" />
  <java-symbol type="integer" name="config_notificationsBatteryLowARGB" />
  <java-symbol type="integer" name="config_notificationsBatteryMediumARGB" />
  <java-symbol type="integer" name="config_notificationServiceArchiveSize" />
  <java-symbol type="integer" name="config_previousVibrationsDumpLimit" />
  <java-symbol type="integer" name="config_defaultVibrationAmplitude" />
  <java-symbol type="integer" name="config_radioScanningTimeout" />
  <java-symbol type="integer" name="config_screenBrightnessSettingMinimum" />
  <java-symbol type="integer" name="config_screenBrightnessSettingMaximum" />
  <java-symbol type="integer" name="config_screenBrightnessSettingDefault" />
  <java-symbol type="integer" name="config_screenBrightnessForVrSettingDefault" />
  <java-symbol type="integer" name="config_screenBrightnessForVrSettingMaximum" />
  <java-symbol type="integer" name="config_screenBrightnessForVrSettingMinimum" />
  <java-symbol type="integer" name="config_screenBrightnessDark" />
  <java-symbol type="integer" name="config_screenBrightnessDim" />
  <java-symbol type="integer" name="config_screenBrightnessDoze" />
  <java-symbol type="integer" name="config_autoBrightnessShortTermModelTimeout" />
  <java-symbol type="integer" name="config_shutdownBatteryTemperature" />
  <java-symbol type="integer" name="config_undockedHdmiRotation" />
  <java-symbol type="integer" name="config_virtualKeyQuietTimeMillis" />
  <java-symbol type="integer" name="config_brightness_ramp_rate_fast" />
  <java-symbol type="integer" name="config_brightness_ramp_rate_slow" />
  <java-symbol type="layout" name="am_compat_mode_dialog" />
  <java-symbol type="layout" name="launch_warning" />
  <java-symbol type="layout" name="safe_mode" />
  <java-symbol type="layout" name="simple_list_item_2_single_choice" />
  <java-symbol type="layout" name="app_error_dialog" />
  <java-symbol type="plurals" name="wifi_available" />
  <java-symbol type="plurals" name="wifi_available_detailed" />
  <java-symbol type="string" name="wifi_available_title" />
  <java-symbol type="string" name="wifi_available_carrier_network_title" />
  <java-symbol type="string" name="wifi_available_title_connecting" />
  <java-symbol type="string" name="wifi_available_title_connected" />
  <java-symbol type="string" name="wifi_available_title_failed_to_connect" />
  <java-symbol type="string" name="wifi_available_content_failed_to_connect" />
  <java-symbol type="string" name="wifi_available_action_connect" />
  <java-symbol type="string" name="wifi_available_action_all_networks" />
  <java-symbol type="string" name="wifi_suggestion_title" />
  <java-symbol type="string" name="wifi_suggestion_content" />
  <java-symbol type="string" name="wifi_suggestion_action_allow_app" />
  <java-symbol type="string" name="wifi_suggestion_action_disallow_app" />
  <java-symbol type="string" name="wifi_wakeup_onboarding_title" />
  <java-symbol type="string" name="wifi_wakeup_onboarding_subtext" />
  <java-symbol type="string" name="wifi_wakeup_onboarding_action_disable" />
  <java-symbol type="string" name="wifi_wakeup_enabled_title" />
  <java-symbol type="string" name="wifi_wakeup_enabled_content" />
  <java-symbol type="string" name="accessibility_binding_label" />
  <java-symbol type="string" name="adb_active_notification_message" />
  <java-symbol type="string" name="adb_active_notification_title" />
  <java-symbol type="string" name="test_harness_mode_notification_title" />
  <java-symbol type="string" name="test_harness_mode_notification_message" />
  <java-symbol type="string" name="taking_remote_bugreport_notification_title" />
  <java-symbol type="string" name="share_remote_bugreport_notification_title" />
  <java-symbol type="string" name="sharing_remote_bugreport_notification_title" />
  <java-symbol type="string" name="share_remote_bugreport_notification_message_finished" />
  <java-symbol type="string" name="share_remote_bugreport_action" />
  <java-symbol type="string" name="decline_remote_bugreport_action" />
  <java-symbol type="string" name="aerr_application" />
  <java-symbol type="string" name="aerr_process" />
  <java-symbol type="string" name="aerr_application_repeated" />
  <java-symbol type="string" name="aerr_process_repeated" />
  <java-symbol type="string" name="android_upgrading_fstrim" />
  <java-symbol type="string" name="android_upgrading_apk" />
  <java-symbol type="string" name="android_upgrading_complete" />
  <java-symbol type="string" name="android_upgrading_starting_apps" />
  <java-symbol type="string" name="anr_activity_application" />
  <java-symbol type="string" name="anr_activity_process" />
  <java-symbol type="string" name="anr_application_process" />
  <java-symbol type="string" name="anr_process" />
  <java-symbol type="string" name="anr_title" />
  <java-symbol type="string" name="car_mode_disable_notification_message" />
  <java-symbol type="string" name="car_mode_disable_notification_title" />
  <java-symbol type="string" name="chooser_wallpaper" />
  <java-symbol type="string" name="config_datause_iface" />
  <java-symbol type="string" name="config_activityRecognitionHardwarePackageName" />
  <java-symbol type="string" name="config_fusedLocationProviderPackageName" />
  <java-symbol type="string" name="config_hardwareFlpPackageName" />
  <java-symbol type="string" name="config_geocoderProviderPackageName" />
  <java-symbol type="string" name="config_geofenceProviderPackageName" />
  <java-symbol type="string" name="config_networkLocationProviderPackageName" />
  <java-symbol type="string" name="config_wimaxManagerClassname" />
  <java-symbol type="string" name="config_wimaxNativeLibLocation" />
  <java-symbol type="string" name="config_wimaxServiceClassname" />
  <java-symbol type="string" name="config_wimaxServiceJarLocation" />
  <java-symbol type="string" name="config_wimaxStateTrackerClassname" />
  <java-symbol type="string" name="data_usage_limit_body" />
  <java-symbol type="string" name="data_usage_limit_snoozed_body" />
  <java-symbol type="string" name="data_usage_mobile_limit_snoozed_title" />
  <java-symbol type="string" name="data_usage_mobile_limit_title" />
  <java-symbol type="string" name="data_usage_restricted_body" />
  <java-symbol type="string" name="data_usage_restricted_title" />
  <java-symbol type="string" name="data_usage_warning_body" />
  <java-symbol type="string" name="data_usage_warning_title" />
  <java-symbol type="string" name="data_usage_wifi_limit_snoozed_title" />
  <java-symbol type="string" name="data_usage_wifi_limit_title" />
  <java-symbol type="string" name="data_usage_rapid_title" />
  <java-symbol type="string" name="data_usage_rapid_body" />
  <java-symbol type="string" name="data_usage_rapid_app_body" />
  <java-symbol type="string" name="default_wallpaper_component" />
  <java-symbol type="string" name="device_storage_monitor_notification_channel" />
  <java-symbol type="string" name="dlg_ok" />
  <java-symbol type="string" name="dump_heap_notification" />
  <java-symbol type="string" name="dump_heap_ready_notification" />
  <java-symbol type="string" name="dump_heap_notification_detail" />
  <java-symbol type="string" name="dump_heap_text" />
  <java-symbol type="string" name="dump_heap_ready_text" />
  <java-symbol type="string" name="dump_heap_system_text" />
  <java-symbol type="string" name="dump_heap_title" />
  <java-symbol type="string" name="factorytest_failed" />
  <java-symbol type="string" name="factorytest_no_action" />
  <java-symbol type="string" name="factorytest_not_system" />
  <java-symbol type="string" name="factorytest_reboot" />
  <java-symbol type="string" name="hardware" />
  <java-symbol type="string" name="heavy_weight_notification" />
  <java-symbol type="string" name="heavy_weight_notification_detail" />
  <java-symbol type="string" name="image_wallpaper_component" />
  <java-symbol type="string" name="input_method_binding_label" />
  <java-symbol type="string" name="launch_warning_original" />
  <java-symbol type="string" name="launch_warning_replace" />
  <java-symbol type="string" name="launch_warning_title" />
  <java-symbol type="string" name="low_internal_storage_view_text" />
  <java-symbol type="string" name="low_internal_storage_view_text_no_boot" />
  <java-symbol type="string" name="low_internal_storage_view_title" />
  <java-symbol type="string" name="mmcc_authentication_reject" />
  <java-symbol type="string" name="mmcc_imsi_unknown_in_hlr" />
  <java-symbol type="string" name="mmcc_illegal_ms" />
  <java-symbol type="string" name="mmcc_illegal_me" />
  <java-symbol type="string" name="mmcc_authentication_reject_msim_template" />
  <java-symbol type="string" name="mmcc_imsi_unknown_in_hlr_msim_template" />
  <java-symbol type="string" name="mmcc_illegal_ms_msim_template" />
  <java-symbol type="string" name="mmcc_illegal_me_msim_template" />
  <java-symbol type="string" name="notification_listener_binding_label" />
  <java-symbol type="string" name="vr_listener_binding_label" />
  <java-symbol type="string" name="condition_provider_service_binding_label" />
  <java-symbol type="string" name="notification_ranker_binding_label" />
  <java-symbol type="string" name="report" />
  <java-symbol type="string" name="select_input_method" />
  <java-symbol type="string" name="select_keyboard_layout_notification_title" />
  <java-symbol type="string" name="select_keyboard_layout_notification_message" />
  <java-symbol type="string" name="smv_application" />
  <java-symbol type="string" name="smv_process" />
  <java-symbol type="string" name="tethered_notification_message" />
  <java-symbol type="string" name="tethered_notification_title" />
  <java-symbol type="string" name="disable_tether_notification_message" />
  <java-symbol type="string" name="disable_tether_notification_title" />
  <java-symbol type="string" name="adb_debugging_notification_channel_tv" />
  <java-symbol type="string" name="usb_accessory_notification_title" />
  <java-symbol type="string" name="usb_mtp_notification_title" />
  <java-symbol type="string" name="usb_charging_notification_title" />
  <java-symbol type="string" name="usb_notification_message" />
  <java-symbol type="string" name="usb_power_notification_message" />
  <java-symbol type="string" name="usb_ptp_notification_title" />
  <java-symbol type="string" name="usb_midi_notification_title" />
  <java-symbol type="string" name="usb_tether_notification_title" />
  <java-symbol type="string" name="usb_supplying_notification_title" />
  <java-symbol type="string" name="usb_unsupported_audio_accessory_title" />
  <java-symbol type="string" name="usb_unsupported_audio_accessory_message" />
  <java-symbol type="string" name="usb_contaminant_detected_title" />
  <java-symbol type="string" name="usb_contaminant_detected_message" />
  <java-symbol type="string" name="usb_contaminant_not_detected_title" />
  <java-symbol type="string" name="usb_contaminant_not_detected_message" />
  <java-symbol type="string" name="config_UsbDeviceConnectionHandling_component" />
  <java-symbol type="string" name="vpn_text" />
  <java-symbol type="string" name="vpn_text_long" />
  <java-symbol type="string" name="vpn_title" />
  <java-symbol type="string" name="vpn_title_long" />
  <java-symbol type="string" name="vpn_lockdown_connecting" />
  <java-symbol type="string" name="vpn_lockdown_connected" />
  <java-symbol type="string" name="vpn_lockdown_disconnected" />
  <java-symbol type="string" name="vpn_lockdown_error" />
  <java-symbol type="string" name="vpn_lockdown_config" />
  <java-symbol type="string" name="wallpaper_binding_label" />
  <java-symbol type="style" name="Theme.DeviceDefault.Dialog.AppError" />
  <java-symbol type="style" name="Theme.Leanback.Dialog.Alert" />
  <java-symbol type="style" name="Theme.Toast" />
  <java-symbol type="xml" name="storage_list" />
  <java-symbol type="bool" name="config_dreamsSupported" />
  <java-symbol type="bool" name="config_dreamsEnabledByDefault" />
  <java-symbol type="bool" name="config_dreamsEnabledOnBattery" />
  <java-symbol type="bool" name="config_dreamsActivatedOnDockByDefault" />
  <java-symbol type="bool" name="config_dreamsActivatedOnSleepByDefault" />
  <java-symbol type="integer" name="config_dreamsBatteryLevelMinimumWhenPowered" />
  <java-symbol type="integer" name="config_dreamsBatteryLevelMinimumWhenNotPowered" />
  <java-symbol type="integer" name="config_dreamsBatteryLevelDrainCutoff" />
  <java-symbol type="string" name="config_dreamsDefaultComponent" />
  <java-symbol type="string" name="config_dozeComponent" />
  <java-symbol type="string" name="enable_explore_by_touch_warning_title" />
  <java-symbol type="string" name="enable_explore_by_touch_warning_message" />
  <java-symbol type="bool" name="config_powerDecoupleAutoSuspendModeFromDisplay" />
  <java-symbol type="bool" name="config_powerDecoupleInteractiveModeFromDisplay" />
  <java-symbol type="integer" name="config_minimumScreenOffTimeout" />
  <java-symbol type="integer" name="config_maximumScreenDimDuration" />
  <java-symbol type="fraction" name="config_maximumScreenDimRatio" />
  <java-symbol type="string" name="config_customAdbPublicKeyConfirmationComponent" />
  <java-symbol type="string" name="config_customAdbPublicKeyConfirmationSecondaryUserComponent" />
  <java-symbol type="string" name="config_customVpnConfirmDialogComponent" />
  <java-symbol type="string" name="config_customVpnAlwaysOnDisconnectedDialogComponent" />
  <java-symbol type="string" name="config_carrierAppInstallDialogComponent" />
  <java-symbol type="string" name="config_defaultNetworkScorerPackageName" />
  <java-symbol type="string" name="config_persistentDataPackageName" />
  <java-symbol type="string" name="config_deviceConfiguratorPackageName" />

  <java-symbol type="layout" name="resolver_list" />
  <java-symbol type="id" name="resolver_list" />
  <java-symbol type="id" name="button_once" />
  <java-symbol type="id" name="button_always" />
  <java-symbol type="integer" name="config_globalActionsKeyTimeout" />
  <java-symbol type="integer" name="config_screenshotChordKeyTimeout" />
  <java-symbol type="integer" name="config_maxResolverActivityColumns" />
  <java-symbol type="array" name="config_notificationSignalExtractors" />

  <java-symbol type="layout" name="notification_material_action" />
  <java-symbol type="layout" name="notification_material_action_list" />
  <java-symbol type="layout" name="notification_material_action_tombstone" />
  <java-symbol type="layout" name="notification_template_material_base" />
  <java-symbol type="layout" name="notification_template_material_big_base" />
  <java-symbol type="layout" name="notification_template_material_big_picture" />
  <java-symbol type="layout" name="notification_template_material_inbox" />
  <java-symbol type="layout" name="notification_template_material_media" />
  <java-symbol type="layout" name="notification_template_material_big_media" />
  <java-symbol type="layout" name="notification_template_material_big_text" />
  <java-symbol type="layout" name="notification_template_header" />
  <java-symbol type="layout" name="notification_material_media_action" />
  <java-symbol type="color" name="notification_progress_background_color" />
  <java-symbol type="id" name="media_actions" />

  <java-symbol type="dimen" name="config_mediaMetadataBitmapMaxSize" />

    <!-- From SystemUI -->
  <java-symbol type="anim" name="push_down_in" />
  <java-symbol type="anim" name="push_down_out" />
  <java-symbol type="anim" name="push_up_in" />
  <java-symbol type="anim" name="push_up_out" />
  <java-symbol type="anim" name="lock_screen_behind_enter" />
  <java-symbol type="anim" name="lock_screen_behind_enter_wallpaper" />
  <java-symbol type="anim" name="lock_screen_behind_enter_fade_in" />
  <java-symbol type="anim" name="lock_screen_behind_enter_subtle" />
  <java-symbol type="anim" name="lock_screen_wallpaper_exit" />
  <java-symbol type="anim" name="launch_task_behind_source" />
  <java-symbol type="anim" name="wallpaper_open_exit" />

  <java-symbol type="bool" name="config_alwaysUseCdmaRssi" />
  <java-symbol type="dimen" name="status_bar_icon_size" />
  <java-symbol type="dimen" name="status_bar_system_icon_size" />
  <java-symbol type="dimen" name="status_bar_system_icon_intrinsic_size" />
  <java-symbol type="drawable" name="list_selector_pressed_holo_dark" />
  <java-symbol type="drawable" name="scrubber_control_disabled_holo" />
  <java-symbol type="drawable" name="scrubber_control_selector_holo" />
  <java-symbol type="drawable" name="scrubber_progress_horizontal_holo_dark" />
  <java-symbol type="string" name="chooseUsbActivity" />
  <java-symbol type="string" name="ext_media_badremoval_notification_message" />
  <java-symbol type="string" name="ext_media_badremoval_notification_title" />
  <java-symbol type="string" name="ext_media_checking_notification_message" />
  <java-symbol type="string" name="ext_media_checking_notification_title" />
  <java-symbol type="string" name="ext_media_nomedia_notification_message" />
  <java-symbol type="string" name="ext_media_nomedia_notification_title" />
  <java-symbol type="string" name="ext_media_unmountable_notification_message" />
  <java-symbol type="string" name="ext_media_unmountable_notification_title" />
  <java-symbol type="string" name="ext_media_unmounting_notification_message" />
  <java-symbol type="string" name="ext_media_unmounting_notification_title" />
  <java-symbol type="string" name="ext_media_new_notification_message" />
  <java-symbol type="string" name="ext_media_ready_notification_message" />
  <java-symbol type="string" name="ext_media_init_action" />
  <java-symbol type="string" name="ext_media_unmount_action" />
  <java-symbol type="string" name="ext_media_browse_action" />
  <java-symbol type="string" name="ext_media_seamless_action" />
  <java-symbol type="string" name="ext_media_missing_title" />
  <java-symbol type="string" name="ext_media_missing_message" />
  <java-symbol type="string" name="ext_media_move_specific_title" />
  <java-symbol type="string" name="ext_media_move_title" />
  <java-symbol type="string" name="ext_media_move_success_title" />
  <java-symbol type="string" name="ext_media_move_success_message" />
  <java-symbol type="string" name="ext_media_move_failure_title" />
  <java-symbol type="string" name="ext_media_move_failure_message" />
  <java-symbol type="style" name="Animation.RecentApplications" />
  <java-symbol type="integer" name="dock_enter_exit_duration" />
  <java-symbol type="bool" name="config_battery_percentage_setting_available" />

  <!-- ImfTest -->
  <java-symbol type="layout" name="auto_complete_list" />

  <!-- From SettingsProvider -->
  <java-symbol type="raw" name="fallbackring" />

  <!-- From Settings -->
  <java-symbol type="array" name="config_mobile_hotspot_provision_app" />
  <java-symbol type="string" name="config_mobile_hotspot_provision_app_no_ui" />
  <java-symbol type="string" name="config_mobile_hotspot_provision_response" />
  <java-symbol type="integer" name="config_mobile_hotspot_provision_check_period" />
  <java-symbol type="string" name="config_wifi_tether_enable" />
  <java-symbol type="bool" name="config_intrusiveNotificationLed" />
  <java-symbol type="bool" name="config_notificationBadging" />
  <java-symbol type="dimen" name="preference_fragment_padding_bottom" />
  <java-symbol type="dimen" name="preference_fragment_padding_side" />
  <java-symbol type="drawable" name="expander_ic_maximized" />
  <java-symbol type="drawable" name="expander_ic_minimized" />
  <java-symbol type="drawable" name="ic_menu_archive" />
  <java-symbol type="drawable" name="ic_menu_goto" />
  <java-symbol type="drawable" name="ic_settings_language" />
  <java-symbol type="drawable" name="title_bar_medium" />
  <java-symbol type="id" name="body" />
  <java-symbol type="string" name="fast_scroll_alphabet" />
  <java-symbol type="string" name="ssl_certificate" />

  <!-- From Phone -->
  <java-symbol type="bool" name="config_built_in_sip_phone" />
  <java-symbol type="id" name="maximize_window" />
  <java-symbol type="id" name="close_window" />
  <java-symbol type="layout" name="decor_caption" />
  <java-symbol type="drawable" name="decor_caption_title_focused" />
  <java-symbol type="drawable" name="decor_close_button_dark" />
  <java-symbol type="drawable" name="decor_close_button_light" />
  <java-symbol type="drawable" name="decor_maximize_button_dark" />
  <java-symbol type="drawable" name="decor_maximize_button_light" />
  <java-symbol type="color" name="decor_button_dark_color" />
  <java-symbol type="color" name="decor_button_light_color" />
  <java-symbol type="array" name="unloggable_phone_numbers" />

  <!-- From TelephonyProvider -->
  <java-symbol type="xml" name="apns" />

  <!-- From ContactsProvider -->
  <java-symbol type="array" name="common_nicknames" />
  <java-symbol type="drawable" name="call_contact" />
  <java-symbol type="drawable" name="create_contact" />
  <java-symbol type="string" name="common_name_prefixes" />
  <java-symbol type="string" name="common_last_name_prefixes" />
  <java-symbol type="string" name="common_name_suffixes" />
  <java-symbol type="string" name="common_name_conjunctions" />
  <java-symbol type="string" name="dial_number_using" />
  <java-symbol type="string" name="create_contact_using" />

  <!-- From DownloadProvider -->
  <java-symbol type="integer" name="config_MaxConcurrentDownloadsAllowed" />
  <java-symbol type="integer" name="config_downloadDataDirSize" />
  <java-symbol type="integer" name="config_downloadDataDirLowSpaceThreshold" />

  <!-- From Contacts -->
  <java-symbol type="drawable" name="quickcontact_badge_overlay_dark" />

  <!-- From Browser -->
  <java-symbol type="drawable" name="ic_menu_moreoverflow_normal_holo_dark" />
  <java-symbol type="id" name="placeholder" />
  <java-symbol type="string" name="ssl_certificate_is_valid" />

  <!-- From Mms -->
  <java-symbol type="drawable" name="ic_menu_play_clip" />

  <!-- From Stk -->
  <java-symbol type="bool" name="config_sf_slowBlur" />
  <java-symbol type="drawable" name="ic_volume" />
  <java-symbol type="drawable" name="stat_notify_sim_toolkit" />
  <java-symbol type="bool" name="config_stkNoAlphaUsrCnf" />

  <!-- From maps library -->
  <java-symbol type="array" name="maps_starting_lat_lng" />
  <java-symbol type="array" name="maps_starting_zoom" />
  <java-symbol type="attr" name="mapViewStyle" />
  <java-symbol type="attr" name="state_focused" />
  <java-symbol type="attr" name="state_selected" />
  <java-symbol type="attr" name="state_pressed" />
  <java-symbol type="drawable" name="compass_arrow" />
  <java-symbol type="drawable" name="compass_base" />
  <java-symbol type="drawable" name="ic_maps_indicator_current_position_anim" />
  <java-symbol type="drawable" name="loading_tile_android" />
  <java-symbol type="drawable" name="maps_google_logo" />
  <java-symbol type="drawable" name="no_tile_256" />
  <java-symbol type="drawable" name="reticle" />

  <!-- From PinyinIME(!!!) -->
  <java-symbol type="string" name="inputMethod" />

  <!-- From Chromium-WebView -->
  <java-symbol type="attr" name="actionModeWebSearchDrawable" />
  <java-symbol type="string" name="websearch" />
  <java-symbol type="drawable" name="ic_media_video_poster" />
  <java-symbol type="xml" name="config_webview_packages" />

  <!-- From SubtitleView -->
  <java-symbol type="dimen" name="subtitle_corner_radius" />
  <java-symbol type="dimen" name="subtitle_shadow_radius" />
  <java-symbol type="dimen" name="subtitle_shadow_offset" />
  <java-symbol type="dimen" name="subtitle_outline_width" />

  <java-symbol type="attr" name="nestedScrollingEnabled" />

  <java-symbol type="layout" name="time_picker_material" />
  <java-symbol type="layout" name="time_picker_header_material" />
  <java-symbol type="layout" name="year_label_text_view" />
  <java-symbol type="layout" name="date_picker_material" />

  <java-symbol type="id" name="time_header" />
  <java-symbol type="id" name="hours" />
  <java-symbol type="id" name="minutes" />
  <java-symbol type="id" name="ampm_layout" />
  <java-symbol type="id" name="am_label" />
  <java-symbol type="id" name="pm_label" />
  <java-symbol type="id" name="radial_picker" />
  <java-symbol type="id" name="separator" />
  <java-symbol type="id" name="date_picker_header" />
  <java-symbol type="id" name="date_picker_header_year" />
  <java-symbol type="id" name="date_picker_header_date" />
  <java-symbol type="id" name="animator" />

  <java-symbol type="string" name="done_label" />
  <java-symbol type="string" name="hour_picker_description" />
  <java-symbol type="string" name="minute_picker_description" />
  <java-symbol type="string" name="select_hours" />
  <java-symbol type="string" name="select_minutes" />
  <java-symbol type="string" name="time_placeholder" />
  <java-symbol type="string" name="deleted_key" />
  <java-symbol type="string" name="sans_serif" />
  <java-symbol type="string" name="radial_numbers_typeface" />
  <java-symbol type="dimen" name="timepicker_selector_radius" />
  <java-symbol type="dimen" name="timepicker_selector_dot_radius" />
  <java-symbol type="dimen" name="timepicker_center_dot_radius" />
  <java-symbol type="dimen" name="timepicker_text_inset_normal" />
  <java-symbol type="dimen" name="timepicker_text_inset_inner" />
  <java-symbol type="dimen" name="timepicker_text_size_normal" />
  <java-symbol type="dimen" name="timepicker_text_size_inner" />
  <java-symbol type="string" name="battery_saver_description" />
  <java-symbol type="string" name="data_saver_description" />
  <java-symbol type="string" name="data_saver_enable_title" />
  <java-symbol type="string" name="data_saver_enable_button" />
  <java-symbol type="string" name="zen_mode_forever" />
  <java-symbol type="string" name="zen_mode_forever_dnd" />
  <java-symbol type="string" name="zen_mode_rule_name_combination" />
  <java-symbol type="plurals" name="zen_mode_duration_minutes" />
  <java-symbol type="plurals" name="zen_mode_duration_hours" />
  <java-symbol type="plurals" name="zen_mode_duration_minutes_summary" />
  <java-symbol type="plurals" name="zen_mode_duration_hours_summary" />
  <java-symbol type="plurals" name="zen_mode_duration_minutes_short" />
  <java-symbol type="plurals" name="zen_mode_duration_hours_short" />
  <java-symbol type="plurals" name="zen_mode_duration_minutes_summary_short" />
  <java-symbol type="plurals" name="zen_mode_duration_hours_summary_short" />
  <java-symbol type="string" name="zen_mode_until" />
  <java-symbol type="string" name="zen_mode_feature_name" />
  <java-symbol type="string" name="zen_mode_downtime_feature_name" />
  <java-symbol type="string" name="zen_mode_default_weeknights_name" />
  <java-symbol type="string" name="zen_mode_default_weekends_name" />
  <java-symbol type="string" name="zen_mode_default_events_name" />
  <java-symbol type="string" name="zen_mode_default_every_night_name" />
  <java-symbol type="array" name="config_system_condition_providers" />
  <java-symbol type="string" name="muted_by" />
  <java-symbol type="string" name="zen_mode_alarm" />

  <java-symbol type="string" name="select_day" />
  <java-symbol type="string" name="select_year" />

  <java-symbol type="string" name="date_picker_month_typeface" />
  <java-symbol type="string" name="date_picker_day_of_week_typeface" />
  <java-symbol type="string" name="date_picker_day_typeface" />
  <java-symbol type="dimen" name="date_picker_month_text_size" />
  <java-symbol type="dimen" name="date_picker_day_of_week_text_size" />
  <java-symbol type="dimen" name="date_picker_day_text_size" />
  <java-symbol type="dimen" name="date_picker_month_height" />
  <java-symbol type="dimen" name="date_picker_day_height" />
  <java-symbol type="dimen" name="date_picker_day_width" />
  <java-symbol type="dimen" name="date_picker_day_selector_radius" />
  <java-symbol type="id" name="date_picker_day_picker" />
  <java-symbol type="id" name="date_picker_year_picker" />

  <java-symbol type="dimen" name="datepicker_view_animator_height" />
  <java-symbol type="dimen" name="datepicker_year_label_height" />

  <java-symbol type="array" name="config_clockTickVibePattern" />
  <java-symbol type="array" name="config_calendarDateVibePattern" />

  <!-- From KeyguardServiceDelegate -->
  <java-symbol type="string" name="config_keyguardComponent" />

  <!-- Biometric messages -->
  <java-symbol type="string" name="biometric_dialog_default_title" />
  <java-symbol type="string" name="biometric_error_hw_unavailable" />
  <java-symbol type="string" name="biometric_error_user_canceled" />
  <java-symbol type="string" name="biometric_not_recognized" />
  <java-symbol type="string" name="biometric_error_canceled" />
  <java-symbol type="string" name="biometric_error_device_not_secured" />

  <!-- Fingerprint messages -->
  <java-symbol type="string" name="fingerprint_error_unable_to_process" />
  <java-symbol type="string" name="fingerprint_error_hw_not_available" />
  <java-symbol type="string" name="fingerprint_error_no_space" />
  <java-symbol type="string" name="fingerprint_error_timeout" />
  <java-symbol type="array" name="fingerprint_error_vendor" />
  <java-symbol type="string" name="fingerprint_acquired_partial" />
  <java-symbol type="string" name="fingerprint_acquired_insufficient" />
  <java-symbol type="string" name="fingerprint_acquired_imager_dirty" />
  <java-symbol type="string" name="fingerprint_acquired_too_slow" />
  <java-symbol type="string" name="fingerprint_acquired_too_fast" />
  <java-symbol type="array" name="fingerprint_acquired_vendor" />
  <java-symbol type="string" name="fingerprint_error_canceled" />
  <java-symbol type="string" name="fingerprint_error_user_canceled" />
  <java-symbol type="string" name="fingerprint_error_lockout" />
  <java-symbol type="string" name="fingerprint_error_lockout_permanent" />
  <java-symbol type="string" name="fingerprint_name_template" />
  <java-symbol type="string" name="fingerprint_authenticated" />
  <java-symbol type="string" name="fingerprint_error_no_fingerprints" />
  <java-symbol type="string" name="fingerprint_error_hw_not_present" />

  <!-- Fingerprint config -->
  <java-symbol type="integer" name="config_fingerprintMaxTemplatesPerUser"/>
  <java-symbol type="bool" name="config_fingerprintSupportsGestures"/>

  <!-- Face authentication messages -->
  <java-symbol type="string" name="face_recalibrate_notification_name" />
  <java-symbol type="string" name="face_recalibrate_notification_title" />
  <java-symbol type="string" name="face_recalibrate_notification_content" />
  <java-symbol type="string" name="face_error_unable_to_process" />
  <java-symbol type="string" name="face_error_hw_not_available" />
  <java-symbol type="string" name="face_error_no_space" />
  <java-symbol type="string" name="face_error_timeout" />
  <java-symbol type="array" name="face_error_vendor" />
  <java-symbol type="string" name="face_error_canceled" />
  <java-symbol type="string" name="face_error_user_canceled" />
  <java-symbol type="string" name="face_error_lockout" />
  <java-symbol type="string" name="face_error_lockout_permanent" />
  <java-symbol type="string" name="face_error_not_enrolled" />
  <java-symbol type="string" name="face_error_hw_not_present" />
  <java-symbol type="string" name="face_acquired_insufficient" />
  <java-symbol type="string" name="face_acquired_too_bright" />
  <java-symbol type="string" name="face_acquired_too_dark" />
  <java-symbol type="string" name="face_acquired_too_close" />
  <java-symbol type="string" name="face_acquired_too_far" />
  <java-symbol type="string" name="face_acquired_too_high" />
  <java-symbol type="string" name="face_acquired_too_low" />
  <java-symbol type="string" name="face_acquired_too_right" />
  <java-symbol type="string" name="face_acquired_too_left" />
  <java-symbol type="string" name="face_acquired_poor_gaze" />
  <java-symbol type="string" name="face_acquired_not_detected" />
  <java-symbol type="string" name="face_acquired_too_much_motion" />
  <java-symbol type="string" name="face_acquired_recalibrate" />
  <java-symbol type="string" name="face_acquired_too_different" />
  <java-symbol type="string" name="face_acquired_too_similar" />
  <java-symbol type="string" name="face_acquired_pan_too_extreme" />
  <java-symbol type="string" name="face_acquired_tilt_too_extreme" />
  <java-symbol type="string" name="face_acquired_roll_too_extreme" />
  <java-symbol type="string" name="face_acquired_obscured" />
  <java-symbol type="string" name="face_acquired_sensor_dirty" />
  <java-symbol type="array" name="face_acquired_vendor" />
  <java-symbol type="string" name="face_name_template" />
  <java-symbol type="string" name="face_authenticated_no_confirmation_required" />
  <java-symbol type="string" name="face_authenticated_confirmation_required" />

  <java-symbol type="array" name="config_face_acquire_enroll_ignorelist" />
  <java-symbol type="array" name="config_face_acquire_vendor_enroll_ignorelist" />
  <java-symbol type="array" name="config_face_acquire_keyguard_ignorelist" />
  <java-symbol type="array" name="config_face_acquire_vendor_keyguard_ignorelist" />
  <java-symbol type="array" name="config_face_acquire_biometricprompt_ignorelist" />
  <java-symbol type="array" name="config_face_acquire_vendor_biometricprompt_ignorelist" />
  <java-symbol type="bool" name="config_faceAuthDismissesKeyguard" />

  <!-- Face config -->
  <java-symbol type="integer" name="config_faceMaxTemplatesPerUser" />

  <!-- From various Material changes -->
  <java-symbol type="attr" name="titleTextAppearance" />
  <java-symbol type="attr" name="subtitleTextAppearance" />
  <java-symbol type="attr" name="windowActionBarFullscreenDecorLayout" />
  <java-symbol type="drawable" name="ic_lock_bugreport" />
  <java-symbol type="id" name="icon_frame" />
  <java-symbol type="style" name="Animation.VolumePanel" />
  <java-symbol type="transition" name="no_transition" />
  <java-symbol type="color" name="timepicker_default_text_color_material" />
  <java-symbol type="color" name="timepicker_default_ampm_unselected_background_color_material" />
  <java-symbol type="color" name="timepicker_default_ampm_selected_background_color_material" />
  <java-symbol type="color" name="timepicker_default_selector_color_material" />
  <java-symbol type="color" name="timepicker_default_numbers_background_color_material" />
  <java-symbol type="style" name="TextAppearance.Material.TimePicker.TimeLabel" />
  <java-symbol type="attr" name="seekBarPreferenceStyle" />
  <java-symbol type="style" name="Theme.DeviceDefault.Resolver" />
  <java-symbol type="style" name="Theme.DeviceDefault.System" />
  <java-symbol type="attr" name="preferenceActivityStyle" />
  <java-symbol type="attr" name="preferenceFragmentStyle" />
  <java-symbol type="bool" name="skipHoldBeforeMerge" />
  <java-symbol type="bool" name="imsServiceAllowTurnOff" />
  <java-symbol type="bool" name="config_device_volte_available" />
  <java-symbol type="bool" name="config_carrier_volte_available" />
  <java-symbol type="bool" name="config_carrier_volte_tty_supported" />
  <java-symbol type="bool" name="config_device_vt_available" />
  <java-symbol type="bool" name="config_device_respects_hold_carrier_config" />
  <java-symbol type="bool" name="config_carrier_vt_available" />
  <java-symbol type="bool" name="config_device_wfc_ims_available" />
  <java-symbol type="bool" name="config_carrier_wfc_ims_available" />
  <java-symbol type="bool" name="config_use_voip_mode_for_ims" />
  <java-symbol type="attr" name="touchscreenBlocksFocus" />
  <java-symbol type="layout" name="resolver_list_with_default" />
  <java-symbol type="string" name="activity_resolver_set_always" />
  <java-symbol type="string" name="activity_resolver_use_always" />
  <java-symbol type="string" name="whichApplicationNamed" />
  <java-symbol type="string" name="whichApplicationLabel" />
  <java-symbol type="string" name="whichViewApplication" />
  <java-symbol type="string" name="whichViewApplicationNamed" />
  <java-symbol type="string" name="whichViewApplicationLabel" />
  <java-symbol type="string" name="whichOpenHostLinksWith" />
  <java-symbol type="string" name="whichOpenHostLinksWithApp" />
  <java-symbol type="string" name="whichOpenLinksWith" />
  <java-symbol type="string" name="whichOpenLinksWithApp" />
  <java-symbol type="string" name="whichGiveAccessToApplicationLabel" />
  <java-symbol type="string" name="whichEditApplication" />
  <java-symbol type="string" name="whichEditApplicationNamed" />
  <java-symbol type="string" name="whichEditApplicationLabel" />
  <java-symbol type="string" name="whichSendApplication" />
  <java-symbol type="string" name="whichSendApplicationNamed" />
  <java-symbol type="string" name="whichSendApplicationLabel" />
  <java-symbol type="string" name="whichSendToApplication" />
  <java-symbol type="string" name="whichSendToApplicationNamed" />
  <java-symbol type="string" name="whichSendToApplicationLabel" />
  <java-symbol type="string" name="whichImageCaptureApplication" />
  <java-symbol type="string" name="whichImageCaptureApplicationNamed" />
  <java-symbol type="string" name="whichImageCaptureApplicationLabel" />
  <java-symbol type="attr" name="lightY" />
  <java-symbol type="attr" name="lightZ" />
  <java-symbol type="attr" name="lightRadius" />
  <java-symbol type="attr" name="ambientShadowAlpha" />
  <java-symbol type="attr" name="spotShadowAlpha" />
  <java-symbol type="bool" name="config_sms_decode_gsm_8bit_data" />
  <java-symbol type="dimen" name="text_size_small_material" />
  <java-symbol type="attr" name="checkMarkGravity" />
  <java-symbol type="layout" name="select_dialog_singlechoice_material" />
  <java-symbol type="layout" name="select_dialog_multichoice_material" />
  <java-symbol type="array" name="no_ems_support_sim_operators" />
  <java-symbol type="color" name="system_notification_accent_color" />
  <java-symbol type="dimen" name="text_handle_min_size" />
  <java-symbol type="id" name="transitionTransform" />
  <java-symbol type="id" name="parentMatrix" />
  <java-symbol type="bool" name="config_auto_attach_data_on_creation" />
  <java-symbol type="attr" name="closeItemLayout" />
  <java-symbol type="layout" name="resolver_different_item_header" />
  <java-symbol type="integer" name="config_cdma_3waycall_flash_delay"/>
  <java-symbol type="array" name="config_default_vm_number" />
  <java-symbol type="attr" name="windowBackgroundFallback" />
  <java-symbol type="id" name="textSpacerNoButtons" />
  <java-symbol type="array" name="dial_string_replace" />
  <java-symbol type="bool" name="config_restart_radio_on_pdp_fail_regular_deactivation" />
  <java-symbol type="array" name="networks_not_clear_data" />
  <java-symbol type="bool" name="config_switch_phone_on_voice_reg_state_change" />
  <java-symbol type="string" name="whichHomeApplicationNamed" />
  <java-symbol type="string" name="whichHomeApplicationLabel" />
  <java-symbol type="bool" name="config_sms_force_7bit_encoding" />
  <java-symbol type="bool" name="config_defaultWindowFeatureOptionsPanel" />
  <java-symbol type="bool" name="config_defaultWindowFeatureContextMenu" />
  <java-symbol type="bool" name="config_overrideRemoteViewsActivityTransition" />
  <java-symbol type="attr" name="colorProgressBackgroundNormal" />

  <java-symbol type="layout" name="simple_account_item" />
  <java-symbol type="string" name="prohibit_manual_network_selection_in_gobal_mode" />
  <java-symbol type="id" name="profile_button" />

  <java-symbol type="array" name="config_vvmSmsFilterRegexes" />

  <!-- Cascading submenus -->
  <java-symbol type="dimen" name="cascading_menus_min_smallest_width" />

  <java-symbol type="string" name="android_system_label" />
  <java-symbol type="string" name="system_error_wipe_data" />
  <java-symbol type="string" name="system_error_manufacturer" />
  <java-symbol type="dimen" name="fast_scroller_minimum_touch_target" />
  <java-symbol type="array" name="config_cdma_international_roaming_indicators" />
  <java-symbol type="string" name="kg_text_message_separator" />

  <java-symbol type="bool" name="config_use_sim_language_file" />
  <java-symbol type="bool" name="config_LTE_eri_for_network_name" />
  <java-symbol type="bool" name="config_defaultInTouchMode" />

  <java-symbol type="string" name="usb_midi_peripheral_name" />
  <java-symbol type="string" name="usb_midi_peripheral_manufacturer_name" />
  <java-symbol type="string" name="usb_midi_peripheral_product_name" />

  <java-symbol type="id" name="spacer" />

  <java-symbol type="xml" name="bookmarks" />

  <java-symbol type="integer" name="config_defaultNightMode" />

  <java-symbol type="integer" name="config_jobSchedulerInactivityIdleThreshold" />
  <java-symbol type="integer" name="config_jobSchedulerIdleWindowSlop" />

  <java-symbol type="style" name="Animation.ImmersiveModeConfirmation" />

  <java-symbol type="integer" name="config_screen_magnification_multi_tap_adjustment" />
  <java-symbol type="dimen" name="config_screen_magnification_scaling_threshold" />
  <java-symbol type="dimen" name="timepicker_selector_stroke"/>

  <java-symbol type="style" name="TextAppearance.Material.Widget.Calendar.Month" />
  <java-symbol type="style" name="TextAppearance.Material.Widget.Calendar.DayOfWeek" />
  <java-symbol type="style" name="TextAppearance.Material.Widget.Calendar.Day" />
  <java-symbol type="style" name="TextAppearance.Material.DatePicker.List.YearLabel" />
  <java-symbol type="style" name="TextAppearance.Material.DatePicker.List.YearLabel.Activated" />
  <java-symbol type="dimen" name="day_picker_padding_top"/>
  <java-symbol type="dimen" name="date_picker_day_of_week_height"/>

  <java-symbol type="string" name="storage_internal" />
  <java-symbol type="string" name="storage_sd_card" />
  <java-symbol type="string" name="storage_sd_card_label" />
  <java-symbol type="string" name="storage_usb_drive" />
  <java-symbol type="string" name="storage_usb_drive_label" />
  <java-symbol type="string" name="storage_usb" />

  <java-symbol type="drawable" name="ic_eject_24dp" />
  <java-symbol type="drawable" name="ic_folder_24dp" />
  <java-symbol type="drawable" name="ic_sd_card_48dp" />
  <java-symbol type="drawable" name="ic_settings_24dp" />
  <java-symbol type="drawable" name="ic_storage_48dp" />
  <java-symbol type="drawable" name="ic_usb_48dp" />
  <java-symbol type="drawable" name="ic_zen_24dp" />
  <java-symbol type="drawable" name="ic_dnd_block_notifications" />

  <!-- Floating toolbar -->
  <java-symbol type="id" name="floating_toolbar_menu_item_image" />
  <java-symbol type="id" name="floating_toolbar_menu_item_text" />
  <java-symbol type="id" name="overflow" />
  <java-symbol type="layout" name="floating_popup_container" />
  <java-symbol type="layout" name="floating_popup_menu_button" />
  <java-symbol type="layout" name="floating_popup_open_overflow_button" />
  <java-symbol type="layout" name="floating_popup_close_overflow_button" />
  <java-symbol type="layout" name="floating_popup_overflow_button" />
  <java-symbol type="string" name="floating_toolbar_open_overflow_description" />
  <java-symbol type="string" name="floating_toolbar_close_overflow_description" />
  <java-symbol type="dimen" name="floating_toolbar_height" />
  <java-symbol type="dimen" name="floating_toolbar_menu_button_side_padding" />
  <java-symbol type="dimen" name="floating_toolbar_overflow_side_padding" />
  <java-symbol type="dimen" name="floating_toolbar_text_size" />
  <java-symbol type="dimen" name="floating_toolbar_menu_button_minimum_width" />
  <java-symbol type="dimen" name="floating_toolbar_preferred_width" />
  <java-symbol type="dimen" name="floating_toolbar_minimum_overflow_height" />
  <java-symbol type="dimen" name="floating_toolbar_maximum_overflow_height" />
  <java-symbol type="dimen" name="floating_toolbar_horizontal_margin" />
  <java-symbol type="dimen" name="floating_toolbar_vertical_margin" />
  <java-symbol type="dimen" name="floating_toolbar_icon_text_spacing" />
  <java-symbol type="dimen" name="content_rect_bottom_clip_allowance" />
  <java-symbol type="drawable" name="ft_avd_tooverflow" />
  <java-symbol type="drawable" name="ft_avd_toarrow" />
  <java-symbol type="drawable" name="ft_avd_toarrow_animation" />
  <java-symbol type="drawable" name="ft_avd_tooverflow_animation" />
  <java-symbol type="attr" name="floatingToolbarDividerColor" />

  <!-- Magnifier -->
  <java-symbol type="dimen" name="default_magnifier_width" />
  <java-symbol type="dimen" name="default_magnifier_height" />
  <java-symbol type="dimen" name="default_magnifier_elevation" />
  <java-symbol type="dimen" name="default_magnifier_corner_radius" />
  <java-symbol type="dimen" name="default_magnifier_zoom" />
  <java-symbol type="dimen" name="default_magnifier_vertical_offset" />
  <java-symbol type="dimen" name="default_magnifier_horizontal_offset" />
  <java-symbol type="color" name="default_magnifier_color_overlay" />
  <java-symbol type="attr" name="magnifierWidth" />
  <java-symbol type="attr" name="magnifierHeight" />
  <java-symbol type="attr" name="magnifierElevation" />
  <java-symbol type="attr" name="magnifierZoom" />
  <java-symbol type="attr" name="magnifierVerticalOffset" />
  <java-symbol type="attr" name="magnifierHorizontalOffset" />
  <java-symbol type="attr" name="magnifierColorOverlay" />
  <java-symbol type="attr" name="magnifierStyle" />

  <java-symbol type="string" name="date_picker_prev_month_button" />
  <java-symbol type="string" name="date_picker_next_month_button" />
  <java-symbol type="layout" name="date_picker_month_item_material" />
  <java-symbol type="id" name="month_view" />
  <java-symbol type="integer" name="config_zen_repeat_callers_threshold" />
  <java-symbol type="dimen" name="chooser_corner_radius" />
  <java-symbol type="string" name="chooser_no_direct_share_targets" />
  <java-symbol type="drawable" name="chooser_row_layer_list" />
  <java-symbol type="dimen" name="chooser_view_spacing" />
  <java-symbol type="dimen" name="chooser_target_width" />
  <java-symbol type="dimen" name="chooser_edge_margin_thin" />
  <java-symbol type="dimen" name="chooser_edge_margin_normal" />
  <java-symbol type="dimen" name="chooser_preview_image_font_size"/>
  <java-symbol type="dimen" name="chooser_preview_width" />
  <java-symbol type="dimen" name="chooser_preview_image_border"/>
  <java-symbol type="dimen" name="chooser_max_collapsed_height" />
  <java-symbol type="layout" name="chooser_grid" />
  <java-symbol type="id" name="chooser_header" />
  <java-symbol type="dimen" name="chooser_header_scroll_elevation" />
  <java-symbol type="layout" name="chooser_grid_preview_text" />
  <java-symbol type="layout" name="chooser_grid_preview_image" />
  <java-symbol type="layout" name="chooser_grid_preview_file" />
  <java-symbol type="id" name="chooser_row_text_option" />
  <java-symbol type="dimen" name="chooser_row_text_option_translate" />
  <java-symbol type="integer" name="config_maxShortcutTargetsPerApp" />
  <java-symbol type="layout" name="resolve_grid_item" />
  <java-symbol type="id" name="day_picker_view_pager" />
  <java-symbol type="layout" name="day_picker_content_material" />
  <java-symbol type="drawable" name="scroll_indicator_material" />

  <java-symbol type="layout" name="chooser_row" />
  <java-symbol type="layout" name="chooser_profile_row" />
  <java-symbol type="color" name="chooser_row_divider" />
  <java-symbol type="layout" name="chooser_row_direct_share" />
  <java-symbol type="bool" name="config_supportDoubleTapWake" />
  <java-symbol type="drawable" name="ic_perm_device_info" />
  <java-symbol type="string" name="config_radio_access_family" />
  <java-symbol type="string" name="notification_inbox_ellipsis" />
  <java-symbol type="bool" name="config_mainBuiltInDisplayIsRound" />

  <java-symbol type="id" name="actions_container" />
  <java-symbol type="id" name="smart_reply_container" />
  <java-symbol type="id" name="remote_input_tag" />
  <java-symbol type="id" name="pending_intent_tag" />
  <java-symbol type="id" name="notification_action_index_tag" />

  <java-symbol type="attr" name="seekBarDialogPreferenceStyle" />
  <java-symbol type="string" name="ext_media_status_removed" />
  <java-symbol type="string" name="ext_media_status_unmounted" />
  <java-symbol type="string" name="ext_media_status_checking" />
  <java-symbol type="string" name="ext_media_status_mounted" />
  <java-symbol type="string" name="ext_media_status_mounted_ro" />
  <java-symbol type="string" name="ext_media_status_bad_removal" />
  <java-symbol type="string" name="ext_media_status_unmountable" />
  <java-symbol type="string" name="ext_media_status_unsupported" />
  <java-symbol type="string" name="ext_media_status_ejecting" />
  <java-symbol type="string" name="ext_media_status_formatting" />
  <java-symbol type="string" name="ext_media_status_missing" />
  <java-symbol type="string" name="ext_media_unsupported_notification_message" />
  <java-symbol type="string" name="ext_media_unsupported_notification_title" />
  <java-symbol type="plurals" name="selected_count" />
  <java-symbol type="drawable" name="ic_dialog_alert_material" />


  <java-symbol type="string" name="lockscreen_access_pattern_area" />

  <java-symbol type="bool" name="config_eap_sim_based_auth_supported" />

  <java-symbol type="array" name="config_cell_retries_per_error_code" />
  <java-symbol type="drawable" name="ic_more_items" />

  <!-- Gesture -->
  <java-symbol type="integer" name="config_cameraLaunchGestureSensorType" />
  <java-symbol type="string" name="config_cameraLaunchGestureSensorStringType" />
  <java-symbol type="bool" name="config_cameraDoubleTapPowerGestureEnabled" />
  <java-symbol type="integer" name="config_cameraLiftTriggerSensorType" />
  <java-symbol type="string" name="config_cameraLiftTriggerSensorStringType" />
  <java-symbol type="bool" name="config_volumeHushGestureEnabled" />

  <java-symbol type="drawable" name="platlogo_m" />

  <java-symbol type="string" name="config_iccHotswapPromptForRestartDialogComponent" />

  <java-symbol type="string" name="config_packagedKeyboardName" />
  <java-symbol type="bool" name="config_forceWindowDrawsStatusBarBackground" />
  <java-symbol type="integer" name="config_navBarOpacityMode" />
  <java-symbol type="integer" name="config_navBarInteractionMode" />
  <java-symbol type="bool" name="config_navBarCanMove" />
  <java-symbol type="bool" name="config_navBarTapThrough" />
  <java-symbol type="bool" name="config_navBarAlwaysShowOnSideEdgeGesture" />
  <java-symbol type="bool" name="config_navBarNeedsScrim" />
  <java-symbol type="bool" name="config_allowSeamlessRotationDespiteNavBarMoving" />
  <java-symbol type="dimen" name="config_backGestureInset" />
  <java-symbol type="color" name="system_bar_background_semi_transparent" />
  <java-symbol type="bool" name="config_showGesturalNavigationHints" />

  <!-- EditText suggestion popup. -->
  <java-symbol type="id" name="suggestionWindowContainer" />
  <java-symbol type="id" name="suggestionContainer" />
  <java-symbol type="id" name="addToDictionaryButton" />
  <java-symbol type="id" name="deleteButton" />
  <!-- TextView -->
  <java-symbol type="string" name="failed_to_copy_to_clipboard" />

  <java-symbol type="id" name="notification_material_reply_container" />
  <java-symbol type="id" name="notification_material_reply_text_1" />
  <java-symbol type="id" name="notification_material_reply_text_1_container" />
  <java-symbol type="id" name="notification_material_reply_text_2" />
  <java-symbol type="id" name="notification_material_reply_text_3" />
  <java-symbol type="id" name="notification_material_reply_progress" />

  <java-symbol type="string" name="notification_hidden_text" />
  <java-symbol type="id" name="app_name_text" />
  <java-symbol type="id" name="header_text" />
  <java-symbol type="id" name="header_text_secondary" />
  <java-symbol type="id" name="expand_button" />
  <java-symbol type="id" name="notification_header" />
  <java-symbol type="id" name="time_divider" />
  <java-symbol type="id" name="header_text_divider" />
  <java-symbol type="id" name="header_text_secondary_divider" />
  <java-symbol type="id" name="text_line_1" />
  <java-symbol type="drawable" name="ic_expand_notification" />
  <java-symbol type="drawable" name="ic_collapse_notification" />
  <java-symbol type="drawable" name="ic_expand_bundle" />
  <java-symbol type="drawable" name="ic_collapse_bundle" />
  <java-symbol type="dimen" name="notification_min_content_height" />
  <java-symbol type="dimen" name="notification_header_shrink_min_width" />
  <java-symbol type="dimen" name="notification_content_margin_start" />
  <java-symbol type="dimen" name="notification_content_margin_end" />
  <java-symbol type="dimen" name="notification_reply_inset" />
  <java-symbol type="dimen" name="notification_content_margin_top" />
  <java-symbol type="dimen" name="notification_content_margin" />
  <java-symbol type="dimen" name="notification_header_background_height" />
  <java-symbol type="dimen" name="notification_header_height" />
  <java-symbol type="dimen" name="notification_header_expand_icon_size" />
  <java-symbol type="dimen" name="notification_expand_button_padding_top" />
  <java-symbol type="dimen" name="notification_header_icon_margin_end" />
  <java-symbol type="dimen" name="notification_header_icon_size" />
  <java-symbol type="dimen" name="notification_header_app_name_margin_start" />
  <java-symbol type="dimen" name="notification_header_separating_margin" />
  <java-symbol type="string" name="default_notification_channel_label" />
  <java-symbol type="string" name="importance_from_user" />
  <java-symbol type="string" name="importance_from_person" />

  <java-symbol type="layout" name="work_widget_mask_view" />
  <java-symbol type="id" name="work_widget_mask_frame" />
  <java-symbol type="id" name="work_widget_app_icon" />
  <java-symbol type="id" name="work_widget_badge_icon" />

  <java-symbol type="id" name="aerr_report" />
  <java-symbol type="id" name="aerr_restart" />
  <java-symbol type="id" name="aerr_close" />
  <java-symbol type="id" name="aerr_app_info" />
  <java-symbol type="id" name="aerr_mute" />

  <java-symbol type="string" name="status_bar_rotate" />
  <java-symbol type="string" name="status_bar_headset" />
  <java-symbol type="string" name="status_bar_data_saver" />
  <java-symbol type="string" name="status_bar_managed_profile" />
  <java-symbol type="string" name="status_bar_ime" />
  <java-symbol type="string" name="status_bar_sync_failing" />
  <java-symbol type="string" name="status_bar_sync_active" />
  <java-symbol type="string" name="status_bar_cast" />
  <java-symbol type="string" name="status_bar_hotspot" />
  <java-symbol type="string" name="status_bar_location" />
  <java-symbol type="string" name="status_bar_bluetooth" />
  <java-symbol type="string" name="status_bar_nfc" />
  <java-symbol type="string" name="status_bar_tty" />
  <java-symbol type="string" name="status_bar_speakerphone" />
  <java-symbol type="string" name="status_bar_zen" />
  <java-symbol type="string" name="status_bar_mute" />
  <java-symbol type="string" name="status_bar_volume" />
  <java-symbol type="string" name="status_bar_wifi" />
  <java-symbol type="string" name="status_bar_cdma_eri" />
  <java-symbol type="string" name="status_bar_data_connection" />
  <java-symbol type="string" name="status_bar_phone_evdo_signal" />
  <java-symbol type="string" name="status_bar_phone_signal" />
  <java-symbol type="string" name="status_bar_battery" />
  <java-symbol type="string" name="status_bar_alarm_clock" />
  <java-symbol type="string" name="status_bar_secure" />
  <java-symbol type="string" name="status_bar_clock" />
  <java-symbol type="string" name="status_bar_airplane" />
  <java-symbol type="string" name="status_bar_mobile" />
  <java-symbol type="string" name="status_bar_ethernet" />
  <java-symbol type="string" name="status_bar_vpn" />
  <java-symbol type="string" name="status_bar_microphone" />
  <java-symbol type="string" name="status_bar_camera" />
  <java-symbol type="string" name="status_bar_sensors_off" />

  <!-- Locale picker -->
  <java-symbol type="id" name="locale_search_menu" />
  <java-symbol type="layout" name="language_picker_item" />
  <java-symbol type="layout" name="language_picker_section_header" />
  <java-symbol type="menu" name="language_selection_list" />
  <java-symbol type="string" name="country_selection_title" />
  <java-symbol type="string" name="language_picker_section_all" />
  <java-symbol type="string" name="region_picker_section_all" />
  <java-symbol type="string" name="language_picker_section_suggested" />
  <java-symbol type="string" name="language_selection_title" />
  <java-symbol type="string" name="search_language_hint" />

  <java-symbol type="string" name="work_mode_off_title" />
  <java-symbol type="string" name="work_mode_off_message" />
  <java-symbol type="string" name="work_mode_turn_on" />

  <java-symbol type="string" name="deprecated_target_sdk_message" />
  <java-symbol type="string" name="deprecated_target_sdk_app_store" />

  <!-- New SMS notification while phone is locked. -->
  <java-symbol type="string" name="new_sms_notification_title" />
  <java-symbol type="string" name="new_sms_notification_content" />

  <java-symbol type="dimen" name="media_notification_expanded_image_margin_bottom" />
  <java-symbol type="dimen" name="notification_content_image_margin_end" />

  <java-symbol type="bool" name="config_strongAuthRequiredOnBoot" />

  <java-symbol type="layout" name="app_anr_dialog" />
  <java-symbol type="layout" name="notification_template_material_messaging" />

  <java-symbol type="id" name="aerr_wait" />

  <java-symbol type="id" name="notification_content_container" />

  <java-symbol type="plurals" name="duration_minutes_shortest" />
  <java-symbol type="plurals" name="duration_hours_shortest" />
  <java-symbol type="plurals" name="duration_days_shortest" />
  <java-symbol type="plurals" name="duration_years_shortest" />
  <java-symbol type="plurals" name="duration_minutes_shortest_future" />
  <java-symbol type="plurals" name="duration_hours_shortest_future" />
  <java-symbol type="plurals" name="duration_days_shortest_future" />
  <java-symbol type="plurals" name="duration_years_shortest_future" />

  <java-symbol type="plurals" name="duration_minutes_relative" />
  <java-symbol type="plurals" name="duration_hours_relative" />
  <java-symbol type="plurals" name="duration_days_relative" />
  <java-symbol type="plurals" name="duration_years_relative" />
  <java-symbol type="plurals" name="duration_minutes_relative_future" />
  <java-symbol type="plurals" name="duration_hours_relative_future" />
  <java-symbol type="plurals" name="duration_days_relative_future" />
  <java-symbol type="plurals" name="duration_years_relative_future" />

  <java-symbol type="string" name="now_string_shortest" />

  <!-- Encryption notification while accounts are locked by credential encryption -->
  <java-symbol type="string" name="profile_encrypted_title" />
  <java-symbol type="string" name="profile_encrypted_detail" />
  <java-symbol type="string" name="profile_encrypted_message" />
  <java-symbol type="drawable" name="ic_user_secure" />

  <java-symbol type="string" name="android_upgrading_notification_title" />

  <java-symbol type="string" name="usb_mtp_launch_notification_title" />
  <java-symbol type="string" name="usb_mtp_launch_notification_description" />

  <java-symbol type="color" name="notification_action_list" />
  <java-symbol type="color" name="notification_material_background_color" />

  <!-- Resolver target actions -->
  <java-symbol type="array" name="resolver_target_actions" />

  <java-symbol type="array" name="non_removable_euicc_slots" />

  <java-symbol type="string" name="install_carrier_app_notification_title" />
  <java-symbol type="string" name="install_carrier_app_notification_text" />
  <java-symbol type="string" name="install_carrier_app_notification_text_app_name" />
  <java-symbol type="string" name="install_carrier_app_notification_button" />
  <java-symbol type="string" name="carrier_app_notification_title" />
  <java-symbol type="string" name="carrier_app_notification_text" />
  <java-symbol type="string" name="negative_duration" />

  <java-symbol type="dimen" name="notification_messaging_spacing" />

  <java-symbol type="dimen" name="notification_text_margin_top" />
  <java-symbol type="dimen" name="notification_inbox_item_top_padding" />

  <!-- WallpaperManager config -->
  <java-symbol type="string" name="config_wallpaperCropperPackage" />
  <java-symbol type="string" name="expand_action_accessibility" />

  <java-symbol type="id" name="textSpacerNoTitle" />
  <java-symbol type="id" name="titleDividerNoCustom" />

  <java-symbol type="id" name="notification_messaging" />

  <java-symbol type="bool" name="config_sustainedPerformanceModeSupported" />

  <!-- Wearable input extract edit view -->
  <java-symbol type="drawable" name="ic_input_extract_action_go" />
  <java-symbol type="drawable" name="ic_input_extract_action_search" />
  <java-symbol type="drawable" name="ic_input_extract_action_send" />
  <java-symbol type="drawable" name="ic_input_extract_action_next" />
  <java-symbol type="drawable" name="ic_input_extract_action_done" />
  <java-symbol type="drawable" name="ic_input_extract_action_previous" />
  <java-symbol type="drawable" name="ic_input_extract_action_return" />

  <java-symbol type="fraction" name="input_extract_layout_height" />
  <java-symbol type="fraction" name="input_extract_layout_padding_left" />
  <java-symbol type="fraction" name="input_extract_layout_padding_left_no_action" />
  <java-symbol type="fraction" name="input_extract_layout_padding_right" />
  <java-symbol type="fraction" name="input_extract_text_margin_bottom" />
  <java-symbol type="fraction" name="input_extract_action_margin_bottom" />

  <java-symbol type="dimen" name="input_extract_action_button_width" />
  <java-symbol type="dimen" name="input_extract_action_button_height" />

  <java-symbol type="dimen" name="notification_action_list_height" />
  <java-symbol type="dimen" name="notification_action_emphasized_height" />

  <!-- TV Remote Service package -->
  <java-symbol type="string" name="config_tvRemoteServicePackage" />
  <java-symbol type="string" name="notification_messaging_title_template" />

  <java-symbol type="bool" name="config_supportPreRebootSecurityLogs" />

  <java-symbol type="dimen" name="notification_media_image_margin_end" />
  <java-symbol type="id" name="notification_action_list_margin_target" />
  <java-symbol type="dimen" name="notification_action_disabled_alpha" />

  <!-- Pinner Service -->
  <java-symbol type="array" name="config_defaultPinnerServiceFiles" />
  <java-symbol type="bool" name="config_pinnerCameraApp" />
  <java-symbol type="bool" name="config_pinnerHomeApp" />
  <java-symbol type="array" name="config_apexBootImagePinnerServiceFiles" />

  <java-symbol type="string" name="config_doubleTouchGestureEnableFile" />

  <java-symbol type="string" name="suspended_widget_accessibility" />

  <java-symbol type="string" name="app_suspended_title" />
  <java-symbol type="string" name="app_suspended_more_details" />
  <java-symbol type="string" name="app_suspended_default_message" />

  <!-- Used internally for assistant to launch activity transitions -->
  <java-symbol type="id" name="cross_task_transition" />

  <java-symbol type="bool" name="config_useRoundIcon" />

  <!-- For System navigation keys -->
  <java-symbol type="bool" name="config_supportSystemNavigationKeys" />

  <java-symbol type="layout" name="unsupported_display_size_dialog_content" />
  <java-symbol type="string" name="unsupported_display_size_message" />

  <java-symbol type="layout" name="notification_material_action_emphasized" />

  <!-- Package name for the device provisioning package -->
  <java-symbol type="string" name="config_deviceProvisioningPackage" />

  <!-- Colon separated list of package names that should be granted DND access -->
  <java-symbol type="string" name="config_defaultDndAccessPackages" />

  <!-- For NetworkPolicyManagerService -->
  <java-symbol type="string" name="config_networkOverLimitComponent" />
  <java-symbol type="string" name="config_dataUsageSummaryComponent" />

  <java-symbol type="string" name="lockscreen_storage_locked" />

  <java-symbol type="string" name="global_action_emergency" />
  <java-symbol type="string" name="config_emergency_call_number" />
  <java-symbol type="array" name="config_emergency_mcc_codes" />

  <java-symbol type="string" name="config_dozeDoubleTapSensorType" />
  <java-symbol type="string" name="config_dozeTapSensorType" />
  <java-symbol type="bool" name="config_dozePulsePickup" />

  <!-- Used for MimeIconUtils. -->
  <java-symbol type="drawable" name="ic_doc_apk" />
  <java-symbol type="drawable" name="ic_doc_audio" />
  <java-symbol type="drawable" name="ic_doc_certificate" />
  <java-symbol type="drawable" name="ic_doc_codes" />
  <java-symbol type="drawable" name="ic_doc_compressed" />
  <java-symbol type="drawable" name="ic_doc_contact" />
  <java-symbol type="drawable" name="ic_doc_event" />
  <java-symbol type="drawable" name="ic_doc_font" />
  <java-symbol type="drawable" name="ic_doc_image" />
  <java-symbol type="drawable" name="ic_doc_pdf" />
  <java-symbol type="drawable" name="ic_doc_presentation" />
  <java-symbol type="drawable" name="ic_doc_spreadsheet" />
  <java-symbol type="drawable" name="ic_doc_document" />
  <java-symbol type="drawable" name="ic_doc_video" />
  <java-symbol type="drawable" name="ic_doc_word" />
  <java-symbol type="drawable" name="ic_doc_excel" />
  <java-symbol type="drawable" name="ic_doc_powerpoint" />
  <java-symbol type="drawable" name="ic_doc_folder" />
  <java-symbol type="drawable" name="ic_doc_audio" />
  <java-symbol type="drawable" name="ic_doc_image" />
  <java-symbol type="drawable" name="ic_doc_text" />
  <java-symbol type="drawable" name="ic_doc_video" />
  <java-symbol type="drawable" name="ic_doc_generic" />

  <java-symbol type="bool" name="config_setColorTransformAccelerated" />
  <java-symbol type="bool" name="config_setColorTransformAcceleratedPerLayer" />
  <java-symbol type="bool" name="config_nightDisplayAvailable" />
  <java-symbol type="bool" name="config_allowDisablingAssistDisclosure" />
  <java-symbol type="integer" name="config_defaultNightDisplayAutoMode" />
  <java-symbol type="integer" name="config_defaultNightDisplayCustomStartTime" />
  <java-symbol type="integer" name="config_defaultNightDisplayCustomEndTime" />
  <java-symbol type="integer" name="config_nightDisplayColorTemperatureDefault" />
  <java-symbol type="integer" name="config_nightDisplayColorTemperatureMin" />
  <java-symbol type="integer" name="config_nightDisplayColorTemperatureMax" />
  <java-symbol type="array" name="config_nightDisplayColorTemperatureCoefficients" />
  <java-symbol type="array" name="config_nightDisplayColorTemperatureCoefficientsNative" />
  <java-symbol type="array" name="config_availableColorModes" />
  <java-symbol type="integer" name="config_accessibilityColorMode" />
  <java-symbol type="array" name="config_displayCompositionColorModes" />
  <java-symbol type="array" name="config_displayCompositionColorSpaces" />
  <java-symbol type="bool" name="config_displayWhiteBalanceAvailable" />
  <java-symbol type="bool" name="config_displayWhiteBalanceEnabledDefault" />
  <java-symbol type="integer" name="config_displayWhiteBalanceColorTemperatureMin" />
  <java-symbol type="integer" name="config_displayWhiteBalanceColorTemperatureMax" />
  <java-symbol type="integer" name="config_displayWhiteBalanceColorTemperatureDefault" />
  <java-symbol type="array" name="config_displayWhiteBalanceDisplayPrimaries" />
  <java-symbol type="array" name="config_displayWhiteBalanceDisplayNominalWhite" />

  <!-- Default first user restrictions -->
  <java-symbol type="array" name="config_defaultFirstUserRestrictions" />

  <java-symbol type="bool" name="config_permissionsIndividuallyControlled" />
  <java-symbol type="bool" name="config_wirelessConsentRequired" />

  <!-- Global actions icons -->
  <java-symbol type="drawable" name="ic_restart" />
  <java-symbol type="drawable" name="ic_screenshot" />
  <java-symbol type="drawable" name="ic_faster_emergency" />
  <java-symbol type="drawable" name="ic_media_seamless" />
  <java-symbol type="drawable" name="emergency_icon" />

  <java-symbol type="array" name="config_convert_to_emergency_number_map" />

  <java-symbol type="array" name="config_nonBlockableNotificationPackages" />
  <java-symbol type="array" name="config_priorityOnlyDndExemptPackages" />

  <java-symbol type="array" name="config_allowedManagedServicesOnLowRamDevices" />

  <!-- Screen-size-dependent modes for picker dialogs. -->
  <java-symbol type="integer" name="time_picker_mode" />
  <java-symbol type="integer" name="date_picker_mode" />

  <java-symbol type="dimen" name="config_appTransitionAnimationDurationScaleDefault" />

  <!-- Network Recommendation -->
  <java-symbol type="string" name="config_defaultNetworkRecommendationProviderPackage" />

  <!-- Whether allow 3rd party apps on internal storage. -->
  <java-symbol type="bool" name="config_allow3rdPartyAppOnInternal" />

  <java-symbol type="bool" name="use_lock_pattern_drawable" />
  <java-symbol type="drawable" name="lockscreen_notselected" />
  <java-symbol type="drawable" name="lockscreen_selected" />

  <java-symbol type="string" name="notification_header_divider_symbol_with_spaces" />
  <java-symbol type="array" name="config_defaultCellBroadcastReceiverPkgs" />

  <java-symbol type="color" name="notification_primary_text_color_light" />
  <java-symbol type="color" name="notification_primary_text_color_dark" />
  <java-symbol type="color" name="notification_secondary_text_color_light" />
  <java-symbol type="color" name="notification_secondary_text_color_dark" />
  <java-symbol type="color" name="notification_default_color_light" />
  <java-symbol type="color" name="notification_default_color_dark" />
  <java-symbol type="dimen" name="notification_secondary_text_disabled_alpha" />

  <java-symbol type="string" name="app_category_game" />
  <java-symbol type="string" name="app_category_audio" />
  <java-symbol type="string" name="app_category_video" />
  <java-symbol type="string" name="app_category_image" />
  <java-symbol type="string" name="app_category_social" />
  <java-symbol type="string" name="app_category_news" />
  <java-symbol type="string" name="app_category_maps" />
  <java-symbol type="string" name="app_category_productivity" />

  <java-symbol type="raw" name="fallback_categories" />

  <java-symbol type="string" name="config_icon_mask" />
  <java-symbol type="string" name="config_batterymeterPerimeterPath" />
  <java-symbol type="string" name="config_batterymeterErrorPerimeterPath" />
  <java-symbol type="string" name="config_batterymeterFillMask" />
  <java-symbol type="string" name="config_batterymeterBoltPath" />
  <java-symbol type="string" name="config_batterymeterPowersavePath" />
  <java-symbol type="bool" name="config_batterymeterDualTone" />
  <java-symbol type="string" name="config_signalXPath" />
  <java-symbol type="dimen" name="config_signalCutoutWidthFraction" />
  <java-symbol type="dimen" name="config_signalCutoutHeightFraction" />

  <java-symbol type="bool" name="config_debugEnableAutomaticSystemServerHeapDumps" />
  <java-symbol type="integer" name="config_debugSystemServerPssThresholdBytes" />

  <!-- Accessibility Shortcut -->
  <java-symbol type="string" name="accessibility_shortcut_warning_dialog_title" />
  <java-symbol type="string" name="accessibility_shortcut_toogle_warning" />
  <java-symbol type="string" name="accessibility_shortcut_enabling_service" />
  <java-symbol type="string" name="accessibility_shortcut_disabling_service" />
  <java-symbol type="string" name="disable_accessibility_shortcut" />
  <java-symbol type="string" name="leave_accessibility_shortcut_on" />
  <java-symbol type="string" name="color_inversion_feature_name" />
  <java-symbol type="string" name="color_correction_feature_name" />
  <java-symbol type="string" name="config_defaultAccessibilityService" />
  <java-symbol type="string" name="accessibility_shortcut_spoken_feedback" />

  <!-- Accessibility Button -->
  <java-symbol type="layout" name="accessibility_button_chooser" />
  <java-symbol type="layout" name="accessibility_button_chooser_item" />
  <java-symbol type="id" name="accessibility_button_chooser_grid" />
  <java-symbol type="id" name="accessibility_button_prompt" />
  <java-symbol type="id" name="accessibility_button_prompt_prologue" />
  <java-symbol type="id" name="accessibility_button_target_icon" />
  <java-symbol type="id" name="accessibility_button_target_label" />
  <java-symbol type="string" name="accessibility_magnification_chooser_text" />

  <java-symbol type="string" name="accessibility_gesture_prompt_text" />
  <java-symbol type="string" name="accessibility_gesture_3finger_prompt_text" />
  <java-symbol type="string" name="accessibility_gesture_instructional_text" />
  <java-symbol type="string" name="accessibility_gesture_3finger_instructional_text" />

  <java-symbol type="drawable" name="ic_accessibility_magnification" />

  <!-- com.android.internal.widget.RecyclerView -->
  <java-symbol type="id" name="item_touch_helper_previous_elevation"/>
  <java-symbol type="dimen" name="item_touch_helper_max_drag_scroll_per_frame"/>
  <java-symbol type="dimen" name="item_touch_helper_swipe_escape_velocity"/>
  <java-symbol type="dimen" name="item_touch_helper_swipe_escape_max_velocity"/>

  <!-- com.android.server.autofill -->
  <java-symbol type="layout" name="autofill_save"/>
  <java-symbol type="layout" name="autofill_dataset_picker"/>
  <java-symbol type="layout" name="autofill_dataset_picker_fullscreen"/>
  <java-symbol type="layout" name="autofill_dataset_picker_header_footer"/>
  <java-symbol type="id" name="autofill" />
  <java-symbol type="id" name="autofill_dataset_footer"/>
  <java-symbol type="id" name="autofill_dataset_header"/>
  <java-symbol type="id" name="autofill_dataset_icon" />
  <java-symbol type="id" name="autofill_dataset_list"/>
  <java-symbol type="id" name="autofill_dataset_picker"/>
  <java-symbol type="id" name="autofill_dataset_title" />
  <java-symbol type="id" name="autofill_save_custom_subtitle" />
  <java-symbol type="id" name="autofill_save_icon" />
  <java-symbol type="id" name="autofill_save_no" />
  <java-symbol type="id" name="autofill_save_title" />
  <java-symbol type="id" name="autofill_save_yes" />
  <java-symbol type="string" name="autofill_error_cannot_autofill" />
  <java-symbol type="string" name="autofill_picker_no_suggestions" />
  <java-symbol type="plurals" name="autofill_picker_some_suggestions" />
  <java-symbol type="string" name="autofill" />
  <java-symbol type="string" name="autofill_picker_accessibility_title " />
  <java-symbol type="string" name="autofill_update_title" />
  <java-symbol type="string" name="autofill_update_title_with_type" />
  <java-symbol type="string" name="autofill_update_title_with_2types" />
  <java-symbol type="string" name="autofill_update_title_with_3types" />
  <java-symbol type="string" name="autofill_update_yes" />
  <java-symbol type="string" name="autofill_save_accessibility_title " />
  <java-symbol type="string" name="autofill_save_title" />
  <java-symbol type="string" name="autofill_save_title_with_type" />
  <java-symbol type="string" name="autofill_save_title_with_2types" />
  <java-symbol type="string" name="autofill_save_title_with_3types" />
  <java-symbol type="string" name="autofill_save_yes" />
  <java-symbol type="string" name="autofill_save_no" />
  <java-symbol type="string" name="autofill_save_type_password" />
  <java-symbol type="string" name="autofill_save_type_address" />
  <java-symbol type="string" name="autofill_save_type_credit_card" />
  <java-symbol type="string" name="autofill_save_type_username" />
  <java-symbol type="string" name="autofill_save_type_email_address" />
  <java-symbol type="drawable" name="autofill_dataset_picker_background" />
  <java-symbol type="style" name="AutofillDatasetPicker" />
  <java-symbol type="style" name="AutofillHalfScreenAnimation" />
  <java-symbol type="style" name="AutofillSaveAnimation" />
  <java-symbol type="dimen" name="autofill_dataset_picker_max_width"/>
  <java-symbol type="dimen" name="autofill_dataset_picker_max_height"/>
  <java-symbol type="dimen" name="autofill_save_custom_subtitle_max_height"/>
  <java-symbol type="dimen" name="autofill_save_icon_max_size"/>
  <java-symbol type="integer" name="autofill_max_visible_datasets" />

  <java-symbol type="style" name="Theme.DeviceDefault.Autofill" />
  <java-symbol type="style" name="Theme.DeviceDefault.Light.Autofill" />
  <java-symbol type="style" name="Theme.DeviceDefault.Autofill.Save" />
  <java-symbol type="style" name="Theme.DeviceDefault.Light.Autofill.Save" />

  <java-symbol type="dimen" name="notification_big_picture_max_height"/>
  <java-symbol type="dimen" name="notification_big_picture_max_width"/>
  <java-symbol type="dimen" name="notification_media_image_max_width"/>
  <java-symbol type="dimen" name="notification_media_image_max_height"/>
  <java-symbol type="dimen" name="notification_right_icon_size"/>
  <java-symbol type="dimen" name="notification_custom_view_max_image_height"/>
  <java-symbol type="dimen" name="notification_custom_view_max_image_width"/>

  <java-symbol type="dimen" name="notification_big_picture_max_height_low_ram"/>
  <java-symbol type="dimen" name="notification_big_picture_max_width_low_ram"/>
  <java-symbol type="dimen" name="notification_media_image_max_width_low_ram"/>
  <java-symbol type="dimen" name="notification_media_image_max_height_low_ram"/>
  <java-symbol type="dimen" name="notification_right_icon_size_low_ram"/>
  <java-symbol type="dimen" name="notification_custom_view_max_image_height_low_ram"/>
  <java-symbol type="dimen" name="notification_custom_view_max_image_width_low_ram"/>

  <!-- Accessibility fingerprint gestures -->
  <java-symbol type="string" name="capability_title_canCaptureFingerprintGestures" />
  <java-symbol type="string" name="capability_desc_canCaptureFingerprintGestures" />

  <!-- android.service.trust -->
  <java-symbol type="bool" name="config_allowEscrowTokenForTrustAgent"/>
  <java-symbol type="string" name="config_defaultTrustAgent" />

  <!-- Time picker -->
  <java-symbol type="id" name="right_icon_container"/>
  <java-symbol type="id" name="reply_icon_action"/>
  <java-symbol type="id" name="toggle_mode"/>
  <java-symbol type="id" name="input_mode"/>
  <java-symbol type="id" name="input_header"/>
  <java-symbol type="id" name="input_separator"/>
  <java-symbol type="id" name="input_hour"/>
  <java-symbol type="id" name="input_minute"/>
  <java-symbol type="id" name="am_pm_spinner"/>
  <java-symbol type="id" name="label_hour"/>
  <java-symbol type="id" name="label_minute"/>
  <java-symbol type="id" name="label_error"/>
  <java-symbol type="layout" name="time_picker_text_input_material"/>
  <java-symbol type="drawable" name="btn_keyboard_key_material"/>
  <java-symbol type="drawable" name="btn_clock_material"/>
  <java-symbol type="string" name="time_picker_text_input_mode_description"/>
  <java-symbol type="string" name="time_picker_radial_mode_description"/>

  <!-- resolver activity -->
  <java-symbol type="drawable" name="resolver_icon_placeholder" />

  <!-- Alert windows notification -->
  <java-symbol type="string" name="alert_windows_notification_channel_group_name" />
  <java-symbol type="string" name="alert_windows_notification_channel_name" />
  <java-symbol type="string" name="alert_windows_notification_title" />
  <java-symbol type="string" name="alert_windows_notification_message" />
  <java-symbol type="string" name="alert_windows_notification_turn_off_action" />
  <java-symbol type="drawable" name="alert_window_layer" />
  <java-symbol type="style" name="Widget.LockPatternView" />
  <java-symbol type="attr" name="lockPatternStyle" />

  <java-symbol type="string" name="expand_button_content_description_collapsed" />
  <java-symbol type="string" name="expand_button_content_description_expanded" />

  <!-- Colon separated list of package names that should be granted Notification Listener access -->
  <java-symbol type="string" name="config_defaultListenerAccessPackages" />

  <!-- maximum width of the display -->
  <java-symbol type="integer" name="config_maxUiWidth" />

  <!-- system notification channels -->
  <java-symbol type="string" name="notification_channel_virtual_keyboard" />
  <java-symbol type="string" name="notification_channel_physical_keyboard" />
  <java-symbol type="string" name="notification_channel_security" />
  <java-symbol type="string" name="notification_channel_car_mode" />
  <java-symbol type="string" name="notification_channel_account" />
  <java-symbol type="string" name="notification_channel_developer" />
  <java-symbol type="string" name="notification_channel_updates" />
  <java-symbol type="string" name="notification_channel_network_status" />
  <java-symbol type="string" name="notification_channel_network_alerts" />
  <java-symbol type="string" name="notification_channel_network_available" />
  <java-symbol type="string" name="notification_channel_vpn" />
  <java-symbol type="string" name="notification_channel_device_admin" />
  <java-symbol type="string" name="notification_channel_alerts" />
  <java-symbol type="string" name="notification_channel_retail_mode" />
  <java-symbol type="string" name="notification_channel_usb" />
  <java-symbol type="string" name="notification_channel_heavy_weight_app" />
  <java-symbol type="string" name="notification_channel_system_changes" />
  <java-symbol type="string" name="notification_channel_do_not_disturb" />
  <java-symbol type="string" name="config_defaultAutofillService" />
  <java-symbol type="string" name="config_defaultTextClassifierPackage" />
  <java-symbol type="string" name="config_defaultWellbeingPackage" />
  <java-symbol type="string" name="config_defaultContentCaptureService" />
  <java-symbol type="string" name="config_defaultAugmentedAutofillService" />
  <java-symbol type="string" name="config_defaultAppPredictionService" />
  <java-symbol type="string" name="config_defaultContentSuggestionsService" />
  <java-symbol type="string" name="config_defaultAttentionService" />
  <java-symbol type="string" name="config_defaultSystemCaptionsService" />
  <java-symbol type="string" name="config_defaultSystemCaptionsManagerService" />

  <java-symbol type="string" name="notification_channel_foreground_service" />
  <java-symbol type="string" name="foreground_service_app_in_background" />
  <java-symbol type="string" name="foreground_service_apps_in_background" />
  <java-symbol type="string" name="foreground_service_tap_for_details" />
  <java-symbol type="string" name="foreground_service_multiple_separator" />

  <java-symbol type="bool" name="config_enableCredentialFactoryResetProtection" />

  <!-- ETWS primary messages -->
  <java-symbol type="string" name="etws_primary_default_message_earthquake" />
  <java-symbol type="string" name="etws_primary_default_message_tsunami" />
  <java-symbol type="string" name="etws_primary_default_message_earthquake_and_tsunami" />
  <java-symbol type="string" name="etws_primary_default_message_test" />
  <java-symbol type="string" name="etws_primary_default_message_others" />

  <java-symbol type="bool" name="config_quickSettingsSupported" />

  <java-symbol type="style" name="Theme.DeviceDefault.QuickSettings" />

  <java-symbol type="integer" name="default_data_warning_level_mb" />
  <java-symbol type="bool" name="config_useVideoPauseWorkaround" />
  <java-symbol type="bool" name="config_sendPackageName" />
  <java-symbol type="string" name="config_helpPackageNameKey" />
  <java-symbol type="string" name="config_helpPackageNameValue" />
  <java-symbol type="string" name="config_helpIntentExtraKey" />
  <java-symbol type="string" name="config_helpIntentNameKey" />
  <java-symbol type="string" name="config_feedbackIntentExtraKey" />
  <java-symbol type="string" name="config_feedbackIntentNameKey" />

  <java-symbol type="array" name="config_hideWhenDisabled_packageNames" />

  <java-symbol type="string" name="config_dozeLongPressSensorType" />
  <java-symbol type="bool" name="config_dozeWakeLockScreenSensorAvailable" />
  <java-symbol type="integer" name="config_dozeWakeLockScreenDebounce" />

  <java-symbol type="array" name="config_allowedGlobalInstantAppSettings" />
  <java-symbol type="array" name="config_allowedSystemInstantAppSettings" />
  <java-symbol type="array" name="config_allowedSecureInstantAppSettings" />

  <java-symbol type="bool" name="config_handleVolumeKeysInWindowManager" />
  <java-symbol type="dimen" name="config_inCallNotificationVolume" />
  <java-symbol type="string" name="config_inCallNotificationSound" />
  <java-symbol type="integer" name="config_autoGroupAtCount" />
  <java-symbol type="bool" name="config_dozeAlwaysOnDisplayAvailable" />
  <java-symbol type="bool" name="config_dozeAlwaysOnEnabled" />
  <java-symbol type="bool" name="config_dozeSupportsAodWallpaper" />
  <java-symbol type="bool" name="config_displayBlanksAfterDoze" />
  <java-symbol type="bool" name="config_displayBrightnessBucketsInDoze" />
  <java-symbol type="integer" name="config_storageManagerDaystoRetainDefault" />
  <java-symbol type="string" name="config_headlineFontFamily" />
  <java-symbol type="string" name="config_headlineFontFamilyMedium" />

  <java-symbol type="drawable" name="stat_sys_vitals" />

  <java-symbol type="color" name="text_color_primary" />
  <java-symbol type="color" name="material_grey_300" />
  <java-symbol type="dimen" name="emphasized_button_stroke_width" />
  <java-symbol type="dimen" name="button_inset_vertical_material" />

  <java-symbol type="array" name="config_batteryPackageTypeSystem" />
  <java-symbol type="array" name="config_batteryPackageTypeService" />

  <java-symbol type="string" name="popup_window_default_title" />
  <java-symbol type="bool" name="config_showAreaUpdateInfoSettings" />
  <java-symbol type="layout" name="shutdown_dialog" />
  <java-symbol type="dimen" name="chooser_service_spacing" />
  <java-symbol type="bool" name="config_showSysuiShutdown" />
  <java-symbol type="drawable" name="chooser_file_generic" />

  <java-symbol type="layout" name="notification_template_messaging_text_message" />
  <java-symbol type="layout" name="notification_template_messaging_image_message" />
  <java-symbol type="layout" name="notification_template_messaging_group" />
  <java-symbol type="id" name="message_text" />
  <java-symbol type="id" name="message_name" />
  <java-symbol type="id" name="message_icon" />
  <java-symbol type="id" name="group_message_container" />
  <java-symbol type="id" name="tag_top_animator" />
  <java-symbol type="id" name="tag_top_override" />
  <java-symbol type="id" name="tag_layout_top" />
  <java-symbol type="id" name="tag_is_first_layout" />
  <java-symbol type="id" name="tag_alpha_animator" />
  <java-symbol type="id" name="clip_children_set_tag" />
  <java-symbol type="id" name="clip_to_padding_tag" />
  <java-symbol type="id" name="clip_children_tag" />
  <java-symbol type="dimen" name="messaging_avatar_size" />
  <java-symbol type="dimen" name="messaging_group_sending_progress_size" />
  <java-symbol type="dimen" name="messaging_image_rounding" />
  <java-symbol type="dimen" name="messaging_image_min_size" />
  <java-symbol type="dimen" name="messaging_image_max_height" />
  <java-symbol type="dimen" name="messaging_image_extra_spacing" />
  <java-symbol type="id" name="messaging_group_icon_container" />
  <java-symbol type="id" name="messaging_group_sending_progress" />
  <java-symbol type="id" name="messaging_group_sending_progress_container" />

  <java-symbol type="integer" name="config_stableDeviceDisplayWidth" />
  <java-symbol type="integer" name="config_stableDeviceDisplayHeight" />
  <java-symbol type="array" name="config_display_no_service_when_sim_unready" />

  <java-symbol type="layout" name="slice_grid" />
  <java-symbol type="layout" name="slice_message_local" />
  <java-symbol type="layout" name="slice_message" />
  <java-symbol type="layout" name="slice_title" />
  <java-symbol type="layout" name="slice_secondary_text" />
  <java-symbol type="layout" name="slice_remote_input" />
  <java-symbol type="layout" name="slice_small_template" />
  <java-symbol type="id" name="remote_input_progress" />
  <java-symbol type="id" name="remote_input_send" />
  <java-symbol type="id" name="remote_input" />
  <java-symbol type="dimen" name="slice_shortcut_size" />
  <java-symbol type="dimen" name="slice_icon_size" />
  <java-symbol type="dimen" name="slice_padding" />
  <java-symbol type="string" name="slice_more_content" />

  <java-symbol type="string" name="shortcut_restored_on_lower_version" />
  <java-symbol type="string" name="shortcut_restore_not_supported" />
  <java-symbol type="string" name="shortcut_restore_signature_mismatch" />
  <java-symbol type="string" name="shortcut_restore_unknown_issue" />

  <java-symbol type="bool" name="config_swipe_up_gesture_setting_available" />

  <!-- From media projection -->
  <java-symbol type="string" name="config_mediaProjectionPermissionDialogComponent" />
  <java-symbol type="string" name="config_batterySaverDeviceSpecificConfig" />

  <!-- Compile SDK check -->
  <java-symbol type="layout" name="unsupported_compile_sdk_dialog_content" />
  <java-symbol type="string" name="unsupported_compile_sdk_message" />
  <java-symbol type="string" name="unsupported_compile_sdk_check_update" />

  <java-symbol type="string" name="keyguard_accessibility_pattern_unlock" />
  <java-symbol type="string" name="keyguard_accessibility_pin_unlock" />
  <java-symbol type="string" name="keyguard_accessibility_sim_pin_unlock" />
  <java-symbol type="string" name="keyguard_accessibility_sim_puk_unlock" />
  <java-symbol type="string" name="keyguard_accessibility_password_unlock" />

  <java-symbol type="dimen" name="status_bar_height_portrait" />
  <java-symbol type="dimen" name="status_bar_height_landscape" />

  <java-symbol type="string" name="global_action_logout" />
  <java-symbol type="string" name="config_mainBuiltInDisplayCutout" />
  <java-symbol type="string" name="config_mainBuiltInDisplayCutoutRectApproximation" />
  <java-symbol type="drawable" name="messaging_user" />
  <java-symbol type="bool" name="config_fillMainBuiltInDisplayCutout" />
  <java-symbol type="drawable" name="ic_logout" />

  <java-symbol type="array" name="config_autoBrightnessDisplayValuesNits" />
  <java-symbol type="array" name="config_screenBrightnessBacklight" />
  <java-symbol type="array" name="config_screenBrightnessNits" />

  <java-symbol type="string" name="shortcut_disabled_reason_unknown" />

  <java-symbol type="string" name="harmful_app_warning_uninstall" />
  <java-symbol type="string" name="harmful_app_warning_open_anyway" />
  <java-symbol type="string" name="harmful_app_warning_title" />
  <java-symbol type="layout" name="harmful_app_warning_dialog" />

  <java-symbol type="string" name="config_defaultAssistantAccessComponent" />

  <java-symbol type="bool" name="config_supportBluetoothPersistedState" />

  <java-symbol type="string" name="slices_permission_request" />

  <java-symbol type="string" name="screenshot_edit" />

  <java-symbol type="bool" name="config_keepRestrictedProfilesInBackground" />

  <java-symbol type="array" name="config_ringtoneEffectUris" />

  <!-- For Wear devices -->
  <java-symbol type="array" name="config_wearActivityModeRadios" />

  <java-symbol type="string" name="zen_upgrade_notification_title" />
  <java-symbol type="string" name="zen_upgrade_notification_content" />
  <java-symbol type="string" name="zen_upgrade_notification_visd_title" />
  <java-symbol type="string" name="zen_upgrade_notification_visd_content" />

  <java-symbol type="string" name="config_managed_provisioning_package" />

  <java-symbol type="string" name="notification_app_name_system" />
  <java-symbol type="string" name="notification_app_name_settings" />

  <java-symbol type="integer" name="config_lowBatteryAutoTriggerDefaultLevel" />
  <java-symbol type="bool" name="config_batterySaverStickyBehaviourDisabled" />
  <java-symbol type="integer" name="config_dynamicPowerSavingsDefaultDisableThreshold" />
  <java-symbol type="string" name="config_batterySaverScheduleProvider" />

  <!-- For car devices -->
  <java-symbol type="string" name="car_loading_profile" />
  <java-symbol type="color" name="car_body1_light" />
  <java-symbol type="color" name="car_user_switcher_user_image_bgcolor" />
  <java-symbol type="color" name="car_user_switcher_user_image_fgcolor" />
  <java-symbol type="color" name="car_card_dark" />
  <java-symbol type="dimen" name="car_body1_size" />
  <java-symbol type="dimen" name="car_padding_4" />
  <java-symbol type="dimen" name="car_fullscreen_user_pod_icon_text_size" />
  <java-symbol type="dimen" name="car_fullscreen_user_pod_image_avatar_height" />
  <java-symbol type="dimen" name="car_fullscreen_user_pod_image_avatar_width" />
  <java-symbol type="dimen" name="car_large_avatar_size" />
  <java-symbol type="layout" name="car_user_switching_dialog" />
  <java-symbol type="id" name="user_loading_avatar" />
  <java-symbol type="id" name="user_loading" />
  <java-symbol type="style" name="Theme.DeviceDefault.Light.Dialog.Alert.UserSwitchingDialog" />

  <java-symbol type="string" name="battery_saver_description_with_learn_more" />
  <java-symbol type="string" name="confirm_battery_saver" />

  <java-symbol type="attr" name="opticalInsetLeft" />
  <java-symbol type="attr" name="opticalInsetTop" />
  <java-symbol type="attr" name="opticalInsetRight" />
  <java-symbol type="attr" name="opticalInsetBottom" />

  <java-symbol type="drawable" name="ic_lock_lockdown" />
  <java-symbol type="drawable" name="ic_arrow_forward" />
  <java-symbol type="drawable" name="ic_permission" />

  <java-symbol type="integer" name="config_defaultHapticFeedbackIntensity" />
  <java-symbol type="integer" name="config_defaultNotificationVibrationIntensity" />
  <java-symbol type="integer" name="config_defaultRingVibrationIntensity" />

  <java-symbol type="bool" name="config_maskMainBuiltInDisplayCutout" />

  <!-- For Foldables -->
  <java-symbol type="bool" name="config_lidControlsDisplayFold" />
  <java-symbol type="string" name="config_foldedArea" />

  <java-symbol type="array" name="config_disableApksUnlessMatchedSku_apk_list" />
  <java-symbol type="array" name="config_disableApkUnlessMatchedSku_skus_list" />

  <java-symbol type="string" name="config_misprovisionedDeviceModel" />
  <java-symbol type="string" name="config_misprovisionedBrandValue" />

  <java-symbol type="integer" name="db_wal_truncate_size" />
  <java-symbol type="integer" name="config_wakeUpDelayDoze" />

  <!-- For Bluetooth AbsoluteVolume -->
  <java-symbol type="fraction" name="config_prescaleAbsoluteVolume_index1" />
  <java-symbol type="fraction" name="config_prescaleAbsoluteVolume_index2" />
  <java-symbol type="fraction" name="config_prescaleAbsoluteVolume_index3" />

  <java-symbol type="bool" name="config_useSmsAppService" />

  <java-symbol type="id" name="transition_overlay_view_tag" />
  <java-symbol type="id" name="notification_custom_view_index_tag" />

  <java-symbol type="dimen" name="rounded_corner_radius" />
  <java-symbol type="dimen" name="rounded_corner_radius_top" />
  <java-symbol type="dimen" name="rounded_corner_radius_bottom" />
  <java-symbol type="dimen" name="rounded_corner_radius_adjustment" />
  <java-symbol type="dimen" name="rounded_corner_radius_top_adjustment" />
  <java-symbol type="dimen" name="rounded_corner_radius_bottom_adjustment" />
  <java-symbol type="bool" name="config_supportsRoundedCornersOnWindows" />

  <java-symbol type="string" name="config_defaultModuleMetadataProvider" />

  <!-- For Secondary Launcher -->
  <java-symbol type="string" name="config_secondaryHomeComponent" />
  <java-symbol type="bool" name="config_useSystemProvidedLauncherForSecondary" />

  <java-symbol type="string" name="battery_saver_notification_channel_name" />
  <java-symbol type="string" name="battery_saver_sticky_disabled_notification_title" />
  <java-symbol type="string" name="battery_saver_sticky_disabled_notification_summary" />
  <java-symbol type="string" name="battery_saver_charged_notification_title" />
  <java-symbol type="string" name="battery_saver_off_notification_summary" />
  <java-symbol type="string" name="battery_saver_off_alternative_notification_summary" />
  <java-symbol type="string" name="dynamic_mode_notification_channel_name" />
  <java-symbol type="string" name="dynamic_mode_notification_title" />
  <java-symbol type="string" name="dynamic_mode_notification_summary" />
  <java-symbol type="drawable" name="ic_battery" />

  <java-symbol type="bool" name="config_skipSensorAvailable" />
  <java-symbol type="bool" name="config_silenceSensorAvailable" />

  <java-symbol type="bool" name="config_zramWriteback" />

  <!-- For CBRS -->
  <java-symbol type="bool" name="config_cbrs_supported" />

  <java-symbol type="bool" name="config_awareSettingAvailable" />

  <!-- For Attention Service -->
  <java-symbol type="integer" name="config_attentionMaximumExtension" />
  <java-symbol type="integer" name="config_attentionApiTimeout" />

  <java-symbol type="string" name="config_incidentReportApproverPackage" />
  <java-symbol type="array" name="config_restrictedImagesServices" />

  <!-- Display White-Balance -->
  <java-symbol type="integer" name="config_displayWhiteBalanceBrightnessSensorRate" />
  <java-symbol type="integer" name="config_displayWhiteBalanceBrightnessFilterHorizon" />
  <java-symbol type="dimen" name="config_displayWhiteBalanceBrightnessFilterIntercept" />
  <java-symbol type="string" name="config_displayWhiteBalanceColorTemperatureSensorName" />
  <java-symbol type="integer" name="config_displayWhiteBalanceColorTemperatureSensorRate" />
  <java-symbol type="integer" name="config_displayWhiteBalanceColorTemperatureFilterHorizon" />
  <java-symbol type="dimen" name="config_displayWhiteBalanceColorTemperatureFilterIntercept" />
  <java-symbol type="integer" name="config_displayWhiteBalanceIncreaseDebounce" />
  <java-symbol type="integer" name="config_displayWhiteBalanceDecreaseDebounce" />
  <java-symbol type="array" name="config_displayWhiteBalanceBaseThresholds" />
  <java-symbol type="array" name="config_displayWhiteBalanceIncreaseThresholds" />
  <java-symbol type="array" name="config_displayWhiteBalanceDecreaseThresholds" />
  <java-symbol type="array" name="config_displayWhiteBalanceLowLightAmbientBrightnesses" />
  <java-symbol type="array" name="config_displayWhiteBalanceLowLightAmbientBiases" />
  <java-symbol type="dimen" name="config_displayWhiteBalanceLowLightAmbientColorTemperature" />
  <java-symbol type="array" name="config_displayWhiteBalanceHighLightAmbientBrightnesses" />
  <java-symbol type="array" name="config_displayWhiteBalanceHighLightAmbientBiases" />
  <java-symbol type="dimen" name="config_displayWhiteBalanceHighLightAmbientColorTemperature" />
  <java-symbol type="array" name="config_displayWhiteBalanceAmbientColorTemperatures" />
  <java-symbol type="array" name="config_displayWhiteBalanceDisplayColorTemperatures" />
  <java-symbol type="drawable" name="ic_action_open" />
  <java-symbol type="drawable" name="ic_menu_copy_material" />

  <!-- MIME types -->
  <java-symbol type="string" name="mime_type_folder" />
  <java-symbol type="string" name="mime_type_apk" />
  <java-symbol type="string" name="mime_type_generic" />
  <java-symbol type="string" name="mime_type_generic_ext" />
  <java-symbol type="string" name="mime_type_audio" />
  <java-symbol type="string" name="mime_type_audio_ext" />
  <java-symbol type="string" name="mime_type_video" />
  <java-symbol type="string" name="mime_type_video_ext" />
  <java-symbol type="string" name="mime_type_image" />
  <java-symbol type="string" name="mime_type_image_ext" />
  <java-symbol type="string" name="mime_type_compressed" />
  <java-symbol type="string" name="mime_type_compressed_ext" />
  <java-symbol type="string" name="mime_type_document" />
  <java-symbol type="string" name="mime_type_document_ext" />
  <java-symbol type="string" name="mime_type_spreadsheet" />
  <java-symbol type="string" name="mime_type_spreadsheet_ext" />
  <java-symbol type="string" name="mime_type_presentation" />
  <java-symbol type="string" name="mime_type_presentation_ext" />

  <!-- For high refresh rate displays -->
  <java-symbol type="integer" name="config_defaultPeakRefreshRate" />
  <java-symbol type="integer" name="config_defaultRefreshRateInZone" />
  <java-symbol type="array" name="config_brightnessThresholdsOfPeakRefreshRate" />
  <java-symbol type="array" name="config_ambientThresholdsOfPeakRefreshRate" />

  <!-- For Auto-Brightness -->
  <java-symbol type="string" name="config_displayLightSensorType" />

  <java-symbol type="drawable" name="iconfactory_adaptive_icon_drawable_wrapper"/>
  <java-symbol type="dimen" name="notification_min_height" />
  <java-symbol type="dimen" name="resolver_icon_size"/>
  <java-symbol type="dimen" name="resolver_badge_size"/>
  <java-symbol type="dimen" name="resolver_button_bar_spacing"/>

  <!-- For DropBox -->
  <java-symbol type="integer" name="config_dropboxLowPriorityBroadcastRateLimitPeriod" />
  <java-symbol type="array" name="config_dropboxLowPriorityTags" />

  <!-- For Privacy Type -->
  <java-symbol type="drawable" name="perm_group_camera" />
  <java-symbol type="drawable" name="perm_group_location" />
  <java-symbol type="drawable" name="perm_group_microphone" />

  <java-symbol type="drawable" name="chooser_direct_share_icon_placeholder" />
  <java-symbol type="color" name="chooser_gradient_background" />
  <java-symbol type="color" name="chooser_gradient_highlight" />
  <java-symbol type="drawable" name="chooser_direct_share_label_placeholder" />
  <java-symbol type="dimen" name="chooser_direct_share_label_placeholder_max_width" />
  <java-symbol type="dimen" name="seekbar_thumb_exclusion_max_size" />
  <java-symbol type="layout" name="chooser_az_label_row" />
  <java-symbol type="string" name="chooser_all_apps_button_label" />
  <java-symbol type="anim" name="resolver_launch_anim" />
  <java-symbol type="style" name="Animation.DeviceDefault.Activity.Resolver" />

  <java-symbol type="color" name="decor_view_status_guard_light" />

  <java-symbol type="string" name="config_defaultSupervisionProfileOwnerComponent" />
  <java-symbol type="bool" name="config_inflateSignalStrength" />
  <java-symbol type="array" name="config_restrictedPreinstalledCarrierApps" />

<<<<<<< HEAD
  <java-symbol type="drawable" name="android_logotype" />
  <java-symbol type="layout" name="platlogo_layout" />

=======
  <java-symbol type="array" name="config_highRefreshRateBlacklist" />

  <java-symbol type="drawable" name="android_logotype" />
  <java-symbol type="layout" name="platlogo_layout" />

  <java-symbol type="bool" name="config_automotiveHideNavBarForKeyboard" />
>>>>>>> 0d7e17eb
</resources><|MERGE_RESOLUTION|>--- conflicted
+++ resolved
@@ -3830,16 +3830,11 @@
   <java-symbol type="bool" name="config_inflateSignalStrength" />
   <java-symbol type="array" name="config_restrictedPreinstalledCarrierApps" />
 
-<<<<<<< HEAD
+
+  <java-symbol type="array" name="config_highRefreshRateBlacklist" />
+
   <java-symbol type="drawable" name="android_logotype" />
   <java-symbol type="layout" name="platlogo_layout" />
 
-=======
-  <java-symbol type="array" name="config_highRefreshRateBlacklist" />
-
-  <java-symbol type="drawable" name="android_logotype" />
-  <java-symbol type="layout" name="platlogo_layout" />
-
   <java-symbol type="bool" name="config_automotiveHideNavBarForKeyboard" />
->>>>>>> 0d7e17eb
 </resources>