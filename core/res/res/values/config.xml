--- conflicted
+++ resolved
@@ -3756,16 +3756,10 @@
     <!-- Whether or not the "SMS app service" feature is enabled -->
     <bool name="config_useSmsAppService">true</bool>
 
-<<<<<<< HEAD
     <!-- List of names that represent dual SoftAp interfaces. -->
     <string-array translatable="false" name="config_wifi_dual_sap_interfaces">
     </string-array>
 
-    <!-- Component name for default assistant on this device -->
-    <string name="config_defaultAssistantComponentName">#+UNSET</string>
-
-=======
->>>>>>> 0932a16c
     <!-- Class name for the InputEvent compatibility processor override.
          Empty string means use the default compatibility processor
          (android.view.InputEventCompatProcessor). -->
