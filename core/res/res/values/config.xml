--- conflicted
+++ resolved
@@ -570,218 +570,6 @@
     <string-array translatable="false" name="config_cdma_dun_supported_types">
     </string-array>
 
-<<<<<<< HEAD
-    <!-- Boolean indicating whether the wifi chipset has dual frequency band support -->
-    <bool translatable="false" name="config_wifi_dual_band_support">false</bool>
-
-    <!-- Maximum number of concurrent WiFi interfaces in AP mode -->
-    <integer translatable="false" name="config_wifi_max_ap_interfaces">1</integer>
-
-    <!-- Boolean indicating whether the wifi chipset requires the softap band be -->
-    <!-- converted from 5GHz to ANY due to hardware restrictions -->
-    <bool translatable="false" name="config_wifi_convert_apband_5ghz_to_any">false</bool>
-
-    <!-- Boolean indicating whether 802.11r Fast BSS Transition is enabled on this platform -->
-    <bool translatable="false" name="config_wifi_fast_bss_transition_enabled">false</bool>
-
-    <!-- Device type information conforming to Annex B format in WiFi Direct specification.
-         The default represents a dual-mode smartphone -->
-    <string translatable="false" name="config_wifi_p2p_device_type">10-0050F204-5</string>
-
-    <!-- Boolean indicating whether the wifi chipset supports background scanning mechanism.
-         This mechanism allows the host to remain in suspend state and the dongle to actively
-         scan and wake the host when a configured SSID is detected by the dongle. This chipset
-         capability can provide power savings when wifi needs to be always kept on. -->
-    <bool translatable="false" name="config_wifi_background_scan_support">false</bool>
-
-    <!-- Boolean indicating we re-try re-associating once upon disconnection and RSSI is high failure  -->
-    <bool translatable="true" name="config_wifi_enable_disconnection_debounce">true</bool>
-
-    <!-- Boolean indicating whether or not to revert to default country code when cellular
-         radio is unable to find any MCC information to infer wifi country code from -->
-    <bool translatable="false" name="config_wifi_revert_country_code_on_cellular_loss">false</bool>
-
-    <!-- Integer size limit, in KB, for a single WifiLogger ringbuffer, in default logging mode -->
-    <integer translatable="false" name="config_wifi_logger_ring_buffer_default_size_limit_kb">32</integer>
-
-    <!-- Integer size limit, in KB, for a single WifiLogger ringbuffer, in verbose logging mode -->
-    <integer translatable="false" name="config_wifi_logger_ring_buffer_verbose_size_limit_kb">1024</integer>
-
-    <!-- Array indicating wifi fatal firmware alert error code list from driver -->
-    <integer-array translatable="false" name="config_wifi_fatal_firmware_alert_error_code_list">
-        <!-- Example:
-        <item>0</item>
-        <item>1</item>
-        <item>2</item>
-        -->
-    </integer-array>
-
-    <!-- Boolean indicating whether or not wifi should turn off when emergency call is made -->
-    <bool translatable="false" name="config_wifi_turn_off_during_emergency_call">false</bool>
-
-    <!-- Integer specifying the basic autojoin parameters -->
-    <integer translatable="false" name="config_wifi_framework_5GHz_preference_boost_threshold">-65</integer>
-    <integer translatable="false" name="config_wifi_framework_5GHz_preference_boost_factor">40</integer>
-    <integer translatable="false" name="config_wifi_framework_5GHz_preference_penalty_threshold">-75</integer>
-    <integer translatable="false" name="config_wifi_framework_RSSI_SCORE_OFFSET">85</integer>
-    <integer translatable="false" name="config_wifi_framework_RSSI_SCORE_SLOPE">4</integer>
-    <integer translatable="false" name="config_wifi_framework_SAME_BSSID_AWARD">24</integer>
-    <integer translatable="false" name="config_wifi_framework_LAST_SELECTION_AWARD">480</integer>
-    <integer translatable="false" name="config_wifi_framework_PASSPOINT_SECURITY_AWARD">40</integer>
-    <integer translatable="false" name="config_wifi_framework_SECURITY_AWARD">80</integer>
-    <!-- Integer specifying the base interval in seconds for the exponential backoff scan for autojoin -->
-    <integer translatable="false" name="config_wifi_framework_exponential_backoff_scan_base_interval">20</integer>
-    <!-- Integers specifying the max packet Tx/Rx rates for full scan -->
-    <integer translatable="false" name="config_wifi_framework_max_tx_rate_for_full_scan">8</integer>
-    <integer translatable="false" name="config_wifi_framework_max_rx_rate_for_full_scan">16</integer>
-    <!-- Integers specifying the min packet Tx/Rx rates in packets per second for staying on the same network -->
-    <integer translatable="false" name="config_wifi_framework_min_tx_rate_for_staying_on_network">16</integer>
-    <integer translatable="false" name="config_wifi_framework_min_rx_rate_for_staying_on_network">16</integer>
-    <!-- Integer parameters of the wifi to cellular handover feature
-         wifi should not stick to bad networks -->
-    <!-- Integer threshold for low network score, should be somewhat less than the entry threshhold -->
-    <integer translatable="false" name="config_wifi_framework_wifi_score_bad_rssi_threshold_5GHz">-80</integer>
-    <!-- Integer threshold, do not connect to APs with RSSI lower than the entry threshold -->
-    <integer translatable="false" name="config_wifi_framework_wifi_score_entry_rssi_threshold_5GHz">-77</integer>
-    <integer translatable="false" name="config_wifi_framework_wifi_score_low_rssi_threshold_5GHz">-70</integer>
-    <integer translatable="false" name="config_wifi_framework_wifi_score_good_rssi_threshold_5GHz">-57</integer>
-    <integer translatable="false" name="config_wifi_framework_wifi_score_bad_rssi_threshold_24GHz">-83</integer>
-    <integer translatable="false" name="config_wifi_framework_wifi_score_entry_rssi_threshold_24GHz">-80</integer>
-    <integer translatable="false" name="config_wifi_framework_wifi_score_low_rssi_threshold_24GHz">-73</integer>
-    <integer translatable="false" name="config_wifi_framework_wifi_score_good_rssi_threshold_24GHz">-60</integer>
-
-    <!-- Integer delay in milliseconds before shutting down soft AP when there
-         are no connected devices. Framework will enforce a minimum limit on
-         this value and this setting will be overridden if the provided value is
-         smaller than the limit. -->
-    <integer translatable="false" name="config_wifi_framework_soft_ap_timeout_delay">600000</integer>
-
-    <string  translatable="false" name="config_wifi_random_mac_oui">DA-A1-19</string>
-    <string  translatable="false" name="config_wifi_framework_sap_2G_channel_list">1,6,11</string>
-
-    <bool translatable="false" name="config_wifi_framework_cellular_handover_enable_user_triggered_adjustment">true</bool>
-
-    <!-- Integer packet threshold used to allow scan while associated -->
-    <integer translatable="false" name="config_wifi_framework_associated_full_scan_tx_packet_threshold">5</integer>
-    <integer translatable="false" name="config_wifi_framework_associated_full_scan_rx_packet_threshold">10</integer>
-    <integer translatable="false" name="config_wifi_framework_associated_partial_scan_tx_packet_threshold">40</integer>
-    <integer translatable="false" name="config_wifi_framework_associated_partial_scan_rx_packet_threshold">80</integer>
-    <integer translatable="false" name="config_wifi_framework_network_switch_tx_packet_threshold">2</integer>
-    <integer translatable="false" name="config_wifi_framework_network_switch_rx_packet_threshold">20</integer>
-
-    <!-- Integer indicating wpa_supplicant scan interval in milliseconds -->
-    <integer translatable="false" name="config_wifi_supplicant_scan_interval">15000</integer>
-
-    <!-- Integer indicating amount of time failed networks areblacklisted for the purpose
-         of network switching in milliseconds -->
-    <integer translatable="false" name="config_wifi_network_switching_blacklist_time">172800000</integer>
-
-    <!-- Integer indicating wpa_supplicant scan interval when p2p is connected in milliseconds -->
-    <integer translatable="false" name="config_wifi_scan_interval_p2p_connected">60000</integer>
-
-    <!-- Integer indicating disconnect mode short scan interval in milliseconds -->
-    <integer translatable="false" name="config_wifi_disconnected_short_scan_interval">15000</integer>
-
-    <!-- Integer indicating associated partial scan short interval in milliseconds -->
-    <integer translatable="false" name="config_wifi_associated_short_scan_interval">20000</integer>
-
-    <!-- Integer indicating associated full scan backoff, representing a fraction: xx/8 -->
-    <integer translatable="false" name="config_wifi_framework_associated_full_scan_backoff">12</integer>
-
-    <!-- Integer indicating associated full scan max interval in milliseconds -->
-    <integer translatable="false" name="config_wifi_framework_associated_full_scan_max_interval">300000</integer>
-
-    <!-- Integer indicating associated full scan max total dwell time in milliseconds -->
-    <integer translatable="false" name="config_wifi_framework_associated_full_scan_max_total_dwell_time">500</integer>
-
-    <!-- Integer indicating associated full scan max num active channels -->
-    <integer translatable="false" name="config_wifi_framework_associated_partial_scan_max_num_active_channels">6</integer>
-
-    <!-- Integer indicating RSSI boost given to current network -->
-    <integer translatable="false" name="config_wifi_framework_current_network_boost">16</integer>
-
-    <!-- Integer delay in milliseconds before set wlan interface up during watchdog recovery -->
-    <integer translatable="false" name="config_wifi_framework_recovery_timeout_delay">2000</integer>
-
-    <!-- Integer indicating how to handle beacons with uninitialized RSSI value of 0 -->
-    <integer translatable="false" name="config_wifi_framework_scan_result_rssi_level_patchup_value">-85</integer>
-
-    <!-- Boolean indicating associated network selection is allowed -->
-    <bool translatable="false" name="config_wifi_framework_enable_associated_network_selection">true</bool>
-
-    <!-- Boolean indicating whether single radio chain scan results are to be used for network selection -->
-    <bool translatable="false" name="config_wifi_framework_use_single_radio_chain_scan_results_network_selection">true</bool>
-
-    <!-- Boolean indicating that wifi only link configuratios that have exact same credentials (i.e PSK) -->
-    <bool translatable="false" name="config_wifi_only_link_same_credential_configurations">true</bool>
-
-    <!-- Boolean indicating whether framework needs to set the tx power limit for meeting SAR requirements -->
-    <bool translatable="false" name="config_wifi_framework_enable_sar_tx_power_limit">false</bool>
-
-    <!-- Boolean indicating whether framework should use detection of softAP mode to set the tx
-         power limit for meeting SAR requirements -->
-    <bool translatable="false" name="config_wifi_framework_enable_soft_ap_sar_tx_power_limit">false</bool>
-
-    <!-- Boolean indicating whether framework needs to use body proximity to set the tx power limit
-         for meeting SAR requirements -->
-    <bool translatable="false" name="config_wifi_framework_enable_body_proximity_sar_tx_power_limit">false</bool>
-
-    <!-- String for the sensor type for body/head proximity for SAR -->
-    <string translatable="false" name="config_wifi_sar_sensor_type"></string>
-
-    <!-- Integer indicating event id by sar sensor for free space -->
-    <integer translatable="false" name="config_wifi_framework_sar_free_space_event_id">1</integer>
-
-    <!-- Integer indicating event id by sar sensor for near hand -->
-    <integer translatable="false" name="config_wifi_framework_sar_near_hand_event_id">2</integer>
-
-    <!-- Integer indicating event id by sar sensor for near head -->
-    <integer translatable="false" name="config_wifi_framework_sar_near_head_event_id">3</integer>
-
-    <!-- Integer indicating event id by sar sensor for near body -->
-    <integer translatable="false" name="config_wifi_framework_sar_near_body_event_id">4</integer>
-
-    <!-- Wifi driver supports batched scan -->
-    <bool translatable="false" name="config_wifi_batched_scan_supported">false</bool>
-
-    <!-- Wifi driver supports Automatic channel selection (ACS) for softap -->
-    <bool translatable="false" name="config_wifi_softap_acs_supported">false</bool>
-
-    <!-- Wifi driver Automatic channel selection (ACS) for softap excludes dfs channels -->
-    <bool translatable="false" name="config_wifi_softap_acs_should_exclude_dfs">false</bool>
-
-    <!-- Channel list restriction to Automatic channel selection (ACS) for softap. If the device
-         doesn't want to restrict channels this should be empty. Value is a comma separated channel
-         string and/or channel range string like '1-6,11' -->
-    <string translatable="false" name="config_wifi_softap_acs_supported_channel_list"></string>
-
-    <!-- Wifi driver supports IEEE80211AC for softap -->
-    <bool translatable="false" name="config_wifi_softap_ieee80211ac_supported">false</bool>
-
-    <!-- Wifi driver supports IEEE80211AX for softap -->
-    <bool translatable="false" name="config_wifi_softap_ieee80211ax_supported">false</bool>
-
-    <!-- Indicates that local-only hotspot should be brought up at 5GHz.  This option is
-         for automotive builds only (the one that have PackageManager#FEATURE_AUTOMOTIVE) -->
-    <bool translatable="false" name="config_wifi_local_only_hotspot_5ghz">false</bool>
-
-    <!-- Indicates that connected MAC randomization is supported on this device -->
-    <bool translatable="false" name="config_wifi_connected_mac_randomization_supported">false</bool>
-
-    <!-- Indicates that p2p MAC randomization is supported on this device -->
-    <bool translatable="false" name="config_wifi_p2p_mac_randomization_supported">false</bool>
-
-    <!-- Indicates that AP mode MAC randomization is supported on this device -->
-    <bool translatable="false" name="config_wifi_ap_mac_randomization_supported">true</bool>
-
-    <!-- flag for activating paranoid MAC randomization on a limited set of SSIDs -->
-    <bool translatable="false" name="config_wifi_aggressive_randomization_ssid_whitelist_enabled">false</bool>
-
-    <!-- Indicates that wifi link probing is supported on this device -->
-    <bool translatable="false" name="config_wifi_link_probing_supported">false</bool>
-
-=======
->>>>>>> 1003ee8f
     <!-- Flag indicating whether we should enable the automatic brightness.
          Software implementation will be used if config_hardware_auto_brightness_available is not set -->
     <bool name="config_automatic_brightness_available">false</bool>
