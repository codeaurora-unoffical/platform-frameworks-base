--- conflicted
+++ resolved
@@ -2693,7 +2693,6 @@
     <bool name="config_regional_hotspot_show_broadcast_ssid_checkbox">false</bool>
     <bool name="config_regional_hotspot_show_notification_when_turn_on">false</bool>
     <bool name="config_passpoint_setting_on">false</bool>
-<<<<<<< HEAD
 
     <!-- Timeout in MS for how long you have to long-press the back key to
          kill the foreground app. -->
@@ -2716,7 +2715,7 @@
     <!-- Older rotation sensors are not setting event.timestamp correctly. Setting to
          true will use SystemClock.elapsedRealtimeNanos() to set timestamp. -->
     <bool name="config_useSystemClockforRotationSensor">false</bool>
-=======
+
     <!-- Emergency Number to be invoked when Power key is pressed.
          Default value is set to 112 as this FR is mainly intended
          for Indian market-->
@@ -2727,5 +2726,4 @@
     <!-- Allow the gesture to tap the power button N times to start
          the Emergency Call while the device is non-interactive. -->
     <bool name="config_emergencyCallOnPowerkeyTapGestureEnabled">false</bool>
->>>>>>> f5eb9774
 </resources>