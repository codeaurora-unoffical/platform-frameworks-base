<?xml version="1.0" encoding="utf-8"?>
<!--
/*
** Copyright 2009, The Android Open Source Project
**
** Licensed under the Apache License, Version 2.0 (the "License");
** you may not use this file except in compliance with the License.
** You may obtain a copy of the License at
**
**     http://www.apache.org/licenses/LICENSE-2.0
**
** Unless required by applicable law or agreed to in writing, software
** distributed under the License is distributed on an "AS IS" BASIS,
** WITHOUT WARRANTIES OR CONDITIONS OF ANY KIND, either express or implied.
** See the License for the specific language governing permissions and
** limitations under the License.
*/
-->

<!-- These resources are around just to allow their values to be customized
     for different hardware and product builds.  Do not translate.

     NOTE: The naming convention is "config_camelCaseValue". Some legacy
     entries do not follow the convention, but all new entries should. -->

<resources xmlns:xliff="urn:oasis:names:tc:xliff:document:1.2">
    <!-- Do not translate. Defines the slots for the right-hand side icons.  That is to say, the
         icons in the status bar that are not notifications. -->
    <string-array name="config_statusBarIcons">
        <item><xliff:g id="id">@string/status_bar_alarm_clock</xliff:g></item>
        <item><xliff:g id="id">@string/status_bar_rotate</xliff:g></item>
        <item><xliff:g id="id">@string/status_bar_headset</xliff:g></item>
        <item><xliff:g id="id">@string/status_bar_data_saver</xliff:g></item>
        <item><xliff:g id="id">@string/status_bar_ime</xliff:g></item>
        <item><xliff:g id="id">@string/status_bar_sync_failing</xliff:g></item>
        <item><xliff:g id="id">@string/status_bar_sync_active</xliff:g></item>
        <item><xliff:g id="id">@string/status_bar_nfc</xliff:g></item>
        <item><xliff:g id="id">@string/status_bar_tty</xliff:g></item>
        <item><xliff:g id="id">@string/status_bar_speakerphone</xliff:g></item>
        <item><xliff:g id="id">@string/status_bar_cdma_eri</xliff:g></item>
        <item><xliff:g id="id">@string/status_bar_data_connection</xliff:g></item>
        <item><xliff:g id="id">@string/status_bar_phone_evdo_signal</xliff:g></item>
        <item><xliff:g id="id">@string/status_bar_phone_signal</xliff:g></item>
        <item><xliff:g id="id">@string/status_bar_secure</xliff:g></item>
        <item><xliff:g id="id">@string/status_bar_managed_profile</xliff:g></item>
        <item><xliff:g id="id">@string/status_bar_cast</xliff:g></item>
        <item><xliff:g id="id">@string/status_bar_vpn</xliff:g></item>
        <item><xliff:g id="id">@string/status_bar_bluetooth</xliff:g></item>
        <item><xliff:g id="id">@string/status_bar_camera</xliff:g></item>
        <item><xliff:g id="id">@string/status_bar_microphone</xliff:g></item>
        <item><xliff:g id="id">@string/status_bar_location</xliff:g></item>
        <item><xliff:g id="id">@string/status_bar_mute</xliff:g></item>
        <item><xliff:g id="id">@string/status_bar_volume</xliff:g></item>
        <item><xliff:g id="id">@string/status_bar_zen</xliff:g></item>
        <item><xliff:g id="id">@string/status_bar_ethernet</xliff:g></item>
        <item><xliff:g id="id">@string/status_bar_wifi</xliff:g></item>
        <item><xliff:g id="id">@string/status_bar_hotspot</xliff:g></item>
        <item><xliff:g id="id">@string/status_bar_mobile</xliff:g></item>
        <item><xliff:g id="id">@string/status_bar_airplane</xliff:g></item>
        <item><xliff:g id="id">@string/status_bar_battery</xliff:g></item>
        <item><xliff:g id="id">@string/status_bar_sensors_off</xliff:g></item>
    </string-array>

    <string translatable="false" name="status_bar_rotate">rotate</string>
    <string translatable="false" name="status_bar_headset">headset</string>
    <string translatable="false" name="status_bar_data_saver">data_saver</string>
    <string translatable="false" name="status_bar_managed_profile">managed_profile</string>
    <string translatable="false" name="status_bar_ime">ime</string>
    <string translatable="false" name="status_bar_sync_failing">sync_failing</string>
    <string translatable="false" name="status_bar_sync_active">sync_active</string>
    <string translatable="false" name="status_bar_cast">cast</string>
    <string translatable="false" name="status_bar_hotspot">hotspot</string>
    <string translatable="false" name="status_bar_location">location</string>
    <string translatable="false" name="status_bar_bluetooth">bluetooth</string>
    <string translatable="false" name="status_bar_nfc">nfc</string>
    <string translatable="false" name="status_bar_tty">tty</string>
    <string translatable="false" name="status_bar_speakerphone">speakerphone</string>
    <string translatable="false" name="status_bar_zen">zen</string>
    <string translatable="false" name="status_bar_mute">mute</string>
    <string translatable="false" name="status_bar_volume">volume</string>
    <string translatable="false" name="status_bar_wifi">wifi</string>
    <string translatable="false" name="status_bar_cdma_eri">cdma_eri</string>
    <string translatable="false" name="status_bar_data_connection">data_connection</string>
    <string translatable="false" name="status_bar_phone_evdo_signal">phone_evdo_signal</string>
    <string translatable="false" name="status_bar_phone_signal">phone_signal</string>
    <string translatable="false" name="status_bar_battery">battery</string>
    <string translatable="false" name="status_bar_alarm_clock">alarm_clock</string>
    <string translatable="false" name="status_bar_secure">secure</string>
    <string translatable="false" name="status_bar_clock">clock</string>
    <string translatable="false" name="status_bar_mobile">mobile</string>
    <string translatable="false" name="status_bar_vpn">vpn</string>
    <string translatable="false" name="status_bar_ethernet">ethernet</string>
    <string translatable="false" name="status_bar_microphone">microphone</string>
    <string translatable="false" name="status_bar_camera">camera</string>
    <string translatable="false" name="status_bar_airplane">airplane</string>
    <string translatable="false" name="status_bar_sensors_off">sensors_off</string>

    <!-- Flag indicating whether the surface flinger has limited
         alpha compositing functionality in hardware.  If set, the window
         manager will disable alpha trasformation in animations where not
         strictly needed. -->
    <bool name="config_sf_limitedAlpha">false</bool>

    <!-- Default value used to block data calls if ims is not
         connected.  If you use the ims apn DCT will block
         any other apn from connecting until ims apn is connected-->
    <bool name="ImsConnectedDefaultValue">false</bool>

    <!-- Flag indicating whether the surface flinger is inefficient
         at performing a blur.  Used by parts of the UI to turn off
         the blur effect where it isn't worth the performance hit.
         As of Honeycomb, blurring is not supported anymore. -->
    <bool name="config_sf_slowBlur">true</bool>

    <!-- Flag indicating that the media framework should support playing of sounds on volume
         key usage.  This adds noticeable additional overhead to volume key processing, so
         is disableable for products for which it is irrelevant. -->
    <bool name="config_useVolumeKeySounds">true</bool>

    <!-- The attenuation in dB applied to the sound effects played
         through AudioManager.playSoundEffect() when no volume is specified. -->
    <integer name="config_soundEffectVolumeDb">-6</integer>

    <!-- The attenuation in dB applied to the lock/unlock sounds. -->
    <integer name="config_lockSoundVolumeDb">-6</integer>

    <!-- Flag indicating whether the AUDIO_BECOMING_NOISY notification should
         be sent during a change to the audio output device. -->
    <bool name="config_sendAudioBecomingNoisy">true</bool>

    <!-- Whether Hearing Aid profile is supported -->
    <bool name="config_hearing_aid_profile_supported">false</bool>

    <!-- Flag to disable all transition animations -->
    <bool name="config_disableTransitionAnimation">false</bool>

    <!-- The duration (in milliseconds) of a short animation. -->
    <integer name="config_shortAnimTime">200</integer>

    <!-- The duration (in milliseconds) of a medium-length animation. -->
    <integer name="config_mediumAnimTime">400</integer>

    <!-- The duration (in milliseconds) of a long animation. -->
    <integer name="config_longAnimTime">500</integer>

    <!-- The duration (in milliseconds) of the activity open/close and fragment open/close animations. -->
    <integer name="config_activityShortDur">150</integer>
    <integer name="config_activityDefaultDur">220</integer>

    <!-- Fade out time for screen rotation -->
    <integer name="config_screen_rotation_fade_out">116</integer>

    <!-- Fade in time for screen rotation -->
    <integer name="config_screen_rotation_fade_in">233</integer>

    <!-- Fade in delay time for screen rotation -->
    <integer name="config_screen_rotation_fade_in_delay">100</integer>

    <!-- Total time for 90 degree screen rotation animations -->
    <integer name="config_screen_rotation_total_90">333</integer>

    <!-- Total time for 180 degree screen rotation animation -->
    <integer name="config_screen_rotation_total_180">433</integer>

    <!-- Total time for the rotation background color transition -->
    <integer name="config_screen_rotation_color_transition">200</integer>

    <!-- The duration (in milliseconds) of the tooltip show/hide animations. -->
    <integer name="config_tooltipAnimTime">150</integer>

    <!-- Duration for the dim animation behind a dialog.  This may be either
         a percentage, which is relative to the duration of the enter/open
         animation of the window being shown that is dimming behind, or it may
         be an integer for a constant duration. -->
    <fraction name="config_dimBehindFadeDuration">100%</fraction>

    <!-- The maximum width we would prefer dialogs to be.  0 if there is no
         maximum (let them grow as large as the screen).  Actual values are
         specified for -large and -xlarge configurations. -->
    <dimen name="config_prefDialogWidth">320dp</dimen>

    <!-- Enables or disables fading edges when marquee is enabled in TextView.
         Off by default, since the framebuffer readback used to implement the
         fading edges is prohibitively expensive on most GPUs. -->
    <bool name="config_ui_enableFadingMarquee">false</bool>

    <!-- Enables or disables haptic effect when the text insertion/selection handle is moved
         manually by the user. Off by default, since the expected haptic feedback may not be
         available on some devices. -->
    <bool name="config_enableHapticTextHandle">false</bool>

    <!-- Whether dialogs should close automatically when the user touches outside
         of them.  This should not normally be modified. -->
    <bool name="config_closeDialogWhenTouchOutside">true</bool>

    <!-- Device configuration indicating whether we should avoid using accelerated graphics
         in certain places to reduce RAM footprint.  This is ignored if ro.config.low_ram
         is true (in that case this is assumed true as well).  It can allow you to tune down
         your device's memory use without going to the point of causing applications to turn
         off features. -->
    <bool name="config_avoidGfxAccel">false</bool>

    <!-- Device configuration setting the minfree tunable in the lowmemorykiller in the kernel.
         A high value will cause the lowmemorykiller to fire earlier, keeping more memory
         in the file cache and preventing I/O thrashing, but allowing fewer processes to
         stay in memory.  A low value will keep more processes in memory but may cause
         thrashing if set too low.  Overrides the default value chosen by ActivityManager
         based on screen size and total memory for the largest lowmemorykiller bucket, and
         scaled proportionally to the smaller buckets.  -1 keeps the default. -->
    <integer name="config_lowMemoryKillerMinFreeKbytesAbsolute">-1</integer>

    <!-- Device configuration adjusting the minfree tunable in the lowmemorykiller in the
         kernel.  A high value will cause the lowmemorykiller to fire earlier, keeping more
         memory in the file cache and preventing I/O thrashing, but allowing fewer processes
         to stay in memory.  A low value will keep more processes in memory but may cause
         thrashing if set too low.  Directly added to the default value chosen by
         ActivityManager based on screen size and total memory for the largest lowmemorykiller
         bucket, and scaled proportionally to the smaller buckets. 0 keeps the default. -->
    <integer name="config_lowMemoryKillerMinFreeKbytesAdjust">0</integer>

    <!-- Device configuration setting the /proc/sys/vm/extra_free_kbytes tunable in the kernel
         (if it exists).  A high value will increase the amount of memory that the kernel
         tries to keep free, reducing allocation time and causing the lowmemorykiller to kill
         earlier.  A low value allows more memory to be used by processes but may cause more
         allocations to block waiting on disk I/O or lowmemorykiller.  Overrides the default
         value chosen by ActivityManager based on screen size.  0 prevents keeping any extra
         memory over what the kernel keeps by default.  -1 keeps the default. -->
    <integer name="config_extraFreeKbytesAbsolute">-1</integer>

    <!-- Device configuration adjusting the /proc/sys/vm/extra_free_kbytes tunable in the kernel
         (if it exists).  0 uses the default value chosen by ActivityManager.  A positive value
         will increase the amount of memory that the kernel tries to keep free, reducing
         allocation time and causing the lowmemorykiller to kill earlier.  A negative value
         allows more memory to be used by processes but may cause more allocations to block
         waiting on disk I/O or lowmemorykiller.  Directly added to the default value chosen by
         ActivityManager based on screen size. -->
    <integer name="config_extraFreeKbytesAdjust">0</integer>

    <!-- Set this to true to enable the platform's auto-power-save modes like doze and
         app standby.  These are not enabled by default because they require a standard
         cloud-to-device messaging service for apps to interact correctly with the modes
         (such as to be able to deliver an instant message to the device even when it is
         dozing).  This should be enabled if you have such services and expect apps to
         correctly use them when installed on your device.  Otherwise, keep this disabled
         so that applications can still use their own mechanisms. -->
    <bool name="config_enableAutoPowerModes">false</bool>

    <!-- Whether (if true) this is a kind of device that can be moved around (eg. phone/laptop),
         or (if false) something for which movement is either not measurable or should not count
         toward power states (eg. tv/soundbar). -->
    <bool name="config_autoPowerModeUseMotionSensor">true</bool>

    <!-- The threshold angle for any motion detection in auto-power save modes.
         In hundreths of a degree. -->
    <integer name="config_autoPowerModeThresholdAngle">200</integer>

    <!-- The sensor id of an "any motion" sensor used in auto-power save modes.
         0 indicates this sensor is not available. -->
    <integer name="config_autoPowerModeAnyMotionSensor">0</integer>

    <!-- If an any motion sensor is not available, prefer the wrist tilt detector over the
         SMD. -->
    <bool name="config_autoPowerModePreferWristTilt">false</bool>

    <!-- If a location should be pre-fetched when going into device idle. -->
    <bool name="config_autoPowerModePrefetchLocation">true</bool>

    <!-- The duration (in milliseconds) that the radio will scan for a signal
         when there's no network connection. If the scan doesn't timeout, use zero -->
    <integer name="config_radioScanningTimeout">0</integer>

    <!-- XXXXX NOTE THE FOLLOWING RESOURCES USE THE WRONG NAMING CONVENTION.
         Please don't copy them, copy anything else. -->

    <!-- This string array should be overridden by the device to present a list of network
         attributes.  This is used by the connectivity manager to decide which networks can coexist
         based on the hardware -->
    <!-- An Array of "[Connection name],[ConnectivityManager.TYPE_xxxx],
         [associated radio-type],[priority],[restoral-timer(ms)],[dependencyMet]  -->
    <!-- the 5th element "resore-time" indicates the number of milliseconds to delay
         before automatically restore the default connection.  Set -1 if the connection
         does not require auto-restore. -->
    <!-- the 6th element indicates boot-time dependency-met value. -->
    <!-- NOTE: The telephony module is no longer reading the configuration below for available
         APN types.  The set of APN types and relevant settings are specified within the telephony
         module and are non-configurable.  Whether or not data connectivity over a cellular network
         is available at all is controlled by the flag: config_moble_data_capable. -->
    <string-array translatable="false" name="networkAttributes">
        <item>"wifi,1,1,1,-1,true"</item>
        <item>"mobile,0,0,0,-1,true"</item>
        <item>"mobile_mms,2,0,2,60000,true"</item>
        <item>"mobile_supl,3,0,2,60000,true"</item>
        <item>"mobile_dun,4,0,2,60000,true"</item>
        <item>"mobile_hipri,5,0,3,60000,true"</item>
        <item>"mobile_fota,10,0,2,60000,true"</item>
        <item>"mobile_ims,11,0,2,60000,true"</item>
        <item>"mobile_cbs,12,0,2,60000,true"</item>
        <item>"wifi_p2p,13,1,0,-1,true"</item>
        <item>"mobile_ia,14,0,2,-1,true"</item>
        <item>"mobile_emergency,15,0,2,-1,true"</item>
    </string-array>

    <!-- Array of ConnectivityManager.TYPE_xxxx constants for networks that may only
         be controlled by systemOrSignature apps.  -->
    <integer-array translatable="false" name="config_protectedNetworks">
        <item>10</item>
        <item>11</item>
        <item>12</item>
        <item>14</item>
        <item>15</item>
    </integer-array>

    <!-- This string array should be overridden by the device to present a list of radio
         attributes.  This is used by the connectivity manager to decide which networks can coexist
         based on the hardware -->
    <!-- An Array of "[ConnectivityManager connectionType],
                      [# simultaneous connection types]"  -->
    <string-array translatable="false" name="radioAttributes">
        <item>"1,1"</item>
        <item>"0,1"</item>
    </string-array>

    <!-- The maximum duration (in milliseconds) we expect a network transition to take -->
    <integer name="config_networkTransitionTimeout">60000</integer>

    <!-- Whether/how to notify the user on network switches. See LingerMonitor.java. -->
    <integer translatable="false" name="config_networkNotifySwitchType">0</integer>

    <!-- What types of network switches to notify. See LingerMonitor.java. -->
    <string-array translatable="false" name="config_networkNotifySwitches">
    </string-array>

    <!-- Whether the device should automatically switch away from Wi-Fi networks that lose
         Internet access. Actual device behaviour is controlled by
         Settings.Global.NETWORK_AVOID_BAD_WIFI. This is the default value of that setting. -->
    <integer translatable="false" name="config_networkAvoidBadWifi">1</integer>

    <!-- Configuration hook for the URL returned by ConnectivityManager#getCaptivePortalServerUrl.
         If empty, the returned value is controlled by Settings.Global.CAPTIVE_PORTAL_HTTP_URL,
         and if that value is empty, the framework will use a hard-coded default.
         This is *NOT* a URL that will always be used by the system network validation to detect
         captive portals: NetworkMonitor may use different strategies and will not necessarily use
         this URL. NetworkMonitor behaviour should be configured with NetworkStack resource overlays
         instead. -->
    <!--suppress CheckTagEmptyBody -->
    <string translatable="false" name="config_networkCaptivePortalServerUrl"></string>

    <!-- If the hardware supports specially marking packets that caused a wakeup of the
         main CPU, set this value to the mark used. -->
    <integer name="config_networkWakeupPacketMark">0</integer>

    <!-- Mask to use when checking skb mark defined in config_networkWakeupPacketMark above. -->
    <integer name="config_networkWakeupPacketMask">0</integer>

    <!-- Whether the APF Filter in the device should filter out IEEE 802.3 Frames
         Those frames are identified by the field Eth-type having values
         less than 0x600 -->
    <bool translatable="false" name="config_apfDrop802_3Frames">true</bool>

    <!-- An array of Black listed EtherType, packets with EtherTypes within this array
         will be dropped
         TODO: need to put proper values, these are for testing purposes only -->
    <integer-array translatable="false" name="config_apfEthTypeBlackList">
        <item>0x88A2</item>
        <item>0x88A4</item>
        <item>0x88B8</item>
        <item>0x88CD</item>
        <item>0x88E3</item>
    </integer-array>

    <!-- Default value for ConnectivityManager.getMultipathPreference() on metered networks. Actual
         device behaviour is controlled by Settings.Global.NETWORK_METERED_MULTIPATH_PREFERENCE.
         This is the default value of that setting. -->
    <integer translatable="false" name="config_networkMeteredMultipathPreference">0</integer>

    <!-- Default daily multipath budget used by ConnectivityManager.getMultipathPreference()
         on metered networks. This default quota only used if quota could not be determined from
         data plan or data limit/warning set by the user. The value that is actually used is
         controlled by Settings.Global.NETWORK_DEFAULT_DAILY_MULTIPATH_QUOTA_BYTES. This is the
         default value of that setting. -->
    <integer translatable="false" name="config_networkDefaultDailyMultipathQuotaBytes">2500000</integer>

    <!-- Default supported concurrent socket keepalive slots per transport type, used by
         ConnectivityManager.createSocketKeepalive() for calculating the number of keepalive
         offload slots that should be reserved for privileged access. This string array should be
         overridden by the device to present the capability of creating socket keepalives. -->
    <!-- An Array of "[NetworkCapabilities.TRANSPORT_*],[supported keepalives] -->
    <string-array translatable="false" name="config_networkSupportedKeepaliveCount">
        <item>0,1</item>
        <item>1,3</item>
    </string-array>

    <!-- Reserved privileged keepalive slots per transport. -->
    <integer translatable="false" name="config_reservedPrivilegedKeepaliveSlots">2</integer>

    <!-- Allowed unprivileged keepalive slots per uid. -->
    <integer translatable="false" name="config_allowedUnprivilegedKeepalivePerUid">2</integer>

    <!-- List of regexpressions describing the interface (if any) that represent tetherable
         USB interfaces.  If the device doesn't want to support tethering over USB this should
         be empty.  An example would be "usb.*" -->
    <string-array translatable="false" name="config_tether_usb_regexs">
    </string-array>

    <!-- List of regexpressions describing the interface (if any) that represent tetherable
         Wifi interfaces.  If the device doesn't want to support tethering over Wifi this
         should be empty.  An example would be "softap.*" -->
    <string-array translatable="false" name="config_tether_wifi_regexs">
    </string-array>

    <!-- List of regexpressions describing the interface (if any) that represent tetherable
         Wifi P2P interfaces.  If the device doesn't want to support tethering over Wifi P2p this
         should be empty.  An example would be "p2p-p2p.*" -->
    <string-array translatable="false" name="config_tether_wifi_p2p_regexs">
    </string-array>

    <!-- List of regexpressions describing the interface (if any) that represent tetherable
         WiMAX interfaces.  If the device doesn't want to support tethering over Wifi this
         should be empty.  An example would be "softap.*" -->
    <string-array translatable="false" name="config_tether_wimax_regexs">
    </string-array>

    <!-- List of regexpressions describing the interface (if any) that represent tetherable
         bluetooth interfaces.  If the device doesn't want to support tethering over bluetooth this
         should be empty. -->
    <string-array translatable="false" name="config_tether_bluetooth_regexs">
    </string-array>

    <!-- Max number of Bluetooth tethering connections allowed. If this is
         updated config_tether_dhcp_range has to be updated appropriately. -->
    <integer translatable="false" name="config_max_pan_devices">5</integer>

    <!-- Dhcp range (min, max) to use for tethering purposes -->
    <string-array translatable="false" name="config_tether_dhcp_range">
    </string-array>

    <!-- Regex of wired ethernet ifaces -->
    <string translatable="false" name="config_ethernet_iface_regex">eth\\d</string>



    <!-- Configuration of Ethernet interfaces in the following format:
         <interface name|mac address>;[Network Capabilities];[IP config];[Override Transport]
         Where
               [Network Capabilities] Optional. A comma seprated list of network capabilities.
                   Values must be from NetworkCapabilities#NET_CAPABILITIES_* constants.
               [IP config] Optional. If empty or not specified - DHCP will be used, otherwise
                   use the following format to specify static IP configuration:
                       ip=<ip-address/mask> gateway=<ip-address> dns=<comma-sep-ip-addresses>
                       domains=<comma-sep-domains>
               [Override Transport] Optional. An override network transport type to allow
                    the propagation of an interface type on the other end of a local Ethernet
                    interface. Value must be from NetworkCapabilities#TRANSPORT_* constants. If
                    left out, this will default to TRANSPORT_ETHERNET.
         -->
    <string-array translatable="false" name="config_ethernet_interfaces">
        <!--
        <item>eth1;12,13,14,15;ip=192.168.0.10/24 gateway=192.168.0.1 dns=4.4.4.4,8.8.8.8</item>
        <item>eth2;;ip=192.168.0.11/24</item>
        <item>eth3;12,13,14,15;ip=192.168.0.12/24;1</item>
        -->
    </string-array>

    <!-- Configuration of network interfaces that support WakeOnLAN -->
    <string-array translatable="false" name="config_wakeonlan_supported_interfaces">
        <!--
        <item>wlan0</item>
        <item>eth0</item>
        -->
    </string-array>

    <!-- Package name for the default CellBroadcastService module [DO NOT TRANSLATE] -->
    <string name="cellbroadcast_default_package" translatable="false">com.android.cellbroadcastservice
    </string>

    <!-- If the mobile hotspot feature requires provisioning, a package name and class name
        can be provided to launch a supported application that provisions the devices.

        Example Usage:

        String[] appDetails = getStringArray(R.array.config_mobile_hotspot_provision_app);
        Intent intent = new Intent(Intent.ACTION_MAIN);
        intent.setClassName(appDetails[0], appDetails[1]);
        startActivityForResult(intent, 0);

        public void onActivityResult(int requestCode, int resultCode, Intent intent) {
            super.onActivityResult(requestCode, resultCode, intent);
            if (requestCode == 0) {
                if (resultCode == Activity.RESULT_OK) {
                    //Mobile hotspot provisioning successful
                } else {
                    //Mobile hotspot provisioning failed
                }
            }

        See src/com/android/settings/TetherSettings.java for more details.
        For ui-less/periodic recheck support see config_mobile_hotspot_provision_app_no_ui
        -->
    <!-- The first element is the package name and the second element is the class name
         of the provisioning app -->
    <string-array translatable="false" name="config_mobile_hotspot_provision_app">
    <!--
        <item>com.example.provisioning</item>
        <item>com.example.provisioning.Activity</item>
    -->
    </string-array>

    <!-- If the mobile hotspot feature requires provisioning, an action can be provided
         that will be broadcast in non-ui cases for checking the provisioning status.

         A second broadcast, action defined by config_mobile_hotspot_provision_response,
         will be sent back to notify if provisioning succeeded or not.  The response will
         match that of the activity in config_mobile_hotspot_provision_app, but instead
         contained within the int extra "EntitlementResult".

         Example Usage:
         String provisionAction = getString(R.string.config_mobile_hotspot_provision_check);
         sendBroadcast(new Intent(provisionAction));

         public void onReceive(Context context, Intent intent) {
             String provisionResponse =
                    getString(R.string.config_mobile_hotspot_provision_response);
             if (provisionResponse.equals(intent.getAction())
                    && intent.getIntExtra("EntitlementResult") == Activity.RESULT_OK) {
                 //Mobile hotspot provisioning successful
             } else {
                 //Mobile hotspot provisioning failed
             }
         }
        -->
    <string translatable="false" name="config_mobile_hotspot_provision_app_no_ui"></string>
    <!-- Sent in response to a provisioning check. The caller must hold the
         permission android.permission.TETHER_PRIVILEGED for Settings to
         receive this response.

         See config_mobile_hotspot_provision_response
         -->
    <string translatable="false" name="config_mobile_hotspot_provision_response"></string>
    <!-- Number of hours between each background provisioning call -->
    <integer translatable="false" name="config_mobile_hotspot_provision_check_period">24</integer>

    <!-- Activity name to enable wifi tethering after provisioning app succeeds -->
    <string translatable="false" name="config_wifi_tether_enable">com.android.settings/.wifi.tether.TetherService</string>

    <!-- Array of ConnectivityManager.TYPE_xxxx values allowable for tethering.

         Common options are [1, 4] for TYPE_WIFI and TYPE_MOBILE_DUN or
         [1,7,0] for TYPE_WIFI, TYPE_BLUETOOTH, and TYPE_MOBILE.

         This list is also modified by code within the framework, including:

             - TYPE_ETHERNET (9) is prepended to this list, and

             - the return value of TelephonyManager.isTetheringApnRequired()
               determines how the array is further modified:

                   * TRUE (DUN REQUIRED).
                     TYPE_MOBILE is removed (if present).
                     TYPE_MOBILE_HIPRI is removed (if present).
                     TYPE_MOBILE_DUN is appended (if not already present).

                   * FALSE (DUN NOT REQUIRED).
                     TYPE_MOBILE_DUN is removed (if present).
                     If both of TYPE_MOBILE{,_HIPRI} are not present:
                        TYPE_MOBILE is appended.
                        TYPE_MOBILE_HIPRI is appended.

         For other changes applied to this list, now and in the future, see
         com.android.server.connectivity.tethering.TetheringConfiguration.

         Note also: the order of this is important. The first upstream type
         for which a satisfying network exists is used.
    -->
    <integer-array translatable="false" name="config_tether_upstream_types">
        <item>1</item>
        <item>7</item>
        <item>0</item>
    </integer-array>

    <!-- When true, the tethering upstream network follows the current default
         Internet network (except when the current default network is mobile,
         in which case a DUN network will be used if required).

         When true, overrides the config_tether_upstream_types setting above.
    -->
    <bool translatable="false" name="config_tether_upstream_automatic">true</bool>

    <!-- If the DUN connection for this CDMA device supports more than just DUN -->
    <!-- traffic you should list them here. -->
    <!-- If this device is not CDMA this is ignored.  If this list is empty on -->
    <!-- a DUN-requiring CDMA device, the DUN APN will just support just DUN. -->
    <string-array translatable="false" name="config_cdma_dun_supported_types">
    </string-array>

    <!-- Flag indicating whether we should enable the automatic brightness.
         Software implementation will be used if config_hardware_auto_brightness_available is not set -->
    <bool name="config_automatic_brightness_available">false</bool>

    <!-- Flag indicating whether we should enable the adaptive sleep.-->
    <bool name="config_adaptive_sleep_available">false</bool>

    <!-- Flag indicating whether we should enable smart battery. -->
    <bool name="config_smart_battery_available">false</bool>

    <!-- Fast brightness animation ramp rate in brightness units per second-->
    <integer translatable="false" name="config_brightness_ramp_rate_fast">180</integer>

    <!-- Slow brightness animation ramp rate in brightness units per second-->
    <integer translatable="false" name="config_brightness_ramp_rate_slow">60</integer>

    <!-- Don't name config resources like this.  It should look like config_annoyDianne -->
    <bool name="config_annoy_dianne">true</bool>

    <!-- XXXXXX END OF RESOURCES USING WRONG NAMING CONVENTION -->

    <!-- If this is true, notification effects will be played by the notification server.
         When false, car notification effects will be handled elsewhere. -->
    <bool name="config_enableServerNotificationEffectsForAutomotive">false</bool>

    <!-- If this is true, the screen will come on when you unplug usb/power/whatever. -->
    <bool name="config_unplugTurnsOnScreen">false</bool>

    <!-- If this is true, the message that USB is only being used for charging will be shown. -->
    <bool name="config_usbChargingMessage">true</bool>

    <!-- Set this true only if the device has separate attention and notification lights. -->
    <bool name="config_useAttentionLight">false</bool>

    <!-- If this is true, the screen will fade off. -->
    <bool name="config_animateScreenLights">false</bool>

    <!-- If this is true, key chords can be used to take a screenshot on the device. -->
    <bool name="config_enableScreenshotChord">true</bool>

    <!-- If this is true, allow wake from theater mode when plugged in or unplugged. -->
    <bool name="config_allowTheaterModeWakeFromUnplug">false</bool>
    <!-- If this is true, allow wake from theater mode from gesture. -->
    <bool name="config_allowTheaterModeWakeFromGesture">false</bool>
    <!-- If this is true, allow wake from theater mode from camera lens cover is switched. -->
    <bool name="config_allowTheaterModeWakeFromCameraLens">false</bool>
    <!-- If this is true, allow wake from theater mode from power key press. -->
    <bool name="config_allowTheaterModeWakeFromPowerKey">true</bool>
    <!-- If this is true, allow wake from theater mode from regular key press. Setting this value to
         true implies config_allowTheaterModeWakeFromPowerKey is also true-->
    <bool name="config_allowTheaterModeWakeFromKey">false</bool>
    <!-- If this is true, allow wake from theater mode from motion. -->
    <bool name="config_allowTheaterModeWakeFromMotion">false</bool>
    <!-- If this is true, allow wake from theater mode from motion. -->
    <bool name="config_allowTheaterModeWakeFromMotionWhenNotDreaming">false</bool>
    <!-- If this is true, allow wake from theater mode from lid switch. -->
    <bool name="config_allowTheaterModeWakeFromLidSwitch">false</bool>
    <!-- If this is true, allow wake from theater mode when docked. -->
    <bool name="config_allowTheaterModeWakeFromDock">false</bool>
    <!-- If this is true, allow wake from theater mode from window layout flag. -->
    <bool name="config_allowTheaterModeWakeFromWindowLayout">false</bool>
    <!-- If this is true, go to sleep when theater mode is enabled from button press -->
    <bool name="config_goToSleepOnButtonPressTheaterMode">true</bool>
    <!-- If this is true, long press on power button will be available from the non-interactive state -->
    <bool name="config_supportLongPressPowerWhenNonInteractive">false</bool>

    <!-- Auto-rotation behavior -->

    <!-- If true, enables auto-rotation features using the accelerometer.
         Otherwise, auto-rotation is disabled.  Applications may still request
         to use specific orientations but the sensor is ignored and sensor-based
         orientations are not available.  Furthermore, all auto-rotation related
         settings are omitted from the system UI.  In certain situations we may
         still use the accelerometer to determine the orientation, such as when
         docked if the dock is configured to enable the accelerometer. -->
    <bool name="config_supportAutoRotation">true</bool>

    <!-- If true, the screen can be rotated via the accelerometer in all 4
         rotations as the default behavior. -->
    <bool name="config_allowAllRotations">false</bool>

    <!-- If true, the direction rotation is applied to get to an application's requested
         orientation is reversed.  Normally, the model is that landscape is
         clockwise from portrait; thus on a portrait device an app requesting
         landscape will cause a clockwise rotation, and on a landscape device an
         app requesting portrait will cause a counter-clockwise rotation.  Setting
         true here reverses that logic. -->
    <bool name="config_reverseDefaultRotation">false</bool>

    <!-- Sets the minimum and maximum tilt tolerance for each possible rotation.
         This array consists of 4 pairs of values which specify the minimum and maximum
         tilt angle at which the device will transition into each rotation.

         The tilt angle represents the direction in which the plane of the screen is facing;
         it is also known as the angle of elevation.

           -90 degree tilt means that the screen is facing straight down
                           (the device is being held overhead upside-down)
             0 degree tilt means that the screen is facing outwards
                           (the device is being held vertically)
            90 degree tilt means that the screen is facing straight up
                           (the device is resting on a flat table)

        The default tolerances are set conservatively such that the device is more
        likely to remain in its natural orientation than rotate into a counterclockwise,
        clockwise, or reversed posture (with an especially strong bias against the latter)
        to prevent accidental rotation while carrying the device in hand.

        These thresholds may need to be tuned when the device is intended to be
        mounted into a dock with a particularly shallow profile wherein rotation
        would ordinarily have been suppressed.

        It is helpful to consider the desired behavior both when the device is being
        held at a positive tilt (typical case) vs. a negative tilt (reading overhead in
        bed) since they are quite different.  In the overhead case, we typically want
        the device to more strongly prefer to retain its current configuration (in absence
        of a clear indication that a rotation is desired) since the user's head and neck may
        be held at an unusual angle.
    -->
    <integer-array name="config_autoRotationTiltTolerance">
        <!-- rotation:   0 (natural)    --> <item>-25</item> <item>70</item>
        <!-- rotation:  90 (rotate CCW) --> <item>-25</item> <item>65</item>
        <!-- rotation: 180 (reverse)    --> <item>-25</item> <item>60</item>
        <!-- rotation: 270 (rotate CW)  --> <item>-25</item> <item>65</item>
    </integer-array>

    <!-- Lid switch behavior -->

    <!-- The number of degrees to rotate the display when the keyboard is open.
         A value of -1 means no change in orientation by default. -->
    <integer name="config_lidOpenRotation">-1</integer>

    <!-- Indicate whether the lid state impacts the accessibility of
         the physical keyboard.  0 means it doesn't, 1 means it is accessible
         when the lid is open, 2 means it is accessible when the lid is
         closed.  The default is 0. -->
    <integer name="config_lidKeyboardAccessibility">0</integer>

    <!-- Indicate whether the lid state impacts the accessibility of
         the navigation buttons.  0 means it doesn't, 1 means it is accessible
         when the lid is open, 2 means it is accessible when the lid is
         closed.  The default is 0. -->
    <integer name="config_lidNavigationAccessibility">0</integer>

    <!-- Indicate whether closing the lid causes the lockscreen to appear.
         The default is false. -->
    <bool name="config_lidControlsScreenLock">false</bool>

    <!-- Indicate whether closing the lid causes the device to go to sleep and opening
         it causes the device to wake up.
         The default is false. -->
    <bool name="config_lidControlsSleep">false</bool>

    <!-- Indicate whether closing the lid causes the device to enter the folded state which means
         to get a smaller screen and opening the lid causes the device to enter the unfolded state
         which means to get a larger screen. -->
    <bool name="config_lidControlsDisplayFold">false</bool>

    <!-- Indicate the display area rect for foldable devices in folded state. -->
    <string name="config_foldedArea"></string>

    <!-- Desk dock behavior -->

    <!-- The number of degrees to rotate the display when the device is in a desk dock.
         A value of -1 means no change in orientation by default. -->
    <integer name="config_deskDockRotation">-1</integer>

    <!-- Control whether being in the desk dock (and powered) always
         keeps the screen on.  By default it stays on when plugged in to
         AC.  0 will not keep it on; or together 1 to stay on when plugged
         in to AC and 2 to stay on when plugged in to USB.  (So 3 for both.) -->
    <integer name="config_deskDockKeepsScreenOn">1</integer>

    <!-- Control whether being in the desk dock should enable accelerometer
         based screen orientation.  This defaults to true because it is
         common for desk docks to be sold in a variety of form factors
         with different orientations.  Since we cannot always tell these docks
         apart and the docks cannot report their true orientation on their own,
         we rely on gravity to determine the effective orientation. -->
    <bool name="config_deskDockEnablesAccelerometer">true</bool>

    <!-- Car dock behavior -->

    <!-- The number of degrees to rotate the display when the device is in a car dock.
         A value of -1 means no change in orientation by default. -->
    <integer name="config_carDockRotation">-1</integer>

    <!-- Control whether being in the car dock (and powered) always
         keeps the screen on.  By default it stays on when plugged in to
         AC.  0 will not keep it on; or together 1 to stay on when plugged
         in to AC and 2 to stay on when plugged in to USB.  (So 3 for both.) -->
    <integer name="config_carDockKeepsScreenOn">1</integer>

    <!-- Control whether being in the car dock should enable accelerometer based
         screen orientation.  This defaults to true because putting a device in
         a car dock make the accelerometer more a physical input (like a lid). -->

    <bool name="config_carDockEnablesAccelerometer">true</bool>

    <!--  Control whether to launch Car dock home app when user presses home button or when
          car dock intent is fired.
          In mobile device, usually separate home app is expected in car mode, and this should be
          enabled. But in environments like real car, default home app may be enough, and in that
          case, this can be disabled (set to false). -->
    <bool name="config_enableCarDockHomeLaunch">true</bool>

    <!-- Control whether to force the display of System UI Bars at all times regardless of
         System Ui Flags. This can be useful in the Automotive case if there's a requirement for
         a UI element to be on screen at all times. -->
    <bool name="config_forceShowSystemBars">false</bool>

    <!-- HDMI behavior -->

    <!-- The number of degrees to rotate the display when the device has HDMI connected
         but is not in a dock.  A value of -1 means no change in orientation by default.
         Use -1 except on older devices whose Hardware Composer HAL does not
         provide full support for multiple displays.  -->
    <integer name="config_undockedHdmiRotation">-1</integer>

    <!-- Control the default UI mode type to use when there is no other type override
         happening.  One of the following values (See Configuration.java):
             1  UI_MODE_TYPE_NORMAL
             4  UI_MODE_TYPE_TELEVISION
             5  UI_MODE_TYPE_APPLIANCE
             6  UI_MODE_TYPE_WATCH
             7  UI_MODE_TYPE_VR_HEADSET
         Any other values will have surprising consequences. -->
    <integer name="config_defaultUiModeType">1</integer>

    <!--  Control whether to lock UI mode to what is selected from config_defaultUiModeType.
          Once UI mode is locked, applications cannot change it anymore. -->
    <bool name="config_lockUiMode">false</bool>

    <!--  Control whether to lock day/night mode change from normal application. When it is
          true, day / night mode change is only allowed to apps with MODIFY_DAY_NIGHT_MODE
          permission. -->
    <bool name="config_lockDayNightMode">true</bool>

    <!-- Control the default night mode to use when there is no other mode override set.
         One of the following values (see UiModeManager.java):
             0 - MODE_NIGHT_AUTO
             1 - MODE_NIGHT_NO
             2 - MODE_NIGHT_YES
    -->
    <integer name="config_defaultNightMode">1</integer>

    <!-- Boolean indicating whether the HWC setColorTransform function can be performed efficiently
         in hardware. -->
    <bool name="config_setColorTransformAccelerated">false</bool>

    <!-- Boolean indicating whether the HWC setColorTransform function can be performed efficiently
         in hardware for individual layers. -->
    <bool name="config_setColorTransformAcceleratedPerLayer">false</bool>

    <!-- Control whether Night display is available. This should only be enabled on devices
         that have a HWC implementation that can apply the matrix passed to setColorTransform
         without impacting power, performance, and app compatibility (e.g. protected content). -->
    <bool name="config_nightDisplayAvailable">@bool/config_setColorTransformAccelerated</bool>

    <!-- Default mode to control how Night display is automatically activated.
         One of the following values (see ColorDisplayManager.java):
             0 - AUTO_MODE_DISABLED
             1 - AUTO_MODE_CUSTOM_TIME
             2 - AUTO_MODE_TWILIGHT
    -->
    <integer name="config_defaultNightDisplayAutoMode">0</integer>

    <!-- Default time when Night display is automatically activated.
         Represented as milliseconds from midnight (e.g. 79200000 == 10pm). -->
    <integer name="config_defaultNightDisplayCustomStartTime">79200000</integer>

    <!-- Default time when Night display is automatically deactivated.
         Represented as milliseconds from midnight (e.g. 21600000 == 6am). -->
    <integer name="config_defaultNightDisplayCustomEndTime">21600000</integer>

    <!-- Minimum color temperature, in Kelvin, supported by Night display. -->
    <integer name="config_nightDisplayColorTemperatureMin">2596</integer>

    <!-- Default color temperature, in Kelvin, to tint the screen when Night display is
         activated. -->
    <integer name="config_nightDisplayColorTemperatureDefault">2850</integer>

    <!-- Maximum color temperature, in Kelvin, supported by Night display. -->
    <integer name="config_nightDisplayColorTemperatureMax">4082</integer>

    <string-array name="config_nightDisplayColorTemperatureCoefficientsNative">
        <!-- R a-coefficient --> <item>0.0</item>
        <!-- R b-coefficient --> <item>0.0</item>
        <!-- R y-intercept --> <item>1.0</item>
        <!-- G a-coefficient --> <item>-0.00000000962353339</item>
        <!-- G b-coefficient --> <item>0.000153045476</item>
        <!-- G y-intercept --> <item>0.390782778</item>
        <!-- B a-coefficient --> <item>-0.0000000189359041</item>
        <!-- B b-coefficient --> <item>0.000302412211</item>
        <!-- B y-intercept --> <item>-0.198650895</item>
    </string-array>

    <string-array name="config_nightDisplayColorTemperatureCoefficients">
        <!-- R a-coefficient --> <item>0.0</item>
        <!-- R b-coefficient --> <item>0.0</item>
        <!-- R y-intercept --> <item>1.0</item>
        <!-- G a-coefficient --> <item>-0.00000000962353339</item>
        <!-- G b-coefficient --> <item>0.000153045476</item>
        <!-- G y-intercept --> <item>0.390782778</item>
        <!-- B a-coefficient --> <item>-0.0000000189359041</item>
        <!-- B b-coefficient --> <item>0.000302412211</item>
        <!-- B y-intercept --> <item>-0.198650895</item>
    </string-array>

    <!-- Boolean indicating whether display white balance is supported. -->
    <bool name="config_displayWhiteBalanceAvailable">false</bool>

    <!-- Boolean indicating whether display white balance should be enabled by default. -->
    <bool name="config_displayWhiteBalanceEnabledDefault">false</bool>

    <!-- Minimum color temperature, in Kelvin, supported by display white balance. -->
    <integer name="config_displayWhiteBalanceColorTemperatureMin">4000</integer>

    <!-- Maximum color temperature, in Kelvin, supported by display white balance. -->
    <integer name="config_displayWhiteBalanceColorTemperatureMax">8000</integer>

    <!-- Default color temperature, in Kelvin, used by display white balance. -->
    <integer name="config_displayWhiteBalanceColorTemperatureDefault">6500</integer>

    <!-- The display primaries, in CIE1931 XYZ color space, for display
         white balance to use in its calculations. The array must include a total of 12 float
         values: 3 values per color (X, Y, Z) and 4 colors (R, G, B, W) -->
    <string-array name="config_displayWhiteBalanceDisplayPrimaries">
        <!-- Red X -->   <item>0.412315</item>
        <!-- Red Y -->   <item>0.212600</item>
        <!-- Red Z -->   <item>0.019327</item>
        <!-- Green X --> <item>0.357600</item>
        <!-- Green Y --> <item>0.715200</item>
        <!-- Green Z --> <item>0.119200</item>
        <!-- Blue X -->  <item>0.180500</item>
        <!-- Blue Y -->  <item>0.072200</item>
        <!-- Blue Z -->  <item>0.950633</item>
        <!-- White X --> <item>0.950456</item>
        <!-- White Y --> <item>1.000000</item>
        <!-- White Z --> <item>1.089058</item>
    </string-array>

    <!-- The nominal white coordinates, in CIE1931 XYZ color space, for Display White Balance to
         use in its calculations. AWB will adapt this white point to the target ambient white
         point. The array must include a total of 3 float values (X, Y, Z) -->
    <string-array name="config_displayWhiteBalanceDisplayNominalWhite">
        <!-- Nominal White X --> <item>0.950456</item>
        <!-- Nominal White Y --> <item>1.000000</item>
        <!-- Nominal White Z --> <item>1.089058</item>
    </string-array>


    <!-- Indicate available ColorDisplayManager.COLOR_MODE_xxx. -->
    <integer-array name="config_availableColorModes">
        <!-- Example:
        <item>0</item>
        <item>1</item>
        <item>2</item>
        -->
    </integer-array>

    <!-- Color mode to use when accessibility transforms are enabled. This color mode must be
         supported by the device, but not necessarily appear in config_availableColorModes. The
         regularly selected color mode will be used if this value is negative. -->
    <integer name="config_accessibilityColorMode">-1</integer>

    <!-- The following two arrays specify which color space to use for display composition when a
         certain color mode is active.
         Composition color spaces are defined in android.view.Display.COLOR_MODE_xxx, and color
         modes are defined in ColorDisplayManager.COLOR_MODE_xxx and
         ColorDisplayManager.VENDOR_COLOR_MODE_xxx.
         The color space COLOR_MODE_DEFAULT (0) lets the system select the most appropriate
         composition color space for currently displayed content. Other values (e.g.,
         COLOR_MODE_SRGB) override system selection; these other color spaces must be supported by
         the device for for display composition.
         If a color mode does not have a corresponding color space specified in this array, the
         currently set composition color space will not be modified.-->
    <integer-array name="config_displayCompositionColorModes">
    </integer-array>
    <integer-array name="config_displayCompositionColorSpaces">
    </integer-array>

    <!-- Indicate whether to allow the device to suspend when the screen is off
         due to the proximity sensor.  This resource should only be set to true
         if the sensor HAL correctly handles the proximity sensor as a wake-up source.
         Otherwise, the device may fail to wake out of suspend reliably.
         The default is false. -->
    <bool name="config_suspendWhenScreenOffDueToProximity">false</bool>

    <!-- The time in milliseconds of prolonged user inactivity after which device goes to sleep,
         even if wakelocks are held. -->
    <integer name="config_attentiveTimeout">-1</integer>

    <!-- How long to show a warning message to user before the device goes to sleep after prolonged
         user inactivity. -->
    <integer name="config_attentiveWarningDuration">30000</integer>

    <!-- Control the behavior when the user long presses the power button.
            0 - Nothing
            1 - Global actions menu
            2 - Power off (with confirmation)
            3 - Power off (without confirmation)
            4 - Go to voice assist
            5 - Go to assistant (Settings.Secure.ASSISTANT)
    -->
    <integer name="config_longPressOnPowerBehavior">1</integer>

    <!-- Control the behavior when the user long presses the power button for a long time.
            0 - Nothing
            1 - Global actions menu
    -->
    <integer name="config_veryLongPressOnPowerBehavior">0</integer>

    <!-- Control the behavior when the user long presses the back button.  Non-zero values are only
         valid for watches as part of CDD/CTS.
            0 - Nothing
            1 - Go to voice assist
    -->
    <integer name="config_longPressOnBackBehavior">0</integer>

    <!-- Allows activities to be launched on a long press on power during device setup. -->
    <bool name="config_allowStartActivityForLongPressOnPowerInSetup">false</bool>

    <!-- Control the behavior when the user short presses the power button.
            0 - Nothing
            1 - Go to sleep (doze)
            2 - Really go to sleep (don't doze)
            3 - Really go to sleep and go home (don't doze)
            4 - Go to home
            5 - Dismiss IME if shown. Otherwise go to home
    -->
    <integer name="config_shortPressOnPowerBehavior">1</integer>

    <!-- Control the behavior when the user double presses the power button.
            0 - Nothing
            1 - Toggle theater mode setting
            2 - Brightness boost
    -->
    <integer name="config_doublePressOnPowerBehavior">0</integer>

    <!-- Control the behavior when the user triple presses the power button.
            0 - Nothing
            1 - Toggle theater mode setting
            2 - Brightness boost
    -->
    <integer name="config_triplePressOnPowerBehavior">0</integer>

    <!-- Control the behavior when the user presses the sleep button.
            0 - Go to sleep (doze)
            1 - Go to sleep (doze) and go home
    -->
    <integer name="config_shortPressOnSleepBehavior">0</integer>

    <!-- Time to wait while a button is pressed before triggering a very long press. -->
    <integer name="config_veryLongPressTimeout">3500</integer>

    <!-- Package name for default keyguard appwidget [DO NOT TRANSLATE] -->
    <string name="widget_default_package_name" translatable="false"></string>

    <!-- Class name for default keyguard appwidget [DO NOT TRANSLATE] -->
    <string name="widget_default_class_name" translatable="false"></string>

    <!-- Indicate whether the SD card is accessible without removing the battery. -->
    <bool name="config_batterySdCardAccessibility">false</bool>

    <!-- List of file paths for USB host busses to exclude from USB host support.
         For example, if the first USB bus on the device is used to communicate
         with the modem or some other restricted hardware, add "/dev/bus/usb/001/"
         to this list.  If this is empty, no parts of the host USB bus will be excluded.
    -->
    <string-array name="config_usbHostBlacklist" translatable="false">
    </string-array>

    <!-- List of paths to serial ports that are available to the serial manager.
         for example, /dev/ttyUSB0
    -->
    <string-array translatable="false" name="config_serialPorts">
    </string-array>

    <!-- Vibrator pattern for feedback about a long screen/key press -->
    <integer-array name="config_longPressVibePattern">
        <item>0</item>
        <item>1</item>
        <item>20</item>
        <item>21</item>
    </integer-array>

    <!-- Vibrator pattern for feedback about touching a virtual key -->
    <integer-array name="config_virtualKeyVibePattern">
        <item>0</item>
        <item>10</item>
        <item>20</item>
        <item>30</item>
    </integer-array>

    <!-- Vibrator pattern for a very short but reliable vibration for soft keyboard tap -->
    <integer-array name="config_keyboardTapVibePattern">
        <item>40</item>
    </integer-array>

    <!-- Vibrator pattern for feedback when selecting an hour/minute tick of a Clock -->
    <integer-array name="config_clockTickVibePattern">
        <item>125</item>
        <item>30</item>
    </integer-array>

    <!-- Vibrator pattern for feedback when selecting a day/month/year date of a Calendar -->
    <integer-array name="config_calendarDateVibePattern">
        <item>125</item>
        <item>30</item>
    </integer-array>

    <!-- Vibrator pattern for feedback about booting with safe mode enabled -->
    <integer-array name="config_safeModeEnabledVibePattern">
        <item>0</item>
        <item>1</item>
        <item>20</item>
        <item>21</item>
        <item>500</item>
        <item>600</item>
    </integer-array>

    <!-- Vibrator pattern for feedback about hitting a scroll barrier -->
    <integer-array name="config_scrollBarrierVibePattern">
        <item>0</item>
        <item>15</item>
        <item>10</item>
        <item>10</item>
    </integer-array>

    <!-- The URI to associate with each ringtone effect constant, intended to be used with the
         android.os.VibrationEffect#get(Uri, Context) API.
         The position of the string in the string-array determines which ringtone effect is chosen.
         For example, if the URI passed into get match the third string in the string-array, then
         RINGTONE_3 will be the returned effect -->
    <string-array translatable="false" name="config_ringtoneEffectUris">
    </string-array>

    <!-- The default intensity level for haptic feedback. See
         Settings.System.HAPTIC_FEEDBACK_INTENSITY more details on the constant values and
         meanings. -->
    <integer name="config_defaultHapticFeedbackIntensity">2</integer>
    <!-- The default intensity level for notification vibrations. See
         Settings.System.NOTIFICATION_VIBRATION_INTENSITY more details on the constant values and
         meanings. -->
    <integer name="config_defaultNotificationVibrationIntensity">2</integer>
    <!-- The default intensity level for ring vibrations. See
         Settings.System.RING_VIBRATION_INTENSITY more details on the constant values and
         meanings. -->
    <integer name="config_defaultRingVibrationIntensity">2</integer>

    <!-- Whether to use the strict phone number matcher by default. -->
    <bool name="config_use_strict_phone_number_comparation">false</bool>

    <!-- Whether to use the strict phone number matcher in Russia. -->
    <bool name="config_use_strict_phone_number_comparation_for_russia">true</bool>

    <!-- Whether to use the strict phone number matcher in Kazakhstan. -->
    <bool name="config_use_strict_phone_number_comparation_for_kazakhstan">true</bool>

    <!-- The character count of the minimum match for comparison phone numbers -->
    <integer name="config_phonenumber_compare_min_match">7</integer>

    <!-- Display low battery warning when battery level dips to this value.
         Also, the battery stats are flushed to disk when we hit this level.  -->
    <integer name="config_criticalBatteryWarningLevel">5</integer>

    <!-- Shutdown if the battery temperature exceeds (this value * 0.1) Celsius. -->
    <integer name="config_shutdownBatteryTemperature">680</integer>

    <!-- Display low battery warning when battery level dips to this value -->
    <integer name="config_lowBatteryWarningLevel">15</integer>

    <!-- The default suggested battery % at which we enable battery saver automatically.  -->
    <integer name="config_lowBatteryAutoTriggerDefaultLevel">15</integer>

    <!-- The app which will handle routine based automatic battery saver, if empty the UI for
         routine based battery saver will be hidden -->
    <string name="config_batterySaverScheduleProvider"></string>

    <!-- Close low battery warning when battery level reaches the lowBatteryWarningLevel
         plus this -->
    <integer name="config_lowBatteryCloseWarningBump">5</integer>

    <!-- Default color for notification LED. -->
    <color name="config_defaultNotificationColor">#ffffffff</color>

    <!-- Default LED on time for notification LED in milliseconds. -->
    <integer name="config_defaultNotificationLedOn">500</integer>

    <!-- Default LED off time for notification LED in milliseconds. -->
    <integer name="config_defaultNotificationLedOff">2000</integer>

    <!-- Default value for led color when battery is low on charge -->
    <integer name="config_notificationsBatteryLowARGB">0xFFFF0000</integer>

    <!-- Default value for led color when battery is medium charged -->
    <integer name="config_notificationsBatteryMediumARGB">0xFFFFFF00</integer>

    <!-- Default value for led color when battery is fully charged -->
    <integer name="config_notificationsBatteryFullARGB">0xFF00FF00</integer>

    <!-- Default value for LED on time when the battery is low on charge in miliseconds -->
    <integer name="config_notificationsBatteryLedOn">125</integer>

    <!-- Is the notification LED intrusive? Used to decide if there should be a disable option -->
    <bool name="config_intrusiveNotificationLed">false</bool>

    <!-- De we do icon badges? Used to decide if there should be a disable option-->
    <bool name="config_notificationBadging">true</bool>

    <!-- Default value for LED off time when the battery is low on charge in miliseconds -->
    <integer name="config_notificationsBatteryLedOff">2875</integer>

    <!-- Number of notifications to keep in the notification service historical archive -->
    <integer name="config_notificationServiceArchiveSize">100</integer>

    <!-- Allow the menu hard key to be disabled in LockScreen on some devices -->
    <bool name="config_disableMenuKeyInLockScreen">false</bool>

    <!-- Don't show lock screen before unlock screen (PIN/pattern/password) -->
    <bool name="config_enableLockBeforeUnlockScreen">false</bool>

    <!-- Disable lockscreen rotation by default -->
    <bool name="config_enableLockScreenRotation">false</bool>

    <!-- Is the device capable of hot swapping an UICC Card -->
    <bool name="config_hotswapCapable">false</bool>

    <!-- Component name of the ICC hotswap prompt for restart dialog -->
    <string name="config_iccHotswapPromptForRestartDialogComponent" translatable="false">@null</string>

    <!-- Enable puk unlockscreen by default.
         If unlock screen is disabled, the puk should be unlocked through Emergency Dialer -->
    <bool name="config_enable_puk_unlock_screen">true</bool>

    <!-- Enable emergency call when sim is locked or puk locked. Some countries/carriers do not
         allow emergency calls to be placed without the IMSI, which is locked in the SIM.
         If so, this should be set to 'false' in an overlay. -->
    <bool name="config_enable_emergency_call_while_sim_locked">true</bool>

    <!-- Is the lock-screen disabled for new users by default -->
    <bool name="config_disableLockscreenByDefault">false</bool>

    <!-- If true, enables verification of the lockscreen credential in the factory reset protection
        flow. This should be true if gatekeeper / weaver credentials can still be checked after a
        factory reset. -->
    <bool name="config_enableCredentialFactoryResetProtection">true</bool>

    <!-- Control the behavior when the user long presses the home button.
            0 - Nothing
            1 - Launch all apps intent
            2 - Launch assist intent
         This needs to match the constants in
         policy/src/com/android/internal/policy/impl/PhoneWindowManager.java
    -->
    <integer name="config_longPressOnHomeBehavior">0</integer>

    <!-- Control the behavior when the user double-taps the home button.
            0 - Nothing
            1 - Recent apps view in SystemUI
         This needs to match the constants in
         policy/src/com/android/internal/policy/impl/PhoneWindowManager.java
    -->
    <integer name="config_doubleTapOnHomeBehavior">0</integer>

    <!-- Minimum screen brightness setting allowed by the power manager.
         The user is forbidden from setting the brightness below this level. -->
    <integer name="config_screenBrightnessSettingMinimum">10</integer>

    <!-- Maximum screen brightness allowed by the power manager.
         The user is forbidden from setting the brightness above this level. -->
    <integer name="config_screenBrightnessSettingMaximum">255</integer>

    <!-- Default screen brightness setting.
         Must be in the range specified by minimum and maximum. -->
    <integer name="config_screenBrightnessSettingDefault">102</integer>

    <!-- Default screen brightness for VR setting. -->
    <integer name="config_screenBrightnessForVrSettingDefault">86</integer>

    <!-- Minimum screen brightness setting allowed for VR. Device panels start increasing pulse
         width as brightness decreases below this theshold. -->
    <integer name="config_screenBrightnessForVrSettingMinimum">79</integer>

    <!-- Maximum screen brightness setting allowed for VR. -->
    <integer name="config_screenBrightnessForVrSettingMaximum">255</integer>

    <!-- Screen brightness used to dim the screen while dozing in a very low power state.
         May be less than the minimum allowed brightness setting
         that can be set by the user. -->
    <integer name="config_screenBrightnessDoze">1</integer>

    <!-- Delay that allows some content to arrive at the display before switching
         from DOZE to ON. -->
    <integer name="config_wakeUpDelayDoze">0</integer>

    <!-- Whether or not to skip the initial brightness ramps when the display transitions to
         STATE_ON. Setting this to true will skip the brightness ramp to the last stored active
         brightness value and will repeat for the following ramp if autobrightness is enabled. -->
    <bool name="config_skipScreenOnBrightnessRamp">false</bool>

    <!-- Allow automatic adjusting of the screen brightness while dozing in low power state. -->
    <bool name="config_allowAutoBrightnessWhileDozing">false</bool>

    <!-- Stability requirements in milliseconds for accepting a new brightness level.  This is used
         for debouncing the light sensor.  Different constants are used to debounce the light sensor
         when adapting to brighter or darker environments.  This parameter controls how quickly
         brightness changes occur in response to an observed change in light level that exceeds the
         hysteresis threshold. -->
    <integer name="config_autoBrightnessBrighteningLightDebounce">4000</integer>
    <integer name="config_autoBrightnessDarkeningLightDebounce">8000</integer>

    <!-- Initial light sensor event rate in milliseconds for automatic brightness control. This is
         used for obtaining the first light sample when the device stops dozing.

         Set this to -1 to disable this feature. -->
    <integer name="config_autoBrightnessInitialLightSensorRate">-1</integer>

    <!-- Light sensor event rate in milliseconds for automatic brightness control. -->
    <integer name="config_autoBrightnessLightSensorRate">250</integer>

    <!-- The maximum range of gamma adjustment possible using the screen
         auto-brightness adjustment setting. -->
    <fraction name="config_autoBrightnessAdjustmentMaxGamma">300%</fraction>

    <!-- If we allow automatic adjustment of screen brightness while dozing, how many times we want
         to reduce it to preserve the battery. Value of 100% means no scaling. -->
    <fraction name="config_screenAutoBrightnessDozeScaleFactor">100%</fraction>

    <!-- When the screen is turned on, the previous estimate of the ambient light level at the time
         the screen was turned off is restored and is used to determine the initial screen
         brightness.

         If this flag is true, then the ambient light level estimate will be promptly recomputed
         after the warm-up interface and the screen brightness will be adjusted immediately.

         If this flag is false, then the ambient light level estimate will be adjusted more
         gradually in the same manner that normally happens when the screen is on according to the
         brightening or dimming debounce thresholds.  As a result, it may take somewhat longer to
         adapt to the environment.  This mode may be better suited for watches. -->
    <bool name="config_autoBrightnessResetAmbientLuxAfterWarmUp">true</bool>

    <!-- Screen brightness used to dim the screen when the user activity
         timeout expires.  May be less than the minimum allowed brightness setting
         that can be set by the user. -->
    <integer name="config_screenBrightnessDim">10</integer>

    <!-- Minimum allowable screen brightness to use in a very dark room.
         This value sets the floor for the darkest possible auto-brightness
         adjustment.  It is expected to be somewhat less than the first entry in
         config_autoBrightnessLcdBacklightValues so as to allow the user to have
         some range of adjustment to dim the screen further than usual in very
         dark rooms. The contents of the screen must still be clearly visible
         in darkness (although they may not be visible in a bright room). -->
    <integer name="config_screenBrightnessDark">1</integer>

    <!-- Array of lux values to define the minimum brightness curve, which guarantees that any
         brightness curve that dips below it is rejected by the system.
         This prevents auto-brightness from setting the screen so dark as to prevent the user from
         resetting or disabling it.

         The values must be non-negative and strictly increasing, and correspond to the values in
         the config_minimumBrightnessCurveNits array. -->
    <array name="config_minimumBrightnessCurveLux">
        <item>0.0</item>
        <item>2000.0</item>
        <item>4000.0</item>
    </array>

    <!-- Array of nits values to define the minimum brightness curve, which guarantees that any
         brightness curve that dips below it is rejected by the system.
         This should map lux to the absolute minimum nits that are still readable in that ambient
         brightness.

         The values must be non-negative and non-decreasing, and correspond to the values in the
         config_minimumBrightnessCurveLux array. -->
    <array name="config_minimumBrightnessCurveNits">
        <item>0.0</item>
        <item>50.0</item>
        <item>90.0</item>
    </array>

    <!-- Array of light sensor lux values to define our levels for auto backlight brightness support.
         The N entries of this array define N + 1 control points as follows:
         (1-based arrays)

         Point 1:            (0, value[1]):             lux <= 0
         Point 2:     (level[1], value[2]):  0        < lux <= level[1]
         Point 3:     (level[2], value[3]):  level[2] < lux <= level[3]
         ...
         Point N+1: (level[N], value[N+1]):  level[N] < lux

         The control points must be strictly increasing.  Each control point
         corresponds to an entry in the brightness backlight values arrays.
         For example, if lux == level[1] (first element of the levels array)
         then the brightness will be determined by value[2] (second element
         of the brightness values array).

         Spline interpolation is used to determine the auto-brightness
         backlight values for lux levels between these control points.

         Must be overridden in platform specific overlays -->
    <integer-array name="config_autoBrightnessLevels">
    </integer-array>

    <!-- Timeout (in milliseconds) after which we remove the effects any user interactions might've
         had on the brightness mapping. This timeout doesn't start until we transition to a
         non-interactive display policy so that we don't reset while users are using their devices,
         but also so that we don't erroneously keep the short-term model if the device is dozing
         but the display is fully on. -->
    <integer name="config_autoBrightnessShortTermModelTimeout">300000</integer>

    <!-- Array of output values for LCD backlight corresponding to the lux values
         in the config_autoBrightnessLevels array.  This array should have size one greater
         than the size of the config_autoBrightnessLevels array.
         The brightness values must be between 0 and 255 and be non-decreasing.
         This must be overridden in platform specific overlays -->
    <integer-array name="config_autoBrightnessLcdBacklightValues">
    </integer-array>

    <!-- Array of desired screen brightness in nits corresponding to the lux values
         in the config_autoBrightnessLevels array. As with config_screenBrightnessMinimumNits and
         config_screenBrightnessMaximumNits, the display brightness is defined as the measured
         brightness of an all-white image.

         If this is defined then:
            - config_autoBrightnessLcdBacklightValues should not be defined
            - config_screenBrightnessNits must be defined
            - config_screenBrightnessBacklight must be defined

         This array should have size one greater than the size of the config_autoBrightnessLevels
         array. The brightness values must be non-negative and non-decreasing. This must be
         overridden in platform specific overlays -->
    <array name="config_autoBrightnessDisplayValuesNits">
    </array>

    <!-- Array of output values for button backlight corresponding to the luX values
         in the config_autoBrightnessLevels array.  This array should have size one greater
         than the size of the config_autoBrightnessLevels array.
         The brightness values must be between 0 and 255 and be non-decreasing.
         This must be overridden in platform specific overlays -->
    <integer-array name="config_autoBrightnessButtonBacklightValues">
    </integer-array>

    <!-- Array of output values for keyboard backlight corresponding to the lux values
         in the config_autoBrightnessLevels array.  This array should have size one greater
         than the size of the config_autoBrightnessLevels array.
         The brightness values must be between 0 and 255 and be non-decreasing.
         This must be overridden in platform specific overlays -->
    <integer-array name="config_autoBrightnessKeyboardBacklightValues">
    </integer-array>

    <!-- An array describing the screen's backlight values corresponding to the brightness
         values in the config_screenBrightnessNits array.

         This array should be equal in size to config_screenBrightnessBacklight. -->
    <integer-array name="config_screenBrightnessBacklight">
    </integer-array>

    <!-- An array of floats describing the screen brightness in nits corresponding to the backlight
         values in the config_screenBrightnessBacklight array.  On OLED displays these  values
         should be measured with an all white image while the display is in the fully on state.
         Note that this value should *not* reflect the maximum brightness value for any high
         brightness modes but only the maximum brightness value obtainable in a sustainable manner.

         This array should be equal in size to config_screenBrightnessBacklight -->
    <array name="config_screenBrightnessNits">
    </array>

    <!-- Array of ambient lux threshold values. This is used for determining hysteresis constraint
         values by calculating the index to use for lookup and then setting the constraint value
         to the corresponding value of the array. The new brightening hysteresis constraint value
         is the n-th element of config_ambientBrighteningThresholds, and the new darkening
         hysteresis constraint value is the n-th element of config_ambientDarkeningThresholds.

         The (zero-based) index is calculated as follows: (MAX is the largest index of the array)
         condition                       calculated index
         value < level[0]                0
         level[n] <= value < level[n+1]  n+1
         level[MAX] <= value             MAX+1 -->
    <integer-array name="config_ambientThresholdLevels">
    </integer-array>

    <!-- Array of hysteresis constraint values for brightening, represented as tenths of a
         percent. The length of this array is assumed to be one greater than
         config_ambientThresholdLevels. The brightening threshold is calculated as
         lux * (1.0f + CONSTRAINT_VALUE). When the current lux is higher than this threshold,
         the screen brightness is recalculated. See the config_ambientThresholdLevels
         description for how the constraint value is chosen. -->
    <integer-array name="config_ambientBrighteningThresholds">
        <item>100</item>
    </integer-array>

    <!-- Array of hysteresis constraint values for darkening, represented as tenths of a
         percent. The length of this array is assumed to be one greater than
         config_ambientThresholdLevels. The darkening threshold is calculated as
         lux * (1.0f - CONSTRAINT_VALUE). When the current lux is lower than this threshold,
         the screen brightness is recalculated. See the config_ambientThresholdLevels
         description for how the constraint value is chosen. -->
    <integer-array name="config_ambientDarkeningThresholds">
        <item>200</item>
    </integer-array>

    <!-- Array of screen brightness threshold values. This is used for determining hysteresis
         constraint values by calculating the index to use for lookup and then setting the
         constraint value to the corresponding value of the array. The new brightening hysteresis
         constraint value is the n-th element of config_screenBrighteningThresholds, and the new
         darkening hysteresis constraint value is the n-th element of
         config_screenDarkeningThresholds.

         The (zero-based) index is calculated as follows: (MAX is the largest index of the array)
         condition                       calculated index
         value < level[0]                0
         level[n] <= value < level[n+1]  n+1
         level[MAX] <= value             MAX+1 -->
    <integer-array name="config_screenThresholdLevels">
    </integer-array>

    <!-- Array of hysteresis constraint values for brightening, represented as tenths of a
         percent. The length of this array is assumed to be one greater than
         config_screenThresholdLevels. The brightening threshold is calculated as
         screenBrightness * (1.0f + CONSTRAINT_VALUE). When the new screen brightness is higher
         than this threshold, it is applied. See the config_screenThresholdLevels description for
         how the constraint value is chosen. -->
    <integer-array name="config_screenBrighteningThresholds">
        <item>100</item>
    </integer-array>

    <!-- Array of hysteresis constraint values for darkening, represented as tenths of a
         percent. The length of this array is assumed to be one greater than
         config_screenThresholdLevels. The darkening threshold is calculated as
         screenBrightness * (1.0f - CONSTRAINT_VALUE). When the new screen brightness is lower than
         this threshold, it is applied. See the config_screenThresholdLevels description for how
         the constraint value is chosen. -->
    <integer-array name="config_screenDarkeningThresholds">
        <item>200</item>
    </integer-array>

    <!-- Amount of time it takes for the light sensor to warm up in milliseconds.
         For this time after the screen turns on, the Power Manager
         will not debounce light sensor readings -->
    <integer name="config_lightSensorWarmupTime">0</integer>

    <!-- Enables swipe versus poly-finger touch disambiguation in the KeyboardView -->
    <bool name="config_swipeDisambiguation">true</bool>

    <!-- Specifies the amount of time to disable virtual keys after the screen is touched
         in order to filter out accidental virtual key presses due to swiping gestures
         or taps near the edge of the display.  May be 0 to disable the feature.
         It is recommended that this value be no more than 250 ms.
         This feature should be disabled for most devices. -->
    <integer name="config_virtualKeyQuietTimeMillis">0</integer>

    <!-- A list of potential packages, in priority order, that may contain an
         ephemeral resolver. Each package will be be queried for a component
         that has been granted the PACKAGE_EPHEMERAL_AGENT permission.
         This may be empty if ephemeral apps are not supported. -->
    <string-array name="config_ephemeralResolverPackage" translatable="false">
        <!-- Add packages here -->
    </string-array>

    <!-- The set of system packages on device that are queryable by any app regardless of the
         contents of its manifest. -->
    <string-array name="config_forceQueryablePackages" translatable="false">
        <item>com.android.settings</item>
        <item>com.android.providers.settings</item>
        <!-- Add packages here -->
    </string-array>

    <!-- If true, will force all packages on any system partition as queryable by any app regardless
         of the contents of its manifest. -->
    <bool name="config_forceSystemPackagesQueryable">false</bool>

    <!-- Component name of the default wallpaper. This will be ImageWallpaper if not
         specified -->
    <string name="default_wallpaper_component" translatable="false">@null</string>

    <!-- By default a product has no distinct default lock wallpaper -->
    <item name="default_lock_wallpaper" type="drawable">@null</item>

    <!-- Component name of the built in wallpaper used to display bitmap wallpapers. This must not be null. -->
    <string name="image_wallpaper_component" translatable="false">com.android.systemui/com.android.systemui.ImageWallpaper</string>

    <!-- True if WallpaperService is enabled -->
    <bool name="config_enableWallpaperService">true</bool>

    <!-- True if the device should block turning display on at boot until wallpaper is ready -->
    <bool name="config_checkWallpaperAtBoot">true</bool>

    <!-- Class name of WallpaperManagerService. -->
    <string name="config_wallpaperManagerServiceName" translatable="false">com.android.server.wallpaper.WallpaperManagerService</string>

    <!-- Enables the TimeZoneRuleManager service. This is the master switch for the updateable time
         zone update mechanism. -->
    <bool name="config_enableUpdateableTimeZoneRules">false</bool>

    <!-- Enables APK-based time zone update triggering. Set this to false when updates are triggered
         via external events and not by APK updates. For example, if an updater checks with a server
         on a regular schedule.
         [This is only used if config_enableUpdateableTimeZoneRules is true.] -->
    <bool name="config_timeZoneRulesUpdateTrackingEnabled">false</bool>

    <!-- The package of the time zone rules updater application. Expected to be the same
         for all Android devices that support APK-based time zone rule updates.
         A package-targeted com.android.intent.action.timezone.TRIGGER_RULES_UPDATE_CHECK intent
         will be sent to the updater app if the system server detects an update to the updater or
         data app packages.
         The package referenced here must have the android.permission.UPDATE_TIME_ZONE_RULES
         permission.
         [This is only used if config_enableUpdateableTimeZoneRules and
         config_timeZoneRulesUpdateTrackingEnabled are true.] -->
    <string name="config_timeZoneRulesUpdaterPackage" translatable="false">com.android.timezone.updater</string>

    <!-- The package of the time zone rules data application. Expected to be configured
         by OEMs to reference their own priv-app APK package.
         A package-targeted com.android.intent.action.timezone.TRIGGER_RULES_UPDATE_CHECK intent
         will be sent to the updater app if the system server detects an update to the updater or
         data app packages.
         [This is only used if config_enableUpdateableTimeZoneRules and
         config_timeZoneRulesUpdateTrackingEnabled are true.] -->
    <string name="config_timeZoneRulesDataPackage" translatable="false"></string>

    <!-- The allowed time in milliseconds between an update check intent being broadcast and the
         response being considered overdue. Reliability triggers will not fire in this time.
         [This is only used if config_enableUpdateableTimeZoneRules and
         config_timeZoneRulesUpdateTrackingEnabled are true.] -->
    <!-- 5 minutes -->
    <integer name="config_timeZoneRulesCheckTimeMillisAllowed">300000</integer>

    <!-- The number of times a time zone update check is allowed to fail before the system will stop
         reacting to reliability triggers.
         [This is only used if config_enableUpdateableTimeZoneRules and
         config_timeZoneRulesUpdateTrackingEnabled are true.] -->
    <integer name="config_timeZoneRulesCheckRetryCount">5</integer>

    <!-- Whether to enable network location overlay which allows network location provider to be
         replaced by an app at run-time. When disabled, only the
         config_networkLocationProviderPackageName package will be searched for network location
         provider, otherwise any system package is eligible. Anyone who wants to disable the overlay
         mechanism can set it to false. -->
    <bool name="config_enableNetworkLocationOverlay" translatable="false">true</bool>
    <!-- Package name providing network location support. Used only when
         config_enableNetworkLocationOverlay is false. -->
    <string name="config_networkLocationProviderPackageName" translatable="false">@null</string>

    <!-- Whether to enable fused location provider overlay which allows fused location provider to
         be replaced by an app at run-time. When disabled, only the
         config_fusedLocationProviderPackageName package will be searched for fused location
         provider, otherwise any system package is eligible. Anyone who wants to disable the overlay
         mechanism can set it to false. -->
    <bool name="config_enableFusedLocationOverlay" translatable="false">true</bool>
    <!-- Package name providing fused location support. Used only when
         config_enableFusedLocationOverlay is false. -->
    <string name="config_fusedLocationProviderPackageName" translatable="false">com.android.location.fused</string>

    <string-array name="config_locationExtraPackageNames" translatable="false"></string-array>

    <!-- The package name of the default network recommendation app.
         A network recommendation provider must:
             * Be granted the SCORE_NETWORKS permission.
             * Be granted the ACCESS_COARSE_LOCATION permission.
             * Include a Service for the android.net.scoring.RECOMMEND_NETWORKS action
               protected by the BIND_NETWORK_RECOMMENDATION_SERVICE permission.

         This must be set to a valid network recommendation app or empty.
     -->
    <string name="config_defaultNetworkRecommendationProviderPackage" translatable="false"></string>

    <!-- Whether to enable geocoder overlay which allows geocoder to be replaced
         by an app at run-time. When disabled, only the
         config_geocoderProviderPackageName package will be searched for
         geocoder, otherwise any system package is eligible. Anyone who wants to
         disable the overlay mechanism can set it to false.
         -->
    <bool name="config_enableGeocoderOverlay" translatable="false">true</bool>
    <!-- Package name providing geocoder API support. Used only when
         config_enableGeocoderOverlay is false. -->
    <string name="config_geocoderProviderPackageName" translatable="false">@null</string>

    <!-- Whether to enable geofence overlay which allows geofence to be replaced
         by an app at run-time. When disabled, only the
         config_geofenceProviderPackageName package will be searched for
         geofence implementation, otherwise any system package is eligible. Anyone who
         wants to disable the overlay mechanism can set it to false.
         -->
    <bool name="config_enableGeofenceOverlay" translatable="false">true</bool>
    <!-- Package name providing geofence API support. Used only when
         config_enableGeofenceOverlay is false. -->
    <string name="config_geofenceProviderPackageName" translatable="false">@null</string>

    <!-- Whether to enable Hardware Activity-Recognition overlay which allows Hardware
         Activity-Recognition to be replaced by an app at run-time. When disabled, only the
         config_activityRecognitionHardwarePackageName package will be searched for
         its implementation, otherwise any system package is eligible. Anyone who
         wants to disable the overlay mechanism can set it to false.
         -->
    <bool name="config_enableActivityRecognitionHardwareOverlay" translatable="false">true</bool>
    <!-- Package name providing Hardware Activity-Recognition API support. Used only when
         config_enableActivityRecognitionHardwareOverlay is false. -->
    <string name="config_activityRecognitionHardwarePackageName" translatable="false">@null</string>

    <!-- Package name(s) containing location provider support. These packages will be auto-granted
         several permissions by the system, and should be system packages. -->
    <string-array name="config_locationProviderPackageNames" translatable="false">
        <!-- The standard AOSP fused location provider -->
        <item>com.android.location.fused</item>
    </string-array>

    <!-- This string array can be overriden to enable test location providers initially. -->
    <!-- Array of "[locationProviderName],[requiresNetwork],
         [requiresSatellite],[requiresCell],[hasMonetaryCost],
         [supportAltitute],[supportsSpeed],[supportsBearing],
         [powerRequirement],[accuracy]" -->
    <!-- powerRequirement is defined in android.location.Criteria
         0 = NO_REQUIREMENT / 1 = POWER_LOW / 2 = POWER_MEDIUM / 3 = POWER_HIGH -->
    <!-- accuracy is defined in anroid.location.Criteria
         1 = ACCURACY_FINE / 2 = ACCURACY_COARSE -->
    <string-array name="config_testLocationProviders" translatable="false">
        <!-- Example test network location provider
        <item>network,false,false,false,false,true,true,true,1,2</item>
        -->
    </string-array>

    <!-- Component name of the combo network location provider. -->
    <string name="config_comboNetworkLocationProvider" translatable="false">com.qualcomm.location</string>

    <!-- Boolean indicating if current platform supports bluetooth SCO for off call
    use cases -->
    <bool name="config_bluetooth_sco_off_call">true</bool>

    <!-- Boolean indicating if current platform supports bluetooth wide band
         speech -->
    <bool name="config_bluetooth_wide_band_speech">true</bool>

    <!-- Boolean indicating if current platform need do one-time bluetooth address
         re-validation -->
    <bool name="config_bluetooth_address_validation">false</bool>

    <!-- Boolean indicating if current platform supports BLE peripheral mode -->
    <bool name="config_bluetooth_le_peripheral_mode_supported">false</bool>

    <!-- Boolean indicating if current platform supports HFP inband ringing -->
    <bool name="config_bluetooth_hfp_inband_ringing_support">false</bool>

    <!-- Max number of scan filters supported by blutooth controller. 0 if the
         device does not support hardware scan filters-->
    <integer translatable="false" name="config_bluetooth_max_scan_filters">0</integer>

    <!-- Max number of advertisers supported by bluetooth controller. 0 if the
         device does not support multiple advertisement-->
    <integer translatable="false" name="config_bluetooth_max_advertisers">0</integer>

    <!-- Idle current for bluetooth controller. 0 by default-->
    <integer translatable="false" name="config_bluetooth_idle_cur_ma">0</integer>

    <!-- Rx current for bluetooth controller. 0 by default-->
    <integer translatable="false" name="config_bluetooth_rx_cur_ma">0</integer>

    <!-- Tx current for bluetooth controller. 0 by default-->
    <integer translatable="false" name="config_bluetooth_tx_cur_ma">0</integer>

    <!-- Operating volatage for bluetooth controller. 0 by default-->
    <integer translatable="false" name="config_bluetooth_operating_voltage_mv">0</integer>

    <!-- Max number of connected audio devices supported by Bluetooth stack -->
    <integer name="config_bluetooth_max_connected_audio_devices">5</integer>

    <!-- Whether supported profiles should be reloaded upon enabling bluetooth -->
    <bool name="config_bluetooth_reload_supported_profiles_when_enabled">false</bool>

    <!-- Enabling autoconnect over pan -->
    <bool name="config_bluetooth_pan_enable_autoconnect">false</bool>

    <!-- The default data-use polling period. -->
    <integer name="config_datause_polling_period_sec">600</integer>

    <!-- The default data-use threshold in bytes. 0 disables-->
    <integer name="config_datause_threshold_bytes">0</integer>

    <!-- The default reduced-datarate value in kilobits per sec -->
    <integer name="config_datause_throttle_kbitsps">300</integer>

    <!-- The default iface on which to monitor data use -->
    <string name="config_datause_iface" translatable="false">rmnet0</string>

    <!-- The default reduced-datarate notification mask -->
    <!-- 2 means give warning -->
    <integer name="config_datause_notification_type">2</integer>

    <!-- If Voice Radio Technology is RIL_RADIO_TECHNOLOGY_LTE:14 or
         RIL_RADIO_TECHNOLOGY_UNKNOWN:0 this is the value that should be used instead.
         A configuration value of RIL_RADIO_TECHNOLOGY_UNKNOWN:0 means
         there is no replacement value and that the default assumption
         for phone type (GSM) should be used. -->
    <integer name="config_volte_replacement_rat">0</integer>

    <!-- Flag indicating whether the current device is "voice capable".
         If true, this means that the device supports circuit-switched
         (i.e. voice) phone calls over the telephony network, and is
         allowed to display the in-call UI while a cellular voice call is
         active.  This can be overridden to false for "data only" devices
         which can't make voice calls and don't support any in-call UI.

         Note: this flag is subtly different from the
         PackageManager.FEATURE_TELEPHONY system feature, which is
         available on *any* device with a telephony radio, even if the
         device is data-only. -->
    <bool name="config_voice_capable">true</bool>

    <!-- Flag indicating whether all audio streams should be mapped to
         one single stream. If true, all audio streams are mapped to
         STREAM_MUSIC as if it's on TV platform. -->
    <bool name="config_single_volume">false</bool>

    <!-- Flag indicating that an outbound call must have a call capable phone account
         that has declared it can process the call's handle. -->
    <bool name="config_requireCallCapableAccountForHandle">false</bool>

    <!-- Flag indicating if the user is notified when the mobile network access is restricted -->
    <bool name="config_user_notification_of_restrictied_mobile_access">true</bool>

    <!-- Flag indicating whether the current device allows sms service.
         If true, this means that the device supports both sending and
         receiving sms via the telephony network.
         This can be overridden to false for "data only" devices
         which can't send and receive sms message.

         Note: Disable SMS also disable voicemail waiting sms,
               cell broadcasting sms, and MMS. -->
    <bool name="config_sms_capable">true</bool>

    <!-- Default SMS Application. This will be the default SMS application when
         the phone first boots. The user can then change the default app to one
         of their choosing.
         This can be overridden for devices where a different default SMS
         application is desired.

         If this string is empty or the specified package does not exist, then
         the platform will search for an SMS app and use that (if there is one)

         Note: This config is deprecated, please use config_defaultSms instead. -->
    <string name="default_sms_application" translatable="false">com.android.messaging</string>

    <!-- Flag indicating whether the current device allows data.
         If true, this means that the device supports data connectivity through
         the telephony network.
         This can be overridden to false for devices that support voice and/or sms . -->
    <bool name="config_mobile_data_capable">true</bool>

    <!-- Default web browser.  This is the package name of the application that will
         be the default browser when the device first boots.  Afterwards the user
         can select whatever browser app they wish to use as the default.

         If this string is empty or the specified package does not exist, then
         the behavior will be as though no app was named as an explicit default.

         Note: This config is deprecated, please use config_defaultBrowser instead. -->
    <string name="default_browser" translatable="false"></string>

    <!-- The name of the package that will hold the assistant role by default. -->
    <string name="config_defaultAssistant" translatable="false" />
    <!-- Whether the default assistant settings should be shown. -->
    <bool name="config_showDefaultAssistant">true</bool>
    <!-- The name of the package that will hold the browser role by default. -->
    <string name="config_defaultBrowser" translatable="false">@string/default_browser</string>
    <!-- The name of the package that will hold the dialer role by default. -->
    <string name="config_defaultDialer" translatable="false">com.android.dialer</string>
    <!-- The name of the package that will hold the SMS role by default. -->
    <string name="config_defaultSms" translatable="false">@string/default_sms_application</string>
    <!-- Whether the default emergency settings should be shown. -->
    <bool name="config_showDefaultEmergency">false</bool>
    <!-- Whether the default home settings should be shown. -->
    <bool name="config_showDefaultHome">true</bool>
    <!-- The name of the package that will hold the call redirection role by default. -->
    <string name="config_defaultCallRedirection" translatable="false"></string>
    <!-- The name of the package that will hold the call screening role by default. -->
    <string name="config_defaultCallScreening" translatable="false"></string>
    <!-- The name of the package that will hold the system gallery role. -->
    <string name="config_systemGallery" translatable="false">com.android.gallery</string>

    <!-- Enable/disable default bluetooth profiles:
        HSP_AG, ObexObjectPush, Audio, NAP -->
    <bool name="config_bluetooth_default_profiles">true</bool>

    <!-- IP address of the dns server to use if nobody else suggests one -->
    <string name="config_default_dns_server" translatable="false">8.8.8.8</string>

    <!-- The default mobile provisioning apn. Empty by default, maybe overridden by
         an mcc/mnc specific config.xml -->
    <string name="mobile_provisioning_apn" translatable="false"></string>

    <!-- The default mobile provisioning url. Empty by default, maybe overridden by
         an mcc/mnc specific config.xml -->
    <string name="mobile_provisioning_url" translatable="false"></string>

    <!-- The default character set for GsmAlphabet -->
    <!-- Empty string means MBCS is not considered -->
    <string name="gsm_alphabet_default_charset" translatable="false"></string>

    <!-- Enables SIP on WIFI only -->
    <bool name="config_sip_wifi_only">false</bool>

    <!-- Enables built-in SIP phone capability -->
    <bool name="config_built_in_sip_phone">true</bool>

    <!-- Boolean indicating if restoring network selection should be skipped -->
    <!-- The restoring is handled by modem if it is true-->
    <bool translatable="false" name="skip_restoring_network_selection">false</bool>

    <!-- Maximum number of database connections opened and managed by framework layer
         to handle queries on each database when using Write-Ahead Logging. -->
    <integer name="db_connection_pool_size">4</integer>

    <!-- The default journal mode to use use when Write-Ahead Logging is not active.
         Choices are: OFF, DELETE, TRUNCATE, PERSIST and MEMORY.
         PERSIST may improve performance by reducing how often journal blocks are
         reallocated (compared to truncation) resulting in better data block locality
         and less churn of the storage media.

         The PERSIST mode results in data persisting in the journal beyond the life of
         a transaction, so it interacts poorly with SECURE_DELETE. -->
    <string name="db_default_journal_mode" translatable="false">TRUNCATE</string>

    <!-- Maximum size of the persistent journal file in bytes.
         If the journal file grows to be larger than this amount then SQLite will
         truncate it after committing the transaction. -->
    <integer name="db_journal_size_limit">524288</integer>

    <!-- When opening a database with WAL enabled and if the wal file already exists and larger
         than this size in bytes, we'll truncate it. -->
    <integer name="db_wal_truncate_size">1048576</integer>

    <!-- The database synchronization mode when using the default journal mode.
         FULL is safest and preserves durability at the cost of extra fsyncs.
         NORMAL also preserves durability in non-WAL modes and uses checksums to ensure
         integrity although there is a small chance that an error might go unnoticed.
         Choices are: FULL, NORMAL, OFF. -->
    <string name="db_default_sync_mode" translatable="false">FULL</string>

    <!-- The database synchronization mode when using Write-Ahead Logging.
         From https://www.sqlite.org/pragma.html#pragma_synchronous:
         WAL mode is safe from corruption with synchronous=NORMAL, and probably DELETE mode is safe
         too on modern filesystems. WAL mode is always consistent with synchronous=NORMAL, but WAL
         mode does lose durability. A transaction committed in WAL mode with
         synchronous=NORMAL might roll back following a power loss or system crash.
         Transactions are durable across application crashes regardless of the synchronous setting
         or journal mode. The synchronous=NORMAL setting is a good choice for most applications
         running in WAL mode.
         Choices are: FULL, NORMAL, OFF. -->
    <string name="db_wal_sync_mode" translatable="false">NORMAL</string>

    <!-- The Write-Ahead Log auto-checkpoint interval in database pages (typically 1 to 4KB).
         The log is checkpointed automatically whenever it exceeds this many pages.
         When a database is reopened, its journal mode is set back to the default
         journal mode, which may cause a checkpoint operation to occur.  Checkpoints
         can also happen at other times when transactions are committed.
         The bigger the WAL file, the longer a checkpoint operation takes, so we try
         to keep the WAL file relatively small to avoid long delays.
         The size of the WAL file is also constrained by 'db_journal_size_limit'. -->
    <integer name="db_wal_autocheckpoint">100</integer>

    <!-- The number of milliseconds that SQLite connection is allowed to be idle before it
         is closed and removed from the pool -->
    <integer name="db_default_idle_connection_timeout">30000</integer>

    <!-- Max space (in MB) allocated to DownloadManager to store the downloaded
         files if they are to be stored in DownloadManager's data dir,
         which typically is /data/data/com.android.providers.downloads/files -->
    <integer name="config_downloadDataDirSize">200</integer>

    <!-- Max number of downloads allowed to proceed concurrently -->
    <integer name="config_MaxConcurrentDownloadsAllowed">5</integer>

    <!-- When the free space available in DownloadManager's data dir falls
         below the percentage value specified by this param, DownloadManager
         starts removing files to try to make percentage of available
         free space above this threshold value. -->
    <integer name="config_downloadDataDirLowSpaceThreshold">10</integer>

    <!-- The URL that should be sent in an x-wap-profile header with an HTTP request,
         as defined in the Open Mobile Alliance User Agent Profile specification
         OMA-TS-UAProf-V2_0-20060206-A Section 8.1.1.1. If the URL contains a '%s'
         format string then that substring will be replaced with the value of
         Build.MODEL. The format string shall not be escaped. -->
    <string name="config_useragentprofile_url" translatable="false"></string>

    <!-- When a database query is executed, the results returned are paginated
         in pages of size (in KB) indicated by this value -->
    <integer name="config_cursorWindowSize">2048</integer>

    <!-- Sets whether menu shortcuts should be displayed on panel menus when
         a keyboard is present. -->
    <bool name="config_showMenuShortcutsWhenKeyboardPresent">false</bool>

    <!-- Do not translate. Defines the slots is Two Digit Number for dialing normally not USSD -->
    <string-array name="config_twoDigitNumberPattern" translatable="false">
    </string-array>

    <!-- If this value is true, Sms encoded as octet is decoded by utf8 decoder.
         If false, decoded by Latin decoder. -->
    <bool name="config_sms_utf8_support">false</bool>

    <!-- If this value is true, The mms content-disposition field is supported correctly.
         If false, Content-disposition fragments are ignored -->
    <bool name="config_mms_content_disposition_support">true</bool>

    <!-- MMS user agent string -->
    <string name="config_mms_user_agent" translatable="false"></string>

    <!-- MMS user agent prolfile url -->
    <string name="config_mms_user_agent_profile_url" translatable="false"></string>

    <!-- National Language Identifier codes for the following two config items.
         (from 3GPP TS 23.038 V9.1.1 Table 6.2.1.2.4.1):
          0  - reserved
          1  - Turkish
          2  - Spanish (single shift table only)
          3  - Portuguese
          4  - Bengali
          5  - Gujarati
          6  - Hindi
          7  - Kannada
          8  - Malayalam
          9  - Oriya
         10  - Punjabi
         11  - Tamil
         12  - Telugu
         13  - Urdu
         14+ - reserved -->

    <!-- National language single shift tables to enable for SMS encoding.
         Decoding is always enabled. 3GPP TS 23.038 states that this feature
         should not be enabled until a formal request is issued by the relevant
         national regulatory body. Array elements are codes from the table above.
         Example 1: devices sold in Turkey must include table 1 to conform with
           By-Law Number 27230. (http://www.btk.gov.tr/eng/pdf/2009/BY-LAW_SMS.pdf)
         Example 2: devices sold in India should include tables 4 through 13
           to enable use of the new Release 9 tables for Indic languages. -->
    <integer-array name="config_sms_enabled_single_shift_tables"></integer-array>

    <!-- National language locking shift tables to enable for SMS encoding.
         Decoding is always enabled. 3GPP TS 23.038 states that this feature
         should not be enabled until a formal request is issued by the relevant
         national regulatory body. Array elements are codes from the table above.
         Example 1: devices sold in Turkey must include table 1 after the
           Turkish Telecommunication Authority requires locking shift encoding
           to be enabled (est. July 2012). (http://www.btk.gov.tr/eng/pdf/2009/BY-LAW_SMS.pdf)
           See also: http://www.mobitech.com.tr/tr/ersanozturkblog_en/index.php?entry=entry090223-160014
         Example 2: devices sold in India should include tables 4 through 13
         to enable use of the new Release 9 tables for Indic languages. -->
    <integer-array name="config_sms_enabled_locking_shift_tables"></integer-array>

    <!-- Set to true if the RSSI should always display CDMA signal strength even on EVDO -->
    <bool name="config_alwaysUseCdmaRssi">false</bool>


    <!-- If this value is true, duplicate Source/Destination port fields
         in WDP header of some carriers OMADM wap push are supported.
         ex: MSGTYPE-TotalSegments-CurrentSegment
             -SourcePortDestPort-SourcePortDestPort-OMADM PDU
         If false, not supported. -->
    <bool name="config_duplicate_port_omadm_wappush">false</bool>

    <!-- Maximum numerical value that will be shown in a status bar
         notification icon or in the notification itself. Will be replaced
         with @string/status_bar_notification_info_overflow when shown in the
         UI. -->
    <integer name="status_bar_notification_info_maxnum">999</integer>

    <!-- Path to an ISO image to be shared with via USB mass storage.
         This is intended to allow packaging drivers or tools for installation on a PC. -->
    <string translatable="false" name="config_isoImagePath"></string>

    <!-- Whether the system enables per-display focus. If the system has the input method for each
         display, this value should be true. -->
    <bool name="config_perDisplayFocusEnabled">false</bool>

    <!-- Whether a software navigation bar should be shown. NOTE: in the future this may be
         autodetected from the Configuration. -->
    <bool name="config_showNavigationBar">false</bool>

    <!-- Whether action menu items should be displayed in ALLCAPS or not.
         Defaults to true. If this is not appropriate for specific locales
         it should be disabled in that locale's resources. -->
    <bool name="config_actionMenuItemAllCaps">true</bool>

    <!-- Remote server that can provide NTP responses. -->
    <string translatable="false" name="config_ntpServer">time.android.com</string>
    <!-- Normal polling frequency in milliseconds -->
    <integer name="config_ntpPollingInterval">86400000</integer>
    <!-- Try-again polling interval in milliseconds, in case the network request failed -->
    <integer name="config_ntpPollingIntervalShorter">60000</integer>
    <!-- Number of times to try again with the shorter interval, before backing
         off until the normal polling interval. A value < 0 indicates infinite. -->
    <integer name="config_ntpRetry">3</integer>
    <!-- Timeout to wait for NTP server response in milliseconds. -->
    <integer name="config_ntpTimeout">5000</integer>

    <!-- Default network policy warning threshold, in megabytes. -->
    <integer name="config_networkPolicyDefaultWarning">2048</integer>

    <!-- Set and Unsets WiMAX -->
    <bool name="config_wimaxEnabled">false</bool>
    <!-- Location of the wimax framwork jar location -->
    <string name="config_wimaxServiceJarLocation" translatable="false"></string>
    <!-- Location of the wimax native library locaiton -->
    <string name="config_wimaxNativeLibLocation" translatable="false"></string>
    <!-- Name of the wimax manager class -->
    <string name="config_wimaxManagerClassname" translatable="false"></string>
    <!-- Name of the wimax service class -->
    <string name="config_wimaxServiceClassname" translatable="false"></string>
    <!-- Name of the wimax state tracker clas -->
    <string name="config_wimaxStateTrackerClassname" translatable="false"></string>

    <!-- Specifies whether the dreams feature should be supported.
         When true, the system will allow the user to configure dreams (screensavers)
         to launch when a user activity timeout occurs or the system is told to nap.
         When false, the dreams feature will be disabled (this does not affect dozing).

         Consider setting this resource to false or disabling dreams by default when a
         doze component is specified below since dreaming will supercede dozing and
         will prevent the system from entering a low power state until the dream ends. -->
    <bool name="config_dreamsSupported">true</bool>

    <!-- If supported, are dreams enabled? (by default) -->
    <bool name="config_dreamsEnabledByDefault">true</bool>
    <!-- If supported and enabled, are dreams activated when docked? (by default) -->
    <bool name="config_dreamsActivatedOnDockByDefault">true</bool>
    <!-- If supported and enabled, are dreams activated when asleep and charging? (by default) -->
    <bool name="config_dreamsActivatedOnSleepByDefault">false</bool>
    <!-- ComponentName of the default dream (Settings.Secure.DEFAULT_SCREENSAVER_COMPONENT) -->
    <string name="config_dreamsDefaultComponent" translatable="false">com.google.android.deskclock/com.android.deskclock.Screensaver</string>

    <!-- Are we allowed to dream while not plugged in? -->
    <bool name="config_dreamsEnabledOnBattery">false</bool>
    <!-- Minimum battery level to allow dreaming when powered.
         Use -1 to disable this safety feature. -->
    <integer name="config_dreamsBatteryLevelMinimumWhenPowered">-1</integer>
    <!-- Minimum battery level to allow dreaming when not powered.
         Use -1 to disable this safety feature. -->
    <integer name="config_dreamsBatteryLevelMinimumWhenNotPowered">15</integer>
    <!-- If the battery level drops by this percentage and the user activity timeout
         has expired, then assume the device is receiving insufficient current to charge
         effectively and terminate the dream.  Use -1 to disable this safety feature.  -->
    <integer name="config_dreamsBatteryLevelDrainCutoff">5</integer>
    <!-- Limit of how long the device can remain unlocked due to attention checking.  -->
    <integer name="config_attentionMaximumExtension">330000</integer> <!-- 5 minutes and 30 sec.-->

    <!-- ComponentName of a dream to show whenever the system would otherwise have
         gone to sleep.  When the PowerManager is asked to go to sleep, it will instead
         try to start this dream if possible.  The dream should typically call startDozing()
         to put the display into a low power state and allow the application processor
         to be suspended.  When the dream ends, the system will go to sleep as usual.
         Specify the component name or an empty string if none.

         Note that doze dreams are not subject to the same start conditions as ordinary dreams.
         Doze dreams will run whenever the power manager is in a dozing state. -->
    <string name="config_dozeComponent" translatable="false"></string>

    <!-- If true, the doze component is not started until after the screen has been
         turned off and the screen off animation has been performed. -->
    <bool name="config_dozeAfterScreenOffByDefault">false</bool>

    <!-- Doze: should the TYPE_PICK_UP_GESTURE sensor be used as a pulse signal. -->
    <bool name="config_dozePulsePickup">false</bool>

    <!-- Type of the double tap sensor. Empty if double tap is not supported. -->
    <string name="config_dozeDoubleTapSensorType" translatable="false"></string>

    <!-- Type of the tap sensor. Empty if tap is not supported. -->
    <string name="config_dozeTapSensorType" translatable="false"></string>

    <!-- Type of the long press sensor. Empty if long press is not supported. -->
    <string name="config_dozeLongPressSensorType" translatable="false"></string>

    <!-- If the sensor that wakes up the lock screen is available or not. -->
    <bool name="config_dozeWakeLockScreenSensorAvailable">false</bool>
    <integer name="config_dozeWakeLockScreenDebounce">300</integer>

    <!-- Control whether the always on display mode is available. This should only be enabled on
         devices where the display has been tuned to be power efficient in DOZE and/or DOZE_SUSPEND
         states. -->
    <bool name="config_dozeAlwaysOnDisplayAvailable">false</bool>

    <!-- Control whether the always on display mode is enabled by default. This value will be used
         during initialization when the setting is still null. -->
    <bool name="config_dozeAlwaysOnEnabled">true</bool>

    <!-- If AOD can show an ambient version of the wallpaper -->
    <bool name="config_dozeSupportsAodWallpaper">true</bool>

    <!-- Whether the display blanks itself when transitioning from a doze to a non-doze state -->
    <bool name="config_displayBlanksAfterDoze">false</bool>

    <!-- True if the display hardware only has brightness buckets rather than a full range of
         backlight values -->
    <bool name="config_displayBrightnessBucketsInDoze">false</bool>

    <!-- Power Management: Specifies whether to decouple the auto-suspend state of the
         device from the display on/off state.

         When false, autosuspend_disable() will be called before the display is turned on
         and autosuspend_enable() will be called after the display is turned off.
         This mode provides best compatibility for devices using legacy power management
         features such as early suspend / late resume.

         When true, autosuspend_display() and autosuspend_enable() will be called
         independently of whether the display is being turned on or off.  This mode
         enables the power manager to suspend the application processor while the
         display is on.

         This resource should be set to "true" when a doze component has been specified
         to maximize power savings but not all devices support it.

         Refer to autosuspend.h for details.
    -->
    <bool name="config_powerDecoupleAutoSuspendModeFromDisplay">false</bool>

    <!-- Power Management: Specifies whether to decouple the interactive state of the
         device from the display on/off state.

         When false, setInteractive(..., true) will be called before the display is turned on
         and setInteractive(..., false) will be called after the display is turned off.
         This mode provides best compatibility for devices that expect the interactive
         state to be tied to the display state.

         When true, setInteractive(...) will be called independently of whether the display
         is being turned on or off.  This mode enables the power manager to reduce
         clocks and disable the touch controller while the display is on.

         This resource should be set to "true" when a doze component has been specified
         to maximize power savings but not all devices support it.

         Refer to power.h for details.
    -->
    <bool name="config_powerDecoupleInteractiveModeFromDisplay">false</bool>

    <!-- User activity timeout: Minimum screen off timeout in milliseconds.

         Sets a lower bound for the {@link Settings.System#SCREEN_OFF_TIMEOUT} setting
         which determines how soon the device will go to sleep when there is no
         user activity.

         This value must be greater than zero, otherwise the device will immediately
         fall asleep again as soon as it is awoken.
    -->
    <integer name="config_minimumScreenOffTimeout">10000</integer>

    <!-- User activity timeout: Maximum screen dim duration in milliseconds.

         Sets an upper bound for how long the screen will dim before the device goes
         to sleep when there is no user activity.  The dim duration is subtracted from
         the overall screen off timeout to determine the screen dim timeout.
         When the screen dim timeout expires, the screen will dim, shortly thereafter
         the device will go to sleep.

         If the screen off timeout is very short, the dim duration may be reduced
         proportionally.  See config_maximumScreenDimRatio.

         This value may be zero in which case the screen will not dim before the
         device goes to sleep.
    -->
    <integer name="config_maximumScreenDimDuration">7000</integer>

    <!-- User activity timeout: Maximum screen dim duration as a percentage of screen off timeout.

         This resource is similar to config_maximumScreenDimDuration but the maximum
         screen dim duration is defined as a ratio of the overall screen off timeout
         instead of as an absolute value in milliseconds.  This is useful for reducing
         the dim duration when the screen off timeout is very short.

         When computing the screen dim duration, the power manager uses the lesser
         of the effective durations expressed by config_maximumScreenDimDuration and
         config_maximumScreenDimRatio.

         This value must be between 0% and 100%.  If the value is zero, the screen will not
         dim before the device goes to sleep.
    -->
    <fraction name="config_maximumScreenDimRatio">20%</fraction>

    <!-- Minimum size of the scrollbar thumb's touch target. -->
    <dimen name="config_minScrollbarTouchTarget">48dp</dimen>

    <!-- Base "touch slop" value used by ViewConfiguration as a
         movement threshold where scrolling should begin. -->
    <dimen name="config_viewConfigurationTouchSlop">8dp</dimen>

    <!-- Base "hover slop" value used by ViewConfiguration as a
         movement threshold under which hover is considered "stationary". -->
    <dimen name="config_viewConfigurationHoverSlop">4dp</dimen>

    <!-- Multiplier for gesture thresholds when a MotionEvent classification is ambiguous. -->
    <item name="config_ambiguousGestureMultiplier" format="float" type="dimen">2.0</item>

    <!-- Minimum velocity to initiate a fling, as measured in dips per second. -->
    <dimen name="config_viewMinFlingVelocity">50dp</dimen>

    <!-- Maximum velocity to initiate a fling, as measured in dips per second. -->
    <dimen name="config_viewMaxFlingVelocity">8000dp</dimen>

    <!-- Amount of time in ms the user needs to press the relevant key to bring up the
         global actions dialog -->
    <integer name="config_globalActionsKeyTimeout">500</integer>

    <!-- Amount of time in ms the user needs to press the relevant keys to trigger the
         screenshot chord -->
    <integer name="config_screenshotChordKeyTimeout">500</integer>

    <!-- Default width of a vertical scrollbar and height of a horizontal scrollbar.
         Takes effect only if the scrollbar drawables have no intrinsic size. -->
    <dimen name="config_scrollbarSize">4dp</dimen>

    <!-- Distance that should be scrolled, per axis value, in response to a horizontal
         {@link MotionEvent#ACTION_SCROLL} event. -->
    <dimen name="config_horizontalScrollFactor">64dp</dimen>

    <!-- Distance that should be scrolled, per axis value, in response to a vertical
         {@link MotionEvent#ACTION_SCROLL} event. -->
    <dimen name="config_verticalScrollFactor">64dp</dimen>

    <!-- Obsolete. Distance that should be scrolled, per axis value, in response to a
         {@link MotionEvent#ACTION_SCROLL} event. -->
    <dimen name="config_scrollFactor">64dp</dimen>

    <!-- Maximum number of grid columns permitted in the ResolverActivity
         used for picking activities to handle an intent. -->
    <integer name="config_maxResolverActivityColumns">3</integer>

    <!-- Array of OEM specific USB mode override config.
         OEM can override a certain USB mode depending on ro.bootmode.
         Specify an array of below items to set override rule.
         [bootmode]:[original USB mode]:[USB mode used]-->
    <integer-array translatable="false" name="config_oemUsbModeOverride">
    </integer-array>

    <!-- Set to true to add links to Cell Broadcast app from Settings and MMS app. -->
    <bool name="config_cellBroadcastAppLinks">false</bool>

    <!-- The default value if the SyncStorageEngine should sync automatically or not -->
    <bool name="config_syncstorageengine_masterSyncAutomatically">true</bool>

    <!--  Maximum number of supported users -->
    <integer name="config_multiuserMaximumUsers">1</integer>

    <!-- Maximum number of users we allow to be running at a time -->
    <integer name="config_multiuserMaxRunningUsers">3</integer>

    <!-- Whether to delay user data locking for background user.
         If false, user switched-out from user switching will still be in running state until
         config_multiuserMaxRunningUsers is reached. Once config_multiuserMaxRunningUsers is
         reached, user will be stopped and user data is locked.
         If true, user switched out from user switching will always be stopped but its user data
         is not locked. Total number of unlocked users will be limited by
         config_multiuserMaxRunningUsers. Once that limit is reached, least recently stopped user
         will be locked. -->
    <bool name="config_multiuserDelayUserDataLocking">false</bool>

    <!-- Whether to only install system packages on a user if they're whitelisted for that user
         type. These are flags and can be freely combined.
         0  - disable whitelist (install all system packages; no logging)
         1  - enforce (only install system packages if they are whitelisted)
         2  - log (log when a non-whitelisted package is run)
         4  - any package not mentioned in the whitelist file is implicitly whitelisted on all users
         8  - same as 4, but just for the SYSTEM user
         16 - ignore OTAs (don't install system packages during OTAs)
         Common scenarios:
          - to enable feature (fully enforced) for a complete whitelist: 1
          - to enable feature for an incomplete whitelist (so use implicit whitelist mode): 5
          - to enable feature but implicitly whitelist for SYSTEM user to ease local development: 9
          - to disable feature completely if it had never been enabled: 16
          - to henceforth disable feature and try to undo its previous effects: 0
        Note: This list must be kept current with PACKAGE_WHITELIST_MODE_PROP in
        frameworks/base/services/core/java/com/android/server/pm/UserSystemPackageInstaller.java -->
    <integer name="config_userTypePackageWhitelistMode">29</integer> <!-- 1+4+8+16 -->
    <!-- TODO(b/143200798): Change to value 13, i.e. 1+4+8, when b/143200798 is resolved. -->

    <!-- Whether UI for multi user should be shown -->
    <bool name="config_enableMultiUserUI">false</bool>

    <!-- Whether the new Auto Selection Network UI should be shown -->
    <bool name="config_enableNewAutoSelectNetworkUI">false</bool>

    <!-- If true, then we do not ask user for permission for apps to connect to USB devices.
         Do not set this to true for production devices. Doing so will cause you to fail CTS. -->
    <bool name="config_disableUsbPermissionDialogs">false</bool>

    <!-- Activity to handle Usb Device connection in USB Host side. Keeping it to null value will
         lead into handling it inside system using Intent resolution. Non-null contents will have
         format of package-name/ActivityClassName. -->
    <string name="config_UsbDeviceConnectionHandling_component" translatable="false">@null</string>

    <!-- Minimum span needed to begin a touch scaling gesture.
         If the span is equal to or greater than this size, a scaling gesture
         will begin, where supported. (See android.view.ScaleGestureDetector)

         This also takes into account the size of any active touch points.
         Devices with screens that deviate too far from their assigned density
         bucket should consider tuning this value in a device-specific overlay.
         For best results, care should be taken such that this value remains
         larger than the minimum reported touchMajor/touchMinor values
         reported by the hardware. -->
    <dimen name="config_minScalingSpan">27mm</dimen>

    <!-- Minimum accepted value for touchMajor while scaling. This may be tuned
         per-device in overlays. -->
    <dimen name="config_minScalingTouchMajor">48dp</dimen>

    <!-- Safe headphone volume index. When music stream volume is below this index
    the SPL on headphone output is compliant to EN 60950 requirements for portable music
    players. -->
    <integer name="config_safe_media_volume_index">10</integer>

    <!-- Safe USB headset gain. This value is used to ensure that the SPL on the USB
    headset output is compliant to EN 60950 requirements for portable music players. -->
    <integer name="config_safe_media_volume_usb_mB">-3700</integer>

    <!-- Configure mobile network MTU. The standard default is set here but each carrier
         may have a specific value set in an overlay config.xml file. -->
    <integer name="config_mobile_mtu">1500</integer>

    <!-- Configure mobile tcp buffer sizes in the form:
         rat-name:rmem_min,rmem_def,rmem_max,wmem_min,wmem_def,wmem_max
         If no value is found for the rat-name in use, the system default will be applied.
    -->
    <string-array name="config_mobile_tcp_buffers">
    </string-array>

    <!-- Configure ethernet tcp buffersizes in the form:
         rmem_min,rmem_def,rmem_max,wmem_min,wmem_def,wmem_max -->
    <string name="config_ethernet_tcp_buffers" translatable="false">524288,1048576,3145728,524288,1048576,2097152</string>

    <!-- Whether WiFi display is supported by this device.
         There are many prerequisites for this feature to work correctly.
         Here are a few of them:
         * The WiFi radio must support WiFi P2P.
         * The WiFi radio must support concurrent connections to the WiFi display and
           to an access point.
         * The Audio Server audio_policy_configuration.xml file must specify a rule for
           the "r_submix" remote submix module.  This module is used to record and stream system
           audio output to the WiFi display encoder in the media server.
         * The remote submix module "audio.r_submix.default" must be installed on the device.
         * The device must be provisioned with HDCP keys (for protected content).
    -->
    <bool name="config_enableWifiDisplay">false</bool>

    <!-- When true, local displays that do not contain any of their own content will automatically
         mirror the content of the default display. -->
    <bool name="config_localDisplaysMirrorContent">true</bool>

    <!-- Controls if local secondary displays should be private or not. Value specified in the array
         represents physical port address of each display and display in this list will be marked
         as private. {@see android.view.Display#FLAG_PRIVATE} -->
    <integer-array translatable="false" name="config_localPrivateDisplayPorts"></integer-array>

    <!-- The default mode for the default display. One of the following values (See Display.java):
             0 - COLOR_MODE_DEFAULT
             7 - COLOR_MODE_SRGB
    -->
    <integer name="config_defaultDisplayDefaultColorMode">0</integer>

    <!-- When true use the linux /dev/input/event subsystem to detect the switch changes
         on the headphone/microphone jack. When false use the older uevent framework. -->
    <bool name="config_useDevInputEventForAudioJack">false</bool>

    <!-- Whether safe headphone volume is enabled or not (country specific). -->
    <bool name="config_safe_media_volume_enabled">true</bool>

    <!-- Whether safe headphone volume warning dialog is disabled on Vol+ (operator specific). -->
    <bool name="config_safe_media_disable_on_volume_up">true</bool>

    <!-- Set to true if the wifi display supports compositing content stored
         in gralloc protected buffers.  For this to be true, there must exist
         a protected hardware path for surface flinger to composite and send
         protected buffers to the wifi display video encoder.

         If this flag is false, we advise applications not to use protected
         buffers (if possible) when presenting content to a wifi display because
         the content may be blanked.

         This flag controls whether the {@link Display#FLAG_SUPPORTS_PROTECTED_BUFFERS}
         flag is set for wifi displays.
    -->
    <bool name="config_wifiDisplaySupportsProtectedBuffers">false</bool>

    <!-- Whether camera shutter sound is forced or not  (country specific). -->
    <bool name="config_camera_sound_forced">false</bool>

    <!-- Set to true if we need to not prefer an APN.
         This is being added to enable a simple scenario of pre-paid
         provisioning on some carriers, working around a bug (7305641)
         where if the preferred is used we don't try the others. -->
    <bool name="config_dontPreferApn">false</bool>

    <!-- Set to true if after a provisioning apn the radio should be restarted -->
    <bool name="config_restartRadioAfterProvisioning">false</bool>

    <!-- Boolean indicating if RADIO POWER OFF is required on receiving SIM REFRESH with RESET.
         This will be handled by modem if it is false. -->
    <bool name="config_requireRadioPowerOffOnSimRefreshReset">false</bool>

    <!-- Vibrator pattern to be used as the default for notifications
         that specify DEFAULT_VIBRATE.
     -->
    <integer-array name="config_defaultNotificationVibePattern">
        <item>0</item>
        <item>350</item>
        <item>250</item>
        <item>350</item>
    </integer-array>

    <!-- Vibrator pattern to be used as the default for notifications
         that do not specify vibration but vibrate anyway because the device
         is in vibrate mode.
     -->
    <integer-array name="config_notificationFallbackVibePattern">
        <item>0</item>
        <item>100</item>
        <item>150</item>
        <item>100</item>
    </integer-array>

    <!-- Flag indicating if the speed up audio on mt call code should be executed -->
    <bool name="config_speed_up_audio_on_mt_calls">false</bool>

    <!-- Class name of the framework account picker activity.
         Can be customized for other product types -->
    <string name="config_chooseAccountActivity" translatable="false"
            >android/android.accounts.ChooseAccountActivity</string>
    <!-- Class name of the account type and account picker activity.
         Can be customized for other product types -->
    <string name="config_chooseTypeAndAccountActivity" translatable="false"
            >android/android.accounts.ChooseTypeAndAccountActivity</string>
    <!-- Name of the activity that will handle requests to the system to choose an activity for
         the purposes of resolving an intent. -->
    <string name="config_chooserActivity" translatable="false"
            >com.android.systemui/com.android.systemui.chooser.ChooserActivity</string>
    <!-- Component name of a custom ResolverActivity (Intent resolver) to be used instead of
         the default framework version. If left empty, then the framework version will be used.
         Example: com.google.android.myapp/.resolver.MyResolverActivity  -->
    <string name="config_customResolverActivity" translatable="false"></string>

    <!-- Name of the activity or service that prompts the user to reject, accept, or whitelist
         an adb host's public key, when an unwhitelisted host connects to the local adbd.
         Can be customized for other product types -->
    <string name="config_customAdbPublicKeyConfirmationComponent"
            >com.android.systemui/com.android.systemui.usb.UsbDebuggingActivity</string>

    <!-- Name of the activity that prompts the secondary user to acknowledge she/he needs to
         switch to the primary user to enable USB debugging.
         Can be customized for other product types -->
    <string name="config_customAdbPublicKeyConfirmationSecondaryUserComponent"
            >com.android.systemui/com.android.systemui.usb.UsbDebuggingSecondaryUserActivity</string>

    <!-- Component name of the activity that shows the usb containment status. -->
    <string name="config_usbContaminantActivity" translatable="false"
            >com.android.systemui/com.android.systemui.usb.UsbContaminantActivity</string>

    <!-- Component name of the activity that shows the request for access to a usb device. -->
    <string name="config_usbPermissionActivity" translatable="false"
            >com.android.systemui/com.android.systemui.usb.UsbPermissionActivity</string>

    <!-- Component name of the activity that shows more information about a usb accessory. -->
    <string name="config_usbAccessoryUriActivity" translatable="false"
            >com.android.systemui/com.android.systemui.usb.UsbAccessoryUriActivity</string>

    <!-- Component name of the activity that confirms the activity to start when a usb device is
         plugged in. -->
    <string name="config_usbConfirmActivity" translatable="false"
            >com.android.systemui/com.android.systemui.usb.UsbConfirmActivity</string>

    <!-- Component name of the activity to select the activity to start when a usb device is plugged
         in. -->
    <string name="config_usbResolverActivity" translatable="false"
            >com.android.systemui/com.android.systemui.usb.UsbResolverActivity</string>

    <!-- Name of the dialog that is used to request the user's consent to VPN connection -->
    <string name="config_customVpnConfirmDialogComponent" translatable="false"
            >com.android.vpndialogs/com.android.vpndialogs.ConfirmDialog</string>

    <!-- Name of the dialog that is used to inform the user that always-on VPN is disconnected -->
    <string name="config_customVpnAlwaysOnDisconnectedDialogComponent" translatable="false"
            >com.android.vpndialogs/com.android.vpndialogs.AlwaysOnDisconnectedDialog</string>

    <!-- Name of the dialog that is used to install the carrier app when the SIM is inserted -->
    <string name="config_carrierAppInstallDialogComponent" translatable="false"
            >com.android.simappdialog/com.android.simappdialog.InstallCarrierAppActivity</string>

    <!-- Apps that are authorized to access shared accounts, overridden by product overlays -->
    <string name="config_appsAuthorizedForSharedAccounts" translatable="false">;com.android.settings;</string>

    <!-- Flag indicating that the media framework should not allow changes or mute on any
         stream or master volumes. -->
    <bool name="config_useFixedVolume">false</bool>

    <!-- The list of IMEs which should be disabled until used.
         This function suppresses update notifications for these pre-installed apps.
         We need to set this configuration carefully that they should not have functionarities
         other than "IME" or "Spell Checker". In InputMethodManagerService,
         the listed IMEs are disabled until used when all of the following conditions are met.
         1. Not selected as an enabled IME in the Settings
         2. Not selected as a spell checker in the Settings
         3. Installed
         4. A pre-installed IME
         5. Not enabled
         And the disabled_until_used state for an IME is released by InputMethodManagerService
         when the IME is selected as an enabled IME. -->
    <string-array name="config_disabledUntilUsedPreinstalledImes" translatable="false">
        <item>com.android.inputmethod.latin</item>
    </string-array>

    <!-- The list of classes that should be added to the notification ranking pipeline.
     See {@link com.android.server.notification.NotificationSignalExtractor}
      If you add a new extractor to this list make sure to update
      NotificationManagerService.handleRankingSort()-->
    <string-array name="config_notificationSignalExtractors">
        <!-- many of the following extractors depend on the notification channel, so this
        extractor must come first -->
        <item>com.android.server.notification.NotificationChannelExtractor</item>
        <item>com.android.server.notification.NotificationAdjustmentExtractor</item>
        <item>com.android.server.notification.BubbleExtractor</item>
        <!-- depends on AdjustmentExtractor-->
        <item>com.android.server.notification.ValidateNotificationPeople</item>
        <item>com.android.server.notification.PriorityExtractor</item>
        <!-- depends on PriorityExtractor -->
        <item>com.android.server.notification.ZenModeExtractor</item>
        <item>com.android.server.notification.ImportanceExtractor</item>
        <!-- depends on ImportanceExtractor-->
        <item>com.android.server.notification.NotificationIntrusivenessExtractor</item>
        <item>com.android.server.notification.VisibilityExtractor</item>
        <!-- Depends on ZenModeExtractor -->
        <item>com.android.server.notification.BadgeExtractor</item>
        <item>com.android.server.notification.CriticalNotificationExtractor</item>

    </string-array>

    <!-- Default Gravity setting for the system Toast view. Equivalent to: Gravity.CENTER_HORIZONTAL | Gravity.BOTTOM -->
    <integer name="config_toastDefaultGravity">0x00000051</integer>

    <!-- set to false if we need to show user confirmation
         when alpha identifier is not provided by the UICC -->
    <bool name="config_stkNoAlphaUsrCnf">true</bool>

    <!-- Threshold (in ms) under which a screen off / screen on will be considered a reset of the
         immersive mode confirmation prompt.-->
    <integer name="config_immersive_mode_confirmation_panic">5000</integer>

    <!-- For some operators, PDU has garbages. To fix it, need to use valid index -->
    <integer name="config_valid_wappush_index">-1</integer>

    <!-- call barring MMI code from TS 22.030 Annex B -->
    <string-array translatable="false" name="config_callBarringMMI">
        <item>33</item>
        <item>331</item>
        <item>332</item>
        <item>35</item>
        <item>351</item>
        <item>330</item>
        <item>333</item>
        <item>353</item>
    </string-array>

    <!-- Ims supported call barring MMI code -->
    <string-array translatable="false" name="config_callBarringMMI_for_ims">
        <item>33</item>
        <item>331</item>
        <item>332</item>
        <item>35</item>
        <item>351</item>
        <item>330</item>
        <item>333</item>
        <item>353</item>
    </string-array>

    <!-- Override the default detection behavior for the framework method
         android.view.ViewConfiguration#hasPermanentMenuKey().
         Valid settings are:
         0 - No change. Use the default autodetection behavior.
         1 - The device DOES have a permanent menu key; ignore autodetection.
         2 - The device DOES NOT have a permanent menu key; ignore autodetection. -->
    <integer name="config_overrideHasPermanentMenuKey">0</integer>

    <!-- Override the DPad detection behavior for configuration purposes -->
    <bool name="config_hasPermanentDpad">false</bool>

    <!-- default window inset isRound property -->
    <bool name="config_windowIsRound">false</bool>

    <!-- Override this value if the device has a chin, i.e. area that is not actual part of the
         screen but you would like to be treated as a real display. The value is the height of the
         chin. -->
    <integer name="config_windowOutsetBottom">0</integer>

    <!-- Package name for default network scorer app; overridden by product overlays. -->
    <string name="config_defaultNetworkScorerPackageName"></string>

    <!-- The amount to scale fullscreen snapshots for Overview and snapshot starting windows. -->
    <item name="config_fullTaskSnapshotScale" format="float" type="dimen">1.0</item>

    <!-- The amount to scale reduced scale snapshots for Overview and snapshot starting windows.
         Reduced scale snapshots are loaded before full screen snapshots to improve load times and
         minimize the chance the user will see an empty task card. -->
    <item name="config_reducedTaskSnapshotScale" format="float" type="dimen">0.5</item>

    <!-- Feature flag to store TaskSnapshot in 16 bit pixel format to save memory. -->
    <bool name="config_use16BitTaskSnapshotPixelFormat">false</bool>

    <!-- Determines whether recent tasks are provided to the user. Default device has recents
         property. If this is false, then the following recents config flags are ignored. -->
    <bool name="config_hasRecents">true</bool>

    <!-- Component name for the activity that will be presenting the Recents UI, which will receive
         special permissions for API related to fetching and presenting recent tasks. The default
         configuration uses Launcehr3QuickStep as default launcher and points to the corresponding
         recents component. When using a different default launcher, change this appropriately or
         use the default systemui implementation: com.android.systemui/.recents.RecentsActivity -->
    <string name="config_recentsComponentName" translatable="false"
            >com.android.launcher3/com.android.quickstep.RecentsActivity</string>

    <!-- SystemUi service component -->
    <string name="config_systemUIServiceComponent" translatable="false"
            >com.android.systemui/com.android.systemui.SystemUIService</string>

    <!-- Keyguard component -->
    <string name="config_keyguardComponent" translatable="false"
            >com.android.systemui/com.android.systemui.keyguard.KeyguardService</string>

    <!-- Screen record dialog component -->
    <string name="config_screenRecorderComponent" translatable="false"
            >com.android.systemui/com.android.systemui.screenrecord.ScreenRecordDialog</string>

    <!-- The component name of a special dock app that merely launches a dream.
         We don't want to launch this app when docked because it causes an unnecessary
         activity transition.  We just want to start the dream. -->
    <string name="config_somnambulatorComponent" translatable="false"
            >com.android.systemui/com.android.systemui.Somnambulator</string>

    <!-- The component name of a special dock app that merely launches a dream.
         We don't want to launch this app when docked because it causes an unnecessary
         activity transition.  We just want to start the dream.. -->
    <string name="config_screenshotServiceComponent" translatable="false"
            >com.android.systemui/com.android.systemui.screenshot.TakeScreenshotService</string>

    <!-- The component notified when there is an error while taking a screenshot. -->
    <string name="config_screenshotErrorReceiverComponent" translatable="false"
            >com.android.systemui/com.android.systemui.screenshot.ScreenshotServiceErrorReceiver</string>

    <!-- The component for the activity shown to grant permissions for a slice. -->
    <string name="config_slicePermissionComponent" translatable="false"
            >com.android.systemui/com.android.systemui.SlicePermissionActivity</string>

    <!-- The minimum number of visible recent tasks to be presented to the user through the
         SystemUI. Can be -1 if there is no minimum limit. -->
    <integer name="config_minNumVisibleRecentTasks_grid">-1</integer>

    <!-- The maximum number of visible recent tasks to be presented to the user through the
         SystemUI. Can be -1 if there is no maximum limit. -->
    <integer name="config_maxNumVisibleRecentTasks_grid">9</integer>

    <!-- The minimum number of visible recent tasks to be presented to the user through the
         SystemUI. Can be -1 if there is no minimum limit. -->
    <integer name="config_minNumVisibleRecentTasks_lowRam">-1</integer>

    <!-- The maximum number of visible recent tasks to be presented to the user through the
         SystemUI. Can be -1 if there is no maximum limit. -->
    <integer name="config_maxNumVisibleRecentTasks_lowRam">9</integer>

    <!-- The minimum number of visible recent tasks to be presented to the user through the
         SystemUI. Can be -1 if there is no minimum limit. -->
    <integer name="config_minNumVisibleRecentTasks">5</integer>

    <!-- The maximum number of visible recent tasks to be presented to the user through the
         SystemUI. Can be -1 if there is no maximum limit. -->
    <integer name="config_maxNumVisibleRecentTasks">-1</integer>

    <!-- The duration in which a recent task is considered in session and should be visible. -->
    <integer name="config_activeTaskDurationHours">6</integer>

    <!-- default window ShowCircularMask property -->
    <bool name="config_windowShowCircularMask">false</bool>

    <!-- default value for whether circular emulators (ro.emulator.circular)
         should show a display overlay on the screen -->
    <bool name="config_windowEnableCircularEmulatorDisplayOverlay">false</bool>

    <!-- Defines the default set of global actions. Actions may still be disabled or hidden based
         on the current state of the device.
         Each item must be one of the following strings:
         "power" = Power off
         "settings" = An action to launch settings
         "airplane" = Airplane mode toggle
         "bugreport" = Take bug report, if available
         "silent" = silent mode
         "users" = list of users
         "restart" = restart device
         "emergency" = Launch emergency dialer
         "lockdown" = Lock down device until the user authenticates
         "logout" =  Logout the current user
         -->
    <string-array translatable="false" name="config_globalActionsList">
        <item>power</item>
        <item>restart</item>
        <item>lockdown</item>
        <item>logout</item>
        <item>bugreport</item>
        <item>screenshot</item>
        <item>emergency</item>
    </string-array>

    <!-- Number of milliseconds to hold a wake lock to ensure that drawing is fully
         flushed to the display while dozing.  This value needs to be large enough
         to account for processing and rendering time plus a frame or two of latency
         in the display pipeline plus some slack just to be sure. -->
    <integer name="config_drawLockTimeoutMillis">120</integer>

    <!-- An array of device capabilities defined by GSMA SGP.22 v2.0.
         The first item is the capability name that the device supports. The second item is the
         major version. The minor and revision versions are default to 0s.
         The device capabilities and their definition in the spec are:
             gsm : gsmSupportedRelease
             utran : utranSupportedRelease
             cdma1x : cdma2000onexSupportedRelease
             hrpd : cdma2000hrpdSupportedRelease
             ehrpd : cdma2000ehrpdSupportedRelease
             eutran : eutranSupportedRelease
             nfc : contactlessSupportedRelease
             crl : rspCrlSupportedVersion
    -->
    <string-array translatable="false" name="config_telephonyEuiccDeviceCapabilities">
        <!-- Example:
        <item>"gsm,11"</item>
        <item>"utran,11"</item>
        <item>"cdma1x,1"</item>
        <item>"hrpd,3"</item>
        <item>"ehrpd,12"</item>
        <item>"eutran,11"</item>
        <item>"nfc,1"</item>
        <item>"crl,1"</item>
        -->
    </string-array>

    <!-- default telephony hardware configuration for this platform.
    -->
    <!-- this string array should be overridden by the device to present a list
         telephony hardware resource.  this is used by the telephony device controller
         (TDC) to offer the basic capabilities of the hardware to the telephony
         framework
    -->
    <!-- an array of "[hardware type],[hardware-uuid],[state],[[hardware-type specific]]"
         with, [[hardware-type specific]] in:
            - "[[ril-model],[rat],[max-active-voice],[max-active-data],[max-active-standby]]"
              for 'modem' hardware
            - "[[associated-modem-uuid]]"
              for 'sim' hardware.
         refer to HardwareConfig in com.android.internal.telephony for specific details/values
         those elements can carry.
    -->
    <string-array translatable="false" name="config_telephonyHardware">
        <!-- modem -->
        <item>0,modem,0,0,0,1,1,1</item>
        <!-- sim -->
        <item>1,sim,0,modem</item>
    </string-array>

    <!-- This string array can be overriden to add an additional DRM support for WebView EME. -->
    <!-- Array of "[keySystemName],[UuidOfMediaDrm]" -->
    <string-array name="config_keySystemUuidMapping" translatable="false">
        <!-- Example:
        <item>"x-com.microsoft.playready,9A04F079-9840-4286-AB92-E65BE0885F95"</item>
        -->
    </string-array>

    <!-- Flag indicating which package name can access the persistent data partition -->
    <string name="config_persistentDataPackageName" translatable="false"></string>

    <!-- Flag indicating which package name can access DeviceConfig table -->
    <string name="config_deviceConfiguratorPackageName" translatable="false"></string>

    <!--  Define optional package verifier name -->
    <string name="config_optionalPackageVerifierName" translatable="false"></string>

    <!-- Flag indicating apps will skip sending hold request before merge. In this case
        IMS service implementation will do both.i.e.hold followed by merge. -->
    <bool name="skipHoldBeforeMerge">true</bool>

    <!-- Flag indicating whether the IMS service can be turned off. If false then
        the service will not be turned-off completely (the ImsManager.turnOffIms() will
        be disabled) but individual Features can be disabled using ImsConfig.setFeatureValue() -->
    <bool name="imsServiceAllowTurnOff">true</bool>

    <!-- Flag specifying whether VoLTE is available on device -->
    <bool name="config_device_volte_available">false</bool>

    <!-- Flag specifying whether VoLTE should be available for carrier: independent of
         carrier provisioning. If false: hard disabled. If true: then depends on carrier
         provisioning, availability etc -->
    <bool name="config_carrier_volte_available">false</bool>

    <!-- Flag specifying whether VoLTE TTY is supported -->
    <bool name="config_carrier_volte_tty_supported">true</bool>

    <!-- Flag specifying whether VT is available on device -->
    <bool name="config_device_vt_available">false</bool>

    <!-- Flag specifying whether the device will use the "allow_hold_in_ims_call" carrier config
         option.  When false, the device will support holding of IMS calls, regardless of the
         carrier config setting. -->
    <bool name="config_device_respects_hold_carrier_config">true</bool>

    <!-- Flag specifying whether VT should be available for carrier: independent of
         carrier provisioning. If false: hard disabled. If true: then depends on carrier
         provisioning, availability etc -->
    <bool name="config_carrier_vt_available">false</bool>

    <!-- Flag specifying whether WFC over IMS is available on device -->
        <bool name="config_device_wfc_ims_available">false</bool>

    <!-- Flag specifying whether WFC over IMS should be available for carrier: independent of
         carrier provisioning. If false: hard disabled. If true: then depends on carrier
         provisioning, availability etc -->
    <bool name="config_carrier_wfc_ims_available">false</bool>

    <!-- Whether to use voip audio mode for ims call -->
    <bool name="config_use_voip_mode_for_ims">false</bool>

    <!-- String array containing numbers that shouldn't be logged. Country-specific. -->
    <string-array name="unloggable_phone_numbers" />

    <!-- Cellular data service package name to bind to by default. If none is specified in an overlay, an
         empty string is passed in -->
    <string name="config_wwan_data_service_package" translatable="false">com.android.phone</string>

    <!-- IWLAN data service package name to bind to by default. If none is specified in an overlay, an
         empty string is passed in -->
    <string name="config_wlan_data_service_package" translatable="false"></string>

    <!-- Cellular data service class name to bind to by default. If none is specified in an overlay, an
         empty string is passed in -->
    <string name="config_wwan_data_service_class" translatable="false"></string>

    <!-- IWLAN data service class name to bind to by default. If none is specified in an overlay, an
         empty string is passed in -->
    <string name="config_wlan_data_service_class" translatable="false"></string>

    <bool name="config_networkSamplingWakesDevice">true</bool>

    <!--From SmsMessage-->
    <!--Support decoding the user data payload as pack GSM 8-bit (a GSM alphabet
        string that's stored in 8-bit unpacked format) characters.-->
    <bool translatable="false" name="config_sms_decode_gsm_8bit_data">false</bool>

    <!-- Configures encoding type to parse the User Data of an SMS for reserved TP-DCS value.
         Refer to SmsConstants.java
         ENCODING_UNKNOWN = 0;
         ENCODING_7BIT = 1;
         ENCODING_8BIT = 2;
         ENCODING_16BIT = 3;
         ENCODING_KSC5601 = 4;
         -->
    <integer name="default_reserved_data_coding_scheme">2</integer>

    <!-- If EMS is not supported, framework breaks down EMS into single segment SMS
         and adds page info " x/y". This config is used to set which carrier doesn't
         support EMS and whether page info should be added at the beginning or the end.
         We use tag 'prefix' for position beginning and 'suffix' for position end.
         And use gid to distinguish different carriers which using same mcc and mnc.
         Examples: <item>simOperatorNumber;position;gid(optional)</item>>
    -->
    <string-array translatable="false" name="no_ems_support_sim_operators">
        <!-- VZW -->
        <item>20404;suffix;BAE0000000000000</item>
    </string-array>

    <bool name="config_auto_attach_data_on_creation">true</bool>

    <!-- Sprint need a 70 ms delay for 3way call -->
    <integer name="config_cdma_3waycall_flash_delay">0</integer>

    <!-- If there is no preload VM number in the sim card, carriers such as
         Verizon require to load a default vm number from the configurantion.
         Define config_default_vm_number for this purpose. And there are two
         optional formats for this configuration as below:
         (1)<item>voicemail number</item>
         (2)<item>voicemail number;gid</item>
         The logic to pick up the correct voicemail number:
         (1) If the config_default_vm_number array has no gid special item, the last one will be
         picked
         (2) If the config_default_vm_number array has gid special item and  it matches the current
         sim's gid, it will be picked.
         (3) If the config_default_vm_number array has gid special item but it doesn't match the
         current sim's gid, the last one without gid will be picked -->
    <string-array translatable="false" name="config_default_vm_number" />

    <!--SIM does not save, but the voice mail number to be changed. -->
    <bool name="editable_voicemailnumber">false</bool>

    <!-- service number convert map in roaming network. -->
    <!-- [dialstring],[replacement][,optional gid] -->
    <string-array translatable="false" name="dial_string_replace">
    </string-array>

    <!-- Flag indicating whether radio is to be restarted on the error of
         PDP_FAIL_REGULAR_DEACTIVATION/0x24 -->
    <bool name="config_restart_radio_on_pdp_fail_regular_deactivation">false</bool>

    <!-- networks that don't want data deactivate when shutdown the phone
         note this is dependent on the operator of the network we're on,
         not operator on the SIM -->
    <string-array translatable="false" name="networks_not_clear_data">
        <item>71203</item>
        <item>71606</item>
        <item>71610</item>
        <item>732101</item>
    </string-array>

    <!-- Config determines whether to update phone object when voice registration
         state changes. Voice radio tech change will always trigger an update of
         phone object irrespective of this config -->
    <bool name="config_switch_phone_on_voice_reg_state_change">true</bool>

    <bool name="config_sms_force_7bit_encoding">false</bool>

    <!-- Number of physical SIM slots on the device. This includes both eSIM and pSIM slots, and
         is not necessarily the same as the number of phones/logical modems supported by the device.
         For example, a multi-sim device can have 2 phones/logical modems, but 3 physical slots,
         or a single SIM device can have 1 phones/logical modems, but 2 physical slots (one eSIM
         and one pSIM) -->
    <integer name="config_num_physical_slots">1</integer>

    <!--Thresholds for LTE dbm in status bar-->
    <integer-array translatable="false" name="config_lteDbmThresholds">
        <item>-140</item>    <!-- SIGNAL_STRENGTH_NONE_OR_UNKNOWN -->
        <item>-128</item>    <!-- SIGNAL_STRENGTH_POOR -->
        <item>-118</item>    <!-- SIGNAL_STRENGTH_MODERATE -->
        <item>-108</item>    <!-- SIGNAL_STRENGTH_GOOD -->
        <item>-98</item>     <!-- SIGNAL_STRENGTH_GREAT -->
        <item>-44</item>
    </integer-array>

    <!-- Enabled built-in zen mode condition providers -->
    <string-array translatable="false" name="config_system_condition_providers">
        <item>countdown</item>
        <item>schedule</item>
        <item>event</item>
    </string-array>

    <!-- Priority repeat caller threshold, in minutes -->
    <integer name="config_zen_repeat_callers_threshold">15</integer>

    <!-- Flags enabling default window features. See Window.java -->
    <bool name="config_defaultWindowFeatureOptionsPanel">true</bool>
    <bool name="config_defaultWindowFeatureContextMenu">true</bool>

    <!-- If true, the transition for a RemoteViews is read from a resource instead of using the
         default scale-up transition. -->
    <bool name="config_overrideRemoteViewsActivityTransition">false</bool>

    <!-- The maximum bitmap size that can be written to a MediaMetadata object. This value
         is the max width/height allowed in dips.-->
    <dimen name="config_mediaMetadataBitmapMaxSize">320dp</dimen>

    <string translatable="false" name="prohibit_manual_network_selection_in_gobal_mode">false</string>

    <!-- An array of CDMA roaming indicators which means international roaming -->
    <integer-array translatable="false" name="config_cdma_international_roaming_indicators" />

    <!-- flag to indicate if EF LI/EF PL should be used for system language -->
    <bool name="config_use_sim_language_file">false</bool>

    <!-- Use ERI text for network name on CDMA LTE -->
    <bool name="config_LTE_eri_for_network_name">true</bool>

    <!-- Whether to start in touch mode -->
    <bool name="config_defaultInTouchMode">true</bool>

    <!-- Time adjustment, in milliseconds, applied to the default double tap threshold
         used for gesture detection by the screen magnifier. -->
    <integer name="config_screen_magnification_multi_tap_adjustment">-50</integer>

    <!-- Scale factor threshold used by the screen magnifier to determine when to switch from
         panning to scaling the magnification viewport. -->
    <item name="config_screen_magnification_scaling_threshold" format="float" type="dimen">0.3</item>

    <!-- If true, the display will be shifted around in ambient mode. -->
    <bool name="config_enableBurnInProtection">false</bool>

    <!-- Specifies the maximum burn-in offset displacement from the center. If -1, no maximum value
         will be used. -->
    <integer name="config_burnInProtectionMaxRadius">-1</integer>

    <!-- Specifies the minimum burn-in offset horizontally. -->
    <integer name="config_burnInProtectionMinHorizontalOffset">0</integer>

    <!-- Specifies the maximum burn-in offset horizontally. -->
    <integer name="config_burnInProtectionMaxHorizontalOffset">0</integer>

    <!-- Specifies the minimum burn-in offset vertically. -->
    <integer name="config_burnInProtectionMinVerticalOffset">0</integer>

    <!-- Specifies the maximum burn-in offset vertically. -->
    <integer name="config_burnInProtectionMaxVerticalOffset">0</integer>

    <!-- Limit for the number of face templates per user -->
    <integer name="config_faceMaxTemplatesPerUser">1</integer>

    <!-- For performance and storage reasons, limit the number of fingerprints per user -->
    <integer name="config_fingerprintMaxTemplatesPerUser">5</integer>

    <!-- Specify if the fingerprint hardware support gestures-->
    <bool name="config_fingerprintSupportsGestures">false</bool>

    <!-- This config is used to force VoiceInteractionService to start on certain low ram devices.
         It declares the package name of VoiceInteractionService that should be started. -->
    <string translatable="false" name="config_forceVoiceInteractionServicePackage"></string>

    <!-- This config is ued to determine whether animations are allowed in low power mode. -->
    <bool name="config_allowAnimationsInLowPowerMode">false</bool>

    <!-- Whether device supports double tap to wake -->
    <bool name="config_supportDoubleTapWake">false</bool>

    <!-- The RadioAccessFamilies supported by the device.
         Empty is viewed as "all".  Only used on devices which
         don't support RIL_REQUEST_GET_RADIO_CAPABILITY
         format is UMTS|LTE|... -->
    <string translatable="false" name="config_radio_access_family"></string>

    <!-- Whether the main built-in display is round. This will affect
         Configuration.screenLayout's SCREENLAYOUT_ROUND_MASK flags for Configurations on the
         main built-in display. Change this in device-specific overlays.
         Defaults to the older, deprecated config_windowIsRound already used in
         some existing device-specific resource overlays. -->
    <bool name="config_mainBuiltInDisplayIsRound">@bool/config_windowIsRound</bool>

    <!-- The bounding path of the cutout region of the main built-in display.
         Must either be empty if there is no cutout region, or a string that is parsable by
         {@link android.util.PathParser}.

         The path is assumed to be specified in display coordinates with pixel units and in
         the display's native orientation, with the origin of the coordinate system at the
         center top of the display. Optionally, you can append either `@left` or `@right` to the
         end of the path string, in order to change the path origin to either the top left,
         or top right of the display.

         To facilitate writing device-independent emulation overlays, the marker `@dp` can be
         appended after the path string to interpret coordinates in dp instead of px units.
         Note that a physical cutout should be configured in pixels for the best results.

         Example for a 10px x 10px square top-center cutout:
                <string ...>M -5,0 L -5,10 L 5,10 L 5,0 Z</string>
         Example for a 10dp x 10dp square top-center cutout:
                <string ...>M -5,0 L -5,10 L 5,10 L 5,0 Z @dp</string>

         @see https://www.w3.org/TR/SVG/paths.html#PathData
         -->
    <string translatable="false" name="config_mainBuiltInDisplayCutout"></string>

    <!-- Like config_mainBuiltInDisplayCutout, but this path is used to report the
         one single bounding rect per device edge to the app via
         {@link DisplayCutout#getBoundingRect}. Note that this path should try to match the visual
         appearance of the cutout as much as possible, and may be smaller than
         config_mainBuiltInDisplayCutout
         -->
    <string translatable="false" name="config_mainBuiltInDisplayCutoutRectApproximation">@string/config_mainBuiltInDisplayCutout</string>

    <!-- Whether the display cutout region of the main built-in display should be forced to
         black in software (to avoid aliasing or emulate a cutout that is not physically existent).
         -->
    <bool name="config_fillMainBuiltInDisplayCutout">false</bool>

    <!-- If true, and there is a cutout on the main built in display, the cutout will be masked
         by shrinking the display such that it does not overlap the cutout area. -->
    <bool name="config_maskMainBuiltInDisplayCutout">false</bool>

    <!-- Ultrasound support for Mic/speaker path -->
    <!-- Whether the default microphone audio source supports near-ultrasound frequencies
         (range of 18 - 21 kHz). -->
    <bool name="config_supportMicNearUltrasound">true</bool>
    <!-- Whether the default speaker audio output path supports near-ultrasound frequencies
         (range of 18 - 21 kHz). -->
    <bool name="config_supportSpeakerNearUltrasound">true</bool>

    <!-- Whether the Unprocessed audio source supports the required frequency range and level -->
    <bool name="config_supportAudioSourceUnprocessed">false</bool>

    <!-- Flag indicating device support for EAP SIM, AKA, AKA' -->
    <bool name="config_eap_sim_based_auth_supported">true</bool>

    <!-- How long history of previous vibrations should be kept for the dumpsys. -->
    <integer name="config_previousVibrationsDumpLimit">50</integer>

    <!-- The default vibration strength, must be between 1 and 255 inclusive. -->
    <integer name="config_defaultVibrationAmplitude">255</integer>

    <!-- If the device should still vibrate even in low power mode, for certain priority vibrations
     (e.g. accessibility, alarms). This is mainly for Wear devices that don't have speakers. -->
    <bool name="config_allowPriorityVibrationsInLowPowerMode">false</bool>

    <!-- Number of retries Cell Data should attempt for a given error code before
         restarting the modem.
         Error codes not listed will not lead to modem restarts.
         Array of "code#,retry#"  -->
    <string-array name="config_cell_retries_per_error_code">
    </string-array>

    <!-- Set initial MaxRetry value for operators -->
    <integer name="config_mdc_initial_max_retry">1</integer>

    <!-- The OEM specified sensor type for the gesture to launch the camera app. -->
    <integer name="config_cameraLaunchGestureSensorType">-1</integer>
    <!-- The OEM specified sensor string type for the gesture to launch camera app, this value
         must match the value of config_cameraLaunchGestureSensorType in OEM's HAL -->
    <string translatable="false" name="config_cameraLaunchGestureSensorStringType"></string>

    <!-- Allow the gesture to double tap the power button twice to start the camera while the device
         is non-interactive. -->
    <bool name="config_cameraDoubleTapPowerGestureEnabled">true</bool>

    <!-- Allow the gesture power + volume up to change the ringer mode while the device
         is interactive. -->
    <bool name="config_volumeHushGestureEnabled">true</bool>

    <!-- Name of the component to handle network policy notifications. If present,
         disables NetworkPolicyManagerService's presentation of data-usage notifications. -->
    <string translatable="false" name="config_networkPolicyNotificationComponent"></string>

    <!-- The BT name of the keyboard packaged with the device. If this is defined, SystemUI will
         automatically try to pair with it when the device exits tablet mode. -->
    <string translatable="false" name="config_packagedKeyboardName"></string>

    <!-- The device supports freeform window management. Windows have title bars and can be moved
         and resized. If you set this to true, you also need to add
         PackageManager.FEATURE_FREEFORM_WINDOW_MANAGEMENT feature to your device specification.
         The duplication is necessary, because this information is used before the features are
         available to the system.-->
    <bool name="config_freeformWindowManagement">false</bool>

    <!-- If set, this will force all windows to draw the status bar background, including the apps
         that have not requested doing so (via the WindowManager.FLAG_DRAWS_SYSTEM_BAR_BACKGROUNDS
         flag). -->
    <bool name="config_forceWindowDrawsStatusBarBackground">true</bool>

    <!-- Controls the opacity of the navigation bar depending on the visibility of the
         various workspace stacks.
         0 - Nav bar is always opaque when either the freeform stack or docked stack is visible.
         1 - Nav bar is always translucent when the freeform stack is visible, otherwise always
             opaque.
         2 - Nav bar is never forced opaque.
         -->
    <integer name="config_navBarOpacityMode">0</integer>

    <!-- Controls the navigation bar interaction mode:
         0: 3 button mode (back, home, overview buttons)
         1: 2 button mode (back, home buttons + swipe up for overview)
         2: gestures only for back, home and overview -->
    <integer name="config_navBarInteractionMode">0</integer>

    <!-- Controls whether the nav bar can move from the bottom to the side in landscape.
         Only applies if the device display is not square. -->
    <bool name="config_navBarCanMove">true</bool>

    <!-- Controls whether the navigation bar lets through taps. -->
    <bool name="config_navBarTapThrough">false</bool>

    <!-- Controls whether the side edge gestures can always trigger the transient nav bar to
         show. -->
    <bool name="config_navBarAlwaysShowOnSideEdgeGesture">false</bool>

    <!-- Controls the size of the back gesture inset. -->
    <dimen name="config_backGestureInset">0dp</dimen>

    <!-- Controls whether the navbar needs a scrim with
         {@link Window#setEnsuringNavigationBarContrastWhenTransparent}. -->
    <bool name="config_navBarNeedsScrim">true</bool>

    <!-- Controls whether seamless rotation should be allowed even though the navbar can move
         (which normally prevents seamless rotation). -->
    <bool name="config_allowSeamlessRotationDespiteNavBarMoving">false</bool>

    <!-- Controls whether hints for gestural navigation are shown when the device is setup.
         This should only be set when the device has gestural navigation enabled by default. -->
    <bool name="config_showGesturalNavigationHints">false</bool>

    <!-- Default insets [LEFT/RIGHTxTOP/BOTTOM] from the screen edge for picture-in-picture windows.
         These values are in DPs and will be converted to pixel sizes internally. -->
    <string translatable="false" name="config_defaultPictureInPictureScreenEdgeInsets">16x16</string>

    <!-- The percentage of the screen width to use for the default width or height of
         picture-in-picture windows. Regardless of the percent set here, calculated size will never
         be smaller than @dimen/default_minimal_size_pip_resizable_task. -->
    <item name="config_pictureInPictureDefaultSizePercent" format="float" type="dimen">0.23</item>

    <!-- The default aspect ratio for picture-in-picture windows. -->
    <item name="config_pictureInPictureDefaultAspectRatio" format="float" type="dimen">1.777778</item>

    <!-- This is the limit for the max and min aspect ratio (1 / this value) at which the min size
         will be used instead of an adaptive size based loosely on area. -->
    <item name="config_pictureInPictureAspectRatioLimitForMinSize" format="float" type="dimen">1.777778</item>

    <!-- The default gravity for the picture-in-picture window.
         Currently, this maps to Gravity.BOTTOM | Gravity.RIGHT -->
    <integer name="config_defaultPictureInPictureGravity">0x55</integer>

    <!-- The minimum aspect ratio (width/height) that is supported for picture-in-picture.  Any
         ratio smaller than this is considered too tall and thin to be usable. Currently, this
         is the inverse of the max landscape aspect ratio (1:2.39), but this is an extremely
         skinny aspect ratio that is not expected to be widely used. -->
    <item name="config_pictureInPictureMinAspectRatio" format="float" type="dimen">0.41841004184</item>

    <!-- The maximum aspect ratio (width/height) that is supported for picture-in-picture. Any
         ratio larger than this is considered to wide and short to be usable. Currently 2.39:1. -->
    <item name="config_pictureInPictureMaxAspectRatio" format="float" type="dimen">2.39</item>

    <!-- The snap mode to use for picture-in-picture. These values correspond to constants defined
         in PipSnapAlgorithm and should not be changed independently.
             0 - Snap to the four corners
             1 - Snap to the four corners and the mid-points on the long edge in each orientation
             2 - Snap anywhere along the edge of the screen
             3 - Snap anywhere along the edge of the screen and magnet to corners
             4 - Snap to the long edges in each orientation and magnet to corners
    -->
    <integer name="config_pictureInPictureSnapMode">4</integer>

    <!-- Controls the snap mode for the docked stack divider
             0 - 3 snap targets: left/top has 16:9 ratio, 1:1, and right/bottom has 16:9 ratio
             1 - 3 snap targets: fixed ratio, 1:1, (1 - fixed ratio)
             2 - 1 snap target: 1:1
    -->
    <integer name="config_dockedStackDividerSnapMode">0</integer>

    <!-- The maximum aspect ratio (longerSide/shorterSide) that is treated as close-to-square. The
         orientation requests from apps would be ignored if the display is close-to-square. -->
    <item name="config_closeToSquareDisplayMaxAspectRatio" format="float" type="dimen">1.333</item>

    <!-- List of comma separated package names for which we the system will not show crash, ANR,
         etc. dialogs. -->
    <string translatable="false" name="config_appsNotReportingCrashes"></string>

    <!-- Inactivity threshold (in milliseconds) used in JobScheduler. JobScheduler will consider
         the device to be "idle" after being inactive for this long. -->
    <integer name="config_jobSchedulerInactivityIdleThreshold">4260000</integer>
    <!-- The alarm window (in milliseconds) that JobScheduler uses to enter the idle state -->
    <integer name="config_jobSchedulerIdleWindowSlop">300000</integer>

    <!-- If true, all guest users created on the device will be ephemeral. -->
    <bool name="config_guestUserEphemeral">false</bool>

    <!-- Enforce strong auth on boot. Setting this to false represents a security risk and should
         not be ordinarily done. The only case in which this might be permissible is in a car head
         unit where there are hardware mechanisms to protect the device (physical keys) and not
         much in the way of user data.
    -->
    <bool name="config_strongAuthRequiredOnBoot">true</bool>

    <!-- Wallpaper cropper package. Used as the default cropper if the active launcher doesn't
         handle wallpaper cropping.
    -->
    <string name="config_wallpaperCropperPackage" translatable="false">com.android.wallpapercropper</string>

    <!-- True if the device supports at least one form of multi-window.
         E.g. freeform, split-screen, picture-in-picture. -->
    <bool name="config_supportsMultiWindow">true</bool>

    <!-- True if the device supports split screen as a form of multi-window. -->
    <bool name="config_supportsSplitScreenMultiWindow">true</bool>

    <!-- True if the device supports running activities on secondary displays. -->
    <bool name="config_supportsMultiDisplay">true</bool>

    <!-- True if the device has no home screen. That is a launcher activity
         where the user can launch other applications from.  -->
    <bool name="config_noHomeScreen">false</bool>

    <!-- True if the device supports system decorations on secondary displays. -->
    <bool name="config_supportsSystemDecorsOnSecondaryDisplays">true</bool>

    <!-- True if the device supports insecure lock screen. -->
    <bool name="config_supportsInsecureLockScreen">true</bool>

    <!-- True if the device requires AppWidgetService even if it does not have
         the PackageManager.FEATURE_APP_WIDGETS feature -->
    <bool name="config_enableAppWidgetService">false</bool>

    <!-- True if the device supports Sustained Performance Mode-->
    <bool name="config_sustainedPerformanceModeSupported">false</bool>

    <!-- File used to enable the double touch gesture.
         TODO: move to input HAL once ready. -->
    <string name="config_doubleTouchGestureEnableFile"></string>

    <!-- Package of the unbundled tv remote service which can connect to tv
         remote provider -->
    <string name="config_tvRemoteServicePackage" translatable="false"></string>

    <!-- True if the device supports persisting security logs across reboots.
         This requires the device's kernel to have pstore and pmsg enabled,
         and DRAM to be powered and refreshed through all stages of reboot. -->
    <bool name="config_supportPreRebootSecurityLogs">false</bool>

    <!-- Default files to pin via Pinner Service -->
    <string-array translatable="false" name="config_defaultPinnerServiceFiles">
    </string-array>

    <!-- True if camera app should be pinned via Pinner Service -->
    <bool name="config_pinnerCameraApp">false</bool>

    <!-- True if home app should be pinned via Pinner Service -->
    <bool name="config_pinnerHomeApp">false</bool>

    <!-- True if assistant app should be pinned via Pinner Service -->
    <bool name="config_pinnerAssistantApp">false</bool>

    <!-- List of files pinned by the Pinner Service with the apex boot image b/119800099 -->
    <string-array translatable="false" name="config_apexBootImagePinnerServiceFiles">
    </string-array>

    <!-- Number of days preloaded file cache should be preserved on a device before it can be
         deleted -->
    <integer name="config_keepPreloadsMinDays">7</integer>

    <!-- Flag indicating whether round icons should be parsed from the application manifest. -->
    <bool name="config_useRoundIcon">false</bool>

    <!-- Flag indicating whether the assist disclosure can be disabled using
         ASSIST_DISCLOSURE_ENABLED. -->
    <bool name="config_allowDisablingAssistDisclosure">true</bool>

    <!-- True if the device supports system navigation keys. -->
    <bool name="config_supportSystemNavigationKeys">false</bool>

    <!-- emergency call number for the emergency affordance -->
    <string name="config_emergency_call_number" translatable="false">112</string>

    <!-- Package name that provides Emergency Dialer -->
    <string name="config_emergency_dialer_package">com.android.phone</string>

    <!-- Do not translate. Mcc codes whose existence trigger the presence of emergency
         affordances-->
    <integer-array name="config_emergency_mcc_codes" translatable="false">
        <item>404</item>
        <item>405</item>
    </integer-array>

    <!-- Package name for the device provisioning package. -->
    <string name="config_deviceProvisioningPackage"></string>

    <!-- Colon separated list of package names that should be granted DND access -->
    <string name="config_defaultDndAccessPackages" translatable="false">com.android.camera2</string>

    <!-- User restrictions set when the first user is created.
         Note: Also update appropriate overlay files. -->
    <string-array translatable="false" name="config_defaultFirstUserRestrictions">
    </string-array>

    <!-- Specifies whether certain permissions should be individually controlled. -->
    <bool name="config_permissionsIndividuallyControlled">false</bool>

    <!-- Specifies whether the user has to give consent to manage wireless (wifi + bluetooth). -->
    <bool name="config_wirelessConsentRequired">false</bool>

    <!-- Default value for android:focusableInTouchMode for some framework scrolling containers.
         ListView/GridView are notably absent since this is their default anyway.
         Set to true for watch devices. -->
    <bool name="config_focusScrollContainersInTouchMode">false</bool>

    <string name="config_networkOverLimitComponent" translatable="false">com.android.systemui/com.android.systemui.net.NetworkOverLimitActivity</string>
    <string name="config_dataUsageSummaryComponent" translatable="false">com.android.settings/com.android.settings.Settings$DataUsageSummaryActivity</string>

    <!-- Flag specifying whether user-switch operations have custom UI. When false, user-switch
         UI is handled by ActivityManagerService -->
    <bool name="config_customUserSwitchUi">false</bool>

    <!-- A array of regex to treat a SMS as VVM SMS if the message body matches.
         Each item represents an entry, which consists of two parts:
         a comma (,) separated list of MCCMNC the regex applies to, followed by a semicolon (;), and
         then the regex itself. -->
    <string-array translatable="false" name="config_vvmSmsFilterRegexes">
        <!-- Verizon requires any SMS that starts with //VZWVVM to be treated as a VVM SMS-->
        <item>310004,310010,310012,310013,310590,310890,310910,311110,311270,311271,311272,311273,311274,311275,311276,311277,311278,311279,311280,311281,311282,311283,311284,311285,311286,311287,311288,311289,311390,311480,311481,311482,311483,311484,311485,311486,311487,311488,311489;^//VZWVVM.*</item>
    </string-array>

    <!-- This config is holding calling number conversion map - expected to convert to emergency
         number. Formats for this config as below:
         <item>[dialstring1],[dialstring2],[dialstring3]:[replacement]</item>

         E.g. for Taiwan Type Approval, 110 and 119 should be converted to 112.
         <item>110,119:112</item>
    -->
    <string-array translatable="false" name="config_convert_to_emergency_number_map" />

    <!-- An array of packages for which notifications cannot be blocked.
         Should only be used for core device functionality that must not be
         rendered inoperative for safety reasons, like the phone dialer and
         SMS handler. -->
    <string-array translatable="false" name="config_nonBlockableNotificationPackages">
        <item>com.android.dialer</item>
        <item>com.android.messaging</item>
    </string-array>

    <!-- An array of packages that can make sound on the ringer stream in priority-only DND
     mode -->
    <string-array translatable="false" name="config_priorityOnlyDndExemptPackages">
        <item>com.android.dialer</item>
    </string-array>

    <!-- An array of packages which can listen for notifications on low ram devices. -->
    <string-array translatable="false" name="config_allowedManagedServicesOnLowRamDevices" />

    <!-- The default value for transition animation scale found in developer settings.
         1.0 corresponds to 1x animator scale, 0 means that there will be no transition
         animations. Note that this is only a default and will be overridden by a
         user-set value if toggled by settings so the "Transition animation scale" setting
         should also be hidden if intended to be permanent. -->
    <item name="config_appTransitionAnimationDurationScaleDefault" format="float" type="dimen">1.0</item>

    <!-- Flag indicates that whether non-system apps can be installed on internal storage. -->
    <bool name="config_allow3rdPartyAppOnInternal">true</bool>

    <!-- Package names of the default cell broadcast receivers -->
    <string-array name="config_defaultCellBroadcastReceiverPkgs" translatable="false">
        <item>com.android.cellbroadcastreceiver</item>
    </string-array>

    <!-- Specifies the path that is used by AdaptiveIconDrawable class to crop launcher icons. -->
    <string name="config_icon_mask" translatable="false">"M50,0L92,0C96.42,0 100,4.58 100 8L100,92C100, 96.42 96.42 100 92 100L8 100C4.58, 100 0 96.42 0 92L0 8 C 0 4.42 4.42 0 8 0L50 0Z"</string>

    <!-- The component name, flattened to a string, for the default accessibility service to be
         enabled by the accessibility shortcut. This service must be trusted, as it can be activated
         without explicit consent of the user. If no accessibility service with the specified name
         exists on the device, the accessibility shortcut will be disabled by default. -->
    <string name="config_defaultAccessibilityService" translatable="false"></string>

    <!-- Flag indicates that whether escrow token API is enabled for TrustAgent -->
    <!-- Warning: This API can be dangerous when not implemented properly. In particular,
         escrow token must NOT be retrievable from device storage. In other words, either
         escrow token is not stored on device or its ciphertext is stored on device while
         the decryption key is not. Before enabling this feature, please ensure you've read
         and followed the pertinent sections of the escrow tokens section of the CDD <link>-->
    <!-- TODO(b/35230407) complete the link field -->
    <bool name="config_allowEscrowTokenForTrustAgent">false</bool>

    <!-- A flattened ComponentName which corresponds to the only trust agent that should be enabled
         by default. If the default value is used, or set to an empty string, the restriction will
         not be applied. -->
    <string name="config_defaultTrustAgent" translatable="false"></string>

    <!-- Colon separated list of package names that should be granted Notification Listener access -->
    <string name="config_defaultListenerAccessPackages" translatable="false"></string>

    <!-- Maximum size, specified in pixels, to restrain the display space width to. Height and
         density will be scaled accordingly to maintain aspect ratio. A value of 0 indicates no
         constraint will be enforced. -->
    <integer name="config_maxUiWidth">0</integer>

    <!-- Whether the device supports quick settings and its associated APIs -->
    <bool name="config_quickSettingsSupported">true</bool>

    <!-- Comma separated list of extra quick settings tiles to be added to the default set as
         defined in SystemUi (com.android.systemui.R.string.quick_settings_tiles_default).
         Custom tiles (TileService) must be specified as "custom(pkg_name/class_in_package)"
         (without the quotes, both absolute and relative class works). -->
    <string name="config_defaultExtraQuickSettingsTiles" translatable="false"></string>

    <!-- The component name, flattened to a string, for the default autofill service
         to  enabled for an user. This service must be trusted, as it can be activated
         without explicit consent of the user. If no autofill service with the
          specified name exists on the device, autofill will be disabled by default.
    -->
    <string name="config_defaultAutofillService" translatable="false"></string>

    <!-- The package name for the default system textclassifier service.
         This service must be trusted, as it can be activated without explicit consent of the user.
         Example: "com.android.textclassifier"
         If no textclassifier service with the specified name exists on the device (or if this is
         set to empty string), a default textclassifier will be loaded in the calling app's process.
         See android.view.textclassifier.TextClassificationManager.
    -->
    <!-- TODO(b/144896755) remove the config -->
    <string name="config_defaultTextClassifierPackage" translatable="false"></string>

    <!-- A list of supported system textClassifier service package names. Only one of the packages
         will be activated. The first package in the list is the default system textClassifier
         service. OS only tries to bind and grant permissions to the first trusted service and the
         others can be selected via device config. These services must be trusted, as they can be
         activated without explicit consent of the user. Example: "com.android.textclassifier"
    -->
    <string-array name="config_defaultTextClassifierPackages" translatable="false">
        <item>android.ext.services</item>
    </string-array>

    <!-- The package name for the system companion device manager service.
         This service must be trusted, as it can be activated without explicit consent of the user.
         Example: "com.android.companiondevicemanager"
         See android.companion.CompanionDeviceManager.
    -->
    <string name="config_companionDeviceManagerPackage" translatable="false"></string>

    <!-- The package name for the default wellbeing app.
         This package must be trusted, as it has the permissions to control other applications
         on the device.
         Example: "com.android.wellbeing"
     -->
    <string name="config_defaultWellbeingPackage" translatable="false"></string>


    <!-- The package name for the system telephony apps.
         This package must be trusted, as it will be granted with permissions with special telephony
         protection level. Note, framework by default support multiple telephony apps, each package
         name is separated by comma.
         Example: "com.android.phone,com.android.stk,com.android.providers.telephony"
         (Note: shell is included for testing purposes)
     -->
    <string name="config_telephonyPackages" translatable="false">"com.android.phone,com.android.stk,com.android.providers.telephony,com.android.ons,com.android.cellbroadcastservice,com.android.cellbroadcastreceiver,com.android.shell"</string>

    <!-- The component name for the default system attention service.
         This service must be trusted, as it can be activated without explicit consent of the user.
         See android.attention.AttentionManagerService.
    -->
    <string name="config_defaultAttentionService" translatable="false"></string>

    <!-- The component name for the system-wide captions service.
         This service must be trusted, as it controls part of the UI of the volume bar.
         Example: "com.android.captions/.SystemCaptionsService"
    -->
    <string name="config_defaultSystemCaptionsService" translatable="false"></string>

    <!-- The component name for the system-wide captions manager service.
         This service must be trusted, as the system binds to it and keeps it running.
         Example: "com.android.captions/.SystemCaptionsManagerService"
    -->
    <string name="config_defaultSystemCaptionsManagerService" translatable="false"></string>

    <!-- The package name for the incident report approver app.
        This app is usually PermissionController or an app that replaces it.  When
        a bugreport or incident report with EXPLICT-level sharing flags is going to be
        shared, this app will be sent the PENDING_INCIDENT_REPORTS_CHANGED broadcast.
    -->
    <string name="config_incidentReportApproverPackage" translatable="false">com.android.permissioncontroller</string>

    <!-- The package name for the system's content capture service.
         This service must be trusted, as it can be activated without explicit consent of the user.
         If no service with the specified name exists on the device, content capture will be
         disabled.
         Example: "com.android.contentcapture/.ContentcaptureService"
    -->
    <string name="config_defaultContentCaptureService" translatable="false"></string>

    <!-- The package name for the system's augmented autofill service.
         This service must be trusted, as it can be activated without explicit consent of the user.
         If no service with the specified name exists on the device, augmented autofill wil be
         disabled.
         Example: "com.android.augmentedautofill/.AugmentedAutofillService"
    -->
    <string name="config_defaultAugmentedAutofillService" translatable="false"></string>

    <!-- The package name for the system's app prediction service.
         This service must be trusted, as it can be activated without explicit consent of the user.
         Example: "com.android.intelligence/.AppPredictionService"
    -->
    <string name="config_defaultAppPredictionService" translatable="false"></string>

    <!-- The package name for the system's content suggestions service.
         Provides suggestions for text and image selection regions in snapshots of apps and should
         be able to classify the type of entities in those selections.

         This service must be trusted, as it can be activated without explicit consent of the user.
         If no service with the specified name exists on the device, content suggestions wil be
         disabled.
         Example: "com.android.contentsuggestions/.ContentSuggestionsService"
    -->
    <string name="config_defaultContentSuggestionsService" translatable="false"></string>

    <!-- Whether the device uses the default focus highlight when focus state isn't specified. -->
    <bool name="config_useDefaultFocusHighlight">true</bool>

    <!-- Flag indicating that the entire notification header can be clicked to expand the
         notification. If false, then the expand icon has to be clicked in order for the expand
         to occur. The expand button will have increased touch boundaries to accomodate this. -->
    <bool name="config_notificationHeaderClickableForExpand">false</bool>

    <!-- Default data warning level in mb -->
    <integer name="default_data_warning_level_mb">2048</integer>

    <!-- When true, indicates that the vendor's IMS implementation requires a workaround when
     sending a request to enable or disable the camera while the video session is also
     paused. -->
    <bool name="config_useVideoPauseWorkaround">false</bool>

    <!-- Whether to send a custom package name with the PSD.-->
    <bool name="config_sendPackageName">false</bool>

    <!-- Name for the set of keys associating package names -->
    <string name="config_helpPackageNameKey" translatable="false"></string>

    <!-- Name for the set of values of package names -->
    <string name="config_helpPackageNameValue" translatable="false"></string>

    <!-- Intent key for the package name keys -->
    <string name="config_helpIntentExtraKey" translatable="false"></string>

    <!-- Intent key for package name values -->
    <string name="config_helpIntentNameKey" translatable="false"></string>

    <!-- Intent key for the package name keys -->
    <string name="config_feedbackIntentExtraKey" translatable="false"></string>

    <!-- Intent key for package name values -->
    <string name="config_feedbackIntentNameKey" translatable="false"></string>

    <!-- The apps that need to be hidden when they are disabled -->
    <string-array name="config_hideWhenDisabled_packageNames"></string-array>

    <!-- Additional non-platform defined global settings exposed to Instant Apps -->
    <string-array name="config_allowedGlobalInstantAppSettings"></string-array>

    <!-- Additional non-platform defined system settings exposed to Instant Apps -->
    <string-array name="config_allowedSystemInstantAppSettings"></string-array>

    <!-- Additional non-platform defined secure settings exposed to Instant Apps -->
    <string-array name="config_allowedSecureInstantAppSettings"></string-array>

    <!-- Handle volume keys directly in Window Manager without passing them to the foreground app -->
    <bool name="config_handleVolumeKeysInWindowManager">false</bool>

    <!-- Volume level of in-call notification tone playback [0..1] -->
    <item name="config_inCallNotificationVolume" format="float" type="dimen">.10</item>

    <!-- URI for in call notification sound -->
    <string translatable="false" name="config_inCallNotificationSound">/product/media/audio/ui/InCallNotification.ogg</string>

    <!-- Default number of notifications from the same app before they are automatically grouped by the OS -->
    <integer translatable="false" name="config_autoGroupAtCount">4</integer>

    <!-- The OEM specified sensor type for the lift trigger to launch the camera app. -->
    <integer name="config_cameraLiftTriggerSensorType">-1</integer>
    <!-- The OEM specified sensor string type for the gesture to launch camera app, this value
        must match the value of config_cameraLiftTriggerSensorType in OEM's HAL -->
    <string translatable="false" name="config_cameraLiftTriggerSensorStringType"></string>

    <!-- Default number of days to retain for the automatic storage manager. -->
    <integer translatable="false" name="config_storageManagerDaystoRetainDefault">90</integer>

    <!-- Name of a font family to use for headlines. If empty, falls back to platform default -->
    <string name="config_headlineFontFamily" translatable="false"></string>
    <!-- Allows setting custom fontFeatureSettings on specific text. -->
    <string name="config_headlineFontFeatureSettings" translatable="false"></string>

    <!-- An array of packages that need to be treated as type system in battery settings -->
    <string-array translatable="false" name="config_batteryPackageTypeSystem">
        <item>com.android.providers.calendar</item>
        <item>com.android.providers.media</item>
        <item>com.android.systemui</item>
    </string-array>

    <!-- An array of packages that need to be treated as type service in battery settings -->
    <string-array translatable="false" name="config_batteryPackageTypeService"/>

    <!-- Flag indicating whether or not to enable night mode detection. -->
    <bool name="config_enableNightMode">true</bool>

    <!-- Flag indicating that the actions buttons for a notification should be tinted with by the
         color supplied by the Notification.Builder if present. -->
    <bool name="config_tintNotificationActionButtons">true</bool>

    <!-- Show area update info settings in CellBroadcastReceiver and information in SIM status in Settings app -->
    <bool name="config_showAreaUpdateInfoSettings">false</bool>

    <!-- Enable the RingtonePickerActivity in 'com.android.providers.media'. -->
    <bool name="config_defaultRingtonePickerEnabled">true</bool>

    <!-- Allow SystemUI to show the shutdown dialog -->
    <bool name="config_showSysuiShutdown">true</bool>

    <!-- The stable device width and height in pixels. If these aren't set to a positive number
         then the device will use the width and height of the default display the first time it's
         booted.  -->
    <integer name="config_stableDeviceDisplayWidth">-1</integer>
    <integer name="config_stableDeviceDisplayHeight">-1</integer>

    <!-- List of countries in which we display 'No service' on status bar
         instead of 'Emergency calls only' when SIM is unready. -->
    <string-array translatable="false" name="config_display_no_service_when_sim_unready">
        <item>"DE"</item>
        <item>"GB"</item>
        <item>"JP"</item>
    </string-array>

    <!-- Class names of device specific services inheriting com.android.server.SystemService. The
         classes are instantiated in the order of the array. -->
    <string-array translatable="false" name="config_deviceSpecificSystemServices"></string-array>

    <!-- Class name of the device specific implementation to replace the DevicePolicyManagerService
         or empty if the default should be used. -->
    <string translatable="false" name="config_deviceSpecificDevicePolicyManagerService"></string>

    <!-- Class name of the device specific implementation to replace the AudioService
         or empty if the default should be used. -->
    <string translatable="false" name="config_deviceSpecificAudioService"></string>

    <!-- Component name of media projection permission dialog -->
    <string name="config_mediaProjectionPermissionDialogComponent" translatable="false">com.android.systemui/com.android.systemui.media.MediaProjectionPermissionActivity</string>

    <!-- Corner radius of system dialogs -->
    <dimen name="config_dialogCornerRadius">2dp</dimen>
    <!-- Corner radius of system buttons -->
    <dimen name="config_buttonCornerRadius">@dimen/control_corner_material</dimen>
    <!-- Corner radius for bottom sheet system dialogs -->
    <dimen name="config_bottomDialogCornerRadius">@dimen/config_dialogCornerRadius</dimen>
    <!-- Corner radius of system progress bars -->
    <dimen name="config_progressBarCornerRadius">@dimen/progress_bar_corner_material</dimen>
    <!-- Controls whether system buttons use all caps for text -->
    <bool name="config_buttonTextAllCaps">true</bool>
    <!-- Name of the font family used for system surfaces where the font should use medium weight -->
    <string name="config_headlineFontFamilyMedium" translateable="false">@string/font_family_button_material</string>
    <!-- Name of a font family to use for body text. -->
    <string name="config_bodyFontFamily" translatable="false">sans-serif</string>
    <!-- Name of a font family to use for medium body text. -->
    <string name="config_bodyFontFamilyMedium" translatable="false">sans-serif-medium</string>

    <!-- Size of icon shown beside a preference locked by admin -->
    <dimen name="config_restrictedIconSize">@dimen/restricted_icon_size_material</dimen>

    <string translatable="false" name="config_batterySaverDeviceSpecificConfig"></string>

    <!-- Component name that should be granted Notification Assistant access -->
    <string name="config_defaultAssistantAccessComponent" translatable="false">android.ext.services/android.ext.services.notification.Assistant</string>

    <bool name="config_supportBluetoothPersistedState">true</bool>

    <bool name="config_keepRestrictedProfilesInBackground">true</bool>

    <!-- Cellular network service package name to bind to by default. -->
    <string name="config_wwan_network_service_package" translatable="false">com.android.phone</string>

    <!-- Cellular network service class name to bind to by default.-->
    <string name="config_wwan_network_service_class" translatable="false"></string>

    <!-- IWLAN network service package name to bind to by default. If none is specified in an overlay, an
         empty string is passed in -->
    <string name="config_wlan_network_service_package" translatable="false"></string>

    <!-- IWLAN network service class name to bind to by default. If none is specified in an overlay, an
         empty string is passed in -->
    <string name="config_wlan_network_service_class" translatable="false"></string>
    <!-- Telephony qualified networks service package name to bind to by default. -->
    <string name="config_qualified_networks_service_package" translatable="false"></string>

    <!-- Telephony qualified networks service class name to bind to by default. -->
    <string name="config_qualified_networks_service_class" translatable="false"></string>
    <!-- Wear devices: Controls the radios affected by Activity Mode. -->
    <string-array name="config_wearActivityModeRadios">
        <item>"wifi"</item>
    </string-array>

    <!-- Default hyphenation frequency setting (0=NONE, 1=NORMAL, 2=FULL). -->
    <item name="config_preferredHyphenationFrequency" format="integer" type="dimen">0</item>

    <!-- Package name for ManagedProvisioning which is responsible for provisioning work profiles. -->
    <string name="config_managed_provisioning_package" translatable="false">com.android.managedprovisioning</string>

    <!-- The duration (in milliseconds) for the outgoing sms authorization request to timeout.-->
    <integer name="config_sms_authorization_timeout_ms">0</integer>

    <!-- Enable sms authorization framework-->
    <bool name="config_sms_authorization_enabled">false</bool>

    <!-- whether to enable primarycard -->
    <bool name="config_primarycard">false</bool>

    <!-- Whether or not swipe up gesture's opt-in setting is available on this device -->
    <bool name="config_swipe_up_gesture_setting_available">false</bool>

    <!-- Applications which are disabled unless matching a particular sku -->
    <string-array name="config_disableApksUnlessMatchedSku_apk_list" translatable="false" />
    <string-array name="config_disableApkUnlessMatchedSku_skus_list" translatable="false" />

    <!-- Whether or not we should show the option to show battery percentage -->
    <bool name="config_battery_percentage_setting_available">true</bool>

    <!-- Whether or not battery saver should be "sticky" when manually enabled. -->
    <bool name="config_batterySaverStickyBehaviourDisabled">false</bool>

    <!-- Config flag to track default disable threshold for Dynamic power savings enabled battery saver. -->
    <integer name="config_dynamicPowerSavingsDefaultDisableThreshold">80</integer>

    <!-- Model of potentially misprovisioned devices. If none is specified in an overlay, an
         empty string is passed in. -->
    <string name="config_misprovisionedDeviceModel" translatable="false"></string>

    <!-- Brand value for attestation of misprovisioned device. -->
    <string name="config_misprovisionedBrandValue" translatable="false"></string>

    <!-- Pre-scale volume at volume step 1 for Absolute Volume -->
    <fraction name="config_prescaleAbsoluteVolume_index1">50%</fraction>

    <!-- Pre-scale volume at volume step 2 for Absolute Volume -->
    <fraction name="config_prescaleAbsoluteVolume_index2">70%</fraction>

    <!-- Pre-scale volume at volume step 3 for Absolute Volume -->
    <fraction name="config_prescaleAbsoluteVolume_index3">85%</fraction>

    <!-- Whether or not the "SMS app service" feature is enabled -->
    <bool name="config_useSmsAppService">true</bool>

    <!-- List of names that represent dual SoftAp interfaces. -->
    <string-array translatable="false" name="config_wifi_dual_sap_interfaces">
    </string-array>

    <!-- Class name for the InputEvent compatibility processor override.
         Empty string means use the default compatibility processor
         (android.view.InputEventCompatProcessor). -->
    <string name="config_inputEventCompatProcessorOverrideClassName" translatable="false"></string>

    <!-- Component name for the default module metadata provider on this device -->
    <string name="config_defaultModuleMetadataProvider" translatable="false">com.android.modulemetadata</string>

    <!-- This is the default launcher component to use on secondary displays that support system
         decorations.
         This launcher activity must support multiple instances and have corresponding launch mode
         set in AndroidManifest.
         {@see android.view.Display#FLAG_SHOULD_SHOW_SYSTEM_DECORATIONS} -->
    <string name="config_secondaryHomeComponent" translatable="false">com.android.launcher3/com.android.launcher3.SecondaryDisplayLauncher</string>

    <!-- Force secondary home launcher specified in config_secondaryHomeComponent always. If this is
         not set, secondary home launcher can be replaced by user. -->
    <bool name ="config_useSystemProvidedLauncherForSecondary">false</bool>

    <!-- If device supports corner radius on windows.
         This should be turned off on low-end devices to improve animation performance. -->
    <bool name="config_supportsRoundedCornersOnWindows">true</bool>

    <!-- If the sensor that skips media is available or not. -->
    <bool name="config_skipSensorAvailable">false</bool>

    <!-- If the sensor that silences alerts is available or not. -->
    <bool name="config_silenceSensorAvailable">false</bool>

    <!-- Enable Zram writeback feature to allow unused pages in zram be written to flash. -->
    <bool name="config_zramWriteback">false</bool>

    <!-- Whether cbrs is supported on the device or not -->
    <bool translatable="false" name="config_cbrs_supported">false</bool>

    <!-- Whether or not aware is enabled by default -->
    <bool name="config_awareSettingAvailable">false</bool>

    <!-- Display White-Balance -->

    <!-- See AmbientSensor.AmbientBrightnessSensor.
         The ambient brightness sensor rate (in milliseconds). Must be positive. -->
    <integer name="config_displayWhiteBalanceBrightnessSensorRate">250</integer>

    <!-- See AmbientFilter.
         How long ambient brightness changes are kept and taken into consideration
         (in milliseconds). Must be positive. -->
    <integer name="config_displayWhiteBalanceBrightnessFilterHorizon">10000</integer>

    <!-- See AmbientFilter.WeightedMovingAverageAmbientFilter.
         Recent changes are prioritised by integrating their duration over y = x + intercept
         (the higher it is, the less prioritised recent changes are). Must be a non-negative
         number, or NaN to avoid this implementation. -->
    <item name="config_displayWhiteBalanceBrightnessFilterIntercept" format="float" type="dimen">10.0</item>

    <!-- See AmbientSensor.AmbientColorTemperatureSensor.
         The ambient color temperature sensor name. -->
    <string name="config_displayWhiteBalanceColorTemperatureSensorName">com.google.sensor.color</string>

    <!-- See AmbientSensor.AmbientColorTemperatureSensor.
         The ambient color temperature sensor rate (in milliseconds). Must be positive. -->
    <integer name="config_displayWhiteBalanceColorTemperatureSensorRate">250</integer>

    <!-- See AmbientFilter.
         How long ambient color temperature changes are kept and taken into consideration
         (in milliseconds). Must be positive. -->
    <integer name="config_displayWhiteBalanceColorTemperatureFilterHorizon">10000</integer>

    <!-- See AmbientFilter.WeightedMovingAverageAmbientFilter.
         Recent changes are prioritised by integrating their duration over y = x + intercept
         (the higher it is, the less prioritised recent changes are). Must be a non-negative
         number, or NaN to avoid this implementation. -->
    <item name="config_displayWhiteBalanceColorTemperatureFilterIntercept" format="float"
            type="dimen">10.0</item>

    <!-- See DisplayWhiteBalanceThrottler.
         The debounce time (in milliseconds) for increasing the screen color temperature, throttled
         if time > lastTime + debounce. Must be non-negative. -->
    <integer name="config_displayWhiteBalanceIncreaseDebounce">5000</integer>

    <!-- See DisplayWhiteBalanceThrottler.
         The debounce time (in milliseconds) for decreasing the screen color tempearture, throttled
         if time < lastTime - debounce. Must be non-negative. -->
    <integer name="config_displayWhiteBalanceDecreaseDebounce">5000</integer>

    <!-- See DisplayWhiteBalanceThrottler.
         The ambient color temperature values used to determine the threshold as the corresponding
         value in config_displayWhiteBalance{Increase,Decrease}Threholds. Must be non-empty, the
         same length as config_displayWhiteBalance{Increase,Decrease}Thresholds, and contain
         non-negative, strictly increasing numbers.

         For example, if:

         - baseThresolds = [0, 100, 1000];
         - increaseThresholds = [0.1, 0.15, 0.2];
         - decreaseThresholds = [0.1, 0.05, 0.0];

         Then, given the ambient color temperature INCREASED from X to Y (so X < Y):
         - If 0 <= Y < 100, we require Y > (1 + 0.1) * X = 1.1X;
         - If 100 <= Y < 1000, we require Y > (1 + 0.15) * X = 1.15X;
         - If 1000 <= Y, we require Y > (1 + 0.2) * X = 1.2X.

         Or, if the ambient color temperature DECREASED from X to Y (so X > Y):
         - If 0 <= Y < 100, we require Y < (1 - 0.1) * X = 0.9X;
         - If 100 <= Y < 1000, we require Y < (1 - 0.05) * X = 0.95X;
         - If 1000 <= Y, we require Y < (1 - 0) * X = X.

         NOTE: the numbers in this example are made up, and don't represent how actual base,
               increase or decrease thresholds would look like. -->
    <array name="config_displayWhiteBalanceBaseThresholds">
        <item>0.0</item>
    </array>

    <!-- See DisplayWhiteBalanceThrottler.
         The increase threshold values, throttled if value < value * (1 + threshold). Must be
         non-empty, the same length as config_displayWhiteBalanceBaseThresholds, and contain
         non-negative numbers. -->
    <array name="config_displayWhiteBalanceIncreaseThresholds">
        <item>0.1</item>
    </array>

    <!-- See DisplayWhiteBalanceThrottler.
         The decrease threshold values, throttled if value > value * (1 - threshold). Must be
         non-empty, the same length as config_displayWhiteBalanceBaseThresholds, and contain
         non-negative numbers. -->
    <array name="config_displayWhiteBalanceDecreaseThresholds">
        <item>0.1</item>
    </array>

    <!-- See DisplayWhiteBalanceController.
         A float array containing a list of ambient brightnesses, in Lux. This array,
         together with config_displayWhiteBalanceLowLightAmbientBiases, is used to generate a
         lookup table used in DisplayWhiteBalanceController. This lookup table is used to map
         ambient brightness readings to a bias, where the bias is used to linearly interpolate
         between ambient color temperature and
         config_displayWhiteBalanceLowLightAmbientColorTemperature.
         This table is optional. If used, this array must,
         1) Contain at least two entries
         2) Be the same length as config_displayWhiteBalanceLowLightAmbientBiases. -->
    <array name ="config_displayWhiteBalanceLowLightAmbientBrightnesses">
        <item>10.0</item>
        <item>10.0</item>
    </array>

    <!-- See DisplayWhiteBalanceController.
         An array containing a list of biases. See
         config_displayWhiteBalanceLowLightAmbientBrightnesses for additional details.
         This array must be in the range of [0.0, 1.0]. -->
    <array name ="config_displayWhiteBalanceLowLightAmbientBiases">
        <item>0.0</item>
        <item>1.0</item>
    </array>

    <!-- See DisplayWhiteBalanceController.
         The ambient color temperature (in cct) to which we interpolate towards using the
         the look up table generated by config_displayWhiteBalanceLowLightAmbientBrightnesses
         and config_displayWhiteBalanceLowLightAmbientBiases. -->
    <item name="config_displayWhiteBalanceLowLightAmbientColorTemperature" format="float" type="dimen">6500.0</item>

    <!-- See DisplayWhiteBalanceController.
         A float array containing a list of ambient brightnesses, in Lux. This array,
         together with config_displayWhiteBalanceHighLightAmbientBiases, is used to generate a
         lookup table used in DisplayWhiteBalanceController. This lookup table is used to map
         ambient brightness readings to a bias, where the bias is used to linearly interpolate
         between ambient color temperature and
         config_displayWhiteBalanceHighLightAmbientColorTemperature.
         This table is optional. If used, this array must,
         1) Contain at least two entries
         2) Be the same length as config_displayWhiteBalanceHighLightAmbientBiases. -->
    <array name ="config_displayWhiteBalanceHighLightAmbientBrightnesses">
    </array>

    <!-- See DisplayWhiteBalanceController.
         An array containing a list of biases. See
         config_displayWhiteBalanceHighLightAmbientBrightnesses for additional details.
         This array must be in the range of [0.0, 1.0]. -->
    <array name ="config_displayWhiteBalanceHighLightAmbientBiases">
    </array>

    <!-- See DisplayWhiteBalanceController.
         The ambient color temperature (in cct) to which we interpolate towards using the
         the look up table generated by config_displayWhiteBalanceHighLightAmbientBrightnesses
         and config_displayWhiteBalanceHighLightAmbientBiases. -->
    <item name="config_displayWhiteBalanceHighLightAmbientColorTemperature" format="float" type="dimen">8000.0</item>

    <!-- See DisplayWhiteBalanceController.
         A float array containing a list of ambient color temperatures, in Kelvin. This array,
         together with config_displayWhiteBalanceDisplayColorTemperatures, is used to generate a
         lookup table used in DisplayWhiteBalanceController. This lookup table is used to map
         ambient color temperature readings to a target color temperature for the display.
         This table is optional. If used, this array must,
         1) Contain at least two entries
         2) Be the same length as config_displayWhiteBalanceDisplayColorTemperatures. -->
    <array name="config_displayWhiteBalanceAmbientColorTemperatures">
    </array>

    <!-- See DisplayWhiteBalanceController.
         An array containing a list of display color temperatures, in Kelvin. See
         config_displayWhiteBalanceAmbientColorTemperatures for additional details.
         The same restrictions apply to this array. -->
    <array name="config_displayWhiteBalanceDisplayColorTemperatures">
    </array>

    <!-- All of the paths defined for the batterymeter are defined on a 12x20 canvas, and must
     be parsable by android.utill.PathParser -->
    <string name="config_batterymeterPerimeterPath" translatable="false">
		M3.5,2 v0 H1.33 C0.6,2 0,2.6 0,3.33 V13v5.67 C0,19.4 0.6,20 1.33,20 h9.33 C11.4,20 12,19.4 12,18.67 V13V3.33 C12,2.6 11.4,2 10.67,2 H8.5 V0 H3.5 z M2,18v-7V4h8v9v5H2L2,18z
    </string>
    <string name="config_batterymeterErrorPerimeterPath" translatable="false">@string/config_batterymeterPerimeterPath</string>
    <string name="config_batterymeterFillMask" translatable="false">
        M2,18 v-14 h8 v14 z
    </string>
    <string name="config_batterymeterBoltPath" translatable="false">
        M5,17.5 V12 H3 L7,4.5 V10 h2 L5,17.5 z
    </string>
    <string name="config_batterymeterPowersavePath" translatable="false">
        M9,10l-2,0l0,-2l-2,0l0,2l-2,0l0,2l2,0l0,2l2,0l0,-2l2,0z
    </string>

    <!-- X path for SignalDrawable as defined on a 24x24 canvas. -->
    <string name="config_signalXPath" translatable="false">
        M22,16.41L20.59,15l-2.09,2.09L16.41,15L15,16.41l2.09,2.09L15,20.59L16.41,22l2.09-2.08L20.59,22L22,20.59l-2.08-2.09   L22,16.41z
    </string>
    <!-- config_signalCutout{Height,Width}Fraction define fraction of the 24x24 canvas that
         should be cut out to display config_signalXPath.-->
    <item name="config_signalCutoutWidthFraction" format="float" type="dimen">11</item>
    <item name="config_signalCutoutHeightFraction" format="float" type="dimen">11</item>

    <!-- A dual tone battery meter draws the perimeter path twice - once to define the shape
     and a second time clipped to the fill level to indicate charge -->
    <bool name="config_batterymeterDualTone">false</bool>

    <!-- The default peak refresh rate for a given device. Change this value if you want to allow
         for higher refresh rates to be automatically used out of the box -->
    <integer name="config_defaultPeakRefreshRate">60</integer>

    <!-- The display uses different gamma curves for different refresh rates. It's hard for panel
         vendor to tune the curves to have exact same brightness for different refresh rate. So
         flicker could be observed at switch time. The issue is worse at the gamma lower end.
         In addition, human eyes are more sensitive to the flicker at darker environment.
         To prevent flicker, we only support higher refresh rates if the display brightness is above
         a threshold. And the darker environment could have higher threshold.
         For example, no higher refresh rate if
             display brightness <= disp0 && ambient brightness <= amb0
             || display brightness <= disp1 && ambient brightness <= amb1 -->
    <integer-array translatable="false" name="config_brightnessThresholdsOfPeakRefreshRate">
         <!--
           <item>disp0</item>
           <item>disp1</item>
        -->
    </integer-array>
    <integer-array translatable="false" name="config_ambientThresholdsOfPeakRefreshRate">
         <!--
           <item>amb0</item>
           <item>amb1</item>
        -->
    </integer-array>

    <!-- Default refresh rate in the zone defined by brightness and ambient thresholds.
         If non-positive, then the refresh rate is unchanged even if thresholds are configured. -->
    <integer name="config_defaultRefreshRateInZone">0</integer>

    <!-- The type of the light sensor to be used by the display framework for things like
         auto-brightness. If unset, then it just gets the default sensor of type TYPE_LIGHT. -->
    <string name="config_displayLightSensorType" translatable="false" />

    <!-- Whether or not to enable automatic heap dumps for the system server on debuggable builds. -->
    <bool name="config_debugEnableAutomaticSystemServerHeapDumps">false</bool>

    <!-- Trigger a heap dump if the system server pss usage exceeds this threshold. 400 MB -->
    <integer name="config_debugSystemServerPssThresholdBytes">419430400</integer>

    <!-- See DropBoxManagerService.
         The minimum period in milliseconds between broadcasts for entries with low priority
         dropbox tags. -->
    <integer name="config_dropboxLowPriorityBroadcastRateLimitPeriod">2000</integer>

    <!-- See DropBoxManagerService.
         An array of dropbox entry tags to marked as low priority. Low priority broadcasts will be
         rated limited to a period defined by config_dropboxLowPriorityBroadcastRateLimitPeriod
         (high frequency broadcasts for the tag will be dropped) -->
    <string-array name="config_dropboxLowPriorityTags" translatable="false">
        <item>data_app_strictmode</item>
        <item>data_app_wtf</item>
        <item>keymaster</item>
        <item>netstats</item>
        <item>system_app_strictmode</item>
        <item>system_app_wtf</item>
        <item>system_server_strictmode</item>
        <item>system_server_wtf</item>
    </string-array>

    <!-- Which binder services to include in incident reports containing restricted images. -->
    <string-array name="config_restrictedImagesServices" translatable="false"/>

    <!-- List of biometric sensors on the device, in decreasing strength. Consumed by AuthService
         when registering authenticators with BiometricService. Format must be ID:Modality:Strength,
         where: IDs are unique per device, Modality as defined in BiometricAuthenticator.java,
         and Strength as defined in Authenticators.java -->
    <string-array name="config_biometric_sensors" translatable="false" >
        <!-- <item>0:2:15</item>  ID0:Fingerprint:Strong -->
    </string-array>

    <!-- Messages that should not be shown to the user during face auth enrollment. This should be
         used to hide messages that may be too chatty or messages that the user can't do much about.
         Entries are defined in android.hardware.biometrics.face@1.0 types.hal -->
    <integer-array name="config_face_acquire_enroll_ignorelist" translatable="false" >
    </integer-array>
    <!-- Same as the above, but are defined by vendorCodes -->
    <integer-array name="config_face_acquire_vendor_enroll_ignorelist" translatable="false" >
    </integer-array>

    <!-- Messages that should not be shown to the user during face authentication, on keyguard.
         This includes both lockscreen and bouncer. This should be used to hide messages that may be
         too chatty or messages that the user can't do much about. Entries are defined in
         android.hardware.biometrics.face@1.0 types.hal -->
    <integer-array name="config_face_acquire_keyguard_ignorelist" translatable="false" >
    </integer-array>
    <!-- Same as the above, but are defined by vendorCodes -->
    <integer-array name="config_face_acquire_vendor_keyguard_ignorelist" translatable="false" >
    </integer-array>

    <!-- Messages that should not be shown to the user during face authentication, on
     BiometricPrompt. This should be used to hide messages that may be too chatty or messages that
     the user can't do much about. Entries are defined in
     android.hardware.biometrics.face@1.0 types.hal -->
    <integer-array name="config_face_acquire_biometricprompt_ignorelist" translatable="false" >
    </integer-array>
    <!-- Same as the above, but are defined by vendorCodes -->
    <integer-array name="config_face_acquire_vendor_biometricprompt_ignorelist" translatable="false" >
    </integer-array>

    <!-- If face auth sends the user directly to home/last open app, or stays on keyguard -->
    <bool name="config_faceAuthDismissesKeyguard">true</bool>

    <!-- The component name for the default profile supervisor, which can be set as a profile owner
    even after user setup is complete. The defined component should be used for supervision purposes
    only. The component must be part of a system app. -->
    <string name="config_defaultSupervisionProfileOwnerComponent" translatable="false"></string>

    <!-- Whether to artificially interpret all signal strengths as
         one bar higher than they actually are -->
    <bool name="config_inflateSignalStrength">false</bool>

    <!-- Trigger a warning for notifications with RemoteView objects that are larger in bytes than
    this value (default 1MB)-->
    <integer name="config_notificationWarnRemoteViewSizeBytes">2000000</integer>

    <!-- Strip notification RemoteView objects that are larger in bytes than this value (also log)
    (default 2MB) -->
    <integer name="config_notificationStripRemoteViewSizeBytes">5000000</integer>

    <!-- Contains a blacklist of apps that should not get pre-installed carrier app permission
         grants, even if the UICC claims that the app should be privileged. See b/138150105 -->
    <string-array name="config_restrictedPreinstalledCarrierApps" translatable="false"/>

    <!-- Sharesheet: define a max number of targets per application for new shortcuts-based direct share introduced in Q -->
    <integer name="config_maxShortcutTargetsPerApp">3</integer>

    <!-- The package name for the vendor implementation of ACTION_FACTORY_RESET. For some vendors,
    the default implementation of ACTION_FACTORY_RESET does not work, so it is needed to re-route
    this intent to this package. This is being used in MasterClearReceiver.java. -->
    <string name="config_factoryResetPackage" translatable="false"></string>

    <!-- The list of packages to automatically opt out of refresh rates higher than 60hz because
         of known compatibility issues. -->
    <string-array name="config_highRefreshRateBlacklist"></string-array>

    <!-- Whether or not to hide the navigation bar when the soft keyboard is visible in order to
         create additional screen real estate outside beyond the keyboard. Note that the user needs
         to have a confirmed way to dismiss the keyboard when desired. -->
    <bool name="config_automotiveHideNavBarForKeyboard">false</bool>

    <!-- Whether or not to show the built-in charging animation when the device begins charging
         wirelessly. -->
    <bool name="config_showBuiltinWirelessChargingAnim">true</bool>

    <!-- A list of potential packages, in priority order, that can supply rules to
         AppIntegrityManager. These need to be apps on the system partition. -->
    <string-array name="config_integrityRuleProviderPackages" translatable="false">
        <!-- Add packages here -->
    </string-array>

    <!-- Whether or not wcg (wide color gamut) should be enabled on this device,
         we only enabled it while the device has ability of mixed color spaces composition -->
    <bool name="config_enableWcgMode">false</bool>

    <!-- When true, enables the whitelisted app to handle bug reports from power menu short press. -->
    <bool name="config_bugReportHandlerEnabled">false</bool>

    <!-- The package name for the default bug report handler app from power menu short press. This app must be whitelisted. -->
    <string name="config_defaultBugReportHandlerApp" translatable="false"></string>

    <!-- The default value used for RawContacts.ACCOUNT_NAME when contacts are inserted without this
         column set. These contacts are stored locally on the device and will not be removed even
         if no android.account.Account with this name exists. A null string will be used if the
         value is left empty. When this is non-empty then config_rawContactsLocalAccountType
         should also be non-empty.  -->
    <string name="config_rawContactsLocalAccountName" translatable="false"></string>

    <!-- The default value used for RawContacts.ACCOUNT_TYPE when contacts are inserted without this
         column set. These contacts are stored locally on the device and will not be removed even
         if no android.account.Account with this type exists. A null string will be used if the
         value is left empty.  When this is non-empty then config_rawContactsLocalAccountName
         should also be non-empty.-->
    <string name="config_rawContactsLocalAccountType" translatable="false"></string>

    <!-- Whether or not to use assistant stream volume separately from music volume -->
    <bool name="config_useAssistantVolume">false</bool>

    <!-- Whether to use a custom Bugreport handling. When true, ACTION_CUSTOM_BUGREPORT_REQUESTED
         intent is broadcasted on bugreporting chord (instead of the default full bugreport
         generation). -->
    <bool name="config_customBugreport">false</bool>

    <!-- Names of packages that should not be suspended when personal use is blocked by policy. -->
    <string-array name="config_packagesExemptFromSuspension" translatable="false">
        <!-- Add packages here, example: -->
        <!-- <item>com.android.settings</item> -->
    </string-array>


    <!-- Class name of the custom country detector to be used. -->
    <string name="config_customCountryDetector" translatable="false">com.android.server.location.ComprehensiveCountryDetector</string>

    <!-- Package name of the required service extension package. -->
    <string name="config_servicesExtensionPackage" translatable="false">android.ext.services</string>

    <!-- Retention policy: number of records to kept for the historical exit info per package. -->
    <integer name="config_app_exit_info_history_list_size">16</integer>

    <!-- Packages that can't be killed even if it's requested to be killed on imperceptible -->
    <string-array name="config_defaultImperceptibleKillingExemptionPkgs" translatable="false" />

    <!-- Proc States that can't be killed even if it's requested to be killed on imperceptible -->
    <integer-array name="config_defaultImperceptibleKillingExemptionProcStates">
      <item>0</item> <!-- PROCESS_STATE_PERSISTENT -->
      <item>1</item> <!-- PROCESS_STATE_PERSISTENT_UI -->
      <item>2</item> <!-- PROCESS_STATE_TOP -->
      <item>4</item> <!-- PROCESS_STATE_FOREGROUND_SERVICE -->
      <item>12</item> <!-- PROCESS_STATE_TOP_SLEEPING -->
    </integer-array>

<<<<<<< HEAD
    <!-- pdp data retry for cause 29, 33 and 55-->
    <bool name="config_pdp_retry_for_29_33_55_enabled">false</bool>
    <!--pdp data reject retry delay can be configured here -->
    <integer name="data_retry_delay">-1</integer>
    <!-- pdp data reject idle timeout delay-->
    <integer name="data_retry_idle_delay">-1</integer>
    <!-- pdp data reject dialog string for cause 29, 33 and 55-->
    <string name="data_conn_status_title"></string>
    <string name="user_authentication_failed"></string>
    <string name="service_not_subscribed"></string>
    <string name="multi_conn_to_same_pdn_not_allowed"></string>
=======
    <!-- Component name that accepts ACTION_SEND intents for nearby (proximity-based) sharing.
         Used by ChooserActivity. -->
    <string translatable="false" name="config_defaultNearbySharingComponent"></string>

    <!-- Boolean indicating whether frameworks needs to reset cell broadcast geo-fencing
         check after reboot or airplane mode toggling -->
    <bool translatable="false" name="reset_geo_fencing_check_after_boot_or_apm">false</bool>
>>>>>>> 852c9950
</resources><|MERGE_RESOLUTION|>--- conflicted
+++ resolved
@@ -4343,7 +4343,14 @@
       <item>12</item> <!-- PROCESS_STATE_TOP_SLEEPING -->
     </integer-array>
 
-<<<<<<< HEAD
+    <!-- Component name that accepts ACTION_SEND intents for nearby (proximity-based) sharing.
+         Used by ChooserActivity. -->
+    <string translatable="false" name="config_defaultNearbySharingComponent"></string>
+
+    <!-- Boolean indicating whether frameworks needs to reset cell broadcast geo-fencing
+         check after reboot or airplane mode toggling -->
+    <bool translatable="false" name="reset_geo_fencing_check_after_boot_or_apm">false</bool>
+
     <!-- pdp data retry for cause 29, 33 and 55-->
     <bool name="config_pdp_retry_for_29_33_55_enabled">false</bool>
     <!--pdp data reject retry delay can be configured here -->
@@ -4355,13 +4362,4 @@
     <string name="user_authentication_failed"></string>
     <string name="service_not_subscribed"></string>
     <string name="multi_conn_to_same_pdn_not_allowed"></string>
-=======
-    <!-- Component name that accepts ACTION_SEND intents for nearby (proximity-based) sharing.
-         Used by ChooserActivity. -->
-    <string translatable="false" name="config_defaultNearbySharingComponent"></string>
-
-    <!-- Boolean indicating whether frameworks needs to reset cell broadcast geo-fencing
-         check after reboot or airplane mode toggling -->
-    <bool translatable="false" name="reset_geo_fencing_check_after_boot_or_apm">false</bool>
->>>>>>> 852c9950
 </resources>