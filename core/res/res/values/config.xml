<?xml version="1.0" encoding="utf-8"?>
<!--
/*
** Copyright 2009, The Android Open Source Project
**
** Licensed under the Apache License, Version 2.0 (the "License");
** you may not use this file except in compliance with the License.
** You may obtain a copy of the License at
**
**     http://www.apache.org/licenses/LICENSE-2.0
**
** Unless required by applicable law or agreed to in writing, software
** distributed under the License is distributed on an "AS IS" BASIS,
** WITHOUT WARRANTIES OR CONDITIONS OF ANY KIND, either express or implied.
** See the License for the specific language governing permissions and
** limitations under the License.
*/
-->

<!-- These resources are around just to allow their values to be customized
     for different hardware and product builds.  Do not translate.

     NOTE: The naming convention is "config_camelCaseValue". Some legacy
     entries do not follow the convention, but all new entries should. -->

<resources xmlns:xliff="urn:oasis:names:tc:xliff:document:1.2">
    <!-- Do not translate. Defines the slots for the right-hand side icons.  That is to say, the
         icons in the status bar that are not notifications. -->
    <string-array name="config_statusBarIcons">
        <item><xliff:g id="id">@string/status_bar_alarm_clock</xliff:g></item>
        <item><xliff:g id="id">@string/status_bar_rotate</xliff:g></item>
        <item><xliff:g id="id">@string/status_bar_headset</xliff:g></item>
        <item><xliff:g id="id">@string/status_bar_data_saver</xliff:g></item>
        <item><xliff:g id="id">@string/status_bar_ime</xliff:g></item>
        <item><xliff:g id="id">@string/status_bar_sync_failing</xliff:g></item>
        <item><xliff:g id="id">@string/status_bar_sync_active</xliff:g></item>
        <item><xliff:g id="id">@string/status_bar_nfc</xliff:g></item>
        <item><xliff:g id="id">@string/status_bar_tty</xliff:g></item>
        <item><xliff:g id="id">@string/status_bar_speakerphone</xliff:g></item>
        <item><xliff:g id="id">@string/status_bar_cdma_eri</xliff:g></item>
        <item><xliff:g id="id">@string/status_bar_data_connection</xliff:g></item>
        <item><xliff:g id="id">@string/status_bar_phone_evdo_signal</xliff:g></item>
        <item><xliff:g id="id">@string/status_bar_phone_signal</xliff:g></item>
        <item><xliff:g id="id">@string/status_bar_secure</xliff:g></item>
        <item><xliff:g id="id">@string/status_bar_managed_profile</xliff:g></item>
        <item><xliff:g id="id">@string/status_bar_cast</xliff:g></item>
        <item><xliff:g id="id">@string/status_bar_vpn</xliff:g></item>
        <item><xliff:g id="id">@string/status_bar_bluetooth</xliff:g></item>
        <item><xliff:g id="id">@string/status_bar_location</xliff:g></item>
        <item><xliff:g id="id">@string/status_bar_mute</xliff:g></item>
        <item><xliff:g id="id">@string/status_bar_volume</xliff:g></item>
        <item><xliff:g id="id">@string/status_bar_zen</xliff:g></item>
        <item><xliff:g id="id">@string/status_bar_ethernet</xliff:g></item>
        <item><xliff:g id="id">@string/status_bar_wifi</xliff:g></item>
        <item><xliff:g id="id">@string/status_bar_hotspot</xliff:g></item>
        <item><xliff:g id="id">@string/status_bar_mobile</xliff:g></item>
        <item><xliff:g id="id">@string/status_bar_airplane</xliff:g></item>
        <item><xliff:g id="id">@string/status_bar_battery</xliff:g></item>
    </string-array>

    <string translatable="false" name="status_bar_rotate">rotate</string>
    <string translatable="false" name="status_bar_headset">headset</string>
    <string translatable="false" name="status_bar_data_saver">data_saver</string>
    <string translatable="false" name="status_bar_managed_profile">managed_profile</string>
    <string translatable="false" name="status_bar_ime">ime</string>
    <string translatable="false" name="status_bar_sync_failing">sync_failing</string>
    <string translatable="false" name="status_bar_sync_active">sync_active</string>
    <string translatable="false" name="status_bar_cast">cast</string>
    <string translatable="false" name="status_bar_hotspot">hotspot</string>
    <string translatable="false" name="status_bar_location">location</string>
    <string translatable="false" name="status_bar_bluetooth">bluetooth</string>
    <string translatable="false" name="status_bar_nfc">nfc</string>
    <string translatable="false" name="status_bar_tty">tty</string>
    <string translatable="false" name="status_bar_speakerphone">speakerphone</string>
    <string translatable="false" name="status_bar_zen">zen</string>
    <string translatable="false" name="status_bar_mute">mute</string>
    <string translatable="false" name="status_bar_volume">volume</string>
    <string translatable="false" name="status_bar_wifi">wifi</string>
    <string translatable="false" name="status_bar_cdma_eri">cdma_eri</string>
    <string translatable="false" name="status_bar_data_connection">data_connection</string>
    <string translatable="false" name="status_bar_phone_evdo_signal">phone_evdo_signal</string>
    <string translatable="false" name="status_bar_phone_signal">phone_signal</string>
    <string translatable="false" name="status_bar_battery">battery</string>
    <string translatable="false" name="status_bar_alarm_clock">alarm_clock</string>
    <string translatable="false" name="status_bar_secure">secure</string>
    <string translatable="false" name="status_bar_clock">clock</string>
    <string translatable="false" name="status_bar_mobile">mobile</string>
    <string translatable="false" name="status_bar_vpn">vpn</string>
    <string translatable="false" name="status_bar_ethernet">ethernet</string>
    <string translatable="false" name="status_bar_airplane">airplane</string>

    <!-- Flag indicating whether the surface flinger has limited
         alpha compositing functionality in hardware.  If set, the window
         manager will disable alpha trasformation in animations where not
         strictly needed. -->
    <bool name="config_sf_limitedAlpha">false</bool>

    <!-- Default value used to block data calls if ims is not
         connected.  If you use the ims apn DCT will block
         any other apn from connecting until ims apn is connected-->
    <bool name="ImsConnectedDefaultValue">false</bool>

    <!-- Flag indicating whether the surface flinger is inefficient
         at performing a blur.  Used by parts of the UI to turn off
         the blur effect where it isn't worth the performance hit.
         As of Honeycomb, blurring is not supported anymore. -->
    <bool name="config_sf_slowBlur">true</bool>

    <!-- Flag indicating that the media framework should support playing of sounds on volume
         key usage.  This adds noticeable additional overhead to volume key processing, so
         is disableable for products for which it is irrelevant. -->
    <bool name="config_useVolumeKeySounds">true</bool>

    <!-- The attenuation in dB applied to the sound effects played
         through AudioManager.playSoundEffect() when no volume is specified. -->
    <integer name="config_soundEffectVolumeDb">-6</integer>

    <!-- The attenuation in dB applied to the lock/unlock sounds. -->
    <integer name="config_lockSoundVolumeDb">-6</integer>

    <!-- Flag indicating whether the AUDIO_BECOMING_NOISY notification should
         be sent during a change to the audio output device. -->
    <bool name="config_sendAudioBecomingNoisy">true</bool>

    <!-- Flag to disable all transition animations -->
    <bool name="config_disableTransitionAnimation">false</bool>

    <!-- The duration (in milliseconds) of a short animation. -->
    <integer name="config_shortAnimTime">200</integer>

    <!-- The duration (in milliseconds) of a medium-length animation. -->
    <integer name="config_mediumAnimTime">400</integer>

    <!-- The duration (in milliseconds) of a long animation. -->
    <integer name="config_longAnimTime">500</integer>

    <!-- The duration (in milliseconds) of the activity open/close and fragment open/close animations. -->
    <integer name="config_activityShortDur">150</integer>
    <integer name="config_activityDefaultDur">220</integer>

    <!-- The duration (in milliseconds) of the tooltip show/hide animations. -->
    <integer name="config_tooltipAnimTime">150</integer>

    <!-- Duration for the dim animation behind a dialog.  This may be either
         a percentage, which is relative to the duration of the enter/open
         animation of the window being shown that is dimming behind, or it may
         be an integer for a constant duration. -->
    <fraction name="config_dimBehindFadeDuration">100%</fraction>

    <!-- The maximum width we would prefer dialogs to be.  0 if there is no
         maximum (let them grow as large as the screen).  Actual values are
         specified for -large and -xlarge configurations. -->
    <dimen name="config_prefDialogWidth">320dp</dimen>

    <!-- Enables or disables fading edges when marquee is enabled in TextView.
         Off by default, since the framebuffer readback used to implement the
         fading edges is prohibitively expensive on most GPUs. -->
    <bool name="config_ui_enableFadingMarquee">false</bool>

    <!-- Enables or disables haptic effect when the text insertion/selection handle is moved
         manually by the user. Off by default, since the expected haptic feedback may not be
         available on some devices. -->
    <bool name="config_enableHapticTextHandle">false</bool>

    <!-- Whether dialogs should close automatically when the user touches outside
         of them.  This should not normally be modified. -->
    <bool name="config_closeDialogWhenTouchOutside">true</bool>

    <!-- Device configuration indicating whether we should avoid using accelerated graphics
         in certain places to reduce RAM footprint.  This is ignored if ro.config.low_ram
         is true (in that case this is assumed true as well).  It can allow you to tune down
         your device's memory use without going to the point of causing applications to turn
         off features. -->
    <bool name="config_avoidGfxAccel">false</bool>

    <!-- Device configuration setting the minfree tunable in the lowmemorykiller in the kernel.
         A high value will cause the lowmemorykiller to fire earlier, keeping more memory
         in the file cache and preventing I/O thrashing, but allowing fewer processes to
         stay in memory.  A low value will keep more processes in memory but may cause
         thrashing if set too low.  Overrides the default value chosen by ActivityManager
         based on screen size and total memory for the largest lowmemorykiller bucket, and
         scaled proportionally to the smaller buckets.  -1 keeps the default. -->
    <integer name="config_lowMemoryKillerMinFreeKbytesAbsolute">-1</integer>

    <!-- Device configuration adjusting the minfree tunable in the lowmemorykiller in the
         kernel.  A high value will cause the lowmemorykiller to fire earlier, keeping more
         memory in the file cache and preventing I/O thrashing, but allowing fewer processes
         to stay in memory.  A low value will keep more processes in memory but may cause
         thrashing if set too low.  Directly added to the default value chosen by
         ActivityManager based on screen size and total memory for the largest lowmemorykiller
         bucket, and scaled proportionally to the smaller buckets. 0 keeps the default. -->
    <integer name="config_lowMemoryKillerMinFreeKbytesAdjust">0</integer>

    <!-- Device configuration setting the /proc/sys/vm/extra_free_kbytes tunable in the kernel
         (if it exists).  A high value will increase the amount of memory that the kernel
         tries to keep free, reducing allocation time and causing the lowmemorykiller to kill
         earlier.  A low value allows more memory to be used by processes but may cause more
         allocations to block waiting on disk I/O or lowmemorykiller.  Overrides the default
         value chosen by ActivityManager based on screen size.  0 prevents keeping any extra
         memory over what the kernel keeps by default.  -1 keeps the default. -->
    <integer name="config_extraFreeKbytesAbsolute">-1</integer>

    <!-- Device configuration adjusting the /proc/sys/vm/extra_free_kbytes tunable in the kernel
         (if it exists).  0 uses the default value chosen by ActivityManager.  A positive value
         will increase the amount of memory that the kernel tries to keep free, reducing
         allocation time and causing the lowmemorykiller to kill earlier.  A negative value
         allows more memory to be used by processes but may cause more allocations to block
         waiting on disk I/O or lowmemorykiller.  Directly added to the default value chosen by
         ActivityManager based on screen size. -->
    <integer name="config_extraFreeKbytesAdjust">0</integer>

    <!-- Set this to true to enable the platform's auto-power-save modes like doze and
         app standby.  These are not enabled by default because they require a standard
         cloud-to-device messaging service for apps to interact correctly with the modes
         (such as to be able to deliver an instant message to the device even when it is
         dozing).  This should be enabled if you have such services and expect apps to
         correctly use them when installed on your device.  Otherwise, keep this disabled
         so that applications can still use their own mechanisms. -->
    <bool name="config_enableAutoPowerModes">false</bool>

    <!-- The threshold angle for any motion detection in auto-power save modes.
         In hundreths of a degree. -->
    <integer name="config_autoPowerModeThresholdAngle">200</integer>

    <!-- The sensor id of an "any motion" sensor used in auto-power save modes.
         0 indicates this sensor is not available. -->
    <integer name="config_autoPowerModeAnyMotionSensor">0</integer>

    <!-- If an any motion sensor is not available, prefer the wrist tilt detector over the
         SMD. -->
    <bool name="config_autoPowerModePreferWristTilt">false</bool>

    <!-- If a location should be pre-fetched when going into device idle. -->
    <bool name="config_autoPowerModePrefetchLocation">true</bool>

    <!-- The duration (in milliseconds) that the radio will scan for a signal
         when there's no network connection. If the scan doesn't timeout, use zero -->
    <integer name="config_radioScanningTimeout">0</integer>

    <!-- XXXXX NOTE THE FOLLOWING RESOURCES USE THE WRONG NAMING CONVENTION.
         Please don't copy them, copy anything else. -->

    <!-- This string array should be overridden by the device to present a list of network
         attributes.  This is used by the connectivity manager to decide which networks can coexist
         based on the hardware -->
    <!-- An Array of "[Connection name],[ConnectivityManager.TYPE_xxxx],
         [associated radio-type],[priority],[restoral-timer(ms)],[dependencyMet]  -->
    <!-- the 5th element "resore-time" indicates the number of milliseconds to delay
         before automatically restore the default connection.  Set -1 if the connection
         does not require auto-restore. -->
    <!-- the 6th element indicates boot-time dependency-met value. -->
    <string-array translatable="false" name="networkAttributes">
        <item>"wifi,1,1,1,-1,true"</item>
        <item>"mobile,0,0,0,-1,true"</item>
        <item>"mobile_mms,2,0,2,60000,true"</item>
        <item>"mobile_supl,3,0,2,60000,true"</item>
        <item>"mobile_dun,4,0,2,60000,true"</item>
        <item>"mobile_hipri,5,0,3,60000,true"</item>
        <item>"mobile_fota,10,0,2,60000,true"</item>
        <item>"mobile_ims,11,0,2,60000,true"</item>
        <item>"mobile_cbs,12,0,2,60000,true"</item>
        <item>"wifi_p2p,13,1,0,-1,true"</item>
        <item>"mobile_ia,14,0,2,-1,true"</item>
        <item>"mobile_emergency,15,0,2,-1,true"</item>
    </string-array>

    <!-- Array of ConnectivityManager.TYPE_xxxx constants for networks that may only
         be controlled by systemOrSignature apps.  -->
    <integer-array translatable="false" name="config_protectedNetworks">
        <item>10</item>
        <item>11</item>
        <item>12</item>
        <item>14</item>
        <item>15</item>
    </integer-array>

    <!-- This string array should be overridden by the device to present a list of radio
         attributes.  This is used by the connectivity manager to decide which networks can coexist
         based on the hardware -->
    <!-- An Array of "[ConnectivityManager connectionType],
                      [# simultaneous connection types]"  -->
    <string-array translatable="false" name="radioAttributes">
        <item>"1,1"</item>
        <item>"0,1"</item>
    </string-array>

    <!-- The maximum duration (in milliseconds) we expect a network transition to take -->
    <integer name="config_networkTransitionTimeout">60000</integer>

    <!-- Whether/how to notify the user on network switches. See LingerMonitor.java. -->
    <integer translatable="false" name="config_networkNotifySwitchType">0</integer>

    <!-- What types of network switches to notify. See LingerMonitor.java. -->
    <string-array translatable="false" name="config_networkNotifySwitches">
    </string-array>

    <!-- Whether the device should automatically switch away from Wi-Fi networks that lose
         Internet access. Actual device behaviour is controlled by
         Settings.Global.NETWORK_AVOID_BAD_WIFI. This is the default value of that setting. -->
    <integer translatable="false" name="config_networkAvoidBadWifi">1</integer>

    <!-- If the hardware supports specially marking packets that caused a wakeup of the
         main CPU, set this value to the mark used. -->
    <integer name="config_networkWakeupPacketMark">0</integer>

    <!-- Mask to use when checking skb mark defined in config_networkWakeupPacketMark above. -->
    <integer name="config_networkWakeupPacketMask">0</integer>

    <!-- Whether the APF Filter in the device should filter out IEEE 802.3 Frames
         Those frames are identified by the field Eth-type having values
         less than 0x600 -->
    <bool translatable="false" name="config_apfDrop802_3Frames">true</bool>

    <!-- An array of Black listed EtherType, packets with EtherTypes within this array
         will be dropped
         TODO: need to put proper values, these are for testing purposes only -->
    <integer-array translatable="false" name="config_apfEthTypeBlackList">
        <item>0x88A2</item>
        <item>0x88A4</item>
        <item>0x88B8</item>
        <item>0x88CD</item>
        <item>0x88E3</item>
    </integer-array>

    <!-- Default value for ConnectivityManager.getMultipathPreference() on metered networks. Actual
         device behaviour is controlled by Settings.Global.NETWORK_METERED_MULTIPATH_PREFERENCE.
         This is the default value of that setting. -->
    <integer translatable="false" name="config_networkMeteredMultipathPreference">0</integer>

    <!-- Default daily multipath budget used by ConnectivityManager.getMultipathPreference()
         on metered networks. This default quota only used if quota could not be determined from
         data plan or data limit/warning set by the user. The value that is actually used is
         controlled by Settings.Global.NETWORK_DEFAULT_DAILY_MULTIPATH_QUOTA_BYTES. This is the
         default value of that setting. -->
    <integer translatable="false" name="config_networkDefaultDailyMultipathQuotaBytes">2500000</integer>

    <!-- List of regexpressions describing the interface (if any) that represent tetherable
         USB interfaces.  If the device doesn't want to support tethering over USB this should
         be empty.  An example would be "usb.*" -->
    <string-array translatable="false" name="config_tether_usb_regexs">
    </string-array>

    <!-- List of regexpressions describing the interface (if any) that represent tetherable
         Wifi interfaces.  If the device doesn't want to support tethering over Wifi this
         should be empty.  An example would be "softap.*" -->
    <string-array translatable="false" name="config_tether_wifi_regexs">
    </string-array>

    <!-- List of regexpressions describing the interface (if any) that represent tetherable
         WiMAX interfaces.  If the device doesn't want to support tethering over Wifi this
         should be empty.  An example would be "softap.*" -->
    <string-array translatable="false" name="config_tether_wimax_regexs">
    </string-array>

    <!-- List of regexpressions describing the interface (if any) that represent tetherable
         bluetooth interfaces.  If the device doesn't want to support tethering over bluetooth this
         should be empty. -->
    <string-array translatable="false" name="config_tether_bluetooth_regexs">
    </string-array>

    <!-- Max number of Bluetooth tethering connections allowed. If this is
         updated config_tether_dhcp_range has to be updated appropriately. -->
    <integer translateable="false" name="config_max_pan_devices">5</integer>

    <!-- Dhcp range (min, max) to use for tethering purposes -->
    <string-array translatable="false" name="config_tether_dhcp_range">
    </string-array>

    <!-- Regex of wired ethernet ifaces -->
    <string translatable="false" name="config_ethernet_iface_regex">eth\\d</string>



    <!-- Configuration of Ethernet interfaces in the following format:
         <interface name|mac address>;[Network Capabilities];[IP config]
         Where
               [Network Capabilities] Optional. A comma seprated list of network capabilities.
                   Values must be from NetworkCapabilities#NET_CAPABILITIES_* constants.
               [IP config] Optional. If empty or not specified - DHCP will be used, otherwise
                   use the following format to specify static IP configuration:
		       ip=<ip-address/mask> gateway=<ip-address> dns=<comma-sep-ip-addresses>
                       domains=<comma-sep-domains> 
         -->
    <string-array translatable="false" name="config_ethernet_interfaces">
        <!--
        <item>eth1;12,13,14,15;ip=192.168.0.10/24 gateway=192.168.0.1 dns=4.4.4.4,8.8.8.8</item>
        <item>eth2;;ip=192.168.0.11/24</item>
        -->
    </string-array>

    <!-- If the mobile hotspot feature requires provisioning, a package name and class name
        can be provided to launch a supported application that provisions the devices.

        Example Usage:

        String[] appDetails = getStringArray(R.array.config_mobile_hotspot_provision_app);
        Intent intent = new Intent(Intent.ACTION_MAIN);
        intent.setClassName(appDetails[0], appDetails[1]);
        startActivityForResult(intent, 0);

        public void onActivityResult(int requestCode, int resultCode, Intent intent) {
            super.onActivityResult(requestCode, resultCode, intent);
            if (requestCode == 0) {
                if (resultCode == Activity.RESULT_OK) {
                    //Mobile hotspot provisioning successful
                } else {
                    //Mobile hotspot provisioning failed
                }
            }

        See src/com/android/settings/TetherSettings.java for more details.
        For ui-less/periodic recheck support see config_mobile_hotspot_provision_app_no_ui
        -->
    <!-- The first element is the package name and the second element is the class name
         of the provisioning app -->
    <string-array translatable="false" name="config_mobile_hotspot_provision_app">
    <!--
        <item>com.example.provisioning</item>
        <item>com.example.provisioning.Activity</item>
    -->
    </string-array>

    <!-- If the mobile hotspot feature requires provisioning, an action can be provided
         that will be broadcast in non-ui cases for checking the provisioning status.

         A second broadcast, action defined by config_mobile_hotspot_provision_response,
         will be sent back to notify if provisioning succeeded or not.  The response will
         match that of the activity in config_mobile_hotspot_provision_app, but instead
         contained within the int extra "EntitlementResult".

         Example Usage:
         String provisionAction = getString(R.string.config_mobile_hotspot_provision_check);
         sendBroadcast(new Intent(provisionAction));

         public void onReceive(Context context, Intent intent) {
             String provisionResponse =
                    getString(R.string.config_mobile_hotspot_provision_response);
             if (provisionResponse.equals(intent.getAction())
                    && intent.getIntExtra("EntitlementResult") == Activity.RESULT_OK) {
                 //Mobile hotspot provisioning successful
             } else {
                 //Mobile hotspot provisioning failed
             }
         }
        -->
    <string translatable="false" name="config_mobile_hotspot_provision_app_no_ui"></string>
    <!-- Sent in response to a provisioning check. The caller must hold the
         permission android.permission.CONNECTIVITY_INTERNAL for Settings to
         receive this response.

         See config_mobile_hotspot_provision_response
         -->
    <string translatable="false" name="config_mobile_hotspot_provision_response"></string>
    <!-- Number of hours between each background provisioning call -->
    <integer translatable="false" name="config_mobile_hotspot_provision_check_period">24</integer>

    <!-- Activity name to enable wifi tethering after provisioning app succeeds -->
    <string translatable="false" name="config_wifi_tether_enable">com.android.settings/.wifi.tether.TetherService</string>

    <!-- Array of ConnectivityManager.TYPE_xxxx values allowable for tethering.

         Common options are [1, 4] for TYPE_WIFI and TYPE_MOBILE_DUN or
         [1,7,0] for TYPE_WIFI, TYPE_BLUETOOTH, and TYPE_MOBILE.

         This list is also modified by code within the framework, including:

             - TYPE_ETHERNET (9) is prepended to this list, and

             - the return value of TelephonyManager.getTetherApnRequired()
               determines how the array is further modified:

                   * DUN_REQUIRED
                     TYPE_MOBILE is removed (if present)
                     TYPE_MOBILE_HIPRI is removed (if present)
                     TYPE_MOBILE_DUN is appended (if not already present)

                   * DUN_NOT_REQUIRED
                     TYPE_MOBILE_DUN is removed (if present)
                     TYPE_MOBILE is appended (if not already present)
                     TYPE_MOBILE_HIPRI is appended (if not already present)

                   * DUN_UNSPECIFIED
                     if any of TYPE_MOBILE{,_DUN,_HIPRI} are present:
                         change nothing
                     else:
                         TYPE_MOBILE is appended
                         TYPE_MOBILE_HIPRI is appended

         For other changes applied to this list, now and in the future, see
         com.android.server.connectivity.tethering.TetheringConfiguration.

         Note also: the order of this is important. The first upstream type
         for which a satisfying network exists is used.
    -->
    <integer-array translatable="false" name="config_tether_upstream_types">
        <item>1</item>
        <item>7</item>
        <item>0</item>
    </integer-array>

    <!-- When true, the tethering upstream network follows the current default
         Internet network (except when the current default network is mobile,
         in which case a DUN network will be used if required).

         When true, overrides the config_tether_upstream_types setting above.
    -->
    <bool translatable="false" name="config_tether_upstream_automatic">false</bool>

    <!-- If the DUN connection for this CDMA device supports more than just DUN -->
    <!-- traffic you should list them here. -->
    <!-- If this device is not CDMA this is ignored.  If this list is empty on -->
    <!-- a DUN-requiring CDMA device, the DUN APN will just support just DUN. -->
    <string-array translatable="false" name="config_cdma_dun_supported_types">
    </string-array>

    <!-- String containing the apn value for tethering.  May be overriden by secure settings
         TETHER_DUN_APN.  Value is a comma separated series of strings:
         "name,apn,proxy,port,username,password,server,mmsc,mmsproxy,mmsport,mcc,mnc,auth,type",
         Or string format of ApnSettingV3 or higher.
         note that empty fields can be ommitted: "name,apn,,,,,,,,,310,260,,DUN"
         Multiple entries are separated by using string-array:
         "<item>[ApnSettingV3]Name,apn,,,,,,,,,123,45,,mms|*,IPV6,IP,true,14,,,,,,,spn,testspn</item>
          <item>[ApnSettingV5]Name1,apn2,,,,,,,,,123,46,,mms|*,IPV6,IP,true,12,,,,,,,,,,</item>" -->
    <string-array translatable="false" name="config_tether_apndata">
    </string-array>

    <!-- Boolean indicating whether the wifi chipset has dual frequency band support -->
    <bool translatable="false" name="config_wifi_dual_band_support">false</bool>

    <!-- Boolean indicating whether the wifi chipset requires the softap band be -->
    <!-- converted from 5GHz to ANY due to hardware restrictions -->
    <bool translatable="false" name="config_wifi_convert_apband_5ghz_to_any">false</bool>

    <!-- Boolean indicating whether 802.11r Fast BSS Transition is enabled on this platform -->
    <bool translatable="false" name="config_wifi_fast_bss_transition_enabled">false</bool>

    <!-- Device type information conforming to Annex B format in WiFi Direct specification.
         The default represents a dual-mode smartphone -->
    <string translatable="false" name="config_wifi_p2p_device_type">10-0050F204-5</string>

    <!-- Boolean indicating whether the wifi chipset supports background scanning mechanism.
         This mechanism allows the host to remain in suspend state and the dongle to actively
         scan and wake the host when a configured SSID is detected by the dongle. This chipset
         capability can provide power savings when wifi needs to be always kept on. -->
    <bool translatable="false" name="config_wifi_background_scan_support">false</bool>

    <!-- Boolean indicating we re-try re-associating once upon disconnection and RSSI is high failure  -->
    <bool translatable="true" name="config_wifi_enable_disconnection_debounce">true</bool>

    <!-- Boolean indicating whether or not to revert to default country code when cellular
         radio is unable to find any MCC information to infer wifi country code from -->
    <bool translatable="false" name="config_wifi_revert_country_code_on_cellular_loss">false</bool>

    <!-- Boolean indicating whether or not wifi firmware debugging is enabled -->
    <bool translatable="false" name="config_wifi_enable_wifi_firmware_debugging">true</bool>

    <!-- Integer size limit, in KB, for a single WifiLogger ringbuffer, in default logging mode -->
    <integer translatable="false" name="config_wifi_logger_ring_buffer_default_size_limit_kb">32</integer>

    <!-- Integer size limit, in KB, for a single WifiLogger ringbuffer, in verbose logging mode -->
    <integer translatable="false" name="config_wifi_logger_ring_buffer_verbose_size_limit_kb">1024</integer>

    <!-- Boolean indicating whether or not wifi should turn off when emergency call is made -->
    <bool translatable="false" name="config_wifi_turn_off_during_emergency_call">false</bool>

    <!-- Integer specifying the basic autojoin parameters -->
    <integer translatable="false" name="config_wifi_framework_5GHz_preference_boost_threshold">-65</integer>
    <integer translatable="false" name="config_wifi_framework_5GHz_preference_boost_factor">40</integer>
    <integer translatable="false" name="config_wifi_framework_5GHz_preference_penalty_threshold">-75</integer>
    <integer translatable="false" name="config_wifi_framework_RSSI_SCORE_OFFSET">85</integer>
    <integer translatable="false" name="config_wifi_framework_RSSI_SCORE_SLOPE">4</integer>
    <integer translatable="false" name="config_wifi_framework_SAME_BSSID_AWARD">24</integer>
    <integer translatable="false" name="config_wifi_framework_LAST_SELECTION_AWARD">480</integer>
    <integer translatable="false" name="config_wifi_framework_PASSPOINT_SECURITY_AWARD">40</integer>
    <integer translatable="false" name="config_wifi_framework_SECURITY_AWARD">80</integer>
    <!-- Integer specifying the base interval in seconds for the exponential backoff scan for autojoin -->
    <integer translatable="false" name="config_wifi_framework_exponential_backoff_scan_base_interval">20</integer>
    <!-- Integers specifying the max packet Tx/Rx rates for full scan -->
    <integer translatable="false" name="config_wifi_framework_max_tx_rate_for_full_scan">8</integer>
    <integer translatable="false" name="config_wifi_framework_max_rx_rate_for_full_scan">16</integer>
    <!-- Integers specifying the min packet Tx/Rx rates in packets per second for staying on the same network -->
    <integer translatable="false" name="config_wifi_framework_min_tx_rate_for_staying_on_network">16</integer>
    <integer translatable="false" name="config_wifi_framework_min_rx_rate_for_staying_on_network">16</integer>
    <!-- Integer parameters of the wifi to cellular handover feature
         wifi should not stick to bad networks -->
    <integer translatable="false" name="config_wifi_framework_wifi_score_bad_rssi_threshold_5GHz">-82</integer>
    <integer translatable="false" name="config_wifi_framework_wifi_score_entry_rssi_threshold_5GHz">-82</integer>
    <integer translatable="false" name="config_wifi_framework_wifi_score_low_rssi_threshold_5GHz">-70</integer>
    <integer translatable="false" name="config_wifi_framework_wifi_score_good_rssi_threshold_5GHz">-57</integer>
    <integer translatable="false" name="config_wifi_framework_wifi_score_bad_rssi_threshold_24GHz">-85</integer>
    <integer translatable="false" name="config_wifi_framework_wifi_score_entry_rssi_threshold_24GHz">-85</integer>
    <integer translatable="false" name="config_wifi_framework_wifi_score_low_rssi_threshold_24GHz">-73</integer>
    <integer translatable="false" name="config_wifi_framework_wifi_score_good_rssi_threshold_24GHz">-60</integer>
    <integer translatable="false" name="config_wifi_framework_wifi_score_bad_link_speed_24">6</integer>
    <integer translatable="false" name="config_wifi_framework_wifi_score_bad_link_speed_5">12</integer>
    <integer translatable="false" name="config_wifi_framework_wifi_score_good_link_speed_24">24</integer>
    <integer translatable="false" name="config_wifi_framework_wifi_score_good_link_speed_5">36</integer>

    <!-- Integer delay in milliseconds before shutting down soft AP when there
         are no connected devices. Framework will enforce a minimum limit on
         this value and this setting will be overridden if the provided value is
         smaller than the limit. -->
    <integer translatable="false" name="config_wifi_framework_soft_ap_timeout_delay">600000</integer>

    <string  translatable="false" name="config_wifi_random_mac_oui">DA-A1-19</string>
    <string  translatable="false" name="config_wifi_framework_sap_2G_channel_list">1,6,11</string>

    <bool translatable="false" name="config_wifi_framework_cellular_handover_enable_user_triggered_adjustment">true</bool>

    <!-- Integer packet threshold used to allow scan while associated -->
    <integer translatable="false" name="config_wifi_framework_associated_full_scan_tx_packet_threshold">5</integer>
    <integer translatable="false" name="config_wifi_framework_associated_full_scan_rx_packet_threshold">10</integer>
    <integer translatable="false" name="config_wifi_framework_associated_partial_scan_tx_packet_threshold">40</integer>
    <integer translatable="false" name="config_wifi_framework_associated_partial_scan_rx_packet_threshold">80</integer>
    <integer translatable="false" name="config_wifi_framework_network_switch_tx_packet_threshold">2</integer>
    <integer translatable="false" name="config_wifi_framework_network_switch_rx_packet_threshold">20</integer>

    <!-- Integer indicating wpa_supplicant scan interval in milliseconds -->
    <integer translatable="false" name="config_wifi_supplicant_scan_interval">15000</integer>

    <!-- Integer indicating amount of time failed networks areblacklisted for the purpose
         of network switching in milliseconds -->
    <integer translatable="false" name="config_wifi_network_switching_blacklist_time">172800000</integer>

    <!-- Integer indicating wpa_supplicant scan interval when p2p is connected in milliseconds -->
    <integer translatable="false" name="config_wifi_scan_interval_p2p_connected">60000</integer>

    <!-- Integer indicating the framework scan interval in milliseconds. This is used in the scenario
         where the chipset does not support background scanning (config_wifi_background_scan_suport
         is false) to set up a periodic wake up scan so that the device can connect to a new access
         point on the move. A value of 0 means no periodic scans will be used in the framework. -->
    <integer translatable="false" name="config_wifi_framework_scan_interval">300000</integer>

    <!-- Integer indicating the framework no networks periodic scan interval in milliseconds. -->
    <integer translatable="false" name="config_wifi_no_network_periodic_scan_interval">300000</integer>

    <!-- Integer indicating disconnect mode short scan interval in milliseconds -->
    <integer translatable="false" name="config_wifi_disconnected_short_scan_interval">15000</integer>

    <!-- Integer indicating associated partial scan short interval in milliseconds -->
    <integer translatable="false" name="config_wifi_associated_short_scan_interval">20000</integer>

    <!-- Integer indicating associated full scan backoff, representing a fraction: xx/8 -->
    <integer translatable="false" name="config_wifi_framework_associated_full_scan_backoff">12</integer>

    <!-- Integer indicating associated full scan max interval in milliseconds -->
    <integer translatable="false" name="config_wifi_framework_associated_full_scan_max_interval">300000</integer>

    <!-- Integer indicating associated full scan max total dwell time in milliseconds -->
    <integer translatable="false" name="config_wifi_framework_associated_full_scan_max_total_dwell_time">500</integer>

    <!-- Integer indicating associated full scan max num active channels -->
    <integer translatable="false" name="config_wifi_framework_associated_partial_scan_max_num_active_channels">6</integer>

    <!-- Integer indicating RSSI boost given to current network -->
    <integer translatable="false" name="config_wifi_framework_current_network_boost">16</integer>

    <!-- Integer indicating how to handle beacons with uninitialized RSSI value of 0 -->
    <integer translatable="false" name="config_wifi_framework_scan_result_rssi_level_patchup_value">-85</integer>

    <!-- Boolean indicating associated network selection is allowed -->
    <bool translatable="false" name="config_wifi_framework_enable_associated_network_selection">true</bool>

    <!-- Boolean indicating whether single radio chain scan results are to be used for network selection -->
    <bool translatable="false" name="config_wifi_framework_use_single_radio_chain_scan_results_network_selection">false</bool>

    <!-- Boolean indicating that wifi only link configuratios that have exact same credentials (i.e PSK) -->
    <bool translatable="false" name="config_wifi_only_link_same_credential_configurations">true</bool>

    <!-- Boolean indicating whether framework needs to set the tx power limit for meeting SAR requirements -->
    <bool translatable="false" name="config_wifi_framework_enable_sar_tx_power_limit">false</bool>

    <!-- Boolean indicating whether framework should use detection of softAP mode to set the tx
         power limit for meeting SAR requirements -->
    <bool translatable="false" name="config_wifi_framework_enable_soft_ap_sar_tx_power_limit">false</bool>

    <!-- Boolean indicating whether framework needs to use body proximity to set the tx power limit
         for meeting SAR requirements -->
    <bool translatable="false" name="config_wifi_framework_enable_body_proximity_sar_tx_power_limit">false</bool>

    <!-- String for the sensor type for body/head proximity for SAR -->
    <string translatable="false" name="config_wifi_sar_sensor_type"></string>

    <!-- Integer indicating event id by sar sensor for free space -->
    <integer translatable="false" name="config_wifi_framework_sar_free_space_event_id">1</integer>

    <!-- Integer indicating event id by sar sensor for near hand -->
    <integer translatable="false" name="config_wifi_framework_sar_near_hand_event_id">2</integer>

    <!-- Integer indicating event id by sar sensor for near head -->
    <integer translatable="false" name="config_wifi_framework_sar_near_head_event_id">3</integer>

    <!-- Integer indicating event id by sar sensor for near body -->
    <integer translatable="false" name="config_wifi_framework_sar_near_body_event_id">4</integer>

    <!-- Wifi driver supports batched scan -->
    <bool translatable="false" name="config_wifi_batched_scan_supported">false</bool>

    <!-- Wifi driver supports Automatic channel selection (ACS) for softap -->
    <bool translatable="false" name="config_wifi_softap_acs_supported">false</bool>

    <!-- Wifi driver supports IEEE80211AC for softap -->
    <bool translatable="false" name="config_wifi_softap_ieee80211ac_supported">false</bool>

    <!-- Flag indicating whether we should enable the automatic brightness.
         Software implementation will be used if config_hardware_auto_brightness_available is not set -->
    <bool name="config_automatic_brightness_available">false</bool>

    <!-- Flag indicating whether we should enable smart battery. -->
    <bool name="config_smart_battery_available">false</bool>

    <!-- Fast brightness animation ramp rate in brightness units per second-->
    <integer translatable="false" name="config_brightness_ramp_rate_fast">180</integer>

    <!-- Slow brightness animation ramp rate in brightness units per second-->
    <integer translatable="false" name="config_brightness_ramp_rate_slow">60</integer>

    <!-- Don't name config resources like this.  It should look like config_annoyDianne -->
    <bool name="config_annoy_dianne">true</bool>

    <!-- XXXXXX END OF RESOURCES USING WRONG NAMING CONVENTION -->

    <!-- If this is true, the screen will come on when you unplug usb/power/whatever. -->
    <bool name="config_unplugTurnsOnScreen">false</bool>

    <!-- If this is true, the message that USB is only being used for charging will be shown. -->
    <bool name="config_usbChargingMessage">true</bool>

    <!-- Set this true only if the device has separate attention and notification lights. -->
    <bool name="config_useAttentionLight">false</bool>

    <!-- If this is true, the screen will fade off. -->
    <bool name="config_animateScreenLights">false</bool>

    <!-- If this is true, key chords can be used to take a screenshot on the device. -->
    <bool name="config_enableScreenshotChord">true</bool>

    <!-- If this is true, allow wake from theater mode when plugged in or unplugged. -->
    <bool name="config_allowTheaterModeWakeFromUnplug">false</bool>
    <!-- If this is true, allow wake from theater mode from gesture. -->
    <bool name="config_allowTheaterModeWakeFromGesture">false</bool>
    <!-- If this is true, allow wake from theater mode from camera lens cover is switched. -->
    <bool name="config_allowTheaterModeWakeFromCameraLens">false</bool>
    <!-- If this is true, allow wake from theater mode from power key press. -->
    <bool name="config_allowTheaterModeWakeFromPowerKey">true</bool>
    <!-- If this is true, allow wake from theater mode from regular key press. Setting this value to
         true implies config_allowTheaterModeWakeFromPowerKey is also true-->
    <bool name="config_allowTheaterModeWakeFromKey">false</bool>
    <!-- If this is true, allow wake from theater mode from motion. -->
    <bool name="config_allowTheaterModeWakeFromMotion">false</bool>
    <!-- If this is true, allow wake from theater mode from motion. -->
    <bool name="config_allowTheaterModeWakeFromMotionWhenNotDreaming">false</bool>
    <!-- If this is true, allow wake from theater mode from lid switch. -->
    <bool name="config_allowTheaterModeWakeFromLidSwitch">false</bool>
    <!-- If this is true, allow wake from theater mode when docked. -->
    <bool name="config_allowTheaterModeWakeFromDock">false</bool>
    <!-- If this is true, allow wake from theater mode from window layout flag. -->
    <bool name="config_allowTheaterModeWakeFromWindowLayout">false</bool>
    <!-- If this is true, go to sleep when theater mode is enabled from button press -->
    <bool name="config_goToSleepOnButtonPressTheaterMode">true</bool>
    <!-- If this is true, long press on power button will be available from the non-interactive state -->
    <bool name="config_supportLongPressPowerWhenNonInteractive">false</bool>

    <!-- Auto-rotation behavior -->

    <!-- If true, enables auto-rotation features using the accelerometer.
         Otherwise, auto-rotation is disabled.  Applications may still request
         to use specific orientations but the sensor is ignored and sensor-based
         orientations are not available.  Furthermore, all auto-rotation related
         settings are omitted from the system UI.  In certain situations we may
         still use the accelerometer to determine the orientation, such as when
         docked if the dock is configured to enable the accelerometer. -->
    <bool name="config_supportAutoRotation">true</bool>

    <!-- If true, the screen can be rotated via the accelerometer in all 4
         rotations as the default behavior. -->
    <bool name="config_allowAllRotations">false</bool>

    <!-- If true, the direction rotation is applied to get to an application's requested
         orientation is reversed.  Normally, the model is that landscape is
         clockwise from portrait; thus on a portrait device an app requesting
         landscape will cause a clockwise rotation, and on a landscape device an
         app requesting portrait will cause a counter-clockwise rotation.  Setting
         true here reverses that logic. -->
    <bool name="config_reverseDefaultRotation">false</bool>

    <!-- Sets the minimum and maximum tilt tolerance for each possible rotation.
         This array consists of 4 pairs of values which specify the minimum and maximum
         tilt angle at which the device will transition into each rotation.

         The tilt angle represents the direction in which the plane of the screen is facing;
         it is also known as the angle of elevation.

           -90 degree tilt means that the screen is facing straight down
                           (the device is being held overhead upside-down)
             0 degree tilt means that the screen is facing outwards
                           (the device is being held vertically)
            90 degree tilt means that the screen is facing straight up
                           (the device is resting on a flat table)

        The default tolerances are set conservatively such that the device is more
        likely to remain in its natural orientation than rotate into a counterclockwise,
        clockwise, or reversed posture (with an especially strong bias against the latter)
        to prevent accidental rotation while carrying the device in hand.

        These thresholds may need to be tuned when the device is intended to be
        mounted into a dock with a particularly shallow profile wherein rotation
        would ordinarily have been suppressed.

        It is helpful to consider the desired behavior both when the device is being
        held at a positive tilt (typical case) vs. a negative tilt (reading overhead in
        bed) since they are quite different.  In the overhead case, we typically want
        the device to more strongly prefer to retain its current configuration (in absence
        of a clear indication that a rotation is desired) since the user's head and neck may
        be held at an unusual angle.
    -->
    <integer-array name="config_autoRotationTiltTolerance">
        <!-- rotation:   0 (natural)    --> <item>-25</item> <item>70</item>
        <!-- rotation:  90 (rotate CCW) --> <item>-25</item> <item>65</item>
        <!-- rotation: 180 (reverse)    --> <item>-25</item> <item>60</item>
        <!-- rotation: 270 (rotate CW)  --> <item>-25</item> <item>65</item>
    </integer-array>

    <!-- Lid switch behavior -->

    <!-- The number of degrees to rotate the display when the keyboard is open.
         A value of -1 means no change in orientation by default. -->
    <integer name="config_lidOpenRotation">-1</integer>

    <!-- Indicate whether the lid state impacts the accessibility of
         the physical keyboard.  0 means it doesn't, 1 means it is accessible
         when the lid is open, 2 means it is accessible when the lid is
         closed.  The default is 0. -->
    <integer name="config_lidKeyboardAccessibility">0</integer>

    <!-- Indicate whether the lid state impacts the accessibility of
         the navigation buttons.  0 means it doesn't, 1 means it is accessible
         when the lid is open, 2 means it is accessible when the lid is
         closed.  The default is 0. -->
    <integer name="config_lidNavigationAccessibility">0</integer>

    <!-- Indicate whether closing the lid causes the lockscreen to appear.
         The default is false. -->
    <bool name="config_lidControlsScreenLock">false</bool>

    <!-- Indicate whether closing the lid causes the device to go to sleep and opening
         it causes the device to wake up.
         The default is false. -->
    <bool name="config_lidControlsSleep">false</bool>

    <!-- Desk dock behavior -->

    <!-- The number of degrees to rotate the display when the device is in a desk dock.
         A value of -1 means no change in orientation by default. -->
    <integer name="config_deskDockRotation">-1</integer>

    <!-- Control whether being in the desk dock (and powered) always
         keeps the screen on.  By default it stays on when plugged in to
         AC.  0 will not keep it on; or together 1 to stay on when plugged
         in to AC and 2 to stay on when plugged in to USB.  (So 3 for both.) -->
    <integer name="config_deskDockKeepsScreenOn">1</integer>

    <!-- Control whether being in the desk dock should enable accelerometer
         based screen orientation.  This defaults to true because it is
         common for desk docks to be sold in a variety of form factors
         with different orientations.  Since we cannot always tell these docks
         apart and the docks cannot report their true orientation on their own,
         we rely on gravity to determine the effective orientation. -->
    <bool name="config_deskDockEnablesAccelerometer">true</bool>

    <!-- Car dock behavior -->

    <!-- The number of degrees to rotate the display when the device is in a car dock.
         A value of -1 means no change in orientation by default. -->
    <integer name="config_carDockRotation">-1</integer>

    <!-- Control whether being in the car dock (and powered) always
         keeps the screen on.  By default it stays on when plugged in to
         AC.  0 will not keep it on; or together 1 to stay on when plugged
         in to AC and 2 to stay on when plugged in to USB.  (So 3 for both.) -->
    <integer name="config_carDockKeepsScreenOn">1</integer>

    <!-- Control whether being in the car dock should enable accelerometer based
         screen orientation.  This defaults to true because putting a device in
         a car dock make the accelerometer more a physical input (like a lid). -->

    <bool name="config_carDockEnablesAccelerometer">true</bool>

    <!--  Control whether to launch Car dock home app when user presses home button or when
          car dock intent is fired.
          In mobile device, usually separate home app is expected in car mode, and this should be
          enabled. But in environments like real car, default home app may be enough, and in that
          case, this can be disabled (set to false). -->
    <bool name="config_enableCarDockHomeLaunch">true</bool>

    <!-- HDMI behavior -->

    <!-- The number of degrees to rotate the display when the device has HDMI connected
         but is not in a dock.  A value of -1 means no change in orientation by default.
         Use -1 except on older devices whose Hardware Composer HAL does not
         provide full support for multiple displays.  -->
    <integer name="config_undockedHdmiRotation">-1</integer>

    <!-- Control the default UI mode type to use when there is no other type override
         happening.  One of the following values (See Configuration.java):
             1  UI_MODE_TYPE_NORMAL
             4  UI_MODE_TYPE_TELEVISION
             5  UI_MODE_TYPE_APPLIANCE
             6  UI_MODE_TYPE_WATCH
             7  UI_MODE_TYPE_VR_HEADSET
         Any other values will have surprising consequences. -->
    <integer name="config_defaultUiModeType">1</integer>

    <!--  Control whether to lock UI mode to what is selected from config_defaultUiModeType.
          Once UI mode is locked, applications cannot change it anymore. -->
    <bool name="config_lockUiMode">false</bool>

    <!--  Control whether to lock day/night mode change from normal application. When it is
          true, day / night mode change is only allowed to apps with MODIFY_DAY_NIGHT_MODE
          permission. -->
    <bool name="config_lockDayNightMode">false</bool>

    <!-- Control the default night mode to use when there is no other mode override set.
         One of the following values (see UiModeManager.java):
             0 - MODE_NIGHT_AUTO
             1 - MODE_NIGHT_NO
             2 - MODE_NIGHT_YES
    -->
    <integer name="config_defaultNightMode">1</integer>

    <!-- Boolean indicating whether the HWC setColorTransform function can be performed efficiently
         in hardware. -->
    <bool name="config_setColorTransformAccelerated">false</bool>

    <!-- Control whether Night display is available. This should only be enabled on devices
         that have a HWC implementation that can apply the matrix passed to setColorTransform
         without impacting power, performance, and app compatibility (e.g. protected content). -->
    <bool name="config_nightDisplayAvailable">@bool/config_setColorTransformAccelerated</bool>

    <!-- Default mode to control how Night display is automatically activated.
         One of the following values (see ColorDisplayController.java):
             0 - AUTO_MODE_DISABLED
             1 - AUTO_MODE_CUSTOM
             2 - AUTO_MODE_TWILIGHT
    -->
    <integer name="config_defaultNightDisplayAutoMode">0</integer>

    <!-- Default time when Night display is automatically activated.
         Represented as milliseconds from midnight (e.g. 79200000 == 10pm). -->
    <integer name="config_defaultNightDisplayCustomStartTime">79200000</integer>

    <!-- Default time when Night display is automatically deactivated.
         Represented as milliseconds from midnight (e.g. 21600000 == 6am). -->
    <integer name="config_defaultNightDisplayCustomEndTime">21600000</integer>

    <!-- Minimum color temperature, in Kelvin, supported by Night display. -->
    <integer name="config_nightDisplayColorTemperatureMin">2596</integer>

    <!-- Default color temperature, in Kelvin, to tint the screen when Night display is
         activated. -->
    <integer name="config_nightDisplayColorTemperatureDefault">2850</integer>

    <!-- Maximum color temperature, in Kelvin, supported by Night display. -->
    <integer name="config_nightDisplayColorTemperatureMax">4082</integer>

    <string-array name="config_nightDisplayColorTemperatureCoefficientsNative">
        <!-- R a-coefficient --> <item>0.0</item>
        <!-- R b-coefficient --> <item>0.0</item>
        <!-- R y-intercept --> <item>1.0</item>
        <!-- G a-coefficient --> <item>-0.00000000962353339</item>
        <!-- G b-coefficient --> <item>0.000153045476</item>
        <!-- G y-intercept --> <item>0.390782778</item>
        <!-- B a-coefficient --> <item>-0.0000000189359041</item>
        <!-- B b-coefficient --> <item>0.000302412211</item>
        <!-- B y-intercept --> <item>-0.198650895</item>
    </string-array>

    <string-array name="config_nightDisplayColorTemperatureCoefficients">
        <!-- R a-coefficient --> <item>0.0</item>
        <!-- R b-coefficient --> <item>0.0</item>
        <!-- R y-intercept --> <item>1.0</item>
        <!-- G a-coefficient --> <item>-0.00000000962353339</item>
        <!-- G b-coefficient --> <item>0.000153045476</item>
        <!-- G y-intercept --> <item>0.390782778</item>
        <!-- B a-coefficient --> <item>-0.0000000189359041</item>
        <!-- B b-coefficient --> <item>0.000302412211</item>
        <!-- B y-intercept --> <item>-0.198650895</item>
    </string-array>


    <!-- Indicate available ColorDisplayController.COLOR_MODE_xxx. -->
    <integer-array name="config_availableColorModes">
        <!-- Example:
        <item>0</item>
        <item>1</item>
        <item>2</item>
        -->
    </integer-array>

    <!-- Indicate whether to allow the device to suspend when the screen is off
         due to the proximity sensor.  This resource should only be set to true
         if the sensor HAL correctly handles the proximity sensor as a wake-up source.
         Otherwise, the device may fail to wake out of suspend reliably.
         The default is false. -->
    <bool name="config_suspendWhenScreenOffDueToProximity">false</bool>

    <!-- Control the behavior when the user long presses the power button.
            0 - Nothing
            1 - Global actions menu
            2 - Power off (with confirmation)
            3 - Power off (without confirmation)
            4 - Go to voice assist
    -->
    <integer name="config_longPressOnPowerBehavior">1</integer>

    <!-- Control the behavior when the user long presses the power button for a long time.
            0 - Nothing
            1 - Global actions menu
    -->
    <integer name="config_veryLongPressOnPowerBehavior">0</integer>

    <!-- Control the behavior when the user long presses the back button.  Non-zero values are only
         valid for watches as part of CDD/CTS.
            0 - Nothing
            1 - Go to voice assist
    -->
    <integer name="config_longPressOnBackBehavior">0</integer>

    <!-- Allows activities to be launched on a long press on power during device setup. -->
    <bool name="config_allowStartActivityForLongPressOnPowerInSetup">false</bool>

    <!-- Control the behavior when the user short presses the power button.
            0 - Nothing
            1 - Go to sleep (doze)
            2 - Really go to sleep (don't doze)
            3 - Really go to sleep and go home (don't doze)
            4 - Go to home
            5 - Dismiss IME if shown. Otherwise go to home
    -->
    <integer name="config_shortPressOnPowerBehavior">1</integer>

    <!-- Control the behavior when the user double presses the power button.
            0 - Nothing
            1 - Toggle theater mode setting
            2 - Brightness boost
    -->
    <integer name="config_doublePressOnPowerBehavior">0</integer>

    <!-- Control the behavior when the user triple presses the power button.
            0 - Nothing
            1 - Toggle theater mode setting
            2 - Brightness boost
    -->
    <integer name="config_triplePressOnPowerBehavior">0</integer>

    <!-- Control the behavior when the user presses the sleep button.
            0 - Go to sleep (doze)
            1 - Go to sleep (doze) and go home
    -->
    <integer name="config_shortPressOnSleepBehavior">0</integer>

    <!-- Time to wait while a button is pressed before triggering a very long press. -->
    <integer name="config_veryLongPressTimeout">3500</integer>

    <!-- Package name for default keyguard appwidget [DO NOT TRANSLATE] -->
    <string name="widget_default_package_name" translatable="false"></string>

    <!-- Class name for default keyguard appwidget [DO NOT TRANSLATE] -->
    <string name="widget_default_class_name" translatable="false"></string>

    <!-- Indicate whether the SD card is accessible without removing the battery. -->
    <bool name="config_batterySdCardAccessibility">false</bool>

    <!-- List of file paths for USB host busses to exclude from USB host support.
         For example, if the first USB bus on the device is used to communicate
         with the modem or some other restricted hardware, add "/dev/bus/usb/001/"
         to this list.  If this is empty, no parts of the host USB bus will be excluded.
    -->
    <string-array name="config_usbHostBlacklist" translatable="false">
    </string-array>

    <!-- List of paths to serial ports that are available to the serial manager.
         for example, /dev/ttyUSB0
    -->
    <string-array translatable="false" name="config_serialPorts">
    </string-array>

    <!-- Vibrator pattern for feedback about a long screen/key press -->
    <integer-array name="config_longPressVibePattern">
        <item>0</item>
        <item>1</item>
        <item>20</item>
        <item>21</item>
    </integer-array>

    <!-- Vibrator pattern for feedback about touching a virtual key -->
    <integer-array name="config_virtualKeyVibePattern">
        <item>0</item>
        <item>10</item>
        <item>20</item>
        <item>30</item>
    </integer-array>

    <!-- Vibrator pattern for a very short but reliable vibration for soft keyboard tap -->
    <integer-array name="config_keyboardTapVibePattern">
        <item>40</item>
    </integer-array>

    <!-- Vibrator pattern for feedback when selecting an hour/minute tick of a Clock -->
    <integer-array name="config_clockTickVibePattern">
        <item>125</item>
        <item>30</item>
    </integer-array>

    <!-- Vibrator pattern for feedback when selecting a day/month/year date of a Calendar -->
    <integer-array name="config_calendarDateVibePattern">
        <item>125</item>
        <item>30</item>
    </integer-array>

    <!-- Vibrator pattern for feedback about booting with safe mode enabled -->
    <integer-array name="config_safeModeEnabledVibePattern">
        <item>0</item>
        <item>1</item>
        <item>20</item>
        <item>21</item>
        <item>500</item>
        <item>600</item>
    </integer-array>

    <!-- Vibrator pattern for feedback about hitting a scroll barrier -->
    <integer-array name="config_scrollBarrierVibePattern">
        <item>0</item>
        <item>15</item>
        <item>10</item>
        <item>10</item>
    </integer-array>

    <!-- The URI to associate with each ringtone effect constant, intended to be used with the
         android.os.VibrationEffect#get(Uri, Context) API.
         The position of the string in the string-array determines which ringtone effect is chosen.
         For example, if the URI passed into get match the third string in the string-array, then
         RINGTONE_3 will be the returned effect -->
    <string-array translatable="false" name="config_ringtoneEffectUris">
    </string-array>

    <!-- The default intensity level for haptic feedback. See
         Settings.System.HAPTIC_FEEDBACK_INTENSITY more details on the constant values and
         meanings. -->
    <integer name="config_defaultHapticFeedbackIntensity">2</integer>
    <!-- The default intensity level for notification vibrations. See
         Settings.System.NOTIFICATION_VIBRATION_INTENSITY more details on the constant values and
         meanings. -->
    <integer name="config_defaultNotificationVibrationIntensity">2</integer>

    <bool name="config_use_strict_phone_number_comparation">false</bool>

    <!-- Display low battery warning when battery level dips to this value.
         Also, the battery stats are flushed to disk when we hit this level.  -->
    <integer name="config_criticalBatteryWarningLevel">5</integer>

    <!-- Shutdown if the battery temperature exceeds (this value * 0.1) Celsius. -->
    <integer name="config_shutdownBatteryTemperature">680</integer>

    <!-- Display low battery warning when battery level dips to this value -->
    <integer name="config_lowBatteryWarningLevel">15</integer>

    <!-- The default suggested battery % at which we enable battery saver automatically.  -->
    <integer name="config_lowBatteryAutoTriggerDefaultLevel">15</integer>

    <!-- Close low battery warning when battery level reaches the lowBatteryWarningLevel
         plus this -->
    <integer name="config_lowBatteryCloseWarningBump">5</integer>

    <!-- Default color for notification LED. -->
    <color name="config_defaultNotificationColor">#ffffffff</color>

    <!-- Default LED on time for notification LED in milliseconds. -->
    <integer name="config_defaultNotificationLedOn">500</integer>

    <!-- Default LED off time for notification LED in milliseconds. -->
    <integer name="config_defaultNotificationLedOff">2000</integer>

    <!-- Default value for led color when battery is low on charge -->
    <integer name="config_notificationsBatteryLowARGB">0xFFFF0000</integer>

    <!-- Default value for led color when battery is medium charged -->
    <integer name="config_notificationsBatteryMediumARGB">0xFFFFFF00</integer>

    <!-- Default value for led color when battery is fully charged -->
    <integer name="config_notificationsBatteryFullARGB">0xFF00FF00</integer>

    <!-- Default value for LED on time when the battery is low on charge in miliseconds -->
    <integer name="config_notificationsBatteryLedOn">125</integer>

    <!-- Is the notification LED intrusive? Used to decide if there should be a disable option -->
    <bool name="config_intrusiveNotificationLed">false</bool>

    <!-- De we do icon badges? Used to decide if there should be a disable option-->
    <bool name="config_notificationBadging">true</bool>

    <!-- Default value for LED off time when the battery is low on charge in miliseconds -->
    <integer name="config_notificationsBatteryLedOff">2875</integer>

    <!-- Number of notifications to keep in the notification service historical archive -->
    <integer name="config_notificationServiceArchiveSize">100</integer>

    <!-- Allow the menu hard key to be disabled in LockScreen on some devices -->
    <bool name="config_disableMenuKeyInLockScreen">false</bool>

    <!-- Don't show lock screen before unlock screen (PIN/pattern/password) -->
    <bool name="config_enableLockBeforeUnlockScreen">false</bool>

    <!-- Disable lockscreen rotation by default -->
    <bool name="config_enableLockScreenRotation">false</bool>

    <!-- Enable lockscreen translucent decor by default -->
    <bool name="config_enableLockScreenTranslucentDecor">true</bool>

    <!-- Enable translucent decor by default -->
    <bool name="config_enableTranslucentDecor">true</bool>

    <!-- Is the device capable of hot swapping an UICC Card -->
    <bool name="config_hotswapCapable">false</bool>

    <!-- Component name of the ICC hotswap prompt for restart dialog -->
    <string name="config_iccHotswapPromptForRestartDialogComponent" translatable="false">@null</string>

    <!-- Enable puk unlockscreen by default.
         If unlock screen is disabled, the puk should be unlocked through Emergency Dialer -->
    <bool name="config_enable_puk_unlock_screen">true</bool>

    <!-- Enable emergency call when sim is locked or puk locked. Some countries/carriers do not
         allow emergency calls to be placed without the IMSI, which is locked in the SIM.
         If so, this should be set to 'false' in an overlay. -->
    <bool name="config_enable_emergency_call_while_sim_locked">true</bool>

    <!-- Is the lock-screen disabled for new users by default -->
    <bool name="config_disableLockscreenByDefault">false</bool>

    <!-- If true, enables verification of the lockscreen credential in the factory reset protection
        flow. This should be true if gatekeeper / weaver credentials can still be checked after a
        factory reset. -->
    <bool name="config_enableCredentialFactoryResetProtection">true</bool>

    <!-- Control the behavior when the user long presses the home button.
            0 - Nothing
            1 - Launch all apps intent
            2 - Launch assist intent
         This needs to match the constants in
         policy/src/com/android/internal/policy/impl/PhoneWindowManager.java
    -->
    <integer name="config_longPressOnHomeBehavior">0</integer>

    <!-- Control the behavior when the user double-taps the home button.
            0 - Nothing
            1 - Recent apps view in SystemUI
         This needs to match the constants in
         policy/src/com/android/internal/policy/impl/PhoneWindowManager.java
    -->
    <integer name="config_doubleTapOnHomeBehavior">0</integer>

    <!-- Minimum screen brightness setting allowed by the power manager.
         The user is forbidden from setting the brightness below this level. -->
    <integer name="config_screenBrightnessSettingMinimum">10</integer>

    <!-- Maximum screen brightness allowed by the power manager.
         The user is forbidden from setting the brightness above this level. -->
    <integer name="config_screenBrightnessSettingMaximum">255</integer>

    <!-- Default screen brightness setting.
         Must be in the range specified by minimum and maximum. -->
    <integer name="config_screenBrightnessSettingDefault">102</integer>

    <!-- Default screen brightness for VR setting. -->
    <integer name="config_screenBrightnessForVrSettingDefault">86</integer>

    <!-- Minimum screen brightness setting allowed for VR. Device panels start increasing pulse
         width as brightness decreases below this theshold. -->
    <integer name="config_screenBrightnessForVrSettingMinimum">79</integer>

    <!-- Maximum screen brightness setting allowed for VR. -->
    <integer name="config_screenBrightnessForVrSettingMaximum">255</integer>

    <!-- Screen brightness used to dim the screen while dozing in a very low power state.
         May be less than the minimum allowed brightness setting
         that can be set by the user. -->
    <integer name="config_screenBrightnessDoze">1</integer>

    <!-- Whether or not to skip the initial brightness ramps when the display transitions to
         STATE_ON. Setting this to true will skip the brightness ramp to the last stored active
         brightness value and will repeat for the following ramp if autobrightness is enabled. -->
    <bool name="config_skipScreenOnBrightnessRamp">false</bool>

    <!-- Allow automatic adjusting of the screen brightness while dozing in low power state. -->
    <bool name="config_allowAutoBrightnessWhileDozing">false</bool>

    <!-- Stability requirements in milliseconds for accepting a new brightness level.  This is used
         for debouncing the light sensor.  Different constants are used to debounce the light sensor
         when adapting to brighter or darker environments.  This parameter controls how quickly
         brightness changes occur in response to an observed change in light level that exceeds the
         hysteresis threshold. -->
    <integer name="config_autoBrightnessBrighteningLightDebounce">4000</integer>
    <integer name="config_autoBrightnessDarkeningLightDebounce">8000</integer>

    <!-- Initial light sensor event rate in milliseconds for automatic brightness control. This is
         used for obtaining the first light sample when the device stops dozing.

         Set this to -1 to disable this feature. -->
    <integer name="config_autoBrightnessInitialLightSensorRate">-1</integer>

    <!-- Light sensor event rate in milliseconds for automatic brightness control. -->
    <integer name="config_autoBrightnessLightSensorRate">250</integer>

    <!-- The maximum range of gamma adjustment possible using the screen
         auto-brightness adjustment setting. -->
    <fraction name="config_autoBrightnessAdjustmentMaxGamma">300%</fraction>

    <!-- If we allow automatic adjustment of screen brightness while dozing, how many times we want
         to reduce it to preserve the battery. Value of 100% means no scaling. -->
    <fraction name="config_screenAutoBrightnessDozeScaleFactor">100%</fraction>

    <!-- When the screen is turned on, the previous estimate of the ambient light level at the time
         the screen was turned off is restored and is used to determine the initial screen
         brightness.

         If this flag is true, then the ambient light level estimate will be promptly recomputed
         after the warm-up interface and the screen brightness will be adjusted immediately.

         If this flag is false, then the ambient light level estimate will be adjusted more
         gradually in the same manner that normally happens when the screen is on according to the
         brightening or dimming debounce thresholds.  As a result, it may take somewhat longer to
         adapt to the environment.  This mode may be better suited for watches. -->
    <bool name="config_autoBrightnessResetAmbientLuxAfterWarmUp">true</bool>

    <!-- Screen brightness used to dim the screen when the user activity
         timeout expires.  May be less than the minimum allowed brightness setting
         that can be set by the user. -->
    <integer name="config_screenBrightnessDim">10</integer>

    <!-- Minimum allowable screen brightness to use in a very dark room.
         This value sets the floor for the darkest possible auto-brightness
         adjustment.  It is expected to be somewhat less than the first entry in
         config_autoBrightnessLcdBacklightValues so as to allow the user to have
         some range of adjustment to dim the screen further than usual in very
         dark rooms. The contents of the screen must still be clearly visible
         in darkness (although they may not be visible in a bright room). -->
    <integer name="config_screenBrightnessDark">1</integer>

    <!-- Array of lux values to define the minimum brightness curve, which guarantees that any
         brightness curve that dips below it is rejected by the system.
         This prevents auto-brightness from setting the screen so dark as to prevent the user from
         resetting or disabling it.

         The values must be non-negative and strictly increasing, and correspond to the values in
         the config_minimumBrightnessCurveNits array. -->
    <array name="config_minimumBrightnessCurveLux">
        <item>0.0</item>
        <item>2000.0</item>
        <item>4000.0</item>
    </array>

    <!-- Array of nits values to define the minimum brightness curve, which guarantees that any
         brightness curve that dips below it is rejected by the system.
         This should map lux to the absolute minimum nits that are still readable in that ambient
         brightness.

         The values must be non-negative and non-decreasing, and correspond to the values in the
         config_minimumBrightnessCurveLux array. -->
    <array name="config_minimumBrightnessCurveNits">
        <item>0.0</item>
        <item>50.0</item>
        <item>90.0</item>
    </array>

    <!-- Array of light sensor lux values to define our levels for auto backlight brightness support.
         The N entries of this array define N + 1 control points as follows:
         (1-based arrays)

         Point 1:            (0, value[1]):             lux <= 0
         Point 2:     (level[1], value[2]):  0        < lux <= level[1]
         Point 3:     (level[2], value[3]):  level[2] < lux <= level[3]
         ...
         Point N+1: (level[N], value[N+1]):  level[N] < lux

         The control points must be strictly increasing.  Each control point
         corresponds to an entry in the brightness backlight values arrays.
         For example, if lux == level[1] (first element of the levels array)
         then the brightness will be determined by value[2] (second element
         of the brightness values array).

         Spline interpolation is used to determine the auto-brightness
         backlight values for lux levels between these control points.

         Must be overridden in platform specific overlays -->
    <integer-array name="config_autoBrightnessLevels">
    </integer-array>

    <!-- Array of output values for LCD backlight corresponding to the lux values
         in the config_autoBrightnessLevels array.  This array should have size one greater
         than the size of the config_autoBrightnessLevels array.
         The brightness values must be between 0 and 255 and be non-decreasing.
         This must be overridden in platform specific overlays -->
    <integer-array name="config_autoBrightnessLcdBacklightValues">
    </integer-array>

    <!-- Array of desired screen brightness in nits corresponding to the lux values
         in the config_autoBrightnessLevels array. As with config_screenBrightnessMinimumNits and
         config_screenBrightnessMaximumNits, the display brightness is defined as the measured
         brightness of an all-white image.

         If this is defined then:
            - config_autoBrightnessLcdBacklightValues should not be defined
            - config_screenBrightnessNits must be defined
            - config_screenBrightnessBacklight must be defined

         This array should have size one greater than the size of the config_autoBrightnessLevels
         array. The brightness values must be non-negative and non-decreasing. This must be
         overridden in platform specific overlays -->
    <array name="config_autoBrightnessDisplayValuesNits">
    </array>

    <!-- Array of output values for button backlight corresponding to the luX values
         in the config_autoBrightnessLevels array.  This array should have size one greater
         than the size of the config_autoBrightnessLevels array.
         The brightness values must be between 0 and 255 and be non-decreasing.
         This must be overridden in platform specific overlays -->
    <integer-array name="config_autoBrightnessButtonBacklightValues">
    </integer-array>

    <!-- Array of output values for keyboard backlight corresponding to the lux values
         in the config_autoBrightnessLevels array.  This array should have size one greater
         than the size of the config_autoBrightnessLevels array.
         The brightness values must be between 0 and 255 and be non-decreasing.
         This must be overridden in platform specific overlays -->
    <integer-array name="config_autoBrightnessKeyboardBacklightValues">
    </integer-array>

    <!-- Array of hysteresis constraint values for brightening, represented as tenths of a
         percent. The length of this array is assumed to be one greater than
         config_dynamicHysteresisLuxLevels. The brightening threshold is calculated as
         lux * (1.0f + CONSTRAINT_VALUE). When the current lux is higher than this threshold,
         the screen brightness is recalculated. See the config_dynamicHysteresisLuxLevels
         description for how the constraint value is chosen. -->
    <integer-array name="config_dynamicHysteresisBrightLevels">
        <item>100</item>
    </integer-array>

    <!-- Array of hysteresis constraint values for darkening, represented as tenths of a
         percent. The length of this array is assumed to be one greater than
         config_dynamicHysteresisLuxLevels. The darkening threshold is calculated as
         lux * (1.0f - CONSTRAINT_VALUE). When the current lux is lower than this threshold,
         the screen brightness is recalculated. See the config_dynamicHysteresisLuxLevels
         description for how the constraint value is chosen. -->
    <integer-array name="config_dynamicHysteresisDarkLevels">
        <item>200</item>
    </integer-array>

    <!-- An array describing the screen's backlight values corresponding to the brightness
         values in the config_screenBrightnessNits array.

         This array should be equal in size to config_screenBrightnessBacklight. -->
    <integer-array name="config_screenBrightnessBacklight">
    </integer-array>

    <!-- An array of floats describing the screen brightness in nits corresponding to the backlight
         values in the config_screenBrightnessBacklight array.  On OLED displays these  values
         should be measured with an all white image while the display is in the fully on state.
         Note that this value should *not* reflect the maximum brightness value for any high
         brightness modes but only the maximum brightness value obtainable in a sustainable manner.

         This array should be equal in size to config_screenBrightnessBacklight -->
    <array name="config_screenBrightnessNits">
    </array>


    <!-- Array of ambient lux threshold values. This is used for determining hysteresis constraint
         values by calculating the index to use for lookup and then setting the constraint value
         to the corresponding value of the array. The new brightening hysteresis constraint value
         is the n-th element of config_dynamicHysteresisBrightLevels, and the new darkening
         hysteresis constraint value is the n-th element of config_dynamicHysteresisDarkLevels.

         The (zero-based) index is calculated as follows: (MAX is the largest index of the array)
         condition                      calculated index
         value < lux[0]                 0
         lux[n] <= value < lux[n+1]     n+1
         lux[MAX] <= value              MAX+1 -->
    <integer-array name="config_dynamicHysteresisLuxLevels">
    </integer-array>

    <!-- Amount of time it takes for the light sensor to warm up in milliseconds.
         For this time after the screen turns on, the Power Manager
         will not debounce light sensor readings -->
    <integer name="config_lightSensorWarmupTime">0</integer>

    <!-- Enables swipe versus poly-finger touch disambiguation in the KeyboardView -->
    <bool name="config_swipeDisambiguation">true</bool>

    <!-- Specifies the amount of time to disable virtual keys after the screen is touched
         in order to filter out accidental virtual key presses due to swiping gestures
         or taps near the edge of the display.  May be 0 to disable the feature.
         It is recommended that this value be no more than 250 ms.
         This feature should be disabled for most devices. -->
    <integer name="config_virtualKeyQuietTimeMillis">0</integer>

    <!-- A list of potential packages, in priority order, that may contain an
         ephemeral resolver. Each package will be be queried for a component
         that has been granted the PACKAGE_EPHEMERAL_AGENT permission.
         This may be empty if ephemeral apps are not supported. -->
    <string-array name="config_ephemeralResolverPackage" translatable="false">
        <!-- Add packages here -->
    </string-array>

    <!-- Component name of the default wallpaper. This will be ImageWallpaper if not
         specified -->
    <string name="default_wallpaper_component" translatable="false">@null</string>

    <!-- By default a product has no distinct default lock wallpaper -->
    <item name="default_lock_wallpaper" type="drawable">@null</item>

    <!-- Component name of the built in wallpaper used to display bitmap wallpapers. This must not be null. -->
    <string name="image_wallpaper_component" translatable="false">com.android.systemui/com.android.systemui.ImageWallpaper</string>

    <!-- True if WallpaperService is enabled -->
    <bool name="config_enableWallpaperService">true</bool>

    <!-- True if the device should block turning display on at boot until wallpaper is ready -->
    <bool name="config_checkWallpaperAtBoot">true</bool>

    <!-- Class name of WallpaperManagerService. -->
    <string name="config_wallpaperManagerServiceName">com.android.server.wallpaper.WallpaperManagerService</string>

    <!-- Enables the TimeZoneRuleManager service. This is the master switch for the updateable time
         zone update mechanism. -->
    <bool name="config_enableUpdateableTimeZoneRules">false</bool>

    <!-- Enables APK-based time zone update triggering. Set this to false when updates are triggered
         via external events and not by APK updates. For example, if an updater checks with a server
         on a regular schedule.
         [This is only used if config_enableUpdateableTimeZoneRules is true.] -->
    <bool name="config_timeZoneRulesUpdateTrackingEnabled">false</bool>

    <!-- The package of the time zone rules updater application. Expected to be the same
         for all Android devices that support APK-based time zone rule updates.
         A package-targeted com.android.intent.action.timezone.TRIGGER_RULES_UPDATE_CHECK intent
         will be sent to the updater app if the system server detects an update to the updater or
         data app packages.
         The package referenced here must have the android.permission.UPDATE_TIME_ZONE_RULES
         permission.
         [This is only used if config_enableUpdateableTimeZoneRules and
         config_timeZoneRulesUpdateTrackingEnabled are true.] -->
    <string name="config_timeZoneRulesUpdaterPackage" translatable="false">com.android.timezone.updater</string>

    <!-- The package of the time zone rules data application. Expected to be configured
         by OEMs to reference their own priv-app APK package.
         A package-targeted com.android.intent.action.timezone.TRIGGER_RULES_UPDATE_CHECK intent
         will be sent to the updater app if the system server detects an update to the updater or
         data app packages.
         [This is only used if config_enableUpdateableTimeZoneRules and
         config_timeZoneRulesUpdateTrackingEnabled are true.] -->
    <string name="config_timeZoneRulesDataPackage" translatable="false"></string>

    <!-- The allowed time in milliseconds between an update check intent being broadcast and the
         response being considered overdue. Reliability triggers will not fire in this time.
         [This is only used if config_enableUpdateableTimeZoneRules and
         config_timeZoneRulesUpdateTrackingEnabled are true.] -->
    <!-- 5 minutes -->
    <integer name="config_timeZoneRulesCheckTimeMillisAllowed">300000</integer>

    <!-- The number of times a time zone update check is allowed to fail before the system will stop
         reacting to reliability triggers.
         [This is only used if config_enableUpdateableTimeZoneRules and
         config_timeZoneRulesUpdateTrackingEnabled are true.] -->
    <integer name="config_timeZoneRulesCheckRetryCount">5</integer>

    <!-- Whether to enable network location overlay which allows network
         location provider to be replaced by an app at run-time. When disabled,
         only the config_networkLocationProviderPackageName package will be
         searched for network location provider, otherwise packages whose
         signature matches the signatures of config_locationProviderPackageNames
         will be searched, and the service with the highest version number will
         be picked. Anyone who wants to disable the overlay mechanism can set it
         to false.
         -->
    <bool name="config_enableNetworkLocationOverlay" translatable="false">true</bool>
    <!-- Package name providing network location support. Used only when
         config_enableNetworkLocationOverlay is false. -->
    <string name="config_networkLocationProviderPackageName" translatable="false">@null</string>

    <!-- Whether to enable fused location provider overlay which allows fused
         location provider to be replaced by an app at run-time. When disabled,
         only the config_fusedLocationProviderPackageName package will be
         searched for fused location provider, otherwise packages whose
         signature matches the signatures of config_locationProviderPackageNames
         will be searched, and the service with the highest version number will
         be picked. Anyone who wants to disable the overlay mechanism can set it
         to false.
         -->
    <bool name="config_enableFusedLocationOverlay" translatable="false">true</bool>
    <!-- Package name providing fused location support. Used only when
         config_enableFusedLocationOverlay is false. -->
    <string name="config_fusedLocationProviderPackageName" translatable="false">com.android.location.fused</string>

    <!-- The package name of the default network recommendation app.
         A network recommendation provider must:
             * Be granted the SCORE_NETWORKS permission.
             * Be granted the ACCESS_COARSE_LOCATION permission.
             * Include a Service for the android.net.scoring.RECOMMEND_NETWORKS action
               protected by the BIND_NETWORK_RECOMMENDATION_SERVICE permission.

         This must be set to a valid network recommendation app or empty.
     -->
    <string name="config_defaultNetworkRecommendationProviderPackage" translatable="false"></string>

    <!-- Whether to enable Hardware FLP overlay which allows Hardware FLP to be
         replaced by an app at run-time. When disabled, only the
         config_hardwareFlpPackageName package will be searched for Hardware Flp,
         otherwise packages whose signature matches the signatures of
         config_locationProviderPackageNames will be searched, and the service
         with the highest version number will be picked. Anyone who wants to
         disable the overlay mechanism can set it to false.
         -->
    <bool name="config_enableHardwareFlpOverlay" translatable="false">true</bool>
    <!-- Package name providing Hardware Flp. Used only when
         config_enableHardwareFlpOverlay is false. -->
    <string name="config_hardwareFlpPackageName" translatable="false">com.android.location.fused</string>

    <!-- Whether to enable geocoder overlay which allows geocoder to be replaced
         by an app at run-time. When disabled, only the
         config_geocoderProviderPackageName package will be searched for
         geocoder, otherwise packages whose signature matches the signatures of
         config_locationProviderPackageNames will be searched, and the service
         with the highest version number will be picked. Anyone who wants to
         disable the overlay mechanism can set it to false.
         -->
    <bool name="config_enableGeocoderOverlay" translatable="false">true</bool>
    <!-- Package name providing geocoder API support. Used only when
         config_enableGeocoderOverlay is false. -->
    <string name="config_geocoderProviderPackageName" translatable="false">@null</string>

    <!-- Whether to enable geofence overlay which allows geofence to be replaced
         by an app at run-time. When disabled, only the
         config_geofenceProviderPackageName package will be searched for
         geofence implementation, otherwise packages whose signature matches the
         signatures of config_locationProviderPackageNames will be searched, and
         the service with the highest version number will be picked. Anyone who
         wants to disable the overlay mechanism can set it to false.
         -->
    <bool name="config_enableGeofenceOverlay" translatable="false">true</bool>
    <!-- Package name providing geofence API support. Used only when
         config_enableGeofenceOverlay is false. -->
    <string name="config_geofenceProviderPackageName" translatable="false">@null</string>

    <!-- Whether to enable Hardware Activity-Recognition overlay which allows Hardware
         Activity-Recognition to be replaced by an app at run-time. When disabled, only the
         config_activityRecognitionHardwarePackageName package will be searched for
         its implementation, otherwise packages whose signature matches the
         signatures of config_locationProviderPackageNames will be searched, and
         the service with the highest version number will be picked. Anyone who
         wants to disable the overlay mechanism can set it to false.
         -->
    <bool name="config_enableActivityRecognitionHardwareOverlay" translatable="false">true</bool>
    <!-- Package name providing Hardware Activity-Recognition API support. Used only when
         config_enableActivityRecognitionHardwareOverlay is false. -->
    <string name="config_activityRecognitionHardwarePackageName" translatable="false">@null</string>

    <!-- Package name(s) containing location provider support.
         These packages can contain services implementing location providers,
         such as the Geocode Provider, Network Location Provider, and
         Fused Location Provider. They will each be searched for
         service components implementing these providers.
         It is strongly recommended that the packages explicitly named
         below are on the system image, so that they will not map to
         a 3rd party application.
         The location framework also has support for installation
         of new location providers at run-time. The new package does not
         have to be explicitly listed here, however it must have a signature
         that matches the signature of at least one package on this list.
         -->
    <string-array name="config_locationProviderPackageNames" translatable="false">
        <!-- The standard AOSP fused location provider -->
        <item>com.android.location.fused</item>
    </string-array>

    <!-- This string array can be overriden to enable test location providers initially. -->
    <!-- Array of "[locationProviderName],[requiresNetwork],
         [requiresSatellite],[requiresCell],[hasMonetaryCost],
         [supportAltitute],[supportsSpeed],[supportsBearing],
         [powerRequirement],[accuracy]" -->
    <!-- powerRequirement is defined in android.location.Criteria
         0 = NO_REQUIREMENT / 1 = POWER_LOW / 2 = POWER_MEDIUM / 3 = POWER_HIGH -->
    <!-- accuracy is defined in anroid.location.Criteria
         1 = ACCURACY_FINE / 2 = ACCURACY_COARSE -->
    <string-array name="config_testLocationProviders" translatable="false">
        <!-- Example test network location provider
        <item>network,false,false,false,false,true,true,true,1,2</item>
        -->
    </string-array>

    <!-- Component name of the combo network location provider. -->
    <string name="config_comboNetworkLocationProvider" translatable="false">com.qualcomm.location</string>

    <!-- Boolean indicating if current platform supports bluetooth SCO for off call
    use cases -->
    <bool name="config_bluetooth_sco_off_call">true</bool>

    <!-- Boolean indicating if current platform supports bluetooth wide band
         speech -->
    <bool name="config_bluetooth_wide_band_speech">true</bool>

    <!-- Boolean indicating if current platform need do one-time bluetooth address
         re-validation -->
    <bool name="config_bluetooth_address_validation">false</bool>

    <!-- Boolean indicating if current platform supports BLE peripheral mode -->
    <bool name="config_bluetooth_le_peripheral_mode_supported">false</bool>

    <!-- Boolean indicating if current platform supports HFP inband ringing -->
    <bool name="config_bluetooth_hfp_inband_ringing_support">false</bool>

    <!-- Max number of scan filters supported by blutooth controller. 0 if the
         device does not support hardware scan filters-->
    <integer translatable="false" name="config_bluetooth_max_scan_filters">0</integer>

    <!-- Max number of advertisers supported by bluetooth controller. 0 if the
         device does not support multiple advertisement-->
    <integer translatable="false" name="config_bluetooth_max_advertisers">0</integer>

    <!-- Idle current for bluetooth controller. 0 by default-->
    <integer translatable="false" name="config_bluetooth_idle_cur_ma">0</integer>

    <!-- Rx current for bluetooth controller. 0 by default-->
    <integer translatable="false" name="config_bluetooth_rx_cur_ma">0</integer>

    <!-- Tx current for bluetooth controller. 0 by default-->
    <integer translatable="false" name="config_bluetooth_tx_cur_ma">0</integer>

    <!-- Operating volatage for bluetooth controller. 0 by default-->
    <integer translatable="false" name="config_bluetooth_operating_voltage_mv">0</integer>

    <!-- Max number of connected audio devices supported by Bluetooth stack -->
    <integer name="config_bluetooth_max_connected_audio_devices">5</integer>

    <!-- Whether supported profiles should be reloaded upon enabling bluetooth -->
    <bool name="config_bluetooth_reload_supported_profiles_when_enabled">false</bool>

    <!-- Enabling autoconnect over pan -->
    <bool name="config_bluetooth_pan_enable_autoconnect">false</bool>

    <!-- The default data-use polling period. -->
    <integer name="config_datause_polling_period_sec">600</integer>

    <!-- The default data-use threshold in bytes. 0 disables-->
    <integer name="config_datause_threshold_bytes">0</integer>

    <!-- The default reduced-datarate value in kilobits per sec -->
    <integer name="config_datause_throttle_kbitsps">300</integer>

    <!-- The default iface on which to monitor data use -->
    <string name="config_datause_iface" translatable="false">rmnet0</string>

    <!-- The default reduced-datarate notification mask -->
    <!-- 2 means give warning -->
    <integer name="config_datause_notification_type">2</integer>

    <!-- If Voice Radio Technology is RIL_RADIO_TECHNOLOGY_LTE:14 or
         RIL_RADIO_TECHNOLOGY_UNKNOWN:0 this is the value that should be used instead.
         A configuration value of RIL_RADIO_TECHNOLOGY_UNKNOWN:0 means
         there is no replacement value and that the default assumption
         for phone type (GSM) should be used. -->
    <integer name="config_volte_replacement_rat">0</integer>

    <!-- Flag indicating whether the current device is "voice capable".
         If true, this means that the device supports circuit-switched
         (i.e. voice) phone calls over the telephony network, and is
         allowed to display the in-call UI while a cellular voice call is
         active.  This can be overridden to false for "data only" devices
         which can't make voice calls and don't support any in-call UI.

         Note: this flag is subtly different from the
         PackageManager.FEATURE_TELEPHONY system feature, which is
         available on *any* device with a telephony radio, even if the
         device is data-only. -->
    <bool name="config_voice_capable">true</bool>

    <!-- Flag indicating whether all audio streams should be mapped to
         one single stream. If true, all audio streams are mapped to
         STREAM_MUSIC as if it's on TV platform. -->
    <bool name="config_single_volume">false</bool>

    <!-- Flag indicating that an outbound call must have a call capable phone account
         that has declared it can process the call's handle. -->
    <bool name="config_requireCallCapableAccountForHandle">false</bool>

    <!-- Flag indicating if the user is notified when the mobile network access is restricted -->
    <bool name="config_user_notification_of_restrictied_mobile_access">true</bool>

    <!-- Flag indicating whether the current device allows sms service.
         If true, this means that the device supports both sending and
         receiving sms via the telephony network.
         This can be overridden to false for "data only" devices
         which can't send and receive sms message.

         Note: Disable SMS also disable voicemail waiting sms,
               cell broadcasting sms, and MMS. -->
    <bool name="config_sms_capable">true</bool>

    <!-- Default SMS Application. This will be the default SMS application when
         the phone first boots. The user can then change the default app to one
         of their choosing.
         This can be overridden for devices where a different default SMS
         application is desired.

         If this string is empty or the specified package does not exist, then
         the platform will search for an SMS app and use that (if there is one)-->
    <string name="default_sms_application" translatable="false">com.android.messaging</string>

    <!-- Default web browser.  This is the package name of the application that will
         be the default browser when the device first boots.  Afterwards the user
         can select whatever browser app they wish to use as the default.

         If this string is empty or the specified package does not exist, then
         the behavior will be as though no app was named as an explicit default. -->
    <string name="default_browser" translatable="false"></string>

    <!-- Enable/disable default bluetooth profiles:
        HSP_AG, ObexObjectPush, Audio, NAP -->
    <bool name="config_bluetooth_default_profiles">true</bool>

    <!-- IP address of the dns server to use if nobody else suggests one -->
    <string name="config_default_dns_server" translatable="false">8.8.8.8</string>

    <!-- The default mobile provisioning apn. Empty by default, maybe overridden by
         an mcc/mnc specific config.xml -->
    <string name="mobile_provisioning_apn" translatable="false"></string>

    <!-- The default mobile provisioning url. Empty by default, maybe overridden by
         an mcc/mnc specific config.xml -->
    <string name="mobile_provisioning_url" translatable="false"></string>

    <!-- The default character set for GsmAlphabet -->
    <!-- Empty string means MBCS is not considered -->
    <string name="gsm_alphabet_default_charset" translatable="false"></string>

    <!-- Enables SIP on WIFI only -->
    <bool name="config_sip_wifi_only">false</bool>

    <!-- Enables built-in SIP phone capability -->
    <bool name="config_built_in_sip_phone">true</bool>

    <!-- Boolean indicating if restoring network selection should be skipped -->
    <!-- The restoring is handled by modem if it is true-->
    <bool translatable="false" name="skip_restoring_network_selection">false</bool>

    <!-- Maximum number of database connections opened and managed by framework layer
         to handle queries on each database when using Write-Ahead Logging. -->
    <integer name="db_connection_pool_size">4</integer>

    <!-- The default journal mode to use use when Write-Ahead Logging is not active.
         Choices are: OFF, DELETE, TRUNCATE, PERSIST and MEMORY.
         PERSIST may improve performance by reducing how often journal blocks are
         reallocated (compared to truncation) resulting in better data block locality
         and less churn of the storage media.

         The PERSIST mode results in data persisting in the journal beyond the life of
         a transaction, so it interacts poorly with SECURE_DELETE. -->
    <string name="db_default_journal_mode" translatable="false">TRUNCATE</string>

    <!-- Enables compatibility WAL mode.
         In this mode, only database journal mode will be changed, connection pool
         size will still be limited to a single connection. -->
    <bool name="db_compatibility_wal_supported">true</bool>

    <!-- Maximum size of the persistent journal file in bytes.
         If the journal file grows to be larger than this amount then SQLite will
         truncate it after committing the transaction. -->
    <integer name="db_journal_size_limit">524288</integer>

    <!-- The database synchronization mode when using the default journal mode.
         FULL is safest and preserves durability at the cost of extra fsyncs.
         NORMAL also preserves durability in non-WAL modes and uses checksums to ensure
         integrity although there is a small chance that an error might go unnoticed.
         Choices are: FULL, NORMAL, OFF. -->
    <string name="db_default_sync_mode" translatable="false">FULL</string>

    <!-- The database synchronization mode when using Write-Ahead Logging.
         From https://www.sqlite.org/pragma.html#pragma_synchronous:
         WAL mode is safe from corruption with synchronous=NORMAL, and probably DELETE mode is safe
         too on modern filesystems. WAL mode is always consistent with synchronous=NORMAL, but WAL
         mode does lose durability. A transaction committed in WAL mode with
         synchronous=NORMAL might roll back following a power loss or system crash.
         Transactions are durable across application crashes regardless of the synchronous setting
         or journal mode. The synchronous=NORMAL setting is a good choice for most applications
         running in WAL mode.
         Choices are: FULL, NORMAL, OFF. -->
    <string name="db_wal_sync_mode" translatable="false">NORMAL</string>

    <!-- The Write-Ahead Log auto-checkpoint interval in database pages (typically 1 to 4KB).
         The log is checkpointed automatically whenever it exceeds this many pages.
         When a database is reopened, its journal mode is set back to the default
         journal mode, which may cause a checkpoint operation to occur.  Checkpoints
         can also happen at other times when transactions are committed.
         The bigger the WAL file, the longer a checkpoint operation takes, so we try
         to keep the WAL file relatively small to avoid long delays.
         The size of the WAL file is also constrained by 'db_journal_size_limit'. -->
    <integer name="db_wal_autocheckpoint">100</integer>

    <!-- The number of milliseconds that SQLite connection is allowed to be idle before it
         is closed and removed from the pool -->
    <integer name="db_default_idle_connection_timeout">30000</integer>

    <!-- Max space (in MB) allocated to DownloadManager to store the downloaded
         files if they are to be stored in DownloadManager's data dir,
         which typically is /data/data/com.android.providers.downloads/files -->
    <integer name="config_downloadDataDirSize">200</integer>

    <!-- Max number of downloads allowed to proceed concurrently -->
    <integer name="config_MaxConcurrentDownloadsAllowed">5</integer>

    <!-- When the free space available in DownloadManager's data dir falls
         below the percentage value specified by this param, DownloadManager
         starts removing files to try to make percentage of available
         free space above this threshold value. -->
    <integer name="config_downloadDataDirLowSpaceThreshold">10</integer>

    <!-- The URL that should be sent in an x-wap-profile header with an HTTP request,
         as defined in the Open Mobile Alliance User Agent Profile specification
         OMA-TS-UAProf-V2_0-20060206-A Section 8.1.1.1. If the URL contains a '%s'
         format string then that substring will be replaced with the value of
         Build.MODEL. The format string shall not be escaped. -->
    <string name="config_useragentprofile_url" translatable="false"></string>

    <!-- When a database query is executed, the results returned are paginated
         in pages of size (in KB) indicated by this value -->
    <integer name="config_cursorWindowSize">2048</integer>

    <!-- Sets whether menu shortcuts should be displayed on panel menus when
         a keyboard is present. -->
    <bool name="config_showMenuShortcutsWhenKeyboardPresent">false</bool>

    <!-- Do not translate. Defines the slots is Two Digit Number for dialing normally not USSD -->
    <string-array name="config_twoDigitNumberPattern" translatable="false">
    </string-array>

    <!-- If this value is true, Sms encoded as octet is decoded by utf8 decoder.
         If false, decoded by Latin decoder. -->
    <bool name="config_sms_utf8_support">false</bool>

    <!-- If this value is true, The mms content-disposition field is supported correctly.
         If false, Content-disposition fragments are ignored -->
    <bool name="config_mms_content_disposition_support">true</bool>

    <!-- MMS user agent string -->
    <string name="config_mms_user_agent" translatable="false"></string>

    <!-- MMS user agent prolfile url -->
    <string name="config_mms_user_agent_profile_url" translatable="false"></string>

    <!-- National Language Identifier codes for the following two config items.
         (from 3GPP TS 23.038 V9.1.1 Table 6.2.1.2.4.1):
          0  - reserved
          1  - Turkish
          2  - Spanish (single shift table only)
          3  - Portuguese
          4  - Bengali
          5  - Gujarati
          6  - Hindi
          7  - Kannada
          8  - Malayalam
          9  - Oriya
         10  - Punjabi
         11  - Tamil
         12  - Telugu
         13  - Urdu
         14+ - reserved -->

    <!-- National language single shift tables to enable for SMS encoding.
         Decoding is always enabled. 3GPP TS 23.038 states that this feature
         should not be enabled until a formal request is issued by the relevant
         national regulatory body. Array elements are codes from the table above.
         Example 1: devices sold in Turkey must include table 1 to conform with
           By-Law Number 27230. (http://www.btk.gov.tr/eng/pdf/2009/BY-LAW_SMS.pdf)
         Example 2: devices sold in India should include tables 4 through 13
           to enable use of the new Release 9 tables for Indic languages. -->
    <integer-array name="config_sms_enabled_single_shift_tables"></integer-array>

    <!-- National language locking shift tables to enable for SMS encoding.
         Decoding is always enabled. 3GPP TS 23.038 states that this feature
         should not be enabled until a formal request is issued by the relevant
         national regulatory body. Array elements are codes from the table above.
         Example 1: devices sold in Turkey must include table 1 after the
           Turkish Telecommunication Authority requires locking shift encoding
           to be enabled (est. July 2012). (http://www.btk.gov.tr/eng/pdf/2009/BY-LAW_SMS.pdf)
           See also: http://www.mobitech.com.tr/tr/ersanozturkblog_en/index.php?entry=entry090223-160014
         Example 2: devices sold in India should include tables 4 through 13
         to enable use of the new Release 9 tables for Indic languages. -->
    <integer-array name="config_sms_enabled_locking_shift_tables"></integer-array>

    <!-- Set to true if the RSSI should always display CDMA signal strength even on EVDO -->
    <bool name="config_alwaysUseCdmaRssi">false</bool>


    <!-- If this value is true, duplicate Source/Destination port fields
         in WDP header of some carriers OMADM wap push are supported.
         ex: MSGTYPE-TotalSegments-CurrentSegment
             -SourcePortDestPort-SourcePortDestPort-OMADM PDU
         If false, not supported. -->
    <bool name="config_duplicate_port_omadm_wappush">false</bool>

    <!-- Maximum numerical value that will be shown in a status bar
         notification icon or in the notification itself. Will be replaced
         with @string/status_bar_notification_info_overflow when shown in the
         UI. -->
    <integer name="status_bar_notification_info_maxnum">999</integer>

    <!-- Path to an ISO image to be shared with via USB mass storage.
         This is intended to allow packaging drivers or tools for installation on a PC. -->
    <string translatable="false" name="config_isoImagePath"></string>

    <!-- Whether a software navigation bar should be shown. NOTE: in the future this may be
         autodetected from the Configuration. -->
    <bool name="config_showNavigationBar">false</bool>

    <!-- Whether action menu items should be displayed in ALLCAPS or not.
         Defaults to true. If this is not appropriate for specific locales
         it should be disabled in that locale's resources. -->
    <bool name="config_actionMenuItemAllCaps">true</bool>

    <!-- Remote server that can provide NTP responses. -->
    <string translatable="false" name="config_ntpServer">time.android.com</string>
    <!-- Normal polling frequency in milliseconds -->
    <integer name="config_ntpPollingInterval">86400000</integer>
    <!-- Try-again polling interval in milliseconds, in case the network request failed -->
    <integer name="config_ntpPollingIntervalShorter">60000</integer>
    <!-- Number of times to try again with the shorter interval, before backing
         off until the normal polling interval. A value < 0 indicates infinite. -->
    <integer name="config_ntpRetry">3</integer>
    <!-- If the time difference is greater than this threshold in milliseconds,
         then update the time. -->
    <integer name="config_ntpThreshold">5000</integer>
    <!-- Timeout to wait for NTP server response in milliseconds. -->
    <integer name="config_ntpTimeout">5000</integer>

    <!-- Default network policy warning threshold, in megabytes. -->
    <integer name="config_networkPolicyDefaultWarning">2048</integer>

    <!-- Set and Unsets WiMAX -->
    <bool name="config_wimaxEnabled">false</bool>
    <!-- Location of the wimax framwork jar location -->
    <string name="config_wimaxServiceJarLocation" translatable="false"></string>
    <!-- Location of the wimax native library locaiton -->
    <string name="config_wimaxNativeLibLocation" translatable="false"></string>
    <!-- Name of the wimax manager class -->
    <string name="config_wimaxManagerClassname" translatable="false"></string>
    <!-- Name of the wimax service class -->
    <string name="config_wimaxServiceClassname" translatable="false"></string>
    <!-- Name of the wimax state tracker clas -->
    <string name="config_wimaxStateTrackerClassname" translatable="false"></string>

    <!-- Specifies whether the dreams feature should be supported.
         When true, the system will allow the user to configure dreams (screensavers)
         to launch when a user activity timeout occurs or the system is told to nap.
         When false, the dreams feature will be disabled (this does not affect dozing).

         Consider setting this resource to false or disabling dreams by default when a
         doze component is specified below since dreaming will supercede dozing and
         will prevent the system from entering a low power state until the dream ends. -->
    <bool name="config_dreamsSupported">true</bool>

    <!-- If supported, are dreams enabled? (by default) -->
    <bool name="config_dreamsEnabledByDefault">true</bool>
    <!-- If supported and enabled, are dreams activated when docked? (by default) -->
    <bool name="config_dreamsActivatedOnDockByDefault">true</bool>
    <!-- If supported and enabled, are dreams activated when asleep and charging? (by default) -->
    <bool name="config_dreamsActivatedOnSleepByDefault">false</bool>
    <!-- ComponentName of the default dream (Settings.Secure.DEFAULT_SCREENSAVER_COMPONENT) -->
    <string name="config_dreamsDefaultComponent" translatable="false">com.google.android.deskclock/com.android.deskclock.Screensaver</string>

    <!-- Are we allowed to dream while not plugged in? -->
    <bool name="config_dreamsEnabledOnBattery">false</bool>
    <!-- Minimum battery level to allow dreaming when powered.
         Use -1 to disable this safety feature. -->
    <integer name="config_dreamsBatteryLevelMinimumWhenPowered">-1</integer>
    <!-- Minimum battery level to allow dreaming when not powered.
         Use -1 to disable this safety feature. -->
    <integer name="config_dreamsBatteryLevelMinimumWhenNotPowered">15</integer>
    <!-- If the battery level drops by this percentage and the user activity timeout
         has expired, then assume the device is receiving insufficient current to charge
         effectively and terminate the dream.  Use -1 to disable this safety feature.  -->
    <integer name="config_dreamsBatteryLevelDrainCutoff">5</integer>

    <!-- ComponentName of a dream to show whenever the system would otherwise have
         gone to sleep.  When the PowerManager is asked to go to sleep, it will instead
         try to start this dream if possible.  The dream should typically call startDozing()
         to put the display into a low power state and allow the application processor
         to be suspended.  When the dream ends, the system will go to sleep as usual.
         Specify the component name or an empty string if none.

         Note that doze dreams are not subject to the same start conditions as ordinary dreams.
         Doze dreams will run whenever the power manager is in a dozing state. -->
    <string name="config_dozeComponent" translatable="false"></string>

    <!-- If true, the doze component is not started until after the screen has been
         turned off and the screen off animation has been performed. -->
    <bool name="config_dozeAfterScreenOffByDefault">false</bool>

    <!-- Doze: should the TYPE_PICK_UP_GESTURE sensor be used as a pulse signal. -->
    <bool name="config_dozePulsePickup">false</bool>

    <!-- Type of the double tap sensor. Empty if double tap is not supported. -->
    <string name="config_dozeDoubleTapSensorType" translatable="false"></string>

    <!-- Type of the long press sensor. Empty if long press is not supported. -->
    <string name="config_dozeLongPressSensorType" translatable="false"></string>

    <!-- Control whether the always on display mode is available. This should only be enabled on
         devices where the display has been tuned to be power efficient in DOZE and/or DOZE_SUSPEND
         states. -->
    <bool name="config_dozeAlwaysOnDisplayAvailable">false</bool>

    <!-- Control whether the always on display mode is enabled by default. This value will be used
         during initialization when the setting is still null. -->
    <bool name="config_dozeAlwaysOnEnabled">true</bool>

    <!-- Whether the display blanks itself when transitioning from a doze to a non-doze state -->
    <bool name="config_displayBlanksAfterDoze">false</bool>

    <!-- True if the display hardware only has brightness buckets rather than a full range of
         backlight values -->
    <bool name="config_displayBrightnessBucketsInDoze">false</bool>

    <!-- Power Management: Specifies whether to decouple the auto-suspend state of the
         device from the display on/off state.

         When false, autosuspend_disable() will be called before the display is turned on
         and autosuspend_enable() will be called after the display is turned off.
         This mode provides best compatibility for devices using legacy power management
         features such as early suspend / late resume.

         When true, autosuspend_display() and autosuspend_enable() will be called
         independently of whether the display is being turned on or off.  This mode
         enables the power manager to suspend the application processor while the
         display is on.

         This resource should be set to "true" when a doze component has been specified
         to maximize power savings but not all devices support it.

         Refer to autosuspend.h for details.
    -->
    <bool name="config_powerDecoupleAutoSuspendModeFromDisplay">false</bool>

    <!-- Power Management: Specifies whether to decouple the interactive state of the
         device from the display on/off state.

         When false, setInteractive(..., true) will be called before the display is turned on
         and setInteractive(..., false) will be called after the display is turned off.
         This mode provides best compatibility for devices that expect the interactive
         state to be tied to the display state.

         When true, setInteractive(...) will be called independently of whether the display
         is being turned on or off.  This mode enables the power manager to reduce
         clocks and disable the touch controller while the display is on.

         This resource should be set to "true" when a doze component has been specified
         to maximize power savings but not all devices support it.

         Refer to power.h for details.
    -->
    <bool name="config_powerDecoupleInteractiveModeFromDisplay">false</bool>

    <!-- User activity timeout: Minimum screen off timeout in milliseconds.

         Sets a lower bound for the {@link Settings.System#SCREEN_OFF_TIMEOUT} setting
         which determines how soon the device will go to sleep when there is no
         user activity.

         This value must be greater than zero, otherwise the device will immediately
         fall asleep again as soon as it is awoken.
    -->
    <integer name="config_minimumScreenOffTimeout">10000</integer>

    <!-- User activity timeout: Maximum screen dim duration in milliseconds.

         Sets an upper bound for how long the screen will dim before the device goes
         to sleep when there is no user activity.  The dim duration is subtracted from
         the overall screen off timeout to determine the screen dim timeout.
         When the screen dim timeout expires, the screen will dim, shortly thereafter
         the device will go to sleep.

         If the screen off timeout is very short, the dim duration may be reduced
         proportionally.  See config_maximumScreenDimRatio.

         This value may be zero in which case the screen will not dim before the
         device goes to sleep.
    -->
    <integer name="config_maximumScreenDimDuration">7000</integer>

    <!-- User activity timeout: Maximum screen dim duration as a percentage of screen off timeout.

         This resource is similar to config_maximumScreenDimDuration but the maximum
         screen dim duration is defined as a ratio of the overall screen off timeout
         instead of as an absolute value in milliseconds.  This is useful for reducing
         the dim duration when the screen off timeout is very short.

         When computing the screen dim duration, the power manager uses the lesser
         of the effective durations expressed by config_maximumScreenDimDuration and
         config_maximumScreenDimRatio.

         This value must be between 0% and 100%.  If the value is zero, the screen will not
         dim before the device goes to sleep.
    -->
    <fraction name="config_maximumScreenDimRatio">20%</fraction>

    <!-- Minimum size of the scrollbar thumb's touch target. -->
    <dimen name="config_minScrollbarTouchTarget">48dp</dimen>

    <!-- Base "touch slop" value used by ViewConfiguration as a
         movement threshold where scrolling should begin. -->
    <dimen name="config_viewConfigurationTouchSlop">8dp</dimen>

    <!-- Base "hover slop" value used by ViewConfiguration as a
         movement threshold under which hover is considered "stationary". -->
    <dimen name="config_viewConfigurationHoverSlop">4dp</dimen>

    <!-- Minimum velocity to initiate a fling, as measured in dips per second. -->
    <dimen name="config_viewMinFlingVelocity">50dp</dimen>

    <!-- Maximum velocity to initiate a fling, as measured in dips per second. -->
    <dimen name="config_viewMaxFlingVelocity">8000dp</dimen>

    <!-- Amount of time in ms the user needs to press the relevant key to bring up the global actions dialog -->
    <integer name="config_globalActionsKeyTimeout">500</integer>

    <!-- Default width of a vertical scrollbar and height of a horizontal scrollbar.
         Takes effect only if the scrollbar drawables have no intrinsic size. -->
    <dimen name="config_scrollbarSize">4dp</dimen>

    <!-- Distance that should be scrolled, per axis value, in response to a horizontal
         {@link MotionEvent#ACTION_SCROLL} event. -->
    <dimen name="config_horizontalScrollFactor">64dp</dimen>

    <!-- Distance that should be scrolled, per axis value, in response to a vertical
         {@link MotionEvent#ACTION_SCROLL} event. -->
    <dimen name="config_verticalScrollFactor">64dp</dimen>

    <!-- Obsolete. Distance that should be scrolled, per axis value, in response to a
         {@link MotionEvent#ACTION_SCROLL} event. -->
    <dimen name="config_scrollFactor">64dp</dimen>

    <!-- Maximum number of grid columns permitted in the ResolverActivity
         used for picking activities to handle an intent. -->
    <integer name="config_maxResolverActivityColumns">3</integer>

    <!-- Array of OEM specific USB mode override config.
         OEM can override a certain USB mode depending on ro.bootmode.
         Specify an array of below items to set override rule.
         [bootmode]:[original USB mode]:[USB mode used]-->
    <integer-array translatable="false" name="config_oemUsbModeOverride">
    </integer-array>

    <!-- Set to true to add links to Cell Broadcast app from Settings and MMS app. -->
    <bool name="config_cellBroadcastAppLinks">false</bool>

    <!-- The default value if the SyncStorageEngine should sync automatically or not -->
    <bool name="config_syncstorageengine_masterSyncAutomatically">true</bool>

    <!--  Maximum number of supported users -->
    <integer name="config_multiuserMaximumUsers">1</integer>

    <!-- Maximum number of users we allow to be running at a time -->
    <integer name="config_multiuserMaxRunningUsers">3</integer>

    <!-- Whether UI for multi user should be shown -->
    <bool name="config_enableMultiUserUI">false</bool>

    <!-- Whether the new Auto Selection Network UI should be shown -->
    <bool name="config_enableNewAutoSelectNetworkUI">false</bool>

    <!-- If true, then we do not ask user for permission for apps to connect to USB devices.
         Do not set this to true for production devices. Doing so will cause you to fail CTS. -->
    <bool name="config_disableUsbPermissionDialogs">false</bool>

    <!-- Activity to handle Usb Device connection in USB Host side. Keeping it to null value will
         lead into handling it inside system using Intent resolution. Non-null contents will have
         format of package-name/ActivityClassName. -->
    <string name="config_UsbDeviceConnectionHandling_component" translatable="false">@null</string>

    <!-- Minimum span needed to begin a touch scaling gesture.
         If the span is equal to or greater than this size, a scaling gesture
         will begin, where supported. (See android.view.ScaleGestureDetector)

         This also takes into account the size of any active touch points.
         Devices with screens that deviate too far from their assigned density
         bucket should consider tuning this value in a device-specific overlay.
         For best results, care should be taken such that this value remains
         larger than the minimum reported touchMajor/touchMinor values
         reported by the hardware. -->
    <dimen name="config_minScalingSpan">27mm</dimen>

    <!-- Minimum accepted value for touchMajor while scaling. This may be tuned
         per-device in overlays. -->
    <dimen name="config_minScalingTouchMajor">48dp</dimen>

    <!-- Safe headphone volume index. When music stream volume is below this index
    the SPL on headphone output is compliant to EN 60950 requirements for portable music
    players. -->
    <integer name="config_safe_media_volume_index">10</integer>

    <!-- Safe USB headset gain. This value is used to ensure that the SPL on the USB
    headset output is compliant to EN 60950 requirements for portable music players. -->
    <integer name="config_safe_media_volume_usb_mB">-3700</integer>

    <!-- Configure mobile network MTU. The standard default is set here but each carrier
         may have a specific value set in an overlay config.xml file. -->
    <integer name="config_mobile_mtu">1500</integer>

    <!-- Configure mobile tcp buffer sizes in the form:
         rat-name:rmem_min,rmem_def,rmem_max,wmem_min,wmem_def,wmem_max
         If no value is found for the rat-name in use, the system default will be applied.
    -->
    <string-array name="config_mobile_tcp_buffers">
    </string-array>

    <!-- Configure ethernet tcp buffersizes in the form:
         rmem_min,rmem_def,rmem_max,wmem_min,wmem_def,wmem_max -->
    <string name="config_ethernet_tcp_buffers" translatable="false">524288,1048576,3145728,524288,1048576,2097152</string>

    <!-- Configure wifi tcp buffersizes in the form:
         rmem_min,rmem_def,rmem_max,wmem_min,wmem_def,wmem_max -->
    <string name="config_wifi_tcp_buffers" translatable="false">524288,1048576,2097152,262144,524288,1048576</string>

    <!-- Whether WiFi display is supported by this device.
         There are many prerequisites for this feature to work correctly.
         Here are a few of them:
         * The WiFi radio must support WiFi P2P.
         * The WiFi radio must support concurrent connections to the WiFi display and
           to an access point.
         * The Audio Flinger audio_policy.conf file must specify a rule for the "r_submix"
           remote submix module.  This module is used to record and stream system
           audio output to the WiFi display encoder in the media server.
         * The remote submix module "audio.r_submix.default" must be installed on the device.
         * The device must be provisioned with HDCP keys (for protected content).
    -->
    <bool name="config_enableWifiDisplay">false</bool>

    <!-- When true, local displays that do not contain any of their own content will automatically
         mirror the content of the default display. -->
    <bool name="config_localDisplaysMirrorContent">true</bool>

    <!-- Indicates whether local non-default displays are private.
         {@see android.view.Display#FLAG_PRIVATE} -->
    <bool name="config_localDisplaysPrivate">false</bool>

    <!-- The default mode for the default display. One of the following values (See Display.java):
             0 - COLOR_MODE_DEFAULT
             7 - COLOR_MODE_SRGB
    -->
    <integer name="config_defaultDisplayDefaultColorMode">0</integer>

    <!-- When true use the linux /dev/input/event subsystem to detect the switch changes
         on the headphone/microphone jack. When false use the older uevent framework. -->
    <bool name="config_useDevInputEventForAudioJack">false</bool>

    <!-- Whether safe headphone volume is enabled or not (country specific). -->
    <bool name="config_safe_media_volume_enabled">true</bool>

    <!-- Whether safe headphone volume warning dialog is disabled on Vol+ (operator specific). -->
    <bool name="config_safe_media_disable_on_volume_up">true</bool>

    <!-- Set to true if the wifi display supports compositing content stored
         in gralloc protected buffers.  For this to be true, there must exist
         a protected hardware path for surface flinger to composite and send
         protected buffers to the wifi display video encoder.

         If this flag is false, we advise applications not to use protected
         buffers (if possible) when presenting content to a wifi display because
         the content may be blanked.

         This flag controls whether the {@link Display#FLAG_SUPPORTS_PROTECTED_BUFFERS}
         flag is set for wifi displays.
    -->
    <bool name="config_wifiDisplaySupportsProtectedBuffers">false</bool>

    <!-- Whether camera shutter sound is forced or not  (country specific). -->
    <bool name="config_camera_sound_forced">false</bool>

    <!-- Set to true if we need to not prefer an APN.
         This is being added to enable a simple scenario of pre-paid
         provisioning on some carriers, working around a bug (7305641)
         where if the preferred is used we don't try the others. -->
    <bool name="config_dontPreferApn">false</bool>

    <!-- Set to true if after a provisioning apn the radio should be restarted -->
    <bool name="config_restartRadioAfterProvisioning">false</bool>

    <!-- Boolean indicating if RADIO POWER OFF is required on receiving SIM REFRESH with RESET.
         This will be handled by modem if it is false. -->
    <bool name="config_requireRadioPowerOffOnSimRefreshReset">false</bool>

    <!-- Vibrator pattern to be used as the default for notifications
         that specify DEFAULT_VIBRATE.
     -->
    <integer-array name="config_defaultNotificationVibePattern">
        <item>0</item>
        <item>350</item>
        <item>250</item>
        <item>350</item>
    </integer-array>

    <!-- Vibrator pattern to be used as the default for notifications
         that do not specify vibration but vibrate anyway because the device
         is in vibrate mode.
     -->
    <integer-array name="config_notificationFallbackVibePattern">
        <item>0</item>
        <item>100</item>
        <item>150</item>
        <item>100</item>
    </integer-array>

    <!-- Flag indicating if the speed up audio on mt call code should be executed -->
    <bool name="config_speed_up_audio_on_mt_calls">false</bool>

    <!-- Class name of the framework account picker activity.
         Can be customized for other product types -->
    <string name="config_chooseAccountActivity" translatable="false"
            >android/android.accounts.ChooseAccountActivity</string>
    <!-- Class name of the account type and account picker activity.
         Can be customized for other product types -->
    <string name="config_chooseTypeAndAccountActivity" translatable="false"
            >android/android.accounts.ChooseTypeAndAccountActivity</string>

    <!-- Component name of a custom ResolverActivity (Intent resolver) to be used instead of
         the default framework version. If left empty, then the framework version will be used.
         Example: com.google.android.myapp/.resolver.MyResolverActivity  -->
    <string name="config_customResolverActivity" translatable="false"></string>

    <!-- Name of the activity or service that prompts the user to reject, accept, or whitelist
         an adb host's public key, when an unwhitelisted host connects to the local adbd.
         Can be customized for other product types -->
    <string name="config_customAdbPublicKeyConfirmationComponent"
            >com.android.systemui/com.android.systemui.usb.UsbDebuggingActivity</string>

    <!-- Name of the activity that prompts the secondary user to acknowledge she/he needs to
         switch to the primary user to enable USB debugging.
         Can be customized for other product types -->
    <string name="config_customAdbPublicKeyConfirmationSecondaryUserComponent"
            >com.android.systemui/com.android.systemui.usb.UsbDebuggingSecondaryUserActivity</string>

    <!-- Name of the dialog that is used to request the user's consent to VPN connection -->
    <string name="config_customVpnConfirmDialogComponent" translatable="false"
            >com.android.vpndialogs/com.android.vpndialogs.ConfirmDialog</string>

    <!-- Name of the dialog that is used to inform the user that always-on VPN is disconnected -->
    <string name="config_customVpnAlwaysOnDisconnectedDialogComponent" translatable="false"
            >com.android.vpndialogs/com.android.vpndialogs.AlwaysOnDisconnectedDialog</string>

    <!-- Name of the dialog that is used to install the carrier app when the SIM is inserted -->
    <string name="config_carrierAppInstallDialogComponent" translatable="false"
            >com.android.simappdialog/com.android.simappdialog.InstallCarrierAppActivity</string>

    <!-- Apps that are authorized to access shared accounts, overridden by product overlays -->
    <string name="config_appsAuthorizedForSharedAccounts" translatable="false">;com.android.settings;</string>

    <!-- Flag indicating that the media framework should not allow changes or mute on any
         stream or master volumes. -->
    <bool name="config_useFixedVolume">false</bool>

    <!-- The list of IMEs which should be disabled until used.
         This function suppresses update notifications for these pre-installed apps.
         We need to set this configuration carefully that they should not have functionarities
         other than "IME" or "Spell Checker". In InputMethodManagerService,
         the listed IMEs are disabled until used when all of the following conditions are met.
         1. Not selected as an enabled IME in the Settings
         2. Not selected as a spell checker in the Settings
         3. Installed
         4. A pre-installed IME
         5. Not enabled
         And the disabled_until_used state for an IME is released by InputMethodManagerService
         when the IME is selected as an enabled IME. -->
    <string-array name="config_disabledUntilUsedPreinstalledImes" translatable="false">
        <item>com.android.inputmethod.latin</item>
    </string-array>

    <!-- The list of classes that should be added to the notification ranking pipeline.
     See {@link com.android.server.notification.NotificationSignalExtractor}
      If you add a new extractor to this list make sure to update
      NotificationManagerService.handleRankingSort()-->
    <string-array name="config_notificationSignalExtractors">
        <!-- many of the following extractors depend on the notification channel, so this
        extractor must come first -->
        <item>com.android.server.notification.NotificationChannelExtractor</item>
        <item>com.android.server.notification.NotificationAdjustmentExtractor</item>
        <!-- depends on AdjustmentExtractor-->
        <item>com.android.server.notification.ValidateNotificationPeople</item>
        <item>com.android.server.notification.PriorityExtractor</item>
        <!-- depends on PriorityExtractor -->
        <item>com.android.server.notification.ZenModeExtractor</item>
        <item>com.android.server.notification.ImportanceExtractor</item>
        <!-- depends on ImportanceExtractor-->
        <item>com.android.server.notification.NotificationIntrusivenessExtractor</item>
        <item>com.android.server.notification.VisibilityExtractor</item>
        <!-- Depends on ZenModeExtractor -->
        <item>com.android.server.notification.BadgeExtractor</item>

    </string-array>

    <!-- Flag indicating that this device does not rotate and will always remain in its default
         orientation. Activities that desire to run in a non-compatible orientation will be run
         from an emulated display within the physical display. -->
    <bool name="config_forceDefaultOrientation">false</bool>

    <!-- Default Gravity setting for the system Toast view. Equivalent to: Gravity.CENTER_HORIZONTAL | Gravity.BOTTOM -->
    <integer name="config_toastDefaultGravity">0x00000051</integer>

    <!-- set to false if we need to show user confirmation
         when alpha identifier is not provided by the UICC -->
    <bool name="config_stkNoAlphaUsrCnf">true</bool>

    <!-- Threshold (in ms) under which a screen off / screen on will be considered a reset of the
         immersive mode confirmation prompt.-->
    <integer name="config_immersive_mode_confirmation_panic">5000</integer>

    <!-- For some operators, PDU has garbages. To fix it, need to use valid index -->
    <integer name="config_valid_wappush_index">-1</integer>

    <!-- call barring MMI code from TS 22.030 Annex B -->
    <string-array translatable="false" name="config_callBarringMMI">
        <item>33</item>
        <item>331</item>
        <item>332</item>
        <item>35</item>
        <item>351</item>
        <item>330</item>
        <item>333</item>
        <item>353</item>
    </string-array>

    <!-- Override the default detection behavior for the framework method
         android.view.ViewConfiguration#hasPermanentMenuKey().
         Valid settings are:
         0 - No change. Use the default autodetection behavior.
         1 - The device DOES have a permanent menu key; ignore autodetection.
         2 - The device DOES NOT have a permanent menu key; ignore autodetection. -->
    <integer name="config_overrideHasPermanentMenuKey">0</integer>

    <!-- Override the DPad detection behavior for configuration purposes -->
    <bool name="config_hasPermanentDpad">false</bool>

    <!-- default window inset isRound property -->
    <bool name="config_windowIsRound">false</bool>

    <!-- Override this value if the device has a chin, i.e. area that is not actual part of the
         screen but you would like to be treated as a real display. The value is the height of the
         chin. -->
    <integer name="config_windowOutsetBottom">0</integer>

    <!-- Package name for default network scorer app; overridden by product overlays. -->
    <string name="config_defaultNetworkScorerPackageName"></string>

    <!-- Determines whether recent tasks are provided to the user. Default device has recents
         property. If this is false, then the following recents config flags are ignored. -->
    <bool name="config_hasRecents">true</bool>

    <!-- Component name for the activity that will be presenting the Recents UI, which will receive special permissions for API related
          to fetching and presenting recent tasks. The default configuration uses Launcehr3QuickStep as default launcher and points to
          the corresponding recents component. When using a different default launcher, change this appropriately or use the default
          systemui implementation: com.android.systemui/.recents.RecentsActivity -->
    <string name="config_recentsComponentName" translatable="false">com.android.launcher3/com.android.quickstep.RecentsActivity</string>

    <!-- The minimum number of visible recent tasks to be presented to the user through the
         SystemUI. Can be -1 if there is no minimum limit. -->
    <integer name="config_minNumVisibleRecentTasks_grid">-1</integer>

    <!-- The maximum number of visible recent tasks to be presented to the user through the
         SystemUI. Can be -1 if there is no maximum limit. -->
    <integer name="config_maxNumVisibleRecentTasks_grid">9</integer>

    <!-- The minimum number of visible recent tasks to be presented to the user through the
         SystemUI. Can be -1 if there is no minimum limit. -->
    <integer name="config_minNumVisibleRecentTasks_lowRam">-1</integer>

    <!-- The maximum number of visible recent tasks to be presented to the user through the
         SystemUI. Can be -1 if there is no maximum limit. -->
    <integer name="config_maxNumVisibleRecentTasks_lowRam">9</integer>

    <!-- The minimum number of visible recent tasks to be presented to the user through the
         SystemUI. Can be -1 if there is no minimum limit. -->
    <integer name="config_minNumVisibleRecentTasks">5</integer>

    <!-- The maximum number of visible recent tasks to be presented to the user through the
         SystemUI. Can be -1 if there is no maximum limit. -->
    <integer name="config_maxNumVisibleRecentTasks">-1</integer>

    <!-- The duration in which a recent task is considered in session and should be visible. -->
    <integer name="config_activeTaskDurationHours">6</integer>

    <!-- default window ShowCircularMask property -->
    <bool name="config_windowShowCircularMask">false</bool>

    <!-- default value for whether circular emulators (ro.emulator.circular)
         should show a display overlay on the screen -->
    <bool name="config_windowEnableCircularEmulatorDisplayOverlay">false</bool>

    <!-- Defines the default set of global actions. Actions may still be disabled or hidden based
         on the current state of the device.
         Each item must be one of the following strings:
         "power" = Power off
         "settings" = An action to launch settings
         "airplane" = Airplane mode toggle
         "bugreport" = Take bug report, if available
         "silent" = silent mode
         "users" = list of users
         "restart" = restart device
         "lockdown" = Lock down device until the user authenticates
         "logout" =  Logout the current user
         -->
    <string-array translatable="false" name="config_globalActionsList">
        <item>power</item>
        <item>restart</item>
        <item>lockdown</item>
        <item>logout</item>
        <item>bugreport</item>
        <item>screenshot</item>
    </string-array>

    <!-- Number of milliseconds to hold a wake lock to ensure that drawing is fully
         flushed to the display while dozing.  This value needs to be large enough
         to account for processing and rendering time plus a frame or two of latency
         in the display pipeline plus some slack just to be sure. -->
    <integer name="config_drawLockTimeoutMillis">120</integer>

    <!-- An array of device capabilities defined by GSMA SGP.22 v2.0.
         The first item is the capability name that the device supports. The second item is the
         major version. The minor and revision versions are default to 0s.
         The device capabilities and their definition in the spec are:
             gsm : gsmSupportedRelease
             utran : utranSupportedRelease
             cdma1x : cdma2000onexSupportedRelease
             hrpd : cdma2000hrpdSupportedRelease
             ehrpd : cdma2000ehrpdSupportedRelease
             eutran : eutranSupportedRelease
             nfc : contactlessSupportedRelease
             crl : rspCrlSupportedVersion
    -->
    <string-array translatable="false" name="config_telephonyEuiccDeviceCapabilities">
        <!-- Example:
        <item>"gsm,11"</item>
        <item>"utran,11"</item>
        <item>"cdma1x,1"</item>
        <item>"hrpd,3"</item>
        <item>"ehrpd,12"</item>
        <item>"eutran,11"</item>
        <item>"nfc,1"</item>
        <item>"crl,1"</item>
        -->
    </string-array>

    <!-- default telephony hardware configuration for this platform.
    -->
    <!-- this string array should be overridden by the device to present a list
         telephony hardware resource.  this is used by the telephony device controller
         (TDC) to offer the basic capabilities of the hardware to the telephony
         framework
    -->
    <!-- an array of "[hardware type],[hardware-uuid],[state],[[hardware-type specific]]"
         with, [[hardware-type specific]] in:
            - "[[ril-model],[rat],[max-active-voice],[max-active-data],[max-active-standby]]"
              for 'modem' hardware
            - "[[associated-modem-uuid]]"
              for 'sim' hardware.
         refer to HardwareConfig in com.android.internal.telephony for specific details/values
         those elements can carry.
    -->
    <string-array translatable="false" name="config_telephonyHardware">
        <!-- modem -->
        <item>0,modem,0,0,0,1,1,1</item>
        <!-- sim -->
        <item>1,sim,0,modem</item>
    </string-array>

    <!-- This string array can be overriden to add an additional DRM support for WebView EME. -->
    <!-- Array of "[keySystemName],[UuidOfMediaDrm]" -->
    <string-array name="config_keySystemUuidMapping" translatable="false">
        <!-- Example:
        <item>"x-com.microsoft.playready,9A04F079-9840-4286-AB92-E65BE0885F95"</item>
        -->
    </string-array>

    <!-- Flag indicating which package name can access the persistent data partition -->
    <string name="config_persistentDataPackageName" translatable="false"></string>

    <!--  Define optional package verifier name -->
    <string name="config_optionalPackageVerifierName" translatable="false"></string>

    <!-- Flag indicating apps will skip sending hold request before merge. In this case
        IMS service implementation will do both.i.e.hold followed by merge. -->
    <bool name="skipHoldBeforeMerge">true</bool>

    <!-- Flag indicating whether the IMS service can be turned off. If false then
        the service will not be turned-off completely (the ImsManager.turnOffIms() will
        be disabled) but individual Features can be disabled using ImsConfig.setFeatureValue() -->
    <bool name="imsServiceAllowTurnOff">true</bool>

    <!-- Flag specifying whether VoLTE is available on device -->
    <bool name="config_device_volte_available">false</bool>

    <!-- Flag specifying whether VoLTE should be available for carrier: independent of
         carrier provisioning. If false: hard disabled. If true: then depends on carrier
         provisioning, availability etc -->
    <bool name="config_carrier_volte_available">false</bool>

    <!-- Flag specifying whether VoLTE TTY is supported -->
    <bool name="config_carrier_volte_tty_supported">true</bool>

    <!-- Flag specifying whether VT is available on device -->
    <bool name="config_device_vt_available">false</bool>

    <!-- Flag specifying whether the device will use the "allow_hold_in_ims_call" carrier config
         option.  When false, the device will support holding of IMS calls, regardless of the
         carrier config setting. -->
    <bool name="config_device_respects_hold_carrier_config">true</bool>

    <!-- Flag specifying whether VT should be available for carrier: independent of
         carrier provisioning. If false: hard disabled. If true: then depends on carrier
         provisioning, availability etc -->
    <bool name="config_carrier_vt_available">false</bool>

    <!-- Flag specifying whether WFC over IMS is available on device -->
        <bool name="config_device_wfc_ims_available">false</bool>

    <!-- Flag specifying whether WFC over IMS should be available for carrier: independent of
         carrier provisioning. If false: hard disabled. If true: then depends on carrier
         provisioning, availability etc -->
    <bool name="config_carrier_wfc_ims_available">false</bool>

    <!-- Whether to use voip audio mode for ims call -->
    <bool name="config_use_voip_mode_for_ims">false</bool>

    <!-- ImsService package name to bind to by default. If none is specified in an overlay, an
         empty string is passed in -->
    <string name="config_ims_package"/>

    <!-- String array containing numbers that shouldn't be logged. Country-specific. -->
    <string-array name="unloggable_phone_numbers" />

    <!-- Flag specifying whether or not IMS will use the dynamic ImsResolver -->
    <bool name="config_dynamic_bind_ims">false</bool>

    <!-- Cellular data service package name to bind to by default. If none is specified in an overlay, an
         empty string is passed in -->
    <string name="config_wwan_data_service_package" translatable="false">com.android.phone</string>

    <!-- IWLAN data service package name to bind to by default. If none is specified in an overlay, an
         empty string is passed in -->
    <string name="config_wlan_data_service_package" translatable="false"></string>

    <bool name="config_networkSamplingWakesDevice">true</bool>

    <!-- Home (non-roaming) values for CDMA roaming indicator.
         Carriers can override this table by resource overlay. If not,
         the default values come from 3GPP2 C.R1001 table
         8.1-1. Enhanced Roaming Indicator Number Assignments -->
    <string-array translatable="false" name="config_cdma_home_system">
        <item>1</item>
    </string-array>

    <!--From SmsMessage-->
    <!--Support decoding the user data payload as pack GSM 8-bit (a GSM alphabet
        string that's stored in 8-bit unpacked format) characters.-->
    <bool translatable="false" name="config_sms_decode_gsm_8bit_data">false</bool>

    <!-- If EMS is not supported, framework breaks down EMS into single segment SMS
         and adds page info " x/y". This config is used to set which carrier doesn't
         support EMS and whether page info should be added at the beginning or the end.
         We use tag 'prefix' for position beginning and 'suffix' for position end.
         And use gid to distinguish different carriers which using same mcc and mnc.
         Examples: <item>simOperatorNumber;position;gid(optional)</item>>
    -->
    <string-array translatable="false" name="no_ems_support_sim_operators">
        <!-- VZW -->
        <item>20404;suffix;BAE0000000000000</item>
    </string-array>

    <bool name="config_auto_attach_data_on_creation">true</bool>

    <!-- Values for GPS configuration -->
    <string-array translatable="false" name="config_gpsParameters">
        <item>SUPL_HOST=supl.google.com</item>
        <item>SUPL_PORT=7275</item>
        <item>SUPL_VER=0x20000</item>
        <item>SUPL_MODE=1</item>
        <item>SUPL_ES=1</item>
        <item>LPP_PROFILE=0</item>
        <item>USE_EMERGENCY_PDN_FOR_EMERGENCY_SUPL=1</item>
        <item>A_GLONASS_POS_PROTOCOL_SELECT=0</item>
        <item>GPS_LOCK=0</item>
    </string-array>

    <!-- Sprint need a 70 ms delay for 3way call -->
    <integer name="config_cdma_3waycall_flash_delay">0</integer>

    <!-- If there is no preload VM number in the sim card, carriers such as
         Verizon require to load a default vm number from the configurantion.
         Define config_default_vm_number for this purpose. And there are two
         optional formats for this configuration as below:
         (1)<item>voicemail number</item>
         (2)<item>voicemail number;gid</item>
         The logic to pick up the correct voicemail number:
         (1) If the config_default_vm_number array has no gid special item, the last one will be
         picked
         (2) If the config_default_vm_number array has gid special item and  it matches the current
         sim's gid, it will be picked.
         (3) If the config_default_vm_number array has gid special item but it doesn't match the
         current sim's gid, the last one without gid will be picked -->
    <string-array translatable="false" name="config_default_vm_number" />

    <!--SIM does not save, but the voice mail number to be changed. -->
    <bool name="editable_voicemailnumber">false</bool>

    <!-- service number convert map in roaming network. -->
    <!-- [dialstring],[replacement][,optional gid] -->
    <string-array translatable="false" name="dial_string_replace">
    </string-array>

    <!-- Flag indicating whether radio is to be restarted on the error of
         PDP_FAIL_REGULAR_DEACTIVATION/0x24 -->
    <bool name="config_restart_radio_on_pdp_fail_regular_deactivation">false</bool>

    <!-- networks that don't want data deactivate when shutdown the phone
         note this is dependent on the operator of the network we're on,
         not operator on the SIM -->
    <string-array translatable="false" name="networks_not_clear_data">
        <item>71203</item>
        <item>71606</item>
        <item>71610</item>
        <item>732101</item>
    </string-array>

    <!-- Config determines whether to update phone object when voice registration
         state changes. Voice radio tech change will always trigger an update of
         phone object irrespective of this config -->
    <bool name="config_switch_phone_on_voice_reg_state_change">true</bool>

    <bool name="config_sms_force_7bit_encoding">false</bool>

    <!-- Number of physical SIM slots on the device. This includes both eSIM and pSIM slots, and
         is not necessarily the same as the number of phones/logical modems supported by the device.
         For example, a multi-sim device can have 2 phones/logical modems, but 3 physical slots,
         or a single SIM device can have 1 phones/logical modems, but 2 physical slots (one eSIM
         and one pSIM) -->
    <integer name="config_num_physical_slots">1</integer>

    <!--Thresholds for LTE dbm in status bar-->
    <integer-array translatable="false" name="config_lteDbmThresholds">
        <item>-140</item>    <!-- SIGNAL_STRENGTH_NONE_OR_UNKNOWN -->
        <item>-128</item>    <!-- SIGNAL_STRENGTH_POOR -->
        <item>-118</item>    <!-- SIGNAL_STRENGTH_MODERATE -->
        <item>-108</item>    <!-- SIGNAL_STRENGTH_GOOD -->
        <item>-98</item>     <!-- SIGNAL_STRENGTH_GREAT -->
        <item>-44</item>
    </integer-array>

    <!-- Enabled built-in zen mode condition providers -->
    <string-array translatable="false" name="config_system_condition_providers">
        <item>countdown</item>
        <item>schedule</item>
        <item>event</item>
    </string-array>

    <!-- Priority repeat caller threshold, in minutes -->
    <integer name="config_zen_repeat_callers_threshold">15</integer>

    <!-- Flags enabling default window features. See Window.java -->
    <bool name="config_defaultWindowFeatureOptionsPanel">true</bool>
    <bool name="config_defaultWindowFeatureContextMenu">true</bool>

    <!-- If true, the transition for a RemoteViews is read from a resource instead of using the
         default scale-up transition. -->
    <bool name="config_overrideRemoteViewsActivityTransition">false</bool>

    <!-- The maximum bitmap size that can be written to a MediaMetadata object. This value
         is the max width/height allowed in dips.-->
    <dimen name="config_mediaMetadataBitmapMaxSize">320dp</dimen>

    <string translatable="false" name="prohibit_manual_network_selection_in_gobal_mode">false</string>

    <!-- An array of CDMA roaming indicators which means international roaming -->
    <integer-array translatable="false" name="config_cdma_international_roaming_indicators" />

    <!-- flag to indicate if EF LI/EF PL should be used for system language -->
    <bool name="config_use_sim_language_file">false</bool>

    <!-- Use ERI text for network name on CDMA LTE -->
    <bool name="config_LTE_eri_for_network_name">true</bool>

    <!-- Whether to start in touch mode -->
    <bool name="config_defaultInTouchMode">true</bool>

    <!-- Time adjustment, in milliseconds, applied to the default double tap threshold
         used for gesture detection by the screen magnifier. -->
    <integer name="config_screen_magnification_multi_tap_adjustment">-50</integer>

    <!-- Scale factor threshold used by the screen magnifier to determine when to switch from
         panning to scaling the magnification viewport. -->
    <item name="config_screen_magnification_scaling_threshold" format="float" type="dimen">0.3</item>

    <!-- If true, the display will be shifted around in ambient mode. -->
    <bool name="config_enableBurnInProtection">false</bool>

    <!-- Specifies the maximum burn-in offset displacement from the center. If -1, no maximum value
         will be used. -->
    <integer name="config_burnInProtectionMaxRadius">-1</integer>

    <!-- Specifies the minimum burn-in offset horizontally. -->
    <integer name="config_burnInProtectionMinHorizontalOffset">0</integer>

    <!-- Specifies the maximum burn-in offset horizontally. -->
    <integer name="config_burnInProtectionMaxHorizontalOffset">0</integer>

    <!-- Specifies the minimum burn-in offset vertically. -->
    <integer name="config_burnInProtectionMinVerticalOffset">0</integer>

    <!-- Specifies the maximum burn-in offset vertically. -->
    <integer name="config_burnInProtectionMaxVerticalOffset">0</integer>

    <!-- Keyguard component -->
    <string name="config_keyguardComponent" translatable="false">com.android.systemui/com.android.systemui.keyguard.KeyguardService</string>

    <!-- For performance and storage reasons, limit the number of fingerprints per user -->
    <integer name="config_fingerprintMaxTemplatesPerUser">5</integer>

    <!-- Specify if the fingerprint hardware support gestures-->
    <bool name="config_fingerprintSupportsGestures">false</bool>

    <!-- This config is used to force VoiceInteractionService to start on certain low ram devices.
         It declares the package name of VoiceInteractionService that should be started. -->
    <string translatable="false" name="config_forceVoiceInteractionServicePackage"></string>

    <!-- This config is ued to determine whether animations are allowed in low power mode. -->
    <bool name="config_allowAnimationsInLowPowerMode">false</bool>

    <!-- Whether device supports double tap to wake -->
    <bool name="config_supportDoubleTapWake">false</bool>

    <!-- The RadioAccessFamilies supported by the device.
         Empty is viewed as "all".  Only used on devices which
         don't support RIL_REQUEST_GET_RADIO_CAPABILITY
         format is UMTS|LTE|... -->
    <string translatable="false" name="config_radio_access_family"></string>

    <!-- Whether the main built-in display is round. This will affect
         Configuration.screenLayout's SCREENLAYOUT_ROUND_MASK flags for Configurations on the
         main built-in display. Change this in device-specific overlays.
         Defaults to the older, deprecated config_windowIsRound already used in
         some existing device-specific resource overlays. -->
    <bool name="config_mainBuiltInDisplayIsRound">@bool/config_windowIsRound</bool>

    <!-- The bounding path of the cutout region of the main built-in display.
         Must either be empty if there is no cutout region, or a string that is parsable by
         {@link android.util.PathParser}.

         The path is assumed to be specified in display coordinates with pixel units and in
         the display's native orientation, with the origin of the coordinate system at the
         center top of the display.

         To facilitate writing device-independent emulation overlays, the marker `@dp` can be
         appended after the path string to interpret coordinates in dp instead of px units.
         Note that a physical cutout should be configured in pixels for the best results.

         Example for a 10px x 10px square top-center cutout:
                <string ...>M -5,0 L -5,10 L 5,10 L 5,0 Z</string>
         Example for a 10dp x 10dp square top-center cutout:
                <string ...>M -5,0 L -5,10 L 5,10 L 5,0 Z @dp</string>

         @see https://www.w3.org/TR/SVG/paths.html#PathData
         -->
    <string translatable="false" name="config_mainBuiltInDisplayCutout"></string>

    <!-- Like config_mainBuiltInDisplayCutout, but this path is used to report the
         one single bounding rect per device edge to the app via
         {@link DisplayCutout#getBoundingRect}. Note that this path should try to match the visual
         appearance of the cutout as much as possible, and may be smaller than
         config_mainBuiltInDisplayCutout
         -->
    <string translatable="false" name="config_mainBuiltInDisplayCutoutRectApproximation">@string/config_mainBuiltInDisplayCutout</string>

    <!-- Whether the display cutout region of the main built-in display should be forced to
         black in software (to avoid aliasing or emulate a cutout that is not physically existent).
         -->
    <bool name="config_fillMainBuiltInDisplayCutout">false</bool>

    <!-- If true, and there is a cutout on the main built in display, the cutout will be masked
         by shrinking the display such that it does not overlap the cutout area. -->
    <bool name="config_maskMainBuiltInDisplayCutout">false</bool>

    <!-- Ultrasound support for Mic/speaker path -->
    <!-- Whether the default microphone audio source supports near-ultrasound frequencies
         (range of 18 - 21 kHz). -->
    <bool name="config_supportMicNearUltrasound">true</bool>
    <!-- Whether the default speaker audio output path supports near-ultrasound frequencies
         (range of 18 - 21 kHz). -->
    <bool name="config_supportSpeakerNearUltrasound">true</bool>

    <!-- Whether the Unprocessed audio source supports the required frequency range and level -->
    <bool name="config_supportAudioSourceUnprocessed">false</bool>

    <!-- Flag indicating device support for EAP SIM, AKA, AKA' -->
    <bool name="config_eap_sim_based_auth_supported">true</bool>

    <!-- How long history of previous vibrations should be kept for the dumpsys. -->
    <integer name="config_previousVibrationsDumpLimit">50</integer>

    <!-- The default vibration strength, must be between 1 and 255 inclusive. -->
    <integer name="config_defaultVibrationAmplitude">255</integer>

    <!-- If the device should still vibrate even in low power mode, for certain priority vibrations
     (e.g. accessibility, alarms). This is mainly for Wear devices that don't have speakers. -->
    <bool name="config_allowPriorityVibrationsInLowPowerMode">false</bool>

    <!-- Number of retries Cell Data should attempt for a given error code before
         restarting the modem.
         Error codes not listed will not lead to modem restarts.
         Array of "code#,retry#"  -->
    <string-array name="config_cell_retries_per_error_code">
    </string-array>

    <!-- Set initial MaxRetry value for operators -->
    <integer name="config_mdc_initial_max_retry">1</integer>

    <!-- The OEM specified sensor type for the gesture to launch the camera app. -->
    <integer name="config_cameraLaunchGestureSensorType">-1</integer>
    <!-- The OEM specified sensor string type for the gesture to launch camera app, this value
         must match the value of config_cameraLaunchGestureSensorType in OEM's HAL -->
    <string translatable="false" name="config_cameraLaunchGestureSensorStringType"></string>

    <!-- Allow the gesture to double tap the power button twice to start the camera while the device
         is non-interactive. -->
    <bool name="config_cameraDoubleTapPowerGestureEnabled">true</bool>

    <!-- Allow the gesture power + volume up to change the ringer mode while the device
         is interactive. -->
    <bool name="config_volumeHushGestureEnabled">true</bool>

    <!-- Name of the component to handle network policy notifications. If present,
         disables NetworkPolicyManagerService's presentation of data-usage notifications. -->
    <string translatable="false" name="config_networkPolicyNotificationComponent"></string>

    <!-- The BT name of the keyboard packaged with the device. If this is defined, SystemUI will
         automatically try to pair with it when the device exits tablet mode. -->
    <string translatable="false" name="config_packagedKeyboardName"></string>

    <!-- The device supports freeform window management. Windows have title bars and can be moved
         and resized. If you set this to true, you also need to add
         PackageManager.FEATURE_FREEFORM_WINDOW_MANAGEMENT feature to your device specification.
         The duplication is necessary, because this information is used before the features are
         available to the system.-->
    <bool name="config_freeformWindowManagement">false</bool>

    <!-- If set, this will force all windows to draw the status bar background, including the apps
         that have not requested doing so (via the WindowManager.FLAG_DRAWS_SYSTEM_BAR_BACKGROUNDS
         flag). -->
    <bool name="config_forceWindowDrawsStatusBarBackground">true</bool>

    <!-- Controls the opacity of the navigation bar depending on the visibility of the
         various workspace stacks.
         0 - Nav bar is always opaque when either the freeform stack or docked stack is visible.
         1 - Nav bar is always translucent when the freeform stack is visible, otherwise always
         opaque.
         -->
    <integer name="config_navBarOpacityMode">0</integer>

    <!-- Default insets [LEFT/RIGHTxTOP/BOTTOM] from the screen edge for picture-in-picture windows.
         These values are in DPs and will be converted to pixel sizes internally. -->
    <string translatable="false" name="config_defaultPictureInPictureScreenEdgeInsets">16x16</string>

    <!-- The percentage of the screen width to use for the default width or height of
         picture-in-picture windows. Regardless of the percent set here, calculated size will never
         be smaller than @dimen/default_minimal_size_pip_resizable_task. -->
    <item name="config_pictureInPictureDefaultSizePercent" format="float" type="dimen">0.23</item>

    <!-- The default aspect ratio for picture-in-picture windows. -->
    <item name="config_pictureInPictureDefaultAspectRatio" format="float" type="dimen">1.777778</item>

    <!-- This is the limit for the max and min aspect ratio (1 / this value) at which the min size
         will be used instead of an adaptive size based loosely on area. -->
    <item name="config_pictureInPictureAspectRatioLimitForMinSize" format="float" type="dimen">1.777778</item>

    <!-- The default gravity for the picture-in-picture window.
         Currently, this maps to Gravity.BOTTOM | Gravity.RIGHT -->
    <integer name="config_defaultPictureInPictureGravity">0x55</integer>

    <!-- The minimum aspect ratio (width/height) that is supported for picture-in-picture.  Any
         ratio smaller than this is considered too tall and thin to be usable. Currently, this
         is the inverse of the max landscape aspect ratio (1:2.39), but this is an extremely
         skinny aspect ratio that is not expected to be widely used. -->
    <item name="config_pictureInPictureMinAspectRatio" format="float" type="dimen">0.41841004184</item>

    <!-- The minimum aspect ratio (width/height) that is supported for picture-in-picture. Any
         ratio larger than this is considered to wide and short to be usable. Currently 2.39:1. -->
    <item name="config_pictureInPictureMaxAspectRatio" format="float" type="dimen">2.39</item>

    <!-- The snap mode to use for picture-in-picture. These values correspond to constants defined
         in PipSnapAlgorithm and should not be changed independently.
             0 - Snap to the four corners
             1 - Snap to the four corners and the mid-points on the long edge in each orientation
             2 - Snap anywhere along the edge of the screen
             3 - Snap anywhere along the edge of the screen and magnet to corners
             4 - Snap to the long edges in each orientation and magnet to corners
    -->
    <integer name="config_pictureInPictureSnapMode">4</integer>

    <!-- Controls the snap mode for the docked stack divider
             0 - 3 snap targets: left/top has 16:9 ratio, 1:1, and right/bottom has 16:9 ratio
             1 - 3 snap targets: fixed ratio, 1:1, (1 - fixed ratio)
             2 - 1 snap target: 1:1
    -->
    <integer name="config_dockedStackDividerSnapMode">0</integer>

    <!-- List of comma separated package names for which we the system will not show crash, ANR,
         etc. dialogs. -->
    <string translatable="false" name="config_appsNotReportingCrashes"></string>

    <!-- Inactivity threshold (in milliseconds) used in JobScheduler. JobScheduler will consider
         the device to be "idle" after being inactive for this long. -->
    <integer name="config_jobSchedulerInactivityIdleThreshold">4260000</integer>
    <!-- The alarm window (in milliseconds) that JobScheduler uses to enter the idle state -->
    <integer name="config_jobSchedulerIdleWindowSlop">300000</integer>

    <!-- If true, all guest users created on the device will be ephemeral. -->
    <bool name="config_guestUserEphemeral">false</bool>

    <!-- Enforce strong auth on boot. Setting this to false represents a security risk and should
         not be ordinarily done. The only case in which this might be permissible is in a car head
         unit where there are hardware mechanisms to protect the device (physical keys) and not
         much in the way of user data.
    -->
    <bool name="config_strongAuthRequiredOnBoot">true</bool>

    <!-- Wallpaper cropper package. Used as the default cropper if the active launcher doesn't
         handle wallpaper cropping.
    -->
    <string name="config_wallpaperCropperPackage" translatable="false">com.android.wallpapercropper</string>

    <!-- True if the device supports at least one form of multi-window.
         E.g. freeform, split-screen, picture-in-picture. -->
    <bool name="config_supportsMultiWindow">true</bool>

    <!-- True if the device supports split screen as a form of multi-window. -->
    <bool name="config_supportsSplitScreenMultiWindow">true</bool>

    <!-- True if the device supports running activities on secondary displays. -->
    <bool name="config_supportsMultiDisplay">true</bool>

    <!-- True if the device has no home screen. That is a launcher activity
         where the user can launch other applications from.  -->
    <bool name="config_noHomeScreen">false</bool>

    <!-- True if the device requires AppWidgetService even if it does not have
         the PackageManager.FEATURE_APP_WIDGETS feature -->
    <bool name="config_enableAppWidgetService">false</bool>

    <!-- True if the device supports Sustained Performance Mode-->
    <bool name="config_sustainedPerformanceModeSupported">false</bool>

    <!-- File used to enable the double touch gesture.
         TODO: move to input HAL once ready. -->
    <string name="config_doubleTouchGestureEnableFile"></string>

    <!-- Controls how we deal with externally connected physical keyboards.
         0 - When using this device, it is not clear for users to recognize when the physical
             keyboard is (should be) connected and when it is (should be) disconnected.  Most of
             phones and tablets with Bluetooth keyboard would fall into this category because the
             connected Bluetooth keyboard may or may not be nearby the host device.
         1 - When using this device, it is clear for users to recognize when the physical
             keyboard is (should be) connected and when it is (should be) disconnected.
             Devices with wired USB keyboard is one clear example.  Some 2-in-1 convertible
             tablets with dedicated keyboards may have the same affordance to wired USB keyboard.
    -->
    <integer name="config_externalHardKeyboardBehavior">0</integer>

    <!-- Package of the unbundled tv remote service which can connect to tv
         remote provider -->
    <string name="config_tvRemoteServicePackage" translatable="false"></string>

    <!-- True if the device supports persisting security logs across reboots.
         This requires the device's kernel to have pstore and pmsg enabled,
         and DRAM to be powered and refreshed through all stages of reboot. -->
    <bool name="config_supportPreRebootSecurityLogs">false</bool>

    <!-- Default files to pin via Pinner Service -->
    <string-array translatable="false" name="config_defaultPinnerServiceFiles">
    </string-array>

    <!-- True if camera app should be pinned via Pinner Service -->
    <bool name="config_pinnerCameraApp">false</bool>

    <!-- True if home app should be pinned via Pinner Service -->
    <bool name="config_pinnerHomeApp">false</bool>

    <!-- Number of days preloaded file cache should be preserved on a device before it can be
         deleted -->
    <integer name="config_keepPreloadsMinDays">7</integer>

    <!-- Flag indicating whether round icons should be parsed from the application manifest. -->
    <bool name="config_useRoundIcon">false</bool>

    <!-- Flag indicating whether the assist disclosure can be disabled using
         ASSIST_DISCLOSURE_ENABLED. -->
    <bool name="config_allowDisablingAssistDisclosure">false</bool>

    <!-- True if the device supports system navigation keys. -->
    <bool name="config_supportSystemNavigationKeys">false</bool>

    <!-- emergency call number for the emergency affordance -->
    <string name="config_emergency_call_number" translatable="false">112</string>

    <!-- Do not translate. Mcc codes whose existence trigger the presence of emergency
         affordances-->
    <integer-array name="config_emergency_mcc_codes" translatable="false">
        <item>404</item>
        <item>405</item>
    </integer-array>

    <!-- Package name for the device provisioning package. -->
    <string name="config_deviceProvisioningPackage"></string>

    <!-- Colon separated list of package names that should be granted DND access -->
    <string name="config_defaultDndAccessPackages" translatable="false">com.android.camera2</string>

    <!-- User restrictions set when the first user is created.
         Note: Also update appropriate overlay files. -->
    <string-array translatable="false" name="config_defaultFirstUserRestrictions">
    </string-array>

    <!-- Specifies whether the permissions needed by a legacy app should be
         reviewed before any of its components can run. A legacy app is one
         with targetSdkVersion < 23, i.e apps using the old permission model.
         If review is not required, permissions are reviewed before the app
         is installed. -->
    <bool name="config_permissionReviewRequired">false</bool>

    <!-- Default value for android:focusableInTouchMode for some framework scrolling containers.
         ListView/GridView are notably absent since this is their default anyway.
         Set to true for watch devices. -->
    <bool name="config_focusScrollContainersInTouchMode">false</bool>

    <string name="config_networkOverLimitComponent" translatable="false">com.android.systemui/com.android.systemui.net.NetworkOverLimitActivity</string>
    <string name="config_dataUsageSummaryComponent" translatable="false">com.android.settings/com.android.settings.Settings$DataUsageSummaryActivity</string>

    <!-- Flag specifying whether user-switch operations have custom UI. When false, user-switch
         UI is handled by ActivityManagerService -->
    <bool name="config_customUserSwitchUi">false</bool>

    <!-- A array of regex to treat a SMS as VVM SMS if the message body matches.
         Each item represents an entry, which consists of two parts:
         a comma (,) separated list of MCCMNC the regex applies to, followed by a semicolon (;), and
         then the regex itself. -->
    <string-array translatable="false" name="config_vvmSmsFilterRegexes">
        <!-- Verizon requires any SMS that starts with //VZWVVM to be treated as a VVM SMS-->
        <item>310004,310010,310012,310013,310590,310890,310910,311110,311270,311271,311272,311273,311274,311275,311276,311277,311278,311279,311280,311281,311282,311283,311284,311285,311286,311287,311288,311289,311390,311480,311481,311482,311483,311484,311485,311486,311487,311488,311489;^//VZWVVM.*</item>
    </string-array>

    <!-- This config is holding calling number conversion map - expected to convert to emergency
         number. Formats for this config as below:
         <item>[dialstring1],[dialstring2],[dialstring3]:[replacement]</item>

         E.g. for Taiwan Type Approval, 110 and 119 should be converted to 112.
         <item>110,119:112</item>
    -->
    <string-array translatable="false" name="config_convert_to_emergency_number_map" />

    <!-- An array of packages for which notifications cannot be blocked. -->
    <string-array translatable="false" name="config_nonBlockableNotificationPackages" />

    <!-- An array of packages which can listen for notifications on low ram devices. -->
    <string-array translatable="false" name="config_allowedManagedServicesOnLowRamDevices" />

    <!-- The default value for transition animation scale found in developer settings.
         1.0 corresponds to 1x animator scale, 0 means that there will be no transition
         animations. Note that this is only a default and will be overridden by a
         user-set value if toggled by settings so the "Transition animation scale" setting
         should also be hidden if intended to be permanent. -->
    <item name="config_appTransitionAnimationDurationScaleDefault" format="float" type="dimen">1.0</item>

    <!-- Flag indicates that whether non-system apps can be installed on internal storage. -->
    <bool name="config_allow3rdPartyAppOnInternal">true</bool>

    <!-- Package name of the default cell broadcast receiver -->
    <string name="config_defaultCellBroadcastReceiverPkg" translatable="false">com.android.cellbroadcastreceiver</string>

    <!-- Specifies the path that is used by AdaptiveIconDrawable class to crop launcher icons. -->
    <string name="config_icon_mask" translatable="false">"M50,0L92,0C96.42,0 100,4.58 100 8L100,92C100, 96.42 96.42 100 92 100L8 100C4.58, 100 0 96.42 0 92L0 8 C 0 4.42 4.42 0 8 0L50 0Z"</string>

    <!-- The component name, flattened to a string, for the default accessibility service to be
         enabled by the accessibility shortcut. This service must be trusted, as it can be activated
         without explicit consent of the user. If no accessibility service with the specified name
         exists on the device, the accessibility shortcut will be disabled by default. -->
    <string name="config_defaultAccessibilityService" translatable="false"></string>

    <!-- Flag indicates that whether escrow token API is enabled for TrustAgent -->
    <!-- Warning: This API can be dangerous when not implemented properly. In particular,
         escrow token must NOT be retrievable from device storage. In other words, either
         escrow token is not stored on device or its ciphertext is stored on device while
         the decryption key is not. Before enabling this feature, please ensure you've read
         and followed the pertinent sections of the escrow tokens section of the CDD <link>-->
    <!-- TODO(b/35230407) complete the link field -->
    <bool name="config_allowEscrowTokenForTrustAgent">false</bool>

    <!-- A flattened ComponentName which corresponds to the only trust agent that should be enabled
         by default. If the default value is used, or set to an empty string, the restriction will
         not be applied. -->
    <string name="config_defaultTrustAgent" translatable="false"></string>

    <!-- Colon separated list of package names that should be granted Notification Listener access -->
    <string name="config_defaultListenerAccessPackages" translatable="false"></string>

    <!-- Maximum size, specified in pixels, to restrain the display space width to. Height and
         density will be scaled accordingly to maintain aspect ratio. A value of 0 indicates no
         constraint will be enforced. -->
    <integer name="config_maxUiWidth">0</integer>

    <!-- Whether the device supports quick settings and its associated APIs -->
    <bool name="config_quickSettingsSupported">true</bool>

    <!-- The component name, flattened to a string, for the default autofill service
         to  enabled for an user. This service must be trusted, as it can be activated
         without explicit consent of the user. If no autofill service with the
          specified name exists on the device, autofill will be disabled by default.
    -->
    <string name="config_defaultAutofillService" translatable="false"></string>

    <!-- The package name for the default system textclassifier service.
         This service must be trusted, as it can be activated without explicit consent of the user.
         Example: "com.android.textclassifier"
         If no textclassifier service with the specified name exists on the device (or if this is
         set to empty string), a default textclassifier will be loaded in the calling app's process.
         See android.view.textclassifier.TextClassificationManager.
    -->
    <string name="config_defaultTextClassifierPackage" translatable="false"></string>

    <!-- Whether the device uses the default focus highlight when focus state isn't specified. -->
    <bool name="config_useDefaultFocusHighlight">true</bool>

    <!-- Flag indicating that the entire notification header can be clicked to expand the
         notification. If false, then the expand icon has to be clicked in order for the expand
         to occur. The expand button will have increased touch boundaries to accomodate this. -->
    <bool name="config_notificationHeaderClickableForExpand">false</bool>

    <!-- Configuration for automotive -->
    <bool name="enable_pbap_pce_profile">false</bool>

    <!-- Default data warning level in mb -->
    <integer name="default_data_warning_level_mb">2048</integer>

    <!-- When true, indicates that the vendor's IMS implementation requires a workaround when
     sending a request to enable or disable the camera while the video session is also
     paused. -->
    <bool name="config_useVideoPauseWorkaround">false</bool>

    <!-- Whether to send a custom package name with the PSD.-->
    <bool name="config_sendPackageName">false</bool>

    <!-- Name for the set of keys associating package names -->
    <string name="config_helpPackageNameKey" translatable="false"></string>

    <!-- Name for the set of values of package names -->
    <string name="config_helpPackageNameValue" translatable="false"></string>

    <!-- Intent key for the package name keys -->
    <string name="config_helpIntentExtraKey" translatable="false"></string>

    <!-- Intent key for package name values -->
    <string name="config_helpIntentNameKey" translatable="false"></string>

    <!-- Intent key for the package name keys -->
    <string name="config_feedbackIntentExtraKey" translatable="false"></string>

    <!-- Intent key for package name values -->
    <string name="config_feedbackIntentNameKey" translatable="false"></string>

    <!-- The apps that need to be hidden when they are disabled -->
    <string-array name="config_hideWhenDisabled_packageNames"></string-array>

    <!-- Additional non-platform defined global settings exposed to Instant Apps -->
    <string-array name="config_allowedGlobalInstantAppSettings"></string-array>

    <!-- Additional non-platform defined system settings exposed to Instant Apps -->
    <string-array name="config_allowedSystemInstantAppSettings"></string-array>

    <!-- Additional non-platform defined secure settings exposed to Instant Apps -->
    <string-array name="config_allowedSecureInstantAppSettings"></string-array>

    <!-- Handle volume keys directly in Window Manager without passing them to the foreground app -->
    <bool name="config_handleVolumeKeysInWindowManager">false</bool>

    <!-- Volume level of in-call notification tone playback [0..1] -->
    <item name="config_inCallNotificationVolume" format="float" type="dimen">.10</item>

    <!-- URI for in call notification sound -->
    <string translatable="false" name="config_inCallNotificationSound">/system/media/audio/ui/InCallNotification.ogg</string>

    <!-- The OEM specified sensor type for the lift trigger to launch the camera app. -->
    <integer name="config_cameraLiftTriggerSensorType">-1</integer>
    <!-- The OEM specified sensor string type for the gesture to launch camera app, this value
        must match the value of config_cameraLiftTriggerSensorType in OEM's HAL -->
    <string translatable="false" name="config_cameraLiftTriggerSensorStringType"></string>

    <!-- Default number of days to retain for the automatic storage manager. -->
    <integer translatable="false" name="config_storageManagerDaystoRetainDefault">90</integer>

    <!-- Name of a font family to use for headlines. If empty, falls back to platform default -->
    <string name="config_headlineFontFamily" translatable="false"></string>
    <!-- Name of a font family to use for headlines. Defaults to sans-serif-light -->
    <string name="config_headlineFontFamilyLight" translatable="false">sans-serif-light</string>
    <!-- Allows setting custom fontFeatureSettings on specific text. -->
    <string name="config_headlineFontFeatureSettings" translatable="false"></string>

    <!-- An array of packages that need to be treated as type system in battery settings -->
    <string-array translatable="false" name="config_batteryPackageTypeSystem">
        <item>com.android.providers.calendar</item>
        <item>com.android.providers.media</item>
        <item>com.android.systemui</item>
    </string-array>

    <!-- An array of packages that need to be treated as type service in battery settings -->
    <string-array translatable="false" name="config_batteryPackageTypeService"/>

    <!-- Flag indicating whether or not to enable night mode detection. -->
    <bool name="config_enableNightMode">false</bool>

    <!-- Flag indicating that the actions buttons for a notification should be tinted with by the
         color supplied by the Notification.Builder if present. -->
    <bool name="config_tintNotificationActionButtons">true</bool>

    <!-- Show area update info settings in CellBroadcastReceiver and information in SIM status in Settings app -->
    <bool name="config_showAreaUpdateInfoSettings">false</bool>

    <!-- Enable the RingtonePickerActivity in 'com.android.providers.media'. -->
    <bool name="config_defaultRingtonePickerEnabled">true</bool>

    <!-- Allow SystemUI to show the shutdown dialog -->
    <bool name="config_showSysuiShutdown">true</bool>

    <!-- The stable device width and height in pixels. If these aren't set to a positive number
         then the device will use the width and height of the default display the first time it's
         booted.  -->
    <integer name="config_stableDeviceDisplayWidth">-1</integer>
    <integer name="config_stableDeviceDisplayHeight">-1</integer>

    <!-- Decide whether to display 'No service' on status bar instead of 'Emergency calls only'
         when SIM is unready. -->
    <bool name="config_display_no_service_when_sim_unready">false</bool>

    <!-- Class names of device specific services inheriting com.android.server.SystemService. The
         classes are instantiated in the order of the array. -->
    <string-array translatable="false" name="config_deviceSpecificSystemServices"></string-array>

    <!-- Class name of the device specific implementation to replace the DevicePolicyManagerService
         or empty if the default should be used. -->
    <string translatable="false" name="config_deviceSpecificDevicePolicyManagerService"></string>

    <!-- Class name of the device specific implementation to replace the AudioService
         or empty if the default should be used. -->
    <string translatable="false" name="config_deviceSpecificAudioService"></string>

    <!-- Component name of media projection permission dialog -->
    <string name="config_mediaProjectionPermissionDialogComponent" translatable="false">com.android.systemui/com.android.systemui.media.MediaProjectionPermissionActivity</string>

    <!-- Corner radius of system dialogs -->
    <dimen name="config_dialogCornerRadius">2dp</dimen>
    <!-- Corner radius of system buttons -->
    <dimen name="config_buttonCornerRadius">@dimen/control_corner_material</dimen>
    <!-- Corner radius of system progress bars -->
    <dimen name="config_progressBarCornerRadius">@dimen/progress_bar_corner_material</dimen>
    <!-- Controls whether system buttons use all caps for text -->
    <bool name="config_buttonTextAllCaps">true</bool>
    <!-- Name of the font family used for system surfaces where the font should use medium weight -->
    <string name="config_headlineFontFamilyMedium">@string/font_family_button_material</string>

    <string translatable="false" name="config_batterySaverDeviceSpecificConfig"></string>

    <!-- Package name that should be granted Notification Assistant access -->
    <string name="config_defaultAssistantAccessPackage" translatable="false">android.ext.services</string>

    <bool name="config_supportBluetoothPersistedState">true</bool>

    <bool name="config_keepRestrictedProfilesInBackground">true</bool>

    <!-- Cellular network service package name to bind to by default. -->
    <string name="config_wwan_network_service_package" translatable="false">com.android.phone</string>

    <!-- IWLAN network service package name to bind to by default. If none is specified in an overlay, an
         empty string is passed in -->
    <string name="config_wlan_network_service_package" translatable="false"></string>

    <!-- Wear devices: Controls the radios affected by Activity Mode. -->
    <string-array name="config_wearActivityModeRadios">
        <item>"wifi"</item>
    </string-array>

    <!-- Package name for ManagedProvisioning which is responsible for provisioning work profiles. -->
    <string name="config_managed_provisioning_package" translatable="false">com.android.managedprovisioning</string>

    <!-- The duration (in milliseconds) for the outgoing sms authorization request to timeout.-->
    <integer name="config_sms_authorization_timeout_ms">0</integer>

    <!-- Enable sms authorization framework-->
    <bool name="config_sms_authorization_enabled">false</bool>

    <!-- whether to enable primarycard -->
    <bool name="config_primarycard">false</bool>

    <!-- Whether or not swipe up gesture is enabled by default -->
    <bool name="config_swipe_up_gesture_default">false</bool>

    <!-- Whether or not swipe up gesture's opt-in setting is available on this device -->
    <bool name="config_swipe_up_gesture_setting_available">false</bool>

<<<<<<< HEAD
    <!-- List of names that represent dual SoftAp interfaces. -->
    <string-array translatable="false" name="config_wifi_dual_sap_interfaces">
    </string-array>
</resources>
=======
    <!-- Applications which are disabled unless matching a particular sku -->
    <string-array name="config_disableApksUnlessMatchedSku_apk_list" translatable="false" />
    <string-array name="config_disableApkUnlessMatchedSku_skus_list" translatable="false" />

    <!-- Whether or not we should show the option to show battery percentage -->
    <bool name="config_battery_percentage_setting_available">true</bool>

    <!-- Model of potentially misprovisioned devices. If none is specified in an overlay, an
         empty string is passed in. -->
    <string name="config_misprovisionedDeviceModel" translatable="false"></string>

    <!-- Brand value for attestation of misprovisioned device. -->
    <string name="config_misprovisionedBrandValue" translatable="false"></string>
  
    <!-- Component name for default assistant on this device -->
    <string name="config_defaultAssistantComponentName"></string>

  </resources>
>>>>>>> 7409b862
<|MERGE_RESOLUTION|>--- conflicted
+++ resolved
@@ -3517,12 +3517,10 @@
     <!-- Whether or not swipe up gesture's opt-in setting is available on this device -->
     <bool name="config_swipe_up_gesture_setting_available">false</bool>
 
-<<<<<<< HEAD
     <!-- List of names that represent dual SoftAp interfaces. -->
     <string-array translatable="false" name="config_wifi_dual_sap_interfaces">
     </string-array>
-</resources>
-=======
+
     <!-- Applications which are disabled unless matching a particular sku -->
     <string-array name="config_disableApksUnlessMatchedSku_apk_list" translatable="false" />
     <string-array name="config_disableApkUnlessMatchedSku_skus_list" translatable="false" />
@@ -3540,5 +3538,4 @@
     <!-- Component name for default assistant on this device -->
     <string name="config_defaultAssistantComponentName"></string>
 
-  </resources>
->>>>>>> 7409b862
+  </resources>