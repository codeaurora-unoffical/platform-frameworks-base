<?xml version="1.0" encoding="utf-8"?>
<!--
/*
** Copyright 2009, The Android Open Source Project
**
** Licensed under the Apache License, Version 2.0 (the "License");
** you may not use this file except in compliance with the License.
** You may obtain a copy of the License at
**
**     http://www.apache.org/licenses/LICENSE-2.0
**
** Unless required by applicable law or agreed to in writing, software
** distributed under the License is distributed on an "AS IS" BASIS,
** WITHOUT WARRANTIES OR CONDITIONS OF ANY KIND, either express or implied.
** See the License for the specific language governing permissions and
** limitations under the License.
*/
-->

<!-- These resources are around just to allow their values to be customized
     for different hardware and product builds.  Do not translate.

     NOTE: The naming convention is "config_camelCaseValue". Some legacy
     entries do not follow the convention, but all new entries should. -->

<resources xmlns:xliff="urn:oasis:names:tc:xliff:document:1.2">
    <!-- Do not translate. Defines the slots for the right-hand side icons.  That is to say, the
         icons in the status bar that are not notifications. -->
    <string-array name="config_statusBarIcons">
        <item><xliff:g id="id">@string/status_bar_alarm_clock</xliff:g></item>
        <item><xliff:g id="id">@string/status_bar_rotate</xliff:g></item>
        <item><xliff:g id="id">@string/status_bar_headset</xliff:g></item>
        <item><xliff:g id="id">@string/status_bar_data_saver</xliff:g></item>
        <item><xliff:g id="id">@string/status_bar_ime</xliff:g></item>
        <item><xliff:g id="id">@string/status_bar_sync_failing</xliff:g></item>
        <item><xliff:g id="id">@string/status_bar_sync_active</xliff:g></item>
        <item><xliff:g id="id">@string/status_bar_nfc</xliff:g></item>
        <item><xliff:g id="id">@string/status_bar_tty</xliff:g></item>
        <item><xliff:g id="id">@string/status_bar_speakerphone</xliff:g></item>
        <item><xliff:g id="id">@string/status_bar_cdma_eri</xliff:g></item>
        <item><xliff:g id="id">@string/status_bar_data_connection</xliff:g></item>
        <item><xliff:g id="id">@string/status_bar_phone_evdo_signal</xliff:g></item>
        <item><xliff:g id="id">@string/status_bar_phone_signal</xliff:g></item>
        <item><xliff:g id="id">@string/status_bar_secure</xliff:g></item>
        <item><xliff:g id="id">@string/status_bar_managed_profile</xliff:g></item>
        <item><xliff:g id="id">@string/status_bar_cast</xliff:g></item>
        <item><xliff:g id="id">@string/status_bar_vpn</xliff:g></item>
        <item><xliff:g id="id">@string/status_bar_bluetooth</xliff:g></item>
        <item><xliff:g id="id">@string/status_bar_camera</xliff:g></item>
        <item><xliff:g id="id">@string/status_bar_microphone</xliff:g></item>
        <item><xliff:g id="id">@string/status_bar_location</xliff:g></item>
        <item><xliff:g id="id">@string/status_bar_mute</xliff:g></item>
        <item><xliff:g id="id">@string/status_bar_volume</xliff:g></item>
        <item><xliff:g id="id">@string/status_bar_zen</xliff:g></item>
        <item><xliff:g id="id">@string/status_bar_ethernet</xliff:g></item>
        <item><xliff:g id="id">@string/status_bar_wifi</xliff:g></item>
        <item><xliff:g id="id">@string/status_bar_hotspot</xliff:g></item>
        <item><xliff:g id="id">@string/status_bar_mobile</xliff:g></item>
        <item><xliff:g id="id">@string/status_bar_airplane</xliff:g></item>
        <item><xliff:g id="id">@string/status_bar_battery</xliff:g></item>
        <item><xliff:g id="id">@string/status_bar_sensors_off</xliff:g></item>
    </string-array>

    <string translatable="false" name="status_bar_rotate">rotate</string>
    <string translatable="false" name="status_bar_headset">headset</string>
    <string translatable="false" name="status_bar_data_saver">data_saver</string>
    <string translatable="false" name="status_bar_managed_profile">managed_profile</string>
    <string translatable="false" name="status_bar_ime">ime</string>
    <string translatable="false" name="status_bar_sync_failing">sync_failing</string>
    <string translatable="false" name="status_bar_sync_active">sync_active</string>
    <string translatable="false" name="status_bar_cast">cast</string>
    <string translatable="false" name="status_bar_hotspot">hotspot</string>
    <string translatable="false" name="status_bar_location">location</string>
    <string translatable="false" name="status_bar_bluetooth">bluetooth</string>
    <string translatable="false" name="status_bar_nfc">nfc</string>
    <string translatable="false" name="status_bar_tty">tty</string>
    <string translatable="false" name="status_bar_speakerphone">speakerphone</string>
    <string translatable="false" name="status_bar_zen">zen</string>
    <string translatable="false" name="status_bar_mute">mute</string>
    <string translatable="false" name="status_bar_volume">volume</string>
    <string translatable="false" name="status_bar_wifi">wifi</string>
    <string translatable="false" name="status_bar_cdma_eri">cdma_eri</string>
    <string translatable="false" name="status_bar_data_connection">data_connection</string>
    <string translatable="false" name="status_bar_phone_evdo_signal">phone_evdo_signal</string>
    <string translatable="false" name="status_bar_phone_signal">phone_signal</string>
    <string translatable="false" name="status_bar_battery">battery</string>
    <string translatable="false" name="status_bar_alarm_clock">alarm_clock</string>
    <string translatable="false" name="status_bar_secure">secure</string>
    <string translatable="false" name="status_bar_clock">clock</string>
    <string translatable="false" name="status_bar_mobile">mobile</string>
    <string translatable="false" name="status_bar_vpn">vpn</string>
    <string translatable="false" name="status_bar_ethernet">ethernet</string>
    <string translatable="false" name="status_bar_microphone">microphone</string>
    <string translatable="false" name="status_bar_camera">camera</string>
    <string translatable="false" name="status_bar_airplane">airplane</string>
    <string translatable="false" name="status_bar_sensors_off">sensors_off</string>

    <!-- Flag indicating whether the surface flinger has limited
         alpha compositing functionality in hardware.  If set, the window
         manager will disable alpha trasformation in animations where not
         strictly needed. -->
    <bool name="config_sf_limitedAlpha">false</bool>

    <!-- Default value used to block data calls if ims is not
         connected.  If you use the ims apn DCT will block
         any other apn from connecting until ims apn is connected-->
    <bool name="ImsConnectedDefaultValue">false</bool>

    <!-- Flag indicating whether the surface flinger is inefficient
         at performing a blur.  Used by parts of the UI to turn off
         the blur effect where it isn't worth the performance hit.
         As of Honeycomb, blurring is not supported anymore. -->
    <bool name="config_sf_slowBlur">true</bool>

    <!-- Flag indicating that the media framework should support playing of sounds on volume
         key usage.  This adds noticeable additional overhead to volume key processing, so
         is disableable for products for which it is irrelevant. -->
    <bool name="config_useVolumeKeySounds">true</bool>

    <!-- The attenuation in dB applied to the sound effects played
         through AudioManager.playSoundEffect() when no volume is specified. -->
    <integer name="config_soundEffectVolumeDb">-6</integer>

    <!-- The attenuation in dB applied to the lock/unlock sounds. -->
    <integer name="config_lockSoundVolumeDb">-6</integer>

    <!-- Flag indicating whether the AUDIO_BECOMING_NOISY notification should
         be sent during a change to the audio output device. -->
    <bool name="config_sendAudioBecomingNoisy">true</bool>

    <!-- Whether Hearing Aid profile is supported -->
    <bool name="config_hearing_aid_profile_supported">false</bool>

    <!-- Flag to disable all transition animations -->
    <bool name="config_disableTransitionAnimation">false</bool>

    <!-- The duration (in milliseconds) of a short animation. -->
    <integer name="config_shortAnimTime">200</integer>

    <!-- The duration (in milliseconds) of a medium-length animation. -->
    <integer name="config_mediumAnimTime">400</integer>

    <!-- The duration (in milliseconds) of a long animation. -->
    <integer name="config_longAnimTime">500</integer>

    <!-- The duration (in milliseconds) of the activity open/close and fragment open/close animations. -->
    <integer name="config_activityShortDur">150</integer>
    <integer name="config_activityDefaultDur">220</integer>

    <!-- The duration (in milliseconds) of the tooltip show/hide animations. -->
    <integer name="config_tooltipAnimTime">150</integer>

    <!-- Duration for the dim animation behind a dialog.  This may be either
         a percentage, which is relative to the duration of the enter/open
         animation of the window being shown that is dimming behind, or it may
         be an integer for a constant duration. -->
    <fraction name="config_dimBehindFadeDuration">100%</fraction>

    <!-- The maximum width we would prefer dialogs to be.  0 if there is no
         maximum (let them grow as large as the screen).  Actual values are
         specified for -large and -xlarge configurations. -->
    <dimen name="config_prefDialogWidth">320dp</dimen>

    <!-- Enables or disables fading edges when marquee is enabled in TextView.
         Off by default, since the framebuffer readback used to implement the
         fading edges is prohibitively expensive on most GPUs. -->
    <bool name="config_ui_enableFadingMarquee">false</bool>

    <!-- Enables or disables haptic effect when the text insertion/selection handle is moved
         manually by the user. Off by default, since the expected haptic feedback may not be
         available on some devices. -->
    <bool name="config_enableHapticTextHandle">false</bool>

    <!-- Whether dialogs should close automatically when the user touches outside
         of them.  This should not normally be modified. -->
    <bool name="config_closeDialogWhenTouchOutside">true</bool>

    <!-- Device configuration indicating whether we should avoid using accelerated graphics
         in certain places to reduce RAM footprint.  This is ignored if ro.config.low_ram
         is true (in that case this is assumed true as well).  It can allow you to tune down
         your device's memory use without going to the point of causing applications to turn
         off features. -->
    <bool name="config_avoidGfxAccel">false</bool>

    <!-- Device configuration setting the minfree tunable in the lowmemorykiller in the kernel.
         A high value will cause the lowmemorykiller to fire earlier, keeping more memory
         in the file cache and preventing I/O thrashing, but allowing fewer processes to
         stay in memory.  A low value will keep more processes in memory but may cause
         thrashing if set too low.  Overrides the default value chosen by ActivityManager
         based on screen size and total memory for the largest lowmemorykiller bucket, and
         scaled proportionally to the smaller buckets.  -1 keeps the default. -->
    <integer name="config_lowMemoryKillerMinFreeKbytesAbsolute">-1</integer>

    <!-- Device configuration adjusting the minfree tunable in the lowmemorykiller in the
         kernel.  A high value will cause the lowmemorykiller to fire earlier, keeping more
         memory in the file cache and preventing I/O thrashing, but allowing fewer processes
         to stay in memory.  A low value will keep more processes in memory but may cause
         thrashing if set too low.  Directly added to the default value chosen by
         ActivityManager based on screen size and total memory for the largest lowmemorykiller
         bucket, and scaled proportionally to the smaller buckets. 0 keeps the default. -->
    <integer name="config_lowMemoryKillerMinFreeKbytesAdjust">0</integer>

    <!-- Device configuration setting the /proc/sys/vm/extra_free_kbytes tunable in the kernel
         (if it exists).  A high value will increase the amount of memory that the kernel
         tries to keep free, reducing allocation time and causing the lowmemorykiller to kill
         earlier.  A low value allows more memory to be used by processes but may cause more
         allocations to block waiting on disk I/O or lowmemorykiller.  Overrides the default
         value chosen by ActivityManager based on screen size.  0 prevents keeping any extra
         memory over what the kernel keeps by default.  -1 keeps the default. -->
    <integer name="config_extraFreeKbytesAbsolute">-1</integer>

    <!-- Device configuration adjusting the /proc/sys/vm/extra_free_kbytes tunable in the kernel
         (if it exists).  0 uses the default value chosen by ActivityManager.  A positive value
         will increase the amount of memory that the kernel tries to keep free, reducing
         allocation time and causing the lowmemorykiller to kill earlier.  A negative value
         allows more memory to be used by processes but may cause more allocations to block
         waiting on disk I/O or lowmemorykiller.  Directly added to the default value chosen by
         ActivityManager based on screen size. -->
    <integer name="config_extraFreeKbytesAdjust">0</integer>

    <!-- Set this to true to enable the platform's auto-power-save modes like doze and
         app standby.  These are not enabled by default because they require a standard
         cloud-to-device messaging service for apps to interact correctly with the modes
         (such as to be able to deliver an instant message to the device even when it is
         dozing).  This should be enabled if you have such services and expect apps to
         correctly use them when installed on your device.  Otherwise, keep this disabled
         so that applications can still use their own mechanisms. -->
    <bool name="config_enableAutoPowerModes">false</bool>

    <!-- Whether (if true) this is a kind of device that can be moved around (eg. phone/laptop),
         or (if false) something for which movement is either not measurable or should not count
         toward power states (eg. tv/soundbar). -->
    <bool name="config_autoPowerModeUseMotionSensor">true</bool>

    <!-- The threshold angle for any motion detection in auto-power save modes.
         In hundreths of a degree. -->
    <integer name="config_autoPowerModeThresholdAngle">200</integer>

    <!-- The sensor id of an "any motion" sensor used in auto-power save modes.
         0 indicates this sensor is not available. -->
    <integer name="config_autoPowerModeAnyMotionSensor">0</integer>

    <!-- If an any motion sensor is not available, prefer the wrist tilt detector over the
         SMD. -->
    <bool name="config_autoPowerModePreferWristTilt">false</bool>

    <!-- If a location should be pre-fetched when going into device idle. -->
    <bool name="config_autoPowerModePrefetchLocation">true</bool>

    <!-- The duration (in milliseconds) that the radio will scan for a signal
         when there's no network connection. If the scan doesn't timeout, use zero -->
    <integer name="config_radioScanningTimeout">0</integer>

    <!-- XXXXX NOTE THE FOLLOWING RESOURCES USE THE WRONG NAMING CONVENTION.
         Please don't copy them, copy anything else. -->

    <!-- This string array should be overridden by the device to present a list of network
         attributes.  This is used by the connectivity manager to decide which networks can coexist
         based on the hardware -->
    <!-- An Array of "[Connection name],[ConnectivityManager.TYPE_xxxx],
         [associated radio-type],[priority],[restoral-timer(ms)],[dependencyMet]  -->
    <!-- the 5th element "resore-time" indicates the number of milliseconds to delay
         before automatically restore the default connection.  Set -1 if the connection
         does not require auto-restore. -->
    <!-- the 6th element indicates boot-time dependency-met value. -->
    <string-array translatable="false" name="networkAttributes">
        <item>"wifi,1,1,1,-1,true"</item>
        <item>"mobile,0,0,0,-1,true"</item>
        <item>"mobile_mms,2,0,2,60000,true"</item>
        <item>"mobile_supl,3,0,2,60000,true"</item>
        <item>"mobile_dun,4,0,2,60000,true"</item>
        <item>"mobile_hipri,5,0,3,60000,true"</item>
        <item>"mobile_fota,10,0,2,60000,true"</item>
        <item>"mobile_ims,11,0,2,60000,true"</item>
        <item>"mobile_cbs,12,0,2,60000,true"</item>
        <item>"wifi_p2p,13,1,0,-1,true"</item>
        <item>"mobile_ia,14,0,2,-1,true"</item>
        <item>"mobile_emergency,15,0,2,-1,true"</item>
    </string-array>

    <!-- Array of ConnectivityManager.TYPE_xxxx constants for networks that may only
         be controlled by systemOrSignature apps.  -->
    <integer-array translatable="false" name="config_protectedNetworks">
        <item>10</item>
        <item>11</item>
        <item>12</item>
        <item>14</item>
        <item>15</item>
    </integer-array>

    <!-- This string array should be overridden by the device to present a list of radio
         attributes.  This is used by the connectivity manager to decide which networks can coexist
         based on the hardware -->
    <!-- An Array of "[ConnectivityManager connectionType],
                      [# simultaneous connection types]"  -->
    <string-array translatable="false" name="radioAttributes">
        <item>"1,1"</item>
        <item>"0,1"</item>
    </string-array>

    <!-- The maximum duration (in milliseconds) we expect a network transition to take -->
    <integer name="config_networkTransitionTimeout">60000</integer>

    <!-- Whether/how to notify the user on network switches. See LingerMonitor.java. -->
    <integer translatable="false" name="config_networkNotifySwitchType">0</integer>

    <!-- What types of network switches to notify. See LingerMonitor.java. -->
    <string-array translatable="false" name="config_networkNotifySwitches">
    </string-array>

    <!-- Whether the device should automatically switch away from Wi-Fi networks that lose
         Internet access. Actual device behaviour is controlled by
         Settings.Global.NETWORK_AVOID_BAD_WIFI. This is the default value of that setting. -->
    <integer translatable="false" name="config_networkAvoidBadWifi">1</integer>

    <!-- Configuration hook for the URL returned by ConnectivityManager#getCaptivePortalServerUrl.
         If empty, the returned value is controlled by Settings.Global.CAPTIVE_PORTAL_HTTP_URL,
         and if that value is empty, the framework will use a hard-coded default.
         This is *NOT* a URL that will always be used by the system network validation to detect
         captive portals: NetworkMonitor may use different strategies and will not necessarily use
         this URL. NetworkMonitor behaviour should be configured with NetworkStack resource overlays
         instead. -->
    <!--suppress CheckTagEmptyBody -->
    <string translatable="false" name="config_networkCaptivePortalServerUrl"></string>

    <!-- If the hardware supports specially marking packets that caused a wakeup of the
         main CPU, set this value to the mark used. -->
    <integer name="config_networkWakeupPacketMark">0</integer>

    <!-- Mask to use when checking skb mark defined in config_networkWakeupPacketMark above. -->
    <integer name="config_networkWakeupPacketMask">0</integer>

    <!-- Whether the APF Filter in the device should filter out IEEE 802.3 Frames
         Those frames are identified by the field Eth-type having values
         less than 0x600 -->
    <bool translatable="false" name="config_apfDrop802_3Frames">true</bool>

    <!-- An array of Black listed EtherType, packets with EtherTypes within this array
         will be dropped
         TODO: need to put proper values, these are for testing purposes only -->
    <integer-array translatable="false" name="config_apfEthTypeBlackList">
        <item>0x88A2</item>
        <item>0x88A4</item>
        <item>0x88B8</item>
        <item>0x88CD</item>
        <item>0x88E3</item>
    </integer-array>

    <!-- Default value for ConnectivityManager.getMultipathPreference() on metered networks. Actual
         device behaviour is controlled by Settings.Global.NETWORK_METERED_MULTIPATH_PREFERENCE.
         This is the default value of that setting. -->
    <integer translatable="false" name="config_networkMeteredMultipathPreference">0</integer>

    <!-- Default daily multipath budget used by ConnectivityManager.getMultipathPreference()
         on metered networks. This default quota only used if quota could not be determined from
         data plan or data limit/warning set by the user. The value that is actually used is
         controlled by Settings.Global.NETWORK_DEFAULT_DAILY_MULTIPATH_QUOTA_BYTES. This is the
         default value of that setting. -->
    <integer translatable="false" name="config_networkDefaultDailyMultipathQuotaBytes">2500000</integer>

    <!-- Default supported concurrent socket keepalive slots per transport type, used by
         ConnectivityManager.createSocketKeepalive() for calculating the number of keepalive
         offload slots that should be reserved for privileged access. This string array should be
         overridden by the device to present the capability of creating socket keepalives. -->
    <!-- An Array of "[NetworkCapabilities.TRANSPORT_*],[supported keepalives] -->
    <string-array translatable="false" name="config_networkSupportedKeepaliveCount">
        <item>0,1</item>
        <item>1,3</item>
    </string-array>

    <!-- Reserved privileged keepalive slots per transport. -->
    <integer translatable="false" name="config_reservedPrivilegedKeepaliveSlots">2</integer>

    <!-- Allowed unprivileged keepalive slots per uid. -->
    <integer translatable="false" name="config_allowedUnprivilegedKeepalivePerUid">2</integer>

    <!-- List of regexpressions describing the interface (if any) that represent tetherable
         USB interfaces.  If the device doesn't want to support tethering over USB this should
         be empty.  An example would be "usb.*" -->
    <string-array translatable="false" name="config_tether_usb_regexs">
    </string-array>

    <!-- List of regexpressions describing the interface (if any) that represent tetherable
         Wifi interfaces.  If the device doesn't want to support tethering over Wifi this
         should be empty.  An example would be "softap.*" -->
    <string-array translatable="false" name="config_tether_wifi_regexs">
    </string-array>

    <!-- List of regexpressions describing the interface (if any) that represent tetherable
         Wifi P2P interfaces.  If the device doesn't want to support tethering over Wifi P2p this
         should be empty.  An example would be "p2p-p2p.*" -->
    <string-array translatable="false" name="config_tether_wifi_p2p_regexs">
    </string-array>

    <!-- List of regexpressions describing the interface (if any) that represent tetherable
         WiMAX interfaces.  If the device doesn't want to support tethering over Wifi this
         should be empty.  An example would be "softap.*" -->
    <string-array translatable="false" name="config_tether_wimax_regexs">
    </string-array>

    <!-- List of regexpressions describing the interface (if any) that represent tetherable
         bluetooth interfaces.  If the device doesn't want to support tethering over bluetooth this
         should be empty. -->
    <string-array translatable="false" name="config_tether_bluetooth_regexs">
    </string-array>

    <!-- Max number of Bluetooth tethering connections allowed. If this is
         updated config_tether_dhcp_range has to be updated appropriately. -->
    <integer translatable="false" name="config_max_pan_devices">5</integer>

    <!-- Dhcp range (min, max) to use for tethering purposes -->
    <string-array translatable="false" name="config_tether_dhcp_range">
    </string-array>

    <!-- Regex of wired ethernet ifaces -->
    <string translatable="false" name="config_ethernet_iface_regex">eth\\d</string>



    <!-- Configuration of Ethernet interfaces in the following format:
         <interface name|mac address>;[Network Capabilities];[IP config];[Override Transport]
         Where
               [Network Capabilities] Optional. A comma seprated list of network capabilities.
                   Values must be from NetworkCapabilities#NET_CAPABILITIES_* constants.
               [IP config] Optional. If empty or not specified - DHCP will be used, otherwise
                   use the following format to specify static IP configuration:
                       ip=<ip-address/mask> gateway=<ip-address> dns=<comma-sep-ip-addresses>
                       domains=<comma-sep-domains>
               [Override Transport] Optional. An override network transport type to allow
                    the propagation of an interface type on the other end of a local Ethernet
                    interface. Value must be from NetworkCapabilities#TRANSPORT_* constants. If
                    left out, this will default to TRANSPORT_ETHERNET.
         -->
    <string-array translatable="false" name="config_ethernet_interfaces">
        <!--
        <item>eth1;12,13,14,15;ip=192.168.0.10/24 gateway=192.168.0.1 dns=4.4.4.4,8.8.8.8</item>
        <item>eth2;;ip=192.168.0.11/24</item>
        <item>eth3;12,13,14,15;ip=192.168.0.12/24;1</item>
        -->
    </string-array>

    <!-- Configuration of network interfaces that support WakeOnLAN -->
    <string-array translatable="false" name="config_wakeonlan_supported_interfaces">
        <!--
        <item>wlan0</item>
        <item>eth0</item>
        -->
    </string-array>

    <!-- Package name for the default CellBroadcastService module [DO NOT TRANSLATE] -->
    <string name="cellbroadcast_default_package" translatable="false">com.android.cellbroadcastservice
    </string>

    <!-- If the mobile hotspot feature requires provisioning, a package name and class name
        can be provided to launch a supported application that provisions the devices.

        Example Usage:

        String[] appDetails = getStringArray(R.array.config_mobile_hotspot_provision_app);
        Intent intent = new Intent(Intent.ACTION_MAIN);
        intent.setClassName(appDetails[0], appDetails[1]);
        startActivityForResult(intent, 0);

        public void onActivityResult(int requestCode, int resultCode, Intent intent) {
            super.onActivityResult(requestCode, resultCode, intent);
            if (requestCode == 0) {
                if (resultCode == Activity.RESULT_OK) {
                    //Mobile hotspot provisioning successful
                } else {
                    //Mobile hotspot provisioning failed
                }
            }

        See src/com/android/settings/TetherSettings.java for more details.
        For ui-less/periodic recheck support see config_mobile_hotspot_provision_app_no_ui
        -->
    <!-- The first element is the package name and the second element is the class name
         of the provisioning app -->
    <string-array translatable="false" name="config_mobile_hotspot_provision_app">
    <!--
        <item>com.example.provisioning</item>
        <item>com.example.provisioning.Activity</item>
    -->
    </string-array>

    <!-- If the mobile hotspot feature requires provisioning, an action can be provided
         that will be broadcast in non-ui cases for checking the provisioning status.

         A second broadcast, action defined by config_mobile_hotspot_provision_response,
         will be sent back to notify if provisioning succeeded or not.  The response will
         match that of the activity in config_mobile_hotspot_provision_app, but instead
         contained within the int extra "EntitlementResult".

         Example Usage:
         String provisionAction = getString(R.string.config_mobile_hotspot_provision_check);
         sendBroadcast(new Intent(provisionAction));

         public void onReceive(Context context, Intent intent) {
             String provisionResponse =
                    getString(R.string.config_mobile_hotspot_provision_response);
             if (provisionResponse.equals(intent.getAction())
                    && intent.getIntExtra("EntitlementResult") == Activity.RESULT_OK) {
                 //Mobile hotspot provisioning successful
             } else {
                 //Mobile hotspot provisioning failed
             }
         }
        -->
    <string translatable="false" name="config_mobile_hotspot_provision_app_no_ui"></string>
    <!-- Sent in response to a provisioning check. The caller must hold the
         permission android.permission.TETHER_PRIVILEGED for Settings to
         receive this response.

         See config_mobile_hotspot_provision_response
         -->
    <string translatable="false" name="config_mobile_hotspot_provision_response"></string>
    <!-- Number of hours between each background provisioning call -->
    <integer translatable="false" name="config_mobile_hotspot_provision_check_period">24</integer>

    <!-- Activity name to enable wifi tethering after provisioning app succeeds -->
    <string translatable="false" name="config_wifi_tether_enable">com.android.settings/.wifi.tether.TetherService</string>

    <!-- Array of ConnectivityManager.TYPE_xxxx values allowable for tethering.

         Common options are [1, 4] for TYPE_WIFI and TYPE_MOBILE_DUN or
         [1,7,0] for TYPE_WIFI, TYPE_BLUETOOTH, and TYPE_MOBILE.

         This list is also modified by code within the framework, including:

             - TYPE_ETHERNET (9) is prepended to this list, and

             - the return value of TelephonyManager.isTetheringApnRequired()
               determines how the array is further modified:

                   * TRUE (DUN REQUIRED).
                     TYPE_MOBILE is removed (if present).
                     TYPE_MOBILE_HIPRI is removed (if present).
                     TYPE_MOBILE_DUN is appended (if not already present).

                   * FALSE (DUN NOT REQUIRED).
                     TYPE_MOBILE_DUN is removed (if present).
                     If both of TYPE_MOBILE{,_HIPRI} are not present:
                        TYPE_MOBILE is appended.
                        TYPE_MOBILE_HIPRI is appended.

         For other changes applied to this list, now and in the future, see
         com.android.server.connectivity.tethering.TetheringConfiguration.

         Note also: the order of this is important. The first upstream type
         for which a satisfying network exists is used.
    -->
    <integer-array translatable="false" name="config_tether_upstream_types">
        <item>1</item>
        <item>7</item>
        <item>0</item>
    </integer-array>

    <!-- When true, the tethering upstream network follows the current default
         Internet network (except when the current default network is mobile,
         in which case a DUN network will be used if required).

         When true, overrides the config_tether_upstream_types setting above.
    -->
    <bool translatable="false" name="config_tether_upstream_automatic">true</bool>

    <!-- If the DUN connection for this CDMA device supports more than just DUN -->
    <!-- traffic you should list them here. -->
    <!-- If this device is not CDMA this is ignored.  If this list is empty on -->
    <!-- a DUN-requiring CDMA device, the DUN APN will just support just DUN. -->
    <string-array translatable="false" name="config_cdma_dun_supported_types">
    </string-array>

    <!-- Flag indicating whether we should enable the automatic brightness.
         Software implementation will be used if config_hardware_auto_brightness_available is not set -->
    <bool name="config_automatic_brightness_available">false</bool>

    <!-- Flag indicating whether we should enable the adaptive sleep.-->
    <bool name="config_adaptive_sleep_available">false</bool>

    <!-- Flag indicating whether we should enable smart battery. -->
    <bool name="config_smart_battery_available">false</bool>

    <!-- Fast brightness animation ramp rate in brightness units per second-->
    <integer translatable="false" name="config_brightness_ramp_rate_fast">180</integer>

    <!-- Slow brightness animation ramp rate in brightness units per second-->
    <integer translatable="false" name="config_brightness_ramp_rate_slow">60</integer>

    <!-- Don't name config resources like this.  It should look like config_annoyDianne -->
    <bool name="config_annoy_dianne">true</bool>

    <!-- XXXXXX END OF RESOURCES USING WRONG NAMING CONVENTION -->

    <!-- If this is true, notification effects will be played by the notification server.
         When false, car notification effects will be handled elsewhere. -->
    <bool name="config_enableServerNotificationEffectsForAutomotive">false</bool>

    <!-- If this is true, the screen will come on when you unplug usb/power/whatever. -->
    <bool name="config_unplugTurnsOnScreen">false</bool>

    <!-- If this is true, the message that USB is only being used for charging will be shown. -->
    <bool name="config_usbChargingMessage">true</bool>

    <!-- Set this true only if the device has separate attention and notification lights. -->
    <bool name="config_useAttentionLight">false</bool>

    <!-- If this is true, the screen will fade off. -->
    <bool name="config_animateScreenLights">false</bool>

    <!-- If this is true, key chords can be used to take a screenshot on the device. -->
    <bool name="config_enableScreenshotChord">true</bool>

    <!-- If this is true, allow wake from theater mode when plugged in or unplugged. -->
    <bool name="config_allowTheaterModeWakeFromUnplug">false</bool>
    <!-- If this is true, allow wake from theater mode from gesture. -->
    <bool name="config_allowTheaterModeWakeFromGesture">false</bool>
    <!-- If this is true, allow wake from theater mode from camera lens cover is switched. -->
    <bool name="config_allowTheaterModeWakeFromCameraLens">false</bool>
    <!-- If this is true, allow wake from theater mode from power key press. -->
    <bool name="config_allowTheaterModeWakeFromPowerKey">true</bool>
    <!-- If this is true, allow wake from theater mode from regular key press. Setting this value to
         true implies config_allowTheaterModeWakeFromPowerKey is also true-->
    <bool name="config_allowTheaterModeWakeFromKey">false</bool>
    <!-- If this is true, allow wake from theater mode from motion. -->
    <bool name="config_allowTheaterModeWakeFromMotion">false</bool>
    <!-- If this is true, allow wake from theater mode from motion. -->
    <bool name="config_allowTheaterModeWakeFromMotionWhenNotDreaming">false</bool>
    <!-- If this is true, allow wake from theater mode from lid switch. -->
    <bool name="config_allowTheaterModeWakeFromLidSwitch">false</bool>
    <!-- If this is true, allow wake from theater mode when docked. -->
    <bool name="config_allowTheaterModeWakeFromDock">false</bool>
    <!-- If this is true, allow wake from theater mode from window layout flag. -->
    <bool name="config_allowTheaterModeWakeFromWindowLayout">false</bool>
    <!-- If this is true, go to sleep when theater mode is enabled from button press -->
    <bool name="config_goToSleepOnButtonPressTheaterMode">true</bool>
    <!-- If this is true, long press on power button will be available from the non-interactive state -->
    <bool name="config_supportLongPressPowerWhenNonInteractive">false</bool>

    <!-- Auto-rotation behavior -->

    <!-- If true, enables auto-rotation features using the accelerometer.
         Otherwise, auto-rotation is disabled.  Applications may still request
         to use specific orientations but the sensor is ignored and sensor-based
         orientations are not available.  Furthermore, all auto-rotation related
         settings are omitted from the system UI.  In certain situations we may
         still use the accelerometer to determine the orientation, such as when
         docked if the dock is configured to enable the accelerometer. -->
    <bool name="config_supportAutoRotation">true</bool>

    <!-- If true, the screen can be rotated via the accelerometer in all 4
         rotations as the default behavior. -->
    <bool name="config_allowAllRotations">false</bool>

    <!-- If true, the direction rotation is applied to get to an application's requested
         orientation is reversed.  Normally, the model is that landscape is
         clockwise from portrait; thus on a portrait device an app requesting
         landscape will cause a clockwise rotation, and on a landscape device an
         app requesting portrait will cause a counter-clockwise rotation.  Setting
         true here reverses that logic. -->
    <bool name="config_reverseDefaultRotation">false</bool>

    <!-- Sets the minimum and maximum tilt tolerance for each possible rotation.
         This array consists of 4 pairs of values which specify the minimum and maximum
         tilt angle at which the device will transition into each rotation.

         The tilt angle represents the direction in which the plane of the screen is facing;
         it is also known as the angle of elevation.

           -90 degree tilt means that the screen is facing straight down
                           (the device is being held overhead upside-down)
             0 degree tilt means that the screen is facing outwards
                           (the device is being held vertically)
            90 degree tilt means that the screen is facing straight up
                           (the device is resting on a flat table)

        The default tolerances are set conservatively such that the device is more
        likely to remain in its natural orientation than rotate into a counterclockwise,
        clockwise, or reversed posture (with an especially strong bias against the latter)
        to prevent accidental rotation while carrying the device in hand.

        These thresholds may need to be tuned when the device is intended to be
        mounted into a dock with a particularly shallow profile wherein rotation
        would ordinarily have been suppressed.

        It is helpful to consider the desired behavior both when the device is being
        held at a positive tilt (typical case) vs. a negative tilt (reading overhead in
        bed) since they are quite different.  In the overhead case, we typically want
        the device to more strongly prefer to retain its current configuration (in absence
        of a clear indication that a rotation is desired) since the user's head and neck may
        be held at an unusual angle.
    -->
    <integer-array name="config_autoRotationTiltTolerance">
        <!-- rotation:   0 (natural)    --> <item>-25</item> <item>70</item>
        <!-- rotation:  90 (rotate CCW) --> <item>-25</item> <item>65</item>
        <!-- rotation: 180 (reverse)    --> <item>-25</item> <item>60</item>
        <!-- rotation: 270 (rotate CW)  --> <item>-25</item> <item>65</item>
    </integer-array>

    <!-- Lid switch behavior -->

    <!-- The number of degrees to rotate the display when the keyboard is open.
         A value of -1 means no change in orientation by default. -->
    <integer name="config_lidOpenRotation">-1</integer>

    <!-- Indicate whether the lid state impacts the accessibility of
         the physical keyboard.  0 means it doesn't, 1 means it is accessible
         when the lid is open, 2 means it is accessible when the lid is
         closed.  The default is 0. -->
    <integer name="config_lidKeyboardAccessibility">0</integer>

    <!-- Indicate whether the lid state impacts the accessibility of
         the navigation buttons.  0 means it doesn't, 1 means it is accessible
         when the lid is open, 2 means it is accessible when the lid is
         closed.  The default is 0. -->
    <integer name="config_lidNavigationAccessibility">0</integer>

    <!-- Indicate whether closing the lid causes the lockscreen to appear.
         The default is false. -->
    <bool name="config_lidControlsScreenLock">false</bool>

    <!-- Indicate whether closing the lid causes the device to go to sleep and opening
         it causes the device to wake up.
         The default is false. -->
    <bool name="config_lidControlsSleep">false</bool>

    <!-- Indicate whether closing the lid causes the device to enter the folded state which means
         to get a smaller screen and opening the lid causes the device to enter the unfolded state
         which means to get a larger screen. -->
    <bool name="config_lidControlsDisplayFold">false</bool>

    <!-- Indicate the display area rect for foldable devices in folded state. -->
    <string name="config_foldedArea"></string>

    <!-- Desk dock behavior -->

    <!-- The number of degrees to rotate the display when the device is in a desk dock.
         A value of -1 means no change in orientation by default. -->
    <integer name="config_deskDockRotation">-1</integer>

    <!-- Control whether being in the desk dock (and powered) always
         keeps the screen on.  By default it stays on when plugged in to
         AC.  0 will not keep it on; or together 1 to stay on when plugged
         in to AC and 2 to stay on when plugged in to USB.  (So 3 for both.) -->
    <integer name="config_deskDockKeepsScreenOn">1</integer>

    <!-- Control whether being in the desk dock should enable accelerometer
         based screen orientation.  This defaults to true because it is
         common for desk docks to be sold in a variety of form factors
         with different orientations.  Since we cannot always tell these docks
         apart and the docks cannot report their true orientation on their own,
         we rely on gravity to determine the effective orientation. -->
    <bool name="config_deskDockEnablesAccelerometer">true</bool>

    <!-- Car dock behavior -->

    <!-- The number of degrees to rotate the display when the device is in a car dock.
         A value of -1 means no change in orientation by default. -->
    <integer name="config_carDockRotation">-1</integer>

    <!-- Control whether being in the car dock (and powered) always
         keeps the screen on.  By default it stays on when plugged in to
         AC.  0 will not keep it on; or together 1 to stay on when plugged
         in to AC and 2 to stay on when plugged in to USB.  (So 3 for both.) -->
    <integer name="config_carDockKeepsScreenOn">1</integer>

    <!-- Control whether being in the car dock should enable accelerometer based
         screen orientation.  This defaults to true because putting a device in
         a car dock make the accelerometer more a physical input (like a lid). -->

    <bool name="config_carDockEnablesAccelerometer">true</bool>

    <!--  Control whether to launch Car dock home app when user presses home button or when
          car dock intent is fired.
          In mobile device, usually separate home app is expected in car mode, and this should be
          enabled. But in environments like real car, default home app may be enough, and in that
          case, this can be disabled (set to false). -->
    <bool name="config_enableCarDockHomeLaunch">true</bool>

    <!-- Control whether to force the display of System UI Bars at all times regardless of
         System Ui Flags. This can be useful in the Automotive case if there's a requirement for
         a UI element to be on screen at all times. -->
    <bool name="config_forceShowSystemBars">false</bool>

    <!-- HDMI behavior -->

    <!-- The number of degrees to rotate the display when the device has HDMI connected
         but is not in a dock.  A value of -1 means no change in orientation by default.
         Use -1 except on older devices whose Hardware Composer HAL does not
         provide full support for multiple displays.  -->
    <integer name="config_undockedHdmiRotation">-1</integer>

    <!-- Control the default UI mode type to use when there is no other type override
         happening.  One of the following values (See Configuration.java):
             1  UI_MODE_TYPE_NORMAL
             4  UI_MODE_TYPE_TELEVISION
             5  UI_MODE_TYPE_APPLIANCE
             6  UI_MODE_TYPE_WATCH
             7  UI_MODE_TYPE_VR_HEADSET
         Any other values will have surprising consequences. -->
    <integer name="config_defaultUiModeType">1</integer>

    <!--  Control whether to lock UI mode to what is selected from config_defaultUiModeType.
          Once UI mode is locked, applications cannot change it anymore. -->
    <bool name="config_lockUiMode">false</bool>

    <!--  Control whether to lock day/night mode change from normal application. When it is
          true, day / night mode change is only allowed to apps with MODIFY_DAY_NIGHT_MODE
          permission. -->
    <bool name="config_lockDayNightMode">true</bool>

    <!-- Control the default night mode to use when there is no other mode override set.
         One of the following values (see UiModeManager.java):
             0 - MODE_NIGHT_AUTO
             1 - MODE_NIGHT_NO
             2 - MODE_NIGHT_YES
    -->
    <integer name="config_defaultNightMode">1</integer>

    <!-- Boolean indicating whether the HWC setColorTransform function can be performed efficiently
         in hardware. -->
    <bool name="config_setColorTransformAccelerated">false</bool>

    <!-- Boolean indicating whether the HWC setColorTransform function can be performed efficiently
         in hardware for individual layers. -->
    <bool name="config_setColorTransformAcceleratedPerLayer">false</bool>

    <!-- Control whether Night display is available. This should only be enabled on devices
         that have a HWC implementation that can apply the matrix passed to setColorTransform
         without impacting power, performance, and app compatibility (e.g. protected content). -->
    <bool name="config_nightDisplayAvailable">@bool/config_setColorTransformAccelerated</bool>

    <!-- Default mode to control how Night display is automatically activated.
         One of the following values (see ColorDisplayManager.java):
             0 - AUTO_MODE_DISABLED
             1 - AUTO_MODE_CUSTOM_TIME
             2 - AUTO_MODE_TWILIGHT
    -->
    <integer name="config_defaultNightDisplayAutoMode">0</integer>

    <!-- Default time when Night display is automatically activated.
         Represented as milliseconds from midnight (e.g. 79200000 == 10pm). -->
    <integer name="config_defaultNightDisplayCustomStartTime">79200000</integer>

    <!-- Default time when Night display is automatically deactivated.
         Represented as milliseconds from midnight (e.g. 21600000 == 6am). -->
    <integer name="config_defaultNightDisplayCustomEndTime">21600000</integer>

    <!-- Minimum color temperature, in Kelvin, supported by Night display. -->
    <integer name="config_nightDisplayColorTemperatureMin">2596</integer>

    <!-- Default color temperature, in Kelvin, to tint the screen when Night display is
         activated. -->
    <integer name="config_nightDisplayColorTemperatureDefault">2850</integer>

    <!-- Maximum color temperature, in Kelvin, supported by Night display. -->
    <integer name="config_nightDisplayColorTemperatureMax">4082</integer>

    <string-array name="config_nightDisplayColorTemperatureCoefficientsNative">
        <!-- R a-coefficient --> <item>0.0</item>
        <!-- R b-coefficient --> <item>0.0</item>
        <!-- R y-intercept --> <item>1.0</item>
        <!-- G a-coefficient --> <item>-0.00000000962353339</item>
        <!-- G b-coefficient --> <item>0.000153045476</item>
        <!-- G y-intercept --> <item>0.390782778</item>
        <!-- B a-coefficient --> <item>-0.0000000189359041</item>
        <!-- B b-coefficient --> <item>0.000302412211</item>
        <!-- B y-intercept --> <item>-0.198650895</item>
    </string-array>

    <string-array name="config_nightDisplayColorTemperatureCoefficients">
        <!-- R a-coefficient --> <item>0.0</item>
        <!-- R b-coefficient --> <item>0.0</item>
        <!-- R y-intercept --> <item>1.0</item>
        <!-- G a-coefficient --> <item>-0.00000000962353339</item>
        <!-- G b-coefficient --> <item>0.000153045476</item>
        <!-- G y-intercept --> <item>0.390782778</item>
        <!-- B a-coefficient --> <item>-0.0000000189359041</item>
        <!-- B b-coefficient --> <item>0.000302412211</item>
        <!-- B y-intercept --> <item>-0.198650895</item>
    </string-array>

    <!-- Boolean indicating whether display white balance is supported. -->
    <bool name="config_displayWhiteBalanceAvailable">false</bool>

    <!-- Boolean indicating whether display white balance should be enabled by default. -->
    <bool name="config_displayWhiteBalanceEnabledDefault">false</bool>

    <!-- Minimum color temperature, in Kelvin, supported by display white balance. -->
    <integer name="config_displayWhiteBalanceColorTemperatureMin">4000</integer>

    <!-- Maximum color temperature, in Kelvin, supported by display white balance. -->
    <integer name="config_displayWhiteBalanceColorTemperatureMax">8000</integer>

    <!-- Default color temperature, in Kelvin, used by display white balance. -->
    <integer name="config_displayWhiteBalanceColorTemperatureDefault">6500</integer>

    <!-- The display primaries, in CIE1931 XYZ color space, for display
         white balance to use in its calculations. The array must include a total of 12 float
         values: 3 values per color (X, Y, Z) and 4 colors (R, G, B, W) -->
    <string-array name="config_displayWhiteBalanceDisplayPrimaries">
        <!-- Red X -->   <item>0.412315</item>
        <!-- Red Y -->   <item>0.212600</item>
        <!-- Red Z -->   <item>0.019327</item>
        <!-- Green X --> <item>0.357600</item>
        <!-- Green Y --> <item>0.715200</item>
        <!-- Green Z --> <item>0.119200</item>
        <!-- Blue X -->  <item>0.180500</item>
        <!-- Blue Y -->  <item>0.072200</item>
        <!-- Blue Z -->  <item>0.950633</item>
        <!-- White X --> <item>0.950456</item>
        <!-- White Y --> <item>1.000000</item>
        <!-- White Z --> <item>1.089058</item>
    </string-array>

    <!-- The nominal white coordinates, in CIE1931 XYZ color space, for Display White Balance to
         use in its calculations. AWB will adapt this white point to the target ambient white
         point. The array must include a total of 3 float values (X, Y, Z) -->
    <string-array name="config_displayWhiteBalanceDisplayNominalWhite">
        <!-- Nominal White X --> <item>0.950456</item>
        <!-- Nominal White Y --> <item>1.000000</item>
        <!-- Nominal White Z --> <item>1.089058</item>
    </string-array>


    <!-- Indicate available ColorDisplayManager.COLOR_MODE_xxx. -->
    <integer-array name="config_availableColorModes">
        <!-- Example:
        <item>0</item>
        <item>1</item>
        <item>2</item>
        -->
    </integer-array>

    <!-- Color mode to use when accessibility transforms are enabled. This color mode must be
         supported by the device, but not necessarily appear in config_availableColorModes. The
         regularly selected color mode will be used if this value is negative. -->
    <integer name="config_accessibilityColorMode">-1</integer>

    <!-- The following two arrays specify which color space to use for display composition when a
         certain color mode is active.
         Composition color spaces are defined in android.view.Display.COLOR_MODE_xxx, and color
         modes are defined in ColorDisplayManager.COLOR_MODE_xxx and
         ColorDisplayManager.VENDOR_COLOR_MODE_xxx.
         The color space COLOR_MODE_DEFAULT (0) lets the system select the most appropriate
         composition color space for currently displayed content. Other values (e.g.,
         COLOR_MODE_SRGB) override system selection; these other color spaces must be supported by
         the device for for display composition.
         If a color mode does not have a corresponding color space specified in this array, the
         currently set composition color space will not be modified.-->
    <integer-array name="config_displayCompositionColorModes">
    </integer-array>
    <integer-array name="config_displayCompositionColorSpaces">
    </integer-array>

    <!-- Indicate whether to allow the device to suspend when the screen is off
         due to the proximity sensor.  This resource should only be set to true
         if the sensor HAL correctly handles the proximity sensor as a wake-up source.
         Otherwise, the device may fail to wake out of suspend reliably.
         The default is false. -->
    <bool name="config_suspendWhenScreenOffDueToProximity">false</bool>

    <!-- The time in milliseconds of prolonged user inactivity after which device goes to sleep,
         even if wakelocks are held. -->
    <integer name="config_attentiveTimeout">-1</integer>

    <!-- How long to show a warning message to user before the device goes to sleep after prolonged
         user inactivity. -->
    <integer name="config_attentiveWarningDuration">30000</integer>

    <!-- Control the behavior when the user long presses the power button.
            0 - Nothing
            1 - Global actions menu
            2 - Power off (with confirmation)
            3 - Power off (without confirmation)
            4 - Go to voice assist
            5 - Go to assistant (Settings.Secure.ASSISTANT)
    -->
    <integer name="config_longPressOnPowerBehavior">1</integer>

    <!-- Control the behavior when the user long presses the power button for a long time.
            0 - Nothing
            1 - Global actions menu
    -->
    <integer name="config_veryLongPressOnPowerBehavior">0</integer>

    <!-- Control the behavior when the user long presses the back button.  Non-zero values are only
         valid for watches as part of CDD/CTS.
            0 - Nothing
            1 - Go to voice assist
    -->
    <integer name="config_longPressOnBackBehavior">0</integer>

    <!-- Allows activities to be launched on a long press on power during device setup. -->
    <bool name="config_allowStartActivityForLongPressOnPowerInSetup">false</bool>

    <!-- Control the behavior when the user short presses the power button.
            0 - Nothing
            1 - Go to sleep (doze)
            2 - Really go to sleep (don't doze)
            3 - Really go to sleep and go home (don't doze)
            4 - Go to home
            5 - Dismiss IME if shown. Otherwise go to home
    -->
    <integer name="config_shortPressOnPowerBehavior">1</integer>

    <!-- Control the behavior when the user double presses the power button.
            0 - Nothing
            1 - Toggle theater mode setting
            2 - Brightness boost
    -->
    <integer name="config_doublePressOnPowerBehavior">0</integer>

    <!-- Control the behavior when the user triple presses the power button.
            0 - Nothing
            1 - Toggle theater mode setting
            2 - Brightness boost
    -->
    <integer name="config_triplePressOnPowerBehavior">0</integer>

    <!-- Control the behavior when the user presses the sleep button.
            0 - Go to sleep (doze)
            1 - Go to sleep (doze) and go home
    -->
    <integer name="config_shortPressOnSleepBehavior">0</integer>

    <!-- Time to wait while a button is pressed before triggering a very long press. -->
    <integer name="config_veryLongPressTimeout">3500</integer>

    <!-- Package name for default keyguard appwidget [DO NOT TRANSLATE] -->
    <string name="widget_default_package_name" translatable="false"></string>

    <!-- Class name for default keyguard appwidget [DO NOT TRANSLATE] -->
    <string name="widget_default_class_name" translatable="false"></string>

    <!-- Indicate whether the SD card is accessible without removing the battery. -->
    <bool name="config_batterySdCardAccessibility">false</bool>

    <!-- List of file paths for USB host busses to exclude from USB host support.
         For example, if the first USB bus on the device is used to communicate
         with the modem or some other restricted hardware, add "/dev/bus/usb/001/"
         to this list.  If this is empty, no parts of the host USB bus will be excluded.
    -->
    <string-array name="config_usbHostBlacklist" translatable="false">
    </string-array>

    <!-- List of paths to serial ports that are available to the serial manager.
         for example, /dev/ttyUSB0
    -->
    <string-array translatable="false" name="config_serialPorts">
    </string-array>

    <!-- Vibrator pattern for feedback about a long screen/key press -->
    <integer-array name="config_longPressVibePattern">
        <item>0</item>
        <item>1</item>
        <item>20</item>
        <item>21</item>
    </integer-array>

    <!-- Vibrator pattern for feedback about touching a virtual key -->
    <integer-array name="config_virtualKeyVibePattern">
        <item>0</item>
        <item>10</item>
        <item>20</item>
        <item>30</item>
    </integer-array>

    <!-- Vibrator pattern for a very short but reliable vibration for soft keyboard tap -->
    <integer-array name="config_keyboardTapVibePattern">
        <item>40</item>
    </integer-array>

    <!-- Vibrator pattern for feedback when selecting an hour/minute tick of a Clock -->
    <integer-array name="config_clockTickVibePattern">
        <item>125</item>
        <item>30</item>
    </integer-array>

    <!-- Vibrator pattern for feedback when selecting a day/month/year date of a Calendar -->
    <integer-array name="config_calendarDateVibePattern">
        <item>125</item>
        <item>30</item>
    </integer-array>

    <!-- Vibrator pattern for feedback about booting with safe mode enabled -->
    <integer-array name="config_safeModeEnabledVibePattern">
        <item>0</item>
        <item>1</item>
        <item>20</item>
        <item>21</item>
        <item>500</item>
        <item>600</item>
    </integer-array>

    <!-- Vibrator pattern for feedback about hitting a scroll barrier -->
    <integer-array name="config_scrollBarrierVibePattern">
        <item>0</item>
        <item>15</item>
        <item>10</item>
        <item>10</item>
    </integer-array>

    <!-- The URI to associate with each ringtone effect constant, intended to be used with the
         android.os.VibrationEffect#get(Uri, Context) API.
         The position of the string in the string-array determines which ringtone effect is chosen.
         For example, if the URI passed into get match the third string in the string-array, then
         RINGTONE_3 will be the returned effect -->
    <string-array translatable="false" name="config_ringtoneEffectUris">
    </string-array>

    <!-- The default intensity level for haptic feedback. See
         Settings.System.HAPTIC_FEEDBACK_INTENSITY more details on the constant values and
         meanings. -->
    <integer name="config_defaultHapticFeedbackIntensity">2</integer>
    <!-- The default intensity level for notification vibrations. See
         Settings.System.NOTIFICATION_VIBRATION_INTENSITY more details on the constant values and
         meanings. -->
    <integer name="config_defaultNotificationVibrationIntensity">2</integer>
    <!-- The default intensity level for ring vibrations. See
         Settings.System.RING_VIBRATION_INTENSITY more details on the constant values and
         meanings. -->
    <integer name="config_defaultRingVibrationIntensity">2</integer>

    <!-- Whether to use the strict phone number matcher by default. -->
    <bool name="config_use_strict_phone_number_comparation">false</bool>

    <!-- Whether to use the strict phone number matcher in Russia. -->
    <bool name="config_use_strict_phone_number_comparation_for_russia">true</bool>

    <!-- Whether to use the strict phone number matcher in Kazakhstan. -->
    <bool name="config_use_strict_phone_number_comparation_for_kazakhstan">true</bool>

    <!-- The character count of the minimum match for comparison phone numbers -->
    <integer name="config_phonenumber_compare_min_match">7</integer>

    <!-- Display low battery warning when battery level dips to this value.
         Also, the battery stats are flushed to disk when we hit this level.  -->
    <integer name="config_criticalBatteryWarningLevel">5</integer>

    <!-- Shutdown if the battery temperature exceeds (this value * 0.1) Celsius. -->
    <integer name="config_shutdownBatteryTemperature">680</integer>

    <!-- Display low battery warning when battery level dips to this value -->
    <integer name="config_lowBatteryWarningLevel">15</integer>

    <!-- The default suggested battery % at which we enable battery saver automatically.  -->
    <integer name="config_lowBatteryAutoTriggerDefaultLevel">15</integer>

    <!-- The app which will handle routine based automatic battery saver, if empty the UI for
         routine based battery saver will be hidden -->
    <string name="config_batterySaverScheduleProvider"></string>

    <!-- Close low battery warning when battery level reaches the lowBatteryWarningLevel
         plus this -->
    <integer name="config_lowBatteryCloseWarningBump">5</integer>

    <!-- Default color for notification LED. -->
    <color name="config_defaultNotificationColor">#ffffffff</color>

    <!-- Default LED on time for notification LED in milliseconds. -->
    <integer name="config_defaultNotificationLedOn">500</integer>

    <!-- Default LED off time for notification LED in milliseconds. -->
    <integer name="config_defaultNotificationLedOff">2000</integer>

    <!-- Default value for led color when battery is low on charge -->
    <integer name="config_notificationsBatteryLowARGB">0xFFFF0000</integer>

    <!-- Default value for led color when battery is medium charged -->
    <integer name="config_notificationsBatteryMediumARGB">0xFFFFFF00</integer>

    <!-- Default value for led color when battery is fully charged -->
    <integer name="config_notificationsBatteryFullARGB">0xFF00FF00</integer>

    <!-- Default value for LED on time when the battery is low on charge in miliseconds -->
    <integer name="config_notificationsBatteryLedOn">125</integer>

    <!-- Is the notification LED intrusive? Used to decide if there should be a disable option -->
    <bool name="config_intrusiveNotificationLed">false</bool>

    <!-- De we do icon badges? Used to decide if there should be a disable option-->
    <bool name="config_notificationBadging">true</bool>

    <!-- Default value for LED off time when the battery is low on charge in miliseconds -->
    <integer name="config_notificationsBatteryLedOff">2875</integer>

    <!-- Number of notifications to keep in the notification service historical archive -->
    <integer name="config_notificationServiceArchiveSize">100</integer>

    <!-- Allow the menu hard key to be disabled in LockScreen on some devices -->
    <bool name="config_disableMenuKeyInLockScreen">false</bool>

    <!-- Don't show lock screen before unlock screen (PIN/pattern/password) -->
    <bool name="config_enableLockBeforeUnlockScreen">false</bool>

    <!-- Disable lockscreen rotation by default -->
    <bool name="config_enableLockScreenRotation">false</bool>

    <!-- Is the device capable of hot swapping an UICC Card -->
    <bool name="config_hotswapCapable">false</bool>

    <!-- Component name of the ICC hotswap prompt for restart dialog -->
    <string name="config_iccHotswapPromptForRestartDialogComponent" translatable="false">@null</string>

    <!-- Enable puk unlockscreen by default.
         If unlock screen is disabled, the puk should be unlocked through Emergency Dialer -->
    <bool name="config_enable_puk_unlock_screen">true</bool>

    <!-- Enable emergency call when sim is locked or puk locked. Some countries/carriers do not
         allow emergency calls to be placed without the IMSI, which is locked in the SIM.
         If so, this should be set to 'false' in an overlay. -->
    <bool name="config_enable_emergency_call_while_sim_locked">true</bool>

    <!-- Is the lock-screen disabled for new users by default -->
    <bool name="config_disableLockscreenByDefault">false</bool>

    <!-- If true, enables verification of the lockscreen credential in the factory reset protection
        flow. This should be true if gatekeeper / weaver credentials can still be checked after a
        factory reset. -->
    <bool name="config_enableCredentialFactoryResetProtection">true</bool>

    <!-- Control the behavior when the user long presses the home button.
            0 - Nothing
            1 - Launch all apps intent
            2 - Launch assist intent
         This needs to match the constants in
         policy/src/com/android/internal/policy/impl/PhoneWindowManager.java
    -->
    <integer name="config_longPressOnHomeBehavior">0</integer>

    <!-- Control the behavior when the user double-taps the home button.
            0 - Nothing
            1 - Recent apps view in SystemUI
         This needs to match the constants in
         policy/src/com/android/internal/policy/impl/PhoneWindowManager.java
    -->
    <integer name="config_doubleTapOnHomeBehavior">0</integer>

    <!-- Minimum screen brightness setting allowed by the power manager.
         The user is forbidden from setting the brightness below this level. -->
    <integer name="config_screenBrightnessSettingMinimum">10</integer>

    <!-- Maximum screen brightness allowed by the power manager.
         The user is forbidden from setting the brightness above this level. -->
    <integer name="config_screenBrightnessSettingMaximum">255</integer>

    <!-- Default screen brightness setting.
         Must be in the range specified by minimum and maximum. -->
    <integer name="config_screenBrightnessSettingDefault">102</integer>

    <!-- Default screen brightness for VR setting. -->
    <integer name="config_screenBrightnessForVrSettingDefault">86</integer>

    <!-- Minimum screen brightness setting allowed for VR. Device panels start increasing pulse
         width as brightness decreases below this theshold. -->
    <integer name="config_screenBrightnessForVrSettingMinimum">79</integer>

    <!-- Maximum screen brightness setting allowed for VR. -->
    <integer name="config_screenBrightnessForVrSettingMaximum">255</integer>

    <!-- Screen brightness used to dim the screen while dozing in a very low power state.
         May be less than the minimum allowed brightness setting
         that can be set by the user. -->
    <integer name="config_screenBrightnessDoze">1</integer>

    <!-- Delay that allows some content to arrive at the display before switching
         from DOZE to ON. -->
    <integer name="config_wakeUpDelayDoze">0</integer>

    <!-- Whether or not to skip the initial brightness ramps when the display transitions to
         STATE_ON. Setting this to true will skip the brightness ramp to the last stored active
         brightness value and will repeat for the following ramp if autobrightness is enabled. -->
    <bool name="config_skipScreenOnBrightnessRamp">false</bool>

    <!-- Allow automatic adjusting of the screen brightness while dozing in low power state. -->
    <bool name="config_allowAutoBrightnessWhileDozing">false</bool>

    <!-- Stability requirements in milliseconds for accepting a new brightness level.  This is used
         for debouncing the light sensor.  Different constants are used to debounce the light sensor
         when adapting to brighter or darker environments.  This parameter controls how quickly
         brightness changes occur in response to an observed change in light level that exceeds the
         hysteresis threshold. -->
    <integer name="config_autoBrightnessBrighteningLightDebounce">4000</integer>
    <integer name="config_autoBrightnessDarkeningLightDebounce">8000</integer>

    <!-- Initial light sensor event rate in milliseconds for automatic brightness control. This is
         used for obtaining the first light sample when the device stops dozing.

         Set this to -1 to disable this feature. -->
    <integer name="config_autoBrightnessInitialLightSensorRate">-1</integer>

    <!-- Light sensor event rate in milliseconds for automatic brightness control. -->
    <integer name="config_autoBrightnessLightSensorRate">250</integer>

    <!-- The maximum range of gamma adjustment possible using the screen
         auto-brightness adjustment setting. -->
    <fraction name="config_autoBrightnessAdjustmentMaxGamma">300%</fraction>

    <!-- If we allow automatic adjustment of screen brightness while dozing, how many times we want
         to reduce it to preserve the battery. Value of 100% means no scaling. -->
    <fraction name="config_screenAutoBrightnessDozeScaleFactor">100%</fraction>

    <!-- When the screen is turned on, the previous estimate of the ambient light level at the time
         the screen was turned off is restored and is used to determine the initial screen
         brightness.

         If this flag is true, then the ambient light level estimate will be promptly recomputed
         after the warm-up interface and the screen brightness will be adjusted immediately.

         If this flag is false, then the ambient light level estimate will be adjusted more
         gradually in the same manner that normally happens when the screen is on according to the
         brightening or dimming debounce thresholds.  As a result, it may take somewhat longer to
         adapt to the environment.  This mode may be better suited for watches. -->
    <bool name="config_autoBrightnessResetAmbientLuxAfterWarmUp">true</bool>

    <!-- Screen brightness used to dim the screen when the user activity
         timeout expires.  May be less than the minimum allowed brightness setting
         that can be set by the user. -->
    <integer name="config_screenBrightnessDim">10</integer>

    <!-- Minimum allowable screen brightness to use in a very dark room.
         This value sets the floor for the darkest possible auto-brightness
         adjustment.  It is expected to be somewhat less than the first entry in
         config_autoBrightnessLcdBacklightValues so as to allow the user to have
         some range of adjustment to dim the screen further than usual in very
         dark rooms. The contents of the screen must still be clearly visible
         in darkness (although they may not be visible in a bright room). -->
    <integer name="config_screenBrightnessDark">1</integer>

    <!-- Array of lux values to define the minimum brightness curve, which guarantees that any
         brightness curve that dips below it is rejected by the system.
         This prevents auto-brightness from setting the screen so dark as to prevent the user from
         resetting or disabling it.

         The values must be non-negative and strictly increasing, and correspond to the values in
         the config_minimumBrightnessCurveNits array. -->
    <array name="config_minimumBrightnessCurveLux">
        <item>0.0</item>
        <item>2000.0</item>
        <item>4000.0</item>
    </array>

    <!-- Array of nits values to define the minimum brightness curve, which guarantees that any
         brightness curve that dips below it is rejected by the system.
         This should map lux to the absolute minimum nits that are still readable in that ambient
         brightness.

         The values must be non-negative and non-decreasing, and correspond to the values in the
         config_minimumBrightnessCurveLux array. -->
    <array name="config_minimumBrightnessCurveNits">
        <item>0.0</item>
        <item>50.0</item>
        <item>90.0</item>
    </array>

    <!-- Array of light sensor lux values to define our levels for auto backlight brightness support.
         The N entries of this array define N + 1 control points as follows:
         (1-based arrays)

         Point 1:            (0, value[1]):             lux <= 0
         Point 2:     (level[1], value[2]):  0        < lux <= level[1]
         Point 3:     (level[2], value[3]):  level[2] < lux <= level[3]
         ...
         Point N+1: (level[N], value[N+1]):  level[N] < lux

         The control points must be strictly increasing.  Each control point
         corresponds to an entry in the brightness backlight values arrays.
         For example, if lux == level[1] (first element of the levels array)
         then the brightness will be determined by value[2] (second element
         of the brightness values array).

         Spline interpolation is used to determine the auto-brightness
         backlight values for lux levels between these control points.

         Must be overridden in platform specific overlays -->
    <integer-array name="config_autoBrightnessLevels">
    </integer-array>

    <!-- Timeout (in milliseconds) after which we remove the effects any user interactions might've
         had on the brightness mapping. This timeout doesn't start until we transition to a
         non-interactive display policy so that we don't reset while users are using their devices,
         but also so that we don't erroneously keep the short-term model if the device is dozing
         but the display is fully on. -->
    <integer name="config_autoBrightnessShortTermModelTimeout">300000</integer>

    <!-- Array of output values for LCD backlight corresponding to the lux values
         in the config_autoBrightnessLevels array.  This array should have size one greater
         than the size of the config_autoBrightnessLevels array.
         The brightness values must be between 0 and 255 and be non-decreasing.
         This must be overridden in platform specific overlays -->
    <integer-array name="config_autoBrightnessLcdBacklightValues">
    </integer-array>

    <!-- Array of desired screen brightness in nits corresponding to the lux values
         in the config_autoBrightnessLevels array. As with config_screenBrightnessMinimumNits and
         config_screenBrightnessMaximumNits, the display brightness is defined as the measured
         brightness of an all-white image.

         If this is defined then:
            - config_autoBrightnessLcdBacklightValues should not be defined
            - config_screenBrightnessNits must be defined
            - config_screenBrightnessBacklight must be defined

         This array should have size one greater than the size of the config_autoBrightnessLevels
         array. The brightness values must be non-negative and non-decreasing. This must be
         overridden in platform specific overlays -->
    <array name="config_autoBrightnessDisplayValuesNits">
    </array>

    <!-- Array of output values for button backlight corresponding to the luX values
         in the config_autoBrightnessLevels array.  This array should have size one greater
         than the size of the config_autoBrightnessLevels array.
         The brightness values must be between 0 and 255 and be non-decreasing.
         This must be overridden in platform specific overlays -->
    <integer-array name="config_autoBrightnessButtonBacklightValues">
    </integer-array>

    <!-- Array of output values for keyboard backlight corresponding to the lux values
         in the config_autoBrightnessLevels array.  This array should have size one greater
         than the size of the config_autoBrightnessLevels array.
         The brightness values must be between 0 and 255 and be non-decreasing.
         This must be overridden in platform specific overlays -->
    <integer-array name="config_autoBrightnessKeyboardBacklightValues">
    </integer-array>

    <!-- An array describing the screen's backlight values corresponding to the brightness
         values in the config_screenBrightnessNits array.

         This array should be equal in size to config_screenBrightnessBacklight. -->
    <integer-array name="config_screenBrightnessBacklight">
    </integer-array>

    <!-- An array of floats describing the screen brightness in nits corresponding to the backlight
         values in the config_screenBrightnessBacklight array.  On OLED displays these  values
         should be measured with an all white image while the display is in the fully on state.
         Note that this value should *not* reflect the maximum brightness value for any high
         brightness modes but only the maximum brightness value obtainable in a sustainable manner.

         This array should be equal in size to config_screenBrightnessBacklight -->
    <array name="config_screenBrightnessNits">
    </array>

    <!-- Array of ambient lux threshold values. This is used for determining hysteresis constraint
         values by calculating the index to use for lookup and then setting the constraint value
         to the corresponding value of the array. The new brightening hysteresis constraint value
         is the n-th element of config_ambientBrighteningThresholds, and the new darkening
         hysteresis constraint value is the n-th element of config_ambientDarkeningThresholds.

         The (zero-based) index is calculated as follows: (MAX is the largest index of the array)
         condition                       calculated index
         value < level[0]                0
         level[n] <= value < level[n+1]  n+1
         level[MAX] <= value             MAX+1 -->
    <integer-array name="config_ambientThresholdLevels">
    </integer-array>

    <!-- Array of hysteresis constraint values for brightening, represented as tenths of a
         percent. The length of this array is assumed to be one greater than
         config_ambientThresholdLevels. The brightening threshold is calculated as
         lux * (1.0f + CONSTRAINT_VALUE). When the current lux is higher than this threshold,
         the screen brightness is recalculated. See the config_ambientThresholdLevels
         description for how the constraint value is chosen. -->
    <integer-array name="config_ambientBrighteningThresholds">
        <item>100</item>
    </integer-array>

    <!-- Array of hysteresis constraint values for darkening, represented as tenths of a
         percent. The length of this array is assumed to be one greater than
         config_ambientThresholdLevels. The darkening threshold is calculated as
         lux * (1.0f - CONSTRAINT_VALUE). When the current lux is lower than this threshold,
         the screen brightness is recalculated. See the config_ambientThresholdLevels
         description for how the constraint value is chosen. -->
    <integer-array name="config_ambientDarkeningThresholds">
        <item>200</item>
    </integer-array>

    <!-- Array of screen brightness threshold values. This is used for determining hysteresis
         constraint values by calculating the index to use for lookup and then setting the
         constraint value to the corresponding value of the array. The new brightening hysteresis
         constraint value is the n-th element of config_screenBrighteningThresholds, and the new
         darkening hysteresis constraint value is the n-th element of
         config_screenDarkeningThresholds.

         The (zero-based) index is calculated as follows: (MAX is the largest index of the array)
         condition                       calculated index
         value < level[0]                0
         level[n] <= value < level[n+1]  n+1
         level[MAX] <= value             MAX+1 -->
    <integer-array name="config_screenThresholdLevels">
    </integer-array>

    <!-- Array of hysteresis constraint values for brightening, represented as tenths of a
         percent. The length of this array is assumed to be one greater than
         config_screenThresholdLevels. The brightening threshold is calculated as
         screenBrightness * (1.0f + CONSTRAINT_VALUE). When the new screen brightness is higher
         than this threshold, it is applied. See the config_screenThresholdLevels description for
         how the constraint value is chosen. -->
    <integer-array name="config_screenBrighteningThresholds">
        <item>100</item>
    </integer-array>

    <!-- Array of hysteresis constraint values for darkening, represented as tenths of a
         percent. The length of this array is assumed to be one greater than
         config_screenThresholdLevels. The darkening threshold is calculated as
         screenBrightness * (1.0f - CONSTRAINT_VALUE). When the new screen brightness is lower than
         this threshold, it is applied. See the config_screenThresholdLevels description for how
         the constraint value is chosen. -->
    <integer-array name="config_screenDarkeningThresholds">
        <item>200</item>
    </integer-array>

    <!-- Amount of time it takes for the light sensor to warm up in milliseconds.
         For this time after the screen turns on, the Power Manager
         will not debounce light sensor readings -->
    <integer name="config_lightSensorWarmupTime">0</integer>

    <!-- Enables swipe versus poly-finger touch disambiguation in the KeyboardView -->
    <bool name="config_swipeDisambiguation">true</bool>

    <!-- Specifies the amount of time to disable virtual keys after the screen is touched
         in order to filter out accidental virtual key presses due to swiping gestures
         or taps near the edge of the display.  May be 0 to disable the feature.
         It is recommended that this value be no more than 250 ms.
         This feature should be disabled for most devices. -->
    <integer name="config_virtualKeyQuietTimeMillis">0</integer>

    <!-- A list of potential packages, in priority order, that may contain an
         ephemeral resolver. Each package will be be queried for a component
         that has been granted the PACKAGE_EPHEMERAL_AGENT permission.
         This may be empty if ephemeral apps are not supported. -->
    <string-array name="config_ephemeralResolverPackage" translatable="false">
        <!-- Add packages here -->
    </string-array>

    <!-- The set of system packages on device that are queryable by any app regardless of the
         contents of its manifest. -->
    <string-array name="config_forceQueryablePackages" translatable="false">
        <item>com.android.settings</item>
        <item>com.android.providers.settings</item>
        <!-- Add packages here -->
    </string-array>

    <!-- If true, will force all packages on any system partition as queryable by any app regardless
         of the contents of its manifest. -->
    <bool name="config_forceSystemPackagesQueryable">false</bool>

    <!-- Component name of the default wallpaper. This will be ImageWallpaper if not
         specified -->
    <string name="default_wallpaper_component" translatable="false">@null</string>

    <!-- By default a product has no distinct default lock wallpaper -->
    <item name="default_lock_wallpaper" type="drawable">@null</item>

    <!-- Component name of the built in wallpaper used to display bitmap wallpapers. This must not be null. -->
    <string name="image_wallpaper_component" translatable="false">com.android.systemui/com.android.systemui.ImageWallpaper</string>

    <!-- True if WallpaperService is enabled -->
    <bool name="config_enableWallpaperService">true</bool>

    <!-- True if the device should block turning display on at boot until wallpaper is ready -->
    <bool name="config_checkWallpaperAtBoot">true</bool>

    <!-- Class name of WallpaperManagerService. -->
    <string name="config_wallpaperManagerServiceName" translatable="false">com.android.server.wallpaper.WallpaperManagerService</string>

    <!-- Enables the TimeZoneRuleManager service. This is the master switch for the updateable time
         zone update mechanism. -->
    <bool name="config_enableUpdateableTimeZoneRules">false</bool>

    <!-- Enables APK-based time zone update triggering. Set this to false when updates are triggered
         via external events and not by APK updates. For example, if an updater checks with a server
         on a regular schedule.
         [This is only used if config_enableUpdateableTimeZoneRules is true.] -->
    <bool name="config_timeZoneRulesUpdateTrackingEnabled">false</bool>

    <!-- The package of the time zone rules updater application. Expected to be the same
         for all Android devices that support APK-based time zone rule updates.
         A package-targeted com.android.intent.action.timezone.TRIGGER_RULES_UPDATE_CHECK intent
         will be sent to the updater app if the system server detects an update to the updater or
         data app packages.
         The package referenced here must have the android.permission.UPDATE_TIME_ZONE_RULES
         permission.
         [This is only used if config_enableUpdateableTimeZoneRules and
         config_timeZoneRulesUpdateTrackingEnabled are true.] -->
    <string name="config_timeZoneRulesUpdaterPackage" translatable="false">com.android.timezone.updater</string>

    <!-- The package of the time zone rules data application. Expected to be configured
         by OEMs to reference their own priv-app APK package.
         A package-targeted com.android.intent.action.timezone.TRIGGER_RULES_UPDATE_CHECK intent
         will be sent to the updater app if the system server detects an update to the updater or
         data app packages.
         [This is only used if config_enableUpdateableTimeZoneRules and
         config_timeZoneRulesUpdateTrackingEnabled are true.] -->
    <string name="config_timeZoneRulesDataPackage" translatable="false"></string>

    <!-- The allowed time in milliseconds between an update check intent being broadcast and the
         response being considered overdue. Reliability triggers will not fire in this time.
         [This is only used if config_enableUpdateableTimeZoneRules and
         config_timeZoneRulesUpdateTrackingEnabled are true.] -->
    <!-- 5 minutes -->
    <integer name="config_timeZoneRulesCheckTimeMillisAllowed">300000</integer>

    <!-- The number of times a time zone update check is allowed to fail before the system will stop
         reacting to reliability triggers.
         [This is only used if config_enableUpdateableTimeZoneRules and
         config_timeZoneRulesUpdateTrackingEnabled are true.] -->
    <integer name="config_timeZoneRulesCheckRetryCount">5</integer>

    <!-- Whether to enable network location overlay which allows network
         location provider to be replaced by an app at run-time. When disabled,
         only the config_networkLocationProviderPackageName package will be
         searched for network location provider, otherwise packages whose
         signature matches the signatures of config_locationProviderPackageNames
         will be searched, and the service with the highest version number will
         be picked. Anyone who wants to disable the overlay mechanism can set it
         to false.
         -->
    <bool name="config_enableNetworkLocationOverlay" translatable="false">true</bool>
    <!-- Package name providing network location support. Used only when
         config_enableNetworkLocationOverlay is false. -->
    <string name="config_networkLocationProviderPackageName" translatable="false">@null</string>

    <!-- Whether to enable fused location provider overlay which allows fused
         location provider to be replaced by an app at run-time. When disabled,
         only the config_fusedLocationProviderPackageName package will be
         searched for fused location provider, otherwise packages whose
         signature matches the signatures of config_locationProviderPackageNames
         will be searched, and the service with the highest version number will
         be picked. Anyone who wants to disable the overlay mechanism can set it
         to false.
         -->
    <bool name="config_enableFusedLocationOverlay" translatable="false">true</bool>
    <!-- Package name providing fused location support. Used only when
         config_enableFusedLocationOverlay is false. -->
    <string name="config_fusedLocationProviderPackageName" translatable="false">com.android.location.fused</string>

    <string-array name="config_locationExtraPackageNames" translatable="false"></string-array>

    <!-- The package name of the default network recommendation app.
         A network recommendation provider must:
             * Be granted the SCORE_NETWORKS permission.
             * Be granted the ACCESS_COARSE_LOCATION permission.
             * Include a Service for the android.net.scoring.RECOMMEND_NETWORKS action
               protected by the BIND_NETWORK_RECOMMENDATION_SERVICE permission.

         This must be set to a valid network recommendation app or empty.
     -->
    <string name="config_defaultNetworkRecommendationProviderPackage" translatable="false"></string>

    <!-- Whether to enable Hardware FLP overlay which allows Hardware FLP to be
         replaced by an app at run-time. When disabled, only the
         config_hardwareFlpPackageName package will be searched for Hardware Flp,
         otherwise packages whose signature matches the signatures of
         config_locationProviderPackageNames will be searched, and the service
         with the highest version number will be picked. Anyone who wants to
         disable the overlay mechanism can set it to false.
         -->
    <bool name="config_enableHardwareFlpOverlay" translatable="false">true</bool>
    <!-- Package name providing Hardware Flp. Used only when
         config_enableHardwareFlpOverlay is false. -->
    <string name="config_hardwareFlpPackageName" translatable="false">com.android.location.fused</string>

    <!-- Whether to enable geocoder overlay which allows geocoder to be replaced
         by an app at run-time. When disabled, only the
         config_geocoderProviderPackageName package will be searched for
         geocoder, otherwise packages whose signature matches the signatures of
         config_locationProviderPackageNames will be searched, and the service
         with the highest version number will be picked. Anyone who wants to
         disable the overlay mechanism can set it to false.
         -->
    <bool name="config_enableGeocoderOverlay" translatable="false">true</bool>
    <!-- Package name providing geocoder API support. Used only when
         config_enableGeocoderOverlay is false. -->
    <string name="config_geocoderProviderPackageName" translatable="false">@null</string>

    <!-- Whether to enable geofence overlay which allows geofence to be replaced
         by an app at run-time. When disabled, only the
         config_geofenceProviderPackageName package will be searched for
         geofence implementation, otherwise packages whose signature matches the
         signatures of config_locationProviderPackageNames will be searched, and
         the service with the highest version number will be picked. Anyone who
         wants to disable the overlay mechanism can set it to false.
         -->
    <bool name="config_enableGeofenceOverlay" translatable="false">true</bool>
    <!-- Package name providing geofence API support. Used only when
         config_enableGeofenceOverlay is false. -->
    <string name="config_geofenceProviderPackageName" translatable="false">@null</string>

    <!-- Whether to enable Hardware Activity-Recognition overlay which allows Hardware
         Activity-Recognition to be replaced by an app at run-time. When disabled, only the
         config_activityRecognitionHardwarePackageName package will be searched for
         its implementation, otherwise packages whose signature matches the
         signatures of config_locationProviderPackageNames will be searched, and
         the service with the highest version number will be picked. Anyone who
         wants to disable the overlay mechanism can set it to false.
         -->
    <bool name="config_enableActivityRecognitionHardwareOverlay" translatable="false">true</bool>
    <!-- Package name providing Hardware Activity-Recognition API support. Used only when
         config_enableActivityRecognitionHardwareOverlay is false. -->
    <string name="config_activityRecognitionHardwarePackageName" translatable="false">@null</string>

    <!-- Package name(s) containing location provider support.
         These packages can contain services implementing location providers,
         such as the Geocode Provider, Network Location Provider, and
         Fused Location Provider. They will each be searched for
         service components implementing these providers.
         It is strongly recommended that the packages explicitly named
         below are on the system image, so that they will not map to
         a 3rd party application.
         The location framework also has support for installation
         of new location providers at run-time. The new package does not
         have to be explicitly listed here, however it must have a signature
         that matches the signature of at least one package on this list.
         -->
    <string-array name="config_locationProviderPackageNames" translatable="false">
        <!-- The standard AOSP fused location provider -->
        <item>com.android.location.fused</item>
    </string-array>

    <!-- This string array can be overriden to enable test location providers initially. -->
    <!-- Array of "[locationProviderName],[requiresNetwork],
         [requiresSatellite],[requiresCell],[hasMonetaryCost],
         [supportAltitute],[supportsSpeed],[supportsBearing],
         [powerRequirement],[accuracy]" -->
    <!-- powerRequirement is defined in android.location.Criteria
         0 = NO_REQUIREMENT / 1 = POWER_LOW / 2 = POWER_MEDIUM / 3 = POWER_HIGH -->
    <!-- accuracy is defined in anroid.location.Criteria
         1 = ACCURACY_FINE / 2 = ACCURACY_COARSE -->
    <string-array name="config_testLocationProviders" translatable="false">
        <!-- Example test network location provider
        <item>network,false,false,false,false,true,true,true,1,2</item>
        -->
    </string-array>

    <!-- Component name of the combo network location provider. -->
    <string name="config_comboNetworkLocationProvider" translatable="false">com.qualcomm.location</string>

    <!-- Boolean indicating if current platform supports bluetooth SCO for off call
    use cases -->
    <bool name="config_bluetooth_sco_off_call">true</bool>

    <!-- Boolean indicating if current platform supports bluetooth wide band
         speech -->
    <bool name="config_bluetooth_wide_band_speech">true</bool>

    <!-- Boolean indicating if current platform need do one-time bluetooth address
         re-validation -->
    <bool name="config_bluetooth_address_validation">false</bool>

    <!-- Boolean indicating if current platform supports BLE peripheral mode -->
    <bool name="config_bluetooth_le_peripheral_mode_supported">false</bool>

    <!-- Boolean indicating if current platform supports HFP inband ringing -->
    <bool name="config_bluetooth_hfp_inband_ringing_support">false</bool>

    <!-- Max number of scan filters supported by blutooth controller. 0 if the
         device does not support hardware scan filters-->
    <integer translatable="false" name="config_bluetooth_max_scan_filters">0</integer>

    <!-- Max number of advertisers supported by bluetooth controller. 0 if the
         device does not support multiple advertisement-->
    <integer translatable="false" name="config_bluetooth_max_advertisers">0</integer>

    <!-- Idle current for bluetooth controller. 0 by default-->
    <integer translatable="false" name="config_bluetooth_idle_cur_ma">0</integer>

    <!-- Rx current for bluetooth controller. 0 by default-->
    <integer translatable="false" name="config_bluetooth_rx_cur_ma">0</integer>

    <!-- Tx current for bluetooth controller. 0 by default-->
    <integer translatable="false" name="config_bluetooth_tx_cur_ma">0</integer>

    <!-- Operating volatage for bluetooth controller. 0 by default-->
    <integer translatable="false" name="config_bluetooth_operating_voltage_mv">0</integer>

    <!-- Max number of connected audio devices supported by Bluetooth stack -->
    <integer name="config_bluetooth_max_connected_audio_devices">5</integer>

    <!-- Whether supported profiles should be reloaded upon enabling bluetooth -->
    <bool name="config_bluetooth_reload_supported_profiles_when_enabled">false</bool>

    <!-- Enabling autoconnect over pan -->
    <bool name="config_bluetooth_pan_enable_autoconnect">false</bool>

    <!-- The default data-use polling period. -->
    <integer name="config_datause_polling_period_sec">600</integer>

    <!-- The default data-use threshold in bytes. 0 disables-->
    <integer name="config_datause_threshold_bytes">0</integer>

    <!-- The default reduced-datarate value in kilobits per sec -->
    <integer name="config_datause_throttle_kbitsps">300</integer>

    <!-- The default iface on which to monitor data use -->
    <string name="config_datause_iface" translatable="false">rmnet0</string>

    <!-- The default reduced-datarate notification mask -->
    <!-- 2 means give warning -->
    <integer name="config_datause_notification_type">2</integer>

    <!-- If Voice Radio Technology is RIL_RADIO_TECHNOLOGY_LTE:14 or
         RIL_RADIO_TECHNOLOGY_UNKNOWN:0 this is the value that should be used instead.
         A configuration value of RIL_RADIO_TECHNOLOGY_UNKNOWN:0 means
         there is no replacement value and that the default assumption
         for phone type (GSM) should be used. -->
    <integer name="config_volte_replacement_rat">0</integer>

    <!-- Flag indicating whether the current device is "voice capable".
         If true, this means that the device supports circuit-switched
         (i.e. voice) phone calls over the telephony network, and is
         allowed to display the in-call UI while a cellular voice call is
         active.  This can be overridden to false for "data only" devices
         which can't make voice calls and don't support any in-call UI.

         Note: this flag is subtly different from the
         PackageManager.FEATURE_TELEPHONY system feature, which is
         available on *any* device with a telephony radio, even if the
         device is data-only. -->
    <bool name="config_voice_capable">true</bool>

    <!-- Flag indicating whether all audio streams should be mapped to
         one single stream. If true, all audio streams are mapped to
         STREAM_MUSIC as if it's on TV platform. -->
    <bool name="config_single_volume">false</bool>

    <!-- Flag indicating that an outbound call must have a call capable phone account
         that has declared it can process the call's handle. -->
    <bool name="config_requireCallCapableAccountForHandle">false</bool>

    <!-- Flag indicating if the user is notified when the mobile network access is restricted -->
    <bool name="config_user_notification_of_restrictied_mobile_access">true</bool>

    <!-- Flag indicating whether the current device allows sms service.
         If true, this means that the device supports both sending and
         receiving sms via the telephony network.
         This can be overridden to false for "data only" devices
         which can't send and receive sms message.

         Note: Disable SMS also disable voicemail waiting sms,
               cell broadcasting sms, and MMS. -->
    <bool name="config_sms_capable">true</bool>

    <!-- Default SMS Application. This will be the default SMS application when
         the phone first boots. The user can then change the default app to one
         of their choosing.
         This can be overridden for devices where a different default SMS
         application is desired.

         If this string is empty or the specified package does not exist, then
         the platform will search for an SMS app and use that (if there is one)

         Note: This config is deprecated, please use config_defaultSms instead. -->
    <string name="default_sms_application" translatable="false">com.android.messaging</string>

    <!-- Default web browser.  This is the package name of the application that will
         be the default browser when the device first boots.  Afterwards the user
         can select whatever browser app they wish to use as the default.

         If this string is empty or the specified package does not exist, then
         the behavior will be as though no app was named as an explicit default.

         Note: This config is deprecated, please use config_defaultBrowser instead. -->
    <string name="default_browser" translatable="false"></string>

    <!-- The name of the package that will hold the assistant role by default. -->
    <string name="config_defaultAssistant" translatable="false" />
    <!-- Whether the default assistant settings should be shown. -->
    <bool name="config_showDefaultAssistant">true</bool>
    <!-- The name of the package that will hold the browser role by default. -->
    <string name="config_defaultBrowser" translatable="false">@string/default_browser</string>
    <!-- The name of the package that will hold the dialer role by default. -->
    <string name="config_defaultDialer" translatable="false">com.android.dialer</string>
    <!-- The name of the package that will hold the SMS role by default. -->
    <string name="config_defaultSms" translatable="false">@string/default_sms_application</string>
    <!-- Whether the default emergency settings should be shown. -->
    <bool name="config_showDefaultEmergency">false</bool>
    <!-- Whether the default home settings should be shown. -->
    <bool name="config_showDefaultHome">true</bool>
    <!-- The name of the package that will hold the call redirection role by default. -->
    <string name="config_defaultCallRedirection" translatable="false"></string>
    <!-- The name of the package that will hold the call screening role by default. -->
    <string name="config_defaultCallScreening" translatable="false"></string>

    <!-- Enable/disable default bluetooth profiles:
        HSP_AG, ObexObjectPush, Audio, NAP -->
    <bool name="config_bluetooth_default_profiles">true</bool>

    <!-- IP address of the dns server to use if nobody else suggests one -->
    <string name="config_default_dns_server" translatable="false">8.8.8.8</string>

    <!-- The default mobile provisioning apn. Empty by default, maybe overridden by
         an mcc/mnc specific config.xml -->
    <string name="mobile_provisioning_apn" translatable="false"></string>

    <!-- The default mobile provisioning url. Empty by default, maybe overridden by
         an mcc/mnc specific config.xml -->
    <string name="mobile_provisioning_url" translatable="false"></string>

    <!-- The default character set for GsmAlphabet -->
    <!-- Empty string means MBCS is not considered -->
    <string name="gsm_alphabet_default_charset" translatable="false"></string>

    <!-- Enables SIP on WIFI only -->
    <bool name="config_sip_wifi_only">false</bool>

    <!-- Enables built-in SIP phone capability -->
    <bool name="config_built_in_sip_phone">true</bool>

    <!-- Boolean indicating if restoring network selection should be skipped -->
    <!-- The restoring is handled by modem if it is true-->
    <bool translatable="false" name="skip_restoring_network_selection">false</bool>

    <!-- Maximum number of database connections opened and managed by framework layer
         to handle queries on each database when using Write-Ahead Logging. -->
    <integer name="db_connection_pool_size">4</integer>

    <!-- The default journal mode to use use when Write-Ahead Logging is not active.
         Choices are: OFF, DELETE, TRUNCATE, PERSIST and MEMORY.
         PERSIST may improve performance by reducing how often journal blocks are
         reallocated (compared to truncation) resulting in better data block locality
         and less churn of the storage media.

         The PERSIST mode results in data persisting in the journal beyond the life of
         a transaction, so it interacts poorly with SECURE_DELETE. -->
    <string name="db_default_journal_mode" translatable="false">TRUNCATE</string>

    <!-- Maximum size of the persistent journal file in bytes.
         If the journal file grows to be larger than this amount then SQLite will
         truncate it after committing the transaction. -->
    <integer name="db_journal_size_limit">524288</integer>

    <!-- When opening a database with WAL enabled and if the wal file already exists and larger
         than this size in bytes, we'll truncate it. -->
    <integer name="db_wal_truncate_size">1048576</integer>

    <!-- The database synchronization mode when using the default journal mode.
         FULL is safest and preserves durability at the cost of extra fsyncs.
         NORMAL also preserves durability in non-WAL modes and uses checksums to ensure
         integrity although there is a small chance that an error might go unnoticed.
         Choices are: FULL, NORMAL, OFF. -->
    <string name="db_default_sync_mode" translatable="false">FULL</string>

    <!-- The database synchronization mode when using Write-Ahead Logging.
         From https://www.sqlite.org/pragma.html#pragma_synchronous:
         WAL mode is safe from corruption with synchronous=NORMAL, and probably DELETE mode is safe
         too on modern filesystems. WAL mode is always consistent with synchronous=NORMAL, but WAL
         mode does lose durability. A transaction committed in WAL mode with
         synchronous=NORMAL might roll back following a power loss or system crash.
         Transactions are durable across application crashes regardless of the synchronous setting
         or journal mode. The synchronous=NORMAL setting is a good choice for most applications
         running in WAL mode.
         Choices are: FULL, NORMAL, OFF. -->
    <string name="db_wal_sync_mode" translatable="false">NORMAL</string>

    <!-- The Write-Ahead Log auto-checkpoint interval in database pages (typically 1 to 4KB).
         The log is checkpointed automatically whenever it exceeds this many pages.
         When a database is reopened, its journal mode is set back to the default
         journal mode, which may cause a checkpoint operation to occur.  Checkpoints
         can also happen at other times when transactions are committed.
         The bigger the WAL file, the longer a checkpoint operation takes, so we try
         to keep the WAL file relatively small to avoid long delays.
         The size of the WAL file is also constrained by 'db_journal_size_limit'. -->
    <integer name="db_wal_autocheckpoint">100</integer>

    <!-- The number of milliseconds that SQLite connection is allowed to be idle before it
         is closed and removed from the pool -->
    <integer name="db_default_idle_connection_timeout">30000</integer>

    <!-- Max space (in MB) allocated to DownloadManager to store the downloaded
         files if they are to be stored in DownloadManager's data dir,
         which typically is /data/data/com.android.providers.downloads/files -->
    <integer name="config_downloadDataDirSize">200</integer>

    <!-- Max number of downloads allowed to proceed concurrently -->
    <integer name="config_MaxConcurrentDownloadsAllowed">5</integer>

    <!-- When the free space available in DownloadManager's data dir falls
         below the percentage value specified by this param, DownloadManager
         starts removing files to try to make percentage of available
         free space above this threshold value. -->
    <integer name="config_downloadDataDirLowSpaceThreshold">10</integer>

    <!-- The URL that should be sent in an x-wap-profile header with an HTTP request,
         as defined in the Open Mobile Alliance User Agent Profile specification
         OMA-TS-UAProf-V2_0-20060206-A Section 8.1.1.1. If the URL contains a '%s'
         format string then that substring will be replaced with the value of
         Build.MODEL. The format string shall not be escaped. -->
    <string name="config_useragentprofile_url" translatable="false"></string>

    <!-- When a database query is executed, the results returned are paginated
         in pages of size (in KB) indicated by this value -->
    <integer name="config_cursorWindowSize">2048</integer>

    <!-- Sets whether menu shortcuts should be displayed on panel menus when
         a keyboard is present. -->
    <bool name="config_showMenuShortcutsWhenKeyboardPresent">false</bool>

    <!-- Do not translate. Defines the slots is Two Digit Number for dialing normally not USSD -->
    <string-array name="config_twoDigitNumberPattern" translatable="false">
    </string-array>

    <!-- If this value is true, Sms encoded as octet is decoded by utf8 decoder.
         If false, decoded by Latin decoder. -->
    <bool name="config_sms_utf8_support">false</bool>

    <!-- If this value is true, The mms content-disposition field is supported correctly.
         If false, Content-disposition fragments are ignored -->
    <bool name="config_mms_content_disposition_support">true</bool>

    <!-- MMS user agent string -->
    <string name="config_mms_user_agent" translatable="false"></string>

    <!-- MMS user agent prolfile url -->
    <string name="config_mms_user_agent_profile_url" translatable="false"></string>

    <!-- National Language Identifier codes for the following two config items.
         (from 3GPP TS 23.038 V9.1.1 Table 6.2.1.2.4.1):
          0  - reserved
          1  - Turkish
          2  - Spanish (single shift table only)
          3  - Portuguese
          4  - Bengali
          5  - Gujarati
          6  - Hindi
          7  - Kannada
          8  - Malayalam
          9  - Oriya
         10  - Punjabi
         11  - Tamil
         12  - Telugu
         13  - Urdu
         14+ - reserved -->

    <!-- National language single shift tables to enable for SMS encoding.
         Decoding is always enabled. 3GPP TS 23.038 states that this feature
         should not be enabled until a formal request is issued by the relevant
         national regulatory body. Array elements are codes from the table above.
         Example 1: devices sold in Turkey must include table 1 to conform with
           By-Law Number 27230. (http://www.btk.gov.tr/eng/pdf/2009/BY-LAW_SMS.pdf)
         Example 2: devices sold in India should include tables 4 through 13
           to enable use of the new Release 9 tables for Indic languages. -->
    <integer-array name="config_sms_enabled_single_shift_tables"></integer-array>

    <!-- National language locking shift tables to enable for SMS encoding.
         Decoding is always enabled. 3GPP TS 23.038 states that this feature
         should not be enabled until a formal request is issued by the relevant
         national regulatory body. Array elements are codes from the table above.
         Example 1: devices sold in Turkey must include table 1 after the
           Turkish Telecommunication Authority requires locking shift encoding
           to be enabled (est. July 2012). (http://www.btk.gov.tr/eng/pdf/2009/BY-LAW_SMS.pdf)
           See also: http://www.mobitech.com.tr/tr/ersanozturkblog_en/index.php?entry=entry090223-160014
         Example 2: devices sold in India should include tables 4 through 13
         to enable use of the new Release 9 tables for Indic languages. -->
    <integer-array name="config_sms_enabled_locking_shift_tables"></integer-array>

    <!-- Set to true if the RSSI should always display CDMA signal strength even on EVDO -->
    <bool name="config_alwaysUseCdmaRssi">false</bool>


    <!-- If this value is true, duplicate Source/Destination port fields
         in WDP header of some carriers OMADM wap push are supported.
         ex: MSGTYPE-TotalSegments-CurrentSegment
             -SourcePortDestPort-SourcePortDestPort-OMADM PDU
         If false, not supported. -->
    <bool name="config_duplicate_port_omadm_wappush">false</bool>

    <!-- Maximum numerical value that will be shown in a status bar
         notification icon or in the notification itself. Will be replaced
         with @string/status_bar_notification_info_overflow when shown in the
         UI. -->
    <integer name="status_bar_notification_info_maxnum">999</integer>

    <!-- Path to an ISO image to be shared with via USB mass storage.
         This is intended to allow packaging drivers or tools for installation on a PC. -->
    <string translatable="false" name="config_isoImagePath"></string>

    <!-- Whether the system enables per-display focus. If the system has the input method for each
         display, this value should be true. -->
    <bool name="config_perDisplayFocusEnabled">false</bool>

    <!-- Whether a software navigation bar should be shown. NOTE: in the future this may be
         autodetected from the Configuration. -->
    <bool name="config_showNavigationBar">false</bool>

    <!-- Whether action menu items should be displayed in ALLCAPS or not.
         Defaults to true. If this is not appropriate for specific locales
         it should be disabled in that locale's resources. -->
    <bool name="config_actionMenuItemAllCaps">true</bool>

    <!-- Remote server that can provide NTP responses. -->
    <string translatable="false" name="config_ntpServer">time.android.com</string>
    <!-- Normal polling frequency in milliseconds -->
    <integer name="config_ntpPollingInterval">86400000</integer>
    <!-- Try-again polling interval in milliseconds, in case the network request failed -->
    <integer name="config_ntpPollingIntervalShorter">60000</integer>
    <!-- Number of times to try again with the shorter interval, before backing
         off until the normal polling interval. A value < 0 indicates infinite. -->
    <integer name="config_ntpRetry">3</integer>
    <!-- If the time difference is greater than this threshold in milliseconds,
         then update the time. -->
    <integer name="config_ntpThreshold">5000</integer>
    <!-- Timeout to wait for NTP server response in milliseconds. -->
    <integer name="config_ntpTimeout">5000</integer>

    <!-- Default network policy warning threshold, in megabytes. -->
    <integer name="config_networkPolicyDefaultWarning">2048</integer>

    <!-- Set and Unsets WiMAX -->
    <bool name="config_wimaxEnabled">false</bool>
    <!-- Location of the wimax framwork jar location -->
    <string name="config_wimaxServiceJarLocation" translatable="false"></string>
    <!-- Location of the wimax native library locaiton -->
    <string name="config_wimaxNativeLibLocation" translatable="false"></string>
    <!-- Name of the wimax manager class -->
    <string name="config_wimaxManagerClassname" translatable="false"></string>
    <!-- Name of the wimax service class -->
    <string name="config_wimaxServiceClassname" translatable="false"></string>
    <!-- Name of the wimax state tracker clas -->
    <string name="config_wimaxStateTrackerClassname" translatable="false"></string>

    <!-- Specifies whether the dreams feature should be supported.
         When true, the system will allow the user to configure dreams (screensavers)
         to launch when a user activity timeout occurs or the system is told to nap.
         When false, the dreams feature will be disabled (this does not affect dozing).

         Consider setting this resource to false or disabling dreams by default when a
         doze component is specified below since dreaming will supercede dozing and
         will prevent the system from entering a low power state until the dream ends. -->
    <bool name="config_dreamsSupported">true</bool>

    <!-- If supported, are dreams enabled? (by default) -->
    <bool name="config_dreamsEnabledByDefault">true</bool>
    <!-- If supported and enabled, are dreams activated when docked? (by default) -->
    <bool name="config_dreamsActivatedOnDockByDefault">true</bool>
    <!-- If supported and enabled, are dreams activated when asleep and charging? (by default) -->
    <bool name="config_dreamsActivatedOnSleepByDefault">false</bool>
    <!-- ComponentName of the default dream (Settings.Secure.DEFAULT_SCREENSAVER_COMPONENT) -->
    <string name="config_dreamsDefaultComponent" translatable="false">com.google.android.deskclock/com.android.deskclock.Screensaver</string>

    <!-- Are we allowed to dream while not plugged in? -->
    <bool name="config_dreamsEnabledOnBattery">false</bool>
    <!-- Minimum battery level to allow dreaming when powered.
         Use -1 to disable this safety feature. -->
    <integer name="config_dreamsBatteryLevelMinimumWhenPowered">-1</integer>
    <!-- Minimum battery level to allow dreaming when not powered.
         Use -1 to disable this safety feature. -->
    <integer name="config_dreamsBatteryLevelMinimumWhenNotPowered">15</integer>
    <!-- If the battery level drops by this percentage and the user activity timeout
         has expired, then assume the device is receiving insufficient current to charge
         effectively and terminate the dream.  Use -1 to disable this safety feature.  -->
    <integer name="config_dreamsBatteryLevelDrainCutoff">5</integer>
    <!-- Limit of how long the device can remain unlocked due to attention checking.  -->
    <integer name="config_attentionMaximumExtension">330000</integer> <!-- 5 minutes and 30 sec.-->

    <!-- ComponentName of a dream to show whenever the system would otherwise have
         gone to sleep.  When the PowerManager is asked to go to sleep, it will instead
         try to start this dream if possible.  The dream should typically call startDozing()
         to put the display into a low power state and allow the application processor
         to be suspended.  When the dream ends, the system will go to sleep as usual.
         Specify the component name or an empty string if none.

         Note that doze dreams are not subject to the same start conditions as ordinary dreams.
         Doze dreams will run whenever the power manager is in a dozing state. -->
    <string name="config_dozeComponent" translatable="false"></string>

    <!-- If true, the doze component is not started until after the screen has been
         turned off and the screen off animation has been performed. -->
    <bool name="config_dozeAfterScreenOffByDefault">false</bool>

    <!-- Doze: should the TYPE_PICK_UP_GESTURE sensor be used as a pulse signal. -->
    <bool name="config_dozePulsePickup">false</bool>

    <!-- Type of the double tap sensor. Empty if double tap is not supported. -->
    <string name="config_dozeDoubleTapSensorType" translatable="false"></string>

    <!-- Type of the tap sensor. Empty if tap is not supported. -->
    <string name="config_dozeTapSensorType" translatable="false"></string>

    <!-- Type of the long press sensor. Empty if long press is not supported. -->
    <string name="config_dozeLongPressSensorType" translatable="false"></string>

    <!-- If the sensor that wakes up the lock screen is available or not. -->
    <bool name="config_dozeWakeLockScreenSensorAvailable">false</bool>
    <integer name="config_dozeWakeLockScreenDebounce">300</integer>

    <!-- Control whether the always on display mode is available. This should only be enabled on
         devices where the display has been tuned to be power efficient in DOZE and/or DOZE_SUSPEND
         states. -->
    <bool name="config_dozeAlwaysOnDisplayAvailable">false</bool>

    <!-- Control whether the always on display mode is enabled by default. This value will be used
         during initialization when the setting is still null. -->
    <bool name="config_dozeAlwaysOnEnabled">true</bool>

    <!-- If AOD can show an ambient version of the wallpaper -->
    <bool name="config_dozeSupportsAodWallpaper">true</bool>

    <!-- Whether the display blanks itself when transitioning from a doze to a non-doze state -->
    <bool name="config_displayBlanksAfterDoze">false</bool>

    <!-- True if the display hardware only has brightness buckets rather than a full range of
         backlight values -->
    <bool name="config_displayBrightnessBucketsInDoze">false</bool>

    <!-- Power Management: Specifies whether to decouple the auto-suspend state of the
         device from the display on/off state.

         When false, autosuspend_disable() will be called before the display is turned on
         and autosuspend_enable() will be called after the display is turned off.
         This mode provides best compatibility for devices using legacy power management
         features such as early suspend / late resume.

         When true, autosuspend_display() and autosuspend_enable() will be called
         independently of whether the display is being turned on or off.  This mode
         enables the power manager to suspend the application processor while the
         display is on.

         This resource should be set to "true" when a doze component has been specified
         to maximize power savings but not all devices support it.

         Refer to autosuspend.h for details.
    -->
    <bool name="config_powerDecoupleAutoSuspendModeFromDisplay">false</bool>

    <!-- Power Management: Specifies whether to decouple the interactive state of the
         device from the display on/off state.

         When false, setInteractive(..., true) will be called before the display is turned on
         and setInteractive(..., false) will be called after the display is turned off.
         This mode provides best compatibility for devices that expect the interactive
         state to be tied to the display state.

         When true, setInteractive(...) will be called independently of whether the display
         is being turned on or off.  This mode enables the power manager to reduce
         clocks and disable the touch controller while the display is on.

         This resource should be set to "true" when a doze component has been specified
         to maximize power savings but not all devices support it.

         Refer to power.h for details.
    -->
    <bool name="config_powerDecoupleInteractiveModeFromDisplay">false</bool>

    <!-- User activity timeout: Minimum screen off timeout in milliseconds.

         Sets a lower bound for the {@link Settings.System#SCREEN_OFF_TIMEOUT} setting
         which determines how soon the device will go to sleep when there is no
         user activity.

         This value must be greater than zero, otherwise the device will immediately
         fall asleep again as soon as it is awoken.
    -->
    <integer name="config_minimumScreenOffTimeout">10000</integer>

    <!-- User activity timeout: Maximum screen dim duration in milliseconds.

         Sets an upper bound for how long the screen will dim before the device goes
         to sleep when there is no user activity.  The dim duration is subtracted from
         the overall screen off timeout to determine the screen dim timeout.
         When the screen dim timeout expires, the screen will dim, shortly thereafter
         the device will go to sleep.

         If the screen off timeout is very short, the dim duration may be reduced
         proportionally.  See config_maximumScreenDimRatio.

         This value may be zero in which case the screen will not dim before the
         device goes to sleep.
    -->
    <integer name="config_maximumScreenDimDuration">7000</integer>

    <!-- User activity timeout: Maximum screen dim duration as a percentage of screen off timeout.

         This resource is similar to config_maximumScreenDimDuration but the maximum
         screen dim duration is defined as a ratio of the overall screen off timeout
         instead of as an absolute value in milliseconds.  This is useful for reducing
         the dim duration when the screen off timeout is very short.

         When computing the screen dim duration, the power manager uses the lesser
         of the effective durations expressed by config_maximumScreenDimDuration and
         config_maximumScreenDimRatio.

         This value must be between 0% and 100%.  If the value is zero, the screen will not
         dim before the device goes to sleep.
    -->
    <fraction name="config_maximumScreenDimRatio">20%</fraction>

    <!-- Minimum size of the scrollbar thumb's touch target. -->
    <dimen name="config_minScrollbarTouchTarget">48dp</dimen>

    <!-- Base "touch slop" value used by ViewConfiguration as a
         movement threshold where scrolling should begin. -->
    <dimen name="config_viewConfigurationTouchSlop">8dp</dimen>

    <!-- Base "hover slop" value used by ViewConfiguration as a
         movement threshold under which hover is considered "stationary". -->
    <dimen name="config_viewConfigurationHoverSlop">4dp</dimen>

    <!-- Minimum velocity to initiate a fling, as measured in dips per second. -->
    <dimen name="config_viewMinFlingVelocity">50dp</dimen>

    <!-- Maximum velocity to initiate a fling, as measured in dips per second. -->
    <dimen name="config_viewMaxFlingVelocity">8000dp</dimen>

    <!-- Amount of time in ms the user needs to press the relevant key to bring up the
         global actions dialog -->
    <integer name="config_globalActionsKeyTimeout">500</integer>

    <!-- Amount of time in ms the user needs to press the relevant keys to trigger the
         screenshot chord -->
    <integer name="config_screenshotChordKeyTimeout">500</integer>

    <!-- Default width of a vertical scrollbar and height of a horizontal scrollbar.
         Takes effect only if the scrollbar drawables have no intrinsic size. -->
    <dimen name="config_scrollbarSize">4dp</dimen>

    <!-- Distance that should be scrolled, per axis value, in response to a horizontal
         {@link MotionEvent#ACTION_SCROLL} event. -->
    <dimen name="config_horizontalScrollFactor">64dp</dimen>

    <!-- Distance that should be scrolled, per axis value, in response to a vertical
         {@link MotionEvent#ACTION_SCROLL} event. -->
    <dimen name="config_verticalScrollFactor">64dp</dimen>

    <!-- Obsolete. Distance that should be scrolled, per axis value, in response to a
         {@link MotionEvent#ACTION_SCROLL} event. -->
    <dimen name="config_scrollFactor">64dp</dimen>

    <!-- Maximum number of grid columns permitted in the ResolverActivity
         used for picking activities to handle an intent. -->
    <integer name="config_maxResolverActivityColumns">3</integer>

    <!-- Array of OEM specific USB mode override config.
         OEM can override a certain USB mode depending on ro.bootmode.
         Specify an array of below items to set override rule.
         [bootmode]:[original USB mode]:[USB mode used]-->
    <integer-array translatable="false" name="config_oemUsbModeOverride">
    </integer-array>

    <!-- Set to true to add links to Cell Broadcast app from Settings and MMS app. -->
    <bool name="config_cellBroadcastAppLinks">false</bool>

    <!-- The default value if the SyncStorageEngine should sync automatically or not -->
    <bool name="config_syncstorageengine_masterSyncAutomatically">true</bool>

    <!--  Maximum number of supported users -->
    <integer name="config_multiuserMaximumUsers">1</integer>

    <!-- Maximum number of users we allow to be running at a time -->
    <integer name="config_multiuserMaxRunningUsers">3</integer>

    <!-- Whether to delay user data locking for background user.
         If false, user switched-out from user switching will still be in running state until
         config_multiuserMaxRunningUsers is reached. Once config_multiuserMaxRunningUsers is
         reached, user will be stopped and user data is locked.
         If true, user switched out from user switching will always be stopped but its user data
         is not locked. Total number of unlocked users will be limited by
         config_multiuserMaxRunningUsers. Once that limit is reached, least recently stopped user
         will be locked. -->
    <bool name="config_multiuserDelayUserDataLocking">false</bool>

    <!-- Whether to only install system packages on a user if they're whitelisted for that user
         type. These are flags and can be freely combined.
         0  - disable whitelist (install all system packages; no logging)
         1  - enforce (only install system packages if they are whitelisted)
         2  - log (log when a non-whitelisted package is run)
         4  - any package not mentioned in the whitelist file is implicitly whitelisted on all users
         8  - same as 4, but just for the SYSTEM user
         16 - ignore OTAs (don't install system packages during OTAs)
         Common scenarios:
          - to enable feature (fully enforced) for a complete whitelist: 1
          - to enable feature for an incomplete whitelist (so use implicit whitelist mode): 5
          - to enable feature but implicitly whitelist for SYSTEM user to ease local development: 9
          - to disable feature completely if it had never been enabled: 16
          - to henceforth disable feature and try to undo its previous effects: 0
        Note: This list must be kept current with PACKAGE_WHITELIST_MODE_PROP in
        frameworks/base/services/core/java/com/android/server/pm/UserSystemPackageInstaller.java -->
    <integer name="config_userTypePackageWhitelistMode">29</integer> <!-- 1+4+8+16 -->
    <!-- TODO(b/143200798): Change to value 13, i.e. 1+4+8, when b/143200798 is resolved. -->

    <!-- Whether UI for multi user should be shown -->
    <bool name="config_enableMultiUserUI">false</bool>

    <!-- Whether the new Auto Selection Network UI should be shown -->
    <bool name="config_enableNewAutoSelectNetworkUI">false</bool>

    <!-- If true, then we do not ask user for permission for apps to connect to USB devices.
         Do not set this to true for production devices. Doing so will cause you to fail CTS. -->
    <bool name="config_disableUsbPermissionDialogs">false</bool>

    <!-- Activity to handle Usb Device connection in USB Host side. Keeping it to null value will
         lead into handling it inside system using Intent resolution. Non-null contents will have
         format of package-name/ActivityClassName. -->
    <string name="config_UsbDeviceConnectionHandling_component" translatable="false">@null</string>

    <!-- Minimum span needed to begin a touch scaling gesture.
         If the span is equal to or greater than this size, a scaling gesture
         will begin, where supported. (See android.view.ScaleGestureDetector)

         This also takes into account the size of any active touch points.
         Devices with screens that deviate too far from their assigned density
         bucket should consider tuning this value in a device-specific overlay.
         For best results, care should be taken such that this value remains
         larger than the minimum reported touchMajor/touchMinor values
         reported by the hardware. -->
    <dimen name="config_minScalingSpan">27mm</dimen>

    <!-- Minimum accepted value for touchMajor while scaling. This may be tuned
         per-device in overlays. -->
    <dimen name="config_minScalingTouchMajor">48dp</dimen>

    <!-- Safe headphone volume index. When music stream volume is below this index
    the SPL on headphone output is compliant to EN 60950 requirements for portable music
    players. -->
    <integer name="config_safe_media_volume_index">10</integer>

    <!-- Safe USB headset gain. This value is used to ensure that the SPL on the USB
    headset output is compliant to EN 60950 requirements for portable music players. -->
    <integer name="config_safe_media_volume_usb_mB">-3700</integer>

    <!-- Configure mobile network MTU. The standard default is set here but each carrier
         may have a specific value set in an overlay config.xml file. -->
    <integer name="config_mobile_mtu">1500</integer>

    <!-- Configure mobile tcp buffer sizes in the form:
         rat-name:rmem_min,rmem_def,rmem_max,wmem_min,wmem_def,wmem_max
         If no value is found for the rat-name in use, the system default will be applied.
    -->
    <string-array name="config_mobile_tcp_buffers">
    </string-array>

    <!-- Configure ethernet tcp buffersizes in the form:
         rmem_min,rmem_def,rmem_max,wmem_min,wmem_def,wmem_max -->
    <string name="config_ethernet_tcp_buffers" translatable="false">524288,1048576,3145728,524288,1048576,2097152</string>

    <!-- Whether WiFi display is supported by this device.
         There are many prerequisites for this feature to work correctly.
         Here are a few of them:
         * The WiFi radio must support WiFi P2P.
         * The WiFi radio must support concurrent connections to the WiFi display and
           to an access point.
         * The Audio Server audio_policy_configuration.xml file must specify a rule for
           the "r_submix" remote submix module.  This module is used to record and stream system
           audio output to the WiFi display encoder in the media server.
         * The remote submix module "audio.r_submix.default" must be installed on the device.
         * The device must be provisioned with HDCP keys (for protected content).
    -->
    <bool name="config_enableWifiDisplay">false</bool>

    <!-- When true, local displays that do not contain any of their own content will automatically
         mirror the content of the default display. -->
    <bool name="config_localDisplaysMirrorContent">true</bool>

    <!-- Controls if local secondary displays should be private or not. Value specified in the array
         represents physical port address of each display and display in this list will be marked
         as private. {@see android.view.Display#FLAG_PRIVATE} -->
    <integer-array translatable="false" name="config_localPrivateDisplayPorts"></integer-array>

    <!-- The default mode for the default display. One of the following values (See Display.java):
             0 - COLOR_MODE_DEFAULT
             7 - COLOR_MODE_SRGB
    -->
    <integer name="config_defaultDisplayDefaultColorMode">0</integer>

    <!-- When true use the linux /dev/input/event subsystem to detect the switch changes
         on the headphone/microphone jack. When false use the older uevent framework. -->
    <bool name="config_useDevInputEventForAudioJack">false</bool>

    <!-- Whether safe headphone volume is enabled or not (country specific). -->
    <bool name="config_safe_media_volume_enabled">true</bool>

    <!-- Whether safe headphone volume warning dialog is disabled on Vol+ (operator specific). -->
    <bool name="config_safe_media_disable_on_volume_up">true</bool>

    <!-- Set to true if the wifi display supports compositing content stored
         in gralloc protected buffers.  For this to be true, there must exist
         a protected hardware path for surface flinger to composite and send
         protected buffers to the wifi display video encoder.

         If this flag is false, we advise applications not to use protected
         buffers (if possible) when presenting content to a wifi display because
         the content may be blanked.

         This flag controls whether the {@link Display#FLAG_SUPPORTS_PROTECTED_BUFFERS}
         flag is set for wifi displays.
    -->
    <bool name="config_wifiDisplaySupportsProtectedBuffers">false</bool>

    <!-- Whether camera shutter sound is forced or not  (country specific). -->
    <bool name="config_camera_sound_forced">false</bool>

    <!-- Set to true if we need to not prefer an APN.
         This is being added to enable a simple scenario of pre-paid
         provisioning on some carriers, working around a bug (7305641)
         where if the preferred is used we don't try the others. -->
    <bool name="config_dontPreferApn">false</bool>

    <!-- Set to true if after a provisioning apn the radio should be restarted -->
    <bool name="config_restartRadioAfterProvisioning">false</bool>

    <!-- Boolean indicating if RADIO POWER OFF is required on receiving SIM REFRESH with RESET.
         This will be handled by modem if it is false. -->
    <bool name="config_requireRadioPowerOffOnSimRefreshReset">false</bool>

    <!-- Vibrator pattern to be used as the default for notifications
         that specify DEFAULT_VIBRATE.
     -->
    <integer-array name="config_defaultNotificationVibePattern">
        <item>0</item>
        <item>350</item>
        <item>250</item>
        <item>350</item>
    </integer-array>

    <!-- Vibrator pattern to be used as the default for notifications
         that do not specify vibration but vibrate anyway because the device
         is in vibrate mode.
     -->
    <integer-array name="config_notificationFallbackVibePattern">
        <item>0</item>
        <item>100</item>
        <item>150</item>
        <item>100</item>
    </integer-array>

    <!-- Flag indicating if the speed up audio on mt call code should be executed -->
    <bool name="config_speed_up_audio_on_mt_calls">false</bool>

    <!-- Class name of the framework account picker activity.
         Can be customized for other product types -->
    <string name="config_chooseAccountActivity" translatable="false"
            >android/android.accounts.ChooseAccountActivity</string>
    <!-- Class name of the account type and account picker activity.
         Can be customized for other product types -->
    <string name="config_chooseTypeAndAccountActivity" translatable="false"
            >android/android.accounts.ChooseTypeAndAccountActivity</string>
    <!-- Name of the activity that will handle requests to the system to choose an activity for
         the purposes of resolving an intent. -->
    <string name="config_chooserActivity" translatable="false"
            >com.android.systemui/com.android.systemui.chooser.ChooserActivity</string>
    <!-- Component name of a custom ResolverActivity (Intent resolver) to be used instead of
         the default framework version. If left empty, then the framework version will be used.
         Example: com.google.android.myapp/.resolver.MyResolverActivity  -->
    <string name="config_customResolverActivity" translatable="false"></string>

    <!-- Name of the activity or service that prompts the user to reject, accept, or whitelist
         an adb host's public key, when an unwhitelisted host connects to the local adbd.
         Can be customized for other product types -->
    <string name="config_customAdbPublicKeyConfirmationComponent"
            >com.android.systemui/com.android.systemui.usb.UsbDebuggingActivity</string>

    <!-- Name of the activity that prompts the secondary user to acknowledge she/he needs to
         switch to the primary user to enable USB debugging.
         Can be customized for other product types -->
    <string name="config_customAdbPublicKeyConfirmationSecondaryUserComponent"
            >com.android.systemui/com.android.systemui.usb.UsbDebuggingSecondaryUserActivity</string>

    <!-- Component name of the activity that shows the usb containment status. -->
    <string name="config_usbContaminantActivity" translatable="false"
            >com.android.systemui/com.android.systemui.usb.UsbContaminantActivity</string>

    <!-- Component name of the activity that shows the request for access to a usb device. -->
    <string name="config_usbPermissionActivity" translatable="false"
            >com.android.systemui/com.android.systemui.usb.UsbPermissionActivity</string>

    <!-- Component name of the activity that shows more information about a usb accessory. -->
    <string name="config_usbAccessoryUriActivity" translatable="false"
            >com.android.systemui/com.android.systemui.usb.UsbAccessoryUriActivity</string>

    <!-- Component name of the activity that confirms the activity to start when a usb device is
         plugged in. -->
    <string name="config_usbConfirmActivity" translatable="false"
            >com.android.systemui/com.android.systemui.usb.UsbConfirmActivity</string>

    <!-- Component name of the activity to select the activity to start when a usb device is plugged
         in. -->
    <string name="config_usbResolverActivity" translatable="false"
            >com.android.systemui/com.android.systemui.usb.UsbResolverActivity</string>

    <!-- Name of the dialog that is used to request the user's consent to VPN connection -->
    <string name="config_customVpnConfirmDialogComponent" translatable="false"
            >com.android.vpndialogs/com.android.vpndialogs.ConfirmDialog</string>

    <!-- Name of the dialog that is used to inform the user that always-on VPN is disconnected -->
    <string name="config_customVpnAlwaysOnDisconnectedDialogComponent" translatable="false"
            >com.android.vpndialogs/com.android.vpndialogs.AlwaysOnDisconnectedDialog</string>

    <!-- Name of the dialog that is used to install the carrier app when the SIM is inserted -->
    <string name="config_carrierAppInstallDialogComponent" translatable="false"
            >com.android.simappdialog/com.android.simappdialog.InstallCarrierAppActivity</string>

    <!-- Apps that are authorized to access shared accounts, overridden by product overlays -->
    <string name="config_appsAuthorizedForSharedAccounts" translatable="false">;com.android.settings;</string>

    <!-- Flag indicating that the media framework should not allow changes or mute on any
         stream or master volumes. -->
    <bool name="config_useFixedVolume">false</bool>

    <!-- The list of IMEs which should be disabled until used.
         This function suppresses update notifications for these pre-installed apps.
         We need to set this configuration carefully that they should not have functionarities
         other than "IME" or "Spell Checker". In InputMethodManagerService,
         the listed IMEs are disabled until used when all of the following conditions are met.
         1. Not selected as an enabled IME in the Settings
         2. Not selected as a spell checker in the Settings
         3. Installed
         4. A pre-installed IME
         5. Not enabled
         And the disabled_until_used state for an IME is released by InputMethodManagerService
         when the IME is selected as an enabled IME. -->
    <string-array name="config_disabledUntilUsedPreinstalledImes" translatable="false">
        <item>com.android.inputmethod.latin</item>
    </string-array>

    <!-- The list of classes that should be added to the notification ranking pipeline.
     See {@link com.android.server.notification.NotificationSignalExtractor}
      If you add a new extractor to this list make sure to update
      NotificationManagerService.handleRankingSort()-->
    <string-array name="config_notificationSignalExtractors">
        <!-- many of the following extractors depend on the notification channel, so this
        extractor must come first -->
        <item>com.android.server.notification.NotificationChannelExtractor</item>
        <item>com.android.server.notification.NotificationAdjustmentExtractor</item>
        <item>com.android.server.notification.BubbleExtractor</item>
        <!-- depends on AdjustmentExtractor-->
        <item>com.android.server.notification.ValidateNotificationPeople</item>
        <item>com.android.server.notification.PriorityExtractor</item>
        <!-- depends on PriorityExtractor -->
        <item>com.android.server.notification.ZenModeExtractor</item>
        <item>com.android.server.notification.ImportanceExtractor</item>
        <!-- depends on ImportanceExtractor-->
        <item>com.android.server.notification.NotificationIntrusivenessExtractor</item>
        <item>com.android.server.notification.VisibilityExtractor</item>
        <!-- Depends on ZenModeExtractor -->
        <item>com.android.server.notification.BadgeExtractor</item>
        <item>com.android.server.notification.CriticalNotificationExtractor</item>

    </string-array>

    <!-- Default Gravity setting for the system Toast view. Equivalent to: Gravity.CENTER_HORIZONTAL | Gravity.BOTTOM -->
    <integer name="config_toastDefaultGravity">0x00000051</integer>

    <!-- set to false if we need to show user confirmation
         when alpha identifier is not provided by the UICC -->
    <bool name="config_stkNoAlphaUsrCnf">true</bool>

    <!-- Threshold (in ms) under which a screen off / screen on will be considered a reset of the
         immersive mode confirmation prompt.-->
    <integer name="config_immersive_mode_confirmation_panic">5000</integer>

    <!-- For some operators, PDU has garbages. To fix it, need to use valid index -->
    <integer name="config_valid_wappush_index">-1</integer>

    <!-- call barring MMI code from TS 22.030 Annex B -->
    <string-array translatable="false" name="config_callBarringMMI">
        <item>33</item>
        <item>331</item>
        <item>332</item>
        <item>35</item>
        <item>351</item>
        <item>330</item>
        <item>333</item>
        <item>353</item>
    </string-array>

    <!-- Ims supported call barring MMI code -->
    <string-array translatable="false" name="config_callBarringMMI_for_ims">
        <item>33</item>
        <item>331</item>
        <item>332</item>
        <item>35</item>
        <item>351</item>
        <item>330</item>
        <item>333</item>
        <item>353</item>
    </string-array>

    <!-- Override the default detection behavior for the framework method
         android.view.ViewConfiguration#hasPermanentMenuKey().
         Valid settings are:
         0 - No change. Use the default autodetection behavior.
         1 - The device DOES have a permanent menu key; ignore autodetection.
         2 - The device DOES NOT have a permanent menu key; ignore autodetection. -->
    <integer name="config_overrideHasPermanentMenuKey">0</integer>

    <!-- Override the DPad detection behavior for configuration purposes -->
    <bool name="config_hasPermanentDpad">false</bool>

    <!-- default window inset isRound property -->
    <bool name="config_windowIsRound">false</bool>

    <!-- Override this value if the device has a chin, i.e. area that is not actual part of the
         screen but you would like to be treated as a real display. The value is the height of the
         chin. -->
    <integer name="config_windowOutsetBottom">0</integer>

    <!-- Package name for default network scorer app; overridden by product overlays. -->
    <string name="config_defaultNetworkScorerPackageName"></string>

    <!-- The amount to scale fullscreen snapshots for Overview and snapshot starting windows. -->
    <item name="config_fullTaskSnapshotScale" format="float" type="dimen">1.0</item>

    <!-- Feature flag to store TaskSnapshot in 16 bit pixel format to save memory. -->
    <bool name="config_use16BitTaskSnapshotPixelFormat">false</bool>

    <!-- Determines whether recent tasks are provided to the user. Default device has recents
         property. If this is false, then the following recents config flags are ignored. -->
    <bool name="config_hasRecents">true</bool>

    <!-- Component name for the activity that will be presenting the Recents UI, which will receive
         special permissions for API related to fetching and presenting recent tasks. The default
         configuration uses Launcehr3QuickStep as default launcher and points to the corresponding
         recents component. When using a different default launcher, change this appropriately or
         use the default systemui implementation: com.android.systemui/.recents.RecentsActivity -->
    <string name="config_recentsComponentName" translatable="false"
            >com.android.launcher3/com.android.quickstep.RecentsActivity</string>

    <!-- SystemUi service component -->
    <string name="config_systemUIServiceComponent" translatable="false"
            >com.android.systemui/com.android.systemui.SystemUIService</string>

    <!-- Keyguard component -->
    <string name="config_keyguardComponent" translatable="false"
            >com.android.systemui/com.android.systemui.keyguard.KeyguardService</string>

    <!-- Screen record dialog component -->
    <string name="config_screenRecorderComponent" translatable="false"
            >com.android.systemui/com.android.systemui.screenrecord.ScreenRecordDialog</string>

    <!-- The component name of a special dock app that merely launches a dream.
         We don't want to launch this app when docked because it causes an unnecessary
         activity transition.  We just want to start the dream. -->
    <string name="config_somnambulatorComponent" translatable="false"
            >com.android.systemui/com.android.systemui.Somnambulator</string>

    <!-- The component name of a special dock app that merely launches a dream.
         We don't want to launch this app when docked because it causes an unnecessary
         activity transition.  We just want to start the dream.. -->
    <string name="config_screenshotServiceComponent" translatable="false"
            >com.android.systemui/com.android.systemui.screenshot.TakeScreenshotService</string>

    <!-- The component notified when there is an error while taking a screenshot. -->
    <string name="config_screenshotErrorReceiverComponent" translatable="false"
            >com.android.systemui/com.android.systemui.screenshot.ScreenshotServiceErrorReceiver</string>

    <!-- The component for the activity shown to grant permissions for a slice. -->
    <string name="config_slicePermissionComponent" translatable="false"
            >com.android.systemui/com.android.systemui.SlicePermissionActivity</string>

    <!-- The minimum number of visible recent tasks to be presented to the user through the
         SystemUI. Can be -1 if there is no minimum limit. -->
    <integer name="config_minNumVisibleRecentTasks_grid">-1</integer>

    <!-- The maximum number of visible recent tasks to be presented to the user through the
         SystemUI. Can be -1 if there is no maximum limit. -->
    <integer name="config_maxNumVisibleRecentTasks_grid">9</integer>

    <!-- The minimum number of visible recent tasks to be presented to the user through the
         SystemUI. Can be -1 if there is no minimum limit. -->
    <integer name="config_minNumVisibleRecentTasks_lowRam">-1</integer>

    <!-- The maximum number of visible recent tasks to be presented to the user through the
         SystemUI. Can be -1 if there is no maximum limit. -->
    <integer name="config_maxNumVisibleRecentTasks_lowRam">9</integer>

    <!-- The minimum number of visible recent tasks to be presented to the user through the
         SystemUI. Can be -1 if there is no minimum limit. -->
    <integer name="config_minNumVisibleRecentTasks">5</integer>

    <!-- The maximum number of visible recent tasks to be presented to the user through the
         SystemUI. Can be -1 if there is no maximum limit. -->
    <integer name="config_maxNumVisibleRecentTasks">-1</integer>

    <!-- The duration in which a recent task is considered in session and should be visible. -->
    <integer name="config_activeTaskDurationHours">6</integer>

    <!-- default window ShowCircularMask property -->
    <bool name="config_windowShowCircularMask">false</bool>

    <!-- default value for whether circular emulators (ro.emulator.circular)
         should show a display overlay on the screen -->
    <bool name="config_windowEnableCircularEmulatorDisplayOverlay">false</bool>

    <!-- Defines the default set of global actions. Actions may still be disabled or hidden based
         on the current state of the device.
         Each item must be one of the following strings:
         "power" = Power off
         "settings" = An action to launch settings
         "airplane" = Airplane mode toggle
         "bugreport" = Take bug report, if available
         "silent" = silent mode
         "users" = list of users
         "restart" = restart device
         "emergency" = Launch emergency dialer
         "lockdown" = Lock down device until the user authenticates
         "logout" =  Logout the current user
         -->
    <string-array translatable="false" name="config_globalActionsList">
        <item>power</item>
        <item>restart</item>
        <item>lockdown</item>
        <item>logout</item>
        <item>bugreport</item>
        <item>screenshot</item>
        <item>emergency</item>
    </string-array>

    <!-- Number of milliseconds to hold a wake lock to ensure that drawing is fully
         flushed to the display while dozing.  This value needs to be large enough
         to account for processing and rendering time plus a frame or two of latency
         in the display pipeline plus some slack just to be sure. -->
    <integer name="config_drawLockTimeoutMillis">120</integer>

    <!-- An array of device capabilities defined by GSMA SGP.22 v2.0.
         The first item is the capability name that the device supports. The second item is the
         major version. The minor and revision versions are default to 0s.
         The device capabilities and their definition in the spec are:
             gsm : gsmSupportedRelease
             utran : utranSupportedRelease
             cdma1x : cdma2000onexSupportedRelease
             hrpd : cdma2000hrpdSupportedRelease
             ehrpd : cdma2000ehrpdSupportedRelease
             eutran : eutranSupportedRelease
             nfc : contactlessSupportedRelease
             crl : rspCrlSupportedVersion
    -->
    <string-array translatable="false" name="config_telephonyEuiccDeviceCapabilities">
        <!-- Example:
        <item>"gsm,11"</item>
        <item>"utran,11"</item>
        <item>"cdma1x,1"</item>
        <item>"hrpd,3"</item>
        <item>"ehrpd,12"</item>
        <item>"eutran,11"</item>
        <item>"nfc,1"</item>
        <item>"crl,1"</item>
        -->
    </string-array>

    <!-- default telephony hardware configuration for this platform.
    -->
    <!-- this string array should be overridden by the device to present a list
         telephony hardware resource.  this is used by the telephony device controller
         (TDC) to offer the basic capabilities of the hardware to the telephony
         framework
    -->
    <!-- an array of "[hardware type],[hardware-uuid],[state],[[hardware-type specific]]"
         with, [[hardware-type specific]] in:
            - "[[ril-model],[rat],[max-active-voice],[max-active-data],[max-active-standby]]"
              for 'modem' hardware
            - "[[associated-modem-uuid]]"
              for 'sim' hardware.
         refer to HardwareConfig in com.android.internal.telephony for specific details/values
         those elements can carry.
    -->
    <string-array translatable="false" name="config_telephonyHardware">
        <!-- modem -->
        <item>0,modem,0,0,0,1,1,1</item>
        <!-- sim -->
        <item>1,sim,0,modem</item>
    </string-array>

    <!-- This string array can be overriden to add an additional DRM support for WebView EME. -->
    <!-- Array of "[keySystemName],[UuidOfMediaDrm]" -->
    <string-array name="config_keySystemUuidMapping" translatable="false">
        <!-- Example:
        <item>"x-com.microsoft.playready,9A04F079-9840-4286-AB92-E65BE0885F95"</item>
        -->
    </string-array>

    <!-- Flag indicating which package name can access the persistent data partition -->
    <string name="config_persistentDataPackageName" translatable="false"></string>

    <!-- Flag indicating which package name can access DeviceConfig table -->
    <string name="config_deviceConfiguratorPackageName" translatable="false"></string>

    <!--  Define optional package verifier name -->
    <string name="config_optionalPackageVerifierName" translatable="false"></string>

    <!-- Flag indicating apps will skip sending hold request before merge. In this case
        IMS service implementation will do both.i.e.hold followed by merge. -->
    <bool name="skipHoldBeforeMerge">true</bool>

    <!-- Flag indicating whether the IMS service can be turned off. If false then
        the service will not be turned-off completely (the ImsManager.turnOffIms() will
        be disabled) but individual Features can be disabled using ImsConfig.setFeatureValue() -->
    <bool name="imsServiceAllowTurnOff">true</bool>

    <!-- Flag specifying whether VoLTE is available on device -->
    <bool name="config_device_volte_available">false</bool>

    <!-- Flag specifying whether VoLTE should be available for carrier: independent of
         carrier provisioning. If false: hard disabled. If true: then depends on carrier
         provisioning, availability etc -->
    <bool name="config_carrier_volte_available">false</bool>

    <!-- Flag specifying whether VoLTE TTY is supported -->
    <bool name="config_carrier_volte_tty_supported">true</bool>

    <!-- Flag specifying whether VT is available on device -->
    <bool name="config_device_vt_available">false</bool>

    <!-- Flag specifying whether the device will use the "allow_hold_in_ims_call" carrier config
         option.  When false, the device will support holding of IMS calls, regardless of the
         carrier config setting. -->
    <bool name="config_device_respects_hold_carrier_config">true</bool>

    <!-- Flag specifying whether VT should be available for carrier: independent of
         carrier provisioning. If false: hard disabled. If true: then depends on carrier
         provisioning, availability etc -->
    <bool name="config_carrier_vt_available">false</bool>

    <!-- Flag specifying whether WFC over IMS is available on device -->
        <bool name="config_device_wfc_ims_available">false</bool>

    <!-- Flag specifying whether WFC over IMS should be available for carrier: independent of
         carrier provisioning. If false: hard disabled. If true: then depends on carrier
         provisioning, availability etc -->
    <bool name="config_carrier_wfc_ims_available">false</bool>

    <!-- Whether to use voip audio mode for ims call -->
    <bool name="config_use_voip_mode_for_ims">false</bool>

    <!-- String array containing numbers that shouldn't be logged. Country-specific. -->
    <string-array name="unloggable_phone_numbers" />

    <!-- Cellular data service package name to bind to by default. If none is specified in an overlay, an
         empty string is passed in -->
    <string name="config_wwan_data_service_package" translatable="false">com.android.phone</string>

    <!-- IWLAN data service package name to bind to by default. If none is specified in an overlay, an
         empty string is passed in -->
    <string name="config_wlan_data_service_package" translatable="false"></string>

    <!-- Cellular data service class name to bind to by default. If none is specified in an overlay, an
         empty string is passed in -->
    <string name="config_wwan_data_service_class" translatable="false"></string>

    <!-- IWLAN data service class name to bind to by default. If none is specified in an overlay, an
         empty string is passed in -->
    <string name="config_wlan_data_service_class" translatable="false"></string>

    <bool name="config_networkSamplingWakesDevice">true</bool>

    <!--From SmsMessage-->
    <!--Support decoding the user data payload as pack GSM 8-bit (a GSM alphabet
        string that's stored in 8-bit unpacked format) characters.-->
    <bool translatable="false" name="config_sms_decode_gsm_8bit_data">false</bool>

    <!-- Configures encoding type to parse the User Data of an SMS for reserved TP-DCS value.
         Refer to SmsConstants.java
         ENCODING_UNKNOWN = 0;
         ENCODING_7BIT = 1;
         ENCODING_8BIT = 2;
         ENCODING_16BIT = 3;
         ENCODING_KSC5601 = 4;
         -->
    <integer name="default_reserved_data_coding_scheme">2</integer>

    <!-- If EMS is not supported, framework breaks down EMS into single segment SMS
         and adds page info " x/y". This config is used to set which carrier doesn't
         support EMS and whether page info should be added at the beginning or the end.
         We use tag 'prefix' for position beginning and 'suffix' for position end.
         And use gid to distinguish different carriers which using same mcc and mnc.
         Examples: <item>simOperatorNumber;position;gid(optional)</item>>
    -->
    <string-array translatable="false" name="no_ems_support_sim_operators">
        <!-- VZW -->
        <item>20404;suffix;BAE0000000000000</item>
    </string-array>

    <bool name="config_auto_attach_data_on_creation">true</bool>

    <!-- Sprint need a 70 ms delay for 3way call -->
    <integer name="config_cdma_3waycall_flash_delay">0</integer>

    <!-- If there is no preload VM number in the sim card, carriers such as
         Verizon require to load a default vm number from the configurantion.
         Define config_default_vm_number for this purpose. And there are two
         optional formats for this configuration as below:
         (1)<item>voicemail number</item>
         (2)<item>voicemail number;gid</item>
         The logic to pick up the correct voicemail number:
         (1) If the config_default_vm_number array has no gid special item, the last one will be
         picked
         (2) If the config_default_vm_number array has gid special item and  it matches the current
         sim's gid, it will be picked.
         (3) If the config_default_vm_number array has gid special item but it doesn't match the
         current sim's gid, the last one without gid will be picked -->
    <string-array translatable="false" name="config_default_vm_number" />

    <!--SIM does not save, but the voice mail number to be changed. -->
    <bool name="editable_voicemailnumber">false</bool>

    <!-- service number convert map in roaming network. -->
    <!-- [dialstring],[replacement][,optional gid] -->
    <string-array translatable="false" name="dial_string_replace">
    </string-array>

    <!-- Flag indicating whether radio is to be restarted on the error of
         PDP_FAIL_REGULAR_DEACTIVATION/0x24 -->
    <bool name="config_restart_radio_on_pdp_fail_regular_deactivation">false</bool>

    <!-- networks that don't want data deactivate when shutdown the phone
         note this is dependent on the operator of the network we're on,
         not operator on the SIM -->
    <string-array translatable="false" name="networks_not_clear_data">
        <item>71203</item>
        <item>71606</item>
        <item>71610</item>
        <item>732101</item>
    </string-array>

    <!-- Config determines whether to update phone object when voice registration
         state changes. Voice radio tech change will always trigger an update of
         phone object irrespective of this config -->
    <bool name="config_switch_phone_on_voice_reg_state_change">true</bool>

    <bool name="config_sms_force_7bit_encoding">false</bool>

    <!-- Number of physical SIM slots on the device. This includes both eSIM and pSIM slots, and
         is not necessarily the same as the number of phones/logical modems supported by the device.
         For example, a multi-sim device can have 2 phones/logical modems, but 3 physical slots,
         or a single SIM device can have 1 phones/logical modems, but 2 physical slots (one eSIM
         and one pSIM) -->
    <integer name="config_num_physical_slots">1</integer>

    <!--Thresholds for LTE dbm in status bar-->
    <integer-array translatable="false" name="config_lteDbmThresholds">
        <item>-140</item>    <!-- SIGNAL_STRENGTH_NONE_OR_UNKNOWN -->
        <item>-128</item>    <!-- SIGNAL_STRENGTH_POOR -->
        <item>-118</item>    <!-- SIGNAL_STRENGTH_MODERATE -->
        <item>-108</item>    <!-- SIGNAL_STRENGTH_GOOD -->
        <item>-98</item>     <!-- SIGNAL_STRENGTH_GREAT -->
        <item>-44</item>
    </integer-array>

    <!-- Enabled built-in zen mode condition providers -->
    <string-array translatable="false" name="config_system_condition_providers">
        <item>countdown</item>
        <item>schedule</item>
        <item>event</item>
    </string-array>

    <!-- Priority repeat caller threshold, in minutes -->
    <integer name="config_zen_repeat_callers_threshold">15</integer>

    <!-- Flags enabling default window features. See Window.java -->
    <bool name="config_defaultWindowFeatureOptionsPanel">true</bool>
    <bool name="config_defaultWindowFeatureContextMenu">true</bool>

    <!-- If true, the transition for a RemoteViews is read from a resource instead of using the
         default scale-up transition. -->
    <bool name="config_overrideRemoteViewsActivityTransition">false</bool>

    <!-- The maximum bitmap size that can be written to a MediaMetadata object. This value
         is the max width/height allowed in dips.-->
    <dimen name="config_mediaMetadataBitmapMaxSize">320dp</dimen>

    <string translatable="false" name="prohibit_manual_network_selection_in_gobal_mode">false</string>

    <!-- An array of CDMA roaming indicators which means international roaming -->
    <integer-array translatable="false" name="config_cdma_international_roaming_indicators" />

    <!-- flag to indicate if EF LI/EF PL should be used for system language -->
    <bool name="config_use_sim_language_file">false</bool>

    <!-- Use ERI text for network name on CDMA LTE -->
    <bool name="config_LTE_eri_for_network_name">true</bool>

    <!-- Whether to start in touch mode -->
    <bool name="config_defaultInTouchMode">true</bool>

    <!-- Time adjustment, in milliseconds, applied to the default double tap threshold
         used for gesture detection by the screen magnifier. -->
    <integer name="config_screen_magnification_multi_tap_adjustment">-50</integer>

    <!-- Scale factor threshold used by the screen magnifier to determine when to switch from
         panning to scaling the magnification viewport. -->
    <item name="config_screen_magnification_scaling_threshold" format="float" type="dimen">0.3</item>

    <!-- If true, the display will be shifted around in ambient mode. -->
    <bool name="config_enableBurnInProtection">false</bool>

    <!-- Specifies the maximum burn-in offset displacement from the center. If -1, no maximum value
         will be used. -->
    <integer name="config_burnInProtectionMaxRadius">-1</integer>

    <!-- Specifies the minimum burn-in offset horizontally. -->
    <integer name="config_burnInProtectionMinHorizontalOffset">0</integer>

    <!-- Specifies the maximum burn-in offset horizontally. -->
    <integer name="config_burnInProtectionMaxHorizontalOffset">0</integer>

    <!-- Specifies the minimum burn-in offset vertically. -->
    <integer name="config_burnInProtectionMinVerticalOffset">0</integer>

    <!-- Specifies the maximum burn-in offset vertically. -->
    <integer name="config_burnInProtectionMaxVerticalOffset">0</integer>

    <!-- Limit for the number of face templates per user -->
    <integer name="config_faceMaxTemplatesPerUser">1</integer>

    <!-- For performance and storage reasons, limit the number of fingerprints per user -->
    <integer name="config_fingerprintMaxTemplatesPerUser">5</integer>

    <!-- Specify if the fingerprint hardware support gestures-->
    <bool name="config_fingerprintSupportsGestures">false</bool>

    <!-- This config is used to force VoiceInteractionService to start on certain low ram devices.
         It declares the package name of VoiceInteractionService that should be started. -->
    <string translatable="false" name="config_forceVoiceInteractionServicePackage"></string>

    <!-- This config is ued to determine whether animations are allowed in low power mode. -->
    <bool name="config_allowAnimationsInLowPowerMode">false</bool>

    <!-- Whether device supports double tap to wake -->
    <bool name="config_supportDoubleTapWake">false</bool>

    <!-- The RadioAccessFamilies supported by the device.
         Empty is viewed as "all".  Only used on devices which
         don't support RIL_REQUEST_GET_RADIO_CAPABILITY
         format is UMTS|LTE|... -->
    <string translatable="false" name="config_radio_access_family"></string>

    <!-- Whether the main built-in display is round. This will affect
         Configuration.screenLayout's SCREENLAYOUT_ROUND_MASK flags for Configurations on the
         main built-in display. Change this in device-specific overlays.
         Defaults to the older, deprecated config_windowIsRound already used in
         some existing device-specific resource overlays. -->
    <bool name="config_mainBuiltInDisplayIsRound">@bool/config_windowIsRound</bool>

    <!-- The bounding path of the cutout region of the main built-in display.
         Must either be empty if there is no cutout region, or a string that is parsable by
         {@link android.util.PathParser}.

         The path is assumed to be specified in display coordinates with pixel units and in
         the display's native orientation, with the origin of the coordinate system at the
         center top of the display. Optionally, you can append either `@left` or `@right` to the
         end of the path string, in order to change the path origin to either the top left,
         or top right of the display.

         To facilitate writing device-independent emulation overlays, the marker `@dp` can be
         appended after the path string to interpret coordinates in dp instead of px units.
         Note that a physical cutout should be configured in pixels for the best results.

         Example for a 10px x 10px square top-center cutout:
                <string ...>M -5,0 L -5,10 L 5,10 L 5,0 Z</string>
         Example for a 10dp x 10dp square top-center cutout:
                <string ...>M -5,0 L -5,10 L 5,10 L 5,0 Z @dp</string>

         @see https://www.w3.org/TR/SVG/paths.html#PathData
         -->
    <string translatable="false" name="config_mainBuiltInDisplayCutout"></string>

    <!-- Like config_mainBuiltInDisplayCutout, but this path is used to report the
         one single bounding rect per device edge to the app via
         {@link DisplayCutout#getBoundingRect}. Note that this path should try to match the visual
         appearance of the cutout as much as possible, and may be smaller than
         config_mainBuiltInDisplayCutout
         -->
    <string translatable="false" name="config_mainBuiltInDisplayCutoutRectApproximation">@string/config_mainBuiltInDisplayCutout</string>

    <!-- Whether the display cutout region of the main built-in display should be forced to
         black in software (to avoid aliasing or emulate a cutout that is not physically existent).
         -->
    <bool name="config_fillMainBuiltInDisplayCutout">false</bool>

    <!-- If true, and there is a cutout on the main built in display, the cutout will be masked
         by shrinking the display such that it does not overlap the cutout area. -->
    <bool name="config_maskMainBuiltInDisplayCutout">false</bool>

    <!-- Ultrasound support for Mic/speaker path -->
    <!-- Whether the default microphone audio source supports near-ultrasound frequencies
         (range of 18 - 21 kHz). -->
    <bool name="config_supportMicNearUltrasound">true</bool>
    <!-- Whether the default speaker audio output path supports near-ultrasound frequencies
         (range of 18 - 21 kHz). -->
    <bool name="config_supportSpeakerNearUltrasound">true</bool>

    <!-- Whether the Unprocessed audio source supports the required frequency range and level -->
    <bool name="config_supportAudioSourceUnprocessed">false</bool>

    <!-- Flag indicating device support for EAP SIM, AKA, AKA' -->
    <bool name="config_eap_sim_based_auth_supported">true</bool>

    <!-- How long history of previous vibrations should be kept for the dumpsys. -->
    <integer name="config_previousVibrationsDumpLimit">50</integer>

    <!-- The default vibration strength, must be between 1 and 255 inclusive. -->
    <integer name="config_defaultVibrationAmplitude">255</integer>

    <!-- If the device should still vibrate even in low power mode, for certain priority vibrations
     (e.g. accessibility, alarms). This is mainly for Wear devices that don't have speakers. -->
    <bool name="config_allowPriorityVibrationsInLowPowerMode">false</bool>

    <!-- Number of retries Cell Data should attempt for a given error code before
         restarting the modem.
         Error codes not listed will not lead to modem restarts.
         Array of "code#,retry#"  -->
    <string-array name="config_cell_retries_per_error_code">
    </string-array>

    <!-- Set initial MaxRetry value for operators -->
    <integer name="config_mdc_initial_max_retry">1</integer>

    <!-- The OEM specified sensor type for the gesture to launch the camera app. -->
    <integer name="config_cameraLaunchGestureSensorType">-1</integer>
    <!-- The OEM specified sensor string type for the gesture to launch camera app, this value
         must match the value of config_cameraLaunchGestureSensorType in OEM's HAL -->
    <string translatable="false" name="config_cameraLaunchGestureSensorStringType"></string>

    <!-- Allow the gesture to double tap the power button twice to start the camera while the device
         is non-interactive. -->
    <bool name="config_cameraDoubleTapPowerGestureEnabled">true</bool>

    <!-- Allow the gesture power + volume up to change the ringer mode while the device
         is interactive. -->
    <bool name="config_volumeHushGestureEnabled">true</bool>

    <!-- Name of the component to handle network policy notifications. If present,
         disables NetworkPolicyManagerService's presentation of data-usage notifications. -->
    <string translatable="false" name="config_networkPolicyNotificationComponent"></string>

    <!-- The BT name of the keyboard packaged with the device. If this is defined, SystemUI will
         automatically try to pair with it when the device exits tablet mode. -->
    <string translatable="false" name="config_packagedKeyboardName"></string>

    <!-- The device supports freeform window management. Windows have title bars and can be moved
         and resized. If you set this to true, you also need to add
         PackageManager.FEATURE_FREEFORM_WINDOW_MANAGEMENT feature to your device specification.
         The duplication is necessary, because this information is used before the features are
         available to the system.-->
    <bool name="config_freeformWindowManagement">false</bool>

    <!-- If set, this will force all windows to draw the status bar background, including the apps
         that have not requested doing so (via the WindowManager.FLAG_DRAWS_SYSTEM_BAR_BACKGROUNDS
         flag). -->
    <bool name="config_forceWindowDrawsStatusBarBackground">true</bool>

    <!-- Controls the opacity of the navigation bar depending on the visibility of the
         various workspace stacks.
         0 - Nav bar is always opaque when either the freeform stack or docked stack is visible.
         1 - Nav bar is always translucent when the freeform stack is visible, otherwise always
             opaque.
         2 - Nav bar is never forced opaque.
         -->
    <integer name="config_navBarOpacityMode">0</integer>

    <!-- Controls the navigation bar interaction mode:
         0: 3 button mode (back, home, overview buttons)
         1: 2 button mode (back, home buttons + swipe up for overview)
         2: gestures only for back, home and overview -->
    <integer name="config_navBarInteractionMode">0</integer>

    <!-- Controls whether the nav bar can move from the bottom to the side in landscape.
         Only applies if the device display is not square. -->
    <bool name="config_navBarCanMove">true</bool>

    <!-- Controls whether the navigation bar lets through taps. -->
    <bool name="config_navBarTapThrough">false</bool>

    <!-- Controls whether the side edge gestures can always trigger the transient nav bar to
         show. -->
    <bool name="config_navBarAlwaysShowOnSideEdgeGesture">false</bool>

    <!-- Controls the size of the back gesture inset. -->
    <dimen name="config_backGestureInset">0dp</dimen>

    <!-- Controls whether the navbar needs a scrim with
         {@link Window#setEnsuringNavigationBarContrastWhenTransparent}. -->
    <bool name="config_navBarNeedsScrim">true</bool>

    <!-- Controls whether seamless rotation should be allowed even though the navbar can move
         (which normally prevents seamless rotation). -->
    <bool name="config_allowSeamlessRotationDespiteNavBarMoving">false</bool>

    <!-- Controls whether hints for gestural navigation are shown when the device is setup.
         This should only be set when the device has gestural navigation enabled by default. -->
    <bool name="config_showGesturalNavigationHints">false</bool>

    <!-- Default insets [LEFT/RIGHTxTOP/BOTTOM] from the screen edge for picture-in-picture windows.
         These values are in DPs and will be converted to pixel sizes internally. -->
    <string translatable="false" name="config_defaultPictureInPictureScreenEdgeInsets">16x16</string>

    <!-- The percentage of the screen width to use for the default width or height of
         picture-in-picture windows. Regardless of the percent set here, calculated size will never
         be smaller than @dimen/default_minimal_size_pip_resizable_task. -->
    <item name="config_pictureInPictureDefaultSizePercent" format="float" type="dimen">0.23</item>

    <!-- The default aspect ratio for picture-in-picture windows. -->
    <item name="config_pictureInPictureDefaultAspectRatio" format="float" type="dimen">1.777778</item>

    <!-- This is the limit for the max and min aspect ratio (1 / this value) at which the min size
         will be used instead of an adaptive size based loosely on area. -->
    <item name="config_pictureInPictureAspectRatioLimitForMinSize" format="float" type="dimen">1.777778</item>

    <!-- The default gravity for the picture-in-picture window.
         Currently, this maps to Gravity.BOTTOM | Gravity.RIGHT -->
    <integer name="config_defaultPictureInPictureGravity">0x55</integer>

    <!-- The minimum aspect ratio (width/height) that is supported for picture-in-picture.  Any
         ratio smaller than this is considered too tall and thin to be usable. Currently, this
         is the inverse of the max landscape aspect ratio (1:2.39), but this is an extremely
         skinny aspect ratio that is not expected to be widely used. -->
    <item name="config_pictureInPictureMinAspectRatio" format="float" type="dimen">0.41841004184</item>

    <!-- The maximum aspect ratio (width/height) that is supported for picture-in-picture. Any
         ratio larger than this is considered to wide and short to be usable. Currently 2.39:1. -->
    <item name="config_pictureInPictureMaxAspectRatio" format="float" type="dimen">2.39</item>

    <!-- The snap mode to use for picture-in-picture. These values correspond to constants defined
         in PipSnapAlgorithm and should not be changed independently.
             0 - Snap to the four corners
             1 - Snap to the four corners and the mid-points on the long edge in each orientation
             2 - Snap anywhere along the edge of the screen
             3 - Snap anywhere along the edge of the screen and magnet to corners
             4 - Snap to the long edges in each orientation and magnet to corners
    -->
    <integer name="config_pictureInPictureSnapMode">4</integer>

    <!-- Controls the snap mode for the docked stack divider
             0 - 3 snap targets: left/top has 16:9 ratio, 1:1, and right/bottom has 16:9 ratio
             1 - 3 snap targets: fixed ratio, 1:1, (1 - fixed ratio)
             2 - 1 snap target: 1:1
    -->
    <integer name="config_dockedStackDividerSnapMode">0</integer>

    <!-- The maximum aspect ratio (longerSide/shorterSide) that is treated as close-to-square. The
         orientation requests from apps would be ignored if the display is close-to-square. -->
    <item name="config_closeToSquareDisplayMaxAspectRatio" format="float" type="dimen">1.333</item>

    <!-- List of comma separated package names for which we the system will not show crash, ANR,
         etc. dialogs. -->
    <string translatable="false" name="config_appsNotReportingCrashes"></string>

    <!-- Inactivity threshold (in milliseconds) used in JobScheduler. JobScheduler will consider
         the device to be "idle" after being inactive for this long. -->
    <integer name="config_jobSchedulerInactivityIdleThreshold">4260000</integer>
    <!-- The alarm window (in milliseconds) that JobScheduler uses to enter the idle state -->
    <integer name="config_jobSchedulerIdleWindowSlop">300000</integer>

    <!-- If true, all guest users created on the device will be ephemeral. -->
    <bool name="config_guestUserEphemeral">false</bool>

    <!-- Enforce strong auth on boot. Setting this to false represents a security risk and should
         not be ordinarily done. The only case in which this might be permissible is in a car head
         unit where there are hardware mechanisms to protect the device (physical keys) and not
         much in the way of user data.
    -->
    <bool name="config_strongAuthRequiredOnBoot">true</bool>

    <!-- Wallpaper cropper package. Used as the default cropper if the active launcher doesn't
         handle wallpaper cropping.
    -->
    <string name="config_wallpaperCropperPackage" translatable="false">com.android.wallpapercropper</string>

    <!-- True if the device supports at least one form of multi-window.
         E.g. freeform, split-screen, picture-in-picture. -->
    <bool name="config_supportsMultiWindow">true</bool>

    <!-- True if the device supports split screen as a form of multi-window. -->
    <bool name="config_supportsSplitScreenMultiWindow">true</bool>

    <!-- True if the device supports running activities on secondary displays. -->
    <bool name="config_supportsMultiDisplay">true</bool>

    <!-- True if the device has no home screen. That is a launcher activity
         where the user can launch other applications from.  -->
    <bool name="config_noHomeScreen">false</bool>

    <!-- True if the device supports system decorations on secondary displays. -->
    <bool name="config_supportsSystemDecorsOnSecondaryDisplays">true</bool>

    <!-- True if the device supports insecure lock screen. -->
    <bool name="config_supportsInsecureLockScreen">true</bool>

    <!-- True if the device requires AppWidgetService even if it does not have
         the PackageManager.FEATURE_APP_WIDGETS feature -->
    <bool name="config_enableAppWidgetService">false</bool>

    <!-- True if the device supports Sustained Performance Mode-->
    <bool name="config_sustainedPerformanceModeSupported">false</bool>

    <!-- File used to enable the double touch gesture.
         TODO: move to input HAL once ready. -->
    <string name="config_doubleTouchGestureEnableFile"></string>

    <!-- Package of the unbundled tv remote service which can connect to tv
         remote provider -->
    <string name="config_tvRemoteServicePackage" translatable="false"></string>

    <!-- True if the device supports persisting security logs across reboots.
         This requires the device's kernel to have pstore and pmsg enabled,
         and DRAM to be powered and refreshed through all stages of reboot. -->
    <bool name="config_supportPreRebootSecurityLogs">false</bool>

    <!-- Default files to pin via Pinner Service -->
    <string-array translatable="false" name="config_defaultPinnerServiceFiles">
    </string-array>

    <!-- True if camera app should be pinned via Pinner Service -->
    <bool name="config_pinnerCameraApp">false</bool>

    <!-- True if home app should be pinned via Pinner Service -->
    <bool name="config_pinnerHomeApp">false</bool>

    <!-- True if assistant app should be pinned via Pinner Service -->
    <bool name="config_pinnerAssistantApp">false</bool>

    <!-- List of files pinned by the Pinner Service with the apex boot image b/119800099 -->
    <string-array translatable="false" name="config_apexBootImagePinnerServiceFiles">
    </string-array>

    <!-- Number of days preloaded file cache should be preserved on a device before it can be
         deleted -->
    <integer name="config_keepPreloadsMinDays">7</integer>

    <!-- Flag indicating whether round icons should be parsed from the application manifest. -->
    <bool name="config_useRoundIcon">false</bool>

    <!-- Flag indicating whether the assist disclosure can be disabled using
         ASSIST_DISCLOSURE_ENABLED. -->
    <bool name="config_allowDisablingAssistDisclosure">true</bool>

    <!-- True if the device supports system navigation keys. -->
    <bool name="config_supportSystemNavigationKeys">false</bool>

    <!-- emergency call number for the emergency affordance -->
    <string name="config_emergency_call_number" translatable="false">112</string>

    <!-- Package name that provides Emergency Dialer -->
    <string name="config_emergency_dialer_package">com.android.phone</string>

    <!-- Do not translate. Mcc codes whose existence trigger the presence of emergency
         affordances-->
    <integer-array name="config_emergency_mcc_codes" translatable="false">
        <item>404</item>
        <item>405</item>
    </integer-array>

    <!-- Package name for the device provisioning package. -->
    <string name="config_deviceProvisioningPackage"></string>

    <!-- Colon separated list of package names that should be granted DND access -->
    <string name="config_defaultDndAccessPackages" translatable="false">com.android.camera2</string>

    <!-- User restrictions set when the first user is created.
         Note: Also update appropriate overlay files. -->
    <string-array translatable="false" name="config_defaultFirstUserRestrictions">
    </string-array>

    <!-- Specifies whether certain permissions should be individually controlled. -->
    <bool name="config_permissionsIndividuallyControlled">false</bool>

    <!-- Specifies whether the user has to give consent to manage wireless (wifi + bluetooth). -->
    <bool name="config_wirelessConsentRequired">false</bool>

    <!-- Default value for android:focusableInTouchMode for some framework scrolling containers.
         ListView/GridView are notably absent since this is their default anyway.
         Set to true for watch devices. -->
    <bool name="config_focusScrollContainersInTouchMode">false</bool>

    <string name="config_networkOverLimitComponent" translatable="false">com.android.systemui/com.android.systemui.net.NetworkOverLimitActivity</string>
    <string name="config_dataUsageSummaryComponent" translatable="false">com.android.settings/com.android.settings.Settings$DataUsageSummaryActivity</string>

    <!-- Flag specifying whether user-switch operations have custom UI. When false, user-switch
         UI is handled by ActivityManagerService -->
    <bool name="config_customUserSwitchUi">false</bool>

    <!-- A array of regex to treat a SMS as VVM SMS if the message body matches.
         Each item represents an entry, which consists of two parts:
         a comma (,) separated list of MCCMNC the regex applies to, followed by a semicolon (;), and
         then the regex itself. -->
    <string-array translatable="false" name="config_vvmSmsFilterRegexes">
        <!-- Verizon requires any SMS that starts with //VZWVVM to be treated as a VVM SMS-->
        <item>310004,310010,310012,310013,310590,310890,310910,311110,311270,311271,311272,311273,311274,311275,311276,311277,311278,311279,311280,311281,311282,311283,311284,311285,311286,311287,311288,311289,311390,311480,311481,311482,311483,311484,311485,311486,311487,311488,311489;^//VZWVVM.*</item>
    </string-array>

    <!-- This config is holding calling number conversion map - expected to convert to emergency
         number. Formats for this config as below:
         <item>[dialstring1],[dialstring2],[dialstring3]:[replacement]</item>

         E.g. for Taiwan Type Approval, 110 and 119 should be converted to 112.
         <item>110,119:112</item>
    -->
    <string-array translatable="false" name="config_convert_to_emergency_number_map" />

    <!-- An array of packages for which notifications cannot be blocked.
         Should only be used for core device functionality that must not be
         rendered inoperative for safety reasons, like the phone dialer and
         SMS handler. -->
    <string-array translatable="false" name="config_nonBlockableNotificationPackages">
        <item>com.android.dialer</item>
        <item>com.android.messaging</item>
    </string-array>

    <!-- An array of packages that can make sound on the ringer stream in priority-only DND
     mode -->
    <string-array translatable="false" name="config_priorityOnlyDndExemptPackages">
        <item>com.android.dialer</item>
    </string-array>

    <!-- An array of packages which can listen for notifications on low ram devices. -->
    <string-array translatable="false" name="config_allowedManagedServicesOnLowRamDevices" />

    <!-- The default value for transition animation scale found in developer settings.
         1.0 corresponds to 1x animator scale, 0 means that there will be no transition
         animations. Note that this is only a default and will be overridden by a
         user-set value if toggled by settings so the "Transition animation scale" setting
         should also be hidden if intended to be permanent. -->
    <item name="config_appTransitionAnimationDurationScaleDefault" format="float" type="dimen">1.0</item>

    <!-- Flag indicates that whether non-system apps can be installed on internal storage. -->
    <bool name="config_allow3rdPartyAppOnInternal">true</bool>

    <!-- Package names of the default cell broadcast receivers -->
    <string-array name="config_defaultCellBroadcastReceiverPkgs" translatable="false">
        <item>com.android.cellbroadcastreceiver</item>
    </string-array>

    <!-- Specifies the path that is used by AdaptiveIconDrawable class to crop launcher icons. -->
    <string name="config_icon_mask" translatable="false">"M50,0L92,0C96.42,0 100,4.58 100 8L100,92C100, 96.42 96.42 100 92 100L8 100C4.58, 100 0 96.42 0 92L0 8 C 0 4.42 4.42 0 8 0L50 0Z"</string>

    <!-- The component name, flattened to a string, for the default accessibility service to be
         enabled by the accessibility shortcut. This service must be trusted, as it can be activated
         without explicit consent of the user. If no accessibility service with the specified name
         exists on the device, the accessibility shortcut will be disabled by default. -->
    <string name="config_defaultAccessibilityService" translatable="false"></string>

    <!-- Flag indicates that whether escrow token API is enabled for TrustAgent -->
    <!-- Warning: This API can be dangerous when not implemented properly. In particular,
         escrow token must NOT be retrievable from device storage. In other words, either
         escrow token is not stored on device or its ciphertext is stored on device while
         the decryption key is not. Before enabling this feature, please ensure you've read
         and followed the pertinent sections of the escrow tokens section of the CDD <link>-->
    <!-- TODO(b/35230407) complete the link field -->
    <bool name="config_allowEscrowTokenForTrustAgent">false</bool>

    <!-- A flattened ComponentName which corresponds to the only trust agent that should be enabled
         by default. If the default value is used, or set to an empty string, the restriction will
         not be applied. -->
    <string name="config_defaultTrustAgent" translatable="false"></string>

    <!-- Colon separated list of package names that should be granted Notification Listener access -->
    <string name="config_defaultListenerAccessPackages" translatable="false"></string>

    <!-- Maximum size, specified in pixels, to restrain the display space width to. Height and
         density will be scaled accordingly to maintain aspect ratio. A value of 0 indicates no
         constraint will be enforced. -->
    <integer name="config_maxUiWidth">0</integer>

    <!-- Whether the device supports quick settings and its associated APIs -->
    <bool name="config_quickSettingsSupported">true</bool>

    <!-- The component name, flattened to a string, for the default autofill service
         to  enabled for an user. This service must be trusted, as it can be activated
         without explicit consent of the user. If no autofill service with the
          specified name exists on the device, autofill will be disabled by default.
    -->
    <string name="config_defaultAutofillService" translatable="false"></string>

    <!-- The package name for the default system textclassifier service.
         This service must be trusted, as it can be activated without explicit consent of the user.
         Example: "com.android.textclassifier"
         If no textclassifier service with the specified name exists on the device (or if this is
         set to empty string), a default textclassifier will be loaded in the calling app's process.
         See android.view.textclassifier.TextClassificationManager.
    -->
    <!-- TODO(b/144896755) remove the config -->
    <string name="config_defaultTextClassifierPackage" translatable="false"></string>

    <!-- A list of supported system textClassifier service package names. Only one of the packages
         will be activated. The first package in the list is the default system textClassifier
         service. OS only tries to bind and grant permissions to the first trusted service and the
         others can be selected via device config. These services must be trusted, as they can be
         activated without explicit consent of the user. Example: "com.android.textclassifier"
    -->
    <string-array name="config_defaultTextClassifierPackages" translatable="false">
        <item>android.ext.services</item>
    </string-array>

    <!-- The package name for the system companion device manager service.
         This service must be trusted, as it can be activated without explicit consent of the user.
         Example: "com.android.companiondevicemanager"
         See android.companion.CompanionDeviceManager.
    -->
    <string name="config_companionDeviceManagerPackage" translatable="false"></string>

    <!-- The package name for the default wellbeing app.
         This package must be trusted, as it has the permissions to control other applications
         on the device.
         Example: "com.android.wellbeing"
     -->
    <string name="config_defaultWellbeingPackage" translatable="false"></string>


    <!-- The package name for the system telephony apps.
         This package must be trusted, as it will be granted with permissions with special telephony
         protection level. Note, framework by default support multiple telephony apps, each package
         name is separated by comma.
         Example: "com.android.phone,com.android.stk,com.android.providers.telephony"
         (Note: shell is included for testing purposes)
     -->
    <string name="config_telephonyPackages" translatable="false">"com.android.phone,com.android.stk,com.android.providers.telephony,com.android.ons,com.android.cellbroadcastservice,com.android.cellbroadcastreceiver,com.android.shell"</string>

    <!-- The component name for the default system attention service.
         This service must be trusted, as it can be activated without explicit consent of the user.
         See android.attention.AttentionManagerService.
    -->
    <string name="config_defaultAttentionService" translatable="false"></string>

    <!-- The component name for the system-wide captions service.
         This service must be trusted, as it controls part of the UI of the volume bar.
         Example: "com.android.captions/.SystemCaptionsService"
    -->
    <string name="config_defaultSystemCaptionsService" translatable="false"></string>

    <!-- The component name for the system-wide captions manager service.
         This service must be trusted, as the system binds to it and keeps it running.
         Example: "com.android.captions/.SystemCaptionsManagerService"
    -->
    <string name="config_defaultSystemCaptionsManagerService" translatable="false"></string>

    <!-- The package name for the incident report approver app.
        This app is usually PermissionController or an app that replaces it.  When
        a bugreport or incident report with EXPLICT-level sharing flags is going to be
        shared, this app will be sent the PENDING_INCIDENT_REPORTS_CHANGED broadcast.
    -->
    <string name="config_incidentReportApproverPackage" translatable="false">com.android.permissioncontroller</string>

    <!-- The package name for the system's content capture service.
         This service must be trusted, as it can be activated without explicit consent of the user.
         If no service with the specified name exists on the device, content capture will be
         disabled.
         Example: "com.android.contentcapture/.ContentcaptureService"
    -->
    <string name="config_defaultContentCaptureService" translatable="false"></string>

    <!-- The package name for the system's augmented autofill service.
         This service must be trusted, as it can be activated without explicit consent of the user.
         If no service with the specified name exists on the device, augmented autofill wil be
         disabled.
         Example: "com.android.augmentedautofill/.AugmentedAutofillService"
    -->
    <string name="config_defaultAugmentedAutofillService" translatable="false"></string>

    <!-- The package name for the system's app prediction service.
         This service must be trusted, as it can be activated without explicit consent of the user.
         Example: "com.android.intelligence/.AppPredictionService"
    -->
    <string name="config_defaultAppPredictionService" translatable="false"></string>

    <!-- The package name for the system's content suggestions service.
         Provides suggestions for text and image selection regions in snapshots of apps and should
         be able to classify the type of entities in those selections.

         This service must be trusted, as it can be activated without explicit consent of the user.
         If no service with the specified name exists on the device, content suggestions wil be
         disabled.
         Example: "com.android.contentsuggestions/.ContentSuggestionsService"
    -->
    <string name="config_defaultContentSuggestionsService" translatable="false"></string>

    <!-- Whether the device uses the default focus highlight when focus state isn't specified. -->
    <bool name="config_useDefaultFocusHighlight">true</bool>

    <!-- Flag indicating that the entire notification header can be clicked to expand the
         notification. If false, then the expand icon has to be clicked in order for the expand
         to occur. The expand button will have increased touch boundaries to accomodate this. -->
    <bool name="config_notificationHeaderClickableForExpand">false</bool>

    <!-- Default data warning level in mb -->
    <integer name="default_data_warning_level_mb">2048</integer>

    <!-- When true, indicates that the vendor's IMS implementation requires a workaround when
     sending a request to enable or disable the camera while the video session is also
     paused. -->
    <bool name="config_useVideoPauseWorkaround">false</bool>

    <!-- Whether to send a custom package name with the PSD.-->
    <bool name="config_sendPackageName">false</bool>

    <!-- Name for the set of keys associating package names -->
    <string name="config_helpPackageNameKey" translatable="false"></string>

    <!-- Name for the set of values of package names -->
    <string name="config_helpPackageNameValue" translatable="false"></string>

    <!-- Intent key for the package name keys -->
    <string name="config_helpIntentExtraKey" translatable="false"></string>

    <!-- Intent key for package name values -->
    <string name="config_helpIntentNameKey" translatable="false"></string>

    <!-- Intent key for the package name keys -->
    <string name="config_feedbackIntentExtraKey" translatable="false"></string>

    <!-- Intent key for package name values -->
    <string name="config_feedbackIntentNameKey" translatable="false"></string>

    <!-- The apps that need to be hidden when they are disabled -->
    <string-array name="config_hideWhenDisabled_packageNames"></string-array>

    <!-- Additional non-platform defined global settings exposed to Instant Apps -->
    <string-array name="config_allowedGlobalInstantAppSettings"></string-array>

    <!-- Additional non-platform defined system settings exposed to Instant Apps -->
    <string-array name="config_allowedSystemInstantAppSettings"></string-array>

    <!-- Additional non-platform defined secure settings exposed to Instant Apps -->
    <string-array name="config_allowedSecureInstantAppSettings"></string-array>

    <!-- Handle volume keys directly in Window Manager without passing them to the foreground app -->
    <bool name="config_handleVolumeKeysInWindowManager">false</bool>

    <!-- Volume level of in-call notification tone playback [0..1] -->
    <item name="config_inCallNotificationVolume" format="float" type="dimen">.10</item>

    <!-- URI for in call notification sound -->
    <string translatable="false" name="config_inCallNotificationSound">/product/media/audio/ui/InCallNotification.ogg</string>

    <!-- Default number of notifications from the same app before they are automatically grouped by the OS -->
    <integer translatable="false" name="config_autoGroupAtCount">4</integer>

    <!-- The OEM specified sensor type for the lift trigger to launch the camera app. -->
    <integer name="config_cameraLiftTriggerSensorType">-1</integer>
    <!-- The OEM specified sensor string type for the gesture to launch camera app, this value
        must match the value of config_cameraLiftTriggerSensorType in OEM's HAL -->
    <string translatable="false" name="config_cameraLiftTriggerSensorStringType"></string>

    <!-- Default number of days to retain for the automatic storage manager. -->
    <integer translatable="false" name="config_storageManagerDaystoRetainDefault">90</integer>

    <!-- Name of a font family to use for headlines. If empty, falls back to platform default -->
    <string name="config_headlineFontFamily" translatable="false"></string>
    <!-- Allows setting custom fontFeatureSettings on specific text. -->
    <string name="config_headlineFontFeatureSettings" translatable="false"></string>

    <!-- An array of packages that need to be treated as type system in battery settings -->
    <string-array translatable="false" name="config_batteryPackageTypeSystem">
        <item>com.android.providers.calendar</item>
        <item>com.android.providers.media</item>
        <item>com.android.systemui</item>
    </string-array>

    <!-- An array of packages that need to be treated as type service in battery settings -->
    <string-array translatable="false" name="config_batteryPackageTypeService"/>

    <!-- Flag indicating whether or not to enable night mode detection. -->
    <bool name="config_enableNightMode">true</bool>

    <!-- Flag indicating that the actions buttons for a notification should be tinted with by the
         color supplied by the Notification.Builder if present. -->
    <bool name="config_tintNotificationActionButtons">true</bool>

    <!-- Show area update info settings in CellBroadcastReceiver and information in SIM status in Settings app -->
    <bool name="config_showAreaUpdateInfoSettings">false</bool>

    <!-- Enable the RingtonePickerActivity in 'com.android.providers.media'. -->
    <bool name="config_defaultRingtonePickerEnabled">true</bool>

    <!-- Allow SystemUI to show the shutdown dialog -->
    <bool name="config_showSysuiShutdown">true</bool>

    <!-- The stable device width and height in pixels. If these aren't set to a positive number
         then the device will use the width and height of the default display the first time it's
         booted.  -->
    <integer name="config_stableDeviceDisplayWidth">-1</integer>
    <integer name="config_stableDeviceDisplayHeight">-1</integer>

    <!-- List of countries in which we display 'No service' on status bar
         instead of 'Emergency calls only' when SIM is unready. -->
    <string-array translatable="false" name="config_display_no_service_when_sim_unready">
        <item>"DE"</item>
        <item>"GB"</item>
        <item>"JP"</item>
    </string-array>

    <!-- Class names of device specific services inheriting com.android.server.SystemService. The
         classes are instantiated in the order of the array. -->
    <string-array translatable="false" name="config_deviceSpecificSystemServices"></string-array>

    <!-- Class name of the device specific implementation to replace the DevicePolicyManagerService
         or empty if the default should be used. -->
    <string translatable="false" name="config_deviceSpecificDevicePolicyManagerService"></string>

    <!-- Class name of the device specific implementation to replace the AudioService
         or empty if the default should be used. -->
    <string translatable="false" name="config_deviceSpecificAudioService"></string>

    <!-- Component name of media projection permission dialog -->
    <string name="config_mediaProjectionPermissionDialogComponent" translatable="false">com.android.systemui/com.android.systemui.media.MediaProjectionPermissionActivity</string>

    <!-- Corner radius of system dialogs -->
    <dimen name="config_dialogCornerRadius">2dp</dimen>
    <!-- Corner radius of system buttons -->
    <dimen name="config_buttonCornerRadius">@dimen/control_corner_material</dimen>
    <!-- Corner radius for bottom sheet system dialogs -->
    <dimen name="config_bottomDialogCornerRadius">@dimen/config_dialogCornerRadius</dimen>
    <!-- Corner radius of system progress bars -->
    <dimen name="config_progressBarCornerRadius">@dimen/progress_bar_corner_material</dimen>
    <!-- Controls whether system buttons use all caps for text -->
    <bool name="config_buttonTextAllCaps">true</bool>
    <!-- Name of the font family used for system surfaces where the font should use medium weight -->
    <string name="config_headlineFontFamilyMedium" translateable="false">@string/font_family_button_material</string>
    <!-- Name of a font family to use for body text. -->
    <string name="config_bodyFontFamily" translatable="false">sans-serif</string>
    <!-- Name of a font family to use for medium body text. -->
    <string name="config_bodyFontFamilyMedium" translatable="false">sans-serif-medium</string>

    <!-- Size of icon shown beside a preference locked by admin -->
    <dimen name="config_restrictedIconSize">@dimen/restricted_icon_size_material</dimen>

    <string translatable="false" name="config_batterySaverDeviceSpecificConfig"></string>

    <!-- Component name that should be granted Notification Assistant access -->
    <string name="config_defaultAssistantAccessComponent" translatable="false">android.ext.services/android.ext.services.notification.Assistant</string>

    <bool name="config_supportBluetoothPersistedState">true</bool>

    <bool name="config_keepRestrictedProfilesInBackground">true</bool>

    <!-- Cellular network service package name to bind to by default. -->
    <string name="config_wwan_network_service_package" translatable="false">com.android.phone</string>

    <!-- Cellular network service class name to bind to by default.-->
    <string name="config_wwan_network_service_class" translatable="false"></string>

    <!-- IWLAN network service package name to bind to by default. If none is specified in an overlay, an
         empty string is passed in -->
    <string name="config_wlan_network_service_package" translatable="false"></string>

    <!-- IWLAN network service class name to bind to by default. If none is specified in an overlay, an
         empty string is passed in -->
    <string name="config_wlan_network_service_class" translatable="false"></string>
    <!-- Telephony qualified networks service package name to bind to by default. -->
    <string name="config_qualified_networks_service_package" translatable="false"></string>

    <!-- Telephony qualified networks service class name to bind to by default. -->
    <string name="config_qualified_networks_service_class" translatable="false"></string>
    <!-- Wear devices: Controls the radios affected by Activity Mode. -->
    <string-array name="config_wearActivityModeRadios">
        <item>"wifi"</item>
    </string-array>

    <!-- Default hyphenation frequency setting (0=NONE, 1=NORMAL, 2=FULL). -->
    <item name="config_preferredHyphenationFrequency" format="integer" type="dimen">0</item>

    <!-- Package name for ManagedProvisioning which is responsible for provisioning work profiles. -->
    <string name="config_managed_provisioning_package" translatable="false">com.android.managedprovisioning</string>

    <!-- The duration (in milliseconds) for the outgoing sms authorization request to timeout.-->
    <integer name="config_sms_authorization_timeout_ms">0</integer>

    <!-- Enable sms authorization framework-->
    <bool name="config_sms_authorization_enabled">false</bool>

    <!-- whether to enable primarycard -->
    <bool name="config_primarycard">false</bool>

    <!-- Whether or not swipe up gesture's opt-in setting is available on this device -->
    <bool name="config_swipe_up_gesture_setting_available">false</bool>

    <!-- Applications which are disabled unless matching a particular sku -->
    <string-array name="config_disableApksUnlessMatchedSku_apk_list" translatable="false" />
    <string-array name="config_disableApkUnlessMatchedSku_skus_list" translatable="false" />

    <!-- Whether or not we should show the option to show battery percentage -->
    <bool name="config_battery_percentage_setting_available">true</bool>

    <!-- Whether or not battery saver should be "sticky" when manually enabled. -->
    <bool name="config_batterySaverStickyBehaviourDisabled">false</bool>

    <!-- Config flag to track default disable threshold for Dynamic power savings enabled battery saver. -->
    <integer name="config_dynamicPowerSavingsDefaultDisableThreshold">80</integer>

    <!-- Model of potentially misprovisioned devices. If none is specified in an overlay, an
         empty string is passed in. -->
    <string name="config_misprovisionedDeviceModel" translatable="false"></string>

    <!-- Brand value for attestation of misprovisioned device. -->
    <string name="config_misprovisionedBrandValue" translatable="false"></string>

    <!-- Pre-scale volume at volume step 1 for Absolute Volume -->
    <fraction name="config_prescaleAbsoluteVolume_index1">50%</fraction>

    <!-- Pre-scale volume at volume step 2 for Absolute Volume -->
    <fraction name="config_prescaleAbsoluteVolume_index2">70%</fraction>

    <!-- Pre-scale volume at volume step 3 for Absolute Volume -->
    <fraction name="config_prescaleAbsoluteVolume_index3">85%</fraction>

    <!-- Whether or not the "SMS app service" feature is enabled -->
    <bool name="config_useSmsAppService">true</bool>

    <!-- List of names that represent dual SoftAp interfaces. -->
    <string-array translatable="false" name="config_wifi_dual_sap_interfaces">
    </string-array>

    <!-- Class name for the InputEvent compatibility processor override.
         Empty string means use the default compatibility processor
         (android.view.InputEventCompatProcessor). -->
    <string name="config_inputEventCompatProcessorOverrideClassName" translatable="false"></string>

    <!-- Component name for the default module metadata provider on this device -->
    <string name="config_defaultModuleMetadataProvider" translatable="false">com.android.modulemetadata</string>

    <!-- This is the default launcher component to use on secondary displays that support system
         decorations.
         This launcher activity must support multiple instances and have corresponding launch mode
         set in AndroidManifest.
         {@see android.view.Display#FLAG_SHOULD_SHOW_SYSTEM_DECORATIONS} -->
    <string name="config_secondaryHomeComponent" translatable="false">com.android.launcher3/com.android.launcher3.SecondaryDisplayLauncher</string>

    <!-- Force secondary home launcher specified in config_secondaryHomeComponent always. If this is
         not set, secondary home launcher can be replaced by user. -->
    <bool name ="config_useSystemProvidedLauncherForSecondary">false</bool>

    <!-- If device supports corner radius on windows.
         This should be turned off on low-end devices to improve animation performance. -->
    <bool name="config_supportsRoundedCornersOnWindows">true</bool>

    <!-- If the sensor that skips media is available or not. -->
    <bool name="config_skipSensorAvailable">false</bool>

    <!-- If the sensor that silences alerts is available or not. -->
    <bool name="config_silenceSensorAvailable">false</bool>

    <!-- Enable Zram writeback feature to allow unused pages in zram be written to flash. -->
    <bool name="config_zramWriteback">false</bool>

    <!-- Whether cbrs is supported on the device or not -->
    <bool translatable="false" name="config_cbrs_supported">false</bool>

    <!-- Whether or not aware is enabled by default -->
    <bool name="config_awareSettingAvailable">false</bool>

    <!-- Display White-Balance -->

    <!-- See AmbientSensor.AmbientBrightnessSensor.
         The ambient brightness sensor rate (in milliseconds). Must be positive. -->
    <integer name="config_displayWhiteBalanceBrightnessSensorRate">250</integer>

    <!-- See AmbientFilter.
         How long ambient brightness changes are kept and taken into consideration
         (in milliseconds). Must be positive. -->
    <integer name="config_displayWhiteBalanceBrightnessFilterHorizon">10000</integer>

    <!-- See AmbientFilter.WeightedMovingAverageAmbientFilter.
         Recent changes are prioritised by integrating their duration over y = x + intercept
         (the higher it is, the less prioritised recent changes are). Must be a non-negative
         number, or NaN to avoid this implementation. -->
    <item name="config_displayWhiteBalanceBrightnessFilterIntercept" format="float" type="dimen">10.0</item>

    <!-- See AmbientSensor.AmbientColorTemperatureSensor.
         The ambient color temperature sensor name. -->
    <string name="config_displayWhiteBalanceColorTemperatureSensorName">com.google.sensor.color</string>

    <!-- See AmbientSensor.AmbientColorTemperatureSensor.
         The ambient color temperature sensor rate (in milliseconds). Must be positive. -->
    <integer name="config_displayWhiteBalanceColorTemperatureSensorRate">250</integer>

    <!-- See AmbientFilter.
         How long ambient color temperature changes are kept and taken into consideration
         (in milliseconds). Must be positive. -->
    <integer name="config_displayWhiteBalanceColorTemperatureFilterHorizon">10000</integer>

    <!-- See AmbientFilter.WeightedMovingAverageAmbientFilter.
         Recent changes are prioritised by integrating their duration over y = x + intercept
         (the higher it is, the less prioritised recent changes are). Must be a non-negative
         number, or NaN to avoid this implementation. -->
    <item name="config_displayWhiteBalanceColorTemperatureFilterIntercept" format="float"
            type="dimen">10.0</item>

    <!-- See DisplayWhiteBalanceThrottler.
         The debounce time (in milliseconds) for increasing the screen color temperature, throttled
         if time > lastTime + debounce. Must be non-negative. -->
    <integer name="config_displayWhiteBalanceIncreaseDebounce">5000</integer>

    <!-- See DisplayWhiteBalanceThrottler.
         The debounce time (in milliseconds) for decreasing the screen color tempearture, throttled
         if time < lastTime - debounce. Must be non-negative. -->
    <integer name="config_displayWhiteBalanceDecreaseDebounce">5000</integer>

    <!-- See DisplayWhiteBalanceThrottler.
         The ambient color temperature values used to determine the threshold as the corresponding
         value in config_displayWhiteBalance{Increase,Decrease}Threholds. Must be non-empty, the
         same length as config_displayWhiteBalance{Increase,Decrease}Thresholds, and contain
         non-negative, strictly increasing numbers.

         For example, if:

         - baseThresolds = [0, 100, 1000];
         - increaseThresholds = [0.1, 0.15, 0.2];
         - decreaseThresholds = [0.1, 0.05, 0.0];

         Then, given the ambient color temperature INCREASED from X to Y (so X < Y):
         - If 0 <= Y < 100, we require Y > (1 + 0.1) * X = 1.1X;
         - If 100 <= Y < 1000, we require Y > (1 + 0.15) * X = 1.15X;
         - If 1000 <= Y, we require Y > (1 + 0.2) * X = 1.2X.

         Or, if the ambient color temperature DECREASED from X to Y (so X > Y):
         - If 0 <= Y < 100, we require Y < (1 - 0.1) * X = 0.9X;
         - If 100 <= Y < 1000, we require Y < (1 - 0.05) * X = 0.95X;
         - If 1000 <= Y, we require Y < (1 - 0) * X = X.

         NOTE: the numbers in this example are made up, and don't represent how actual base,
               increase or decrease thresholds would look like. -->
    <array name="config_displayWhiteBalanceBaseThresholds">
        <item>0.0</item>
    </array>

    <!-- See DisplayWhiteBalanceThrottler.
         The increase threshold values, throttled if value < value * (1 + threshold). Must be
         non-empty, the same length as config_displayWhiteBalanceBaseThresholds, and contain
         non-negative numbers. -->
    <array name="config_displayWhiteBalanceIncreaseThresholds">
        <item>0.1</item>
    </array>

    <!-- See DisplayWhiteBalanceThrottler.
         The decrease threshold values, throttled if value > value * (1 - threshold). Must be
         non-empty, the same length as config_displayWhiteBalanceBaseThresholds, and contain
         non-negative numbers. -->
    <array name="config_displayWhiteBalanceDecreaseThresholds">
        <item>0.1</item>
    </array>

    <!-- See DisplayWhiteBalanceController.
         A float array containing a list of ambient brightnesses, in Lux. This array,
         together with config_displayWhiteBalanceLowLightAmbientBiases, is used to generate a
         lookup table used in DisplayWhiteBalanceController. This lookup table is used to map
         ambient brightness readings to a bias, where the bias is used to linearly interpolate
         between ambient color temperature and
         config_displayWhiteBalanceLowLightAmbientColorTemperature.
         This table is optional. If used, this array must,
         1) Contain at least two entries
         2) Be the same length as config_displayWhiteBalanceLowLightAmbientBiases. -->
    <array name ="config_displayWhiteBalanceLowLightAmbientBrightnesses">
        <item>10.0</item>
        <item>10.0</item>
    </array>

    <!-- See DisplayWhiteBalanceController.
         An array containing a list of biases. See
         config_displayWhiteBalanceLowLightAmbientBrightnesses for additional details.
         This array must be in the range of [0.0, 1.0]. -->
    <array name ="config_displayWhiteBalanceLowLightAmbientBiases">
        <item>0.0</item>
        <item>1.0</item>
    </array>

    <!-- See DisplayWhiteBalanceController.
         The ambient color temperature (in cct) to which we interpolate towards using the
         the look up table generated by config_displayWhiteBalanceLowLightAmbientBrightnesses
         and config_displayWhiteBalanceLowLightAmbientBiases. -->
    <item name="config_displayWhiteBalanceLowLightAmbientColorTemperature" format="float" type="dimen">6500.0</item>

    <!-- See DisplayWhiteBalanceController.
         A float array containing a list of ambient brightnesses, in Lux. This array,
         together with config_displayWhiteBalanceHighLightAmbientBiases, is used to generate a
         lookup table used in DisplayWhiteBalanceController. This lookup table is used to map
         ambient brightness readings to a bias, where the bias is used to linearly interpolate
         between ambient color temperature and
         config_displayWhiteBalanceHighLightAmbientColorTemperature.
         This table is optional. If used, this array must,
         1) Contain at least two entries
         2) Be the same length as config_displayWhiteBalanceHighLightAmbientBiases. -->
    <array name ="config_displayWhiteBalanceHighLightAmbientBrightnesses">
    </array>

    <!-- See DisplayWhiteBalanceController.
         An array containing a list of biases. See
         config_displayWhiteBalanceHighLightAmbientBrightnesses for additional details.
         This array must be in the range of [0.0, 1.0]. -->
    <array name ="config_displayWhiteBalanceHighLightAmbientBiases">
    </array>

    <!-- See DisplayWhiteBalanceController.
         The ambient color temperature (in cct) to which we interpolate towards using the
         the look up table generated by config_displayWhiteBalanceHighLightAmbientBrightnesses
         and config_displayWhiteBalanceHighLightAmbientBiases. -->
    <item name="config_displayWhiteBalanceHighLightAmbientColorTemperature" format="float" type="dimen">8000.0</item>

    <!-- See DisplayWhiteBalanceController.
         A float array containing a list of ambient color temperatures, in Kelvin. This array,
         together with config_displayWhiteBalanceDisplayColorTemperatures, is used to generate a
         lookup table used in DisplayWhiteBalanceController. This lookup table is used to map
         ambient color temperature readings to a target color temperature for the display.
         This table is optional. If used, this array must,
         1) Contain at least two entries
         2) Be the same length as config_displayWhiteBalanceDisplayColorTemperatures. -->
    <array name="config_displayWhiteBalanceAmbientColorTemperatures">
    </array>

    <!-- See DisplayWhiteBalanceController.
         An array containing a list of display color temperatures, in Kelvin. See
         config_displayWhiteBalanceAmbientColorTemperatures for additional details.
         The same restrictions apply to this array. -->
    <array name="config_displayWhiteBalanceDisplayColorTemperatures">
    </array>

    <!-- All of the paths defined for the batterymeter are defined on a 12x20 canvas, and must
     be parsable by android.utill.PathParser -->
    <string name="config_batterymeterPerimeterPath" translatable="false">
		M3.5,2 v0 H1.33 C0.6,2 0,2.6 0,3.33 V13v5.67 C0,19.4 0.6,20 1.33,20 h9.33 C11.4,20 12,19.4 12,18.67 V13V3.33 C12,2.6 11.4,2 10.67,2 H8.5 V0 H3.5 z M2,18v-7V4h8v9v5H2L2,18z
    </string>
    <string name="config_batterymeterErrorPerimeterPath" translatable="false">@string/config_batterymeterPerimeterPath</string>
    <string name="config_batterymeterFillMask" translatable="false">
        M2,18 v-14 h8 v14 z
    </string>
    <string name="config_batterymeterBoltPath" translatable="false">
        M5,17.5 V12 H3 L7,4.5 V10 h2 L5,17.5 z
    </string>
    <string name="config_batterymeterPowersavePath" translatable="false">
        M9,10l-2,0l0,-2l-2,0l0,2l-2,0l0,2l2,0l0,2l2,0l0,-2l2,0z
    </string>

    <!-- X path for SignalDrawable as defined on a 24x24 canvas. -->
    <string name="config_signalXPath" translatable="false">
        M22,16.41L20.59,15l-2.09,2.09L16.41,15L15,16.41l2.09,2.09L15,20.59L16.41,22l2.09-2.08L20.59,22L22,20.59l-2.08-2.09   L22,16.41z
    </string>
    <!-- config_signalCutout{Height,Width}Fraction define fraction of the 24x24 canvas that
         should be cut out to display config_signalXPath.-->
    <item name="config_signalCutoutWidthFraction" format="float" type="dimen">11</item>
    <item name="config_signalCutoutHeightFraction" format="float" type="dimen">11</item>

    <!-- A dual tone battery meter draws the perimeter path twice - once to define the shape
     and a second time clipped to the fill level to indicate charge -->
    <bool name="config_batterymeterDualTone">false</bool>

    <!-- The default peak refresh rate for a given device. Change this value if you want to allow
         for higher refresh rates to be automatically used out of the box -->
    <integer name="config_defaultPeakRefreshRate">60</integer>

    <!-- The display uses different gamma curves for different refresh rates. It's hard for panel
         vendor to tune the curves to have exact same brightness for different refresh rate. So
         flicker could be observed at switch time. The issue is worse at the gamma lower end.
         In addition, human eyes are more sensitive to the flicker at darker environment.
         To prevent flicker, we only support higher refresh rates if the display brightness is above
         a threshold. And the darker environment could have higher threshold.
         For example, no higher refresh rate if
             display brightness <= disp0 && ambient brightness <= amb0
             || display brightness <= disp1 && ambient brightness <= amb1 -->
    <integer-array translatable="false" name="config_brightnessThresholdsOfPeakRefreshRate">
         <!--
           <item>disp0</item>
           <item>disp1</item>
        -->
    </integer-array>
    <integer-array translatable="false" name="config_ambientThresholdsOfPeakRefreshRate">
         <!--
           <item>amb0</item>
           <item>amb1</item>
        -->
    </integer-array>

    <!-- Default refresh rate in the zone defined by brightness and ambient thresholds.
         If non-positive, then the refresh rate is unchanged even if thresholds are configured. -->
    <integer name="config_defaultRefreshRateInZone">0</integer>

    <!-- The type of the light sensor to be used by the display framework for things like
         auto-brightness. If unset, then it just gets the default sensor of type TYPE_LIGHT. -->
    <string name="config_displayLightSensorType" translatable="false" />

    <!-- Whether or not to enable automatic heap dumps for the system server on debuggable builds. -->
    <bool name="config_debugEnableAutomaticSystemServerHeapDumps">false</bool>

    <!-- Trigger a heap dump if the system server pss usage exceeds this threshold. 400 MB -->
    <integer name="config_debugSystemServerPssThresholdBytes">419430400</integer>

    <!-- See DropBoxManagerService.
         The minimum period in milliseconds between broadcasts for entries with low priority
         dropbox tags. -->
    <integer name="config_dropboxLowPriorityBroadcastRateLimitPeriod">2000</integer>

    <!-- See DropBoxManagerService.
         An array of dropbox entry tags to marked as low priority. Low priority broadcasts will be
         rated limited to a period defined by config_dropboxLowPriorityBroadcastRateLimitPeriod
         (high frequency broadcasts for the tag will be dropped) -->
    <string-array name="config_dropboxLowPriorityTags" translatable="false">
        <item>data_app_strictmode</item>
        <item>data_app_wtf</item>
        <item>keymaster</item>
        <item>netstats</item>
        <item>system_app_strictmode</item>
        <item>system_app_wtf</item>
        <item>system_server_strictmode</item>
        <item>system_server_wtf</item>
    </string-array>

    <!-- Which binder services to include in incident reports containing restricted images. -->
    <string-array name="config_restrictedImagesServices" translatable="false"/>

    <!-- List of biometric sensors on the device, in decreasing strength. Consumed by AuthService
         when registering authenticators with BiometricService. Format must be ID:Modality:Strength,
         where: IDs are unique per device, Modality as defined in BiometricAuthenticator.java,
         and Strength as defined in Authenticators.java -->
    <string-array name="config_biometric_sensors" translatable="false" >
        <item>0:2:15</item> <!-- ID0:Fingerprint:Strong -->
    </string-array>

    <!-- Messages that should not be shown to the user during face auth enrollment. This should be
         used to hide messages that may be too chatty or messages that the user can't do much about.
         Entries are defined in android.hardware.biometrics.face@1.0 types.hal -->
    <integer-array name="config_face_acquire_enroll_ignorelist" translatable="false" >
    </integer-array>
    <!-- Same as the above, but are defined by vendorCodes -->
    <integer-array name="config_face_acquire_vendor_enroll_ignorelist" translatable="false" >
    </integer-array>

    <!-- Messages that should not be shown to the user during face authentication, on keyguard.
         This includes both lockscreen and bouncer. This should be used to hide messages that may be
         too chatty or messages that the user can't do much about. Entries are defined in
         android.hardware.biometrics.face@1.0 types.hal -->
    <integer-array name="config_face_acquire_keyguard_ignorelist" translatable="false" >
    </integer-array>
    <!-- Same as the above, but are defined by vendorCodes -->
    <integer-array name="config_face_acquire_vendor_keyguard_ignorelist" translatable="false" >
    </integer-array>

    <!-- Messages that should not be shown to the user during face authentication, on
     BiometricPrompt. This should be used to hide messages that may be too chatty or messages that
     the user can't do much about. Entries are defined in
     android.hardware.biometrics.face@1.0 types.hal -->
    <integer-array name="config_face_acquire_biometricprompt_ignorelist" translatable="false" >
    </integer-array>
    <!-- Same as the above, but are defined by vendorCodes -->
    <integer-array name="config_face_acquire_vendor_biometricprompt_ignorelist" translatable="false" >
    </integer-array>

    <!-- If face auth sends the user directly to home/last open app, or stays on keyguard -->
    <bool name="config_faceAuthDismissesKeyguard">true</bool>

    <!-- The component name for the default profile supervisor, which can be set as a profile owner
    even after user setup is complete. The defined component should be used for supervision purposes
    only. The component must be part of a system app. -->
    <string name="config_defaultSupervisionProfileOwnerComponent" translatable="false"></string>

    <!-- Whether to artificially interpret all signal strengths as
         one bar higher than they actually are -->
    <bool name="config_inflateSignalStrength">false</bool>

    <!-- Trigger a warning for notifications with RemoteView objects that are larger in bytes than
    this value (default 1MB)-->
    <integer name="config_notificationWarnRemoteViewSizeBytes">2000000</integer>

    <!-- Strip notification RemoteView objects that are larger in bytes than this value (also log)
    (default 2MB) -->
    <integer name="config_notificationStripRemoteViewSizeBytes">5000000</integer>

    <!-- Contains a blacklist of apps that should not get pre-installed carrier app permission
         grants, even if the UICC claims that the app should be privileged. See b/138150105 -->
    <string-array name="config_restrictedPreinstalledCarrierApps" translatable="false"/>

    <!-- Sharesheet: define a max number of targets per application for new shortcuts-based direct share introduced in Q -->
    <integer name="config_maxShortcutTargetsPerApp">3</integer>

    <!-- The package name for the vendor implementation of ACTION_FACTORY_RESET. For some vendors,
    the default implementation of ACTION_FACTORY_RESET does not work, so it is needed to re-route
    this intent to this package. This is being used in MasterClearReceiver.java. -->
    <string name="config_factoryResetPackage" translatable="false"></string>

    <!-- The list of packages to automatically opt out of refresh rates higher than 60hz because
         of known compatibility issues. -->
    <string-array name="config_highRefreshRateBlacklist"></string-array>

    <!-- Whether or not to hide the navigation bar when the soft keyboard is visible in order to
         create additional screen real estate outside beyond the keyboard. Note that the user needs
         to have a confirmed way to dismiss the keyboard when desired. -->
    <bool name="config_automotiveHideNavBarForKeyboard">false</bool>

    <!-- Whether or not to show the built-in charging animation when the device begins charging
         wirelessly. -->
    <bool name="config_showBuiltinWirelessChargingAnim">true</bool>

    <!-- A list of potential packages, in priority order, that can supply rules to
         AppIntegrityManager. These need to be apps on the system partition. -->
    <string-array name="config_integrityRuleProviderPackages" translatable="false">
        <!-- Add packages here -->
    </string-array>

    <!-- Whether or not wcg (wide color gamut) should be enabled on this device,
         we only enabled it while the device has ability of mixed color spaces composition -->
    <bool name="config_enableWcgMode">false</bool>

    <!-- When true, enables the whitelisted app to handle bug reports from power menu short press. -->
    <bool name="config_bugReportHandlerEnabled">false</bool>

    <!-- The package name for the default bug report handler app from power menu short press. This app must be whitelisted. -->
    <string name="config_defaultBugReportHandlerApp" translatable="false"></string>

    <!-- The default value used for RawContacts.ACCOUNT_NAME when contacts are inserted without this
         column set. These contacts are stored locally on the device and will not be removed even
         if no android.account.Account with this name exists. A null string will be used if the
         value is left empty. When this is non-empty then config_rawContactsLocalAccountType
         should also be non-empty.  -->
    <string name="config_rawContactsLocalAccountName" translatable="false"></string>

    <!-- The default value used for RawContacts.ACCOUNT_TYPE when contacts are inserted without this
         column set. These contacts are stored locally on the device and will not be removed even
         if no android.account.Account with this type exists. A null string will be used if the
         value is left empty.  When this is non-empty then config_rawContactsLocalAccountName
         should also be non-empty.-->
    <string name="config_rawContactsLocalAccountType" translatable="false"></string>

<<<<<<< HEAD
    <!-- pdp data retry for cause 29, 33 and 55-->
    <bool name="config_pdp_retry_for_29_33_55_enabled">false</bool>
    <!--pdp data reject retry delay can be configured here -->
    <integer name="data_retry_delay">-1</integer>
    <!-- pdp data reject idle timeout delay-->
    <integer name="data_retry_idle_delay">-1</integer>
    <!-- pdp data reject dialog string for cause 29, 33 and 55-->
    <string name="data_conn_status_title"></string>
    <string name="user_authentication_failed"></string>
    <string name="service_not_subscribed"></string>
    <string name="multi_conn_to_same_pdn_not_allowed"></string>
=======
    <!-- Whether or not to use assistant stream volume separately from music volume -->
    <bool name="config_useAssistantVolume">false</bool>
>>>>>>> 11ba5f09
</resources><|MERGE_RESOLUTION|>--- conflicted
+++ resolved
@@ -4304,7 +4304,9 @@
          should also be non-empty.-->
     <string name="config_rawContactsLocalAccountType" translatable="false"></string>
 
-<<<<<<< HEAD
+    <!-- Whether or not to use assistant stream volume separately from music volume -->
+    <bool name="config_useAssistantVolume">false</bool>
+
     <!-- pdp data retry for cause 29, 33 and 55-->
     <bool name="config_pdp_retry_for_29_33_55_enabled">false</bool>
     <!--pdp data reject retry delay can be configured here -->
@@ -4316,8 +4318,4 @@
     <string name="user_authentication_failed"></string>
     <string name="service_not_subscribed"></string>
     <string name="multi_conn_to_same_pdn_not_allowed"></string>
-=======
-    <!-- Whether or not to use assistant stream volume separately from music volume -->
-    <bool name="config_useAssistantVolume">false</bool>
->>>>>>> 11ba5f09
 </resources>