--- conflicted
+++ resolved
@@ -4439,8 +4439,11 @@
     <string name="config_customSessionPolicyProvider"></string>
 
     <!-- The max scale for the wallpaper when it's zoomed in -->
-<<<<<<< HEAD
-    <item name="config_wallpaperMaxScale" format="float" type="dimen">1</item>
+    <item name="config_wallpaperMaxScale" format="float" type="dimen">1.15</item>
+
+    <!-- Package name that will receive an explicit manifest broadcast for
+         android.os.action.POWER_SAVE_MODE_CHANGED. -->
+    <string name="config_powerSaveModeChangedListenerPackage" translatable="false"></string>
 
     <!-- pdp data retry for cause 29, 33 and 55-->
     <bool name="config_pdp_retry_for_29_33_55_enabled">false</bool>
@@ -4453,11 +4456,4 @@
     <string name="user_authentication_failed"></string>
     <string name="service_not_subscribed"></string>
     <string name="multi_conn_to_same_pdn_not_allowed"></string>
-=======
-    <item name="config_wallpaperMaxScale" format="float" type="dimen">1.15</item>
-
-    <!-- Package name that will receive an explicit manifest broadcast for
-         android.os.action.POWER_SAVE_MODE_CHANGED. -->
-    <string name="config_powerSaveModeChangedListenerPackage" translatable="false"></string>
->>>>>>> ebed0741
 </resources>