--- conflicted
+++ resolved
@@ -4380,7 +4380,10 @@
          to have a confirmed way to dismiss the keyboard when desired. -->
     <bool name="config_automotiveHideNavBarForKeyboard">false</bool>
 
-<<<<<<< HEAD
+    <!-- Whether or not to show the built-in charging animation when the device begins charging
+         wirelessly. -->
+    <bool name="config_showBuiltinWirelessChargingAnim">true</bool>
+
     <!-- pdp data retry for cause 29, 33 and 55-->
     <bool name="config_pdp_retry_for_29_33_55_enabled">false</bool>
     <!--pdp data reject retry delay can be configured here -->
@@ -4392,9 +4395,4 @@
     <string name="user_authentication_failed"></string>
     <string name="service_not_subscribed"></string>
     <string name="multi_conn_to_same_pdn_not_allowed"></string>
-=======
-    <!-- Whether or not to show the built-in charging animation when the device begins charging
-         wirelessly. -->
-    <bool name="config_showBuiltinWirelessChargingAnim">true</bool>
->>>>>>> da5e1bd2
 </resources>