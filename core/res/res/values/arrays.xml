--- conflicted
+++ resolved
@@ -421,7 +421,6 @@
         <item>WXYZ</item><!-- 9 -->
     </string-array>
 
-<<<<<<< HEAD
     <array name="sim_icons">
         <item>@drawable/ic_sim_icon_1</item>
         <item>@drawable/ic_sim_icon_2</item>
@@ -453,7 +452,8 @@
         <item>China_Unicom</item>
         <item>China_Telecom</item>
         <item>roamingTextSearching</item>
-=======
+    </string-array>
+
     <!-- User display names for app ops codes -->
     <string-array name="app_ops_labels">
         <item>Trying to access location</item>
@@ -490,6 +490,5 @@
         <item>Trying to turn on/off Wifi</item>
         <item>Trying to turn on/off bluetooth</item>
         <item>Trying to turn on/off mobile data</item>
->>>>>>> d61a1c3e
     </string-array>
 </resources>