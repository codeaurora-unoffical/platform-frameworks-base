<?xml version="1.0" encoding="utf-8"?>
<!-- This file defines the base public resources exported by the
     platform, which must always exist. -->

<!-- ***************************************************************
     ***************************************************************
     IMPORTANT NOTE FOR ANYONE MODIFYING THIS FILE
     READ THIS BEFORE YOU MAKE ANY CHANGES

     This file defines the binary compatibility for resources.  As such,
     you must be very careful when making changes here, or you will
     completely break backwards compatibility with old applications.

     To avoid breaking compatibility, all new resources must be placed
     at the end of the list of resources of the same type.  Placing a resource
     in the middle of type will cause all following resources to be
     assigned new resource numbers, breaking compatibility.

     ***************************************************************
     *************************************************************** -->
<resources>

<!-- ===============================================================
     Resources for version 1 of the platform.
     =============================================================== -->
  <eat-comment />

  <public type="attr" name="theme" id="0x01010000" />
  <public type="attr" name="label" id="0x01010001" />
  <public type="attr" name="icon" id="0x01010002" />
  <public type="attr" name="name" id="0x01010003" />
  <public type="attr" name="manageSpaceActivity" id="0x01010004" />
  <public type="attr" name="allowClearUserData" id="0x01010005" />
  <public type="attr" name="permission" id="0x01010006" />
  <public type="attr" name="readPermission" id="0x01010007" />
  <public type="attr" name="writePermission" id="0x01010008" />
  <public type="attr" name="protectionLevel" id="0x01010009" />
  <public type="attr" name="permissionGroup" id="0x0101000a" />
  <public type="attr" name="sharedUserId" id="0x0101000b" />
  <public type="attr" name="hasCode" id="0x0101000c" />
  <public type="attr" name="persistent" id="0x0101000d" />
  <public type="attr" name="enabled" id="0x0101000e" />
  <public type="attr" name="debuggable" id="0x0101000f" />
  <public type="attr" name="exported" id="0x01010010" />
  <public type="attr" name="process" id="0x01010011" />
  <public type="attr" name="taskAffinity" id="0x01010012" />
  <public type="attr" name="multiprocess" id="0x01010013" />
  <public type="attr" name="finishOnTaskLaunch" id="0x01010014" />
  <public type="attr" name="clearTaskOnLaunch" id="0x01010015" />
  <public type="attr" name="stateNotNeeded" id="0x01010016" />
  <public type="attr" name="excludeFromRecents" id="0x01010017" />
  <public type="attr" name="authorities" id="0x01010018" />
  <public type="attr" name="syncable" id="0x01010019" />
  <public type="attr" name="initOrder" id="0x0101001a" />
  <public type="attr" name="grantUriPermissions" id="0x0101001b" />
  <public type="attr" name="priority" id="0x0101001c" />
  <public type="attr" name="launchMode" id="0x0101001d" />
  <public type="attr" name="screenOrientation" id="0x0101001e" />
  <public type="attr" name="configChanges" id="0x0101001f" />
  <public type="attr" name="description" id="0x01010020" />
  <public type="attr" name="targetPackage" id="0x01010021" />
  <public type="attr" name="handleProfiling" id="0x01010022" />
  <public type="attr" name="functionalTest" id="0x01010023" />
  <public type="attr" name="value" id="0x01010024" />
  <public type="attr" name="resource" id="0x01010025" />
  <public type="attr" name="mimeType" id="0x01010026" />
  <public type="attr" name="scheme" id="0x01010027" />
  <public type="attr" name="host" id="0x01010028" />
  <public type="attr" name="port" id="0x01010029" />
  <public type="attr" name="path" id="0x0101002a" />
  <public type="attr" name="pathPrefix" id="0x0101002b" />
  <public type="attr" name="pathPattern" id="0x0101002c" />
  <public type="attr" name="action" id="0x0101002d" />
  <public type="attr" name="data" id="0x0101002e" />
  <public type="attr" name="targetClass" id="0x0101002f" />
  <public type="attr" name="colorForeground" id="0x01010030" />
  <public type="attr" name="colorBackground" id="0x01010031" />
  <public type="attr" name="backgroundDimAmount" id="0x01010032" />
  <public type="attr" name="disabledAlpha" id="0x01010033" />
  <public type="attr" name="textAppearance" id="0x01010034" />
  <public type="attr" name="textAppearanceInverse" id="0x01010035" />
  <public type="attr" name="textColorPrimary" id="0x01010036" />
  <public type="attr" name="textColorPrimaryDisableOnly" id="0x01010037" />
  <public type="attr" name="textColorSecondary" id="0x01010038" />
  <public type="attr" name="textColorPrimaryInverse" id="0x01010039" />
  <public type="attr" name="textColorSecondaryInverse" id="0x0101003a" />
  <public type="attr" name="textColorPrimaryNoDisable" id="0x0101003b" />
  <public type="attr" name="textColorSecondaryNoDisable" id="0x0101003c" />
  <public type="attr" name="textColorPrimaryInverseNoDisable" id="0x0101003d" />
  <public type="attr" name="textColorSecondaryInverseNoDisable" id="0x0101003e" />
  <public type="attr" name="textColorHintInverse" id="0x0101003f" />
  <public type="attr" name="textAppearanceLarge" id="0x01010040" />
  <public type="attr" name="textAppearanceMedium" id="0x01010041" />
  <public type="attr" name="textAppearanceSmall" id="0x01010042" />
  <public type="attr" name="textAppearanceLargeInverse" id="0x01010043" />
  <public type="attr" name="textAppearanceMediumInverse" id="0x01010044" />
  <public type="attr" name="textAppearanceSmallInverse" id="0x01010045" />
  <public type="attr" name="textCheckMark" id="0x01010046" />
  <public type="attr" name="textCheckMarkInverse" id="0x01010047" />
  <public type="attr" name="buttonStyle" id="0x01010048" />
  <public type="attr" name="buttonStyleSmall" id="0x01010049" />
  <public type="attr" name="buttonStyleInset" id="0x0101004a" />
  <public type="attr" name="buttonStyleToggle" id="0x0101004b" />
  <public type="attr" name="galleryItemBackground" id="0x0101004c" />
  <public type="attr" name="listPreferredItemHeight" id="0x0101004d" />
  <public type="attr" name="expandableListPreferredItemPaddingLeft" id="0x0101004e" />
  <public type="attr" name="expandableListPreferredChildPaddingLeft" id="0x0101004f" />
  <public type="attr" name="expandableListPreferredItemIndicatorLeft" id="0x01010050" />
  <public type="attr" name="expandableListPreferredItemIndicatorRight" id="0x01010051" />
  <public type="attr" name="expandableListPreferredChildIndicatorLeft" id="0x01010052" />
  <public type="attr" name="expandableListPreferredChildIndicatorRight" id="0x01010053" />
  <public type="attr" name="windowBackground" id="0x01010054" />
  <public type="attr" name="windowFrame" id="0x01010055" />
  <public type="attr" name="windowNoTitle" id="0x01010056" />
  <public type="attr" name="windowIsFloating" id="0x01010057" />
  <public type="attr" name="windowIsTranslucent" id="0x01010058" />
  <public type="attr" name="windowContentOverlay" id="0x01010059" />
  <public type="attr" name="windowTitleSize" id="0x0101005a" />
  <public type="attr" name="windowTitleStyle" id="0x0101005b" />
  <public type="attr" name="windowTitleBackgroundStyle" id="0x0101005c" />
  <public type="attr" name="alertDialogStyle" id="0x0101005d" />
  <public type="attr" name="panelBackground" id="0x0101005e" />
  <public type="attr" name="panelFullBackground" id="0x0101005f" />
  <public type="attr" name="panelColorForeground" id="0x01010060" />
  <public type="attr" name="panelColorBackground" id="0x01010061" />
  <public type="attr" name="panelTextAppearance" id="0x01010062" />
  <public type="attr" name="scrollbarSize" id="0x01010063" />
  <public type="attr" name="scrollbarThumbHorizontal" id="0x01010064" />
  <public type="attr" name="scrollbarThumbVertical" id="0x01010065" />
  <public type="attr" name="scrollbarTrackHorizontal" id="0x01010066" />
  <public type="attr" name="scrollbarTrackVertical" id="0x01010067" />
  <public type="attr" name="scrollbarAlwaysDrawHorizontalTrack" id="0x01010068" />
  <public type="attr" name="scrollbarAlwaysDrawVerticalTrack" id="0x01010069" />
  <public type="attr" name="absListViewStyle" id="0x0101006a" />
  <public type="attr" name="autoCompleteTextViewStyle" id="0x0101006b" />
  <public type="attr" name="checkboxStyle" id="0x0101006c" />
  <public type="attr" name="dropDownListViewStyle" id="0x0101006d" />
  <public type="attr" name="editTextStyle" id="0x0101006e" />
  <public type="attr" name="expandableListViewStyle" id="0x0101006f" />
  <public type="attr" name="galleryStyle" id="0x01010070" />
  <public type="attr" name="gridViewStyle" id="0x01010071" />
  <public type="attr" name="imageButtonStyle" id="0x01010072" />
  <public type="attr" name="imageWellStyle" id="0x01010073" />
  <public type="attr" name="listViewStyle" id="0x01010074" />
  <public type="attr" name="listViewWhiteStyle" id="0x01010075" />
  <public type="attr" name="popupWindowStyle" id="0x01010076" />
  <public type="attr" name="progressBarStyle" id="0x01010077" />
  <public type="attr" name="progressBarStyleHorizontal" id="0x01010078" />
  <public type="attr" name="progressBarStyleSmall" id="0x01010079" />
  <public type="attr" name="progressBarStyleLarge" id="0x0101007a" />
  <public type="attr" name="seekBarStyle" id="0x0101007b" />
  <public type="attr" name="ratingBarStyle" id="0x0101007c" />
  <public type="attr" name="ratingBarStyleSmall" id="0x0101007d" />
  <public type="attr" name="radioButtonStyle" id="0x0101007e" />
  <public type="attr" name="scrollbarStyle" id="0x0101007f" />
  <public type="attr" name="scrollViewStyle" id="0x01010080" />
  <public type="attr" name="spinnerStyle" id="0x01010081" />
  <public type="attr" name="starStyle" id="0x01010082" />
  <public type="attr" name="tabWidgetStyle" id="0x01010083" />
  <public type="attr" name="textViewStyle" id="0x01010084" />
  <public type="attr" name="webViewStyle" id="0x01010085" />
  <public type="attr" name="dropDownItemStyle" id="0x01010086" />
  <public type="attr" name="spinnerDropDownItemStyle" id="0x01010087" />
  <public type="attr" name="dropDownHintAppearance" id="0x01010088" />
  <public type="attr" name="spinnerItemStyle" id="0x01010089" />
  <public type="attr" name="mapViewStyle" id="0x0101008a" />
  <public type="attr" name="preferenceScreenStyle" id="0x0101008b" />
  <public type="attr" name="preferenceCategoryStyle" id="0x0101008c" />
  <public type="attr" name="preferenceInformationStyle" id="0x0101008d" />
  <public type="attr" name="preferenceStyle" id="0x0101008e" />
  <public type="attr" name="checkBoxPreferenceStyle" id="0x0101008f" />
  <public type="attr" name="yesNoPreferenceStyle" id="0x01010090" />
  <public type="attr" name="dialogPreferenceStyle" id="0x01010091" />
  <public type="attr" name="editTextPreferenceStyle" id="0x01010092" />
  <public type="attr" name="ringtonePreferenceStyle" id="0x01010093" />
  <public type="attr" name="preferenceLayoutChild" id="0x01010094" />
  <public type="attr" name="textSize" id="0x01010095" />
  <public type="attr" name="typeface" id="0x01010096" />
  <public type="attr" name="textStyle" id="0x01010097" />
  <public type="attr" name="textColor" id="0x01010098" />
  <public type="attr" name="textColorHighlight" id="0x01010099" />
  <public type="attr" name="textColorHint" id="0x0101009a" />
  <public type="attr" name="textColorLink" id="0x0101009b" />
  <public type="attr" name="state_focused" id="0x0101009c" />
  <public type="attr" name="state_window_focused" id="0x0101009d" />
  <public type="attr" name="state_enabled" id="0x0101009e" />
  <public type="attr" name="state_checkable" id="0x0101009f" />
  <public type="attr" name="state_checked" id="0x010100a0" />
  <public type="attr" name="state_selected" id="0x010100a1" />
  <public type="attr" name="state_active" id="0x010100a2" />
  <public type="attr" name="state_single" id="0x010100a3" />
  <public type="attr" name="state_first" id="0x010100a4" />
  <public type="attr" name="state_middle" id="0x010100a5" />
  <public type="attr" name="state_last" id="0x010100a6" />
  <public type="attr" name="state_pressed" id="0x010100a7" />
  <public type="attr" name="state_expanded" id="0x010100a8" />
  <public type="attr" name="state_empty" id="0x010100a9" />
  <public type="attr" name="state_above_anchor" id="0x010100aa" />
  <public type="attr" name="ellipsize" id="0x010100ab" />
  <public type="attr" name="x" id="0x010100ac" />
  <public type="attr" name="y" id="0x010100ad" />
  <public type="attr" name="windowAnimationStyle" id="0x010100ae" />
  <public type="attr" name="gravity" id="0x010100af" />
  <public type="attr" name="autoLink" id="0x010100b0" />
  <public type="attr" name="linksClickable" id="0x010100b1" />
  <public type="attr" name="entries" id="0x010100b2" />
  <public type="attr" name="layout_gravity" id="0x010100b3" />
  <public type="attr" name="windowEnterAnimation" id="0x010100b4" />
  <public type="attr" name="windowExitAnimation" id="0x010100b5" />
  <public type="attr" name="windowShowAnimation" id="0x010100b6" />
  <public type="attr" name="windowHideAnimation" id="0x010100b7" />
  <public type="attr" name="activityOpenEnterAnimation" id="0x010100b8" />
  <public type="attr" name="activityOpenExitAnimation" id="0x010100b9" />
  <public type="attr" name="activityCloseEnterAnimation" id="0x010100ba" />
  <public type="attr" name="activityCloseExitAnimation" id="0x010100bb" />
  <public type="attr" name="taskOpenEnterAnimation" id="0x010100bc" />
  <public type="attr" name="taskOpenExitAnimation" id="0x010100bd" />
  <public type="attr" name="taskCloseEnterAnimation" id="0x010100be" />
  <public type="attr" name="taskCloseExitAnimation" id="0x010100bf" />
  <public type="attr" name="taskToFrontEnterAnimation" id="0x010100c0" />
  <public type="attr" name="taskToFrontExitAnimation" id="0x010100c1" />
  <public type="attr" name="taskToBackEnterAnimation" id="0x010100c2" />
  <public type="attr" name="taskToBackExitAnimation" id="0x010100c3" />
  <public type="attr" name="orientation" id="0x010100c4" />
  <public type="attr" name="keycode" id="0x010100c5" />
  <public type="attr" name="fullDark" id="0x010100c6" />
  <public type="attr" name="topDark" id="0x010100c7" />
  <public type="attr" name="centerDark" id="0x010100c8" />
  <public type="attr" name="bottomDark" id="0x010100c9" />
  <public type="attr" name="fullBright" id="0x010100ca" />
  <public type="attr" name="topBright" id="0x010100cb" />
  <public type="attr" name="centerBright" id="0x010100cc" />
  <public type="attr" name="bottomBright" id="0x010100cd" />
  <public type="attr" name="bottomMedium" id="0x010100ce" />
  <public type="attr" name="centerMedium" id="0x010100cf" />
  <public type="attr" name="id" id="0x010100d0" />
  <public type="attr" name="tag" id="0x010100d1" />
  <public type="attr" name="scrollX" id="0x010100d2" />
  <public type="attr" name="scrollY" id="0x010100d3" />
  <public type="attr" name="background" id="0x010100d4" />
  <public type="attr" name="padding" id="0x010100d5" />
  <public type="attr" name="paddingLeft" id="0x010100d6" />
  <public type="attr" name="paddingTop" id="0x010100d7" />
  <public type="attr" name="paddingRight" id="0x010100d8" />
  <public type="attr" name="paddingBottom" id="0x010100d9" />
  <public type="attr" name="focusable" id="0x010100da" />
  <public type="attr" name="focusableInTouchMode" id="0x010100db" />
  <public type="attr" name="visibility" id="0x010100dc" />
  <public type="attr" name="fitsSystemWindows" id="0x010100dd" />
  <public type="attr" name="scrollbars" id="0x010100de" />
  <public type="attr" name="fadingEdge" id="0x010100df" />
  <public type="attr" name="fadingEdgeLength" id="0x010100e0" />
  <public type="attr" name="nextFocusLeft" id="0x010100e1" />
  <public type="attr" name="nextFocusRight" id="0x010100e2" />
  <public type="attr" name="nextFocusUp" id="0x010100e3" />
  <public type="attr" name="nextFocusDown" id="0x010100e4" />
  <public type="attr" name="clickable" id="0x010100e5" />
  <public type="attr" name="longClickable" id="0x010100e6" />
  <public type="attr" name="saveEnabled" id="0x010100e7" />
  <public type="attr" name="drawingCacheQuality" id="0x010100e8" />
  <public type="attr" name="duplicateParentState" id="0x010100e9" />
  <public type="attr" name="clipChildren" id="0x010100ea" />
  <public type="attr" name="clipToPadding" id="0x010100eb" />
  <public type="attr" name="layoutAnimation" id="0x010100ec" />
  <public type="attr" name="animationCache" id="0x010100ed" />
  <public type="attr" name="persistentDrawingCache" id="0x010100ee" />
  <public type="attr" name="alwaysDrawnWithCache" id="0x010100ef" />
  <public type="attr" name="addStatesFromChildren" id="0x010100f0" />
  <public type="attr" name="descendantFocusability" id="0x010100f1" />
  <public type="attr" name="layout" id="0x010100f2" />
  <public type="attr" name="inflatedId" id="0x010100f3" />
  <public type="attr" name="layout_width" id="0x010100f4" />
  <public type="attr" name="layout_height" id="0x010100f5" />
  <public type="attr" name="layout_margin" id="0x010100f6" />
  <public type="attr" name="layout_marginLeft" id="0x010100f7" />
  <public type="attr" name="layout_marginTop" id="0x010100f8" />
  <public type="attr" name="layout_marginRight" id="0x010100f9" />
  <public type="attr" name="layout_marginBottom" id="0x010100fa" />
  <public type="attr" name="listSelector" id="0x010100fb" />
  <public type="attr" name="drawSelectorOnTop" id="0x010100fc" />
  <public type="attr" name="stackFromBottom" id="0x010100fd" />
  <public type="attr" name="scrollingCache" id="0x010100fe" />
  <public type="attr" name="textFilterEnabled" id="0x010100ff" />
  <public type="attr" name="transcriptMode" id="0x01010100" />
  <public type="attr" name="cacheColorHint" id="0x01010101" />
  <public type="attr" name="dial" id="0x01010102" />
  <public type="attr" name="hand_hour" id="0x01010103" />
  <public type="attr" name="hand_minute" id="0x01010104" />
  <public type="attr" name="format" id="0x01010105" />
  <public type="attr" name="checked" id="0x01010106" />
  <public type="attr" name="button" id="0x01010107" />
  <public type="attr" name="checkMark" id="0x01010108" />
  <public type="attr" name="foreground" id="0x01010109" />
  <public type="attr" name="measureAllChildren" id="0x0101010a" />
  <public type="attr" name="groupIndicator" id="0x0101010b" />
  <public type="attr" name="childIndicator" id="0x0101010c" />
  <public type="attr" name="indicatorLeft" id="0x0101010d" />
  <public type="attr" name="indicatorRight" id="0x0101010e" />
  <public type="attr" name="childIndicatorLeft" id="0x0101010f" />
  <public type="attr" name="childIndicatorRight" id="0x01010110" />
  <public type="attr" name="childDivider" id="0x01010111" />
  <public type="attr" name="animationDuration" id="0x01010112" />
  <public type="attr" name="spacing" id="0x01010113" />
  <public type="attr" name="horizontalSpacing" id="0x01010114" />
  <public type="attr" name="verticalSpacing" id="0x01010115" />
  <public type="attr" name="stretchMode" id="0x01010116" />
  <public type="attr" name="columnWidth" id="0x01010117" />
  <public type="attr" name="numColumns" id="0x01010118" />
  <public type="attr" name="src" id="0x01010119" />
  <public type="attr" name="antialias" id="0x0101011a" />
  <public type="attr" name="filter" id="0x0101011b" />
  <public type="attr" name="dither" id="0x0101011c" />
  <public type="attr" name="scaleType" id="0x0101011d" />
  <public type="attr" name="adjustViewBounds" id="0x0101011e" />
  <public type="attr" name="maxWidth" id="0x0101011f" />
  <public type="attr" name="maxHeight" id="0x01010120" />
  <public type="attr" name="tint" id="0x01010121" />
  <public type="attr" name="baselineAlignBottom" id="0x01010122" />
  <public type="attr" name="cropToPadding" id="0x01010123" />
  <public type="attr" name="textOn" id="0x01010124" />
  <public type="attr" name="textOff" id="0x01010125" />
  <public type="attr" name="baselineAligned" id="0x01010126" />
  <public type="attr" name="baselineAlignedChildIndex" id="0x01010127" />
  <public type="attr" name="weightSum" id="0x01010128" />
  <public type="attr" name="divider" id="0x01010129" />
  <public type="attr" name="dividerHeight" id="0x0101012a" />
  <public type="attr" name="choiceMode" id="0x0101012b" />
  <public type="attr" name="itemTextAppearance" id="0x0101012c" />
  <public type="attr" name="horizontalDivider" id="0x0101012d" />
  <public type="attr" name="verticalDivider" id="0x0101012e" />
  <public type="attr" name="headerBackground" id="0x0101012f" />
  <public type="attr" name="itemBackground" id="0x01010130" />
  <public type="attr" name="itemIconDisabledAlpha" id="0x01010131" />
  <public type="attr" name="rowHeight" id="0x01010132" />
  <public type="attr" name="maxRows" id="0x01010133" />
  <public type="attr" name="maxItemsPerRow" id="0x01010134" />
  <public type="attr" name="moreIcon" id="0x01010135" />
  <public type="attr" name="max" id="0x01010136" />
  <public type="attr" name="progress" id="0x01010137" />
  <public type="attr" name="secondaryProgress" id="0x01010138" />
  <public type="attr" name="indeterminate" id="0x01010139" />
  <public type="attr" name="indeterminateOnly" id="0x0101013a" />
  <public type="attr" name="indeterminateDrawable" id="0x0101013b" />
  <public type="attr" name="progressDrawable" id="0x0101013c" />
  <public type="attr" name="indeterminateDuration" id="0x0101013d" />
  <public type="attr" name="indeterminateBehavior" id="0x0101013e" />
  <public type="attr" name="minWidth" id="0x0101013f" />
  <public type="attr" name="minHeight" id="0x01010140" />
  <public type="attr" name="interpolator" id="0x01010141" />
  <public type="attr" name="thumb" id="0x01010142" />
  <public type="attr" name="thumbOffset" id="0x01010143" />
  <public type="attr" name="numStars" id="0x01010144" />
  <public type="attr" name="rating" id="0x01010145" />
  <public type="attr" name="stepSize" id="0x01010146" />
  <public type="attr" name="isIndicator" id="0x01010147" />
  <public type="attr" name="checkedButton" id="0x01010148" />
  <public type="attr" name="stretchColumns" id="0x01010149" />
  <public type="attr" name="shrinkColumns" id="0x0101014a" />
  <public type="attr" name="collapseColumns" id="0x0101014b" />
  <public type="attr" name="layout_column" id="0x0101014c" />
  <public type="attr" name="layout_span" id="0x0101014d" />
  <public type="attr" name="bufferType" id="0x0101014e" />
  <public type="attr" name="text" id="0x0101014f" />
  <public type="attr" name="hint" id="0x01010150" />
  <public type="attr" name="textScaleX" id="0x01010151" />
  <public type="attr" name="cursorVisible" id="0x01010152" />
  <public type="attr" name="maxLines" id="0x01010153" />
  <public type="attr" name="lines" id="0x01010154" />
  <public type="attr" name="height" id="0x01010155" />
  <public type="attr" name="minLines" id="0x01010156" />
  <public type="attr" name="maxEms" id="0x01010157" />
  <public type="attr" name="ems" id="0x01010158" />
  <public type="attr" name="width" id="0x01010159" />
  <public type="attr" name="minEms" id="0x0101015a" />
  <public type="attr" name="scrollHorizontally" id="0x0101015b" />
  <public type="attr" name="password" id="0x0101015c" />
  <public type="attr" name="singleLine" id="0x0101015d" />
  <public type="attr" name="selectAllOnFocus" id="0x0101015e" />
  <public type="attr" name="includeFontPadding" id="0x0101015f" />
  <public type="attr" name="maxLength" id="0x01010160" />
  <public type="attr" name="shadowColor" id="0x01010161" />
  <public type="attr" name="shadowDx" id="0x01010162" />
  <public type="attr" name="shadowDy" id="0x01010163" />
  <public type="attr" name="shadowRadius" id="0x01010164" />
  <public type="attr" name="numeric" id="0x01010165" />
  <public type="attr" name="digits" id="0x01010166" />
  <public type="attr" name="phoneNumber" id="0x01010167" />
  <public type="attr" name="inputMethod" id="0x01010168" />
  <public type="attr" name="capitalize" id="0x01010169" />
  <public type="attr" name="autoText" id="0x0101016a" />
  <public type="attr" name="editable" id="0x0101016b" />
  <public type="attr" name="freezesText" id="0x0101016c" />
  <public type="attr" name="drawableTop" id="0x0101016d" />
  <public type="attr" name="drawableBottom" id="0x0101016e" />
  <public type="attr" name="drawableLeft" id="0x0101016f" />
  <public type="attr" name="drawableRight" id="0x01010170" />
  <public type="attr" name="drawablePadding" id="0x01010171" />
  <public type="attr" name="completionHint" id="0x01010172" />
  <public type="attr" name="completionHintView" id="0x01010173" />
  <public type="attr" name="completionThreshold" id="0x01010174" />
  <public type="attr" name="dropDownSelector" id="0x01010175" />
  <public type="attr" name="popupBackground" id="0x01010176" />
  <public type="attr" name="inAnimation" id="0x01010177" />
  <public type="attr" name="outAnimation" id="0x01010178" />
  <public type="attr" name="flipInterval" id="0x01010179" />
  <public type="attr" name="fillViewport" id="0x0101017a" />
  <public type="attr" name="prompt" id="0x0101017b" />
  <!-- {@deprecated Use minDate instead.} -->
  <public type="attr" name="startYear" id="0x0101017c" />
  <!-- {@deprecated Use maxDate instead.} -->
  <public type="attr" name="endYear" id="0x0101017d" />
  <public type="attr" name="mode" id="0x0101017e" />
  <public type="attr" name="layout_x" id="0x0101017f" />
  <public type="attr" name="layout_y" id="0x01010180" />
  <public type="attr" name="layout_weight" id="0x01010181" />
  <public type="attr" name="layout_toLeftOf" id="0x01010182" />
  <public type="attr" name="layout_toRightOf" id="0x01010183" />
  <public type="attr" name="layout_above" id="0x01010184" />
  <public type="attr" name="layout_below" id="0x01010185" />
  <public type="attr" name="layout_alignBaseline" id="0x01010186" />
  <public type="attr" name="layout_alignLeft" id="0x01010187" />
  <public type="attr" name="layout_alignTop" id="0x01010188" />
  <public type="attr" name="layout_alignRight" id="0x01010189" />
  <public type="attr" name="layout_alignBottom" id="0x0101018a" />
  <public type="attr" name="layout_alignParentLeft" id="0x0101018b" />
  <public type="attr" name="layout_alignParentTop" id="0x0101018c" />
  <public type="attr" name="layout_alignParentRight" id="0x0101018d" />
  <public type="attr" name="layout_alignParentBottom" id="0x0101018e" />
  <public type="attr" name="layout_centerInParent" id="0x0101018f" />
  <public type="attr" name="layout_centerHorizontal" id="0x01010190" />
  <public type="attr" name="layout_centerVertical" id="0x01010191" />
  <public type="attr" name="layout_alignWithParentIfMissing" id="0x01010192" />
  <public type="attr" name="layout_scale" id="0x01010193" />
  <public type="attr" name="visible" id="0x01010194" />
  <public type="attr" name="variablePadding" id="0x01010195" />
  <public type="attr" name="constantSize" id="0x01010196" />
  <public type="attr" name="oneshot" id="0x01010197" />
  <public type="attr" name="duration" id="0x01010198" />
  <public type="attr" name="drawable" id="0x01010199" />
  <public type="attr" name="shape" id="0x0101019a" />
  <public type="attr" name="innerRadiusRatio" id="0x0101019b" />
  <public type="attr" name="thicknessRatio" id="0x0101019c" />
  <public type="attr" name="startColor" id="0x0101019d" />
  <public type="attr" name="endColor" id="0x0101019e" />
  <public type="attr" name="useLevel" id="0x0101019f" />
  <public type="attr" name="angle" id="0x010101a0" />
  <public type="attr" name="type" id="0x010101a1" />
  <public type="attr" name="centerX" id="0x010101a2" />
  <public type="attr" name="centerY" id="0x010101a3" />
  <public type="attr" name="gradientRadius" id="0x010101a4" />
  <public type="attr" name="color" id="0x010101a5" />
  <public type="attr" name="dashWidth" id="0x010101a6" />
  <public type="attr" name="dashGap" id="0x010101a7" />
  <public type="attr" name="radius" id="0x010101a8" />
  <public type="attr" name="topLeftRadius" id="0x010101a9" />
  <public type="attr" name="topRightRadius" id="0x010101aa" />
  <public type="attr" name="bottomLeftRadius" id="0x010101ab" />
  <public type="attr" name="bottomRightRadius" id="0x010101ac" />
  <public type="attr" name="left" id="0x010101ad" />
  <public type="attr" name="top" id="0x010101ae" />
  <public type="attr" name="right" id="0x010101af" />
  <public type="attr" name="bottom" id="0x010101b0" />
  <public type="attr" name="minLevel" id="0x010101b1" />
  <public type="attr" name="maxLevel" id="0x010101b2" />
  <public type="attr" name="fromDegrees" id="0x010101b3" />
  <public type="attr" name="toDegrees" id="0x010101b4" />
  <public type="attr" name="pivotX" id="0x010101b5" />
  <public type="attr" name="pivotY" id="0x010101b6" />
  <public type="attr" name="insetLeft" id="0x010101b7" />
  <public type="attr" name="insetRight" id="0x010101b8" />
  <public type="attr" name="insetTop" id="0x010101b9" />
  <public type="attr" name="insetBottom" id="0x010101ba" />
  <public type="attr" name="shareInterpolator" id="0x010101bb" />
  <public type="attr" name="fillBefore" id="0x010101bc" />
  <public type="attr" name="fillAfter" id="0x010101bd" />
  <public type="attr" name="startOffset" id="0x010101be" />
  <public type="attr" name="repeatCount" id="0x010101bf" />
  <public type="attr" name="repeatMode" id="0x010101c0" />
  <public type="attr" name="zAdjustment" id="0x010101c1" />
  <public type="attr" name="fromXScale" id="0x010101c2" />
  <public type="attr" name="toXScale" id="0x010101c3" />
  <public type="attr" name="fromYScale" id="0x010101c4" />
  <public type="attr" name="toYScale" id="0x010101c5" />
  <public type="attr" name="fromXDelta" id="0x010101c6" />
  <public type="attr" name="toXDelta" id="0x010101c7" />
  <public type="attr" name="fromYDelta" id="0x010101c8" />
  <public type="attr" name="toYDelta" id="0x010101c9" />
  <public type="attr" name="fromAlpha" id="0x010101ca" />
  <public type="attr" name="toAlpha" id="0x010101cb" />
  <public type="attr" name="delay" id="0x010101cc" />
  <public type="attr" name="animation" id="0x010101cd" />
  <public type="attr" name="animationOrder" id="0x010101ce" />
  <public type="attr" name="columnDelay" id="0x010101cf" />
  <public type="attr" name="rowDelay" id="0x010101d0" />
  <public type="attr" name="direction" id="0x010101d1" />
  <public type="attr" name="directionPriority" id="0x010101d2" />
  <public type="attr" name="factor" id="0x010101d3" />
  <public type="attr" name="cycles" id="0x010101d4" />
  <public type="attr" name="searchMode" id="0x010101d5" />
  <public type="attr" name="searchSuggestAuthority" id="0x010101d6" />
  <public type="attr" name="searchSuggestPath" id="0x010101d7" />
  <public type="attr" name="searchSuggestSelection" id="0x010101d8" />
  <public type="attr" name="searchSuggestIntentAction" id="0x010101d9" />
  <public type="attr" name="searchSuggestIntentData" id="0x010101da" />
  <public type="attr" name="queryActionMsg" id="0x010101db" />
  <public type="attr" name="suggestActionMsg" id="0x010101dc" />
  <public type="attr" name="suggestActionMsgColumn" id="0x010101dd" />
  <public type="attr" name="menuCategory" id="0x010101de" />
  <public type="attr" name="orderInCategory" id="0x010101df" />
  <public type="attr" name="checkableBehavior" id="0x010101e0" />
  <public type="attr" name="title" id="0x010101e1" />
  <public type="attr" name="titleCondensed" id="0x010101e2" />
  <public type="attr" name="alphabeticShortcut" id="0x010101e3" />
  <public type="attr" name="numericShortcut" id="0x010101e4" />
  <public type="attr" name="checkable" id="0x010101e5" />
  <public type="attr" name="selectable" id="0x010101e6" />
  <public type="attr" name="orderingFromXml" id="0x010101e7" />
  <public type="attr" name="key" id="0x010101e8" />
  <public type="attr" name="summary" id="0x010101e9" />
  <public type="attr" name="order" id="0x010101ea" />
  <public type="attr" name="widgetLayout" id="0x010101eb" />
  <public type="attr" name="dependency" id="0x010101ec" />
  <public type="attr" name="defaultValue" id="0x010101ed" />
  <public type="attr" name="shouldDisableView" id="0x010101ee" />
  <public type="attr" name="summaryOn" id="0x010101ef" />
  <public type="attr" name="summaryOff" id="0x010101f0" />
  <public type="attr" name="disableDependentsState" id="0x010101f1" />
  <public type="attr" name="dialogTitle" id="0x010101f2" />
  <public type="attr" name="dialogMessage" id="0x010101f3" />
  <public type="attr" name="dialogIcon" id="0x010101f4" />
  <public type="attr" name="positiveButtonText" id="0x010101f5" />
  <public type="attr" name="negativeButtonText" id="0x010101f6" />
  <public type="attr" name="dialogLayout" id="0x010101f7" />
  <public type="attr" name="entryValues" id="0x010101f8" />
  <public type="attr" name="ringtoneType" id="0x010101f9" />
  <public type="attr" name="showDefault" id="0x010101fa" />
  <public type="attr" name="showSilent" id="0x010101fb" />
  <public type="attr" name="scaleWidth" id="0x010101fc" />
  <public type="attr" name="scaleHeight" id="0x010101fd" />
  <public type="attr" name="scaleGravity" id="0x010101fe" />
  <public type="attr" name="ignoreGravity" id="0x010101ff" />
  <public type="attr" name="foregroundGravity" id="0x01010200" />
  <public type="attr" name="tileMode" id="0x01010201" />
  <public type="attr" name="targetActivity" id="0x01010202" />
  <public type="attr" name="alwaysRetainTaskState" id="0x01010203" />
  <public type="attr" name="allowTaskReparenting" id="0x01010204" />
  <public type="attr" name="searchButtonText" id="0x01010205" />
  <public type="attr" name="colorForegroundInverse" id="0x01010206" />
  <public type="attr" name="textAppearanceButton" id="0x01010207" />
  <public type="attr" name="listSeparatorTextViewStyle" id="0x01010208" />
  <public type="attr" name="streamType" id="0x01010209" />
  <public type="attr" name="clipOrientation" id="0x0101020a" />
  <public type="attr" name="centerColor" id="0x0101020b" />
  <public type="attr" name="minSdkVersion" id="0x0101020c" />
  <public type="attr" name="windowFullscreen" id="0x0101020d" />
  <public type="attr" name="unselectedAlpha" id="0x0101020e" />
  <public type="attr" name="progressBarStyleSmallTitle" id="0x0101020f" />
  <public type="attr" name="ratingBarStyleIndicator" id="0x01010210" />
  <public type="attr" name="apiKey" id="0x01010211" />
  <public type="attr" name="textColorTertiary" id="0x01010212" />
  <public type="attr" name="textColorTertiaryInverse" id="0x01010213" />
  <public type="attr" name="listDivider" id="0x01010214" />
  <public type="attr" name="soundEffectsEnabled" id="0x01010215" />
  <public type="attr" name="keepScreenOn" id="0x01010216" />
  <public type="attr" name="lineSpacingExtra" id="0x01010217" />
  <public type="attr" name="lineSpacingMultiplier" id="0x01010218" />
  <public type="attr" name="listChoiceIndicatorSingle" id="0x01010219" />
  <public type="attr" name="listChoiceIndicatorMultiple" id="0x0101021a" />
  <public type="attr" name="versionCode" id="0x0101021b" />
  <public type="attr" name="versionName" id="0x0101021c" />

  <public type="id" name="background" id="0x01020000" />
  <public type="id" name="checkbox" id="0x01020001" />
  <public type="id" name="content" id="0x01020002" />
  <public type="id" name="edit" id="0x01020003" />
  <public type="id" name="empty" id="0x01020004" />
  <public type="id" name="hint" id="0x01020005" />
  <public type="id" name="icon" id="0x01020006" />
  <public type="id" name="icon1" id="0x01020007" />
  <public type="id" name="icon2" id="0x01020008" />
  <public type="id" name="input" id="0x01020009" />
  <public type="id" name="list" id="0x0102000a" />
  <public type="id" name="message" id="0x0102000b" />
  <public type="id" name="primary" id="0x0102000c" />
  <public type="id" name="progress" id="0x0102000d" />
  <public type="id" name="selectedIcon" id="0x0102000e" />
  <public type="id" name="secondaryProgress" id="0x0102000f" />
  <public type="id" name="summary" id="0x01020010" />
  <public type="id" name="tabcontent" id="0x01020011" />
  <public type="id" name="tabhost" id="0x01020012" />
  <public type="id" name="tabs" id="0x01020013" />
  <public type="id" name="text1" id="0x01020014" />
  <public type="id" name="text2" id="0x01020015" />
  <public type="id" name="title" id="0x01020016" />
  <public type="id" name="toggle" id="0x01020017" />
  <public type="id" name="widget_frame" id="0x01020018" />
  <public type="id" name="button1" id="0x01020019" />
  <public type="id" name="button2" id="0x0102001a" />
  <public type="id" name="button3" id="0x0102001b" />

  <public type="style" name="Animation" id="0x01030000" />
  <public type="style" name="Animation.Activity" id="0x01030001" />
  <public type="style" name="Animation.Dialog" id="0x01030002" />
  <public type="style" name="Animation.Translucent" id="0x01030003" />
  <public type="style" name="Animation.Toast" id="0x01030004" />
  <public type="style" name="Theme" id="0x01030005" />
  <public type="style" name="Theme.NoTitleBar" id="0x01030006" />
  <public type="style" name="Theme.NoTitleBar.Fullscreen" id="0x01030007" />
  <public type="style" name="Theme.Black" id="0x01030008" />
  <public type="style" name="Theme.Black.NoTitleBar" id="0x01030009" />
  <public type="style" name="Theme.Black.NoTitleBar.Fullscreen" id="0x0103000a" />
  <public type="style" name="Theme.Dialog" id="0x0103000b" />
  <public type="style" name="Theme.Light" id="0x0103000c" />
  <public type="style" name="Theme.Light.NoTitleBar" id="0x0103000d" />
  <public type="style" name="Theme.Light.NoTitleBar.Fullscreen" id="0x0103000e" />
  <public type="style" name="Theme.Translucent" id="0x0103000f" />
  <public type="style" name="Theme.Translucent.NoTitleBar" id="0x01030010" />
  <public type="style" name="Theme.Translucent.NoTitleBar.Fullscreen" id="0x01030011" />
  <public type="style" name="Widget" id="0x01030012" />
  <public type="style" name="Widget.AbsListView" id="0x01030013" />
  <public type="style" name="Widget.Button" id="0x01030014" />
  <public type="style" name="Widget.Button.Inset" id="0x01030015" />
  <public type="style" name="Widget.Button.Small" id="0x01030016" />
  <public type="style" name="Widget.Button.Toggle" id="0x01030017" />
  <public type="style" name="Widget.CompoundButton" id="0x01030018" />
  <public type="style" name="Widget.CompoundButton.CheckBox" id="0x01030019" />
  <public type="style" name="Widget.CompoundButton.RadioButton" id="0x0103001a" />
  <public type="style" name="Widget.CompoundButton.Star" id="0x0103001b" />
  <public type="style" name="Widget.ProgressBar" id="0x0103001c" />
  <public type="style" name="Widget.ProgressBar.Large" id="0x0103001d" />
  <public type="style" name="Widget.ProgressBar.Small" id="0x0103001e" />
  <public type="style" name="Widget.ProgressBar.Horizontal" id="0x0103001f" />
  <public type="style" name="Widget.SeekBar" id="0x01030020" />
  <public type="style" name="Widget.RatingBar" id="0x01030021" />
  <public type="style" name="Widget.TextView" id="0x01030022" />
  <public type="style" name="Widget.EditText" id="0x01030023" />
  <public type="style" name="Widget.ExpandableListView" id="0x01030024" />
  <public type="style" name="Widget.ImageWell" id="0x01030025" />
  <public type="style" name="Widget.ImageButton" id="0x01030026" />
  <public type="style" name="Widget.AutoCompleteTextView" id="0x01030027" />
  <public type="style" name="Widget.Spinner" id="0x01030028" />
  <public type="style" name="Widget.TextView.PopupMenu" id="0x01030029" />
  <public type="style" name="Widget.TextView.SpinnerItem" id="0x0103002a" />
  <public type="style" name="Widget.DropDownItem" id="0x0103002b" />
  <public type="style" name="Widget.DropDownItem.Spinner" id="0x0103002c" />
  <public type="style" name="Widget.ScrollView" id="0x0103002d" />
  <public type="style" name="Widget.ListView" id="0x0103002e" />
  <public type="style" name="Widget.ListView.White" id="0x0103002f" />
  <public type="style" name="Widget.ListView.DropDown" id="0x01030030" />
  <public type="style" name="Widget.ListView.Menu" id="0x01030031" />
  <public type="style" name="Widget.GridView" id="0x01030032" />
  <public type="style" name="Widget.WebView" id="0x01030033" />
  <public type="style" name="Widget.TabWidget" id="0x01030034" />
  <public type="style" name="Widget.Gallery" id="0x01030035" />
  <public type="style" name="Widget.PopupWindow" id="0x01030036" />
  <public type="style" name="MediaButton" id="0x01030037" />
  <public type="style" name="MediaButton.Previous" id="0x01030038" />
  <public type="style" name="MediaButton.Next" id="0x01030039" />
  <public type="style" name="MediaButton.Play" id="0x0103003a" />
  <public type="style" name="MediaButton.Ffwd" id="0x0103003b" />
  <public type="style" name="MediaButton.Rew" id="0x0103003c" />
  <public type="style" name="MediaButton.Pause" id="0x0103003d" />
  <public type="style" name="TextAppearance" id="0x0103003e" />
  <public type="style" name="TextAppearance.Inverse" id="0x0103003f" />
  <public type="style" name="TextAppearance.Theme" id="0x01030040" />
  <public type="style" name="TextAppearance.DialogWindowTitle" id="0x01030041" />
  <public type="style" name="TextAppearance.Large" id="0x01030042" />
  <public type="style" name="TextAppearance.Large.Inverse" id="0x01030043" />
  <public type="style" name="TextAppearance.Medium" id="0x01030044" />
  <public type="style" name="TextAppearance.Medium.Inverse" id="0x01030045" />
  <public type="style" name="TextAppearance.Small" id="0x01030046" />
  <public type="style" name="TextAppearance.Small.Inverse" id="0x01030047" />
  <public type="style" name="TextAppearance.Theme.Dialog" id="0x01030048" />
  <public type="style" name="TextAppearance.Widget" id="0x01030049" />
  <public type="style" name="TextAppearance.Widget.Button" id="0x0103004a" />
  <public type="style" name="TextAppearance.Widget.IconMenu.Item" id="0x0103004b" />
  <public type="style" name="TextAppearance.Widget.EditText" id="0x0103004c" />
  <public type="style" name="TextAppearance.Widget.TabWidget" id="0x0103004d" />
  <public type="style" name="TextAppearance.Widget.TextView" id="0x0103004e" />
  <public type="style" name="TextAppearance.Widget.TextView.PopupMenu" id="0x0103004f" />
  <public type="style" name="TextAppearance.Widget.DropDownHint" id="0x01030050" />
  <public type="style" name="TextAppearance.Widget.DropDownItem" id="0x01030051" />
  <public type="style" name="TextAppearance.Widget.TextView.SpinnerItem" id="0x01030052" />
  <public type="style" name="TextAppearance.WindowTitle" id="0x01030053" />

  <public type="string" name="cancel" id="0x01040000" />
  <public type="string" name="copy" id="0x01040001" />
  <public type="string" name="copyUrl" id="0x01040002" />
  <public type="string" name="cut" id="0x01040003" />
  <public type="string" name="defaultVoiceMailAlphaTag" id="0x01040004" />
  <public type="string" name="defaultMsisdnAlphaTag" id="0x01040005" />
  <public type="string" name="emptyPhoneNumber" id="0x01040006" />
  <public type="string" name="httpErrorBadUrl" id="0x01040007" />
  <public type="string" name="httpErrorUnsupportedScheme" id="0x01040008" />
  <public type="string" name="no" id="0x01040009" />
  <public type="string" name="ok" id="0x0104000a" />
  <public type="string" name="paste" id="0x0104000b" />
  <public type="string" name="search_go" id="0x0104000c" />
  <public type="string" name="selectAll" id="0x0104000d" />
  <public type="string" name="unknownName" id="0x0104000e" />
  <public type="string" name="untitled" id="0x0104000f" />
  <public type="string" name="VideoView_error_button" id="0x01040010" />
  <public type="string" name="VideoView_error_text_unknown" id="0x01040011" />
  <public type="string" name="VideoView_error_title" id="0x01040012" />
  <public type="string" name="yes" id="0x01040013" />

  <public type="dimen" name="app_icon_size" id="0x01050000" />
  <public type="dimen" name="thumbnail_height" id="0x01050001" />
  <public type="dimen" name="thumbnail_width" id="0x01050002" />

  <public type="color" name="darker_gray" id="0x01060000" />
  <public type="color" name="primary_text_dark" id="0x01060001" />
  <public type="color" name="primary_text_dark_nodisable" id="0x01060002" />
  <public type="color" name="primary_text_light" id="0x01060003" />
  <public type="color" name="primary_text_light_nodisable" id="0x01060004" />
  <public type="color" name="secondary_text_dark" id="0x01060005" />
  <public type="color" name="secondary_text_dark_nodisable" id="0x01060006" />
  <public type="color" name="secondary_text_light" id="0x01060007" />
  <public type="color" name="secondary_text_light_nodisable" id="0x01060008" />
  <public type="color" name="tab_indicator_text" id="0x01060009" />
  <public type="color" name="widget_edittext_dark" id="0x0106000a" />
  <public type="color" name="white" id="0x0106000b" />
  <public type="color" name="black" id="0x0106000c" />
  <public type="color" name="transparent" id="0x0106000d" />
  <public type="color" name="background_dark" id="0x0106000e" />
  <public type="color" name="background_light" id="0x0106000f" />
  <public type="color" name="tertiary_text_dark" id="0x01060010" />
  <public type="color" name="tertiary_text_light" id="0x01060011" />

  <public type="array" name="emailAddressTypes" id="0x01070000" />
  <public type="array" name="imProtocols" id="0x01070001" />
  <public type="array" name="organizationTypes" id="0x01070002" />
  <public type="array" name="phoneTypes" id="0x01070003" />
  <public type="array" name="postalAddressTypes" id="0x01070004" />

  <public type="drawable" name="alert_dark_frame" id="0x01080000" />
  <public type="drawable" name="alert_light_frame" id="0x01080001" />
  <public type="drawable" name="arrow_down_float" id="0x01080002" />
  <public type="drawable" name="arrow_up_float" id="0x01080003" />
  <public type="drawable" name="btn_default" id="0x01080004" />
  <public type="drawable" name="btn_default_small" id="0x01080005" />
  <public type="drawable" name="btn_dropdown" id="0x01080006" />
  <public type="drawable" name="btn_minus" id="0x01080007" />
  <public type="drawable" name="btn_plus" id="0x01080008" />
  <public type="drawable" name="btn_radio" id="0x01080009" />
  <public type="drawable" name="btn_star" id="0x0108000a" />
  <public type="drawable" name="btn_star_big_off" id="0x0108000b" />
  <public type="drawable" name="btn_star_big_on" id="0x0108000c" />
  <public type="drawable" name="button_onoff_indicator_on" id="0x0108000d" />
  <public type="drawable" name="button_onoff_indicator_off" id="0x0108000e" />
  <public type="drawable" name="checkbox_off_background" id="0x0108000f" />
  <public type="drawable" name="checkbox_on_background" id="0x01080010" />
  <public type="drawable" name="dialog_frame" id="0x01080011" />
  <public type="drawable" name="divider_horizontal_bright" id="0x01080012" />
  <public type="drawable" name="divider_horizontal_textfield" id="0x01080013" />
  <public type="drawable" name="divider_horizontal_dark" id="0x01080014" />
  <public type="drawable" name="divider_horizontal_dim_dark" id="0x01080015" />
  <public type="drawable" name="edit_text" id="0x01080016" />
  <public type="drawable" name="btn_dialog" id="0x01080017" />
  <public type="drawable" name="editbox_background" id="0x01080018" />
  <public type="drawable" name="editbox_background_normal" id="0x01080019" />
  <public type="drawable" name="editbox_dropdown_dark_frame" id="0x0108001a" />
  <public type="drawable" name="editbox_dropdown_light_frame" id="0x0108001b" />
  <public type="drawable" name="gallery_thumb" id="0x0108001c" />
  <public type="drawable" name="ic_delete" id="0x0108001d" />
  <public type="drawable" name="ic_lock_idle_charging" id="0x0108001e" />
  <public type="drawable" name="ic_lock_idle_lock" id="0x0108001f" />
  <public type="drawable" name="ic_lock_idle_low_battery" id="0x01080020" />
  <public type="drawable" name="ic_media_ff" id="0x01080021" />
  <public type="drawable" name="ic_media_next" id="0x01080022" />
  <public type="drawable" name="ic_media_pause" id="0x01080023" />
  <public type="drawable" name="ic_media_play" id="0x01080024" />
  <public type="drawable" name="ic_media_previous" id="0x01080025" />
  <public type="drawable" name="ic_media_rew" id="0x01080026" />
  <public type="drawable" name="ic_dialog_alert" id="0x01080027" />
  <public type="drawable" name="ic_dialog_dialer" id="0x01080028" />
  <public type="drawable" name="ic_dialog_email" id="0x01080029" />
  <public type="drawable" name="ic_dialog_map" id="0x0108002a" />
  <public type="drawable" name="ic_input_add" id="0x0108002b" />
  <public type="drawable" name="ic_input_delete" id="0x0108002c" />
  <public type="drawable" name="ic_input_get" id="0x0108002d" />
  <public type="drawable" name="ic_lock_idle_alarm" id="0x0108002e" />
  <public type="drawable" name="ic_lock_lock" id="0x0108002f" />
  <public type="drawable" name="ic_lock_power_off" id="0x01080030" />
  <public type="drawable" name="ic_lock_silent_mode" id="0x01080031" />
  <public type="drawable" name="ic_lock_silent_mode_off" id="0x01080032" />
  <public type="drawable" name="ic_menu_add" id="0x01080033" />
  <public type="drawable" name="ic_menu_agenda" id="0x01080034" />
  <public type="drawable" name="ic_menu_always_landscape_portrait" id="0x01080035" />
  <public type="drawable" name="ic_menu_call" id="0x01080036" />
  <public type="drawable" name="ic_menu_camera" id="0x01080037" />
  <public type="drawable" name="ic_menu_close_clear_cancel" id="0x01080038" />
  <public type="drawable" name="ic_menu_compass" id="0x01080039" />
  <public type="drawable" name="ic_menu_crop" id="0x0108003a" />
  <public type="drawable" name="ic_menu_day" id="0x0108003b" />
  <public type="drawable" name="ic_menu_delete" id="0x0108003c" />
  <public type="drawable" name="ic_menu_directions" id="0x0108003d" />
  <public type="drawable" name="ic_menu_edit" id="0x0108003e" />
  <public type="drawable" name="ic_menu_gallery" id="0x0108003f" />
  <public type="drawable" name="ic_menu_help" id="0x01080040" />
  <public type="drawable" name="ic_menu_info_details" id="0x01080041" />
  <public type="drawable" name="ic_menu_manage" id="0x01080042" />
  <public type="drawable" name="ic_menu_mapmode" id="0x01080043" />
  <public type="drawable" name="ic_menu_month" id="0x01080044" />
  <public type="drawable" name="ic_menu_more" id="0x01080045" />
  <public type="drawable" name="ic_menu_my_calendar" id="0x01080046" />
  <public type="drawable" name="ic_menu_mylocation" id="0x01080047" />
  <public type="drawable" name="ic_menu_myplaces" id="0x01080048" />
  <public type="drawable" name="ic_menu_preferences" id="0x01080049" />
  <public type="drawable" name="ic_menu_recent_history" id="0x0108004a" />
  <public type="drawable" name="ic_menu_report_image" id="0x0108004b" />
  <public type="drawable" name="ic_menu_revert" id="0x0108004c" />
  <public type="drawable" name="ic_menu_rotate" id="0x0108004d" />
  <public type="drawable" name="ic_menu_save" id="0x0108004e" />
  <public type="drawable" name="ic_menu_search" id="0x0108004f" />
  <public type="drawable" name="ic_menu_send" id="0x01080050" />
  <public type="drawable" name="ic_menu_set_as" id="0x01080051" />
  <public type="drawable" name="ic_menu_share" id="0x01080052" />
  <public type="drawable" name="ic_menu_slideshow" id="0x01080053" />
  <public type="drawable" name="ic_menu_today" id="0x01080054" />
  <public type="drawable" name="ic_menu_upload" id="0x01080055" />
  <public type="drawable" name="ic_menu_upload_you_tube" id="0x01080056" />
  <public type="drawable" name="ic_menu_view" id="0x01080057" />
  <public type="drawable" name="ic_menu_week" id="0x01080058" />
  <public type="drawable" name="ic_menu_zoom" id="0x01080059" />
  <public type="drawable" name="ic_notification_clear_all" id="0x0108005a" />
  <public type="drawable" name="ic_notification_overlay" id="0x0108005b" />
  <public type="drawable" name="ic_partial_secure" id="0x0108005c" />
  <public type="drawable" name="ic_popup_disk_full" id="0x0108005d" />
  <public type="drawable" name="ic_popup_reminder" id="0x0108005e" />
  <public type="drawable" name="ic_popup_sync" id="0x0108005f" />
  <public type="drawable" name="ic_search_category_default" id="0x01080060" />
  <public type="drawable" name="ic_secure" id="0x01080061" />
  <public type="drawable" name="list_selector_background" id="0x01080062" />
  <public type="drawable" name="menu_frame" id="0x01080063" />
  <public type="drawable" name="menu_full_frame" id="0x01080064" />
  <public type="drawable" name="menuitem_background" id="0x01080065" />
  <public type="drawable" name="picture_frame" id="0x01080066" />
  <public type="drawable" name="presence_away" id="0x01080067" />
  <public type="drawable" name="presence_busy" id="0x01080068" />
  <public type="drawable" name="presence_invisible" id="0x01080069" />
  <public type="drawable" name="presence_offline" id="0x0108006a" />
  <public type="drawable" name="presence_online" id="0x0108006b" />
  <public type="drawable" name="progress_horizontal" id="0x0108006c" />
  <public type="drawable" name="progress_indeterminate_horizontal" id="0x0108006d" />
  <public type="drawable" name="radiobutton_off_background" id="0x0108006e" />
  <public type="drawable" name="radiobutton_on_background" id="0x0108006f" />
  <public type="drawable" name="spinner_background" id="0x01080070" />
  <public type="drawable" name="spinner_dropdown_background" id="0x01080071" />
  <public type="drawable" name="star_big_on" id="0x01080072" />
  <public type="drawable" name="star_big_off" id="0x01080073" />
  <public type="drawable" name="star_on" id="0x01080074" />
  <public type="drawable" name="star_off" id="0x01080075" />
  <public type="drawable" name="stat_notify_call_mute" id="0x01080076" />
  <public type="drawable" name="stat_notify_chat" id="0x01080077" />
  <public type="drawable" name="stat_notify_error" id="0x01080078" />
  <public type="drawable" name="stat_notify_more" id="0x01080079" />
  <public type="drawable" name="stat_notify_sdcard" id="0x0108007a" />
  <public type="drawable" name="stat_notify_sdcard_usb" id="0x0108007b" />
  <public type="drawable" name="stat_notify_sync" id="0x0108007c" />
  <public type="drawable" name="stat_notify_sync_noanim" id="0x0108007d" />
  <public type="drawable" name="stat_notify_voicemail" id="0x0108007e" />
  <public type="drawable" name="stat_notify_missed_call" id="0x0108007f" />
  <public type="drawable" name="stat_sys_data_bluetooth" id="0x01080080" />
  <public type="drawable" name="stat_sys_download" id="0x01080081" />
  <public type="drawable" name="stat_sys_download_done" id="0x01080082" />
  <public type="drawable" name="stat_sys_headset" id="0x01080083" />
  <!-- @deprecated Replaced by a private asset in the phone app. -->
  <public type="drawable" name="stat_sys_phone_call" id="0x01080084" />
  <!-- @deprecated Replaced by a private asset in the phone app. -->
  <public type="drawable" name="stat_sys_phone_call_forward" id="0x01080085" />
  <!-- @deprecated Replaced by a private asset in the phone app. -->
  <public type="drawable" name="stat_sys_phone_call_on_hold" id="0x01080086" />
  <public type="drawable" name="stat_sys_speakerphone" id="0x01080087" />
  <public type="drawable" name="stat_sys_upload" id="0x01080088" />
  <public type="drawable" name="stat_sys_upload_done" id="0x01080089" />
  <public type="drawable" name="stat_sys_warning" id="0x0108008a" />
  <public type="drawable" name="status_bar_item_app_background" id="0x0108008b" />
  <public type="drawable" name="status_bar_item_background" id="0x0108008c" />
  <public type="drawable" name="sym_action_call" id="0x0108008d" />
  <public type="drawable" name="sym_action_chat" id="0x0108008e" />
  <public type="drawable" name="sym_action_email" id="0x0108008f" />
  <public type="drawable" name="sym_call_incoming" id="0x01080090" />
  <public type="drawable" name="sym_call_missed" id="0x01080091" />
  <public type="drawable" name="sym_call_outgoing" id="0x01080092" />
  <public type="drawable" name="sym_def_app_icon" id="0x01080093" />
  <public type="drawable" name="sym_contact_card" id="0x01080094" />
  <public type="drawable" name="title_bar" id="0x01080095" />
  <public type="drawable" name="toast_frame" id="0x01080096" />
  <public type="drawable" name="zoom_plate" id="0x01080097" />
  <public type="drawable" name="screen_background_dark" id="0x01080098" />
  <public type="drawable" name="screen_background_light" id="0x01080099" />
  <public type="drawable" name="bottom_bar" id="0x0108009a" />
  <public type="drawable" name="ic_dialog_info" id="0x0108009b" />
  <public type="drawable" name="ic_menu_sort_alphabetically" id="0x0108009c" />
  <public type="drawable" name="ic_menu_sort_by_size" id="0x0108009d" />

  <public type="layout" name="activity_list_item" id="0x01090000" />
  <public type="layout" name="expandable_list_content" id="0x01090001" />
  <public type="layout" name="preference_category" id="0x01090002" />
  <public type="layout" name="simple_list_item_1" id="0x01090003" />
  <public type="layout" name="simple_list_item_2" id="0x01090004" />
  <public type="layout" name="simple_list_item_checked" id="0x01090005" />
  <public type="layout" name="simple_expandable_list_item_1" id="0x01090006" />
  <public type="layout" name="simple_expandable_list_item_2" id="0x01090007" />
  <public type="layout" name="simple_spinner_item" id="0x01090008" />
  <public type="layout" name="simple_spinner_dropdown_item" id="0x01090009" />
  <public type="layout" name="simple_dropdown_item_1line" id="0x0109000a" />
  <public type="layout" name="simple_gallery_item" id="0x0109000b" />
  <public type="layout" name="test_list_item" id="0x0109000c" />
  <public type="layout" name="two_line_list_item" id="0x0109000d" />
  <public type="layout" name="browser_link_context_header" id="0x0109000e" />
  <public type="layout" name="simple_list_item_single_choice" id="0x0109000f" />
  <public type="layout" name="simple_list_item_multiple_choice" id="0x01090010" />
  <public type="layout" name="select_dialog_item" id="0x01090011" />
  <public type="layout" name="select_dialog_singlechoice" id="0x01090012" />
  <public type="layout" name="select_dialog_multichoice" id="0x01090013" />

  <public type="anim" name="fade_in" id="0x010a0000" />
  <public type="anim" name="fade_out" id="0x010a0001" />
  <public type="anim" name="slide_in_left" id="0x010a0002" />
  <public type="anim" name="slide_out_right" id="0x010a0003" />
  <public type="anim" name="accelerate_decelerate_interpolator" id="0x010a0004" />
  <!-- Acceleration curve matching Flash's quadratic ease out function. -->
  <public type="anim" name="accelerate_interpolator" id="0x010a0005" />
  <!-- Acceleration curve matching Flash's quadratic ease in function. -->
  <public type="anim" name="decelerate_interpolator" id="0x010a0006" />

<!-- ===============================================================
     Resources added in version 2 of the platform.
     =============================================================== -->
  <eat-comment />

  <public type="attr" name="marqueeRepeatLimit" id="0x0101021d" />

<!-- ===============================================================
     Resources added in version 3 of the platform (Cupcake).
     =============================================================== -->
  <eat-comment />

  <public type="attr" name="windowNoDisplay" id="0x0101021e" />
  <public type="attr" name="backgroundDimEnabled" id="0x0101021f" />
  <public type="attr" name="inputType" id="0x01010220" />
  <public type="attr" name="isDefault" id="0x01010221" />
  <public type="attr" name="windowDisablePreview" id="0x01010222" />
  <public type="attr" name="privateImeOptions" id="0x01010223" />
  <public type="attr" name="editorExtras" id="0x01010224" />
  <public type="attr" name="settingsActivity" id="0x01010225" />
  <public type="attr" name="fastScrollEnabled" id="0x01010226" />
  <public type="attr" name="reqTouchScreen" id="0x01010227" />
  <public type="attr" name="reqKeyboardType" id="0x01010228" />
  <public type="attr" name="reqHardKeyboard" id="0x01010229" />
  <public type="attr" name="reqNavigation" id="0x0101022a" />
  <public type="attr" name="windowSoftInputMode" id="0x0101022b" />
  <public type="attr" name="imeFullscreenBackground" id="0x0101022c" />
  <public type="attr" name="noHistory" id="0x0101022d" />
  <public type="attr" name="headerDividersEnabled" id="0x0101022e" />
  <public type="attr" name="footerDividersEnabled" id="0x0101022f" />
  <public type="attr" name="candidatesTextStyleSpans" id="0x01010230" />
  <public type="attr" name="smoothScrollbar" id="0x01010231" />
  <public type="attr" name="reqFiveWayNav" id="0x01010232" />
  <public type="attr" name="keyBackground" id="0x01010233" />
  <public type="attr" name="keyTextSize" id="0x01010234" />
  <public type="attr" name="labelTextSize" id="0x01010235" />
  <public type="attr" name="keyTextColor" id="0x01010236" />
  <public type="attr" name="keyPreviewLayout" id="0x01010237" />
  <public type="attr" name="keyPreviewOffset" id="0x01010238" />
  <public type="attr" name="keyPreviewHeight" id="0x01010239" />
  <public type="attr" name="verticalCorrection" id="0x0101023a" />
  <public type="attr" name="popupLayout" id="0x0101023b" />
  <public type="attr" name="state_long_pressable" id="0x0101023c" />
  <public type="attr" name="keyWidth" id="0x0101023d" />
  <public type="attr" name="keyHeight" id="0x0101023e" />
  <public type="attr" name="horizontalGap" id="0x0101023f" />
  <public type="attr" name="verticalGap" id="0x01010240" />
  <public type="attr" name="rowEdgeFlags" id="0x01010241" />
  <public type="attr" name="codes" id="0x01010242" />
  <public type="attr" name="popupKeyboard" id="0x01010243" />
  <public type="attr" name="popupCharacters" id="0x01010244" />
  <public type="attr" name="keyEdgeFlags" id="0x01010245" />
  <public type="attr" name="isModifier" id="0x01010246" />
  <public type="attr" name="isSticky" id="0x01010247" />
  <public type="attr" name="isRepeatable" id="0x01010248" />
  <public type="attr" name="iconPreview" id="0x01010249" />
  <public type="attr" name="keyOutputText" id="0x0101024a" />
  <public type="attr" name="keyLabel" id="0x0101024b" />
  <public type="attr" name="keyIcon" id="0x0101024c" />
  <public type="attr" name="keyboardMode" id="0x0101024d" />
  <public type="attr" name="isScrollContainer" id="0x0101024e" />
  <public type="attr" name="fillEnabled" id="0x0101024f" />
  <public type="attr" name="updatePeriodMillis" id="0x01010250" />
  <public type="attr" name="initialLayout" id="0x01010251" />
  <public type="attr" name="voiceSearchMode" id="0x01010252" />
  <public type="attr" name="voiceLanguageModel" id="0x01010253" />
  <public type="attr" name="voicePromptText" id="0x01010254" />
  <public type="attr" name="voiceLanguage" id="0x01010255" />
  <public type="attr" name="voiceMaxResults" id="0x01010256" />
  <public type="attr" name="bottomOffset" id="0x01010257" />
  <public type="attr" name="topOffset" id="0x01010258" />
  <public type="attr" name="allowSingleTap" id="0x01010259" />
  <public type="attr" name="handle" id="0x0101025a" />
  <public type="attr" name="content" id="0x0101025b" />
  <public type="attr" name="animateOnClick" id="0x0101025c" />
  <public type="attr" name="configure" id="0x0101025d" />
  <public type="attr" name="hapticFeedbackEnabled" id="0x0101025e" />
  <public type="attr" name="innerRadius" id="0x0101025f" />
  <public type="attr" name="thickness" id="0x01010260" />
  <public type="attr" name="sharedUserLabel" id="0x01010261" />
  <public type="attr" name="dropDownWidth" id="0x01010262" />
  <public type="attr" name="dropDownAnchor" id="0x01010263" />
  <public type="attr" name="imeOptions" id="0x01010264" />
  <public type="attr" name="imeActionLabel" id="0x01010265" />
  <public type="attr" name="imeActionId" id="0x01010266" />
  <public type="attr" name="imeExtractEnterAnimation" id="0x01010268" />
  <public type="attr" name="imeExtractExitAnimation" id="0x01010269" />

  <!-- The part of the UI shown by an
       {@link android.inputmethodservice.InputMethodService} that contains the
       views for interacting with the user in extraction mode. -->
  <public type="id" name="extractArea" id="0x0102001c" />

  <!-- The part of the UI shown by an
       {@link android.inputmethodservice.InputMethodService} that contains the
       views for displaying candidates for what the user has entered. -->
  <public type="id" name="candidatesArea" id="0x0102001d" />

  <!-- The part of the UI shown by an
       {@link android.inputmethodservice.InputMethodService} that contains the
       views for entering text using the screen. -->
  <public type="id" name="inputArea" id="0x0102001e" />

  <!-- Context menu ID for the "Select All" menu item to select all text
       in a text view. -->
  <public type="id" name="selectAll" id="0x0102001f" />
  <!-- Context menu ID for the "Cut" menu item to copy and delete the currently
       selected (or all) text in a text view to the clipboard. -->
  <public type="id" name="cut" id="0x01020020" />
  <!-- Context menu ID for the "Copy" menu item to copy the currently
       selected (or all) text in a text view to the clipboard. -->
  <public type="id" name="copy" id="0x01020021" />
  <!-- Context menu ID for the "Paste" menu item to copy the current contents
       of the clipboard into the text view. -->
  <public type="id" name="paste" id="0x01020022" />
  <!-- Context menu ID for the "Copy URL" menu item to copy the currently
       selected URL from the text view to the clipboard. -->
  <public type="id" name="copyUrl" id="0x01020023" />
  <!-- Context menu ID for the "Input Method" menu item to being up the
       input method picker dialog, allowing the user to switch to another
       input method. -->
  <public type="id" name="switchInputMethod" id="0x01020024" />
  <!-- View ID of the text editor inside of an extracted text layout. -->
  <public type="id" name="inputExtractEditText" id="0x01020025" />

  <!-- View ID of the {@link android.inputmethodservice.KeyboardView} within
        an input method's input area. -->
  <public type="id" name="keyboardView" id="0x01020026" />
  <!-- View ID of a {@link android.view.View} to close a popup keyboard -->
  <public type="id" name="closeButton" id="0x01020027" />

  <!-- Menu ID to perform a "start selecting text" operation. -->
  <public type="id" name="startSelectingText" id="0x01020028" />
  <!-- Menu ID to perform a "stop selecting text" operation. -->
  <public type="id" name="stopSelectingText" id="0x01020029" />
  <!-- Menu ID to perform a "add to dictionary" operation. -->
  <public type="id" name="addToDictionary" id="0x0102002a" />

  <public type="style" name="Theme.InputMethod" id="0x01030054" />
  <public type="style" name="Theme.NoDisplay" id="0x01030055" />
  <public type="style" name="Animation.InputMethod" id="0x01030056" />
  <public type="style" name="Widget.KeyboardView" id="0x01030057" />
  <public type="style" name="ButtonBar" id="0x01030058" />
  <public type="style" name="Theme.Panel" id="0x01030059" />
  <public type="style" name="Theme.Light.Panel" id="0x0103005a" />

  <public type="string" name="dialog_alert_title" id="0x01040014" />
  <public type="string" name="VideoView_error_text_invalid_progressive_playback" id="0x01040015" />

  <public type="drawable" name="ic_btn_speak_now" id="0x010800a4" />

  <!--  Drawable to use as a background for separators on a list with a dark background -->
  <public type="drawable" name="dark_header" id="0x010800a5" />

  <!--  Drawable to use as a background for a taller version of the titlebar -->
  <public type="drawable" name="title_bar_tall" id="0x010800a6" />

  <public type="integer" name="config_shortAnimTime" id="0x010e0000" />
  <public type="integer" name="config_mediumAnimTime" id="0x010e0001" />
  <public type="integer" name="config_longAnimTime" id="0x010e0002" />

<!-- ===============================================================
     Resources added in version 4 of the platform (Donut).
     =============================================================== -->
  <eat-comment />

  <public type="attr" name="tension" id="0x0101026a" />
  <public type="attr" name="extraTension" id="0x0101026b" />
  <public type="attr" name="anyDensity" id="0x0101026c" />
  <public type="attr" name="searchSuggestThreshold" id="0x0101026d" />
  <public type="attr" name="includeInGlobalSearch" id="0x0101026e" />
  <public type="attr" name="onClick" id="0x0101026f" />
  <public type="attr" name="targetSdkVersion" id="0x01010270" />
  <public type="attr" name="maxSdkVersion" id="0x01010271" />
  <public type="attr" name="testOnly" id="0x01010272" />
  <public type="attr" name="contentDescription" id="0x01010273" />
  <public type="attr" name="gestureStrokeWidth" id="0x01010274" />
  <public type="attr" name="gestureColor" id="0x01010275" />
  <public type="attr" name="uncertainGestureColor" id="0x01010276" />
  <public type="attr" name="fadeOffset" id="0x01010277" />
  <public type="attr" name="fadeDuration" id="0x01010278" />
  <public type="attr" name="gestureStrokeType" id="0x01010279" />
  <public type="attr" name="gestureStrokeLengthThreshold" id="0x0101027a" />
  <public type="attr" name="gestureStrokeSquarenessThreshold" id="0x0101027b" />
  <public type="attr" name="gestureStrokeAngleThreshold" id="0x0101027c" />
  <public type="attr" name="eventsInterceptionEnabled" id="0x0101027d" />
  <public type="attr" name="fadeEnabled" id="0x0101027e" />
  <public type="attr" name="backupAgent" id="0x0101027f" />
  <public type="attr" name="allowBackup" id="0x01010280" />
  <public type="attr" name="glEsVersion" id="0x01010281" />
  <public type="attr" name="queryAfterZeroResults" id="0x01010282" />
  <public type="attr" name="dropDownHeight" id="0x01010283" />
  <public type="attr" name="smallScreens" id="0x01010284" />
  <public type="attr" name="normalScreens" id="0x01010285" />
  <public type="attr" name="largeScreens" id="0x01010286" />
  <public type="attr" name="progressBarStyleInverse" id="0x01010287" />
  <public type="attr" name="progressBarStyleSmallInverse" id="0x01010288" />
  <public type="attr" name="progressBarStyleLargeInverse" id="0x01010289" />
  <public type="attr" name="searchSettingsDescription" id="0x0101028a" />
  <public type="attr" name="textColorPrimaryInverseDisableOnly" id="0x0101028b" />
  <public type="attr" name="autoUrlDetect" id="0x0101028c" />
  <public type="attr" name="resizeable" id="0x0101028d" />

  <public type="style" name="Widget.ProgressBar.Inverse" id="0x0103005b" />
  <public type="style" name="Widget.ProgressBar.Large.Inverse" id="0x0103005c" />
  <public type="style" name="Widget.ProgressBar.Small.Inverse" id="0x0103005d" />

  <!-- @deprecated Replaced by a private asset in the phone app. -->
  <public type="drawable" name="stat_sys_vp_phone_call" id="0x010800a7" />
  <!-- @deprecated Replaced by a private asset in the phone app. -->
  <public type="drawable" name="stat_sys_vp_phone_call_on_hold" id="0x010800a8" />

  <public type="anim" name="anticipate_interpolator" id="0x010a0007" />
  <public type="anim" name="overshoot_interpolator" id="0x010a0008" />
  <public type="anim" name="anticipate_overshoot_interpolator" id="0x010a0009" />
  <public type="anim" name="bounce_interpolator" id="0x010a000a" />
  <public type="anim" name="linear_interpolator" id="0x010a000b" />

<!-- ===============================================================
     Resources added in version 5 of the platform (Eclair).
     =============================================================== -->
  <eat-comment />

  <public type="attr" name="required" id="0x0101028e" />
  <public type="attr" name="accountType" id="0x0101028f" />
  <public type="attr" name="contentAuthority" id="0x01010290" />
  <public type="attr" name="userVisible" id="0x01010291" />
  <public type="attr" name="windowShowWallpaper" id="0x01010292" />
  <public type="attr" name="wallpaperOpenEnterAnimation" id="0x01010293" />
  <public type="attr" name="wallpaperOpenExitAnimation" id="0x01010294" />
  <public type="attr" name="wallpaperCloseEnterAnimation" id="0x01010295" />
  <public type="attr" name="wallpaperCloseExitAnimation" id="0x01010296" />
  <public type="attr" name="wallpaperIntraOpenEnterAnimation" id="0x01010297" />
  <public type="attr" name="wallpaperIntraOpenExitAnimation" id="0x01010298" />
  <public type="attr" name="wallpaperIntraCloseEnterAnimation" id="0x01010299" />
  <public type="attr" name="wallpaperIntraCloseExitAnimation" id="0x0101029a" />
  <public type="attr" name="supportsUploading" id="0x0101029b" />
  <public type="attr" name="killAfterRestore" id="0x0101029c" />
  <public type="attr" name="restoreNeedsApplication" id="0x0101029d" />
  <public type="attr" name="smallIcon" id="0x0101029e" />
  <public type="attr" name="accountPreferences" id="0x0101029f" />
  <public type="attr" name="textAppearanceSearchResultSubtitle" id="0x010102a0" />
  <public type="attr" name="textAppearanceSearchResultTitle" id="0x010102a1" />
  <public type="attr" name="summaryColumn" id="0x010102a2" />
  <public type="attr" name="detailColumn" id="0x010102a3" />
  <public type="attr" name="detailSocialSummary" id="0x010102a4" />
  <public type="attr" name="thumbnail" id="0x010102a5" />
  <public type="attr" name="detachWallpaper" id="0x010102a6" />
  <public type="attr" name="finishOnCloseSystemDialogs" id="0x010102a7" />
  <public type="attr" name="scrollbarFadeDuration" id="0x010102a8" />
  <public type="attr" name="scrollbarDefaultDelayBeforeFade" id="0x010102a9" />
  <public type="attr" name="fadeScrollbars" id="0x010102aa" />
  <public type="attr" name="colorBackgroundCacheHint" id="0x010102ab" />
  <public type="attr" name="dropDownHorizontalOffset" id="0x010102ac" />
  <public type="attr" name="dropDownVerticalOffset" id="0x010102ad" />

  <public type="style" name="Theme.Wallpaper" id="0x0103005e" />
  <public type="style" name="Theme.Wallpaper.NoTitleBar" id="0x0103005f" />
  <public type="style" name="Theme.Wallpaper.NoTitleBar.Fullscreen" id="0x01030060" />
  <public type="style" name="Theme.WallpaperSettings" id="0x01030061" />
  <public type="style" name="Theme.Light.WallpaperSettings" id="0x01030062" />
  <public type="style" name="TextAppearance.SearchResult.Title" id="0x01030063" />
  <public type="style" name="TextAppearance.SearchResult.Subtitle" id="0x01030064" />

  <!-- Semi-transparent background that can be used when placing a dark
       themed UI on top of some arbitrary background (such as the
       wallpaper).  This darkens the background sufficiently that the UI
       can be seen. -->
  <public type="drawable" name="screen_background_dark_transparent" id="0x010800a9" />
  <public type="drawable" name="screen_background_light_transparent" id="0x010800aa" />
  <public type="drawable" name="stat_notify_sdcard_prepare" id="0x010800ab" />

<!-- ===============================================================
     Resources added in version 6 of the platform (Eclair 2.0.1).
     =============================================================== -->
  <eat-comment />

  <public type="attr" name="quickContactBadgeStyleWindowSmall" id="0x010102ae" />
  <public type="attr" name="quickContactBadgeStyleWindowMedium" id="0x010102af" />
  <public type="attr" name="quickContactBadgeStyleWindowLarge" id="0x010102b0" />
  <public type="attr" name="quickContactBadgeStyleSmallWindowSmall" id="0x010102b1" />
  <public type="attr" name="quickContactBadgeStyleSmallWindowMedium" id="0x010102b2" />
  <public type="attr" name="quickContactBadgeStyleSmallWindowLarge" id="0x010102b3" />

<!-- ===============================================================
     Resources added in version 7 of the platform (Eclair MR1).
     =============================================================== -->
  <eat-comment />

  <public type="attr" name="author" id="0x010102b4" />
  <public type="attr" name="autoStart" id="0x010102b5" />


<!-- ===============================================================
     Resources added in version 8 of the platform (Eclair MR2).
     =============================================================== -->
  <eat-comment />

  <public type="attr" name="expandableListViewWhiteStyle" id="0x010102b6" />

<!-- ===============================================================
     Resources added in version 8 of the platform (Froyo / 2.2)
     =============================================================== -->
  <eat-comment />
  <public type="attr" name="installLocation" id="0x010102b7" />
  <public type="attr" name="vmSafeMode" id="0x010102b8" />
  <public type="attr" name="webTextViewStyle" id="0x010102b9" />
  <public type="attr" name="restoreAnyVersion" id="0x010102ba" />
  <public type="attr" name="tabStripLeft" id="0x010102bb" />
  <public type="attr" name="tabStripRight" id="0x010102bc" />
  <public type="attr" name="tabStripEnabled" id="0x010102bd" />

  <public type="id" name="custom" id="0x0102002b" />

  <public type="anim" name="cycle_interpolator" id="0x010a000c" />

<!-- ===============================================================
     Resources added in version 9 of the platform (Gingerbread / 2.3)
     =============================================================== -->
  <eat-comment />
  <public type="attr" name="logo" id="0x010102be" />
  <public type="attr" name="xlargeScreens" id="0x010102bf" />
  <public type="attr" name="immersive" id="0x010102c0" />
  <public type="attr" name="overScrollMode" id="0x010102c1" />
  <public type="attr" name="overScrollHeader" id="0x010102c2" />
  <public type="attr" name="overScrollFooter" id="0x010102c3" />
  <public type="attr" name="filterTouchesWhenObscured" id="0x010102c4" />
  <public type="attr" name="textSelectHandleLeft" id="0x010102c5" />
  <public type="attr" name="textSelectHandleRight" id="0x010102c6" />
  <public type="attr" name="textSelectHandle" id="0x010102c7" />
  <public type="attr" name="textSelectHandleWindowStyle" id="0x010102c8" />
  <public type="attr" name="popupAnimationStyle" id="0x010102c9" />
  <public type="attr" name="screenSize" id="0x010102ca" />
  <public type="attr" name="screenDensity" id="0x010102cb" />

  <!-- presence drawables for videochat or audiochat capable contacts -->
  <public type="drawable" name="presence_video_away" id="0x010800ac" />
  <public type="drawable" name="presence_video_busy" id="0x010800ad" />
  <public type="drawable" name="presence_video_online" id="0x010800ae" />
  <public type="drawable" name="presence_audio_away" id="0x010800af" />
  <public type="drawable" name="presence_audio_busy" id="0x010800b0" />
  <public type="drawable" name="presence_audio_online" id="0x010800b1" />

  <public type="style" name="TextAppearance.StatusBar.Title" id="0x01030065" />
  <public type="style" name="TextAppearance.StatusBar.Icon" id="0x01030066" />
  <public type="style" name="TextAppearance.StatusBar.EventContent" id="0x01030067" />
  <public type="style" name="TextAppearance.StatusBar.EventContent.Title" id="0x01030068" />

<!-- ===============================================================
     Resources added in version 11 of the platform (Honeycomb / 3.0).
     =============================================================== -->
  <eat-comment />

  <public type="attr" name="allContactsName" id="0x010102cc" />
  <public type="attr" name="windowActionBar" id="0x010102cd" />
  <public type="attr" name="actionBarStyle" id="0x010102ce" />
  <public type="attr" name="navigationMode" id="0x010102cf" />
  <public type="attr" name="displayOptions" id="0x010102d0" />
  <public type="attr" name="subtitle" id="0x010102d1" />
  <public type="attr" name="customNavigationLayout" id="0x010102d2" />
  <public type="attr" name="hardwareAccelerated" id="0x010102d3" />
  <public type="attr" name="measureWithLargestChild" id="0x010102d4" />
  <public type="attr" name="animateFirstView" id="0x010102d5" />
  <public type="attr" name="dropDownSpinnerStyle" id="0x010102d6" />
  <public type="attr" name="actionDropDownStyle" id="0x010102d7" />
  <public type="attr" name="actionButtonStyle" id="0x010102d8" />
  <public type="attr" name="showAsAction" id="0x010102d9" />
  <public type="attr" name="previewImage" id="0x010102da" />
  <public type="attr" name="actionModeBackground" id="0x010102db" />
  <public type="attr" name="actionModeCloseDrawable" id="0x010102dc" />
  <public type="attr" name="windowActionModeOverlay" id="0x010102dd" />
  <public type="attr" name="valueFrom" id="0x010102de" />
  <public type="attr" name="valueTo" id="0x010102df" />
  <public type="attr" name="valueType" id="0x010102e0" />
  <public type="attr" name="propertyName" id="0x010102e1" />
  <public type="attr" name="ordering" id="0x010102e2" />
  <public type="attr" name="fragment" id="0x010102e3" />
  <public type="attr" name="windowActionBarOverlay" id="0x010102e4" />
  <public type="attr" name="fragmentOpenEnterAnimation" id="0x010102e5" />
  <public type="attr" name="fragmentOpenExitAnimation" id="0x010102e6" />
  <public type="attr" name="fragmentCloseEnterAnimation" id="0x010102e7" />
  <public type="attr" name="fragmentCloseExitAnimation" id="0x010102e8" />
  <public type="attr" name="fragmentFadeEnterAnimation" id="0x010102e9" />
  <public type="attr" name="fragmentFadeExitAnimation" id="0x010102ea" />
  <public type="attr" name="actionBarSize" id="0x010102eb" />
  <public type="attr" name="imeSubtypeLocale" id="0x010102ec" />
  <public type="attr" name="imeSubtypeMode" id="0x010102ed" />
  <public type="attr" name="imeSubtypeExtraValue" id="0x010102ee" />
  <public type="attr" name="splitMotionEvents" id="0x010102ef" />
  <public type="attr" name="listChoiceBackgroundIndicator" id="0x010102f0" />
  <public type="attr" name="spinnerMode" id="0x010102f1" />
  <public type="attr" name="animateLayoutChanges" id="0x010102f2" />
  <public type="attr" name="actionBarTabStyle" id="0x010102f3" />
  <public type="attr" name="actionBarTabBarStyle" id="0x010102f4" />
  <public type="attr" name="actionBarTabTextStyle" id="0x010102f5" />
  <public type="attr" name="actionOverflowButtonStyle" id="0x010102f6" />
  <public type="attr" name="actionModeCloseButtonStyle" id="0x010102f7" />
  <public type="attr" name="titleTextStyle" id="0x010102f8" />
  <public type="attr" name="subtitleTextStyle" id="0x010102f9" />
  <public type="attr" name="iconifiedByDefault" id="0x010102fa" />
  <public type="attr" name="actionLayout" id="0x010102fb" />
  <public type="attr" name="actionViewClass" id="0x010102fc" />
  <public type="attr" name="activatedBackgroundIndicator" id="0x010102fd" />
  <public type="attr" name="state_activated" id="0x010102fe" />
  <public type="attr" name="listPopupWindowStyle" id="0x010102ff" />
  <public type="attr" name="popupMenuStyle" id="0x01010300" />
  <public type="attr" name="textAppearanceLargePopupMenu" id="0x01010301" />
  <public type="attr" name="textAppearanceSmallPopupMenu" id="0x01010302" />
  <public type="attr" name="breadCrumbTitle" id="0x01010303" />
  <public type="attr" name="breadCrumbShortTitle" id="0x01010304" />
  <public type="attr" name="listDividerAlertDialog" id="0x01010305" />
  <public type="attr" name="textColorAlertDialogListItem" id="0x01010306" />
  <public type="attr" name="loopViews" id="0x01010307" />
  <public type="attr" name="dialogTheme" id="0x01010308" />
  <public type="attr" name="alertDialogTheme" id="0x01010309" />
  <public type="attr" name="dividerVertical" id="0x0101030a" />
  <public type="attr" name="homeAsUpIndicator" id="0x0101030b" />
  <public type="attr" name="enterFadeDuration" id="0x0101030c" />
  <public type="attr" name="exitFadeDuration" id="0x0101030d" />
  <public type="attr" name="selectableItemBackground" id="0x0101030e" />
  <public type="attr" name="autoAdvanceViewId" id="0x0101030f" />
  <public type="attr" name="useIntrinsicSizeAsMinimum" id="0x01010310" />
  <public type="attr" name="actionModeCutDrawable" id="0x01010311" />
  <public type="attr" name="actionModeCopyDrawable" id="0x01010312" />
  <public type="attr" name="actionModePasteDrawable" id="0x01010313" />
  <public type="attr" name="textEditPasteWindowLayout" id="0x01010314" />
  <public type="attr" name="textEditNoPasteWindowLayout" id="0x01010315" />
  <public type="attr" name="textIsSelectable" id="0x01010316" />
  <public type="attr" name="windowEnableSplitTouch" id="0x01010317" />
  <public type="attr" name="indeterminateProgressStyle" id="0x01010318" />
  <public type="attr" name="progressBarPadding" id="0x01010319" />
  <!-- @deprecated Not used by the framework. -->
  <public type="attr" name="animationResolution" id="0x0101031a" />
  <public type="attr" name="state_accelerated" id="0x0101031b" />
  <public type="attr" name="baseline" id="0x0101031c" />
  <public type="attr" name="homeLayout" id="0x0101031d" />
  <public type="attr" name="opacity" id="0x0101031e" />
  <public type="attr" name="alpha" id="0x0101031f" />
  <public type="attr" name="transformPivotX" id="0x01010320" />
  <public type="attr" name="transformPivotY" id="0x01010321" />
  <public type="attr" name="translationX" id="0x01010322" />
  <public type="attr" name="translationY" id="0x01010323" />
  <public type="attr" name="scaleX" id="0x01010324" />
  <public type="attr" name="scaleY" id="0x01010325" />
  <public type="attr" name="rotation" id="0x01010326" />
  <public type="attr" name="rotationX" id="0x01010327" />
  <public type="attr" name="rotationY" id="0x01010328" />
  <public type="attr" name="showDividers" id="0x01010329" />
  <public type="attr" name="dividerPadding" id="0x0101032a" />
  <public type="attr" name="borderlessButtonStyle" id="0x0101032b" />
  <public type="attr" name="dividerHorizontal" id="0x0101032c" />
  <public type="attr" name="itemPadding" id="0x0101032d" />
  <public type="attr" name="buttonBarStyle" id="0x0101032e" />
  <public type="attr" name="buttonBarButtonStyle" id="0x0101032f" />
  <public type="attr" name="segmentedButtonStyle" id="0x01010330" />
  <public type="attr" name="staticWallpaperPreview" id="0x01010331" />
  <public type="attr" name="allowParallelSyncs" id="0x01010332" />
  <public type="attr" name="isAlwaysSyncable" id="0x01010333" />
  <public type="attr" name="verticalScrollbarPosition" id="0x01010334" />
  <public type="attr" name="fastScrollAlwaysVisible" id="0x01010335" />
  <public type="attr" name="fastScrollThumbDrawable" id="0x01010336" />
  <public type="attr" name="fastScrollPreviewBackgroundLeft" id="0x01010337" />
  <public type="attr" name="fastScrollPreviewBackgroundRight" id="0x01010338" />
  <public type="attr" name="fastScrollTrackDrawable" id="0x01010339" />
  <public type="attr" name="fastScrollOverlayPosition" id="0x0101033a" />
  <public type="attr" name="customTokens" id="0x0101033b" />
  <public type="attr" name="nextFocusForward" id="0x0101033c" />
  <public type="attr" name="firstDayOfWeek" id="0x0101033d" />
  <public type="attr" name="showWeekNumber" id="0x0101033e" />
  <public type="attr" name="minDate" id="0x0101033f" />
  <public type="attr" name="maxDate" id="0x01010340" />
  <public type="attr" name="shownWeekCount" id="0x01010341" />
  <public type="attr" name="selectedWeekBackgroundColor" id="0x01010342" />
  <public type="attr" name="focusedMonthDateColor" id="0x01010343" />
  <public type="attr" name="unfocusedMonthDateColor" id="0x01010344" />
  <public type="attr" name="weekNumberColor" id="0x01010345" />
  <public type="attr" name="weekSeparatorLineColor" id="0x01010346" />
  <public type="attr" name="selectedDateVerticalBar" id="0x01010347" />
  <public type="attr" name="weekDayTextAppearance" id="0x01010348" />
  <public type="attr" name="dateTextAppearance" id="0x01010349" />
  <public type="attr" name="solidColor" id="0x0101034a" />
  <public type="attr" name="spinnersShown" id="0x0101034b" />
  <public type="attr" name="calendarViewShown" id="0x0101034c" />
  <public type="attr" name="state_multiline" id="0x0101034d" />
  <public type="attr" name="detailsElementBackground" id="0x0101034e" />
  <public type="attr" name="textColorHighlightInverse" id="0x0101034f" />
  <public type="attr" name="textColorLinkInverse" id="0x01010350" />
  <public type="attr" name="editTextColor" id="0x01010351" />
  <public type="attr" name="editTextBackground" id="0x01010352" />
  <public type="attr" name="horizontalScrollViewStyle" id="0x01010353" />
  <public type="attr" name="layerType" id="0x01010354" />
  <public type="attr" name="alertDialogIcon" id="0x01010355" />
  <public type="attr" name="windowMinWidthMajor" id="0x01010356" />
  <public type="attr" name="windowMinWidthMinor" id="0x01010357" />
  <public type="attr" name="queryHint" id="0x01010358" />
  <public type="attr" name="fastScrollTextColor" id="0x01010359" />
  <public type="attr" name="largeHeap" id="0x0101035a" />
  <public type="attr" name="windowCloseOnTouchOutside" id="0x0101035b" />
  <public type="attr" name="datePickerStyle" id="0x0101035c" />
  <public type="attr" name="calendarViewStyle" id="0x0101035d" />
  <public type="attr" name="textEditSidePasteWindowLayout" id="0x0101035e" />
  <public type="attr" name="textEditSideNoPasteWindowLayout" id="0x0101035f" />
  <public type="attr" name="actionMenuTextAppearance" id="0x01010360" />
  <public type="attr" name="actionMenuTextColor" id="0x01010361" />

  <!-- A simple fade-in animation. -->
  <public type="animator" name="fade_in" id="0x010b0000" />
  <!-- A simple fade-out animation. -->
  <public type="animator" name="fade_out" id="0x010b0001" />

  <!-- Acceleration curve matching a quadtratic ease out function. -->
  <public type="interpolator" name="accelerate_quad" id="0x010c0000" />
  <!-- Acceleration curve matching a quadtratic ease in function. -->
  <public type="interpolator" name="decelerate_quad" id="0x010c0001" />

  <!-- Acceleration curve matching a cubic ease out function. -->
  <public type="interpolator" name="accelerate_cubic" id="0x010c0002" />
  <!-- Acceleration curve matching a cubic ease in function. -->
  <public type="interpolator" name="decelerate_cubic" id="0x010c0003" />
  <!-- Acceleration curve matching a quint ease out function. -->
  <public type="interpolator" name="accelerate_quint" id="0x010c0004" />
  <!-- Acceleration curve matching a quint ease in function. -->
  <public type="interpolator" name="decelerate_quint" id="0x010c0005" />
  <!-- Acceleration curve matching an ease in + ease out function -->
  <public type="interpolator" name="accelerate_decelerate" id="0x010c0006" />
  <!-- An interpolator where the change starts backward then flings forward. -->
  <public type="interpolator" name="anticipate" id="0x010c0007" />
  <!-- An interpolator where the change flings forward and overshoots the last
       value then comes back. -->
  <public type="interpolator" name="overshoot" id="0x010c0008" />
  <!-- An interpolator where the change starts backward then flings forward and
       overshoots the target value and finally goes back to the final value. -->
  <public type="interpolator" name="anticipate_overshoot" id="0x010c0009" />
  <!-- An interpolator where the change bounces at the end. -->
  <public type="interpolator" name="bounce" id="0x010c000a" />
  <!-- An interpolator where the rate of change is constant. -->
  <public type="interpolator" name="linear" id="0x010c000b" />
  <!-- Repeats the animation for one cycle. The rate of change follows a
       sinusoidal pattern. -->
  <public type="interpolator" name="cycle" id="0x010c000c" />

  <public type="id" name="home" id="0x0102002c" />
  <!-- Context menu ID for the "Select text..." menu item to switch to text
       selection context mode in text views. -->
  <public type="id" name="selectTextMode" id="0x0102002d" />

  <public type="dimen" name="dialog_min_width_major" id="0x01050003" />
  <public type="dimen" name="dialog_min_width_minor" id="0x01050004" />
  <public type="dimen" name="notification_large_icon_width" id="0x01050005" />
  <public type="dimen" name="notification_large_icon_height" id="0x01050006" />

  <!-- Standard content view for a {@link android.app.ListFragment}.
       If you are implementing a subclass of ListFragment with your
       own customized content, you can include this layout in that
       content to still retain all of the standard functionality of
       the base class. -->
  <public type="layout" name="list_content" id="0x01090014" />

  <!-- A simple ListView item layout which can contain text and support (single or multiple) item selection. -->
  <public type="layout" name="simple_selectable_list_item" id="0x01090015" />

  <!-- A version of {@link #simple_list_item_1} that is able to change its
       background state to indicate when it is activated (that is checked by
       a ListView). -->
  <public type="layout" name="simple_list_item_activated_1" id="0x01090016" />

  <!-- A version of {@link #simple_list_item_2} that is able to change its
       background state to indicate when it is activated (that is checked by
       a ListView). -->
  <public type="layout" name="simple_list_item_activated_2" id="0x01090017" />

  <public type="drawable" name="dialog_holo_dark_frame" id="0x010800b2" />
  <public type="drawable" name="dialog_holo_light_frame" id="0x010800b3" />

  <public type="style" name="Theme.WithActionBar" id="0x01030069" />
  <public type="style" name="Theme.NoTitleBar.OverlayActionModes" id="0x0103006a" />
  <public type="style" name="Theme.Holo" id="0x0103006b" />
  <public type="style" name="Theme.Holo.NoActionBar" id="0x0103006c" />
  <public type="style" name="Theme.Holo.NoActionBar.Fullscreen" id="0x0103006d" />
  <public type="style" name="Theme.Holo.Light" id="0x0103006e" />
  <public type="style" name="Theme.Holo.Dialog" id="0x0103006f" />
  <public type="style" name="Theme.Holo.Dialog.MinWidth" id="0x01030070" />
  <public type="style" name="Theme.Holo.Dialog.NoActionBar" id="0x01030071" />
  <public type="style" name="Theme.Holo.Dialog.NoActionBar.MinWidth" id="0x01030072" />
  <public type="style" name="Theme.Holo.Light.Dialog" id="0x01030073" />
  <public type="style" name="Theme.Holo.Light.Dialog.MinWidth" id="0x01030074" />
  <public type="style" name="Theme.Holo.Light.Dialog.NoActionBar" id="0x01030075" />
  <public type="style" name="Theme.Holo.Light.Dialog.NoActionBar.MinWidth" id="0x01030076" />
  <public type="style" name="Theme.Holo.DialogWhenLarge" id="0x01030077" />
  <public type="style" name="Theme.Holo.DialogWhenLarge.NoActionBar" id="0x01030078" />
  <public type="style" name="Theme.Holo.Light.DialogWhenLarge" id="0x01030079" />
  <public type="style" name="Theme.Holo.Light.DialogWhenLarge.NoActionBar" id="0x0103007a" />
  <public type="style" name="Theme.Holo.Panel" id="0x0103007b" />
  <public type="style" name="Theme.Holo.Light.Panel" id="0x0103007c" />
  <public type="style" name="Theme.Holo.Wallpaper" id="0x0103007d" />
  <public type="style" name="Theme.Holo.Wallpaper.NoTitleBar" id="0x0103007e" />
  <public type="style" name="Theme.Holo.InputMethod" id="0x0103007f" />
  <public type="style" name="TextAppearance.Widget.PopupMenu.Large" id="0x01030080" />
  <public type="style" name="TextAppearance.Widget.PopupMenu.Small" id="0x01030081" />
  <public type="style" name="Widget.ActionBar" id="0x01030082" />
  <public type="style" name="Widget.Spinner.DropDown" id="0x01030083" />
  <public type="style" name="Widget.ActionButton" id="0x01030084" />
  <public type="style" name="Widget.ListPopupWindow" id="0x01030085" />
  <public type="style" name="Widget.PopupMenu" id="0x01030086" />
  <public type="style" name="Widget.ActionButton.Overflow" id="0x01030087" />
  <public type="style" name="Widget.ActionButton.CloseMode" id="0x01030088" />
  <public type="style" name="Widget.FragmentBreadCrumbs" id="0x01030089" />
  <public type="style" name="Widget.Holo" id="0x0103008a" />
  <public type="style" name="Widget.Holo.Button" id="0x0103008b" />
  <public type="style" name="Widget.Holo.Button.Small" id="0x0103008c" />
  <public type="style" name="Widget.Holo.Button.Inset" id="0x0103008d" />
  <public type="style" name="Widget.Holo.Button.Toggle" id="0x0103008e" />
  <public type="style" name="Widget.Holo.TextView" id="0x0103008f" />
  <public type="style" name="Widget.Holo.AutoCompleteTextView" id="0x01030090" />
  <public type="style" name="Widget.Holo.CompoundButton.CheckBox" id="0x01030091" />
  <public type="style" name="Widget.Holo.ListView.DropDown" id="0x01030092" />
  <public type="style" name="Widget.Holo.EditText" id="0x01030093" />
  <public type="style" name="Widget.Holo.ExpandableListView" id="0x01030094" />
  <public type="style" name="Widget.Holo.GridView" id="0x01030095" />
  <public type="style" name="Widget.Holo.ImageButton" id="0x01030096" />
  <public type="style" name="Widget.Holo.ListView" id="0x01030097" />
  <public type="style" name="Widget.Holo.PopupWindow" id="0x01030098" />
  <public type="style" name="Widget.Holo.ProgressBar" id="0x01030099" />
  <public type="style" name="Widget.Holo.ProgressBar.Horizontal" id="0x0103009a" />
  <public type="style" name="Widget.Holo.ProgressBar.Small" id="0x0103009b" />
  <public type="style" name="Widget.Holo.ProgressBar.Small.Title" id="0x0103009c" />
  <public type="style" name="Widget.Holo.ProgressBar.Large" id="0x0103009d" />
  <public type="style" name="Widget.Holo.SeekBar" id="0x0103009e" />
  <public type="style" name="Widget.Holo.RatingBar" id="0x0103009f" />
  <public type="style" name="Widget.Holo.RatingBar.Indicator" id="0x010300a0" />
  <public type="style" name="Widget.Holo.RatingBar.Small" id="0x010300a1" />
  <public type="style" name="Widget.Holo.CompoundButton.RadioButton" id="0x010300a2" />
  <public type="style" name="Widget.Holo.ScrollView" id="0x010300a3" />
  <public type="style" name="Widget.Holo.HorizontalScrollView" id="0x010300a4" />
  <public type="style" name="Widget.Holo.Spinner" id="0x010300a5" />
  <public type="style" name="Widget.Holo.CompoundButton.Star" id="0x010300a6" />
  <public type="style" name="Widget.Holo.TabWidget" id="0x010300a7" />
  <public type="style" name="Widget.Holo.WebTextView" id="0x010300a8" />
  <public type="style" name="Widget.Holo.WebView" id="0x010300a9" />
  <public type="style" name="Widget.Holo.DropDownItem" id="0x010300aa" />
  <public type="style" name="Widget.Holo.DropDownItem.Spinner" id="0x010300ab" />
  <public type="style" name="Widget.Holo.TextView.SpinnerItem" id="0x010300ac" />
  <public type="style" name="Widget.Holo.ListPopupWindow" id="0x010300ad" />
  <public type="style" name="Widget.Holo.PopupMenu" id="0x010300ae" />
  <public type="style" name="Widget.Holo.ActionButton" id="0x010300af" />
  <public type="style" name="Widget.Holo.ActionButton.Overflow" id="0x010300b0" />
  <public type="style" name="Widget.Holo.ActionButton.TextButton" id="0x010300b1" />
  <public type="style" name="Widget.Holo.ActionMode" id="0x010300b2" />
  <public type="style" name="Widget.Holo.ActionButton.CloseMode" id="0x010300b3" />
  <public type="style" name="Widget.Holo.ActionBar" id="0x010300b4" />
  <public type="style" name="Widget.Holo.Light" id="0x010300b5" />
  <public type="style" name="Widget.Holo.Light.Button" id="0x010300b6" />
  <public type="style" name="Widget.Holo.Light.Button.Small" id="0x010300b7" />
  <public type="style" name="Widget.Holo.Light.Button.Inset" id="0x010300b8" />
  <public type="style" name="Widget.Holo.Light.Button.Toggle" id="0x010300b9" />
  <public type="style" name="Widget.Holo.Light.TextView" id="0x010300ba" />
  <public type="style" name="Widget.Holo.Light.AutoCompleteTextView" id="0x010300bb" />
  <public type="style" name="Widget.Holo.Light.CompoundButton.CheckBox" id="0x010300bc" />
  <public type="style" name="Widget.Holo.Light.ListView.DropDown" id="0x010300bd" />
  <public type="style" name="Widget.Holo.Light.EditText" id="0x010300be" />
  <public type="style" name="Widget.Holo.Light.ExpandableListView" id="0x010300bf" />
  <public type="style" name="Widget.Holo.Light.GridView" id="0x010300c0" />
  <public type="style" name="Widget.Holo.Light.ImageButton" id="0x010300c1" />
  <public type="style" name="Widget.Holo.Light.ListView" id="0x010300c2" />
  <public type="style" name="Widget.Holo.Light.PopupWindow" id="0x010300c3" />
  <public type="style" name="Widget.Holo.Light.ProgressBar" id="0x010300c4" />
  <public type="style" name="Widget.Holo.Light.ProgressBar.Horizontal" id="0x010300c5" />
  <public type="style" name="Widget.Holo.Light.ProgressBar.Small" id="0x010300c6" />
  <public type="style" name="Widget.Holo.Light.ProgressBar.Small.Title" id="0x010300c7" />
  <public type="style" name="Widget.Holo.Light.ProgressBar.Large" id="0x010300c8" />
  <public type="style" name="Widget.Holo.Light.ProgressBar.Inverse" id="0x010300c9" />
  <public type="style" name="Widget.Holo.Light.ProgressBar.Small.Inverse" id="0x010300ca" />
  <public type="style" name="Widget.Holo.Light.ProgressBar.Large.Inverse" id="0x010300cb" />
  <public type="style" name="Widget.Holo.Light.SeekBar" id="0x010300cc" />
  <public type="style" name="Widget.Holo.Light.RatingBar" id="0x010300cd" />
  <public type="style" name="Widget.Holo.Light.RatingBar.Indicator" id="0x010300ce" />
  <public type="style" name="Widget.Holo.Light.RatingBar.Small" id="0x010300cf" />
  <public type="style" name="Widget.Holo.Light.CompoundButton.RadioButton" id="0x010300d0" />
  <public type="style" name="Widget.Holo.Light.ScrollView" id="0x010300d1" />
  <public type="style" name="Widget.Holo.Light.HorizontalScrollView" id="0x010300d2" />
  <public type="style" name="Widget.Holo.Light.Spinner" id="0x010300d3" />
  <public type="style" name="Widget.Holo.Light.CompoundButton.Star" id="0x010300d4" />
  <public type="style" name="Widget.Holo.Light.TabWidget" id="0x010300d5" />
  <public type="style" name="Widget.Holo.Light.WebTextView" id="0x010300d6" />
  <public type="style" name="Widget.Holo.Light.WebView" id="0x010300d7" />
  <public type="style" name="Widget.Holo.Light.DropDownItem" id="0x010300d8" />
  <public type="style" name="Widget.Holo.Light.DropDownItem.Spinner" id="0x010300d9" />
  <public type="style" name="Widget.Holo.Light.TextView.SpinnerItem" id="0x010300da" />
  <public type="style" name="Widget.Holo.Light.ListPopupWindow" id="0x010300db" />
  <public type="style" name="Widget.Holo.Light.PopupMenu" id="0x010300dc" />
  <public type="style" name="Widget.Holo.Light.ActionButton" id="0x010300dd" />
  <public type="style" name="Widget.Holo.Light.ActionButton.Overflow" id="0x010300de" />
  <public type="style" name="Widget.Holo.Light.ActionMode" id="0x010300df" />
  <public type="style" name="Widget.Holo.Light.ActionButton.CloseMode" id="0x010300e0" />
  <public type="style" name="Widget.Holo.Light.ActionBar" id="0x010300e1" />
  <public type="style" name="Widget.Holo.Button.Borderless" id="0x010300e2" />
  <public type="style" name="Widget.Holo.Tab" id="0x010300e3" />
  <public type="style" name="Widget.Holo.Light.Tab" id="0x010300e4" />
  <public type="style" name="Holo.ButtonBar" id="0x010300e5" />
  <public type="style" name="Holo.Light.ButtonBar" id="0x010300e6" />
  <public type="style" name="Holo.ButtonBar.AlertDialog" id="0x010300e7" />
  <public type="style" name="Holo.Light.ButtonBar.AlertDialog" id="0x010300e8" />
  <public type="style" name="Holo.SegmentedButton" id="0x010300e9" />
  <public type="style" name="Holo.Light.SegmentedButton" id="0x010300ea" />
  <public type="style" name="Widget.CalendarView" id="0x010300eb" />
  <public type="style" name="Widget.Holo.CalendarView" id="0x010300ec" />
  <public type="style" name="Widget.Holo.Light.CalendarView" id="0x010300ed" />
  <public type="style" name="Widget.DatePicker" id="0x010300ee" />
  <public type="style" name="Widget.Holo.DatePicker" id="0x010300ef" />

  <public type="string" name="selectTextMode" id="0x01040016" />

  <!-- Default icon for applications that don't specify an icon. -->
  <public type="mipmap" name="sym_def_app_icon" id="0x010d0000" />

<!-- ===============================================================
     Resources added in version 12 of the platform (Honeycomb MR 1 / 3.1)
     =============================================================== -->
  <eat-comment />
  <public type="attr" name="textCursorDrawable" id="0x01010362" />
  <public type="attr" name="resizeMode" id="0x01010363" />

<!-- ===============================================================
     Resources added in version 13 of the platform (Honeycomb MR 2 / 3.2)
     =============================================================== -->
  <eat-comment />
  <public type="attr" name="requiresSmallestWidthDp" id="0x01010364" />
  <public type="attr" name="compatibleWidthLimitDp" id="0x01010365" />
  <public type="attr" name="largestWidthLimitDp" id="0x01010366" />

  <public type="style" name="Theme.Holo.Light.NoActionBar" id="0x010300f0" />
  <public type="style" name="Theme.Holo.Light.NoActionBar.Fullscreen" id="0x010300f1" />

  <public type="style" name="Widget.ActionBar.TabView" id="0x010300f2" />
  <public type="style" name="Widget.ActionBar.TabText" id="0x010300f3" />
  <public type="style" name="Widget.ActionBar.TabBar" id="0x010300f4" />
  <public type="style" name="Widget.Holo.ActionBar.TabView" id="0x010300f5" />
  <public type="style" name="Widget.Holo.ActionBar.TabText" id="0x010300f6" />
  <public type="style" name="Widget.Holo.ActionBar.TabBar" id="0x010300f7" />
  <public type="style" name="Widget.Holo.Light.ActionBar.TabView" id="0x010300f8" />
  <public type="style" name="Widget.Holo.Light.ActionBar.TabText" id="0x010300f9" />
  <public type="style" name="Widget.Holo.Light.ActionBar.TabBar" id="0x010300fa" />
  <public type="style" name="TextAppearance.Holo" id="0x010300fb" />
  <public type="style" name="TextAppearance.Holo.Inverse" id="0x010300fc" />
  <public type="style" name="TextAppearance.Holo.Large" id="0x010300fd" />
  <public type="style" name="TextAppearance.Holo.Large.Inverse" id="0x010300fe" />
  <public type="style" name="TextAppearance.Holo.Medium" id="0x010300ff" />
  <public type="style" name="TextAppearance.Holo.Medium.Inverse" id="0x01030100" />
  <public type="style" name="TextAppearance.Holo.Small" id="0x01030101" />
  <public type="style" name="TextAppearance.Holo.Small.Inverse" id="0x01030102" />
  <public type="style" name="TextAppearance.Holo.SearchResult.Title" id="0x01030103" />
  <public type="style" name="TextAppearance.Holo.SearchResult.Subtitle" id="0x01030104" />
  <public type="style" name="TextAppearance.Holo.Widget" id="0x01030105" />
  <public type="style" name="TextAppearance.Holo.Widget.Button" id="0x01030106" />
  <public type="style" name="TextAppearance.Holo.Widget.IconMenu.Item" id="0x01030107" />
  <public type="style" name="TextAppearance.Holo.Widget.TabWidget" id="0x01030108" />
  <public type="style" name="TextAppearance.Holo.Widget.TextView" id="0x01030109" />
  <public type="style" name="TextAppearance.Holo.Widget.TextView.PopupMenu" id="0x0103010a" />
  <public type="style" name="TextAppearance.Holo.Widget.DropDownHint" id="0x0103010b" />
  <public type="style" name="TextAppearance.Holo.Widget.DropDownItem" id="0x0103010c" />
  <public type="style" name="TextAppearance.Holo.Widget.TextView.SpinnerItem" id="0x0103010d" />
  <public type="style" name="TextAppearance.Holo.Widget.EditText" id="0x0103010e" />
  <public type="style" name="TextAppearance.Holo.Widget.PopupMenu" id="0x0103010f" />
  <public type="style" name="TextAppearance.Holo.Widget.PopupMenu.Large" id="0x01030110" />
  <public type="style" name="TextAppearance.Holo.Widget.PopupMenu.Small" id="0x01030111" />
  <public type="style" name="TextAppearance.Holo.Widget.ActionBar.Title" id="0x01030112" />
  <public type="style" name="TextAppearance.Holo.Widget.ActionBar.Subtitle" id="0x01030113" />
  <public type="style" name="TextAppearance.Holo.Widget.ActionMode.Title" id="0x01030114" />
  <public type="style" name="TextAppearance.Holo.Widget.ActionMode.Subtitle" id="0x01030115" />
  <public type="style" name="TextAppearance.Holo.WindowTitle" id="0x01030116" />
  <public type="style" name="TextAppearance.Holo.DialogWindowTitle" id="0x01030117" />

<!-- ===============================================================
     Resources added in version 14 of the platform (Ice Cream Sandwich / 4.0)
     =============================================================== -->
  <eat-comment />
  <public type="attr" name="state_hovered" id="0x01010367" />
  <public type="attr" name="state_drag_can_accept" id="0x01010368" />
  <public type="attr" name="state_drag_hovered" id="0x01010369" />
  <public type="attr" name="stopWithTask" id="0x0101036a" />
  <public type="attr" name="switchTextOn" id="0x0101036b" />
  <public type="attr" name="switchTextOff" id="0x0101036c" />
  <public type="attr" name="switchPreferenceStyle" id="0x0101036d" />
  <public type="attr" name="switchTextAppearance" id="0x0101036e" />
  <public type="attr" name="track" id="0x0101036f" />
  <public type="attr" name="switchMinWidth" id="0x01010370" />
  <public type="attr" name="switchPadding" id="0x01010371" />
  <public type="attr" name="thumbTextPadding" id="0x01010372" />
  <public type="attr" name="textSuggestionsWindowStyle" id="0x01010373" />
  <public type="attr" name="textEditSuggestionItemLayout" id="0x01010374" />
  <public type="attr" name="rowCount" id="0x01010375" />
  <public type="attr" name="rowOrderPreserved" id="0x01010376" />
  <public type="attr" name="columnCount" id="0x01010377" />
  <public type="attr" name="columnOrderPreserved" id="0x01010378" />
  <public type="attr" name="useDefaultMargins" id="0x01010379" />
  <public type="attr" name="alignmentMode" id="0x0101037a" />
  <public type="attr" name="layout_row" id="0x0101037b" />
  <public type="attr" name="layout_rowSpan" id="0x0101037c" />
  <public type="attr" name="layout_columnSpan" id="0x0101037d" />
  <public type="attr" name="actionModeSelectAllDrawable" id="0x0101037e" />
  <public type="attr" name="isAuxiliary" id="0x0101037f" />
  <public type="attr" name="accessibilityEventTypes" id="0x01010380" />
  <public type="attr" name="packageNames" id="0x01010381" />
  <public type="attr" name="accessibilityFeedbackType" id="0x01010382" />
  <public type="attr" name="notificationTimeout" id="0x01010383" />
  <public type="attr" name="accessibilityFlags" id="0x01010384" />
  <public type="attr" name="canRetrieveWindowContent" id="0x01010385" />
  <public type="attr" name="listPreferredItemHeightLarge" id="0x01010386" />
  <public type="attr" name="listPreferredItemHeightSmall" id="0x01010387" />
  <public type="attr" name="actionBarSplitStyle" id="0x01010388" />
  <public type="attr" name="actionProviderClass" id="0x01010389" />
  <public type="attr" name="backgroundStacked" id="0x0101038a" />
  <public type="attr" name="backgroundSplit" id="0x0101038b" />
  <public type="attr" name="textAllCaps" id="0x0101038c" />
  <public type="attr" name="colorPressedHighlight" id="0x0101038d" />
  <public type="attr" name="colorLongPressedHighlight" id="0x0101038e" />
  <public type="attr" name="colorFocusedHighlight" id="0x0101038f" />
  <public type="attr" name="colorActivatedHighlight" id="0x01010390" />
  <public type="attr" name="colorMultiSelectHighlight" id="0x01010391" />
  <public type="attr" name="drawableStart" id="0x01010392" />
  <public type="attr" name="drawableEnd" id="0x01010393" />
  <public type="attr" name="actionModeStyle" id="0x01010394" />
  <public type="attr" name="minResizeWidth" id="0x01010395" />
  <public type="attr" name="minResizeHeight" id="0x01010396" />
  <public type="attr" name="actionBarWidgetTheme" id="0x01010397" />
  <public type="attr" name="uiOptions" id="0x01010398" />
  <public type="attr" name="subtypeLocale" id="0x01010399" />
  <public type="attr" name="subtypeExtraValue" id="0x0101039a" />
  <public type="attr" name="actionBarDivider" id="0x0101039b" />
  <public type="attr" name="actionBarItemBackground" id="0x0101039c" />
  <public type="attr" name="actionModeSplitBackground" id="0x0101039d" />
  <public type="attr" name="textAppearanceListItem" id="0x0101039e" />
  <public type="attr" name="textAppearanceListItemSmall" id="0x0101039f" />
  <!-- @deprecated Removed. -->
  <public type="attr" name="targetDescriptions" id="0x010103a0" />
  <!-- @deprecated Removed. -->
  <public type="attr" name="directionDescriptions" id="0x010103a1" />
  <public type="attr" name="overridesImplicitlyEnabledSubtype" id="0x010103a2" />
  <public type="attr" name="listPreferredItemPaddingLeft" id="0x010103a3" />
  <public type="attr" name="listPreferredItemPaddingRight" id="0x010103a4" />
  <public type="attr" name="requiresFadingEdge" id="0x010103a5" />
  <public type="attr" name="publicKey" id="0x010103a6" />

  <public type="style" name="TextAppearance.SuggestionHighlight" id="0x01030118" />
  <public type="style" name="Theme.Holo.Light.DarkActionBar" id="0x01030119" />
  <public type="style" name="Widget.Holo.Button.Borderless.Small" id="0x0103011a" />
  <public type="style" name="Widget.Holo.Light.Button.Borderless.Small" id="0x0103011b" />
  <public type="style" name="TextAppearance.Holo.Widget.ActionBar.Title.Inverse" id="0x0103011c" />
  <public type="style" name="TextAppearance.Holo.Widget.ActionBar.Subtitle.Inverse" id="0x0103011d" />
  <public type="style" name="TextAppearance.Holo.Widget.ActionMode.Title.Inverse" id="0x0103011e" />
  <public type="style" name="TextAppearance.Holo.Widget.ActionMode.Subtitle.Inverse" id="0x0103011f" />
  <public type="style" name="TextAppearance.Holo.Widget.ActionBar.Menu" id="0x01030120" />
  <public type="style" name="Widget.Holo.ActionBar.Solid" id="0x01030121" />
  <public type="style" name="Widget.Holo.Light.ActionBar.Solid" id="0x01030122" />
  <public type="style" name="Widget.Holo.Light.ActionBar.Solid.Inverse" id="0x01030123" />
  <public type="style" name="Widget.Holo.Light.ActionBar.TabBar.Inverse" id="0x01030124" />
  <public type="style" name="Widget.Holo.Light.ActionBar.TabView.Inverse" id="0x01030125" />
  <public type="style" name="Widget.Holo.Light.ActionBar.TabText.Inverse" id="0x01030126" />
  <public type="style" name="Widget.Holo.Light.ActionMode.Inverse" id="0x01030127" />
  <public type="style" name="Theme.DeviceDefault" id="0x01030128" />
  <public type="style" name="Theme.DeviceDefault.NoActionBar" id="0x01030129" />
  <public type="style" name="Theme.DeviceDefault.NoActionBar.Fullscreen" id="0x0103012a" />
  <public type="style" name="Theme.DeviceDefault.Light" id="0x0103012b" />
  <public type="style" name="Theme.DeviceDefault.Light.NoActionBar" id="0x0103012c" />
  <public type="style" name="Theme.DeviceDefault.Light.NoActionBar.Fullscreen" id="0x0103012d" />
  <public type="style" name="Theme.DeviceDefault.Dialog" id="0x0103012e" />
  <public type="style" name="Theme.DeviceDefault.Dialog.MinWidth" id="0x0103012f" />
  <public type="style" name="Theme.DeviceDefault.Dialog.NoActionBar" id="0x01030130" />
  <public type="style" name="Theme.DeviceDefault.Dialog.NoActionBar.MinWidth" id="0x01030131" />
  <public type="style" name="Theme.DeviceDefault.Light.Dialog" id="0x01030132" />
  <public type="style" name="Theme.DeviceDefault.Light.Dialog.MinWidth" id="0x01030133" />
  <public type="style" name="Theme.DeviceDefault.Light.Dialog.NoActionBar" id="0x01030134" />
  <public type="style" name="Theme.DeviceDefault.Light.Dialog.NoActionBar.MinWidth" id="0x01030135" />
  <public type="style" name="Theme.DeviceDefault.DialogWhenLarge" id="0x01030136" />
  <public type="style" name="Theme.DeviceDefault.DialogWhenLarge.NoActionBar" id="0x01030137" />
  <public type="style" name="Theme.DeviceDefault.Light.DialogWhenLarge" id="0x01030138" />
  <public type="style" name="Theme.DeviceDefault.Light.DialogWhenLarge.NoActionBar" id="0x01030139" />
  <public type="style" name="Theme.DeviceDefault.Panel" id="0x0103013a" />
  <public type="style" name="Theme.DeviceDefault.Light.Panel" id="0x0103013b" />
  <public type="style" name="Theme.DeviceDefault.Wallpaper" id="0x0103013c" />
  <public type="style" name="Theme.DeviceDefault.Wallpaper.NoTitleBar" id="0x0103013d" />
  <public type="style" name="Theme.DeviceDefault.InputMethod" id="0x0103013e" />
  <public type="style" name="Theme.DeviceDefault.Light.DarkActionBar" id="0x0103013f" />
  <public type="style" name="Widget.DeviceDefault" id="0x01030140" />
  <public type="style" name="Widget.DeviceDefault.Button" id="0x01030141" />
  <public type="style" name="Widget.DeviceDefault.Button.Small" id="0x01030142" />
  <public type="style" name="Widget.DeviceDefault.Button.Inset" id="0x01030143" />
  <public type="style" name="Widget.DeviceDefault.Button.Toggle" id="0x01030144" />
  <public type="style" name="Widget.DeviceDefault.Button.Borderless.Small" id="0x01030145" />
  <public type="style" name="Widget.DeviceDefault.TextView" id="0x01030146" />
  <public type="style" name="Widget.DeviceDefault.AutoCompleteTextView" id="0x01030147" />
  <public type="style" name="Widget.DeviceDefault.CompoundButton.CheckBox" id="0x01030148" />
  <public type="style" name="Widget.DeviceDefault.ListView.DropDown" id="0x01030149" />
  <public type="style" name="Widget.DeviceDefault.EditText" id="0x0103014a" />
  <public type="style" name="Widget.DeviceDefault.ExpandableListView" id="0x0103014b" />
  <public type="style" name="Widget.DeviceDefault.GridView" id="0x0103014c" />
  <public type="style" name="Widget.DeviceDefault.ImageButton" id="0x0103014d" />
  <public type="style" name="Widget.DeviceDefault.ListView" id="0x0103014e" />
  <public type="style" name="Widget.DeviceDefault.PopupWindow" id="0x0103014f" />
  <public type="style" name="Widget.DeviceDefault.ProgressBar" id="0x01030150" />
  <public type="style" name="Widget.DeviceDefault.ProgressBar.Horizontal" id="0x01030151" />
  <public type="style" name="Widget.DeviceDefault.ProgressBar.Small" id="0x01030152" />
  <public type="style" name="Widget.DeviceDefault.ProgressBar.Small.Title" id="0x01030153" />
  <public type="style" name="Widget.DeviceDefault.ProgressBar.Large" id="0x01030154" />
  <public type="style" name="Widget.DeviceDefault.SeekBar" id="0x01030155" />
  <public type="style" name="Widget.DeviceDefault.RatingBar" id="0x01030156" />
  <public type="style" name="Widget.DeviceDefault.RatingBar.Indicator" id="0x01030157" />
  <public type="style" name="Widget.DeviceDefault.RatingBar.Small" id="0x01030158" />
  <public type="style" name="Widget.DeviceDefault.CompoundButton.RadioButton" id="0x01030159" />
  <public type="style" name="Widget.DeviceDefault.ScrollView" id="0x0103015a" />
  <public type="style" name="Widget.DeviceDefault.HorizontalScrollView" id="0x0103015b" />
  <public type="style" name="Widget.DeviceDefault.Spinner" id="0x0103015c" />
  <public type="style" name="Widget.DeviceDefault.CompoundButton.Star" id="0x0103015d" />
  <public type="style" name="Widget.DeviceDefault.TabWidget" id="0x0103015e" />
  <public type="style" name="Widget.DeviceDefault.WebTextView" id="0x0103015f" />
  <public type="style" name="Widget.DeviceDefault.WebView" id="0x01030160" />
  <public type="style" name="Widget.DeviceDefault.DropDownItem" id="0x01030161" />
  <public type="style" name="Widget.DeviceDefault.DropDownItem.Spinner" id="0x01030162" />
  <public type="style" name="Widget.DeviceDefault.TextView.SpinnerItem" id="0x01030163" />
  <public type="style" name="Widget.DeviceDefault.ListPopupWindow" id="0x01030164" />
  <public type="style" name="Widget.DeviceDefault.PopupMenu" id="0x01030165" />
  <public type="style" name="Widget.DeviceDefault.ActionButton" id="0x01030166" />
  <public type="style" name="Widget.DeviceDefault.ActionButton.Overflow" id="0x01030167" />
  <public type="style" name="Widget.DeviceDefault.ActionButton.TextButton" id="0x01030168" />
  <public type="style" name="Widget.DeviceDefault.ActionMode" id="0x01030169" />
  <public type="style" name="Widget.DeviceDefault.ActionButton.CloseMode" id="0x0103016a" />
  <public type="style" name="Widget.DeviceDefault.ActionBar" id="0x0103016b" />
  <public type="style" name="Widget.DeviceDefault.Button.Borderless" id="0x0103016c" />
  <public type="style" name="Widget.DeviceDefault.Tab" id="0x0103016d" />
  <public type="style" name="Widget.DeviceDefault.CalendarView" id="0x0103016e" />
  <public type="style" name="Widget.DeviceDefault.DatePicker" id="0x0103016f" />
  <public type="style" name="Widget.DeviceDefault.ActionBar.TabView" id="0x01030170" />
  <public type="style" name="Widget.DeviceDefault.ActionBar.TabText" id="0x01030171" />
  <public type="style" name="Widget.DeviceDefault.ActionBar.TabBar" id="0x01030172" />
  <public type="style" name="Widget.DeviceDefault.ActionBar.Solid" id="0x01030173" />
  <public type="style" name="Widget.DeviceDefault.Light" id="0x01030174" />
  <public type="style" name="Widget.DeviceDefault.Light.Button" id="0x01030175" />
  <public type="style" name="Widget.DeviceDefault.Light.Button.Small" id="0x01030176" />
  <public type="style" name="Widget.DeviceDefault.Light.Button.Inset" id="0x01030177" />
  <public type="style" name="Widget.DeviceDefault.Light.Button.Toggle" id="0x01030178" />
  <public type="style" name="Widget.DeviceDefault.Light.Button.Borderless.Small" id="0x01030179" />
  <public type="style" name="Widget.DeviceDefault.Light.TextView" id="0x0103017a" />
  <public type="style" name="Widget.DeviceDefault.Light.AutoCompleteTextView" id="0x0103017b" />
  <public type="style" name="Widget.DeviceDefault.Light.CompoundButton.CheckBox" id="0x0103017c" />
  <public type="style" name="Widget.DeviceDefault.Light.ListView.DropDown" id="0x0103017d" />
  <public type="style" name="Widget.DeviceDefault.Light.EditText" id="0x0103017e" />
  <public type="style" name="Widget.DeviceDefault.Light.ExpandableListView" id="0x0103017f" />
  <public type="style" name="Widget.DeviceDefault.Light.GridView" id="0x01030180" />
  <public type="style" name="Widget.DeviceDefault.Light.ImageButton" id="0x01030181" />
  <public type="style" name="Widget.DeviceDefault.Light.ListView" id="0x01030182" />
  <public type="style" name="Widget.DeviceDefault.Light.PopupWindow" id="0x01030183" />
  <public type="style" name="Widget.DeviceDefault.Light.ProgressBar" id="0x01030184" />
  <public type="style" name="Widget.DeviceDefault.Light.ProgressBar.Horizontal" id="0x01030185" />
  <public type="style" name="Widget.DeviceDefault.Light.ProgressBar.Small" id="0x01030186" />
  <public type="style" name="Widget.DeviceDefault.Light.ProgressBar.Small.Title" id="0x01030187" />
  <public type="style" name="Widget.DeviceDefault.Light.ProgressBar.Large" id="0x01030188" />
  <public type="style" name="Widget.DeviceDefault.Light.ProgressBar.Inverse" id="0x01030189" />
  <public type="style" name="Widget.DeviceDefault.Light.ProgressBar.Small.Inverse" id="0x0103018a" />
  <public type="style" name="Widget.DeviceDefault.Light.ProgressBar.Large.Inverse" id="0x0103018b" />
  <public type="style" name="Widget.DeviceDefault.Light.SeekBar" id="0x0103018c" />
  <public type="style" name="Widget.DeviceDefault.Light.RatingBar" id="0x0103018d" />
  <public type="style" name="Widget.DeviceDefault.Light.RatingBar.Indicator" id="0x0103018e" />
  <public type="style" name="Widget.DeviceDefault.Light.RatingBar.Small" id="0x0103018f" />
  <public type="style" name="Widget.DeviceDefault.Light.CompoundButton.RadioButton" id="0x01030190" />
  <public type="style" name="Widget.DeviceDefault.Light.ScrollView" id="0x01030191" />
  <public type="style" name="Widget.DeviceDefault.Light.HorizontalScrollView" id="0x01030192" />
  <public type="style" name="Widget.DeviceDefault.Light.Spinner" id="0x01030193" />
  <public type="style" name="Widget.DeviceDefault.Light.CompoundButton.Star" id="0x01030194" />
  <public type="style" name="Widget.DeviceDefault.Light.TabWidget" id="0x01030195" />
  <public type="style" name="Widget.DeviceDefault.Light.WebTextView" id="0x01030196" />
  <public type="style" name="Widget.DeviceDefault.Light.WebView" id="0x01030197" />
  <public type="style" name="Widget.DeviceDefault.Light.DropDownItem" id="0x01030198" />
  <public type="style" name="Widget.DeviceDefault.Light.DropDownItem.Spinner" id="0x01030199" />
  <public type="style" name="Widget.DeviceDefault.Light.TextView.SpinnerItem" id="0x0103019a" />
  <public type="style" name="Widget.DeviceDefault.Light.ListPopupWindow" id="0x0103019b" />
  <public type="style" name="Widget.DeviceDefault.Light.PopupMenu" id="0x0103019c" />
  <public type="style" name="Widget.DeviceDefault.Light.Tab" id="0x0103019d" />
  <public type="style" name="Widget.DeviceDefault.Light.CalendarView" id="0x0103019e" />
  <public type="style" name="Widget.DeviceDefault.Light.ActionButton" id="0x0103019f" />
  <public type="style" name="Widget.DeviceDefault.Light.ActionButton.Overflow" id="0x010301a0" />
  <public type="style" name="Widget.DeviceDefault.Light.ActionMode" id="0x010301a1" />
  <public type="style" name="Widget.DeviceDefault.Light.ActionButton.CloseMode" id="0x010301a2" />
  <public type="style" name="Widget.DeviceDefault.Light.ActionBar" id="0x010301a3" />
  <public type="style" name="Widget.DeviceDefault.Light.ActionBar.TabView" id="0x010301a4" />
  <public type="style" name="Widget.DeviceDefault.Light.ActionBar.TabText" id="0x010301a5" />
  <public type="style" name="Widget.DeviceDefault.Light.ActionBar.TabBar" id="0x010301a6" />
  <public type="style" name="Widget.DeviceDefault.Light.ActionBar.Solid" id="0x010301a7" />
  <public type="style" name="Widget.DeviceDefault.Light.ActionBar.Solid.Inverse" id="0x010301a8" />
  <public type="style" name="Widget.DeviceDefault.Light.ActionBar.TabBar.Inverse" id="0x010301a9" />
  <public type="style" name="Widget.DeviceDefault.Light.ActionBar.TabView.Inverse" id="0x010301aa" />
  <public type="style" name="Widget.DeviceDefault.Light.ActionBar.TabText.Inverse" id="0x010301ab" />
  <public type="style" name="Widget.DeviceDefault.Light.ActionMode.Inverse" id="0x010301ac" />
  <public type="style" name="TextAppearance.DeviceDefault" id="0x010301ad" />
  <public type="style" name="TextAppearance.DeviceDefault.Inverse" id="0x010301ae" />
  <public type="style" name="TextAppearance.DeviceDefault.Large" id="0x010301af" />
  <public type="style" name="TextAppearance.DeviceDefault.Large.Inverse" id="0x010301b0" />
  <public type="style" name="TextAppearance.DeviceDefault.Medium" id="0x010301b1" />
  <public type="style" name="TextAppearance.DeviceDefault.Medium.Inverse" id="0x010301b2" />
  <public type="style" name="TextAppearance.DeviceDefault.Small" id="0x010301b3" />
  <public type="style" name="TextAppearance.DeviceDefault.Small.Inverse" id="0x010301b4" />
  <public type="style" name="TextAppearance.DeviceDefault.SearchResult.Title" id="0x010301b5" />
  <public type="style" name="TextAppearance.DeviceDefault.SearchResult.Subtitle" id="0x010301b6" />
  <public type="style" name="TextAppearance.DeviceDefault.WindowTitle" id="0x010301b7" />
  <public type="style" name="TextAppearance.DeviceDefault.DialogWindowTitle" id="0x010301b8" />
  <public type="style" name="TextAppearance.DeviceDefault.Widget" id="0x010301b9" />
  <public type="style" name="TextAppearance.DeviceDefault.Widget.Button" id="0x010301ba" />
  <public type="style" name="TextAppearance.DeviceDefault.Widget.IconMenu.Item" id="0x010301bb" />
  <public type="style" name="TextAppearance.DeviceDefault.Widget.TabWidget" id="0x010301bc" />
  <public type="style" name="TextAppearance.DeviceDefault.Widget.TextView" id="0x010301bd" />
  <public type="style" name="TextAppearance.DeviceDefault.Widget.TextView.PopupMenu" id="0x010301be" />
  <public type="style" name="TextAppearance.DeviceDefault.Widget.DropDownHint" id="0x010301bf" />
  <public type="style" name="TextAppearance.DeviceDefault.Widget.DropDownItem" id="0x010301c0" />
  <public type="style" name="TextAppearance.DeviceDefault.Widget.TextView.SpinnerItem" id="0x010301c1" />
  <public type="style" name="TextAppearance.DeviceDefault.Widget.EditText" id="0x010301c2" />
  <public type="style" name="TextAppearance.DeviceDefault.Widget.PopupMenu" id="0x010301c3" />
  <public type="style" name="TextAppearance.DeviceDefault.Widget.PopupMenu.Large" id="0x010301c4" />
  <public type="style" name="TextAppearance.DeviceDefault.Widget.PopupMenu.Small" id="0x010301c5" />
  <public type="style" name="TextAppearance.DeviceDefault.Widget.ActionBar.Title" id="0x010301c6" />
  <public type="style" name="TextAppearance.DeviceDefault.Widget.ActionBar.Subtitle" id="0x010301c7" />
  <public type="style" name="TextAppearance.DeviceDefault.Widget.ActionMode.Title" id="0x010301c8" />
  <public type="style" name="TextAppearance.DeviceDefault.Widget.ActionMode.Subtitle" id="0x010301c9" />
  <public type="style" name="TextAppearance.DeviceDefault.Widget.ActionBar.Title.Inverse" id="0x010301ca" />
  <public type="style" name="TextAppearance.DeviceDefault.Widget.ActionBar.Subtitle.Inverse" id="0x010301cb" />
  <public type="style" name="TextAppearance.DeviceDefault.Widget.ActionMode.Title.Inverse" id="0x010301cc" />
  <public type="style" name="TextAppearance.DeviceDefault.Widget.ActionMode.Subtitle.Inverse" id="0x010301cd" />
  <public type="style" name="TextAppearance.DeviceDefault.Widget.ActionBar.Menu" id="0x010301ce" />
  <public type="style" name="DeviceDefault.ButtonBar" id="0x010301cf" />
  <public type="style" name="DeviceDefault.ButtonBar.AlertDialog" id="0x010301d0" />
  <public type="style" name="DeviceDefault.SegmentedButton" id="0x010301d1" />
  <public type="style" name="DeviceDefault.Light.ButtonBar" id="0x010301d2" />
  <public type="style" name="DeviceDefault.Light.ButtonBar.AlertDialog" id="0x010301d3" />
  <public type="style" name="DeviceDefault.Light.SegmentedButton" id="0x010301d4" />

  <public type="integer" name="status_bar_notification_info_maxnum" id="0x010e0003" />

  <public type="string" name="status_bar_notification_info_overflow" id="0x01040017" />

  <public type="color" name="holo_blue_light" id="0x01060012" />
  <public type="color" name="holo_blue_dark" id="0x01060013" />
  <public type="color" name="holo_green_light" id="0x01060014" />
  <public type="color" name="holo_green_dark" id="0x01060015" />
  <public type="color" name="holo_red_light" id="0x01060016" />
  <public type="color" name="holo_red_dark" id="0x01060017" />
  <public type="color" name="holo_orange_light" id="0x01060018" />
  <public type="color" name="holo_orange_dark" id="0x01060019" />
  <public type="color" name="holo_purple" id="0x0106001a" />
  <public type="color" name="holo_blue_bright" id="0x0106001b" />

<!-- ===============================================================
     Resources added in version 16 of the platform (Jelly Bean)
     =============================================================== -->
  <eat-comment />
  <public type="attr" name="parentActivityName" id="0x010103a7" />
  <public type="attr" name="isolatedProcess" id="0x010103a9" />
  <public type="attr" name="importantForAccessibility" id="0x010103aa" />
  <public type="attr" name="keyboardLayout" id="0x010103ab" />
  <public type="attr" name="fontFamily" id="0x010103ac" />
  <public type="attr" name="mediaRouteButtonStyle" id="0x010103ad" />
  <public type="attr" name="mediaRouteTypes" id="0x010103ae" />

  <public type="style" name="Widget.Holo.MediaRouteButton" id="0x010301d5" />
  <public type="style" name="Widget.Holo.Light.MediaRouteButton" id="0x010301d6" />
  <public type="style" name="Widget.DeviceDefault.MediaRouteButton" id="0x010301d7" />
  <public type="style" name="Widget.DeviceDefault.Light.MediaRouteButton" id="0x010301d8" />

<!-- ===============================================================
     Resources added in version 17 of the platform (Jelly Bean MR1)
     =============================================================== -->
  <eat-comment />
  <public type="attr" name="supportsRtl" id="0x010103af" />
  <public type="attr" name="textDirection" id="0x010103b0" />
  <public type="attr" name="textAlignment" id="0x010103b1" />
  <public type="attr" name="layoutDirection" id="0x010103b2" />
  <public type="attr" name="paddingStart" id="0x010103b3" />
  <public type="attr" name="paddingEnd" id="0x010103b4" />
  <public type="attr" name="layout_marginStart" id="0x010103b5" />
  <public type="attr" name="layout_marginEnd" id="0x010103b6" />
  <public type="attr" name="layout_toStartOf" id="0x010103b7" />
  <public type="attr" name="layout_toEndOf" id="0x010103b8" />
  <public type="attr" name="layout_alignStart" id="0x010103b9" />
  <public type="attr" name="layout_alignEnd" id="0x010103ba" />
  <public type="attr" name="layout_alignParentStart" id="0x010103bb" />
  <public type="attr" name="layout_alignParentEnd" id="0x010103bc" />
  <public type="attr" name="listPreferredItemPaddingStart" id="0x010103bd" />
  <public type="attr" name="listPreferredItemPaddingEnd" id="0x010103be" />
  <public type="attr" name="singleUser" id="0x010103bf" />
  <public type="attr" name="presentationTheme" id="0x010103c0" />
  <public type="attr" name="subtypeId" id="0x010103c1" />
  <public type="attr" name="initialKeyguardLayout" id="0x010103c2" />
  <public type="attr" name="widgetCategory" id="0x010103c4" />
  <public type="attr" name="permissionGroupFlags" id="0x010103c5" />
  <public type="attr" name="labelFor" id="0x010103c6" />
  <public type="attr" name="permissionFlags" id="0x010103c7" />
  <public type="attr" name="checkedTextViewStyle" id="0x010103c8" />
  <public type="attr" name="showOnLockScreen" id="0x010103c9" />
  <public type="attr" name="format12Hour" id="0x010103ca" />
  <public type="attr" name="format24Hour" id="0x010103cb" />
  <public type="attr" name="timeZone" id="0x010103cc" />

  <public type="style" name="Widget.Holo.CheckedTextView" id="0x010301d9" />
  <public type="style" name="Widget.Holo.Light.CheckedTextView" id="0x010301da" />
  <public type="style" name="Widget.DeviceDefault.CheckedTextView" id="0x010301db" />
  <public type="style" name="Widget.DeviceDefault.Light.CheckedTextView" id="0x010301dc" />

<!-- ===============================================================
     Resources added in version 18 of the platform (Jelly Bean MR2)
     =============================================================== -->
  <eat-comment />

  <public type="attr" name="mipMap" id="0x010103cd" />
  <public type="attr" name="mirrorForRtl" id="0x010103ce" />
  <public type="attr" name="windowOverscan" id="0x010103cf" />
  <public type="attr" name="requiredForAllUsers" id="0x010103d0" />
  <public type="attr" name="indicatorStart" id="0x010103d1" />
  <public type="attr" name="indicatorEnd" id="0x010103d2" />
  <public type="attr" name="childIndicatorStart" id="0x010103d3" />
  <public type="attr" name="childIndicatorEnd" id="0x010103d4" />
  <public type="attr" name="restrictedAccountType" id="0x010103d5" />
  <public type="attr" name="requiredAccountType" id="0x010103d6" />
  <public type="attr" name="canRequestTouchExplorationMode" id="0x010103d7" />
  <public type="attr" name="canRequestEnhancedWebAccessibility" id="0x010103d8" />
  <public type="attr" name="canRequestFilterKeyEvents" id="0x010103d9" />
  <public type="attr" name="layoutMode" id="0x010103da" />

  <public type="style" name="Theme.Holo.NoActionBar.Overscan" id="0x010301dd" />
  <public type="style" name="Theme.Holo.Light.NoActionBar.Overscan" id="0x010301de" />
  <public type="style" name="Theme.DeviceDefault.NoActionBar.Overscan" id="0x010301df" />
  <public type="style" name="Theme.DeviceDefault.Light.NoActionBar.Overscan" id="0x010301e0" />

<!-- ===============================================================
    Resources added in version 19 of the platform (KitKat)
    =============================================================== -->
  <eat-comment />

  <public type="attr" name="keySet" id="0x010103db" />
  <public type="attr" name="targetId" id="0x010103dc" />
  <public type="attr" name="fromScene" id="0x010103dd" />
  <public type="attr" name="toScene" id="0x010103de" />
  <public type="attr" name="transition" id="0x010103df" />
  <public type="attr" name="transitionOrdering" id="0x010103e0" />
  <public type="attr" name="fadingMode" id="0x010103e1" />
  <public type="attr" name="startDelay" id="0x010103e2" />
  <public type="attr" name="ssp" id="0x010103e3" />
  <public type="attr" name="sspPrefix" id="0x010103e4" />
  <public type="attr" name="sspPattern" id="0x010103e5" />
  <public type="attr" name="addPrintersActivity" id="0x010103e6" />
  <public type="attr" name="vendor" id="0x010103e7" />
  <public type="attr" name="category" id="0x010103e8" />
  <public type="attr" name="isAsciiCapable" id="0x010103e9" />
  <public type="attr" name="autoMirrored" id="0x010103ea" />
  <public type="attr" name="supportsSwitchingToNextInputMethod" id="0x010103eb" />
  <public type="attr" name="requireDeviceUnlock" id="0x010103ec" />
  <public type="attr" name="apduServiceBanner" id="0x010103ed" />
  <public type="attr" name="accessibilityLiveRegion" id="0x010103ee" />
  <public type="attr" name="windowTranslucentStatus" id="0x010103ef" />
  <public type="attr" name="windowTranslucentNavigation" id="0x010103f0" />
  <public type="attr" name="advancedPrintOptionsActivity" id="0x10103f1"/>

  <public type="style" name="Theme.Holo.NoActionBar.TranslucentDecor" id="0x010301e1" />
  <public type="style" name="Theme.Holo.Light.NoActionBar.TranslucentDecor" id="0x010301e2" />
  <public type="style" name="Theme.DeviceDefault.NoActionBar.TranslucentDecor" id="0x010301e3" />
  <public type="style" name="Theme.DeviceDefault.Light.NoActionBar.TranslucentDecor" id="0x010301e4" />

<!-- ===============================================================
     Resources added in version 20 of the platform
     =============================================================== -->
  <eat-comment />

  <public type="attr" name="banner" id="0x10103f2" />
  <public type="attr" name="windowSwipeToDismiss" id="0x10103f3" />
  <public type="attr" name="isGame" id="0x10103f4" />
  <public type="attr" name="allowEmbedded" id="0x10103f5" />
  <public type="attr" name="setupActivity" id="0x10103f6"/>

<!-- ===============================================================
     Resources added in version 21 of the platform
     =============================================================== -->
    <eat-comment />

    <public type="attr" name="fastScrollStyle" id="0x010103f7" />
    <public type="attr" name="windowContentTransitions" id="0x010103f8" />
    <public type="attr" name="windowContentTransitionManager" id="0x010103f9" />
    <public type="attr" name="translationZ" id="0x010103fa" />
    <public type="attr" name="tintMode" id="0x010103fb" />
    <public type="attr" name="controlX1" id="0x010103fc" />
    <public type="attr" name="controlY1" id="0x010103fd" />
    <public type="attr" name="controlX2" id="0x010103fe" />
    <public type="attr" name="controlY2" id="0x010103ff" />
    <public type="attr" name="transitionName" id="0x01010400" />
    <public type="attr" name="transitionGroup" id="0x01010401" />
    <public type="attr" name="viewportWidth" id="0x01010402" />
    <public type="attr" name="viewportHeight" id="0x01010403" />
    <public type="attr" name="fillColor" id="0x01010404" />
    <public type="attr" name="pathData" id="0x01010405" />
    <public type="attr" name="strokeColor" id="0x01010406" />
    <public type="attr" name="strokeWidth" id="0x01010407" />
    <public type="attr" name="trimPathStart" id="0x01010408" />
    <public type="attr" name="trimPathEnd" id="0x01010409" />
    <public type="attr" name="trimPathOffset" id="0x0101040a" />
    <public type="attr" name="strokeLineCap" id="0x0101040b" />
    <public type="attr" name="strokeLineJoin" id="0x0101040c" />
    <public type="attr" name="strokeMiterLimit" id="0x0101040d" />
    <public type="attr" name="colorControlNormal" id="0x01010429" />
    <public type="attr" name="colorControlActivated" id="0x0101042a" />
    <public type="attr" name="colorButtonNormal" id="0x0101042b" />
    <public type="attr" name="colorControlHighlight" id="0x0101042c" />
    <public type="attr" name="persistableMode" id="0x0101042d" />
    <public type="attr" name="titleTextAppearance" id="0x0101042e" />
    <public type="attr" name="subtitleTextAppearance" id="0x0101042f" />
    <public type="attr" name="slideEdge" id="0x01010430" />
    <public type="attr" name="actionBarTheme" id="0x01010431" />
    <public type="attr" name="textAppearanceListItemSecondary" id="0x01010432" />
    <public type="attr" name="colorPrimary" id="0x01010433" />
    <public type="attr" name="colorPrimaryDark" id="0x01010434" />
    <public type="attr" name="colorAccent" id="0x01010435" />
    <public type="attr" name="nestedScrollingEnabled" id="0x01010436" />
    <public type="attr" name="windowEnterTransition" id="0x01010437" />
    <public type="attr" name="windowExitTransition" id="0x01010438" />
    <public type="attr" name="windowSharedElementEnterTransition" id="0x01010439" />
    <public type="attr" name="windowSharedElementExitTransition" id="0x0101043a" />
    <public type="attr" name="windowAllowReturnTransitionOverlap" id="0x0101043b" />
    <public type="attr" name="windowAllowEnterTransitionOverlap" id="0x0101043c" />
    <public type="attr" name="sessionService" id="0x0101043d" />
    <public type="attr" name="stackViewStyle" id="0x0101043e" />
    <public type="attr" name="switchStyle" id="0x0101043f" />
    <public type="attr" name="elevation" id="0x01010440" />
    <public type="attr" name="excludeId" id="0x01010441" />
    <public type="attr" name="excludeClass" id="0x01010442" />
    <public type="attr" name="hideOnContentScroll" id="0x01010443" />
    <public type="attr" name="actionOverflowMenuStyle" id="0x01010444" />
    <public type="attr" name="documentLaunchMode" id="0x01010445" />
    <public type="attr" name="maxRecents" id="0x01010446" />
    <public type="attr" name="autoRemoveFromRecents" id="0x01010447" />
    <public type="attr" name="stateListAnimator" id="0x01010448" />
    <public type="attr" name="toId" id="0x01010449" />
    <public type="attr" name="fromId" id="0x0101044a" />
    <public type="attr" name="reversible" id="0x0101044b" />
    <public type="attr" name="splitTrack" id="0x0101044c" />
    <public type="attr" name="targetName" id="0x0101044d" />
    <public type="attr" name="excludeName" id="0x0101044e" />
    <public type="attr" name="matchOrder" id="0x0101044f" />
    <public type="attr" name="windowDrawsSystemBarBackgrounds" id="0x01010450" />
    <public type="attr" name="statusBarColor" id="0x01010451" />
    <public type="attr" name="navigationBarColor" id="0x01010452" />
    <public type="attr" name="contentInsetStart" id="0x01010453" />
    <public type="attr" name="contentInsetEnd" id="0x01010454" />
    <public type="attr" name="contentInsetLeft" id="0x01010455" />
    <public type="attr" name="contentInsetRight" id="0x01010456" />
    <public type="attr" name="paddingMode" id="0x01010457" />
    <public type="attr" name="layout_rowWeight" id="0x01010458" />
    <public type="attr" name="layout_columnWeight" id="0x01010459" />
    <public type="attr" name="translateX" id="0x0101045a" />
    <public type="attr" name="translateY" id="0x0101045b" />
    <public type="attr" name="selectableItemBackgroundBorderless" id="0x0101045c" />
    <public type="attr" name="elegantTextHeight" id="0x0101045d" />
    <public type="attr" name="searchKeyphraseId" id="0x0101045e" />
    <public type="attr" name="searchKeyphrase" id="0x0101045f" />
    <public type="attr" name="searchKeyphraseSupportedLocales" id="0x01010460" />
    <public type="attr" name="windowTransitionBackgroundFadeDuration" id="0x01010461" />
    <public type="attr" name="overlapAnchor" id="0x01010462" />
    <public type="attr" name="progressTint" id="0x01010463" />
    <public type="attr" name="progressTintMode" id="0x01010464" />
    <public type="attr" name="progressBackgroundTint" id="0x01010465" />
    <public type="attr" name="progressBackgroundTintMode" id="0x01010466" />
    <public type="attr" name="secondaryProgressTint" id="0x01010467" />
    <public type="attr" name="secondaryProgressTintMode" id="0x01010468" />
    <public type="attr" name="indeterminateTint" id="0x01010469" />
    <public type="attr" name="indeterminateTintMode" id="0x0101046a" />
    <public type="attr" name="backgroundTint" id="0x0101046b" />
    <public type="attr" name="backgroundTintMode" id="0x0101046c" />
    <public type="attr" name="foregroundTint" id="0x0101046d" />
    <public type="attr" name="foregroundTintMode" id="0x0101046e" />
    <public type="attr" name="buttonTint" id="0x0101046f" />
    <public type="attr" name="buttonTintMode" id="0x01010470" />
    <public type="attr" name="thumbTint" id="0x01010471" />
    <public type="attr" name="thumbTintMode" id="0x01010472" />
    <public type="attr" name="fullBackupOnly" id="0x01010473" />
    <public type="attr" name="propertyXName" id="0x01010474" />
    <public type="attr" name="propertyYName" id="0x01010475" />
    <public type="attr" name="relinquishTaskIdentity" id="0x01010476" />
    <public type="attr" name="tileModeX" id="0x01010477" />
    <public type="attr" name="tileModeY" id="0x01010478" />
    <public type="attr" name="actionModeShareDrawable" id="0x01010479" />
    <public type="attr" name="actionModeFindDrawable" id="0x0101047a" />
    <public type="attr" name="actionModeWebSearchDrawable" id="0x0101047b" />
    <public type="attr" name="transitionVisibilityMode" id="0x0101047c" />
    <public type="attr" name="minimumHorizontalAngle" id="0x0101047d" />
    <public type="attr" name="minimumVerticalAngle" id="0x0101047e" />
    <public type="attr" name="maximumAngle" id="0x0101047f" />
    <public type="attr" name="searchViewStyle" id="0x01010480" />
    <public type="attr" name="closeIcon" id="0x01010481" />
    <public type="attr" name="goIcon" id="0x01010482" />
    <public type="attr" name="searchIcon" id="0x01010483" />
    <public type="attr" name="voiceIcon" id="0x01010484" />
    <public type="attr" name="commitIcon" id="0x01010485" />
    <public type="attr" name="suggestionRowLayout" id="0x01010486" />
    <public type="attr" name="queryBackground" id="0x01010487" />
    <public type="attr" name="submitBackground" id="0x01010488" />
    <public type="attr" name="buttonBarPositiveButtonStyle" id="0x01010489" />
    <public type="attr" name="buttonBarNeutralButtonStyle" id="0x0101048a" />
    <public type="attr" name="buttonBarNegativeButtonStyle" id="0x0101048b" />
    <public type="attr" name="popupElevation" id="0x0101048c" />
    <public type="attr" name="actionBarPopupTheme" id="0x0101048d" />
    <public type="attr" name="multiArch" id="0x0101048e" />
    <public type="attr" name="touchscreenBlocksFocus" id="0x0101048f" />
    <public type="attr" name="windowElevation" id="0x01010490" />
    <public type="attr" name="launchTaskBehindTargetAnimation" id="0x01010491" />
    <public type="attr" name="launchTaskBehindSourceAnimation" id="0x01010492" />
    <public type="attr" name="restrictionType" id="0x01010493" />
    <public type="attr" name="dayOfWeekBackground" id="0x01010494" />
    <public type="attr" name="dayOfWeekTextAppearance" id="0x01010495" />
    <public type="attr" name="headerMonthTextAppearance" id="0x01010496" />
    <public type="attr" name="headerDayOfMonthTextAppearance" id="0x01010497" />
    <public type="attr" name="headerYearTextAppearance" id="0x01010498" />
    <public type="attr" name="yearListItemTextAppearance" id="0x01010499" />
    <public type="attr" name="yearListSelectorColor" id="0x0101049a" />
    <public type="attr" name="calendarTextColor" id="0x0101049b" />
    <public type="attr" name="recognitionService" id="0x0101049c" />
    <public type="attr" name="timePickerStyle" id="0x0101049d" />
    <public type="attr" name="timePickerDialogTheme" id="0x0101049e" />
    <public type="attr" name="headerTimeTextAppearance" id="0x0101049f" />
    <public type="attr" name="headerAmPmTextAppearance" id="0x010104a0" />
    <public type="attr" name="numbersTextColor" id="0x010104a1" />
    <public type="attr" name="numbersBackgroundColor" id="0x010104a2" />
    <public type="attr" name="numbersSelectorColor" id="0x010104a3" />
    <public type="attr" name="amPmTextColor" id="0x010104a4" />
    <public type="attr" name="amPmBackgroundColor" id="0x010104a5" />
    <public type="attr" name="searchKeyphraseRecognitionFlags" id="0x010104a6" />
    <public type="attr" name="checkMarkTint" id="0x010104a7" />
    <public type="attr" name="checkMarkTintMode" id="0x010104a8" />
    <public type="attr" name="popupTheme" id="0x010104a9" />
    <public type="attr" name="toolbarStyle" id="0x010104aa" />
    <public type="attr" name="windowClipToOutline" id="0x010104ab" />
    <public type="attr" name="datePickerDialogTheme" id="0x010104ac" />
    <public type="attr" name="showText" id="0x010104ad" />
    <public type="attr" name="windowReturnTransition" id="0x010104ae" />
    <public type="attr" name="windowReenterTransition" id="0x010104af" />
    <public type="attr" name="windowSharedElementReturnTransition" id="0x010104b0" />
    <public type="attr" name="windowSharedElementReenterTransition" id="0x010104b1" />
    <public type="attr" name="resumeWhilePausing" id="0x010104b2" />
    <public type="attr" name="datePickerMode" id="0x010104b3" />
    <public type="attr" name="timePickerMode" id="0x010104b4" />
    <public type="attr" name="inset" id="0x010104b5" />
    <public type="attr" name="letterSpacing" id="0x010104b6" />
    <public type="attr" name="fontFeatureSettings" id="0x010104b7" />
    <public type="attr" name="outlineProvider" id="0x010104b8" />
    <public type="attr" name="contentAgeHint" id="0x010104b9" />
    <public type="attr" name="country" id="0x010104ba" />
    <public type="attr" name="windowSharedElementsUseOverlay" id="0x010104bb" />
    <public type="attr" name="reparent" id="0x010104bc" />
    <public type="attr" name="reparentWithOverlay" id="0x010104bd" />
    <public type="attr" name="ambientShadowAlpha" id="0x010104be" />
    <public type="attr" name="spotShadowAlpha" id="0x010104bf" />
    <public type="attr" name="navigationIcon" id="0x010104c0" />
    <public type="attr" name="navigationContentDescription" id="0x010104c1" />
    <public type="attr" name="fragmentExitTransition" id="0x010104c2" />
    <public type="attr" name="fragmentEnterTransition" id="0x010104c3" />
    <public type="attr" name="fragmentSharedElementEnterTransition" id="0x010104c4" />
    <public type="attr" name="fragmentReturnTransition" id="0x010104c5" />
    <public type="attr" name="fragmentSharedElementReturnTransition" id="0x010104c6" />
    <public type="attr" name="fragmentReenterTransition" id="0x010104c7" />
    <public type="attr" name="fragmentAllowEnterTransitionOverlap" id="0x010104c8" />
    <public type="attr" name="fragmentAllowReturnTransitionOverlap" id="0x010104c9" />
    <public type="attr" name="patternPathData" id="0x010104ca" />
    <public type="attr" name="strokeAlpha" id="0x010104cb" />
    <public type="attr" name="fillAlpha" id="0x010104cc" />
    <public type="attr" name="windowActivityTransitions" id="0x010104cd" />
    <public type="attr" name="colorEdgeEffect" id="0x010104ce" />

    <public type="id" name="mask" id="0x0102002e" />
    <public type="id" name="statusBarBackground" id="0x0102002f" />
    <public type="id" name="navigationBarBackground" id="0x01020030" />

    <public type="style" name="Widget.FastScroll" id="0x010301e5" />
    <public type="style" name="Widget.StackView" id="0x010301e6" />
    <public type="style" name="Widget.Toolbar" id="0x010301e7" />
    <public type="style" name="Widget.Toolbar.Button.Navigation" id="0x010301e8" />

    <public type="style" name="Widget.DeviceDefault.FastScroll" id="0x010301e9" />
    <public type="style" name="Widget.DeviceDefault.StackView" id="0x010301ea" />
    <public type="style" name="Widget.DeviceDefault.Light.FastScroll" id="0x010301eb" />
    <public type="style" name="Widget.DeviceDefault.Light.StackView" id="0x010301ec" />

    <public type="style" name="TextAppearance.Material" id="0x010301ed" />
    <public type="style" name="TextAppearance.Material.Button" id="0x010301ee" />
    <public type="style" name="TextAppearance.Material.Body2" id="0x010301ef" />
    <public type="style" name="TextAppearance.Material.Body1" id="0x010301f0" />
    <public type="style" name="TextAppearance.Material.Caption" id="0x010301f1" />
    <public type="style" name="TextAppearance.Material.DialogWindowTitle" id="0x010301f2" />
    <public type="style" name="TextAppearance.Material.Display4" id="0x010301f3" />
    <public type="style" name="TextAppearance.Material.Display3" id="0x010301f4" />
    <public type="style" name="TextAppearance.Material.Display2" id="0x010301f5" />
    <public type="style" name="TextAppearance.Material.Display1" id="0x010301f6" />
    <public type="style" name="TextAppearance.Material.Headline" id="0x010301f7" />
    <public type="style" name="TextAppearance.Material.Inverse" id="0x010301f8" />
    <public type="style" name="TextAppearance.Material.Large" id="0x010301f9" />
    <public type="style" name="TextAppearance.Material.Large.Inverse" id="0x010301fa" />
    <public type="style" name="TextAppearance.Material.Medium" id="0x010301fb" />
    <public type="style" name="TextAppearance.Material.Medium.Inverse" id="0x010301fc" />
    <public type="style" name="TextAppearance.Material.Menu" id="0x010301fd" />
    <public type="style" name="TextAppearance.Material.Notification" id="0x010301fe" />
    <public type="style" name="TextAppearance.Material.Notification.Emphasis" id="0x010301ff" />
    <public type="style" name="TextAppearance.Material.Notification.Info" id="0x01030200" />
    <public type="style" name="TextAppearance.Material.Notification.Line2" id="0x01030201" />
    <public type="style" name="TextAppearance.Material.Notification.Time" id="0x01030202" />
    <public type="style" name="TextAppearance.Material.Notification.Title" id="0x01030203" />
    <public type="style" name="TextAppearance.Material.SearchResult.Subtitle" id="0x01030204" />
    <public type="style" name="TextAppearance.Material.SearchResult.Title" id="0x01030205" />
    <public type="style" name="TextAppearance.Material.Small" id="0x01030206" />
    <public type="style" name="TextAppearance.Material.Small.Inverse" id="0x01030207" />
    <public type="style" name="TextAppearance.Material.Subhead" id="0x01030208" />
    <public type="style" name="TextAppearance.Material.Title" id="0x01030209" />
    <public type="style" name="TextAppearance.Material.WindowTitle" id="0x0103020a" />

    <public type="style" name="TextAppearance.Material.Widget" id="0x0103020b" />
    <public type="style" name="TextAppearance.Material.Widget.ActionBar.Menu" id="0x0103020c" />
    <public type="style" name="TextAppearance.Material.Widget.ActionBar.Subtitle" id="0x0103020d" />
    <public type="style" name="TextAppearance.Material.Widget.ActionBar.Subtitle.Inverse" id="0x0103020e" />
    <public type="style" name="TextAppearance.Material.Widget.ActionBar.Title" id="0x0103020f" />
    <public type="style" name="TextAppearance.Material.Widget.ActionBar.Title.Inverse" id="0x01030210" />
    <public type="style" name="TextAppearance.Material.Widget.ActionMode.Subtitle" id="0x01030211" />
    <public type="style" name="TextAppearance.Material.Widget.ActionMode.Subtitle.Inverse" id="0x01030212" />
    <public type="style" name="TextAppearance.Material.Widget.ActionMode.Title" id="0x01030213" />
    <public type="style" name="TextAppearance.Material.Widget.ActionMode.Title.Inverse" id="0x01030214" />
    <public type="style" name="TextAppearance.Material.Widget.Button" id="0x01030215" />
    <public type="style" name="TextAppearance.Material.Widget.DropDownHint" id="0x01030216" />
    <public type="style" name="TextAppearance.Material.Widget.DropDownItem" id="0x01030217" />
    <public type="style" name="TextAppearance.Material.Widget.EditText" id="0x01030218" />
    <public type="style" name="TextAppearance.Material.Widget.IconMenu.Item" id="0x01030219" />
    <public type="style" name="TextAppearance.Material.Widget.PopupMenu" id="0x0103021a" />
    <public type="style" name="TextAppearance.Material.Widget.PopupMenu.Large" id="0x0103021b" />
    <public type="style" name="TextAppearance.Material.Widget.PopupMenu.Small" id="0x0103021c" />
    <public type="style" name="TextAppearance.Material.Widget.TabWidget" id="0x0103021d" />
    <public type="style" name="TextAppearance.Material.Widget.TextView" id="0x0103021e" />
    <public type="style" name="TextAppearance.Material.Widget.TextView.PopupMenu" id="0x0103021f" />
    <public type="style" name="TextAppearance.Material.Widget.TextView.SpinnerItem" id="0x01030220" />
    <public type="style" name="TextAppearance.Material.Widget.Toolbar.Subtitle" id="0x01030221" />
    <public type="style" name="TextAppearance.Material.Widget.Toolbar.Title" id="0x01030222" />

    <public type="style" name="Theme.DeviceDefault.Settings" id="0x01030223" />

    <public type="style" name="Theme.Material" id="0x01030224" />
    <public type="style" name="Theme.Material.Dialog" id="0x01030225" />
    <public type="style" name="Theme.Material.Dialog.Alert" id="0x01030226" />
    <public type="style" name="Theme.Material.Dialog.MinWidth" id="0x01030227" />
    <public type="style" name="Theme.Material.Dialog.NoActionBar" id="0x01030228" />
    <public type="style" name="Theme.Material.Dialog.NoActionBar.MinWidth" id="0x01030229" />
    <public type="style" name="Theme.Material.Dialog.Presentation" id="0x0103022a" />
    <public type="style" name="Theme.Material.DialogWhenLarge" id="0x0103022b" />
    <public type="style" name="Theme.Material.DialogWhenLarge.NoActionBar" id="0x0103022c" />
    <public type="style" name="Theme.Material.InputMethod" id="0x0103022d" />
    <public type="style" name="Theme.Material.NoActionBar" id="0x0103022e" />
    <public type="style" name="Theme.Material.NoActionBar.Fullscreen" id="0x0103022f" />
    <public type="style" name="Theme.Material.NoActionBar.Overscan" id="0x01030230" />
    <public type="style" name="Theme.Material.NoActionBar.TranslucentDecor" id="0x01030231" />
    <public type="style" name="Theme.Material.Panel" id="0x01030232" />
    <public type="style" name="Theme.Material.Settings" id="0x01030233" />
    <public type="style" name="Theme.Material.Voice" id="0x01030234" />
    <public type="style" name="Theme.Material.Wallpaper" id="0x01030235" />
    <public type="style" name="Theme.Material.Wallpaper.NoTitleBar" id="0x01030236" />

    <public type="style" name="Theme.Material.Light" id="0x01030237" />
    <public type="style" name="Theme.Material.Light.DarkActionBar" id="0x01030238" />
    <public type="style" name="Theme.Material.Light.Dialog" id="0x01030239" />
    <public type="style" name="Theme.Material.Light.Dialog.Alert" id="0x0103023a" />
    <public type="style" name="Theme.Material.Light.Dialog.MinWidth" id="0x0103023b" />
    <public type="style" name="Theme.Material.Light.Dialog.NoActionBar" id="0x0103023c" />
    <public type="style" name="Theme.Material.Light.Dialog.NoActionBar.MinWidth" id="0x0103023d" />
    <public type="style" name="Theme.Material.Light.Dialog.Presentation" id="0x0103023e" />
    <public type="style" name="Theme.Material.Light.DialogWhenLarge" id="0x0103023f" />
    <public type="style" name="Theme.Material.Light.DialogWhenLarge.NoActionBar" id="0x01030240" />
    <public type="style" name="Theme.Material.Light.NoActionBar" id="0x01030241" />
    <public type="style" name="Theme.Material.Light.NoActionBar.Fullscreen" id="0x01030242" />
    <public type="style" name="Theme.Material.Light.NoActionBar.Overscan" id="0x01030243" />
    <public type="style" name="Theme.Material.Light.NoActionBar.TranslucentDecor" id="0x01030244" />
    <public type="style" name="Theme.Material.Light.Panel" id="0x01030245" />
    <public type="style" name="Theme.Material.Light.Voice" id="0x01030246" />

    <public type="style" name="ThemeOverlay" id="0x01030247" />
    <public type="style" name="ThemeOverlay.Material" id="0x01030248" />
    <public type="style" name="ThemeOverlay.Material.ActionBar" id="0x01030249" />
    <public type="style" name="ThemeOverlay.Material.Light" id="0x0103024a" />
    <public type="style" name="ThemeOverlay.Material.Dark" id="0x0103024b" />
    <public type="style" name="ThemeOverlay.Material.Dark.ActionBar" id="0x0103024c" />

    <public type="style" name="Widget.Material" id="0x0103024d" />
    <public type="style" name="Widget.Material.ActionBar" id="0x0103024e" />
    <public type="style" name="Widget.Material.ActionBar.Solid" id="0x0103024f" />
    <public type="style" name="Widget.Material.ActionBar.TabBar" id="0x01030250" />
    <public type="style" name="Widget.Material.ActionBar.TabText" id="0x01030251" />
    <public type="style" name="Widget.Material.ActionBar.TabView" id="0x01030252" />
    <public type="style" name="Widget.Material.ActionButton" id="0x01030253" />
    <public type="style" name="Widget.Material.ActionButton.CloseMode" id="0x01030254" />
    <public type="style" name="Widget.Material.ActionButton.Overflow" id="0x01030255" />
    <public type="style" name="Widget.Material.ActionMode" id="0x01030256" />
    <public type="style" name="Widget.Material.AutoCompleteTextView" id="0x01030257" />
    <public type="style" name="Widget.Material.Button" id="0x01030258" />
    <public type="style" name="Widget.Material.Button.Borderless" id="0x01030259" />
    <public type="style" name="Widget.Material.Button.Borderless.Colored" id="0x0103025a" />
    <public type="style" name="Widget.Material.Button.Borderless.Small" id="0x0103025b" />
    <public type="style" name="Widget.Material.Button.Inset" id="0x0103025c" />
    <public type="style" name="Widget.Material.Button.Small" id="0x0103025d" />
    <public type="style" name="Widget.Material.Button.Toggle" id="0x0103025e" />
    <public type="style" name="Widget.Material.ButtonBar" id="0x0103025f" />
    <public type="style" name="Widget.Material.ButtonBar.AlertDialog" id="0x01030260" />
    <public type="style" name="Widget.Material.CalendarView" id="0x01030261" />
    <public type="style" name="Widget.Material.CheckedTextView" id="0x01030262" />
    <public type="style" name="Widget.Material.CompoundButton.CheckBox" id="0x01030263" />
    <public type="style" name="Widget.Material.CompoundButton.RadioButton" id="0x01030264" />
    <public type="style" name="Widget.Material.CompoundButton.Star" id="0x01030265" />
    <public type="style" name="Widget.Material.DatePicker" id="0x01030266" />
    <public type="style" name="Widget.Material.DropDownItem" id="0x01030267" />
    <public type="style" name="Widget.Material.DropDownItem.Spinner" id="0x01030268" />
    <public type="style" name="Widget.Material.EditText" id="0x01030269" />
    <public type="style" name="Widget.Material.ExpandableListView" id="0x0103026a" />
    <public type="style" name="Widget.Material.FastScroll" id="0x0103026b" />
    <public type="style" name="Widget.Material.GridView" id="0x0103026c" />
    <public type="style" name="Widget.Material.HorizontalScrollView" id="0x0103026d" />
    <public type="style" name="Widget.Material.ImageButton" id="0x0103026e" />
    <public type="style" name="Widget.Material.ListPopupWindow" id="0x0103026f" />
    <public type="style" name="Widget.Material.ListView" id="0x01030270" />
    <public type="style" name="Widget.Material.ListView.DropDown" id="0x01030271" />
    <public type="style" name="Widget.Material.MediaRouteButton" id="0x01030272" />
    <public type="style" name="Widget.Material.PopupMenu" id="0x01030273" />
    <public type="style" name="Widget.Material.PopupMenu.Overflow" id="0x01030274" />
    <public type="style" name="Widget.Material.PopupWindow" id="0x01030275" />
    <public type="style" name="Widget.Material.ProgressBar" id="0x01030276" />
    <public type="style" name="Widget.Material.ProgressBar.Horizontal" id="0x01030277" />
    <public type="style" name="Widget.Material.ProgressBar.Large" id="0x01030278" />
    <public type="style" name="Widget.Material.ProgressBar.Small" id="0x01030279" />
    <public type="style" name="Widget.Material.ProgressBar.Small.Title" id="0x0103027a" />
    <public type="style" name="Widget.Material.RatingBar" id="0x0103027b" />
    <public type="style" name="Widget.Material.RatingBar.Indicator" id="0x0103027c" />
    <public type="style" name="Widget.Material.RatingBar.Small" id="0x0103027d" />
    <public type="style" name="Widget.Material.ScrollView" id="0x0103027e" />
    <public type="style" name="Widget.Material.SearchView" id="0x0103027f" />
    <public type="style" name="Widget.Material.SeekBar" id="0x01030280" />
    <public type="style" name="Widget.Material.SegmentedButton" id="0x01030281" />
    <public type="style" name="Widget.Material.StackView" id="0x01030282" />
    <public type="style" name="Widget.Material.Spinner" id="0x01030283" />
    <public type="style" name="Widget.Material.Spinner.Underlined" id="0x01030284" />
    <public type="style" name="Widget.Material.Tab" id="0x01030285" />
    <public type="style" name="Widget.Material.TabWidget" id="0x01030286" />
    <public type="style" name="Widget.Material.TextView" id="0x01030287" />
    <public type="style" name="Widget.Material.TextView.SpinnerItem" id="0x01030288" />
    <public type="style" name="Widget.Material.TimePicker" id="0x01030289" />
    <public type="style" name="Widget.Material.Toolbar" id="0x0103028a" />
    <public type="style" name="Widget.Material.Toolbar.Button.Navigation" id="0x0103028b" />
    <public type="style" name="Widget.Material.WebTextView" id="0x0103028c" />
    <public type="style" name="Widget.Material.WebView" id="0x0103028d" />

    <public type="style" name="Widget.Material.Light" id="0x0103028e" />
    <public type="style" name="Widget.Material.Light.ActionBar" id="0x0103028f" />
    <public type="style" name="Widget.Material.Light.ActionBar.Solid" id="0x01030290" />
    <public type="style" name="Widget.Material.Light.ActionBar.TabBar" id="0x01030291" />
    <public type="style" name="Widget.Material.Light.ActionBar.TabText" id="0x01030292" />
    <public type="style" name="Widget.Material.Light.ActionBar.TabView" id="0x01030293" />
    <public type="style" name="Widget.Material.Light.ActionButton" id="0x01030294" />
    <public type="style" name="Widget.Material.Light.ActionButton.CloseMode" id="0x01030295" />
    <public type="style" name="Widget.Material.Light.ActionButton.Overflow" id="0x01030296" />
    <public type="style" name="Widget.Material.Light.ActionMode" id="0x01030297" />
    <public type="style" name="Widget.Material.Light.AutoCompleteTextView" id="0x01030298" />
    <public type="style" name="Widget.Material.Light.Button" id="0x01030299" />
    <public type="style" name="Widget.Material.Light.Button.Borderless" id="0x0103029a" />
    <public type="style" name="Widget.Material.Light.Button.Borderless.Colored" id="0x0103029b" />
    <public type="style" name="Widget.Material.Light.Button.Borderless.Small" id="0x0103029c" />
    <public type="style" name="Widget.Material.Light.Button.Inset" id="0x0103029d" />
    <public type="style" name="Widget.Material.Light.Button.Small" id="0x0103029e" />
    <public type="style" name="Widget.Material.Light.Button.Toggle" id="0x0103029f" />
    <public type="style" name="Widget.Material.Light.ButtonBar" id="0x010302a0" />
    <public type="style" name="Widget.Material.Light.ButtonBar.AlertDialog" id="0x010302a1" />
    <public type="style" name="Widget.Material.Light.CalendarView" id="0x010302a2" />
    <public type="style" name="Widget.Material.Light.CheckedTextView" id="0x010302a3" />
    <public type="style" name="Widget.Material.Light.CompoundButton.CheckBox" id="0x010302a4" />
    <public type="style" name="Widget.Material.Light.CompoundButton.RadioButton" id="0x010302a5" />
    <public type="style" name="Widget.Material.Light.CompoundButton.Star" id="0x010302a6" />
    <public type="style" name="Widget.Material.Light.DatePicker" id="0x010302a7" />
    <public type="style" name="Widget.Material.Light.DropDownItem" id="0x010302a8" />
    <public type="style" name="Widget.Material.Light.DropDownItem.Spinner" id="0x010302a9" />
    <public type="style" name="Widget.Material.Light.EditText" id="0x010302aa" />
    <public type="style" name="Widget.Material.Light.ExpandableListView" id="0x010302ab" />
    <public type="style" name="Widget.Material.Light.FastScroll" id="0x010302ac" />
    <public type="style" name="Widget.Material.Light.GridView" id="0x010302ad" />
    <public type="style" name="Widget.Material.Light.HorizontalScrollView" id="0x010302ae" />
    <public type="style" name="Widget.Material.Light.ImageButton" id="0x010302af" />
    <public type="style" name="Widget.Material.Light.ListPopupWindow" id="0x010302b0" />
    <public type="style" name="Widget.Material.Light.ListView" id="0x010302b1" />
    <public type="style" name="Widget.Material.Light.ListView.DropDown" id="0x010302b2" />
    <public type="style" name="Widget.Material.Light.MediaRouteButton" id="0x010302b3" />
    <public type="style" name="Widget.Material.Light.PopupMenu" id="0x010302b4" />
    <public type="style" name="Widget.Material.Light.PopupMenu.Overflow" id="0x010302b5" />
    <public type="style" name="Widget.Material.Light.PopupWindow" id="0x010302b6" />
    <public type="style" name="Widget.Material.Light.ProgressBar" id="0x010302b7" />
    <public type="style" name="Widget.Material.Light.ProgressBar.Horizontal" id="0x010302b8" />
    <public type="style" name="Widget.Material.Light.ProgressBar.Inverse" id="0x010302b9" />
    <public type="style" name="Widget.Material.Light.ProgressBar.Large" id="0x010302ba" />
    <public type="style" name="Widget.Material.Light.ProgressBar.Large.Inverse" id="0x010302bb" />
    <public type="style" name="Widget.Material.Light.ProgressBar.Small" id="0x010302bc" />
    <public type="style" name="Widget.Material.Light.ProgressBar.Small.Inverse" id="0x010302bd" />
    <public type="style" name="Widget.Material.Light.ProgressBar.Small.Title" id="0x010302be" />
    <public type="style" name="Widget.Material.Light.RatingBar" id="0x010302bf" />
    <public type="style" name="Widget.Material.Light.RatingBar.Indicator" id="0x010302c0" />
    <public type="style" name="Widget.Material.Light.RatingBar.Small" id="0x010302c1" />
    <public type="style" name="Widget.Material.Light.ScrollView" id="0x010302c2" />
    <public type="style" name="Widget.Material.Light.SearchView" id="0x010302c3" />
    <public type="style" name="Widget.Material.Light.SeekBar" id="0x010302c4" />
    <public type="style" name="Widget.Material.Light.SegmentedButton" id="0x010302c5" />
    <public type="style" name="Widget.Material.Light.StackView" id="0x010302c6" />
    <public type="style" name="Widget.Material.Light.Spinner" id="0x010302c7" />
    <public type="style" name="Widget.Material.Light.Spinner.Underlined" id="0x010302c8" />
    <public type="style" name="Widget.Material.Light.Tab" id="0x010302c9" />
    <public type="style" name="Widget.Material.Light.TabWidget" id="0x010302ca" />
    <public type="style" name="Widget.Material.Light.TextView" id="0x010302cb" />
    <public type="style" name="Widget.Material.Light.TextView.SpinnerItem" id="0x010302cc" />
    <public type="style" name="Widget.Material.Light.TimePicker" id="0x010302cd" />
    <public type="style" name="Widget.Material.Light.WebTextView" id="0x010302ce" />
    <public type="style" name="Widget.Material.Light.WebView" id="0x010302cf" />

    <!-- @hide This really shouldn't be public; clients using it should use @* to ref it.  -->
    <public type="style" name="Theme.Leanback.FormWizard" id="0x010302d0" />

    <public type="array" name="config_keySystemUuidMapping" id="0x01070005" />

    <!-- An interpolator which accelerates fast but decelerates slowly. -->
    <public type="interpolator" name="fast_out_slow_in" id="0x010c000d" />
    <!-- An interpolator which starts with a peak non-zero velocity and decelerates slowly. -->
    <public type="interpolator" name="linear_out_slow_in" id="0x010c000e" />
    <!-- An interpolator which accelerates fast and keeps accelerating until the end. -->
    <public type="interpolator" name="fast_out_linear_in" id="0x010c000f" />

    <!-- Used for Activity Transitions, this transition indicates that no Transition
         should be used. -->
    <public type="transition" name="no_transition" id="0x010f0000" />
    <!-- A transition that moves and resizes a view -->
    <public type="transition" name="move" id="0x010f0001" />
    <!-- A transition that fades views in and out. -->
    <public type="transition" name="fade" id="0x010f0002" />
    <!-- A transition that moves views in or out of the scene to or from the edges when
         a view visibility changes. -->
    <public type="transition" name="explode" id="0x010f0003" />
    <!-- A transition that moves views in or out of the scene to or from the bottom edge when
         a view visibility changes. -->
    <public type="transition" name="slide_bottom" id="0x010f0004" />
    <!-- A transition that moves views in or out of the scene to or from the top edge when
         a view visibility changes. -->
    <public type="transition" name="slide_top" id="0x010f0005" />
    <!-- A transition that moves views in or out of the scene to or from the right edge when
         a view visibility changes. -->
    <public type="transition" name="slide_right" id="0x010f0006" />
    <!-- A transition that moves views in or out of the scene to or from the left edge when
         a view visibility changes. -->
    <public type="transition" name="slide_left" id="0x010f0007" />

    <!-- WebView error page for when the load fails. @hide @SystemApi -->
    <public type="raw" name="loaderror" id="0x01100000" />
    <!-- WebView error page for when domain lookup fails. @hide @SystemApi -->
    <public type="raw" name="nodomain" id="0x01100001" />

    <!-- ===============================================================
         Resources added in version 22 of the platform
         =============================================================== -->
    <eat-comment />

    <public type="attr" name="resizeClip" id="0x010104cf" />
    <public type="attr" name="collapseContentDescription" id="0x010104d0" />
    <public type="attr" name="accessibilityTraversalBefore" id="0x010104d1" />
    <public type="attr" name="accessibilityTraversalAfter" id="0x010104d2" />
    <public type="attr" name="dialogPreferredPadding" id="0x010104d3" />
    <public type="attr" name="searchHintIcon" id="0x010104d4" />
    <public type="attr" name="revisionCode" id="0x010104d5" />
    <public type="attr" name="drawableTint" id="0x010104d6" />
    <public type="attr" name="drawableTintMode" id="0x010104d7" />
    <public type="attr" name="fraction" id="0x010104d8" />

    <public type="style" name="Theme.DeviceDefault.Dialog.Alert" id="0x010302d1" />
    <public type="style" name="Theme.DeviceDefault.Light.Dialog.Alert" id="0x010302d2" />

  <!-- ===============================================================
       Resources added in version M of the platform
       =============================================================== -->
    <eat-comment />

    <public type="attr" name="trackTint" id="0x010104d9" />
    <public type="attr" name="trackTintMode" id="0x010104da" />
    <public type="attr" name="start" id="0x010104db" />
    <public type="attr" name="end" id="0x010104dc" />
    <public type="attr" name="breakStrategy" id="0x010104dd" />
    <public type="attr" name="hyphenationFrequency" id="0x010104de" />
    <public type="attr" name="allowUndo" id="0x010104df" />
    <public type="attr" name="windowLightStatusBar" id="0x010104e0" />
    <public type="attr" name="numbersInnerTextColor" id="0x010104e1" />
    <public type="attr" name="colorBackgroundFloating" id="0x010104e2" />
    <public type="attr" name="titleTextColor" id="0x010104e3" />
    <public type="attr" name="subtitleTextColor" id="0x010104e4" />
    <public type="attr" name="thumbPosition" id="0x010104e5" />
    <public type="attr" name="scrollIndicators" id="0x010104e6" />
    <public type="attr" name="contextClickable" id="0x010104e7" />
    <public type="attr" name="fingerprintAuthDrawable" id="0x010104e8" />
    <public type="attr" name="logoDescription" id="0x010104e9" />
    <public type="attr" name="extractNativeLibs" id="0x010104ea" />
    <public type="attr" name="fullBackupContent" id="0x010104eb" />
    <public type="attr" name="usesCleartextTraffic" id="0x010104ec" />
    <public type="attr" name="lockTaskMode" id="0x010104ed" />
    <public type="attr" name="autoVerify" id="0x010104ee" />
    <public type="attr" name="showForAllUsers" id="0x010104ef" />
    <public type="attr" name="supportsAssist" id="0x010104f0" />
    <public type="attr" name="supportsLaunchVoiceAssistFromKeyguard" id="0x010104f1" />

    <public type="style" name="Widget.Material.Button.Colored" id="0x010302d3" />
    <public type="style" name="TextAppearance.Material.Widget.Button.Inverse" id="0x010302d4" />
    <public type="style" name="Theme.Material.Light.LightStatusBar" id="0x010302d5" />
    <public type="style" name="ThemeOverlay.Material.Dialog" id="0x010302d6" />
    <public type="style" name="ThemeOverlay.Material.Dialog.Alert" id="0x010302d7" />

    <public type="id" name="pasteAsPlainText" id="0x01020031" />
    <public type="id" name="undo" id="0x01020032" />
    <public type="id" name="redo" id="0x01020033" />
    <public type="id" name="replaceText" id="0x01020034" />
    <public type="id" name="shareText" id="0x01020035" />
    <public type="id" name="accessibilityActionShowOnScreen" id="0x01020036" />
    <public type="id" name="accessibilityActionScrollToPosition" id="0x01020037" />
    <public type="id" name="accessibilityActionScrollUp" id="0x01020038" />
    <public type="id" name="accessibilityActionScrollLeft" id="0x01020039" />
    <public type="id" name="accessibilityActionScrollDown" id="0x0102003a" />
    <public type="id" name="accessibilityActionScrollRight" id="0x0102003b" />
    <public type="id" name="accessibilityActionContextClick" id="0x0102003c" />

    <public type="string" name="fingerprint_icon_content_description" id="0x01040018" />

  <!-- ===============================================================
       Resources added in version N of the platform
       =============================================================== -->
    <eat-comment />

<<<<<<< HEAD
    <public type="attr" name="listMenuViewStyle" />
    <public type="attr" name="subMenuArrow" />
    <public type="attr" name="defaultWidth" />
    <public type="attr" name="defaultHeight" />
    <!-- @removed -->
    <public type="attr" name="minimalWidth" />
    <public type="attr" name="resizeableActivity" />
    <public type="attr" name="supportsPictureInPicture" />
    <public type="attr" name="titleMargin" />
    <public type="attr" name="titleMarginStart" />
    <public type="attr" name="titleMarginEnd" />
    <public type="attr" name="titleMarginTop" />
    <public type="attr" name="titleMarginBottom" />
    <public type="attr" name="maxButtonHeight" />
    <public type="attr" name="buttonGravity" />
    <public type="attr" name="collapseIcon" />
    <public type="attr" name="level" />
    <public type="attr" name="contextPopupMenuStyle" />
    <public type="attr" name="textAppearancePopupMenuHeader" />
    <public type="attr" name="windowBackgroundFallback" />
    <public type="attr" name="defaultToDeviceProtectedStorage" />
    <public type="attr" name="directBootAware" />
    <public type="attr" name="preferenceFragmentStyle" />
    <public type="attr" name="canControlMagnification" />
    <public type="attr" name="languageTag" />
    <public type="attr" name="pointerShape" />
    <public type="attr" name="tickMark" />
    <public type="attr" name="tickMarkTint" />
    <public type="attr" name="tickMarkTintMode" />
    <public type="attr" name="canPerformGestures" />
    <public type="attr" name="externalService" />
    <public type="attr" name="supportsLocalInteraction" />
    <public type="attr" name="startX" />
    <public type="attr" name="startY" />
    <public type="attr" name="endX" />
    <public type="attr" name="endY" />
    <public type="attr" name="offset" />
    <public type="attr" name="use32bitAbi" />
    <public type="attr" name="bitmap" />
    <public type="attr" name="hotSpotX" />
    <public type="attr" name="hotSpotY" />
    <public type="attr" name="version" />
    <public type="attr" name="backupInForeground" />
    <public type="attr" name="countDown" />
    <public type="attr" name="canRecord" />
    <public type="attr" name="tunerCount" />
    <public type="attr" name="nfcAntennaPositionDrawable" />
    <public type="attr" name="fillType" />
    <public type="attr" name="popupEnterTransition" />
    <public type="attr" name="popupExitTransition" />
    <!-- @removed -->
    <public type="attr" name="minimalHeight" />
    <public type="attr" name="forceHasOverlappingRendering" />
    <public type="attr" name="contentInsetStartWithNavigation" />
    <public type="attr" name="contentInsetEndWithActions" />
    <public type="attr" name="numberPickerStyle" />
    <public type="attr" name="enableVrMode" />
    <public type="attr" name="hash" />
    <public type="attr" name="networkSecurityConfig" />

    <public type="style" name="Theme.Material.Light.DialogWhenLarge.DarkActionBar" />
    <public type="style" name="Widget.Material.SeekBar.Discrete" />
    <public type="style" name="Widget.Material.CompoundButton.Switch" />
    <public type="style" name="Widget.Material.Light.CompoundButton.Switch" />
    <public type="style" name="Widget.Material.NumberPicker" />
    <public type="style" name="Widget.Material.Light.NumberPicker" />
    <public type="style" name="TextAppearance.Material.Widget.Button.Colored" />
    <public type="style" name="TextAppearance.Material.Widget.Button.Borderless.Colored" />

    <public type="id" name="accessibilityActionSetProgress" />
    <public type="id" name="icon_frame" />
    <public type="id" name="list_container" />
    <public type="id" name="switch_widget" />

=======
    <public type="attr" name="listMenuViewStyle" id="0x010104f2" />
    <public type="attr" name="subMenuArrow" id="0x010104f3" />
    <public type="attr" name="defaultWidth" id="0x010104f4" />
    <public type="attr" name="defaultHeight" id="0x010104f5" />
    <public type="attr" name="resizeableActivity" id="0x010104f6" />
    <public type="attr" name="supportsPictureInPicture" id="0x010104f7" />
    <public type="attr" name="titleMargin" id="0x010104f8" />
    <public type="attr" name="titleMarginStart" id="0x010104f9" />
    <public type="attr" name="titleMarginEnd" id="0x010104fa" />
    <public type="attr" name="titleMarginTop" id="0x010104fb" />
    <public type="attr" name="titleMarginBottom" id="0x010104fc" />
    <public type="attr" name="maxButtonHeight" id="0x010104fd" />
    <public type="attr" name="buttonGravity" id="0x010104fe" />
    <public type="attr" name="collapseIcon" id="0x010104ff" />
    <public type="attr" name="level" id="0x01010500" />
    <public type="attr" name="contextPopupMenuStyle" id="0x01010501" />
    <public type="attr" name="textAppearancePopupMenuHeader" id="0x01010502" />
    <public type="attr" name="windowBackgroundFallback" id="0x01010503" />
    <public type="attr" name="defaultToDeviceProtectedStorage" id="0x01010504" />
    <public type="attr" name="directBootAware" id="0x01010505" />
    <public type="attr" name="preferenceFragmentStyle" id="0x01010506" />
    <public type="attr" name="canControlMagnification" id="0x01010507" />
    <public type="attr" name="languageTag" id="0x01010508" />
    <public type="attr" name="pointerIcon" id="0x01010509" />
    <public type="attr" name="tickMark" id="0x0101050a" />
    <public type="attr" name="tickMarkTint" id="0x0101050b" />
    <public type="attr" name="tickMarkTintMode" id="0x0101050c" />
    <public type="attr" name="canPerformGestures" id="0x0101050d" />
    <public type="attr" name="externalService" id="0x0101050e" />
    <public type="attr" name="supportsLocalInteraction" id="0x0101050f" />
    <public type="attr" name="startX" id="0x01010510" />
    <public type="attr" name="startY" id="0x01010511" />
    <public type="attr" name="endX" id="0x01010512" />
    <public type="attr" name="endY" id="0x01010513" />
    <public type="attr" name="offset" id="0x01010514" />
    <public type="attr" name="use32bitAbi" id="0x01010515" />
    <public type="attr" name="bitmap" id="0x01010516" />
    <public type="attr" name="hotSpotX" id="0x01010517" />
    <public type="attr" name="hotSpotY" id="0x01010518" />
    <public type="attr" name="version" id="0x01010519" />
    <public type="attr" name="backupInForeground" id="0x0101051a" />
    <public type="attr" name="countDown" id="0x0101051b" />
    <public type="attr" name="canRecord" id="0x0101051c" />
    <public type="attr" name="tunerCount" id="0x0101051d" />
    <public type="attr" name="fillType" id="0x0101051e" />
    <public type="attr" name="popupEnterTransition" id="0x0101051f" />
    <public type="attr" name="popupExitTransition" id="0x01010520" />
    <public type="attr" name="forceHasOverlappingRendering" id="0x01010521" />
    <public type="attr" name="contentInsetStartWithNavigation" id="0x01010522" />
    <public type="attr" name="contentInsetEndWithActions" id="0x01010523" />
    <public type="attr" name="numberPickerStyle" id="0x01010524" />
    <public type="attr" name="enableVrMode" id="0x01010525" />
    <public type="attr" name="hash" id="0x01010526" />
    <public type="attr" name="networkSecurityConfig" id="0x01010527" />

    <public type="style" name="Theme.Material.Light.DialogWhenLarge.DarkActionBar" id="0x010302d8" />
    <public type="style" name="Widget.Material.SeekBar.Discrete" id="0x010302d9" />
    <public type="style" name="Widget.Material.CompoundButton.Switch" id="0x010302da" />
    <public type="style" name="Widget.Material.Light.CompoundButton.Switch" id="0x010302db" />
    <public type="style" name="Widget.Material.NumberPicker" id="0x010302dc" />
    <public type="style" name="Widget.Material.Light.NumberPicker" id="0x010302dd" />
    <public type="style" name="TextAppearance.Material.Widget.Button.Colored" id="0x010302de" />
    <public type="style" name="TextAppearance.Material.Widget.Button.Borderless.Colored" id="0x010302df" />

    <public type="id" name="accessibilityActionSetProgress" id="0x0102003d" />
    <public type="id" name="icon_frame" id="0x0102003e" />
    <public type="id" name="list_container" id="0x0102003f" />
    <public type="id" name="switch_widget" id="0x01020040" />
>>>>>>> 0c26c324
  <!-- ===============================================================
       Resources added in version N MR1 of the platform
       =============================================================== -->
    <eat-comment />
    <public type="attr" name="shortcutId" />
    <public type="attr" name="shortcutIcon" />
    <public type="attr" name="shortcutShortLabel" />
    <public type="attr" name="shortcutLongLabel" />
    <public type="attr" name="shortcutDisabledMessage" />
    <public type="attr" name="shortcutCategories" />
    <public type="attr" name="shortcutIntentAction" />
    <public type="attr" name="shortcutIntentData" />
    <public type="attr" name="roundIcon" />
</resources><|MERGE_RESOLUTION|>--- conflicted
+++ resolved
@@ -2660,82 +2660,6 @@
        =============================================================== -->
     <eat-comment />
 
-<<<<<<< HEAD
-    <public type="attr" name="listMenuViewStyle" />
-    <public type="attr" name="subMenuArrow" />
-    <public type="attr" name="defaultWidth" />
-    <public type="attr" name="defaultHeight" />
-    <!-- @removed -->
-    <public type="attr" name="minimalWidth" />
-    <public type="attr" name="resizeableActivity" />
-    <public type="attr" name="supportsPictureInPicture" />
-    <public type="attr" name="titleMargin" />
-    <public type="attr" name="titleMarginStart" />
-    <public type="attr" name="titleMarginEnd" />
-    <public type="attr" name="titleMarginTop" />
-    <public type="attr" name="titleMarginBottom" />
-    <public type="attr" name="maxButtonHeight" />
-    <public type="attr" name="buttonGravity" />
-    <public type="attr" name="collapseIcon" />
-    <public type="attr" name="level" />
-    <public type="attr" name="contextPopupMenuStyle" />
-    <public type="attr" name="textAppearancePopupMenuHeader" />
-    <public type="attr" name="windowBackgroundFallback" />
-    <public type="attr" name="defaultToDeviceProtectedStorage" />
-    <public type="attr" name="directBootAware" />
-    <public type="attr" name="preferenceFragmentStyle" />
-    <public type="attr" name="canControlMagnification" />
-    <public type="attr" name="languageTag" />
-    <public type="attr" name="pointerShape" />
-    <public type="attr" name="tickMark" />
-    <public type="attr" name="tickMarkTint" />
-    <public type="attr" name="tickMarkTintMode" />
-    <public type="attr" name="canPerformGestures" />
-    <public type="attr" name="externalService" />
-    <public type="attr" name="supportsLocalInteraction" />
-    <public type="attr" name="startX" />
-    <public type="attr" name="startY" />
-    <public type="attr" name="endX" />
-    <public type="attr" name="endY" />
-    <public type="attr" name="offset" />
-    <public type="attr" name="use32bitAbi" />
-    <public type="attr" name="bitmap" />
-    <public type="attr" name="hotSpotX" />
-    <public type="attr" name="hotSpotY" />
-    <public type="attr" name="version" />
-    <public type="attr" name="backupInForeground" />
-    <public type="attr" name="countDown" />
-    <public type="attr" name="canRecord" />
-    <public type="attr" name="tunerCount" />
-    <public type="attr" name="nfcAntennaPositionDrawable" />
-    <public type="attr" name="fillType" />
-    <public type="attr" name="popupEnterTransition" />
-    <public type="attr" name="popupExitTransition" />
-    <!-- @removed -->
-    <public type="attr" name="minimalHeight" />
-    <public type="attr" name="forceHasOverlappingRendering" />
-    <public type="attr" name="contentInsetStartWithNavigation" />
-    <public type="attr" name="contentInsetEndWithActions" />
-    <public type="attr" name="numberPickerStyle" />
-    <public type="attr" name="enableVrMode" />
-    <public type="attr" name="hash" />
-    <public type="attr" name="networkSecurityConfig" />
-
-    <public type="style" name="Theme.Material.Light.DialogWhenLarge.DarkActionBar" />
-    <public type="style" name="Widget.Material.SeekBar.Discrete" />
-    <public type="style" name="Widget.Material.CompoundButton.Switch" />
-    <public type="style" name="Widget.Material.Light.CompoundButton.Switch" />
-    <public type="style" name="Widget.Material.NumberPicker" />
-    <public type="style" name="Widget.Material.Light.NumberPicker" />
-    <public type="style" name="TextAppearance.Material.Widget.Button.Colored" />
-    <public type="style" name="TextAppearance.Material.Widget.Button.Borderless.Colored" />
-
-    <public type="id" name="accessibilityActionSetProgress" />
-    <public type="id" name="icon_frame" />
-    <public type="id" name="list_container" />
-    <public type="id" name="switch_widget" />
-
-=======
     <public type="attr" name="listMenuViewStyle" id="0x010104f2" />
     <public type="attr" name="subMenuArrow" id="0x010104f3" />
     <public type="attr" name="defaultWidth" id="0x010104f4" />
@@ -2804,7 +2728,6 @@
     <public type="id" name="icon_frame" id="0x0102003e" />
     <public type="id" name="list_container" id="0x0102003f" />
     <public type="id" name="switch_widget" id="0x01020040" />
->>>>>>> 0c26c324
   <!-- ===============================================================
        Resources added in version N MR1 of the platform
        =============================================================== -->
