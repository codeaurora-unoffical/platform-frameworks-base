<?xml version="1.0" encoding="utf-8"?>
<!-- This file defines the base public resources exported by the
     platform, which must always exist. -->

<!-- ***************************************************************
     ***************************************************************
     IMPORTANT NOTE FOR ANYONE MODIFYING THIS FILE
     READ THIS BEFORE YOU MAKE ANY CHANGES

     This file defines the binary compatibility for resources.  As such,
     you must be very careful when making changes here, or you will
     completely break backwards compatibility with old applications.

     To avoid breaking compatibility, all new resources must be placed
     at the end of the list of resources of the same type.  Placing a resource
     in the middle of type will cause all following resources to be
     assigned new resource numbers, breaking compatibility.

     ***************************************************************
     *************************************************************** -->
<resources>

<!-- ===============================================================
     Resources for version 1 of the platform.
     =============================================================== -->
  <eat-comment />

  <public type="attr" name="theme" id="0x01010000" />
  <public type="attr" name="label" id="0x01010001" />
  <public type="attr" name="icon" id="0x01010002" />
  <public type="attr" name="name" id="0x01010003" />
  <public type="attr" name="manageSpaceActivity" id="0x01010004" />
  <public type="attr" name="allowClearUserData" id="0x01010005" />
  <public type="attr" name="permission" id="0x01010006" />
  <public type="attr" name="readPermission" id="0x01010007" />
  <public type="attr" name="writePermission" id="0x01010008" />
  <public type="attr" name="protectionLevel" id="0x01010009" />
  <public type="attr" name="permissionGroup" id="0x0101000a" />
  <public type="attr" name="sharedUserId" id="0x0101000b" />
  <public type="attr" name="hasCode" id="0x0101000c" />
  <public type="attr" name="persistent" id="0x0101000d" />
  <public type="attr" name="enabled" id="0x0101000e" />
  <public type="attr" name="debuggable" id="0x0101000f" />
  <public type="attr" name="exported" id="0x01010010" />
  <public type="attr" name="process" id="0x01010011" />
  <public type="attr" name="taskAffinity" id="0x01010012" />
  <public type="attr" name="multiprocess" id="0x01010013" />
  <public type="attr" name="finishOnTaskLaunch" id="0x01010014" />
  <public type="attr" name="clearTaskOnLaunch" id="0x01010015" />
  <public type="attr" name="stateNotNeeded" id="0x01010016" />
  <public type="attr" name="excludeFromRecents" id="0x01010017" />
  <public type="attr" name="authorities" id="0x01010018" />
  <public type="attr" name="syncable" id="0x01010019" />
  <public type="attr" name="initOrder" id="0x0101001a" />
  <public type="attr" name="grantUriPermissions" id="0x0101001b" />
  <public type="attr" name="priority" id="0x0101001c" />
  <public type="attr" name="launchMode" id="0x0101001d" />
  <public type="attr" name="screenOrientation" id="0x0101001e" />
  <public type="attr" name="configChanges" id="0x0101001f" />
  <public type="attr" name="description" id="0x01010020" />
  <public type="attr" name="targetPackage" id="0x01010021" />
  <public type="attr" name="handleProfiling" id="0x01010022" />
  <public type="attr" name="functionalTest" id="0x01010023" />
  <public type="attr" name="value" id="0x01010024" />
  <public type="attr" name="resource" id="0x01010025" />
  <public type="attr" name="mimeType" id="0x01010026" />
  <public type="attr" name="scheme" id="0x01010027" />
  <public type="attr" name="host" id="0x01010028" />
  <public type="attr" name="port" id="0x01010029" />
  <public type="attr" name="path" id="0x0101002a" />
  <public type="attr" name="pathPrefix" id="0x0101002b" />
  <public type="attr" name="pathPattern" id="0x0101002c" />
  <public type="attr" name="action" id="0x0101002d" />
  <public type="attr" name="data" id="0x0101002e" />
  <public type="attr" name="targetClass" id="0x0101002f" />
  <public type="attr" name="colorForeground" id="0x01010030" />
  <public type="attr" name="colorBackground" id="0x01010031" />
  <public type="attr" name="backgroundDimAmount" id="0x01010032" />
  <public type="attr" name="disabledAlpha" id="0x01010033" />
  <public type="attr" name="textAppearance" id="0x01010034" />
  <public type="attr" name="textAppearanceInverse" id="0x01010035" />
  <public type="attr" name="textColorPrimary" id="0x01010036" />
  <public type="attr" name="textColorPrimaryDisableOnly" id="0x01010037" />
  <public type="attr" name="textColorSecondary" id="0x01010038" />
  <public type="attr" name="textColorPrimaryInverse" id="0x01010039" />
  <public type="attr" name="textColorSecondaryInverse" id="0x0101003a" />
  <public type="attr" name="textColorPrimaryNoDisable" id="0x0101003b" />
  <public type="attr" name="textColorSecondaryNoDisable" id="0x0101003c" />
  <public type="attr" name="textColorPrimaryInverseNoDisable" id="0x0101003d" />
  <public type="attr" name="textColorSecondaryInverseNoDisable" id="0x0101003e" />
  <public type="attr" name="textColorHintInverse" id="0x0101003f" />
  <public type="attr" name="textAppearanceLarge" id="0x01010040" />
  <public type="attr" name="textAppearanceMedium" id="0x01010041" />
  <public type="attr" name="textAppearanceSmall" id="0x01010042" />
  <public type="attr" name="textAppearanceLargeInverse" id="0x01010043" />
  <public type="attr" name="textAppearanceMediumInverse" id="0x01010044" />
  <public type="attr" name="textAppearanceSmallInverse" id="0x01010045" />
  <public type="attr" name="textCheckMark" id="0x01010046" />
  <public type="attr" name="textCheckMarkInverse" id="0x01010047" />
  <public type="attr" name="buttonStyle" id="0x01010048" />
  <public type="attr" name="buttonStyleSmall" id="0x01010049" />
  <public type="attr" name="buttonStyleInset" id="0x0101004a" />
  <public type="attr" name="buttonStyleToggle" id="0x0101004b" />
  <public type="attr" name="galleryItemBackground" id="0x0101004c" />
  <public type="attr" name="listPreferredItemHeight" id="0x0101004d" />
  <public type="attr" name="expandableListPreferredItemPaddingLeft" id="0x0101004e" />
  <public type="attr" name="expandableListPreferredChildPaddingLeft" id="0x0101004f" />
  <public type="attr" name="expandableListPreferredItemIndicatorLeft" id="0x01010050" />
  <public type="attr" name="expandableListPreferredItemIndicatorRight" id="0x01010051" />
  <public type="attr" name="expandableListPreferredChildIndicatorLeft" id="0x01010052" />
  <public type="attr" name="expandableListPreferredChildIndicatorRight" id="0x01010053" />
  <public type="attr" name="windowBackground" id="0x01010054" />
  <public type="attr" name="windowFrame" id="0x01010055" />
  <public type="attr" name="windowNoTitle" id="0x01010056" />
  <public type="attr" name="windowIsFloating" id="0x01010057" />
  <public type="attr" name="windowIsTranslucent" id="0x01010058" />
  <public type="attr" name="windowContentOverlay" id="0x01010059" />
  <public type="attr" name="windowTitleSize" id="0x0101005a" />
  <public type="attr" name="windowTitleStyle" id="0x0101005b" />
  <public type="attr" name="windowTitleBackgroundStyle" id="0x0101005c" />
  <public type="attr" name="alertDialogStyle" id="0x0101005d" />
  <public type="attr" name="panelBackground" id="0x0101005e" />
  <public type="attr" name="panelFullBackground" id="0x0101005f" />
  <public type="attr" name="panelColorForeground" id="0x01010060" />
  <public type="attr" name="panelColorBackground" id="0x01010061" />
  <public type="attr" name="panelTextAppearance" id="0x01010062" />
  <public type="attr" name="scrollbarSize" id="0x01010063" />
  <public type="attr" name="scrollbarThumbHorizontal" id="0x01010064" />
  <public type="attr" name="scrollbarThumbVertical" id="0x01010065" />
  <public type="attr" name="scrollbarTrackHorizontal" id="0x01010066" />
  <public type="attr" name="scrollbarTrackVertical" id="0x01010067" />
  <public type="attr" name="scrollbarAlwaysDrawHorizontalTrack" id="0x01010068" />
  <public type="attr" name="scrollbarAlwaysDrawVerticalTrack" id="0x01010069" />
  <public type="attr" name="absListViewStyle" id="0x0101006a" />
  <public type="attr" name="autoCompleteTextViewStyle" id="0x0101006b" />
  <public type="attr" name="checkboxStyle" id="0x0101006c" />
  <public type="attr" name="dropDownListViewStyle" id="0x0101006d" />
  <public type="attr" name="editTextStyle" id="0x0101006e" />
  <public type="attr" name="expandableListViewStyle" id="0x0101006f" />
  <public type="attr" name="galleryStyle" id="0x01010070" />
  <public type="attr" name="gridViewStyle" id="0x01010071" />
  <public type="attr" name="imageButtonStyle" id="0x01010072" />
  <public type="attr" name="imageWellStyle" id="0x01010073" />
  <public type="attr" name="listViewStyle" id="0x01010074" />
  <public type="attr" name="listViewWhiteStyle" id="0x01010075" />
  <public type="attr" name="popupWindowStyle" id="0x01010076" />
  <public type="attr" name="progressBarStyle" id="0x01010077" />
  <public type="attr" name="progressBarStyleHorizontal" id="0x01010078" />
  <public type="attr" name="progressBarStyleSmall" id="0x01010079" />
  <public type="attr" name="progressBarStyleLarge" id="0x0101007a" />
  <public type="attr" name="seekBarStyle" id="0x0101007b" />
  <public type="attr" name="ratingBarStyle" id="0x0101007c" />
  <public type="attr" name="ratingBarStyleSmall" id="0x0101007d" />
  <public type="attr" name="radioButtonStyle" id="0x0101007e" />
  <public type="attr" name="scrollbarStyle" id="0x0101007f" />
  <public type="attr" name="scrollViewStyle" id="0x01010080" />
  <public type="attr" name="spinnerStyle" id="0x01010081" />
  <public type="attr" name="starStyle" id="0x01010082" />
  <public type="attr" name="tabWidgetStyle" id="0x01010083" />
  <public type="attr" name="textViewStyle" id="0x01010084" />
  <public type="attr" name="webViewStyle" id="0x01010085" />
  <public type="attr" name="dropDownItemStyle" id="0x01010086" />
  <public type="attr" name="spinnerDropDownItemStyle" id="0x01010087" />
  <public type="attr" name="dropDownHintAppearance" id="0x01010088" />
  <public type="attr" name="spinnerItemStyle" id="0x01010089" />
  <public type="attr" name="mapViewStyle" id="0x0101008a" />
  <public type="attr" name="preferenceScreenStyle" id="0x0101008b" />
  <public type="attr" name="preferenceCategoryStyle" id="0x0101008c" />
  <public type="attr" name="preferenceInformationStyle" id="0x0101008d" />
  <public type="attr" name="preferenceStyle" id="0x0101008e" />
  <public type="attr" name="checkBoxPreferenceStyle" id="0x0101008f" />
  <public type="attr" name="yesNoPreferenceStyle" id="0x01010090" />
  <public type="attr" name="dialogPreferenceStyle" id="0x01010091" />
  <public type="attr" name="editTextPreferenceStyle" id="0x01010092" />
  <public type="attr" name="ringtonePreferenceStyle" id="0x01010093" />
  <public type="attr" name="preferenceLayoutChild" id="0x01010094" />
  <public type="attr" name="textSize" id="0x01010095" />
  <public type="attr" name="typeface" id="0x01010096" />
  <public type="attr" name="textStyle" id="0x01010097" />
  <public type="attr" name="textColor" id="0x01010098" />
  <public type="attr" name="textColorHighlight" id="0x01010099" />
  <public type="attr" name="textColorHint" id="0x0101009a" />
  <public type="attr" name="textColorLink" id="0x0101009b" />
  <public type="attr" name="state_focused" id="0x0101009c" />
  <public type="attr" name="state_window_focused" id="0x0101009d" />
  <public type="attr" name="state_enabled" id="0x0101009e" />
  <public type="attr" name="state_checkable" id="0x0101009f" />
  <public type="attr" name="state_checked" id="0x010100a0" />
  <public type="attr" name="state_selected" id="0x010100a1" />
  <public type="attr" name="state_active" id="0x010100a2" />
  <public type="attr" name="state_single" id="0x010100a3" />
  <public type="attr" name="state_first" id="0x010100a4" />
  <public type="attr" name="state_middle" id="0x010100a5" />
  <public type="attr" name="state_last" id="0x010100a6" />
  <public type="attr" name="state_pressed" id="0x010100a7" />
  <public type="attr" name="state_expanded" id="0x010100a8" />
  <public type="attr" name="state_empty" id="0x010100a9" />
  <public type="attr" name="state_above_anchor" id="0x010100aa" />
  <public type="attr" name="ellipsize" id="0x010100ab" />
  <public type="attr" name="x" id="0x010100ac" />
  <public type="attr" name="y" id="0x010100ad" />
  <public type="attr" name="windowAnimationStyle" id="0x010100ae" />
  <public type="attr" name="gravity" id="0x010100af" />
  <public type="attr" name="autoLink" id="0x010100b0" />
  <public type="attr" name="linksClickable" id="0x010100b1" />
  <public type="attr" name="entries" id="0x010100b2" />
  <public type="attr" name="layout_gravity" id="0x010100b3" />
  <public type="attr" name="windowEnterAnimation" id="0x010100b4" />
  <public type="attr" name="windowExitAnimation" id="0x010100b5" />
  <public type="attr" name="windowShowAnimation" id="0x010100b6" />
  <public type="attr" name="windowHideAnimation" id="0x010100b7" />
  <public type="attr" name="activityOpenEnterAnimation" id="0x010100b8" />
  <public type="attr" name="activityOpenExitAnimation" id="0x010100b9" />
  <public type="attr" name="activityCloseEnterAnimation" id="0x010100ba" />
  <public type="attr" name="activityCloseExitAnimation" id="0x010100bb" />
  <public type="attr" name="taskOpenEnterAnimation" id="0x010100bc" />
  <public type="attr" name="taskOpenExitAnimation" id="0x010100bd" />
  <public type="attr" name="taskCloseEnterAnimation" id="0x010100be" />
  <public type="attr" name="taskCloseExitAnimation" id="0x010100bf" />
  <public type="attr" name="taskToFrontEnterAnimation" id="0x010100c0" />
  <public type="attr" name="taskToFrontExitAnimation" id="0x010100c1" />
  <public type="attr" name="taskToBackEnterAnimation" id="0x010100c2" />
  <public type="attr" name="taskToBackExitAnimation" id="0x010100c3" />
  <public type="attr" name="orientation" id="0x010100c4" />
  <public type="attr" name="keycode" id="0x010100c5" />
  <public type="attr" name="fullDark" id="0x010100c6" />
  <public type="attr" name="topDark" id="0x010100c7" />
  <public type="attr" name="centerDark" id="0x010100c8" />
  <public type="attr" name="bottomDark" id="0x010100c9" />
  <public type="attr" name="fullBright" id="0x010100ca" />
  <public type="attr" name="topBright" id="0x010100cb" />
  <public type="attr" name="centerBright" id="0x010100cc" />
  <public type="attr" name="bottomBright" id="0x010100cd" />
  <public type="attr" name="bottomMedium" id="0x010100ce" />
  <public type="attr" name="centerMedium" id="0x010100cf" />
  <public type="attr" name="id" id="0x010100d0" />
  <public type="attr" name="tag" id="0x010100d1" />
  <public type="attr" name="scrollX" id="0x010100d2" />
  <public type="attr" name="scrollY" id="0x010100d3" />
  <public type="attr" name="background" id="0x010100d4" />
  <public type="attr" name="padding" id="0x010100d5" />
  <public type="attr" name="paddingLeft" id="0x010100d6" />
  <public type="attr" name="paddingTop" id="0x010100d7" />
  <public type="attr" name="paddingRight" id="0x010100d8" />
  <public type="attr" name="paddingBottom" id="0x010100d9" />
  <public type="attr" name="focusable" id="0x010100da" />
  <public type="attr" name="focusableInTouchMode" id="0x010100db" />
  <public type="attr" name="visibility" id="0x010100dc" />
  <public type="attr" name="fitsSystemWindows" id="0x010100dd" />
  <public type="attr" name="scrollbars" id="0x010100de" />
  <public type="attr" name="fadingEdge" id="0x010100df" />
  <public type="attr" name="fadingEdgeLength" id="0x010100e0" />
  <public type="attr" name="nextFocusLeft" id="0x010100e1" />
  <public type="attr" name="nextFocusRight" id="0x010100e2" />
  <public type="attr" name="nextFocusUp" id="0x010100e3" />
  <public type="attr" name="nextFocusDown" id="0x010100e4" />
  <public type="attr" name="clickable" id="0x010100e5" />
  <public type="attr" name="longClickable" id="0x010100e6" />
  <public type="attr" name="saveEnabled" id="0x010100e7" />
  <public type="attr" name="drawingCacheQuality" id="0x010100e8" />
  <public type="attr" name="duplicateParentState" id="0x010100e9" />
  <public type="attr" name="clipChildren" id="0x010100ea" />
  <public type="attr" name="clipToPadding" id="0x010100eb" />
  <public type="attr" name="layoutAnimation" id="0x010100ec" />
  <public type="attr" name="animationCache" id="0x010100ed" />
  <public type="attr" name="persistentDrawingCache" id="0x010100ee" />
  <public type="attr" name="alwaysDrawnWithCache" id="0x010100ef" />
  <public type="attr" name="addStatesFromChildren" id="0x010100f0" />
  <public type="attr" name="descendantFocusability" id="0x010100f1" />
  <public type="attr" name="layout" id="0x010100f2" />
  <public type="attr" name="inflatedId" id="0x010100f3" />
  <public type="attr" name="layout_width" id="0x010100f4" />
  <public type="attr" name="layout_height" id="0x010100f5" />
  <public type="attr" name="layout_margin" id="0x010100f6" />
  <public type="attr" name="layout_marginLeft" id="0x010100f7" />
  <public type="attr" name="layout_marginTop" id="0x010100f8" />
  <public type="attr" name="layout_marginRight" id="0x010100f9" />
  <public type="attr" name="layout_marginBottom" id="0x010100fa" />
  <public type="attr" name="listSelector" id="0x010100fb" />
  <public type="attr" name="drawSelectorOnTop" id="0x010100fc" />
  <public type="attr" name="stackFromBottom" id="0x010100fd" />
  <public type="attr" name="scrollingCache" id="0x010100fe" />
  <public type="attr" name="textFilterEnabled" id="0x010100ff" />
  <public type="attr" name="transcriptMode" id="0x01010100" />
  <public type="attr" name="cacheColorHint" id="0x01010101" />
  <public type="attr" name="dial" id="0x01010102" />
  <public type="attr" name="hand_hour" id="0x01010103" />
  <public type="attr" name="hand_minute" id="0x01010104" />
  <public type="attr" name="format" id="0x01010105" />
  <public type="attr" name="checked" id="0x01010106" />
  <public type="attr" name="button" id="0x01010107" />
  <public type="attr" name="checkMark" id="0x01010108" />
  <public type="attr" name="foreground" id="0x01010109" />
  <public type="attr" name="measureAllChildren" id="0x0101010a" />
  <public type="attr" name="groupIndicator" id="0x0101010b" />
  <public type="attr" name="childIndicator" id="0x0101010c" />
  <public type="attr" name="indicatorLeft" id="0x0101010d" />
  <public type="attr" name="indicatorRight" id="0x0101010e" />
  <public type="attr" name="childIndicatorLeft" id="0x0101010f" />
  <public type="attr" name="childIndicatorRight" id="0x01010110" />
  <public type="attr" name="childDivider" id="0x01010111" />
  <public type="attr" name="animationDuration" id="0x01010112" />
  <public type="attr" name="spacing" id="0x01010113" />
  <public type="attr" name="horizontalSpacing" id="0x01010114" />
  <public type="attr" name="verticalSpacing" id="0x01010115" />
  <public type="attr" name="stretchMode" id="0x01010116" />
  <public type="attr" name="columnWidth" id="0x01010117" />
  <public type="attr" name="numColumns" id="0x01010118" />
  <public type="attr" name="src" id="0x01010119" />
  <public type="attr" name="antialias" id="0x0101011a" />
  <public type="attr" name="filter" id="0x0101011b" />
  <public type="attr" name="dither" id="0x0101011c" />
  <public type="attr" name="scaleType" id="0x0101011d" />
  <public type="attr" name="adjustViewBounds" id="0x0101011e" />
  <public type="attr" name="maxWidth" id="0x0101011f" />
  <public type="attr" name="maxHeight" id="0x01010120" />
  <public type="attr" name="tint" id="0x01010121" />
  <public type="attr" name="baselineAlignBottom" id="0x01010122" />
  <public type="attr" name="cropToPadding" id="0x01010123" />
  <public type="attr" name="textOn" id="0x01010124" />
  <public type="attr" name="textOff" id="0x01010125" />
  <public type="attr" name="baselineAligned" id="0x01010126" />
  <public type="attr" name="baselineAlignedChildIndex" id="0x01010127" />
  <public type="attr" name="weightSum" id="0x01010128" />
  <public type="attr" name="divider" id="0x01010129" />
  <public type="attr" name="dividerHeight" id="0x0101012a" />
  <public type="attr" name="choiceMode" id="0x0101012b" />
  <public type="attr" name="itemTextAppearance" id="0x0101012c" />
  <public type="attr" name="horizontalDivider" id="0x0101012d" />
  <public type="attr" name="verticalDivider" id="0x0101012e" />
  <public type="attr" name="headerBackground" id="0x0101012f" />
  <public type="attr" name="itemBackground" id="0x01010130" />
  <public type="attr" name="itemIconDisabledAlpha" id="0x01010131" />
  <public type="attr" name="rowHeight" id="0x01010132" />
  <public type="attr" name="maxRows" id="0x01010133" />
  <public type="attr" name="maxItemsPerRow" id="0x01010134" />
  <public type="attr" name="moreIcon" id="0x01010135" />
  <public type="attr" name="max" id="0x01010136" />
  <public type="attr" name="progress" id="0x01010137" />
  <public type="attr" name="secondaryProgress" id="0x01010138" />
  <public type="attr" name="indeterminate" id="0x01010139" />
  <public type="attr" name="indeterminateOnly" id="0x0101013a" />
  <public type="attr" name="indeterminateDrawable" id="0x0101013b" />
  <public type="attr" name="progressDrawable" id="0x0101013c" />
  <public type="attr" name="indeterminateDuration" id="0x0101013d" />
  <public type="attr" name="indeterminateBehavior" id="0x0101013e" />
  <public type="attr" name="minWidth" id="0x0101013f" />
  <public type="attr" name="minHeight" id="0x01010140" />
  <public type="attr" name="interpolator" id="0x01010141" />
  <public type="attr" name="thumb" id="0x01010142" />
  <public type="attr" name="thumbOffset" id="0x01010143" />
  <public type="attr" name="numStars" id="0x01010144" />
  <public type="attr" name="rating" id="0x01010145" />
  <public type="attr" name="stepSize" id="0x01010146" />
  <public type="attr" name="isIndicator" id="0x01010147" />
  <public type="attr" name="checkedButton" id="0x01010148" />
  <public type="attr" name="stretchColumns" id="0x01010149" />
  <public type="attr" name="shrinkColumns" id="0x0101014a" />
  <public type="attr" name="collapseColumns" id="0x0101014b" />
  <public type="attr" name="layout_column" id="0x0101014c" />
  <public type="attr" name="layout_span" id="0x0101014d" />
  <public type="attr" name="bufferType" id="0x0101014e" />
  <public type="attr" name="text" id="0x0101014f" />
  <public type="attr" name="hint" id="0x01010150" />
  <public type="attr" name="textScaleX" id="0x01010151" />
  <public type="attr" name="cursorVisible" id="0x01010152" />
  <public type="attr" name="maxLines" id="0x01010153" />
  <public type="attr" name="lines" id="0x01010154" />
  <public type="attr" name="height" id="0x01010155" />
  <public type="attr" name="minLines" id="0x01010156" />
  <public type="attr" name="maxEms" id="0x01010157" />
  <public type="attr" name="ems" id="0x01010158" />
  <public type="attr" name="width" id="0x01010159" />
  <public type="attr" name="minEms" id="0x0101015a" />
  <public type="attr" name="scrollHorizontally" id="0x0101015b" />
  <public type="attr" name="password" id="0x0101015c" />
  <public type="attr" name="singleLine" id="0x0101015d" />
  <public type="attr" name="selectAllOnFocus" id="0x0101015e" />
  <public type="attr" name="includeFontPadding" id="0x0101015f" />
  <public type="attr" name="maxLength" id="0x01010160" />
  <public type="attr" name="shadowColor" id="0x01010161" />
  <public type="attr" name="shadowDx" id="0x01010162" />
  <public type="attr" name="shadowDy" id="0x01010163" />
  <public type="attr" name="shadowRadius" id="0x01010164" />
  <public type="attr" name="numeric" id="0x01010165" />
  <public type="attr" name="digits" id="0x01010166" />
  <public type="attr" name="phoneNumber" id="0x01010167" />
  <public type="attr" name="inputMethod" id="0x01010168" />
  <public type="attr" name="capitalize" id="0x01010169" />
  <public type="attr" name="autoText" id="0x0101016a" />
  <public type="attr" name="editable" id="0x0101016b" />
  <public type="attr" name="freezesText" id="0x0101016c" />
  <public type="attr" name="drawableTop" id="0x0101016d" />
  <public type="attr" name="drawableBottom" id="0x0101016e" />
  <public type="attr" name="drawableLeft" id="0x0101016f" />
  <public type="attr" name="drawableRight" id="0x01010170" />
  <public type="attr" name="drawablePadding" id="0x01010171" />
  <public type="attr" name="completionHint" id="0x01010172" />
  <public type="attr" name="completionHintView" id="0x01010173" />
  <public type="attr" name="completionThreshold" id="0x01010174" />
  <public type="attr" name="dropDownSelector" id="0x01010175" />
  <public type="attr" name="popupBackground" id="0x01010176" />
  <public type="attr" name="inAnimation" id="0x01010177" />
  <public type="attr" name="outAnimation" id="0x01010178" />
  <public type="attr" name="flipInterval" id="0x01010179" />
  <public type="attr" name="fillViewport" id="0x0101017a" />
  <public type="attr" name="prompt" id="0x0101017b" />
  <!-- {@deprecated Use minDate instead.} -->
  <public type="attr" name="startYear" id="0x0101017c" />
  <!-- {@deprecated Use maxDate instead.} -->
  <public type="attr" name="endYear" id="0x0101017d" />
  <public type="attr" name="mode" id="0x0101017e" />
  <public type="attr" name="layout_x" id="0x0101017f" />
  <public type="attr" name="layout_y" id="0x01010180" />
  <public type="attr" name="layout_weight" id="0x01010181" />
  <public type="attr" name="layout_toLeftOf" id="0x01010182" />
  <public type="attr" name="layout_toRightOf" id="0x01010183" />
  <public type="attr" name="layout_above" id="0x01010184" />
  <public type="attr" name="layout_below" id="0x01010185" />
  <public type="attr" name="layout_alignBaseline" id="0x01010186" />
  <public type="attr" name="layout_alignLeft" id="0x01010187" />
  <public type="attr" name="layout_alignTop" id="0x01010188" />
  <public type="attr" name="layout_alignRight" id="0x01010189" />
  <public type="attr" name="layout_alignBottom" id="0x0101018a" />
  <public type="attr" name="layout_alignParentLeft" id="0x0101018b" />
  <public type="attr" name="layout_alignParentTop" id="0x0101018c" />
  <public type="attr" name="layout_alignParentRight" id="0x0101018d" />
  <public type="attr" name="layout_alignParentBottom" id="0x0101018e" />
  <public type="attr" name="layout_centerInParent" id="0x0101018f" />
  <public type="attr" name="layout_centerHorizontal" id="0x01010190" />
  <public type="attr" name="layout_centerVertical" id="0x01010191" />
  <public type="attr" name="layout_alignWithParentIfMissing" id="0x01010192" />
  <public type="attr" name="layout_scale" id="0x01010193" />
  <public type="attr" name="visible" id="0x01010194" />
  <public type="attr" name="variablePadding" id="0x01010195" />
  <public type="attr" name="constantSize" id="0x01010196" />
  <public type="attr" name="oneshot" id="0x01010197" />
  <public type="attr" name="duration" id="0x01010198" />
  <public type="attr" name="drawable" id="0x01010199" />
  <public type="attr" name="shape" id="0x0101019a" />
  <public type="attr" name="innerRadiusRatio" id="0x0101019b" />
  <public type="attr" name="thicknessRatio" id="0x0101019c" />
  <public type="attr" name="startColor" id="0x0101019d" />
  <public type="attr" name="endColor" id="0x0101019e" />
  <public type="attr" name="useLevel" id="0x0101019f" />
  <public type="attr" name="angle" id="0x010101a0" />
  <public type="attr" name="type" id="0x010101a1" />
  <public type="attr" name="centerX" id="0x010101a2" />
  <public type="attr" name="centerY" id="0x010101a3" />
  <public type="attr" name="gradientRadius" id="0x010101a4" />
  <public type="attr" name="color" id="0x010101a5" />
  <public type="attr" name="dashWidth" id="0x010101a6" />
  <public type="attr" name="dashGap" id="0x010101a7" />
  <public type="attr" name="radius" id="0x010101a8" />
  <public type="attr" name="topLeftRadius" id="0x010101a9" />
  <public type="attr" name="topRightRadius" id="0x010101aa" />
  <public type="attr" name="bottomLeftRadius" id="0x010101ab" />
  <public type="attr" name="bottomRightRadius" id="0x010101ac" />
  <public type="attr" name="left" id="0x010101ad" />
  <public type="attr" name="top" id="0x010101ae" />
  <public type="attr" name="right" id="0x010101af" />
  <public type="attr" name="bottom" id="0x010101b0" />
  <public type="attr" name="minLevel" id="0x010101b1" />
  <public type="attr" name="maxLevel" id="0x010101b2" />
  <public type="attr" name="fromDegrees" id="0x010101b3" />
  <public type="attr" name="toDegrees" id="0x010101b4" />
  <public type="attr" name="pivotX" id="0x010101b5" />
  <public type="attr" name="pivotY" id="0x010101b6" />
  <public type="attr" name="insetLeft" id="0x010101b7" />
  <public type="attr" name="insetRight" id="0x010101b8" />
  <public type="attr" name="insetTop" id="0x010101b9" />
  <public type="attr" name="insetBottom" id="0x010101ba" />
  <public type="attr" name="shareInterpolator" id="0x010101bb" />
  <public type="attr" name="fillBefore" id="0x010101bc" />
  <public type="attr" name="fillAfter" id="0x010101bd" />
  <public type="attr" name="startOffset" id="0x010101be" />
  <public type="attr" name="repeatCount" id="0x010101bf" />
  <public type="attr" name="repeatMode" id="0x010101c0" />
  <public type="attr" name="zAdjustment" id="0x010101c1" />
  <public type="attr" name="fromXScale" id="0x010101c2" />
  <public type="attr" name="toXScale" id="0x010101c3" />
  <public type="attr" name="fromYScale" id="0x010101c4" />
  <public type="attr" name="toYScale" id="0x010101c5" />
  <public type="attr" name="fromXDelta" id="0x010101c6" />
  <public type="attr" name="toXDelta" id="0x010101c7" />
  <public type="attr" name="fromYDelta" id="0x010101c8" />
  <public type="attr" name="toYDelta" id="0x010101c9" />
  <public type="attr" name="fromAlpha" id="0x010101ca" />
  <public type="attr" name="toAlpha" id="0x010101cb" />
  <public type="attr" name="delay" id="0x010101cc" />
  <public type="attr" name="animation" id="0x010101cd" />
  <public type="attr" name="animationOrder" id="0x010101ce" />
  <public type="attr" name="columnDelay" id="0x010101cf" />
  <public type="attr" name="rowDelay" id="0x010101d0" />
  <public type="attr" name="direction" id="0x010101d1" />
  <public type="attr" name="directionPriority" id="0x010101d2" />
  <public type="attr" name="factor" id="0x010101d3" />
  <public type="attr" name="cycles" id="0x010101d4" />
  <public type="attr" name="searchMode" id="0x010101d5" />
  <public type="attr" name="searchSuggestAuthority" id="0x010101d6" />
  <public type="attr" name="searchSuggestPath" id="0x010101d7" />
  <public type="attr" name="searchSuggestSelection" id="0x010101d8" />
  <public type="attr" name="searchSuggestIntentAction" id="0x010101d9" />
  <public type="attr" name="searchSuggestIntentData" id="0x010101da" />
  <public type="attr" name="queryActionMsg" id="0x010101db" />
  <public type="attr" name="suggestActionMsg" id="0x010101dc" />
  <public type="attr" name="suggestActionMsgColumn" id="0x010101dd" />
  <public type="attr" name="menuCategory" id="0x010101de" />
  <public type="attr" name="orderInCategory" id="0x010101df" />
  <public type="attr" name="checkableBehavior" id="0x010101e0" />
  <public type="attr" name="title" id="0x010101e1" />
  <public type="attr" name="titleCondensed" id="0x010101e2" />
  <public type="attr" name="alphabeticShortcut" id="0x010101e3" />
  <public type="attr" name="numericShortcut" id="0x010101e4" />
  <public type="attr" name="checkable" id="0x010101e5" />
  <public type="attr" name="selectable" id="0x010101e6" />
  <public type="attr" name="orderingFromXml" id="0x010101e7" />
  <public type="attr" name="key" id="0x010101e8" />
  <public type="attr" name="summary" id="0x010101e9" />
  <public type="attr" name="order" id="0x010101ea" />
  <public type="attr" name="widgetLayout" id="0x010101eb" />
  <public type="attr" name="dependency" id="0x010101ec" />
  <public type="attr" name="defaultValue" id="0x010101ed" />
  <public type="attr" name="shouldDisableView" id="0x010101ee" />
  <public type="attr" name="summaryOn" id="0x010101ef" />
  <public type="attr" name="summaryOff" id="0x010101f0" />
  <public type="attr" name="disableDependentsState" id="0x010101f1" />
  <public type="attr" name="dialogTitle" id="0x010101f2" />
  <public type="attr" name="dialogMessage" id="0x010101f3" />
  <public type="attr" name="dialogIcon" id="0x010101f4" />
  <public type="attr" name="positiveButtonText" id="0x010101f5" />
  <public type="attr" name="negativeButtonText" id="0x010101f6" />
  <public type="attr" name="dialogLayout" id="0x010101f7" />
  <public type="attr" name="entryValues" id="0x010101f8" />
  <public type="attr" name="ringtoneType" id="0x010101f9" />
  <public type="attr" name="showDefault" id="0x010101fa" />
  <public type="attr" name="showSilent" id="0x010101fb" />
  <public type="attr" name="scaleWidth" id="0x010101fc" />
  <public type="attr" name="scaleHeight" id="0x010101fd" />
  <public type="attr" name="scaleGravity" id="0x010101fe" />
  <public type="attr" name="ignoreGravity" id="0x010101ff" />
  <public type="attr" name="foregroundGravity" id="0x01010200" />
  <public type="attr" name="tileMode" id="0x01010201" />
  <public type="attr" name="targetActivity" id="0x01010202" />
  <public type="attr" name="alwaysRetainTaskState" id="0x01010203" />
  <public type="attr" name="allowTaskReparenting" id="0x01010204" />
  <public type="attr" name="searchButtonText" id="0x01010205" />
  <public type="attr" name="colorForegroundInverse" id="0x01010206" />
  <public type="attr" name="textAppearanceButton" id="0x01010207" />
  <public type="attr" name="listSeparatorTextViewStyle" id="0x01010208" />
  <public type="attr" name="streamType" id="0x01010209" />
  <public type="attr" name="clipOrientation" id="0x0101020a" />
  <public type="attr" name="centerColor" id="0x0101020b" />
  <public type="attr" name="minSdkVersion" id="0x0101020c" />
  <public type="attr" name="windowFullscreen" id="0x0101020d" />
  <public type="attr" name="unselectedAlpha" id="0x0101020e" />
  <public type="attr" name="progressBarStyleSmallTitle" id="0x0101020f" />
  <public type="attr" name="ratingBarStyleIndicator" id="0x01010210" />
  <public type="attr" name="apiKey" id="0x01010211" />
  <public type="attr" name="textColorTertiary" id="0x01010212" />
  <public type="attr" name="textColorTertiaryInverse" id="0x01010213" />
  <public type="attr" name="listDivider" id="0x01010214" />
  <public type="attr" name="soundEffectsEnabled" id="0x01010215" />
  <public type="attr" name="keepScreenOn" id="0x01010216" />
  <public type="attr" name="lineSpacingExtra" id="0x01010217" />
  <public type="attr" name="lineSpacingMultiplier" id="0x01010218" />
  <public type="attr" name="listChoiceIndicatorSingle" id="0x01010219" />
  <public type="attr" name="listChoiceIndicatorMultiple" id="0x0101021a" />
  <public type="attr" name="versionCode" id="0x0101021b" />
  <public type="attr" name="versionName" id="0x0101021c" />

  <public type="id" name="background" id="0x01020000" />
  <public type="id" name="checkbox" id="0x01020001" />
  <public type="id" name="content" id="0x01020002" />
  <public type="id" name="edit" id="0x01020003" />
  <public type="id" name="empty" id="0x01020004" />
  <public type="id" name="hint" id="0x01020005" />
  <public type="id" name="icon" id="0x01020006" />
  <public type="id" name="icon1" id="0x01020007" />
  <public type="id" name="icon2" id="0x01020008" />
  <public type="id" name="input" id="0x01020009" />
  <public type="id" name="list" id="0x0102000a" />
  <public type="id" name="message" id="0x0102000b" />
  <public type="id" name="primary" id="0x0102000c" />
  <public type="id" name="progress" id="0x0102000d" />
  <public type="id" name="selectedIcon" id="0x0102000e" />
  <public type="id" name="secondaryProgress" id="0x0102000f" />
  <public type="id" name="summary" id="0x01020010" />
  <public type="id" name="tabcontent" id="0x01020011" />
  <public type="id" name="tabhost" id="0x01020012" />
  <public type="id" name="tabs" id="0x01020013" />
  <public type="id" name="text1" id="0x01020014" />
  <public type="id" name="text2" id="0x01020015" />
  <public type="id" name="title" id="0x01020016" />
  <public type="id" name="toggle" id="0x01020017" />
  <public type="id" name="widget_frame" id="0x01020018" />
  <public type="id" name="button1" id="0x01020019" />
  <public type="id" name="button2" id="0x0102001a" />
  <public type="id" name="button3" id="0x0102001b" />

  <public type="style" name="Animation" id="0x01030000" />
  <public type="style" name="Animation.Activity" id="0x01030001" />
  <public type="style" name="Animation.Dialog" id="0x01030002" />
  <public type="style" name="Animation.Translucent" id="0x01030003" />
  <public type="style" name="Animation.Toast" id="0x01030004" />
  <public type="style" name="Theme" id="0x01030005" />
  <public type="style" name="Theme.NoTitleBar" id="0x01030006" />
  <public type="style" name="Theme.NoTitleBar.Fullscreen" id="0x01030007" />
  <public type="style" name="Theme.Black" id="0x01030008" />
  <public type="style" name="Theme.Black.NoTitleBar" id="0x01030009" />
  <public type="style" name="Theme.Black.NoTitleBar.Fullscreen" id="0x0103000a" />
  <public type="style" name="Theme.Dialog" id="0x0103000b" />
  <public type="style" name="Theme.Light" id="0x0103000c" />
  <public type="style" name="Theme.Light.NoTitleBar" id="0x0103000d" />
  <public type="style" name="Theme.Light.NoTitleBar.Fullscreen" id="0x0103000e" />
  <public type="style" name="Theme.Translucent" id="0x0103000f" />
  <public type="style" name="Theme.Translucent.NoTitleBar" id="0x01030010" />
  <public type="style" name="Theme.Translucent.NoTitleBar.Fullscreen" id="0x01030011" />
  <public type="style" name="Widget" id="0x01030012" />
  <public type="style" name="Widget.AbsListView" id="0x01030013" />
  <public type="style" name="Widget.Button" id="0x01030014" />
  <public type="style" name="Widget.Button.Inset" id="0x01030015" />
  <public type="style" name="Widget.Button.Small" id="0x01030016" />
  <public type="style" name="Widget.Button.Toggle" id="0x01030017" />
  <public type="style" name="Widget.CompoundButton" id="0x01030018" />
  <public type="style" name="Widget.CompoundButton.CheckBox" id="0x01030019" />
  <public type="style" name="Widget.CompoundButton.RadioButton" id="0x0103001a" />
  <public type="style" name="Widget.CompoundButton.Star" id="0x0103001b" />
  <public type="style" name="Widget.ProgressBar" id="0x0103001c" />
  <public type="style" name="Widget.ProgressBar.Large" id="0x0103001d" />
  <public type="style" name="Widget.ProgressBar.Small" id="0x0103001e" />
  <public type="style" name="Widget.ProgressBar.Horizontal" id="0x0103001f" />
  <public type="style" name="Widget.SeekBar" id="0x01030020" />
  <public type="style" name="Widget.RatingBar" id="0x01030021" />
  <public type="style" name="Widget.TextView" id="0x01030022" />
  <public type="style" name="Widget.EditText" id="0x01030023" />
  <public type="style" name="Widget.ExpandableListView" id="0x01030024" />
  <public type="style" name="Widget.ImageWell" id="0x01030025" />
  <public type="style" name="Widget.ImageButton" id="0x01030026" />
  <public type="style" name="Widget.AutoCompleteTextView" id="0x01030027" />
  <public type="style" name="Widget.Spinner" id="0x01030028" />
  <public type="style" name="Widget.TextView.PopupMenu" id="0x01030029" />
  <public type="style" name="Widget.TextView.SpinnerItem" id="0x0103002a" />
  <public type="style" name="Widget.DropDownItem" id="0x0103002b" />
  <public type="style" name="Widget.DropDownItem.Spinner" id="0x0103002c" />
  <public type="style" name="Widget.ScrollView" id="0x0103002d" />
  <public type="style" name="Widget.ListView" id="0x0103002e" />
  <public type="style" name="Widget.ListView.White" id="0x0103002f" />
  <public type="style" name="Widget.ListView.DropDown" id="0x01030030" />
  <public type="style" name="Widget.ListView.Menu" id="0x01030031" />
  <public type="style" name="Widget.GridView" id="0x01030032" />
  <public type="style" name="Widget.WebView" id="0x01030033" />
  <public type="style" name="Widget.TabWidget" id="0x01030034" />
  <public type="style" name="Widget.Gallery" id="0x01030035" />
  <public type="style" name="Widget.PopupWindow" id="0x01030036" />
  <public type="style" name="MediaButton" id="0x01030037" />
  <public type="style" name="MediaButton.Previous" id="0x01030038" />
  <public type="style" name="MediaButton.Next" id="0x01030039" />
  <public type="style" name="MediaButton.Play" id="0x0103003a" />
  <public type="style" name="MediaButton.Ffwd" id="0x0103003b" />
  <public type="style" name="MediaButton.Rew" id="0x0103003c" />
  <public type="style" name="MediaButton.Pause" id="0x0103003d" />
  <public type="style" name="TextAppearance" id="0x0103003e" />
  <public type="style" name="TextAppearance.Inverse" id="0x0103003f" />
  <public type="style" name="TextAppearance.Theme" id="0x01030040" />
  <public type="style" name="TextAppearance.DialogWindowTitle" id="0x01030041" />
  <public type="style" name="TextAppearance.Large" id="0x01030042" />
  <public type="style" name="TextAppearance.Large.Inverse" id="0x01030043" />
  <public type="style" name="TextAppearance.Medium" id="0x01030044" />
  <public type="style" name="TextAppearance.Medium.Inverse" id="0x01030045" />
  <public type="style" name="TextAppearance.Small" id="0x01030046" />
  <public type="style" name="TextAppearance.Small.Inverse" id="0x01030047" />
  <public type="style" name="TextAppearance.Theme.Dialog" id="0x01030048" />
  <public type="style" name="TextAppearance.Widget" id="0x01030049" />
  <public type="style" name="TextAppearance.Widget.Button" id="0x0103004a" />
  <public type="style" name="TextAppearance.Widget.IconMenu.Item" id="0x0103004b" />
  <public type="style" name="TextAppearance.Widget.EditText" id="0x0103004c" />
  <public type="style" name="TextAppearance.Widget.TabWidget" id="0x0103004d" />
  <public type="style" name="TextAppearance.Widget.TextView" id="0x0103004e" />
  <public type="style" name="TextAppearance.Widget.TextView.PopupMenu" id="0x0103004f" />
  <public type="style" name="TextAppearance.Widget.DropDownHint" id="0x01030050" />
  <public type="style" name="TextAppearance.Widget.DropDownItem" id="0x01030051" />
  <public type="style" name="TextAppearance.Widget.TextView.SpinnerItem" id="0x01030052" />
  <public type="style" name="TextAppearance.WindowTitle" id="0x01030053" />

  <public type="string" name="cancel" id="0x01040000" />
  <public type="string" name="copy" id="0x01040001" />
  <public type="string" name="copyUrl" id="0x01040002" />
  <public type="string" name="cut" id="0x01040003" />
  <public type="string" name="defaultVoiceMailAlphaTag" id="0x01040004" />
  <public type="string" name="defaultMsisdnAlphaTag" id="0x01040005" />
  <public type="string" name="emptyPhoneNumber" id="0x01040006" />
  <public type="string" name="httpErrorBadUrl" id="0x01040007" />
  <public type="string" name="httpErrorUnsupportedScheme" id="0x01040008" />
  <public type="string" name="no" id="0x01040009" />
  <public type="string" name="ok" id="0x0104000a" />
  <public type="string" name="paste" id="0x0104000b" />
  <public type="string" name="search_go" id="0x0104000c" />
  <public type="string" name="selectAll" id="0x0104000d" />
  <public type="string" name="unknownName" id="0x0104000e" />
  <public type="string" name="untitled" id="0x0104000f" />
  <public type="string" name="VideoView_error_button" id="0x01040010" />
  <public type="string" name="VideoView_error_text_unknown" id="0x01040011" />
  <public type="string" name="VideoView_error_title" id="0x01040012" />
  <public type="string" name="yes" id="0x01040013" />

  <public type="dimen" name="app_icon_size" id="0x01050000" />
  <public type="dimen" name="thumbnail_height" id="0x01050001" />
  <public type="dimen" name="thumbnail_width" id="0x01050002" />

  <public type="color" name="darker_gray" id="0x01060000" />
  <public type="color" name="primary_text_dark" id="0x01060001" />
  <public type="color" name="primary_text_dark_nodisable" id="0x01060002" />
  <public type="color" name="primary_text_light" id="0x01060003" />
  <public type="color" name="primary_text_light_nodisable" id="0x01060004" />
  <public type="color" name="secondary_text_dark" id="0x01060005" />
  <public type="color" name="secondary_text_dark_nodisable" id="0x01060006" />
  <public type="color" name="secondary_text_light" id="0x01060007" />
  <public type="color" name="secondary_text_light_nodisable" id="0x01060008" />
  <public type="color" name="tab_indicator_text" id="0x01060009" />
  <public type="color" name="widget_edittext_dark" id="0x0106000a" />
  <public type="color" name="white" id="0x0106000b" />
  <public type="color" name="black" id="0x0106000c" />
  <public type="color" name="transparent" id="0x0106000d" />
  <public type="color" name="background_dark" id="0x0106000e" />
  <public type="color" name="background_light" id="0x0106000f" />
  <public type="color" name="tertiary_text_dark" id="0x01060010" />
  <public type="color" name="tertiary_text_light" id="0x01060011" />

  <public type="array" name="emailAddressTypes" id="0x01070000" />
  <public type="array" name="imProtocols" id="0x01070001" />
  <public type="array" name="organizationTypes" id="0x01070002" />
  <public type="array" name="phoneTypes" id="0x01070003" />
  <public type="array" name="postalAddressTypes" id="0x01070004" />

  <public type="drawable" name="alert_dark_frame" id="0x01080000" />
  <public type="drawable" name="alert_light_frame" id="0x01080001" />
  <public type="drawable" name="arrow_down_float" id="0x01080002" />
  <public type="drawable" name="arrow_up_float" id="0x01080003" />
  <public type="drawable" name="btn_default" id="0x01080004" />
  <public type="drawable" name="btn_default_small" id="0x01080005" />
  <public type="drawable" name="btn_dropdown" id="0x01080006" />
  <public type="drawable" name="btn_minus" id="0x01080007" />
  <public type="drawable" name="btn_plus" id="0x01080008" />
  <public type="drawable" name="btn_radio" id="0x01080009" />
  <public type="drawable" name="btn_star" id="0x0108000a" />
  <public type="drawable" name="btn_star_big_off" id="0x0108000b" />
  <public type="drawable" name="btn_star_big_on" id="0x0108000c" />
  <public type="drawable" name="button_onoff_indicator_on" id="0x0108000d" />
  <public type="drawable" name="button_onoff_indicator_off" id="0x0108000e" />
  <public type="drawable" name="checkbox_off_background" id="0x0108000f" />
  <public type="drawable" name="checkbox_on_background" id="0x01080010" />
  <public type="drawable" name="dialog_frame" id="0x01080011" />
  <public type="drawable" name="divider_horizontal_bright" id="0x01080012" />
  <public type="drawable" name="divider_horizontal_textfield" id="0x01080013" />
  <public type="drawable" name="divider_horizontal_dark" id="0x01080014" />
  <public type="drawable" name="divider_horizontal_dim_dark" id="0x01080015" />
  <public type="drawable" name="edit_text" id="0x01080016" />
  <public type="drawable" name="btn_dialog" id="0x01080017" />
  <public type="drawable" name="editbox_background" id="0x01080018" />
  <public type="drawable" name="editbox_background_normal" id="0x01080019" />
  <public type="drawable" name="editbox_dropdown_dark_frame" id="0x0108001a" />
  <public type="drawable" name="editbox_dropdown_light_frame" id="0x0108001b" />
  <public type="drawable" name="gallery_thumb" id="0x0108001c" />
  <public type="drawable" name="ic_delete" id="0x0108001d" />
  <public type="drawable" name="ic_lock_idle_charging" id="0x0108001e" />
  <public type="drawable" name="ic_lock_idle_lock" id="0x0108001f" />
  <public type="drawable" name="ic_lock_idle_low_battery" id="0x01080020" />
  <public type="drawable" name="ic_media_ff" id="0x01080021" />
  <public type="drawable" name="ic_media_next" id="0x01080022" />
  <public type="drawable" name="ic_media_pause" id="0x01080023" />
  <public type="drawable" name="ic_media_play" id="0x01080024" />
  <public type="drawable" name="ic_media_previous" id="0x01080025" />
  <public type="drawable" name="ic_media_rew" id="0x01080026" />
  <public type="drawable" name="ic_dialog_alert" id="0x01080027" />
  <public type="drawable" name="ic_dialog_dialer" id="0x01080028" />
  <public type="drawable" name="ic_dialog_email" id="0x01080029" />
  <public type="drawable" name="ic_dialog_map" id="0x0108002a" />
  <public type="drawable" name="ic_input_add" id="0x0108002b" />
  <public type="drawable" name="ic_input_delete" id="0x0108002c" />
  <public type="drawable" name="ic_input_get" id="0x0108002d" />
  <public type="drawable" name="ic_lock_idle_alarm" id="0x0108002e" />
  <public type="drawable" name="ic_lock_lock" id="0x0108002f" />
  <public type="drawable" name="ic_lock_power_off" id="0x01080030" />
  <public type="drawable" name="ic_lock_silent_mode" id="0x01080031" />
  <public type="drawable" name="ic_lock_silent_mode_off" id="0x01080032" />
  <public type="drawable" name="ic_menu_add" id="0x01080033" />
  <public type="drawable" name="ic_menu_agenda" id="0x01080034" />
  <public type="drawable" name="ic_menu_always_landscape_portrait" id="0x01080035" />
  <public type="drawable" name="ic_menu_call" id="0x01080036" />
  <public type="drawable" name="ic_menu_camera" id="0x01080037" />
  <public type="drawable" name="ic_menu_close_clear_cancel" id="0x01080038" />
  <public type="drawable" name="ic_menu_compass" id="0x01080039" />
  <public type="drawable" name="ic_menu_crop" id="0x0108003a" />
  <public type="drawable" name="ic_menu_day" id="0x0108003b" />
  <public type="drawable" name="ic_menu_delete" id="0x0108003c" />
  <public type="drawable" name="ic_menu_directions" id="0x0108003d" />
  <public type="drawable" name="ic_menu_edit" id="0x0108003e" />
  <public type="drawable" name="ic_menu_gallery" id="0x0108003f" />
  <public type="drawable" name="ic_menu_help" id="0x01080040" />
  <public type="drawable" name="ic_menu_info_details" id="0x01080041" />
  <public type="drawable" name="ic_menu_manage" id="0x01080042" />
  <public type="drawable" name="ic_menu_mapmode" id="0x01080043" />
  <public type="drawable" name="ic_menu_month" id="0x01080044" />
  <public type="drawable" name="ic_menu_more" id="0x01080045" />
  <public type="drawable" name="ic_menu_my_calendar" id="0x01080046" />
  <public type="drawable" name="ic_menu_mylocation" id="0x01080047" />
  <public type="drawable" name="ic_menu_myplaces" id="0x01080048" />
  <public type="drawable" name="ic_menu_preferences" id="0x01080049" />
  <public type="drawable" name="ic_menu_recent_history" id="0x0108004a" />
  <public type="drawable" name="ic_menu_report_image" id="0x0108004b" />
  <public type="drawable" name="ic_menu_revert" id="0x0108004c" />
  <public type="drawable" name="ic_menu_rotate" id="0x0108004d" />
  <public type="drawable" name="ic_menu_save" id="0x0108004e" />
  <public type="drawable" name="ic_menu_search" id="0x0108004f" />
  <public type="drawable" name="ic_menu_send" id="0x01080050" />
  <public type="drawable" name="ic_menu_set_as" id="0x01080051" />
  <public type="drawable" name="ic_menu_share" id="0x01080052" />
  <public type="drawable" name="ic_menu_slideshow" id="0x01080053" />
  <public type="drawable" name="ic_menu_today" id="0x01080054" />
  <public type="drawable" name="ic_menu_upload" id="0x01080055" />
  <public type="drawable" name="ic_menu_upload_you_tube" id="0x01080056" />
  <public type="drawable" name="ic_menu_view" id="0x01080057" />
  <public type="drawable" name="ic_menu_week" id="0x01080058" />
  <public type="drawable" name="ic_menu_zoom" id="0x01080059" />
  <public type="drawable" name="ic_notification_clear_all" id="0x0108005a" />
  <public type="drawable" name="ic_notification_overlay" id="0x0108005b" />
  <public type="drawable" name="ic_partial_secure" id="0x0108005c" />
  <public type="drawable" name="ic_popup_disk_full" id="0x0108005d" />
  <public type="drawable" name="ic_popup_reminder" id="0x0108005e" />
  <public type="drawable" name="ic_popup_sync" id="0x0108005f" />
  <public type="drawable" name="ic_search_category_default" id="0x01080060" />
  <public type="drawable" name="ic_secure" id="0x01080061" />
  <public type="drawable" name="list_selector_background" id="0x01080062" />
  <public type="drawable" name="menu_frame" id="0x01080063" />
  <public type="drawable" name="menu_full_frame" id="0x01080064" />
  <public type="drawable" name="menuitem_background" id="0x01080065" />
  <public type="drawable" name="picture_frame" id="0x01080066" />
  <public type="drawable" name="presence_away" id="0x01080067" />
  <public type="drawable" name="presence_busy" id="0x01080068" />
  <public type="drawable" name="presence_invisible" id="0x01080069" />
  <public type="drawable" name="presence_offline" id="0x0108006a" />
  <public type="drawable" name="presence_online" id="0x0108006b" />
  <public type="drawable" name="progress_horizontal" id="0x0108006c" />
  <public type="drawable" name="progress_indeterminate_horizontal" id="0x0108006d" />
  <public type="drawable" name="radiobutton_off_background" id="0x0108006e" />
  <public type="drawable" name="radiobutton_on_background" id="0x0108006f" />
  <public type="drawable" name="spinner_background" id="0x01080070" />
  <public type="drawable" name="spinner_dropdown_background" id="0x01080071" />
  <public type="drawable" name="star_big_on" id="0x01080072" />
  <public type="drawable" name="star_big_off" id="0x01080073" />
  <public type="drawable" name="star_on" id="0x01080074" />
  <public type="drawable" name="star_off" id="0x01080075" />
  <public type="drawable" name="stat_notify_call_mute" id="0x01080076" />
  <public type="drawable" name="stat_notify_chat" id="0x01080077" />
  <public type="drawable" name="stat_notify_error" id="0x01080078" />
  <public type="drawable" name="stat_notify_more" id="0x01080079" />
  <public type="drawable" name="stat_notify_sdcard" id="0x0108007a" />
  <public type="drawable" name="stat_notify_sdcard_usb" id="0x0108007b" />
  <public type="drawable" name="stat_notify_sync" id="0x0108007c" />
  <public type="drawable" name="stat_notify_sync_noanim" id="0x0108007d" />
  <public type="drawable" name="stat_notify_voicemail" id="0x0108007e" />
  <public type="drawable" name="stat_notify_missed_call" id="0x0108007f" />
  <public type="drawable" name="stat_sys_data_bluetooth" id="0x01080080" />
  <public type="drawable" name="stat_sys_download" id="0x01080081" />
  <public type="drawable" name="stat_sys_download_done" id="0x01080082" />
  <public type="drawable" name="stat_sys_headset" id="0x01080083" />
  <!-- @deprecated Replaced by a private asset in the phone app. -->
  <public type="drawable" name="stat_sys_phone_call" id="0x01080084" />
  <!-- @deprecated Replaced by a private asset in the phone app. -->
  <public type="drawable" name="stat_sys_phone_call_forward" id="0x01080085" />
  <!-- @deprecated Replaced by a private asset in the phone app. -->
  <public type="drawable" name="stat_sys_phone_call_on_hold" id="0x01080086" />
  <public type="drawable" name="stat_sys_speakerphone" id="0x01080087" />
  <public type="drawable" name="stat_sys_upload" id="0x01080088" />
  <public type="drawable" name="stat_sys_upload_done" id="0x01080089" />
  <public type="drawable" name="stat_sys_warning" id="0x0108008a" />
  <public type="drawable" name="status_bar_item_app_background" id="0x0108008b" />
  <public type="drawable" name="status_bar_item_background" id="0x0108008c" />
  <public type="drawable" name="sym_action_call" id="0x0108008d" />
  <public type="drawable" name="sym_action_chat" id="0x0108008e" />
  <public type="drawable" name="sym_action_email" id="0x0108008f" />
  <public type="drawable" name="sym_call_incoming" id="0x01080090" />
  <public type="drawable" name="sym_call_missed" id="0x01080091" />
  <public type="drawable" name="sym_call_outgoing" id="0x01080092" />
  <public type="drawable" name="sym_def_app_icon" id="0x01080093" />
  <public type="drawable" name="sym_contact_card" id="0x01080094" />
  <public type="drawable" name="title_bar" id="0x01080095" />
  <public type="drawable" name="toast_frame" id="0x01080096" />
  <public type="drawable" name="zoom_plate" id="0x01080097" />
  <public type="drawable" name="screen_background_dark" id="0x01080098" />
  <public type="drawable" name="screen_background_light" id="0x01080099" />
  <public type="drawable" name="bottom_bar" id="0x0108009a" />
  <public type="drawable" name="ic_dialog_info" id="0x0108009b" />
  <public type="drawable" name="ic_menu_sort_alphabetically" id="0x0108009c" />
  <public type="drawable" name="ic_menu_sort_by_size" id="0x0108009d" />

  <public type="layout" name="activity_list_item" id="0x01090000" />
  <public type="layout" name="expandable_list_content" id="0x01090001" />
  <public type="layout" name="preference_category" id="0x01090002" />
  <public type="layout" name="simple_list_item_1" id="0x01090003" />
  <public type="layout" name="simple_list_item_2" id="0x01090004" />
  <public type="layout" name="simple_list_item_checked" id="0x01090005" />
  <public type="layout" name="simple_expandable_list_item_1" id="0x01090006" />
  <public type="layout" name="simple_expandable_list_item_2" id="0x01090007" />
  <public type="layout" name="simple_spinner_item" id="0x01090008" />
  <public type="layout" name="simple_spinner_dropdown_item" id="0x01090009" />
  <public type="layout" name="simple_dropdown_item_1line" id="0x0109000a" />
  <public type="layout" name="simple_gallery_item" id="0x0109000b" />
  <public type="layout" name="test_list_item" id="0x0109000c" />
  <public type="layout" name="two_line_list_item" id="0x0109000d" />
  <public type="layout" name="browser_link_context_header" id="0x0109000e" />
  <public type="layout" name="simple_list_item_single_choice" id="0x0109000f" />
  <public type="layout" name="simple_list_item_multiple_choice" id="0x01090010" />
  <public type="layout" name="select_dialog_item" id="0x01090011" />
  <public type="layout" name="select_dialog_singlechoice" id="0x01090012" />
  <public type="layout" name="select_dialog_multichoice" id="0x01090013" />

  <public type="anim" name="fade_in" id="0x010a0000" />
  <public type="anim" name="fade_out" id="0x010a0001" />
  <public type="anim" name="slide_in_left" id="0x010a0002" />
  <public type="anim" name="slide_out_right" id="0x010a0003" />
  <public type="anim" name="accelerate_decelerate_interpolator" id="0x010a0004" />
  <!-- Acceleration curve matching Flash's quadratic ease out function. -->
  <public type="anim" name="accelerate_interpolator" id="0x010a0005" />
  <!-- Acceleration curve matching Flash's quadratic ease in function. -->
  <public type="anim" name="decelerate_interpolator" id="0x010a0006" />

<!-- ===============================================================
     Resources added in version 2 of the platform.
     =============================================================== -->
  <eat-comment />

  <public type="attr" name="marqueeRepeatLimit" id="0x0101021d" />

<!-- ===============================================================
     Resources added in version 3 of the platform (Cupcake).
     =============================================================== -->
  <eat-comment />

  <public type="attr" name="windowNoDisplay" id="0x0101021e" />
  <public type="attr" name="backgroundDimEnabled" id="0x0101021f" />
  <public type="attr" name="inputType" id="0x01010220" />
  <public type="attr" name="isDefault" id="0x01010221" />
  <public type="attr" name="windowDisablePreview" id="0x01010222" />
  <public type="attr" name="privateImeOptions" id="0x01010223" />
  <public type="attr" name="editorExtras" id="0x01010224" />
  <public type="attr" name="settingsActivity" id="0x01010225" />
  <public type="attr" name="fastScrollEnabled" id="0x01010226" />
  <public type="attr" name="reqTouchScreen" id="0x01010227" />
  <public type="attr" name="reqKeyboardType" id="0x01010228" />
  <public type="attr" name="reqHardKeyboard" id="0x01010229" />
  <public type="attr" name="reqNavigation" id="0x0101022a" />
  <public type="attr" name="windowSoftInputMode" id="0x0101022b" />
  <public type="attr" name="imeFullscreenBackground" id="0x0101022c" />
  <public type="attr" name="noHistory" id="0x0101022d" />
  <public type="attr" name="headerDividersEnabled" id="0x0101022e" />
  <public type="attr" name="footerDividersEnabled" id="0x0101022f" />
  <public type="attr" name="candidatesTextStyleSpans" id="0x01010230" />
  <public type="attr" name="smoothScrollbar" id="0x01010231" />
  <public type="attr" name="reqFiveWayNav" id="0x01010232" />
  <public type="attr" name="keyBackground" id="0x01010233" />
  <public type="attr" name="keyTextSize" id="0x01010234" />
  <public type="attr" name="labelTextSize" id="0x01010235" />
  <public type="attr" name="keyTextColor" id="0x01010236" />
  <public type="attr" name="keyPreviewLayout" id="0x01010237" />
  <public type="attr" name="keyPreviewOffset" id="0x01010238" />
  <public type="attr" name="keyPreviewHeight" id="0x01010239" />
  <public type="attr" name="verticalCorrection" id="0x0101023a" />
  <public type="attr" name="popupLayout" id="0x0101023b" />
  <public type="attr" name="state_long_pressable" id="0x0101023c" />
  <public type="attr" name="keyWidth" id="0x0101023d" />
  <public type="attr" name="keyHeight" id="0x0101023e" />
  <public type="attr" name="horizontalGap" id="0x0101023f" />
  <public type="attr" name="verticalGap" id="0x01010240" />
  <public type="attr" name="rowEdgeFlags" id="0x01010241" />
  <public type="attr" name="codes" id="0x01010242" />
  <public type="attr" name="popupKeyboard" id="0x01010243" />
  <public type="attr" name="popupCharacters" id="0x01010244" />
  <public type="attr" name="keyEdgeFlags" id="0x01010245" />
  <public type="attr" name="isModifier" id="0x01010246" />
  <public type="attr" name="isSticky" id="0x01010247" />
  <public type="attr" name="isRepeatable" id="0x01010248" />
  <public type="attr" name="iconPreview" id="0x01010249" />
  <public type="attr" name="keyOutputText" id="0x0101024a" />
  <public type="attr" name="keyLabel" id="0x0101024b" />
  <public type="attr" name="keyIcon" id="0x0101024c" />
  <public type="attr" name="keyboardMode" id="0x0101024d" />
  <public type="attr" name="isScrollContainer" id="0x0101024e" />
  <public type="attr" name="fillEnabled" id="0x0101024f" />
  <public type="attr" name="updatePeriodMillis" id="0x01010250" />
  <public type="attr" name="initialLayout" id="0x01010251" />
  <public type="attr" name="voiceSearchMode" id="0x01010252" />
  <public type="attr" name="voiceLanguageModel" id="0x01010253" />
  <public type="attr" name="voicePromptText" id="0x01010254" />
  <public type="attr" name="voiceLanguage" id="0x01010255" />
  <public type="attr" name="voiceMaxResults" id="0x01010256" />
  <public type="attr" name="bottomOffset" id="0x01010257" />
  <public type="attr" name="topOffset" id="0x01010258" />
  <public type="attr" name="allowSingleTap" id="0x01010259" />
  <public type="attr" name="handle" id="0x0101025a" />
  <public type="attr" name="content" id="0x0101025b" />
  <public type="attr" name="animateOnClick" id="0x0101025c" />
  <public type="attr" name="configure" id="0x0101025d" />
  <public type="attr" name="hapticFeedbackEnabled" id="0x0101025e" />
  <public type="attr" name="innerRadius" id="0x0101025f" />
  <public type="attr" name="thickness" id="0x01010260" />
  <public type="attr" name="sharedUserLabel" id="0x01010261" />
  <public type="attr" name="dropDownWidth" id="0x01010262" />
  <public type="attr" name="dropDownAnchor" id="0x01010263" />
  <public type="attr" name="imeOptions" id="0x01010264" />
  <public type="attr" name="imeActionLabel" id="0x01010265" />
  <public type="attr" name="imeActionId" id="0x01010266" />
  <public type="attr" name="imeExtractEnterAnimation" id="0x01010268" />
  <public type="attr" name="imeExtractExitAnimation" id="0x01010269" />

  <!-- The part of the UI shown by an
       {@link android.inputmethodservice.InputMethodService} that contains the
       views for interacting with the user in extraction mode. -->
  <public type="id" name="extractArea" id="0x0102001c" />

  <!-- The part of the UI shown by an
       {@link android.inputmethodservice.InputMethodService} that contains the
       views for displaying candidates for what the user has entered. -->
  <public type="id" name="candidatesArea" id="0x0102001d" />

  <!-- The part of the UI shown by an
       {@link android.inputmethodservice.InputMethodService} that contains the
       views for entering text using the screen. -->
  <public type="id" name="inputArea" id="0x0102001e" />

  <!-- Context menu ID for the "Select All" menu item to select all text
       in a text view. -->
  <public type="id" name="selectAll" id="0x0102001f" />
  <!-- Context menu ID for the "Cut" menu item to copy and delete the currently
       selected (or all) text in a text view to the clipboard. -->
  <public type="id" name="cut" id="0x01020020" />
  <!-- Context menu ID for the "Copy" menu item to copy the currently
       selected (or all) text in a text view to the clipboard. -->
  <public type="id" name="copy" id="0x01020021" />
  <!-- Context menu ID for the "Paste" menu item to copy the current contents
       of the clipboard into the text view. -->
  <public type="id" name="paste" id="0x01020022" />
  <!-- Context menu ID for the "Copy URL" menu item to copy the currently
       selected URL from the text view to the clipboard. -->
  <public type="id" name="copyUrl" id="0x01020023" />
  <!-- Context menu ID for the "Input Method" menu item to being up the
       input method picker dialog, allowing the user to switch to another
       input method. -->
  <public type="id" name="switchInputMethod" id="0x01020024" />
  <!-- View ID of the text editor inside of an extracted text layout. -->
  <public type="id" name="inputExtractEditText" id="0x01020025" />

  <!-- View ID of the {@link android.inputmethodservice.KeyboardView} within
        an input method's input area. -->
  <public type="id" name="keyboardView" id="0x01020026" />
  <!-- View ID of a {@link android.view.View} to close a popup keyboard -->
  <public type="id" name="closeButton" id="0x01020027" />

  <!-- Menu ID to perform a "start selecting text" operation. -->
  <public type="id" name="startSelectingText" id="0x01020028" />
  <!-- Menu ID to perform a "stop selecting text" operation. -->
  <public type="id" name="stopSelectingText" id="0x01020029" />
  <!-- Menu ID to perform a "add to dictionary" operation. -->
  <public type="id" name="addToDictionary" id="0x0102002a" />

  <public type="style" name="Theme.InputMethod" id="0x01030054" />
  <public type="style" name="Theme.NoDisplay" id="0x01030055" />
  <public type="style" name="Animation.InputMethod" id="0x01030056" />
  <public type="style" name="Widget.KeyboardView" id="0x01030057" />
  <public type="style" name="ButtonBar" id="0x01030058" />
  <public type="style" name="Theme.Panel" id="0x01030059" />
  <public type="style" name="Theme.Light.Panel" id="0x0103005a" />

  <public type="string" name="dialog_alert_title" id="0x01040014" />
  <public type="string" name="VideoView_error_text_invalid_progressive_playback" id="0x01040015" />

  <public type="drawable" name="ic_btn_speak_now" id="0x010800a4" />

  <!--  Drawable to use as a background for separators on a list with a dark background -->
  <public type="drawable" name="dark_header" id="0x010800a5" />

  <!--  Drawable to use as a background for a taller version of the titlebar -->
  <public type="drawable" name="title_bar_tall" id="0x010800a6" />

  <public type="integer" name="config_shortAnimTime" id="0x010e0000" />
  <public type="integer" name="config_mediumAnimTime" id="0x010e0001" />
  <public type="integer" name="config_longAnimTime" id="0x010e0002" />

<!-- ===============================================================
     Resources added in version 4 of the platform (Donut).
     =============================================================== -->
  <eat-comment />

  <public type="attr" name="tension" id="0x0101026a" />
  <public type="attr" name="extraTension" id="0x0101026b" />
  <public type="attr" name="anyDensity" id="0x0101026c" />
  <public type="attr" name="searchSuggestThreshold" id="0x0101026d" />
  <public type="attr" name="includeInGlobalSearch" id="0x0101026e" />
  <public type="attr" name="onClick" id="0x0101026f" />
  <public type="attr" name="targetSdkVersion" id="0x01010270" />
  <public type="attr" name="maxSdkVersion" id="0x01010271" />
  <public type="attr" name="testOnly" id="0x01010272" />
  <public type="attr" name="contentDescription" id="0x01010273" />
  <public type="attr" name="gestureStrokeWidth" id="0x01010274" />
  <public type="attr" name="gestureColor" id="0x01010275" />
  <public type="attr" name="uncertainGestureColor" id="0x01010276" />
  <public type="attr" name="fadeOffset" id="0x01010277" />
  <public type="attr" name="fadeDuration" id="0x01010278" />
  <public type="attr" name="gestureStrokeType" id="0x01010279" />
  <public type="attr" name="gestureStrokeLengthThreshold" id="0x0101027a" />
  <public type="attr" name="gestureStrokeSquarenessThreshold" id="0x0101027b" />
  <public type="attr" name="gestureStrokeAngleThreshold" id="0x0101027c" />
  <public type="attr" name="eventsInterceptionEnabled" id="0x0101027d" />
  <public type="attr" name="fadeEnabled" id="0x0101027e" />
  <public type="attr" name="backupAgent" id="0x0101027f" />
  <public type="attr" name="allowBackup" id="0x01010280" />
  <public type="attr" name="glEsVersion" id="0x01010281" />
  <public type="attr" name="queryAfterZeroResults" id="0x01010282" />
  <public type="attr" name="dropDownHeight" id="0x01010283" />
  <public type="attr" name="smallScreens" id="0x01010284" />
  <public type="attr" name="normalScreens" id="0x01010285" />
  <public type="attr" name="largeScreens" id="0x01010286" />
  <public type="attr" name="progressBarStyleInverse" id="0x01010287" />
  <public type="attr" name="progressBarStyleSmallInverse" id="0x01010288" />
  <public type="attr" name="progressBarStyleLargeInverse" id="0x01010289" />
  <public type="attr" name="searchSettingsDescription" id="0x0101028a" />
  <public type="attr" name="textColorPrimaryInverseDisableOnly" id="0x0101028b" />
  <public type="attr" name="autoUrlDetect" id="0x0101028c" />
  <public type="attr" name="resizeable" id="0x0101028d" />

  <public type="style" name="Widget.ProgressBar.Inverse" id="0x0103005b" />
  <public type="style" name="Widget.ProgressBar.Large.Inverse" id="0x0103005c" />
  <public type="style" name="Widget.ProgressBar.Small.Inverse" id="0x0103005d" />

  <!-- @deprecated Replaced by a private asset in the phone app. -->
  <public type="drawable" name="stat_sys_vp_phone_call" id="0x010800a7" />
  <!-- @deprecated Replaced by a private asset in the phone app. -->
  <public type="drawable" name="stat_sys_vp_phone_call_on_hold" id="0x010800a8" />

  <public type="anim" name="anticipate_interpolator" id="0x010a0007" />
  <public type="anim" name="overshoot_interpolator" id="0x010a0008" />
  <public type="anim" name="anticipate_overshoot_interpolator" id="0x010a0009" />
  <public type="anim" name="bounce_interpolator" id="0x010a000a" />
  <public type="anim" name="linear_interpolator" id="0x010a000b" />

<!-- ===============================================================
     Resources added in version 5 of the platform (Eclair).
     =============================================================== -->
  <eat-comment />

  <public type="attr" name="required" id="0x0101028e" />
  <public type="attr" name="accountType" id="0x0101028f" />
  <public type="attr" name="contentAuthority" id="0x01010290" />
  <public type="attr" name="userVisible" id="0x01010291" />
  <public type="attr" name="windowShowWallpaper" id="0x01010292" />
  <public type="attr" name="wallpaperOpenEnterAnimation" id="0x01010293" />
  <public type="attr" name="wallpaperOpenExitAnimation" id="0x01010294" />
  <public type="attr" name="wallpaperCloseEnterAnimation" id="0x01010295" />
  <public type="attr" name="wallpaperCloseExitAnimation" id="0x01010296" />
  <public type="attr" name="wallpaperIntraOpenEnterAnimation" id="0x01010297" />
  <public type="attr" name="wallpaperIntraOpenExitAnimation" id="0x01010298" />
  <public type="attr" name="wallpaperIntraCloseEnterAnimation" id="0x01010299" />
  <public type="attr" name="wallpaperIntraCloseExitAnimation" id="0x0101029a" />
  <public type="attr" name="supportsUploading" id="0x0101029b" />
  <public type="attr" name="killAfterRestore" id="0x0101029c" />
  <public type="attr" name="restoreNeedsApplication" id="0x0101029d" />
  <public type="attr" name="smallIcon" id="0x0101029e" />
  <public type="attr" name="accountPreferences" id="0x0101029f" />
  <public type="attr" name="textAppearanceSearchResultSubtitle" id="0x010102a0" />
  <public type="attr" name="textAppearanceSearchResultTitle" id="0x010102a1" />
  <public type="attr" name="summaryColumn" id="0x010102a2" />
  <public type="attr" name="detailColumn" id="0x010102a3" />
  <public type="attr" name="detailSocialSummary" id="0x010102a4" />
  <public type="attr" name="thumbnail" id="0x010102a5" />
  <public type="attr" name="detachWallpaper" id="0x010102a6" />
  <public type="attr" name="finishOnCloseSystemDialogs" id="0x010102a7" />
  <public type="attr" name="scrollbarFadeDuration" id="0x010102a8" />
  <public type="attr" name="scrollbarDefaultDelayBeforeFade" id="0x010102a9" />
  <public type="attr" name="fadeScrollbars" id="0x010102aa" />
  <public type="attr" name="colorBackgroundCacheHint" id="0x010102ab" />
  <public type="attr" name="dropDownHorizontalOffset" id="0x010102ac" />
  <public type="attr" name="dropDownVerticalOffset" id="0x010102ad" />

  <public type="style" name="Theme.Wallpaper" id="0x0103005e" />
  <public type="style" name="Theme.Wallpaper.NoTitleBar" id="0x0103005f" />
  <public type="style" name="Theme.Wallpaper.NoTitleBar.Fullscreen" id="0x01030060" />
  <public type="style" name="Theme.WallpaperSettings" id="0x01030061" />
  <public type="style" name="Theme.Light.WallpaperSettings" id="0x01030062" />
  <public type="style" name="TextAppearance.SearchResult.Title" id="0x01030063" />
  <public type="style" name="TextAppearance.SearchResult.Subtitle" id="0x01030064" />

  <!-- Semi-transparent background that can be used when placing a dark
       themed UI on top of some arbitrary background (such as the
       wallpaper).  This darkens the background sufficiently that the UI
       can be seen. -->
  <public type="drawable" name="screen_background_dark_transparent" id="0x010800a9" />
  <public type="drawable" name="screen_background_light_transparent" id="0x010800aa" />
  <public type="drawable" name="stat_notify_sdcard_prepare" id="0x010800ab" />

<!-- ===============================================================
     Resources added in version 6 of the platform (Eclair 2.0.1).
     =============================================================== -->
  <eat-comment />

  <public type="attr" name="quickContactBadgeStyleWindowSmall" id="0x010102ae" />
  <public type="attr" name="quickContactBadgeStyleWindowMedium" id="0x010102af" />
  <public type="attr" name="quickContactBadgeStyleWindowLarge" id="0x010102b0" />
  <public type="attr" name="quickContactBadgeStyleSmallWindowSmall" id="0x010102b1" />
  <public type="attr" name="quickContactBadgeStyleSmallWindowMedium" id="0x010102b2" />
  <public type="attr" name="quickContactBadgeStyleSmallWindowLarge" id="0x010102b3" />

<!-- ===============================================================
     Resources added in version 7 of the platform (Eclair MR1).
     =============================================================== -->
  <eat-comment />

  <public type="attr" name="author" id="0x010102b4" />
  <public type="attr" name="autoStart" id="0x010102b5" />


<!-- ===============================================================
     Resources added in version 8 of the platform (Eclair MR2).
     =============================================================== -->
  <eat-comment />

  <public type="attr" name="expandableListViewWhiteStyle" id="0x010102b6" />

<!-- ===============================================================
     Resources added in version 8 of the platform (Froyo / 2.2)
     =============================================================== -->
  <eat-comment />
  <public type="attr" name="installLocation" id="0x010102b7" />
  <public type="attr" name="vmSafeMode" id="0x010102b8" />
  <public type="attr" name="webTextViewStyle" id="0x010102b9" />
  <public type="attr" name="restoreAnyVersion" id="0x010102ba" />
  <public type="attr" name="tabStripLeft" id="0x010102bb" />
  <public type="attr" name="tabStripRight" id="0x010102bc" />
  <public type="attr" name="tabStripEnabled" id="0x010102bd" />

  <public type="id" name="custom" id="0x0102002b" />

  <public type="anim" name="cycle_interpolator" id="0x010a000c" />

<!-- ===============================================================
     Resources added in version 9 of the platform (Gingerbread / 2.3)
     =============================================================== -->
  <eat-comment />
  <public type="attr" name="logo" id="0x010102be" />
  <public type="attr" name="xlargeScreens" id="0x010102bf" />
  <public type="attr" name="immersive" id="0x010102c0" />
  <public type="attr" name="overScrollMode" id="0x010102c1" />
  <public type="attr" name="overScrollHeader" id="0x010102c2" />
  <public type="attr" name="overScrollFooter" id="0x010102c3" />
  <public type="attr" name="filterTouchesWhenObscured" id="0x010102c4" />
  <public type="attr" name="textSelectHandleLeft" id="0x010102c5" />
  <public type="attr" name="textSelectHandleRight" id="0x010102c6" />
  <public type="attr" name="textSelectHandle" id="0x010102c7" />
  <public type="attr" name="textSelectHandleWindowStyle" id="0x010102c8" />
  <public type="attr" name="popupAnimationStyle" id="0x010102c9" />
  <public type="attr" name="screenSize" id="0x010102ca" />
  <public type="attr" name="screenDensity" id="0x010102cb" />

  <!-- presence drawables for videochat or audiochat capable contacts -->
  <public type="drawable" name="presence_video_away" id="0x010800ac" />
  <public type="drawable" name="presence_video_busy" id="0x010800ad" />
  <public type="drawable" name="presence_video_online" id="0x010800ae" />
  <public type="drawable" name="presence_audio_away" id="0x010800af" />
  <public type="drawable" name="presence_audio_busy" id="0x010800b0" />
  <public type="drawable" name="presence_audio_online" id="0x010800b1" />

  <public type="style" name="TextAppearance.StatusBar.Title" id="0x01030065" />
  <public type="style" name="TextAppearance.StatusBar.Icon" id="0x01030066" />
  <public type="style" name="TextAppearance.StatusBar.EventContent" id="0x01030067" />
  <public type="style" name="TextAppearance.StatusBar.EventContent.Title" id="0x01030068" />

<!-- ===============================================================
     Resources added in version 11 of the platform (Honeycomb / 3.0).
     =============================================================== -->
  <eat-comment />

  <public type="attr" name="allContactsName" id="0x010102cc" />
  <public type="attr" name="windowActionBar" id="0x010102cd" />
  <public type="attr" name="actionBarStyle" id="0x010102ce" />
  <public type="attr" name="navigationMode" id="0x010102cf" />
  <public type="attr" name="displayOptions" id="0x010102d0" />
  <public type="attr" name="subtitle" id="0x010102d1" />
  <public type="attr" name="customNavigationLayout" id="0x010102d2" />
  <public type="attr" name="hardwareAccelerated" id="0x010102d3" />
  <public type="attr" name="measureWithLargestChild" id="0x010102d4" />
  <public type="attr" name="animateFirstView" id="0x010102d5" />
  <public type="attr" name="dropDownSpinnerStyle" id="0x010102d6" />
  <public type="attr" name="actionDropDownStyle" id="0x010102d7" />
  <public type="attr" name="actionButtonStyle" id="0x010102d8" />
  <public type="attr" name="showAsAction" id="0x010102d9" />
  <public type="attr" name="previewImage" id="0x010102da" />
  <public type="attr" name="actionModeBackground" id="0x010102db" />
  <public type="attr" name="actionModeCloseDrawable" id="0x010102dc" />
  <public type="attr" name="windowActionModeOverlay" id="0x010102dd" />
  <public type="attr" name="valueFrom" id="0x010102de" />
  <public type="attr" name="valueTo" id="0x010102df" />
  <public type="attr" name="valueType" id="0x010102e0" />
  <public type="attr" name="propertyName" id="0x010102e1" />
  <public type="attr" name="ordering" id="0x010102e2" />
  <public type="attr" name="fragment" id="0x010102e3" />
  <public type="attr" name="windowActionBarOverlay" id="0x010102e4" />
  <public type="attr" name="fragmentOpenEnterAnimation" id="0x010102e5" />
  <public type="attr" name="fragmentOpenExitAnimation" id="0x010102e6" />
  <public type="attr" name="fragmentCloseEnterAnimation" id="0x010102e7" />
  <public type="attr" name="fragmentCloseExitAnimation" id="0x010102e8" />
  <public type="attr" name="fragmentFadeEnterAnimation" id="0x010102e9" />
  <public type="attr" name="fragmentFadeExitAnimation" id="0x010102ea" />
  <public type="attr" name="actionBarSize" id="0x010102eb" />
  <public type="attr" name="imeSubtypeLocale" id="0x010102ec" />
  <public type="attr" name="imeSubtypeMode" id="0x010102ed" />
  <public type="attr" name="imeSubtypeExtraValue" id="0x010102ee" />
  <public type="attr" name="splitMotionEvents" id="0x010102ef" />
  <public type="attr" name="listChoiceBackgroundIndicator" id="0x010102f0" />
  <public type="attr" name="spinnerMode" id="0x010102f1" />
  <public type="attr" name="animateLayoutChanges" id="0x010102f2" />
  <public type="attr" name="actionBarTabStyle" id="0x010102f3" />
  <public type="attr" name="actionBarTabBarStyle" id="0x010102f4" />
  <public type="attr" name="actionBarTabTextStyle" id="0x010102f5" />
  <public type="attr" name="actionOverflowButtonStyle" id="0x010102f6" />
  <public type="attr" name="actionModeCloseButtonStyle" id="0x010102f7" />
  <public type="attr" name="titleTextStyle" id="0x010102f8" />
  <public type="attr" name="subtitleTextStyle" id="0x010102f9" />
  <public type="attr" name="iconifiedByDefault" id="0x010102fa" />
  <public type="attr" name="actionLayout" id="0x010102fb" />
  <public type="attr" name="actionViewClass" id="0x010102fc" />
  <public type="attr" name="activatedBackgroundIndicator" id="0x010102fd" />
  <public type="attr" name="state_activated" id="0x010102fe" />
  <public type="attr" name="listPopupWindowStyle" id="0x010102ff" />
  <public type="attr" name="popupMenuStyle" id="0x01010300" />
  <public type="attr" name="textAppearanceLargePopupMenu" id="0x01010301" />
  <public type="attr" name="textAppearanceSmallPopupMenu" id="0x01010302" />
  <public type="attr" name="breadCrumbTitle" id="0x01010303" />
  <public type="attr" name="breadCrumbShortTitle" id="0x01010304" />
  <public type="attr" name="listDividerAlertDialog" id="0x01010305" />
  <public type="attr" name="textColorAlertDialogListItem" id="0x01010306" />
  <public type="attr" name="loopViews" id="0x01010307" />
  <public type="attr" name="dialogTheme" id="0x01010308" />
  <public type="attr" name="alertDialogTheme" id="0x01010309" />
  <public type="attr" name="dividerVertical" id="0x0101030a" />
  <public type="attr" name="homeAsUpIndicator" id="0x0101030b" />
  <public type="attr" name="enterFadeDuration" id="0x0101030c" />
  <public type="attr" name="exitFadeDuration" id="0x0101030d" />
  <public type="attr" name="selectableItemBackground" id="0x0101030e" />
  <public type="attr" name="autoAdvanceViewId" id="0x0101030f" />
  <public type="attr" name="useIntrinsicSizeAsMinimum" id="0x01010310" />
  <public type="attr" name="actionModeCutDrawable" id="0x01010311" />
  <public type="attr" name="actionModeCopyDrawable" id="0x01010312" />
  <public type="attr" name="actionModePasteDrawable" id="0x01010313" />
  <public type="attr" name="textEditPasteWindowLayout" id="0x01010314" />
  <public type="attr" name="textEditNoPasteWindowLayout" id="0x01010315" />
  <public type="attr" name="textIsSelectable" id="0x01010316" />
  <public type="attr" name="windowEnableSplitTouch" id="0x01010317" />
  <public type="attr" name="indeterminateProgressStyle" id="0x01010318" />
  <public type="attr" name="progressBarPadding" id="0x01010319" />
  <!-- @deprecated Not used by the framework. -->
  <public type="attr" name="animationResolution" id="0x0101031a" />
  <public type="attr" name="state_accelerated" id="0x0101031b" />
  <public type="attr" name="baseline" id="0x0101031c" />
  <public type="attr" name="homeLayout" id="0x0101031d" />
  <public type="attr" name="opacity" id="0x0101031e" />
  <public type="attr" name="alpha" id="0x0101031f" />
  <public type="attr" name="transformPivotX" id="0x01010320" />
  <public type="attr" name="transformPivotY" id="0x01010321" />
  <public type="attr" name="translationX" id="0x01010322" />
  <public type="attr" name="translationY" id="0x01010323" />
  <public type="attr" name="scaleX" id="0x01010324" />
  <public type="attr" name="scaleY" id="0x01010325" />
  <public type="attr" name="rotation" id="0x01010326" />
  <public type="attr" name="rotationX" id="0x01010327" />
  <public type="attr" name="rotationY" id="0x01010328" />
  <public type="attr" name="showDividers" id="0x01010329" />
  <public type="attr" name="dividerPadding" id="0x0101032a" />
  <public type="attr" name="borderlessButtonStyle" id="0x0101032b" />
  <public type="attr" name="dividerHorizontal" id="0x0101032c" />
  <public type="attr" name="itemPadding" id="0x0101032d" />
  <public type="attr" name="buttonBarStyle" id="0x0101032e" />
  <public type="attr" name="buttonBarButtonStyle" id="0x0101032f" />
  <public type="attr" name="segmentedButtonStyle" id="0x01010330" />
  <public type="attr" name="staticWallpaperPreview" id="0x01010331" />
  <public type="attr" name="allowParallelSyncs" id="0x01010332" />
  <public type="attr" name="isAlwaysSyncable" id="0x01010333" />
  <public type="attr" name="verticalScrollbarPosition" id="0x01010334" />
  <public type="attr" name="fastScrollAlwaysVisible" id="0x01010335" />
  <public type="attr" name="fastScrollThumbDrawable" id="0x01010336" />
  <public type="attr" name="fastScrollPreviewBackgroundLeft" id="0x01010337" />
  <public type="attr" name="fastScrollPreviewBackgroundRight" id="0x01010338" />
  <public type="attr" name="fastScrollTrackDrawable" id="0x01010339" />
  <public type="attr" name="fastScrollOverlayPosition" id="0x0101033a" />
  <public type="attr" name="customTokens" id="0x0101033b" />
  <public type="attr" name="nextFocusForward" id="0x0101033c" />
  <public type="attr" name="firstDayOfWeek" id="0x0101033d" />
  <public type="attr" name="showWeekNumber" id="0x0101033e" />
  <public type="attr" name="minDate" id="0x0101033f" />
  <public type="attr" name="maxDate" id="0x01010340" />
  <public type="attr" name="shownWeekCount" id="0x01010341" />
  <public type="attr" name="selectedWeekBackgroundColor" id="0x01010342" />
  <public type="attr" name="focusedMonthDateColor" id="0x01010343" />
  <public type="attr" name="unfocusedMonthDateColor" id="0x01010344" />
  <public type="attr" name="weekNumberColor" id="0x01010345" />
  <public type="attr" name="weekSeparatorLineColor" id="0x01010346" />
  <public type="attr" name="selectedDateVerticalBar" id="0x01010347" />
  <public type="attr" name="weekDayTextAppearance" id="0x01010348" />
  <public type="attr" name="dateTextAppearance" id="0x01010349" />
  <public type="attr" name="solidColor" id="0x0101034a" />
  <public type="attr" name="spinnersShown" id="0x0101034b" />
  <public type="attr" name="calendarViewShown" id="0x0101034c" />
  <public type="attr" name="state_multiline" id="0x0101034d" />
  <public type="attr" name="detailsElementBackground" id="0x0101034e" />
  <public type="attr" name="textColorHighlightInverse" id="0x0101034f" />
  <public type="attr" name="textColorLinkInverse" id="0x01010350" />
  <public type="attr" name="editTextColor" id="0x01010351" />
  <public type="attr" name="editTextBackground" id="0x01010352" />
  <public type="attr" name="horizontalScrollViewStyle" id="0x01010353" />
  <public type="attr" name="layerType" id="0x01010354" />
  <public type="attr" name="alertDialogIcon" id="0x01010355" />
  <public type="attr" name="windowMinWidthMajor" id="0x01010356" />
  <public type="attr" name="windowMinWidthMinor" id="0x01010357" />
  <public type="attr" name="queryHint" id="0x01010358" />
  <public type="attr" name="fastScrollTextColor" id="0x01010359" />
  <public type="attr" name="largeHeap" id="0x0101035a" />
  <public type="attr" name="windowCloseOnTouchOutside" id="0x0101035b" />
  <public type="attr" name="datePickerStyle" id="0x0101035c" />
  <public type="attr" name="calendarViewStyle" id="0x0101035d" />
  <public type="attr" name="textEditSidePasteWindowLayout" id="0x0101035e" />
  <public type="attr" name="textEditSideNoPasteWindowLayout" id="0x0101035f" />
  <public type="attr" name="actionMenuTextAppearance" id="0x01010360" />
  <public type="attr" name="actionMenuTextColor" id="0x01010361" />

  <!-- A simple fade-in animation. -->
  <public type="animator" name="fade_in" id="0x010b0000" />
  <!-- A simple fade-out animation. -->
  <public type="animator" name="fade_out" id="0x010b0001" />

  <!-- Acceleration curve matching a quadtratic ease out function. -->
  <public type="interpolator" name="accelerate_quad" id="0x010c0000" />
  <!-- Acceleration curve matching a quadtratic ease in function. -->
  <public type="interpolator" name="decelerate_quad" id="0x010c0001" />

  <!-- Acceleration curve matching a cubic ease out function. -->
  <public type="interpolator" name="accelerate_cubic" id="0x010c0002" />
  <!-- Acceleration curve matching a cubic ease in function. -->
  <public type="interpolator" name="decelerate_cubic" id="0x010c0003" />
  <!-- Acceleration curve matching a quint ease out function. -->
  <public type="interpolator" name="accelerate_quint" id="0x010c0004" />
  <!-- Acceleration curve matching a quint ease in function. -->
  <public type="interpolator" name="decelerate_quint" id="0x010c0005" />
  <!-- Acceleration curve matching an ease in + ease out function -->
  <public type="interpolator" name="accelerate_decelerate" id="0x010c0006" />
  <!-- An interpolator where the change starts backward then flings forward. -->
  <public type="interpolator" name="anticipate" id="0x010c0007" />
  <!-- An interpolator where the change flings forward and overshoots the last
       value then comes back. -->
  <public type="interpolator" name="overshoot" id="0x010c0008" />
  <!-- An interpolator where the change starts backward then flings forward and
       overshoots the target value and finally goes back to the final value. -->
  <public type="interpolator" name="anticipate_overshoot" id="0x010c0009" />
  <!-- An interpolator where the change bounces at the end. -->
  <public type="interpolator" name="bounce" id="0x010c000a" />
  <!-- An interpolator where the rate of change is constant. -->
  <public type="interpolator" name="linear" id="0x010c000b" />
  <!-- Repeats the animation for one cycle. The rate of change follows a
       sinusoidal pattern. -->
  <public type="interpolator" name="cycle" id="0x010c000c" />

  <public type="id" name="home" id="0x0102002c" />
  <!-- Context menu ID for the "Select text..." menu item to switch to text
       selection context mode in text views. -->
  <public type="id" name="selectTextMode" id="0x0102002d" />

  <public type="dimen" name="dialog_min_width_major" id="0x01050003" />
  <public type="dimen" name="dialog_min_width_minor" id="0x01050004" />
  <public type="dimen" name="notification_large_icon_width" id="0x01050005" />
  <public type="dimen" name="notification_large_icon_height" id="0x01050006" />

  <!-- Standard content view for a {@link android.app.ListFragment}.
       If you are implementing a subclass of ListFragment with your
       own customized content, you can include this layout in that
       content to still retain all of the standard functionality of
       the base class. -->
  <public type="layout" name="list_content" id="0x01090014" />

  <!-- A simple ListView item layout which can contain text and support (single or multiple) item selection. -->
  <public type="layout" name="simple_selectable_list_item" id="0x01090015" />

  <!-- A version of {@link #simple_list_item_1} that is able to change its
       background state to indicate when it is activated (that is checked by
       a ListView). -->
  <public type="layout" name="simple_list_item_activated_1" id="0x01090016" />

  <!-- A version of {@link #simple_list_item_2} that is able to change its
       background state to indicate when it is activated (that is checked by
       a ListView). -->
  <public type="layout" name="simple_list_item_activated_2" id="0x01090017" />

  <public type="drawable" name="dialog_holo_dark_frame" id="0x010800b2" />
  <public type="drawable" name="dialog_holo_light_frame" id="0x010800b3" />

  <public type="style" name="Theme.WithActionBar" id="0x01030069" />
  <public type="style" name="Theme.NoTitleBar.OverlayActionModes" id="0x0103006a" />
  <public type="style" name="Theme.Holo" id="0x0103006b" />
  <public type="style" name="Theme.Holo.NoActionBar" id="0x0103006c" />
  <public type="style" name="Theme.Holo.NoActionBar.Fullscreen" id="0x0103006d" />
  <public type="style" name="Theme.Holo.Light" id="0x0103006e" />
  <public type="style" name="Theme.Holo.Dialog" id="0x0103006f" />
  <public type="style" name="Theme.Holo.Dialog.MinWidth" id="0x01030070" />
  <public type="style" name="Theme.Holo.Dialog.NoActionBar" id="0x01030071" />
  <public type="style" name="Theme.Holo.Dialog.NoActionBar.MinWidth" id="0x01030072" />
  <public type="style" name="Theme.Holo.Light.Dialog" id="0x01030073" />
  <public type="style" name="Theme.Holo.Light.Dialog.MinWidth" id="0x01030074" />
  <public type="style" name="Theme.Holo.Light.Dialog.NoActionBar" id="0x01030075" />
  <public type="style" name="Theme.Holo.Light.Dialog.NoActionBar.MinWidth" id="0x01030076" />
  <public type="style" name="Theme.Holo.DialogWhenLarge" id="0x01030077" />
  <public type="style" name="Theme.Holo.DialogWhenLarge.NoActionBar" id="0x01030078" />
  <public type="style" name="Theme.Holo.Light.DialogWhenLarge" id="0x01030079" />
  <public type="style" name="Theme.Holo.Light.DialogWhenLarge.NoActionBar" id="0x0103007a" />
  <public type="style" name="Theme.Holo.Panel" id="0x0103007b" />
  <public type="style" name="Theme.Holo.Light.Panel" id="0x0103007c" />
  <public type="style" name="Theme.Holo.Wallpaper" id="0x0103007d" />
  <public type="style" name="Theme.Holo.Wallpaper.NoTitleBar" id="0x0103007e" />
  <public type="style" name="Theme.Holo.InputMethod" id="0x0103007f" />
  <public type="style" name="TextAppearance.Widget.PopupMenu.Large" id="0x01030080" />
  <public type="style" name="TextAppearance.Widget.PopupMenu.Small" id="0x01030081" />
  <public type="style" name="Widget.ActionBar" id="0x01030082" />
  <public type="style" name="Widget.Spinner.DropDown" id="0x01030083" />
  <public type="style" name="Widget.ActionButton" id="0x01030084" />
  <public type="style" name="Widget.ListPopupWindow" id="0x01030085" />
  <public type="style" name="Widget.PopupMenu" id="0x01030086" />
  <public type="style" name="Widget.ActionButton.Overflow" id="0x01030087" />
  <public type="style" name="Widget.ActionButton.CloseMode" id="0x01030088" />
  <public type="style" name="Widget.FragmentBreadCrumbs" id="0x01030089" />
  <public type="style" name="Widget.Holo" id="0x0103008a" />
  <public type="style" name="Widget.Holo.Button" id="0x0103008b" />
  <public type="style" name="Widget.Holo.Button.Small" id="0x0103008c" />
  <public type="style" name="Widget.Holo.Button.Inset" id="0x0103008d" />
  <public type="style" name="Widget.Holo.Button.Toggle" id="0x0103008e" />
  <public type="style" name="Widget.Holo.TextView" id="0x0103008f" />
  <public type="style" name="Widget.Holo.AutoCompleteTextView" id="0x01030090" />
  <public type="style" name="Widget.Holo.CompoundButton.CheckBox" id="0x01030091" />
  <public type="style" name="Widget.Holo.ListView.DropDown" id="0x01030092" />
  <public type="style" name="Widget.Holo.EditText" id="0x01030093" />
  <public type="style" name="Widget.Holo.ExpandableListView" id="0x01030094" />
  <public type="style" name="Widget.Holo.GridView" id="0x01030095" />
  <public type="style" name="Widget.Holo.ImageButton" id="0x01030096" />
  <public type="style" name="Widget.Holo.ListView" id="0x01030097" />
  <public type="style" name="Widget.Holo.PopupWindow" id="0x01030098" />
  <public type="style" name="Widget.Holo.ProgressBar" id="0x01030099" />
  <public type="style" name="Widget.Holo.ProgressBar.Horizontal" id="0x0103009a" />
  <public type="style" name="Widget.Holo.ProgressBar.Small" id="0x0103009b" />
  <public type="style" name="Widget.Holo.ProgressBar.Small.Title" id="0x0103009c" />
  <public type="style" name="Widget.Holo.ProgressBar.Large" id="0x0103009d" />
  <public type="style" name="Widget.Holo.SeekBar" id="0x0103009e" />
  <public type="style" name="Widget.Holo.RatingBar" id="0x0103009f" />
  <public type="style" name="Widget.Holo.RatingBar.Indicator" id="0x010300a0" />
  <public type="style" name="Widget.Holo.RatingBar.Small" id="0x010300a1" />
  <public type="style" name="Widget.Holo.CompoundButton.RadioButton" id="0x010300a2" />
  <public type="style" name="Widget.Holo.ScrollView" id="0x010300a3" />
  <public type="style" name="Widget.Holo.HorizontalScrollView" id="0x010300a4" />
  <public type="style" name="Widget.Holo.Spinner" id="0x010300a5" />
  <public type="style" name="Widget.Holo.CompoundButton.Star" id="0x010300a6" />
  <public type="style" name="Widget.Holo.TabWidget" id="0x010300a7" />
  <public type="style" name="Widget.Holo.WebTextView" id="0x010300a8" />
  <public type="style" name="Widget.Holo.WebView" id="0x010300a9" />
  <public type="style" name="Widget.Holo.DropDownItem" id="0x010300aa" />
  <public type="style" name="Widget.Holo.DropDownItem.Spinner" id="0x010300ab" />
  <public type="style" name="Widget.Holo.TextView.SpinnerItem" id="0x010300ac" />
  <public type="style" name="Widget.Holo.ListPopupWindow" id="0x010300ad" />
  <public type="style" name="Widget.Holo.PopupMenu" id="0x010300ae" />
  <public type="style" name="Widget.Holo.ActionButton" id="0x010300af" />
  <public type="style" name="Widget.Holo.ActionButton.Overflow" id="0x010300b0" />
  <public type="style" name="Widget.Holo.ActionButton.TextButton" id="0x010300b1" />
  <public type="style" name="Widget.Holo.ActionMode" id="0x010300b2" />
  <public type="style" name="Widget.Holo.ActionButton.CloseMode" id="0x010300b3" />
  <public type="style" name="Widget.Holo.ActionBar" id="0x010300b4" />
  <public type="style" name="Widget.Holo.Light" id="0x010300b5" />
  <public type="style" name="Widget.Holo.Light.Button" id="0x010300b6" />
  <public type="style" name="Widget.Holo.Light.Button.Small" id="0x010300b7" />
  <public type="style" name="Widget.Holo.Light.Button.Inset" id="0x010300b8" />
  <public type="style" name="Widget.Holo.Light.Button.Toggle" id="0x010300b9" />
  <public type="style" name="Widget.Holo.Light.TextView" id="0x010300ba" />
  <public type="style" name="Widget.Holo.Light.AutoCompleteTextView" id="0x010300bb" />
  <public type="style" name="Widget.Holo.Light.CompoundButton.CheckBox" id="0x010300bc" />
  <public type="style" name="Widget.Holo.Light.ListView.DropDown" id="0x010300bd" />
  <public type="style" name="Widget.Holo.Light.EditText" id="0x010300be" />
  <public type="style" name="Widget.Holo.Light.ExpandableListView" id="0x010300bf" />
  <public type="style" name="Widget.Holo.Light.GridView" id="0x010300c0" />
  <public type="style" name="Widget.Holo.Light.ImageButton" id="0x010300c1" />
  <public type="style" name="Widget.Holo.Light.ListView" id="0x010300c2" />
  <public type="style" name="Widget.Holo.Light.PopupWindow" id="0x010300c3" />
  <public type="style" name="Widget.Holo.Light.ProgressBar" id="0x010300c4" />
  <public type="style" name="Widget.Holo.Light.ProgressBar.Horizontal" id="0x010300c5" />
  <public type="style" name="Widget.Holo.Light.ProgressBar.Small" id="0x010300c6" />
  <public type="style" name="Widget.Holo.Light.ProgressBar.Small.Title" id="0x010300c7" />
  <public type="style" name="Widget.Holo.Light.ProgressBar.Large" id="0x010300c8" />
  <public type="style" name="Widget.Holo.Light.ProgressBar.Inverse" id="0x010300c9" />
  <public type="style" name="Widget.Holo.Light.ProgressBar.Small.Inverse" id="0x010300ca" />
  <public type="style" name="Widget.Holo.Light.ProgressBar.Large.Inverse" id="0x010300cb" />
  <public type="style" name="Widget.Holo.Light.SeekBar" id="0x010300cc" />
  <public type="style" name="Widget.Holo.Light.RatingBar" id="0x010300cd" />
  <public type="style" name="Widget.Holo.Light.RatingBar.Indicator" id="0x010300ce" />
  <public type="style" name="Widget.Holo.Light.RatingBar.Small" id="0x010300cf" />
  <public type="style" name="Widget.Holo.Light.CompoundButton.RadioButton" id="0x010300d0" />
  <public type="style" name="Widget.Holo.Light.ScrollView" id="0x010300d1" />
  <public type="style" name="Widget.Holo.Light.HorizontalScrollView" id="0x010300d2" />
  <public type="style" name="Widget.Holo.Light.Spinner" id="0x010300d3" />
  <public type="style" name="Widget.Holo.Light.CompoundButton.Star" id="0x010300d4" />
  <public type="style" name="Widget.Holo.Light.TabWidget" id="0x010300d5" />
  <public type="style" name="Widget.Holo.Light.WebTextView" id="0x010300d6" />
  <public type="style" name="Widget.Holo.Light.WebView" id="0x010300d7" />
  <public type="style" name="Widget.Holo.Light.DropDownItem" id="0x010300d8" />
  <public type="style" name="Widget.Holo.Light.DropDownItem.Spinner" id="0x010300d9" />
  <public type="style" name="Widget.Holo.Light.TextView.SpinnerItem" id="0x010300da" />
  <public type="style" name="Widget.Holo.Light.ListPopupWindow" id="0x010300db" />
  <public type="style" name="Widget.Holo.Light.PopupMenu" id="0x010300dc" />
  <public type="style" name="Widget.Holo.Light.ActionButton" id="0x010300dd" />
  <public type="style" name="Widget.Holo.Light.ActionButton.Overflow" id="0x010300de" />
  <public type="style" name="Widget.Holo.Light.ActionMode" id="0x010300df" />
  <public type="style" name="Widget.Holo.Light.ActionButton.CloseMode" id="0x010300e0" />
  <public type="style" name="Widget.Holo.Light.ActionBar" id="0x010300e1" />
  <public type="style" name="Widget.Holo.Button.Borderless" id="0x010300e2" />
  <public type="style" name="Widget.Holo.Tab" id="0x010300e3" />
  <public type="style" name="Widget.Holo.Light.Tab" id="0x010300e4" />
  <public type="style" name="Holo.ButtonBar" id="0x010300e5" />
  <public type="style" name="Holo.Light.ButtonBar" id="0x010300e6" />
  <public type="style" name="Holo.ButtonBar.AlertDialog" id="0x010300e7" />
  <public type="style" name="Holo.Light.ButtonBar.AlertDialog" id="0x010300e8" />
  <public type="style" name="Holo.SegmentedButton" id="0x010300e9" />
  <public type="style" name="Holo.Light.SegmentedButton" id="0x010300ea" />
  <public type="style" name="Widget.CalendarView" id="0x010300eb" />
  <public type="style" name="Widget.Holo.CalendarView" id="0x010300ec" />
  <public type="style" name="Widget.Holo.Light.CalendarView" id="0x010300ed" />
  <public type="style" name="Widget.DatePicker" id="0x010300ee" />
  <public type="style" name="Widget.Holo.DatePicker" id="0x010300ef" />

  <public type="string" name="selectTextMode" id="0x01040016" />

  <!-- Default icon for applications that don't specify an icon. -->
  <public type="mipmap" name="sym_def_app_icon" id="0x010d0000" />

<!-- ===============================================================
     Resources added in version 12 of the platform (Honeycomb MR 1 / 3.1)
     =============================================================== -->
  <eat-comment />
  <public type="attr" name="textCursorDrawable" id="0x01010362" />
  <public type="attr" name="resizeMode" id="0x01010363" />

<!-- ===============================================================
     Resources added in version 13 of the platform (Honeycomb MR 2 / 3.2)
     =============================================================== -->
  <eat-comment />
  <public type="attr" name="requiresSmallestWidthDp" id="0x01010364" />
  <public type="attr" name="compatibleWidthLimitDp" id="0x01010365" />
  <public type="attr" name="largestWidthLimitDp" id="0x01010366" />

  <public type="style" name="Theme.Holo.Light.NoActionBar" id="0x010300f0" />
  <public type="style" name="Theme.Holo.Light.NoActionBar.Fullscreen" id="0x010300f1" />

  <public type="style" name="Widget.ActionBar.TabView" id="0x010300f2" />
  <public type="style" name="Widget.ActionBar.TabText" id="0x010300f3" />
  <public type="style" name="Widget.ActionBar.TabBar" id="0x010300f4" />
  <public type="style" name="Widget.Holo.ActionBar.TabView" id="0x010300f5" />
  <public type="style" name="Widget.Holo.ActionBar.TabText" id="0x010300f6" />
  <public type="style" name="Widget.Holo.ActionBar.TabBar" id="0x010300f7" />
  <public type="style" name="Widget.Holo.Light.ActionBar.TabView" id="0x010300f8" />
  <public type="style" name="Widget.Holo.Light.ActionBar.TabText" id="0x010300f9" />
  <public type="style" name="Widget.Holo.Light.ActionBar.TabBar" id="0x010300fa" />
  <public type="style" name="TextAppearance.Holo" id="0x010300fb" />
  <public type="style" name="TextAppearance.Holo.Inverse" id="0x010300fc" />
  <public type="style" name="TextAppearance.Holo.Large" id="0x010300fd" />
  <public type="style" name="TextAppearance.Holo.Large.Inverse" id="0x010300fe" />
  <public type="style" name="TextAppearance.Holo.Medium" id="0x010300ff" />
  <public type="style" name="TextAppearance.Holo.Medium.Inverse" id="0x01030100" />
  <public type="style" name="TextAppearance.Holo.Small" id="0x01030101" />
  <public type="style" name="TextAppearance.Holo.Small.Inverse" id="0x01030102" />
  <public type="style" name="TextAppearance.Holo.SearchResult.Title" id="0x01030103" />
  <public type="style" name="TextAppearance.Holo.SearchResult.Subtitle" id="0x01030104" />
  <public type="style" name="TextAppearance.Holo.Widget" id="0x01030105" />
  <public type="style" name="TextAppearance.Holo.Widget.Button" id="0x01030106" />
  <public type="style" name="TextAppearance.Holo.Widget.IconMenu.Item" id="0x01030107" />
  <public type="style" name="TextAppearance.Holo.Widget.TabWidget" id="0x01030108" />
  <public type="style" name="TextAppearance.Holo.Widget.TextView" id="0x01030109" />
  <public type="style" name="TextAppearance.Holo.Widget.TextView.PopupMenu" id="0x0103010a" />
  <public type="style" name="TextAppearance.Holo.Widget.DropDownHint" id="0x0103010b" />
  <public type="style" name="TextAppearance.Holo.Widget.DropDownItem" id="0x0103010c" />
  <public type="style" name="TextAppearance.Holo.Widget.TextView.SpinnerItem" id="0x0103010d" />
  <public type="style" name="TextAppearance.Holo.Widget.EditText" id="0x0103010e" />
  <public type="style" name="TextAppearance.Holo.Widget.PopupMenu" id="0x0103010f" />
  <public type="style" name="TextAppearance.Holo.Widget.PopupMenu.Large" id="0x01030110" />
  <public type="style" name="TextAppearance.Holo.Widget.PopupMenu.Small" id="0x01030111" />
  <public type="style" name="TextAppearance.Holo.Widget.ActionBar.Title" id="0x01030112" />
  <public type="style" name="TextAppearance.Holo.Widget.ActionBar.Subtitle" id="0x01030113" />
  <public type="style" name="TextAppearance.Holo.Widget.ActionMode.Title" id="0x01030114" />
  <public type="style" name="TextAppearance.Holo.Widget.ActionMode.Subtitle" id="0x01030115" />
  <public type="style" name="TextAppearance.Holo.WindowTitle" id="0x01030116" />
  <public type="style" name="TextAppearance.Holo.DialogWindowTitle" id="0x01030117" />

<!-- ===============================================================
     Resources added in version 14 of the platform (Ice Cream Sandwich / 4.0)
     =============================================================== -->
  <eat-comment />
  <public type="attr" name="state_hovered" id="0x01010367" />
  <public type="attr" name="state_drag_can_accept" id="0x01010368" />
  <public type="attr" name="state_drag_hovered" id="0x01010369" />
  <public type="attr" name="stopWithTask" id="0x0101036a" />
  <public type="attr" name="switchTextOn" id="0x0101036b" />
  <public type="attr" name="switchTextOff" id="0x0101036c" />
  <public type="attr" name="switchPreferenceStyle" id="0x0101036d" />
  <public type="attr" name="switchTextAppearance" id="0x0101036e" />
  <public type="attr" name="track" id="0x0101036f" />
  <public type="attr" name="switchMinWidth" id="0x01010370" />
  <public type="attr" name="switchPadding" id="0x01010371" />
  <public type="attr" name="thumbTextPadding" id="0x01010372" />
  <public type="attr" name="textSuggestionsWindowStyle" id="0x01010373" />
  <public type="attr" name="textEditSuggestionItemLayout" id="0x01010374" />
  <public type="attr" name="rowCount" id="0x01010375" />
  <public type="attr" name="rowOrderPreserved" id="0x01010376" />
  <public type="attr" name="columnCount" id="0x01010377" />
  <public type="attr" name="columnOrderPreserved" id="0x01010378" />
  <public type="attr" name="useDefaultMargins" id="0x01010379" />
  <public type="attr" name="alignmentMode" id="0x0101037a" />
  <public type="attr" name="layout_row" id="0x0101037b" />
  <public type="attr" name="layout_rowSpan" id="0x0101037c" />
  <public type="attr" name="layout_columnSpan" id="0x0101037d" />
  <public type="attr" name="actionModeSelectAllDrawable" id="0x0101037e" />
  <public type="attr" name="isAuxiliary" id="0x0101037f" />
  <public type="attr" name="accessibilityEventTypes" id="0x01010380" />
  <public type="attr" name="packageNames" id="0x01010381" />
  <public type="attr" name="accessibilityFeedbackType" id="0x01010382" />
  <public type="attr" name="notificationTimeout" id="0x01010383" />
  <public type="attr" name="accessibilityFlags" id="0x01010384" />
  <public type="attr" name="canRetrieveWindowContent" id="0x01010385" />
  <public type="attr" name="listPreferredItemHeightLarge" id="0x01010386" />
  <public type="attr" name="listPreferredItemHeightSmall" id="0x01010387" />
  <public type="attr" name="actionBarSplitStyle" id="0x01010388" />
  <public type="attr" name="actionProviderClass" id="0x01010389" />
  <public type="attr" name="backgroundStacked" id="0x0101038a" />
  <public type="attr" name="backgroundSplit" id="0x0101038b" />
  <public type="attr" name="textAllCaps" id="0x0101038c" />
  <public type="attr" name="colorPressedHighlight" id="0x0101038d" />
  <public type="attr" name="colorLongPressedHighlight" id="0x0101038e" />
  <public type="attr" name="colorFocusedHighlight" id="0x0101038f" />
  <public type="attr" name="colorActivatedHighlight" id="0x01010390" />
  <public type="attr" name="colorMultiSelectHighlight" id="0x01010391" />
  <public type="attr" name="drawableStart" id="0x01010392" />
  <public type="attr" name="drawableEnd" id="0x01010393" />
  <public type="attr" name="actionModeStyle" id="0x01010394" />
  <public type="attr" name="minResizeWidth" id="0x01010395" />
  <public type="attr" name="minResizeHeight" id="0x01010396" />
  <public type="attr" name="actionBarWidgetTheme" id="0x01010397" />
  <public type="attr" name="uiOptions" id="0x01010398" />
  <public type="attr" name="subtypeLocale" id="0x01010399" />
  <public type="attr" name="subtypeExtraValue" id="0x0101039a" />
  <public type="attr" name="actionBarDivider" id="0x0101039b" />
  <public type="attr" name="actionBarItemBackground" id="0x0101039c" />
  <public type="attr" name="actionModeSplitBackground" id="0x0101039d" />
  <public type="attr" name="textAppearanceListItem" id="0x0101039e" />
  <public type="attr" name="textAppearanceListItemSmall" id="0x0101039f" />
  <!-- @deprecated Removed. -->
  <public type="attr" name="targetDescriptions" id="0x010103a0" />
  <!-- @deprecated Removed. -->
  <public type="attr" name="directionDescriptions" id="0x010103a1" />
  <public type="attr" name="overridesImplicitlyEnabledSubtype" id="0x010103a2" />
  <public type="attr" name="listPreferredItemPaddingLeft" id="0x010103a3" />
  <public type="attr" name="listPreferredItemPaddingRight" id="0x010103a4" />
  <public type="attr" name="requiresFadingEdge" id="0x010103a5" />
  <public type="attr" name="publicKey" id="0x010103a6" />

  <public type="style" name="TextAppearance.SuggestionHighlight" id="0x01030118" />
  <public type="style" name="Theme.Holo.Light.DarkActionBar" id="0x01030119" />
  <public type="style" name="Widget.Holo.Button.Borderless.Small" id="0x0103011a" />
  <public type="style" name="Widget.Holo.Light.Button.Borderless.Small" id="0x0103011b" />
  <public type="style" name="TextAppearance.Holo.Widget.ActionBar.Title.Inverse" id="0x0103011c" />
  <public type="style" name="TextAppearance.Holo.Widget.ActionBar.Subtitle.Inverse" id="0x0103011d" />
  <public type="style" name="TextAppearance.Holo.Widget.ActionMode.Title.Inverse" id="0x0103011e" />
  <public type="style" name="TextAppearance.Holo.Widget.ActionMode.Subtitle.Inverse" id="0x0103011f" />
  <public type="style" name="TextAppearance.Holo.Widget.ActionBar.Menu" id="0x01030120" />
  <public type="style" name="Widget.Holo.ActionBar.Solid" id="0x01030121" />
  <public type="style" name="Widget.Holo.Light.ActionBar.Solid" id="0x01030122" />
  <public type="style" name="Widget.Holo.Light.ActionBar.Solid.Inverse" id="0x01030123" />
  <public type="style" name="Widget.Holo.Light.ActionBar.TabBar.Inverse" id="0x01030124" />
  <public type="style" name="Widget.Holo.Light.ActionBar.TabView.Inverse" id="0x01030125" />
  <public type="style" name="Widget.Holo.Light.ActionBar.TabText.Inverse" id="0x01030126" />
  <public type="style" name="Widget.Holo.Light.ActionMode.Inverse" id="0x01030127" />
  <public type="style" name="Theme.DeviceDefault" id="0x01030128" />
  <public type="style" name="Theme.DeviceDefault.NoActionBar" id="0x01030129" />
  <public type="style" name="Theme.DeviceDefault.NoActionBar.Fullscreen" id="0x0103012a" />
  <public type="style" name="Theme.DeviceDefault.Light" id="0x0103012b" />
  <public type="style" name="Theme.DeviceDefault.Light.NoActionBar" id="0x0103012c" />
  <public type="style" name="Theme.DeviceDefault.Light.NoActionBar.Fullscreen" id="0x0103012d" />
  <public type="style" name="Theme.DeviceDefault.Dialog" id="0x0103012e" />
  <public type="style" name="Theme.DeviceDefault.Dialog.MinWidth" id="0x0103012f" />
  <public type="style" name="Theme.DeviceDefault.Dialog.NoActionBar" id="0x01030130" />
  <public type="style" name="Theme.DeviceDefault.Dialog.NoActionBar.MinWidth" id="0x01030131" />
  <public type="style" name="Theme.DeviceDefault.Light.Dialog" id="0x01030132" />
  <public type="style" name="Theme.DeviceDefault.Light.Dialog.MinWidth" id="0x01030133" />
  <public type="style" name="Theme.DeviceDefault.Light.Dialog.NoActionBar" id="0x01030134" />
  <public type="style" name="Theme.DeviceDefault.Light.Dialog.NoActionBar.MinWidth" id="0x01030135" />
  <public type="style" name="Theme.DeviceDefault.DialogWhenLarge" id="0x01030136" />
  <public type="style" name="Theme.DeviceDefault.DialogWhenLarge.NoActionBar" id="0x01030137" />
  <public type="style" name="Theme.DeviceDefault.Light.DialogWhenLarge" id="0x01030138" />
  <public type="style" name="Theme.DeviceDefault.Light.DialogWhenLarge.NoActionBar" id="0x01030139" />
  <public type="style" name="Theme.DeviceDefault.Panel" id="0x0103013a" />
  <public type="style" name="Theme.DeviceDefault.Light.Panel" id="0x0103013b" />
  <public type="style" name="Theme.DeviceDefault.Wallpaper" id="0x0103013c" />
  <public type="style" name="Theme.DeviceDefault.Wallpaper.NoTitleBar" id="0x0103013d" />
  <public type="style" name="Theme.DeviceDefault.InputMethod" id="0x0103013e" />
  <public type="style" name="Theme.DeviceDefault.Light.DarkActionBar" id="0x0103013f" />
  <public type="style" name="Widget.DeviceDefault" id="0x01030140" />
  <public type="style" name="Widget.DeviceDefault.Button" id="0x01030141" />
  <public type="style" name="Widget.DeviceDefault.Button.Small" id="0x01030142" />
  <public type="style" name="Widget.DeviceDefault.Button.Inset" id="0x01030143" />
  <public type="style" name="Widget.DeviceDefault.Button.Toggle" id="0x01030144" />
  <public type="style" name="Widget.DeviceDefault.Button.Borderless.Small" id="0x01030145" />
  <public type="style" name="Widget.DeviceDefault.TextView" id="0x01030146" />
  <public type="style" name="Widget.DeviceDefault.AutoCompleteTextView" id="0x01030147" />
  <public type="style" name="Widget.DeviceDefault.CompoundButton.CheckBox" id="0x01030148" />
  <public type="style" name="Widget.DeviceDefault.ListView.DropDown" id="0x01030149" />
  <public type="style" name="Widget.DeviceDefault.EditText" id="0x0103014a" />
  <public type="style" name="Widget.DeviceDefault.ExpandableListView" id="0x0103014b" />
  <public type="style" name="Widget.DeviceDefault.GridView" id="0x0103014c" />
  <public type="style" name="Widget.DeviceDefault.ImageButton" id="0x0103014d" />
  <public type="style" name="Widget.DeviceDefault.ListView" id="0x0103014e" />
  <public type="style" name="Widget.DeviceDefault.PopupWindow" id="0x0103014f" />
  <public type="style" name="Widget.DeviceDefault.ProgressBar" id="0x01030150" />
  <public type="style" name="Widget.DeviceDefault.ProgressBar.Horizontal" id="0x01030151" />
  <public type="style" name="Widget.DeviceDefault.ProgressBar.Small" id="0x01030152" />
  <public type="style" name="Widget.DeviceDefault.ProgressBar.Small.Title" id="0x01030153" />
  <public type="style" name="Widget.DeviceDefault.ProgressBar.Large" id="0x01030154" />
  <public type="style" name="Widget.DeviceDefault.SeekBar" id="0x01030155" />
  <public type="style" name="Widget.DeviceDefault.RatingBar" id="0x01030156" />
  <public type="style" name="Widget.DeviceDefault.RatingBar.Indicator" id="0x01030157" />
  <public type="style" name="Widget.DeviceDefault.RatingBar.Small" id="0x01030158" />
  <public type="style" name="Widget.DeviceDefault.CompoundButton.RadioButton" id="0x01030159" />
  <public type="style" name="Widget.DeviceDefault.ScrollView" id="0x0103015a" />
  <public type="style" name="Widget.DeviceDefault.HorizontalScrollView" id="0x0103015b" />
  <public type="style" name="Widget.DeviceDefault.Spinner" id="0x0103015c" />
  <public type="style" name="Widget.DeviceDefault.CompoundButton.Star" id="0x0103015d" />
  <public type="style" name="Widget.DeviceDefault.TabWidget" id="0x0103015e" />
  <public type="style" name="Widget.DeviceDefault.WebTextView" id="0x0103015f" />
  <public type="style" name="Widget.DeviceDefault.WebView" id="0x01030160" />
  <public type="style" name="Widget.DeviceDefault.DropDownItem" id="0x01030161" />
  <public type="style" name="Widget.DeviceDefault.DropDownItem.Spinner" id="0x01030162" />
  <public type="style" name="Widget.DeviceDefault.TextView.SpinnerItem" id="0x01030163" />
  <public type="style" name="Widget.DeviceDefault.ListPopupWindow" id="0x01030164" />
  <public type="style" name="Widget.DeviceDefault.PopupMenu" id="0x01030165" />
  <public type="style" name="Widget.DeviceDefault.ActionButton" id="0x01030166" />
  <public type="style" name="Widget.DeviceDefault.ActionButton.Overflow" id="0x01030167" />
  <public type="style" name="Widget.DeviceDefault.ActionButton.TextButton" id="0x01030168" />
  <public type="style" name="Widget.DeviceDefault.ActionMode" id="0x01030169" />
  <public type="style" name="Widget.DeviceDefault.ActionButton.CloseMode" id="0x0103016a" />
  <public type="style" name="Widget.DeviceDefault.ActionBar" id="0x0103016b" />
  <public type="style" name="Widget.DeviceDefault.Button.Borderless" id="0x0103016c" />
  <public type="style" name="Widget.DeviceDefault.Tab" id="0x0103016d" />
  <public type="style" name="Widget.DeviceDefault.CalendarView" id="0x0103016e" />
  <public type="style" name="Widget.DeviceDefault.DatePicker" id="0x0103016f" />
  <public type="style" name="Widget.DeviceDefault.ActionBar.TabView" id="0x01030170" />
  <public type="style" name="Widget.DeviceDefault.ActionBar.TabText" id="0x01030171" />
  <public type="style" name="Widget.DeviceDefault.ActionBar.TabBar" id="0x01030172" />
  <public type="style" name="Widget.DeviceDefault.ActionBar.Solid" id="0x01030173" />
  <public type="style" name="Widget.DeviceDefault.Light" id="0x01030174" />
  <public type="style" name="Widget.DeviceDefault.Light.Button" id="0x01030175" />
  <public type="style" name="Widget.DeviceDefault.Light.Button.Small" id="0x01030176" />
  <public type="style" name="Widget.DeviceDefault.Light.Button.Inset" id="0x01030177" />
  <public type="style" name="Widget.DeviceDefault.Light.Button.Toggle" id="0x01030178" />
  <public type="style" name="Widget.DeviceDefault.Light.Button.Borderless.Small" id="0x01030179" />
  <public type="style" name="Widget.DeviceDefault.Light.TextView" id="0x0103017a" />
  <public type="style" name="Widget.DeviceDefault.Light.AutoCompleteTextView" id="0x0103017b" />
  <public type="style" name="Widget.DeviceDefault.Light.CompoundButton.CheckBox" id="0x0103017c" />
  <public type="style" name="Widget.DeviceDefault.Light.ListView.DropDown" id="0x0103017d" />
  <public type="style" name="Widget.DeviceDefault.Light.EditText" id="0x0103017e" />
  <public type="style" name="Widget.DeviceDefault.Light.ExpandableListView" id="0x0103017f" />
  <public type="style" name="Widget.DeviceDefault.Light.GridView" id="0x01030180" />
  <public type="style" name="Widget.DeviceDefault.Light.ImageButton" id="0x01030181" />
  <public type="style" name="Widget.DeviceDefault.Light.ListView" id="0x01030182" />
  <public type="style" name="Widget.DeviceDefault.Light.PopupWindow" id="0x01030183" />
  <public type="style" name="Widget.DeviceDefault.Light.ProgressBar" id="0x01030184" />
  <public type="style" name="Widget.DeviceDefault.Light.ProgressBar.Horizontal" id="0x01030185" />
  <public type="style" name="Widget.DeviceDefault.Light.ProgressBar.Small" id="0x01030186" />
  <public type="style" name="Widget.DeviceDefault.Light.ProgressBar.Small.Title" id="0x01030187" />
  <public type="style" name="Widget.DeviceDefault.Light.ProgressBar.Large" id="0x01030188" />
  <public type="style" name="Widget.DeviceDefault.Light.ProgressBar.Inverse" id="0x01030189" />
  <public type="style" name="Widget.DeviceDefault.Light.ProgressBar.Small.Inverse" id="0x0103018a" />
  <public type="style" name="Widget.DeviceDefault.Light.ProgressBar.Large.Inverse" id="0x0103018b" />
  <public type="style" name="Widget.DeviceDefault.Light.SeekBar" id="0x0103018c" />
  <public type="style" name="Widget.DeviceDefault.Light.RatingBar" id="0x0103018d" />
  <public type="style" name="Widget.DeviceDefault.Light.RatingBar.Indicator" id="0x0103018e" />
  <public type="style" name="Widget.DeviceDefault.Light.RatingBar.Small" id="0x0103018f" />
  <public type="style" name="Widget.DeviceDefault.Light.CompoundButton.RadioButton" id="0x01030190" />
  <public type="style" name="Widget.DeviceDefault.Light.ScrollView" id="0x01030191" />
  <public type="style" name="Widget.DeviceDefault.Light.HorizontalScrollView" id="0x01030192" />
  <public type="style" name="Widget.DeviceDefault.Light.Spinner" id="0x01030193" />
  <public type="style" name="Widget.DeviceDefault.Light.CompoundButton.Star" id="0x01030194" />
  <public type="style" name="Widget.DeviceDefault.Light.TabWidget" id="0x01030195" />
  <public type="style" name="Widget.DeviceDefault.Light.WebTextView" id="0x01030196" />
  <public type="style" name="Widget.DeviceDefault.Light.WebView" id="0x01030197" />
  <public type="style" name="Widget.DeviceDefault.Light.DropDownItem" id="0x01030198" />
  <public type="style" name="Widget.DeviceDefault.Light.DropDownItem.Spinner" id="0x01030199" />
  <public type="style" name="Widget.DeviceDefault.Light.TextView.SpinnerItem" id="0x0103019a" />
  <public type="style" name="Widget.DeviceDefault.Light.ListPopupWindow" id="0x0103019b" />
  <public type="style" name="Widget.DeviceDefault.Light.PopupMenu" id="0x0103019c" />
  <public type="style" name="Widget.DeviceDefault.Light.Tab" id="0x0103019d" />
  <public type="style" name="Widget.DeviceDefault.Light.CalendarView" id="0x0103019e" />
  <public type="style" name="Widget.DeviceDefault.Light.ActionButton" id="0x0103019f" />
  <public type="style" name="Widget.DeviceDefault.Light.ActionButton.Overflow" id="0x010301a0" />
  <public type="style" name="Widget.DeviceDefault.Light.ActionMode" id="0x010301a1" />
  <public type="style" name="Widget.DeviceDefault.Light.ActionButton.CloseMode" id="0x010301a2" />
  <public type="style" name="Widget.DeviceDefault.Light.ActionBar" id="0x010301a3" />
  <public type="style" name="Widget.DeviceDefault.Light.ActionBar.TabView" id="0x010301a4" />
  <public type="style" name="Widget.DeviceDefault.Light.ActionBar.TabText" id="0x010301a5" />
  <public type="style" name="Widget.DeviceDefault.Light.ActionBar.TabBar" id="0x010301a6" />
  <public type="style" name="Widget.DeviceDefault.Light.ActionBar.Solid" id="0x010301a7" />
  <public type="style" name="Widget.DeviceDefault.Light.ActionBar.Solid.Inverse" id="0x010301a8" />
  <public type="style" name="Widget.DeviceDefault.Light.ActionBar.TabBar.Inverse" id="0x010301a9" />
  <public type="style" name="Widget.DeviceDefault.Light.ActionBar.TabView.Inverse" id="0x010301aa" />
  <public type="style" name="Widget.DeviceDefault.Light.ActionBar.TabText.Inverse" id="0x010301ab" />
  <public type="style" name="Widget.DeviceDefault.Light.ActionMode.Inverse" id="0x010301ac" />
  <public type="style" name="TextAppearance.DeviceDefault" id="0x010301ad" />
  <public type="style" name="TextAppearance.DeviceDefault.Inverse" id="0x010301ae" />
  <public type="style" name="TextAppearance.DeviceDefault.Large" id="0x010301af" />
  <public type="style" name="TextAppearance.DeviceDefault.Large.Inverse" id="0x010301b0" />
  <public type="style" name="TextAppearance.DeviceDefault.Medium" id="0x010301b1" />
  <public type="style" name="TextAppearance.DeviceDefault.Medium.Inverse" id="0x010301b2" />
  <public type="style" name="TextAppearance.DeviceDefault.Small" id="0x010301b3" />
  <public type="style" name="TextAppearance.DeviceDefault.Small.Inverse" id="0x010301b4" />
  <public type="style" name="TextAppearance.DeviceDefault.SearchResult.Title" id="0x010301b5" />
  <public type="style" name="TextAppearance.DeviceDefault.SearchResult.Subtitle" id="0x010301b6" />
  <public type="style" name="TextAppearance.DeviceDefault.WindowTitle" id="0x010301b7" />
  <public type="style" name="TextAppearance.DeviceDefault.DialogWindowTitle" id="0x010301b8" />
  <public type="style" name="TextAppearance.DeviceDefault.Widget" id="0x010301b9" />
  <public type="style" name="TextAppearance.DeviceDefault.Widget.Button" id="0x010301ba" />
  <public type="style" name="TextAppearance.DeviceDefault.Widget.IconMenu.Item" id="0x010301bb" />
  <public type="style" name="TextAppearance.DeviceDefault.Widget.TabWidget" id="0x010301bc" />
  <public type="style" name="TextAppearance.DeviceDefault.Widget.TextView" id="0x010301bd" />
  <public type="style" name="TextAppearance.DeviceDefault.Widget.TextView.PopupMenu" id="0x010301be" />
  <public type="style" name="TextAppearance.DeviceDefault.Widget.DropDownHint" id="0x010301bf" />
  <public type="style" name="TextAppearance.DeviceDefault.Widget.DropDownItem" id="0x010301c0" />
  <public type="style" name="TextAppearance.DeviceDefault.Widget.TextView.SpinnerItem" id="0x010301c1" />
  <public type="style" name="TextAppearance.DeviceDefault.Widget.EditText" id="0x010301c2" />
  <public type="style" name="TextAppearance.DeviceDefault.Widget.PopupMenu" id="0x010301c3" />
  <public type="style" name="TextAppearance.DeviceDefault.Widget.PopupMenu.Large" id="0x010301c4" />
  <public type="style" name="TextAppearance.DeviceDefault.Widget.PopupMenu.Small" id="0x010301c5" />
  <public type="style" name="TextAppearance.DeviceDefault.Widget.ActionBar.Title" id="0x010301c6" />
  <public type="style" name="TextAppearance.DeviceDefault.Widget.ActionBar.Subtitle" id="0x010301c7" />
  <public type="style" name="TextAppearance.DeviceDefault.Widget.ActionMode.Title" id="0x010301c8" />
  <public type="style" name="TextAppearance.DeviceDefault.Widget.ActionMode.Subtitle" id="0x010301c9" />
  <public type="style" name="TextAppearance.DeviceDefault.Widget.ActionBar.Title.Inverse" id="0x010301ca" />
  <public type="style" name="TextAppearance.DeviceDefault.Widget.ActionBar.Subtitle.Inverse" id="0x010301cb" />
  <public type="style" name="TextAppearance.DeviceDefault.Widget.ActionMode.Title.Inverse" id="0x010301cc" />
  <public type="style" name="TextAppearance.DeviceDefault.Widget.ActionMode.Subtitle.Inverse" id="0x010301cd" />
  <public type="style" name="TextAppearance.DeviceDefault.Widget.ActionBar.Menu" id="0x010301ce" />
  <public type="style" name="DeviceDefault.ButtonBar" id="0x010301cf" />
  <public type="style" name="DeviceDefault.ButtonBar.AlertDialog" id="0x010301d0" />
  <public type="style" name="DeviceDefault.SegmentedButton" id="0x010301d1" />
  <public type="style" name="DeviceDefault.Light.ButtonBar" id="0x010301d2" />
  <public type="style" name="DeviceDefault.Light.ButtonBar.AlertDialog" id="0x010301d3" />
  <public type="style" name="DeviceDefault.Light.SegmentedButton" id="0x010301d4" />

  <public type="integer" name="status_bar_notification_info_maxnum" id="0x010e0003" />

  <public type="string" name="status_bar_notification_info_overflow" id="0x01040017" />

  <public type="color" name="holo_blue_light" id="0x01060012" />
  <public type="color" name="holo_blue_dark" id="0x01060013" />
  <public type="color" name="holo_green_light" id="0x01060014" />
  <public type="color" name="holo_green_dark" id="0x01060015" />
  <public type="color" name="holo_red_light" id="0x01060016" />
  <public type="color" name="holo_red_dark" id="0x01060017" />
  <public type="color" name="holo_orange_light" id="0x01060018" />
  <public type="color" name="holo_orange_dark" id="0x01060019" />
  <public type="color" name="holo_purple" id="0x0106001a" />
  <public type="color" name="holo_blue_bright" id="0x0106001b" />

<!-- ===============================================================
     Resources added in version 16 of the platform (Jelly Bean)
     =============================================================== -->
  <eat-comment />
  <public type="attr" name="parentActivityName" id="0x010103a7" />
  <public type="attr" name="isolatedProcess" id="0x010103a9" />
  <public type="attr" name="importantForAccessibility" id="0x010103aa" />
  <public type="attr" name="keyboardLayout" id="0x010103ab" />
  <public type="attr" name="fontFamily" id="0x010103ac" />
  <public type="attr" name="mediaRouteButtonStyle" id="0x010103ad" />
  <public type="attr" name="mediaRouteTypes" id="0x010103ae" />

  <public type="style" name="Widget.Holo.MediaRouteButton" id="0x010301d5" />
  <public type="style" name="Widget.Holo.Light.MediaRouteButton" id="0x010301d6" />
  <public type="style" name="Widget.DeviceDefault.MediaRouteButton" id="0x010301d7" />
  <public type="style" name="Widget.DeviceDefault.Light.MediaRouteButton" id="0x010301d8" />

<!-- ===============================================================
     Resources added in version 17 of the platform (Jelly Bean MR1)
     =============================================================== -->
  <eat-comment />
  <public type="attr" name="supportsRtl" id="0x010103af" />
  <public type="attr" name="textDirection" id="0x010103b0" />
  <public type="attr" name="textAlignment" id="0x010103b1" />
  <public type="attr" name="layoutDirection" id="0x010103b2" />
  <public type="attr" name="paddingStart" id="0x010103b3" />
  <public type="attr" name="paddingEnd" id="0x010103b4" />
  <public type="attr" name="layout_marginStart" id="0x010103b5" />
  <public type="attr" name="layout_marginEnd" id="0x010103b6" />
  <public type="attr" name="layout_toStartOf" id="0x010103b7" />
  <public type="attr" name="layout_toEndOf" id="0x010103b8" />
  <public type="attr" name="layout_alignStart" id="0x010103b9" />
  <public type="attr" name="layout_alignEnd" id="0x010103ba" />
  <public type="attr" name="layout_alignParentStart" id="0x010103bb" />
  <public type="attr" name="layout_alignParentEnd" id="0x010103bc" />
  <public type="attr" name="listPreferredItemPaddingStart" id="0x010103bd" />
  <public type="attr" name="listPreferredItemPaddingEnd" id="0x010103be" />
  <public type="attr" name="singleUser" id="0x010103bf" />
  <public type="attr" name="presentationTheme" id="0x010103c0" />
  <public type="attr" name="subtypeId" id="0x010103c1" />
  <public type="attr" name="initialKeyguardLayout" id="0x010103c2" />
  <public type="attr" name="widgetCategory" id="0x010103c4" />
  <public type="attr" name="permissionGroupFlags" id="0x010103c5" />
  <public type="attr" name="labelFor" id="0x010103c6" />
  <public type="attr" name="permissionFlags" id="0x010103c7" />
  <public type="attr" name="checkedTextViewStyle" id="0x010103c8" />
  <public type="attr" name="showOnLockScreen" id="0x010103c9" />
  <public type="attr" name="format12Hour" id="0x010103ca" />
  <public type="attr" name="format24Hour" id="0x010103cb" />
  <public type="attr" name="timeZone" id="0x010103cc" />

  <public type="style" name="Widget.Holo.CheckedTextView" id="0x010301d9" />
  <public type="style" name="Widget.Holo.Light.CheckedTextView" id="0x010301da" />
  <public type="style" name="Widget.DeviceDefault.CheckedTextView" id="0x010301db" />
  <public type="style" name="Widget.DeviceDefault.Light.CheckedTextView" id="0x010301dc" />

<!-- ===============================================================
     Resources added in version 18 of the platform (Jelly Bean MR2)
     =============================================================== -->
  <eat-comment />

  <public type="attr" name="mipMap" id="0x010103cd" />
  <public type="attr" name="mirrorForRtl" id="0x010103ce" />
  <public type="attr" name="windowOverscan" id="0x010103cf" />
  <public type="attr" name="requiredForAllUsers" id="0x010103d0" />
  <public type="attr" name="indicatorStart" id="0x010103d1" />
  <public type="attr" name="indicatorEnd" id="0x010103d2" />
  <public type="attr" name="childIndicatorStart" id="0x010103d3" />
  <public type="attr" name="childIndicatorEnd" id="0x010103d4" />
  <public type="attr" name="restrictedAccountType" id="0x010103d5" />
  <public type="attr" name="requiredAccountType" id="0x010103d6" />
  <public type="attr" name="canRequestTouchExplorationMode" id="0x010103d7" />
  <public type="attr" name="canRequestEnhancedWebAccessibility" id="0x010103d8" />
  <public type="attr" name="canRequestFilterKeyEvents" id="0x010103d9" />
  <public type="attr" name="layoutMode" id="0x010103da" />

  <public type="style" name="Theme.Holo.NoActionBar.Overscan" id="0x010301dd" />
  <public type="style" name="Theme.Holo.Light.NoActionBar.Overscan" id="0x010301de" />
  <public type="style" name="Theme.DeviceDefault.NoActionBar.Overscan" id="0x010301df" />
  <public type="style" name="Theme.DeviceDefault.Light.NoActionBar.Overscan" id="0x010301e0" />

<!-- ===============================================================
    Resources added in version 19 of the platform (KitKat)
    =============================================================== -->
  <eat-comment />

  <public type="attr" name="keySet" id="0x010103db" />
  <public type="attr" name="targetId" id="0x010103dc" />
  <public type="attr" name="fromScene" id="0x010103dd" />
  <public type="attr" name="toScene" id="0x010103de" />
  <public type="attr" name="transition" id="0x010103df" />
  <public type="attr" name="transitionOrdering" id="0x010103e0" />
  <public type="attr" name="fadingMode" id="0x010103e1" />
  <public type="attr" name="startDelay" id="0x010103e2" />
  <public type="attr" name="ssp" id="0x010103e3" />
  <public type="attr" name="sspPrefix" id="0x010103e4" />
  <public type="attr" name="sspPattern" id="0x010103e5" />
  <public type="attr" name="addPrintersActivity" id="0x010103e6" />
  <public type="attr" name="vendor" id="0x010103e7" />
  <public type="attr" name="category" id="0x010103e8" />
  <public type="attr" name="isAsciiCapable" id="0x010103e9" />
  <public type="attr" name="autoMirrored" id="0x010103ea" />
  <public type="attr" name="supportsSwitchingToNextInputMethod" id="0x010103eb" />
  <public type="attr" name="requireDeviceUnlock" id="0x010103ec" />
  <public type="attr" name="apduServiceBanner" id="0x010103ed" />
  <public type="attr" name="accessibilityLiveRegion" id="0x010103ee" />
  <public type="attr" name="windowTranslucentStatus" id="0x010103ef" />
  <public type="attr" name="windowTranslucentNavigation" id="0x010103f0" />
  <public type="attr" name="advancedPrintOptionsActivity" id="0x10103f1"/>

  <public type="style" name="Theme.Holo.NoActionBar.TranslucentDecor" id="0x010301e1" />
  <public type="style" name="Theme.Holo.Light.NoActionBar.TranslucentDecor" id="0x010301e2" />
  <public type="style" name="Theme.DeviceDefault.NoActionBar.TranslucentDecor" id="0x010301e3" />
  <public type="style" name="Theme.DeviceDefault.Light.NoActionBar.TranslucentDecor" id="0x010301e4" />

<!-- ===============================================================
     Resources added in version 20 of the platform
     =============================================================== -->
  <eat-comment />

  <public type="attr" name="banner" id="0x10103f2" />
  <public type="attr" name="windowSwipeToDismiss" id="0x10103f3" />
  <public type="attr" name="isGame" id="0x10103f4" />
  <public type="attr" name="allowEmbedded" id="0x10103f5" />
  <public type="attr" name="setupActivity" id="0x10103f6"/>

<!-- ===============================================================
     Resources added in version 21 of the platform
     =============================================================== -->
    <eat-comment />

    <public type="attr" name="fastScrollStyle" id="0x010103f7" />
    <public type="attr" name="windowContentTransitions" id="0x010103f8" />
    <public type="attr" name="windowContentTransitionManager" id="0x010103f9" />
    <public type="attr" name="translationZ" id="0x010103fa" />
    <public type="attr" name="tintMode" id="0x010103fb" />
    <public type="attr" name="controlX1" id="0x010103fc" />
    <public type="attr" name="controlY1" id="0x010103fd" />
    <public type="attr" name="controlX2" id="0x010103fe" />
    <public type="attr" name="controlY2" id="0x010103ff" />
    <public type="attr" name="transitionName" id="0x01010400" />
    <public type="attr" name="transitionGroup" id="0x01010401" />
    <public type="attr" name="viewportWidth" id="0x01010402" />
    <public type="attr" name="viewportHeight" id="0x01010403" />
    <public type="attr" name="fillColor" id="0x01010404" />
    <public type="attr" name="pathData" id="0x01010405" />
    <public type="attr" name="strokeColor" id="0x01010406" />
    <public type="attr" name="strokeWidth" id="0x01010407" />
    <public type="attr" name="trimPathStart" id="0x01010408" />
    <public type="attr" name="trimPathEnd" id="0x01010409" />
    <public type="attr" name="trimPathOffset" id="0x0101040a" />
    <public type="attr" name="strokeLineCap" id="0x0101040b" />
    <public type="attr" name="strokeLineJoin" id="0x0101040c" />
    <public type="attr" name="strokeMiterLimit" id="0x0101040d" />
    <public type="attr" name="colorControlNormal" id="0x01010429" />
    <public type="attr" name="colorControlActivated" id="0x0101042a" />
    <public type="attr" name="colorButtonNormal" id="0x0101042b" />
    <public type="attr" name="colorControlHighlight" id="0x0101042c" />
    <public type="attr" name="persistableMode" id="0x0101042d" />
    <public type="attr" name="titleTextAppearance" id="0x0101042e" />
    <public type="attr" name="subtitleTextAppearance" id="0x0101042f" />
    <public type="attr" name="slideEdge" id="0x01010430" />
    <public type="attr" name="actionBarTheme" id="0x01010431" />
    <public type="attr" name="textAppearanceListItemSecondary" id="0x01010432" />
    <public type="attr" name="colorPrimary" id="0x01010433" />
    <public type="attr" name="colorPrimaryDark" id="0x01010434" />
    <public type="attr" name="colorAccent" id="0x01010435" />
    <public type="attr" name="nestedScrollingEnabled" id="0x01010436" />
    <public type="attr" name="windowEnterTransition" id="0x01010437" />
    <public type="attr" name="windowExitTransition" id="0x01010438" />
    <public type="attr" name="windowSharedElementEnterTransition" id="0x01010439" />
    <public type="attr" name="windowSharedElementExitTransition" id="0x0101043a" />
    <public type="attr" name="windowAllowReturnTransitionOverlap" id="0x0101043b" />
    <public type="attr" name="windowAllowEnterTransitionOverlap" id="0x0101043c" />
    <public type="attr" name="sessionService" id="0x0101043d" />
    <public type="attr" name="stackViewStyle" id="0x0101043e" />
    <public type="attr" name="switchStyle" id="0x0101043f" />
    <public type="attr" name="elevation" id="0x01010440" />
    <public type="attr" name="excludeId" id="0x01010441" />
    <public type="attr" name="excludeClass" id="0x01010442" />
    <public type="attr" name="hideOnContentScroll" id="0x01010443" />
    <public type="attr" name="actionOverflowMenuStyle" id="0x01010444" />
    <public type="attr" name="documentLaunchMode" id="0x01010445" />
    <public type="attr" name="maxRecents" id="0x01010446" />
    <public type="attr" name="autoRemoveFromRecents" id="0x01010447" />
    <public type="attr" name="stateListAnimator" id="0x01010448" />
    <public type="attr" name="toId" id="0x01010449" />
    <public type="attr" name="fromId" id="0x0101044a" />
    <public type="attr" name="reversible" id="0x0101044b" />
    <public type="attr" name="splitTrack" id="0x0101044c" />
    <public type="attr" name="targetName" id="0x0101044d" />
    <public type="attr" name="excludeName" id="0x0101044e" />
    <public type="attr" name="matchOrder" id="0x0101044f" />
    <public type="attr" name="windowDrawsSystemBarBackgrounds" id="0x01010450" />
    <public type="attr" name="statusBarColor" id="0x01010451" />
    <public type="attr" name="navigationBarColor" id="0x01010452" />
    <public type="attr" name="contentInsetStart" id="0x01010453" />
    <public type="attr" name="contentInsetEnd" id="0x01010454" />
    <public type="attr" name="contentInsetLeft" id="0x01010455" />
    <public type="attr" name="contentInsetRight" id="0x01010456" />
    <public type="attr" name="paddingMode" id="0x01010457" />
    <public type="attr" name="layout_rowWeight" id="0x01010458" />
    <public type="attr" name="layout_columnWeight" id="0x01010459" />
    <public type="attr" name="translateX" id="0x0101045a" />
    <public type="attr" name="translateY" id="0x0101045b" />
    <public type="attr" name="selectableItemBackgroundBorderless" id="0x0101045c" />
    <public type="attr" name="elegantTextHeight" id="0x0101045d" />
    <public type="attr" name="searchKeyphraseId" id="0x0101045e" />
    <public type="attr" name="searchKeyphrase" id="0x0101045f" />
    <public type="attr" name="searchKeyphraseSupportedLocales" id="0x01010460" />
    <public type="attr" name="windowTransitionBackgroundFadeDuration" id="0x01010461" />
    <public type="attr" name="overlapAnchor" id="0x01010462" />
    <public type="attr" name="progressTint" id="0x01010463" />
    <public type="attr" name="progressTintMode" id="0x01010464" />
    <public type="attr" name="progressBackgroundTint" id="0x01010465" />
    <public type="attr" name="progressBackgroundTintMode" id="0x01010466" />
    <public type="attr" name="secondaryProgressTint" id="0x01010467" />
    <public type="attr" name="secondaryProgressTintMode" id="0x01010468" />
    <public type="attr" name="indeterminateTint" id="0x01010469" />
    <public type="attr" name="indeterminateTintMode" id="0x0101046a" />
    <public type="attr" name="backgroundTint" id="0x0101046b" />
    <public type="attr" name="backgroundTintMode" id="0x0101046c" />
    <public type="attr" name="foregroundTint" id="0x0101046d" />
    <public type="attr" name="foregroundTintMode" id="0x0101046e" />
    <public type="attr" name="buttonTint" id="0x0101046f" />
    <public type="attr" name="buttonTintMode" id="0x01010470" />
    <public type="attr" name="thumbTint" id="0x01010471" />
    <public type="attr" name="thumbTintMode" id="0x01010472" />
    <public type="attr" name="fullBackupOnly" id="0x01010473" />
    <public type="attr" name="propertyXName" id="0x01010474" />
    <public type="attr" name="propertyYName" id="0x01010475" />
    <public type="attr" name="relinquishTaskIdentity" id="0x01010476" />
    <public type="attr" name="tileModeX" id="0x01010477" />
    <public type="attr" name="tileModeY" id="0x01010478" />
    <public type="attr" name="actionModeShareDrawable" id="0x01010479" />
    <public type="attr" name="actionModeFindDrawable" id="0x0101047a" />
    <public type="attr" name="actionModeWebSearchDrawable" id="0x0101047b" />
    <public type="attr" name="transitionVisibilityMode" id="0x0101047c" />
    <public type="attr" name="minimumHorizontalAngle" id="0x0101047d" />
    <public type="attr" name="minimumVerticalAngle" id="0x0101047e" />
    <public type="attr" name="maximumAngle" id="0x0101047f" />
    <public type="attr" name="searchViewStyle" id="0x01010480" />
    <public type="attr" name="closeIcon" id="0x01010481" />
    <public type="attr" name="goIcon" id="0x01010482" />
    <public type="attr" name="searchIcon" id="0x01010483" />
    <public type="attr" name="voiceIcon" id="0x01010484" />
    <public type="attr" name="commitIcon" id="0x01010485" />
    <public type="attr" name="suggestionRowLayout" id="0x01010486" />
    <public type="attr" name="queryBackground" id="0x01010487" />
    <public type="attr" name="submitBackground" id="0x01010488" />
    <public type="attr" name="buttonBarPositiveButtonStyle" id="0x01010489" />
    <public type="attr" name="buttonBarNeutralButtonStyle" id="0x0101048a" />
    <public type="attr" name="buttonBarNegativeButtonStyle" id="0x0101048b" />
    <public type="attr" name="popupElevation" id="0x0101048c" />
    <public type="attr" name="actionBarPopupTheme" id="0x0101048d" />
    <public type="attr" name="multiArch" id="0x0101048e" />
    <public type="attr" name="touchscreenBlocksFocus" id="0x0101048f" />
    <public type="attr" name="windowElevation" id="0x01010490" />
    <public type="attr" name="launchTaskBehindTargetAnimation" id="0x01010491" />
    <public type="attr" name="launchTaskBehindSourceAnimation" id="0x01010492" />
    <public type="attr" name="restrictionType" id="0x01010493" />
    <public type="attr" name="dayOfWeekBackground" id="0x01010494" />
    <public type="attr" name="dayOfWeekTextAppearance" id="0x01010495" />
    <public type="attr" name="headerMonthTextAppearance" id="0x01010496" />
    <public type="attr" name="headerDayOfMonthTextAppearance" id="0x01010497" />
    <public type="attr" name="headerYearTextAppearance" id="0x01010498" />
    <public type="attr" name="yearListItemTextAppearance" id="0x01010499" />
    <public type="attr" name="yearListSelectorColor" id="0x0101049a" />
    <public type="attr" name="calendarTextColor" id="0x0101049b" />
    <public type="attr" name="recognitionService" id="0x0101049c" />
    <public type="attr" name="timePickerStyle" id="0x0101049d" />
    <public type="attr" name="timePickerDialogTheme" id="0x0101049e" />
    <public type="attr" name="headerTimeTextAppearance" id="0x0101049f" />
    <public type="attr" name="headerAmPmTextAppearance" id="0x010104a0" />
    <public type="attr" name="numbersTextColor" id="0x010104a1" />
    <public type="attr" name="numbersBackgroundColor" id="0x010104a2" />
    <public type="attr" name="numbersSelectorColor" id="0x010104a3" />
    <public type="attr" name="amPmTextColor" id="0x010104a4" />
    <public type="attr" name="amPmBackgroundColor" id="0x010104a5" />
    <public type="attr" name="searchKeyphraseRecognitionFlags" id="0x010104a6" />
    <public type="attr" name="checkMarkTint" id="0x010104a7" />
    <public type="attr" name="checkMarkTintMode" id="0x010104a8" />
    <public type="attr" name="popupTheme" id="0x010104a9" />
    <public type="attr" name="toolbarStyle" id="0x010104aa" />
    <public type="attr" name="windowClipToOutline" id="0x010104ab" />
    <public type="attr" name="datePickerDialogTheme" id="0x010104ac" />
    <public type="attr" name="showText" id="0x010104ad" />
    <public type="attr" name="windowReturnTransition" id="0x010104ae" />
    <public type="attr" name="windowReenterTransition" id="0x010104af" />
    <public type="attr" name="windowSharedElementReturnTransition" id="0x010104b0" />
    <public type="attr" name="windowSharedElementReenterTransition" id="0x010104b1" />
    <public type="attr" name="resumeWhilePausing" id="0x010104b2" />
    <public type="attr" name="datePickerMode" id="0x010104b3" />
    <public type="attr" name="timePickerMode" id="0x010104b4" />
    <public type="attr" name="inset" id="0x010104b5" />
    <public type="attr" name="letterSpacing" id="0x010104b6" />
    <public type="attr" name="fontFeatureSettings" id="0x010104b7" />
    <public type="attr" name="outlineProvider" id="0x010104b8" />
    <public type="attr" name="contentAgeHint" id="0x010104b9" />
    <public type="attr" name="country" id="0x010104ba" />
    <public type="attr" name="windowSharedElementsUseOverlay" id="0x010104bb" />
    <public type="attr" name="reparent" id="0x010104bc" />
    <public type="attr" name="reparentWithOverlay" id="0x010104bd" />
    <public type="attr" name="ambientShadowAlpha" id="0x010104be" />
    <public type="attr" name="spotShadowAlpha" id="0x010104bf" />
    <public type="attr" name="navigationIcon" id="0x010104c0" />
    <public type="attr" name="navigationContentDescription" id="0x010104c1" />
    <public type="attr" name="fragmentExitTransition" id="0x010104c2" />
    <public type="attr" name="fragmentEnterTransition" id="0x010104c3" />
    <public type="attr" name="fragmentSharedElementEnterTransition" id="0x010104c4" />
    <public type="attr" name="fragmentReturnTransition" id="0x010104c5" />
    <public type="attr" name="fragmentSharedElementReturnTransition" id="0x010104c6" />
    <public type="attr" name="fragmentReenterTransition" id="0x010104c7" />
    <public type="attr" name="fragmentAllowEnterTransitionOverlap" id="0x010104c8" />
    <public type="attr" name="fragmentAllowReturnTransitionOverlap" id="0x010104c9" />
    <public type="attr" name="patternPathData" id="0x010104ca" />
    <public type="attr" name="strokeAlpha" id="0x010104cb" />
    <public type="attr" name="fillAlpha" id="0x010104cc" />
    <public type="attr" name="windowActivityTransitions" id="0x010104cd" />
    <public type="attr" name="colorEdgeEffect" id="0x010104ce" />

    <public type="id" name="mask" id="0x0102002e" />
    <public type="id" name="statusBarBackground" id="0x0102002f" />
    <public type="id" name="navigationBarBackground" id="0x01020030" />

    <public type="style" name="Widget.FastScroll" id="0x010301e5" />
    <public type="style" name="Widget.StackView" id="0x010301e6" />
    <public type="style" name="Widget.Toolbar" id="0x010301e7" />
    <public type="style" name="Widget.Toolbar.Button.Navigation" id="0x010301e8" />

    <public type="style" name="Widget.DeviceDefault.FastScroll" id="0x010301e9" />
    <public type="style" name="Widget.DeviceDefault.StackView" id="0x010301ea" />
    <public type="style" name="Widget.DeviceDefault.Light.FastScroll" id="0x010301eb" />
    <public type="style" name="Widget.DeviceDefault.Light.StackView" id="0x010301ec" />

    <public type="style" name="TextAppearance.Material" id="0x010301ed" />
    <public type="style" name="TextAppearance.Material.Button" id="0x010301ee" />
    <public type="style" name="TextAppearance.Material.Body2" id="0x010301ef" />
    <public type="style" name="TextAppearance.Material.Body1" id="0x010301f0" />
    <public type="style" name="TextAppearance.Material.Caption" id="0x010301f1" />
    <public type="style" name="TextAppearance.Material.DialogWindowTitle" id="0x010301f2" />
    <public type="style" name="TextAppearance.Material.Display4" id="0x010301f3" />
    <public type="style" name="TextAppearance.Material.Display3" id="0x010301f4" />
    <public type="style" name="TextAppearance.Material.Display2" id="0x010301f5" />
    <public type="style" name="TextAppearance.Material.Display1" id="0x010301f6" />
    <public type="style" name="TextAppearance.Material.Headline" id="0x010301f7" />
    <public type="style" name="TextAppearance.Material.Inverse" id="0x010301f8" />
    <public type="style" name="TextAppearance.Material.Large" id="0x010301f9" />
    <public type="style" name="TextAppearance.Material.Large.Inverse" id="0x010301fa" />
    <public type="style" name="TextAppearance.Material.Medium" id="0x010301fb" />
    <public type="style" name="TextAppearance.Material.Medium.Inverse" id="0x010301fc" />
    <public type="style" name="TextAppearance.Material.Menu" id="0x010301fd" />
    <public type="style" name="TextAppearance.Material.Notification" id="0x010301fe" />
    <public type="style" name="TextAppearance.Material.Notification.Emphasis" id="0x010301ff" />
    <public type="style" name="TextAppearance.Material.Notification.Info" id="0x01030200" />
    <public type="style" name="TextAppearance.Material.Notification.Line2" id="0x01030201" />
    <public type="style" name="TextAppearance.Material.Notification.Time" id="0x01030202" />
    <public type="style" name="TextAppearance.Material.Notification.Title" id="0x01030203" />
    <public type="style" name="TextAppearance.Material.SearchResult.Subtitle" id="0x01030204" />
    <public type="style" name="TextAppearance.Material.SearchResult.Title" id="0x01030205" />
    <public type="style" name="TextAppearance.Material.Small" id="0x01030206" />
    <public type="style" name="TextAppearance.Material.Small.Inverse" id="0x01030207" />
    <public type="style" name="TextAppearance.Material.Subhead" id="0x01030208" />
    <public type="style" name="TextAppearance.Material.Title" id="0x01030209" />
    <public type="style" name="TextAppearance.Material.WindowTitle" id="0x0103020a" />

    <public type="style" name="TextAppearance.Material.Widget" id="0x0103020b" />
    <public type="style" name="TextAppearance.Material.Widget.ActionBar.Menu" id="0x0103020c" />
    <public type="style" name="TextAppearance.Material.Widget.ActionBar.Subtitle" id="0x0103020d" />
    <public type="style" name="TextAppearance.Material.Widget.ActionBar.Subtitle.Inverse" id="0x0103020e" />
    <public type="style" name="TextAppearance.Material.Widget.ActionBar.Title" id="0x0103020f" />
    <public type="style" name="TextAppearance.Material.Widget.ActionBar.Title.Inverse" id="0x01030210" />
    <public type="style" name="TextAppearance.Material.Widget.ActionMode.Subtitle" id="0x01030211" />
    <public type="style" name="TextAppearance.Material.Widget.ActionMode.Subtitle.Inverse" id="0x01030212" />
    <public type="style" name="TextAppearance.Material.Widget.ActionMode.Title" id="0x01030213" />
    <public type="style" name="TextAppearance.Material.Widget.ActionMode.Title.Inverse" id="0x01030214" />
    <public type="style" name="TextAppearance.Material.Widget.Button" id="0x01030215" />
    <public type="style" name="TextAppearance.Material.Widget.DropDownHint" id="0x01030216" />
    <public type="style" name="TextAppearance.Material.Widget.DropDownItem" id="0x01030217" />
    <public type="style" name="TextAppearance.Material.Widget.EditText" id="0x01030218" />
    <public type="style" name="TextAppearance.Material.Widget.IconMenu.Item" id="0x01030219" />
    <public type="style" name="TextAppearance.Material.Widget.PopupMenu" id="0x0103021a" />
    <public type="style" name="TextAppearance.Material.Widget.PopupMenu.Large" id="0x0103021b" />
    <public type="style" name="TextAppearance.Material.Widget.PopupMenu.Small" id="0x0103021c" />
    <public type="style" name="TextAppearance.Material.Widget.TabWidget" id="0x0103021d" />
    <public type="style" name="TextAppearance.Material.Widget.TextView" id="0x0103021e" />
    <public type="style" name="TextAppearance.Material.Widget.TextView.PopupMenu" id="0x0103021f" />
    <public type="style" name="TextAppearance.Material.Widget.TextView.SpinnerItem" id="0x01030220" />
    <public type="style" name="TextAppearance.Material.Widget.Toolbar.Subtitle" id="0x01030221" />
    <public type="style" name="TextAppearance.Material.Widget.Toolbar.Title" id="0x01030222" />

    <public type="style" name="Theme.DeviceDefault.Settings" id="0x01030223" />

    <public type="style" name="Theme.Material" id="0x01030224" />
    <public type="style" name="Theme.Material.Dialog" id="0x01030225" />
    <public type="style" name="Theme.Material.Dialog.Alert" id="0x01030226" />
    <public type="style" name="Theme.Material.Dialog.MinWidth" id="0x01030227" />
    <public type="style" name="Theme.Material.Dialog.NoActionBar" id="0x01030228" />
    <public type="style" name="Theme.Material.Dialog.NoActionBar.MinWidth" id="0x01030229" />
    <public type="style" name="Theme.Material.Dialog.Presentation" id="0x0103022a" />
    <public type="style" name="Theme.Material.DialogWhenLarge" id="0x0103022b" />
    <public type="style" name="Theme.Material.DialogWhenLarge.NoActionBar" id="0x0103022c" />
    <public type="style" name="Theme.Material.InputMethod" id="0x0103022d" />
    <public type="style" name="Theme.Material.NoActionBar" id="0x0103022e" />
    <public type="style" name="Theme.Material.NoActionBar.Fullscreen" id="0x0103022f" />
    <public type="style" name="Theme.Material.NoActionBar.Overscan" id="0x01030230" />
    <public type="style" name="Theme.Material.NoActionBar.TranslucentDecor" id="0x01030231" />
    <public type="style" name="Theme.Material.Panel" id="0x01030232" />
    <public type="style" name="Theme.Material.Settings" id="0x01030233" />
    <public type="style" name="Theme.Material.Voice" id="0x01030234" />
    <public type="style" name="Theme.Material.Wallpaper" id="0x01030235" />
    <public type="style" name="Theme.Material.Wallpaper.NoTitleBar" id="0x01030236" />

    <public type="style" name="Theme.Material.Light" id="0x01030237" />
    <public type="style" name="Theme.Material.Light.DarkActionBar" id="0x01030238" />
    <public type="style" name="Theme.Material.Light.Dialog" id="0x01030239" />
    <public type="style" name="Theme.Material.Light.Dialog.Alert" id="0x0103023a" />
    <public type="style" name="Theme.Material.Light.Dialog.MinWidth" id="0x0103023b" />
    <public type="style" name="Theme.Material.Light.Dialog.NoActionBar" id="0x0103023c" />
    <public type="style" name="Theme.Material.Light.Dialog.NoActionBar.MinWidth" id="0x0103023d" />
    <public type="style" name="Theme.Material.Light.Dialog.Presentation" id="0x0103023e" />
    <public type="style" name="Theme.Material.Light.DialogWhenLarge" id="0x0103023f" />
    <public type="style" name="Theme.Material.Light.DialogWhenLarge.NoActionBar" id="0x01030240" />
    <public type="style" name="Theme.Material.Light.NoActionBar" id="0x01030241" />
    <public type="style" name="Theme.Material.Light.NoActionBar.Fullscreen" id="0x01030242" />
    <public type="style" name="Theme.Material.Light.NoActionBar.Overscan" id="0x01030243" />
    <public type="style" name="Theme.Material.Light.NoActionBar.TranslucentDecor" id="0x01030244" />
    <public type="style" name="Theme.Material.Light.Panel" id="0x01030245" />
    <public type="style" name="Theme.Material.Light.Voice" id="0x01030246" />

    <public type="style" name="ThemeOverlay" id="0x01030247" />
    <public type="style" name="ThemeOverlay.Material" id="0x01030248" />
    <public type="style" name="ThemeOverlay.Material.ActionBar" id="0x01030249" />
    <public type="style" name="ThemeOverlay.Material.Light" id="0x0103024a" />
    <public type="style" name="ThemeOverlay.Material.Dark" id="0x0103024b" />
    <public type="style" name="ThemeOverlay.Material.Dark.ActionBar" id="0x0103024c" />

    <public type="style" name="Widget.Material" id="0x0103024d" />
    <public type="style" name="Widget.Material.ActionBar" id="0x0103024e" />
    <public type="style" name="Widget.Material.ActionBar.Solid" id="0x0103024f" />
    <public type="style" name="Widget.Material.ActionBar.TabBar" id="0x01030250" />
    <public type="style" name="Widget.Material.ActionBar.TabText" id="0x01030251" />
    <public type="style" name="Widget.Material.ActionBar.TabView" id="0x01030252" />
    <public type="style" name="Widget.Material.ActionButton" id="0x01030253" />
    <public type="style" name="Widget.Material.ActionButton.CloseMode" id="0x01030254" />
    <public type="style" name="Widget.Material.ActionButton.Overflow" id="0x01030255" />
    <public type="style" name="Widget.Material.ActionMode" id="0x01030256" />
    <public type="style" name="Widget.Material.AutoCompleteTextView" id="0x01030257" />
    <public type="style" name="Widget.Material.Button" id="0x01030258" />
    <public type="style" name="Widget.Material.Button.Borderless" id="0x01030259" />
    <public type="style" name="Widget.Material.Button.Borderless.Colored" id="0x0103025a" />
    <public type="style" name="Widget.Material.Button.Borderless.Small" id="0x0103025b" />
    <public type="style" name="Widget.Material.Button.Inset" id="0x0103025c" />
    <public type="style" name="Widget.Material.Button.Small" id="0x0103025d" />
    <public type="style" name="Widget.Material.Button.Toggle" id="0x0103025e" />
    <public type="style" name="Widget.Material.ButtonBar" id="0x0103025f" />
    <public type="style" name="Widget.Material.ButtonBar.AlertDialog" id="0x01030260" />
    <public type="style" name="Widget.Material.CalendarView" id="0x01030261" />
    <public type="style" name="Widget.Material.CheckedTextView" id="0x01030262" />
    <public type="style" name="Widget.Material.CompoundButton.CheckBox" id="0x01030263" />
    <public type="style" name="Widget.Material.CompoundButton.RadioButton" id="0x01030264" />
    <public type="style" name="Widget.Material.CompoundButton.Star" id="0x01030265" />
    <public type="style" name="Widget.Material.DatePicker" id="0x01030266" />
    <public type="style" name="Widget.Material.DropDownItem" id="0x01030267" />
    <public type="style" name="Widget.Material.DropDownItem.Spinner" id="0x01030268" />
    <public type="style" name="Widget.Material.EditText" id="0x01030269" />
    <public type="style" name="Widget.Material.ExpandableListView" id="0x0103026a" />
    <public type="style" name="Widget.Material.FastScroll" id="0x0103026b" />
    <public type="style" name="Widget.Material.GridView" id="0x0103026c" />
    <public type="style" name="Widget.Material.HorizontalScrollView" id="0x0103026d" />
    <public type="style" name="Widget.Material.ImageButton" id="0x0103026e" />
    <public type="style" name="Widget.Material.ListPopupWindow" id="0x0103026f" />
    <public type="style" name="Widget.Material.ListView" id="0x01030270" />
    <public type="style" name="Widget.Material.ListView.DropDown" id="0x01030271" />
    <public type="style" name="Widget.Material.MediaRouteButton" id="0x01030272" />
    <public type="style" name="Widget.Material.PopupMenu" id="0x01030273" />
    <public type="style" name="Widget.Material.PopupMenu.Overflow" id="0x01030274" />
    <public type="style" name="Widget.Material.PopupWindow" id="0x01030275" />
    <public type="style" name="Widget.Material.ProgressBar" id="0x01030276" />
    <public type="style" name="Widget.Material.ProgressBar.Horizontal" id="0x01030277" />
    <public type="style" name="Widget.Material.ProgressBar.Large" id="0x01030278" />
    <public type="style" name="Widget.Material.ProgressBar.Small" id="0x01030279" />
    <public type="style" name="Widget.Material.ProgressBar.Small.Title" id="0x0103027a" />
    <public type="style" name="Widget.Material.RatingBar" id="0x0103027b" />
    <public type="style" name="Widget.Material.RatingBar.Indicator" id="0x0103027c" />
    <public type="style" name="Widget.Material.RatingBar.Small" id="0x0103027d" />
    <public type="style" name="Widget.Material.ScrollView" id="0x0103027e" />
    <public type="style" name="Widget.Material.SearchView" id="0x0103027f" />
    <public type="style" name="Widget.Material.SeekBar" id="0x01030280" />
    <public type="style" name="Widget.Material.SegmentedButton" id="0x01030281" />
    <public type="style" name="Widget.Material.StackView" id="0x01030282" />
    <public type="style" name="Widget.Material.Spinner" id="0x01030283" />
    <public type="style" name="Widget.Material.Spinner.Underlined" id="0x01030284" />
    <public type="style" name="Widget.Material.Tab" id="0x01030285" />
    <public type="style" name="Widget.Material.TabWidget" id="0x01030286" />
    <public type="style" name="Widget.Material.TextView" id="0x01030287" />
    <public type="style" name="Widget.Material.TextView.SpinnerItem" id="0x01030288" />
    <public type="style" name="Widget.Material.TimePicker" id="0x01030289" />
    <public type="style" name="Widget.Material.Toolbar" id="0x0103028a" />
    <public type="style" name="Widget.Material.Toolbar.Button.Navigation" id="0x0103028b" />
    <public type="style" name="Widget.Material.WebTextView" id="0x0103028c" />
    <public type="style" name="Widget.Material.WebView" id="0x0103028d" />

    <public type="style" name="Widget.Material.Light" id="0x0103028e" />
    <public type="style" name="Widget.Material.Light.ActionBar" id="0x0103028f" />
    <public type="style" name="Widget.Material.Light.ActionBar.Solid" id="0x01030290" />
    <public type="style" name="Widget.Material.Light.ActionBar.TabBar" id="0x01030291" />
    <public type="style" name="Widget.Material.Light.ActionBar.TabText" id="0x01030292" />
    <public type="style" name="Widget.Material.Light.ActionBar.TabView" id="0x01030293" />
    <public type="style" name="Widget.Material.Light.ActionButton" id="0x01030294" />
    <public type="style" name="Widget.Material.Light.ActionButton.CloseMode" id="0x01030295" />
    <public type="style" name="Widget.Material.Light.ActionButton.Overflow" id="0x01030296" />
    <public type="style" name="Widget.Material.Light.ActionMode" id="0x01030297" />
    <public type="style" name="Widget.Material.Light.AutoCompleteTextView" id="0x01030298" />
    <public type="style" name="Widget.Material.Light.Button" id="0x01030299" />
    <public type="style" name="Widget.Material.Light.Button.Borderless" id="0x0103029a" />
    <public type="style" name="Widget.Material.Light.Button.Borderless.Colored" id="0x0103029b" />
    <public type="style" name="Widget.Material.Light.Button.Borderless.Small" id="0x0103029c" />
    <public type="style" name="Widget.Material.Light.Button.Inset" id="0x0103029d" />
    <public type="style" name="Widget.Material.Light.Button.Small" id="0x0103029e" />
    <public type="style" name="Widget.Material.Light.Button.Toggle" id="0x0103029f" />
    <public type="style" name="Widget.Material.Light.ButtonBar" id="0x010302a0" />
    <public type="style" name="Widget.Material.Light.ButtonBar.AlertDialog" id="0x010302a1" />
    <public type="style" name="Widget.Material.Light.CalendarView" id="0x010302a2" />
    <public type="style" name="Widget.Material.Light.CheckedTextView" id="0x010302a3" />
    <public type="style" name="Widget.Material.Light.CompoundButton.CheckBox" id="0x010302a4" />
    <public type="style" name="Widget.Material.Light.CompoundButton.RadioButton" id="0x010302a5" />
    <public type="style" name="Widget.Material.Light.CompoundButton.Star" id="0x010302a6" />
    <public type="style" name="Widget.Material.Light.DatePicker" id="0x010302a7" />
    <public type="style" name="Widget.Material.Light.DropDownItem" id="0x010302a8" />
    <public type="style" name="Widget.Material.Light.DropDownItem.Spinner" id="0x010302a9" />
    <public type="style" name="Widget.Material.Light.EditText" id="0x010302aa" />
    <public type="style" name="Widget.Material.Light.ExpandableListView" id="0x010302ab" />
    <public type="style" name="Widget.Material.Light.FastScroll" id="0x010302ac" />
    <public type="style" name="Widget.Material.Light.GridView" id="0x010302ad" />
    <public type="style" name="Widget.Material.Light.HorizontalScrollView" id="0x010302ae" />
    <public type="style" name="Widget.Material.Light.ImageButton" id="0x010302af" />
    <public type="style" name="Widget.Material.Light.ListPopupWindow" id="0x010302b0" />
    <public type="style" name="Widget.Material.Light.ListView" id="0x010302b1" />
    <public type="style" name="Widget.Material.Light.ListView.DropDown" id="0x010302b2" />
    <public type="style" name="Widget.Material.Light.MediaRouteButton" id="0x010302b3" />
    <public type="style" name="Widget.Material.Light.PopupMenu" id="0x010302b4" />
    <public type="style" name="Widget.Material.Light.PopupMenu.Overflow" id="0x010302b5" />
    <public type="style" name="Widget.Material.Light.PopupWindow" id="0x010302b6" />
    <public type="style" name="Widget.Material.Light.ProgressBar" id="0x010302b7" />
    <public type="style" name="Widget.Material.Light.ProgressBar.Horizontal" id="0x010302b8" />
    <public type="style" name="Widget.Material.Light.ProgressBar.Inverse" id="0x010302b9" />
    <public type="style" name="Widget.Material.Light.ProgressBar.Large" id="0x010302ba" />
    <public type="style" name="Widget.Material.Light.ProgressBar.Large.Inverse" id="0x010302bb" />
    <public type="style" name="Widget.Material.Light.ProgressBar.Small" id="0x010302bc" />
    <public type="style" name="Widget.Material.Light.ProgressBar.Small.Inverse" id="0x010302bd" />
    <public type="style" name="Widget.Material.Light.ProgressBar.Small.Title" id="0x010302be" />
    <public type="style" name="Widget.Material.Light.RatingBar" id="0x010302bf" />
    <public type="style" name="Widget.Material.Light.RatingBar.Indicator" id="0x010302c0" />
    <public type="style" name="Widget.Material.Light.RatingBar.Small" id="0x010302c1" />
    <public type="style" name="Widget.Material.Light.ScrollView" id="0x010302c2" />
    <public type="style" name="Widget.Material.Light.SearchView" id="0x010302c3" />
    <public type="style" name="Widget.Material.Light.SeekBar" id="0x010302c4" />
    <public type="style" name="Widget.Material.Light.SegmentedButton" id="0x010302c5" />
    <public type="style" name="Widget.Material.Light.StackView" id="0x010302c6" />
    <public type="style" name="Widget.Material.Light.Spinner" id="0x010302c7" />
    <public type="style" name="Widget.Material.Light.Spinner.Underlined" id="0x010302c8" />
    <public type="style" name="Widget.Material.Light.Tab" id="0x010302c9" />
    <public type="style" name="Widget.Material.Light.TabWidget" id="0x010302ca" />
    <public type="style" name="Widget.Material.Light.TextView" id="0x010302cb" />
    <public type="style" name="Widget.Material.Light.TextView.SpinnerItem" id="0x010302cc" />
    <public type="style" name="Widget.Material.Light.TimePicker" id="0x010302cd" />
    <public type="style" name="Widget.Material.Light.WebTextView" id="0x010302ce" />
    <public type="style" name="Widget.Material.Light.WebView" id="0x010302cf" />

    <!-- @hide This really shouldn't be public; clients using it should use @* to ref it.  -->
    <public type="style" name="Theme.Leanback.FormWizard" id="0x010302d0" />

    <!-- @hide @SystemApi This shouldn't be public. -->
    <public type="array" name="config_keySystemUuidMapping" id="0x01070005" />

    <!-- An interpolator which accelerates fast but decelerates slowly. -->
    <public type="interpolator" name="fast_out_slow_in" id="0x010c000d" />
    <!-- An interpolator which starts with a peak non-zero velocity and decelerates slowly. -->
    <public type="interpolator" name="linear_out_slow_in" id="0x010c000e" />
    <!-- An interpolator which accelerates fast and keeps accelerating until the end. -->
    <public type="interpolator" name="fast_out_linear_in" id="0x010c000f" />

    <!-- Used for Activity Transitions, this transition indicates that no Transition
         should be used. -->
    <public type="transition" name="no_transition" id="0x010f0000" />
    <!-- A transition that moves and resizes a view -->
    <public type="transition" name="move" id="0x010f0001" />
    <!-- A transition that fades views in and out. -->
    <public type="transition" name="fade" id="0x010f0002" />
    <!-- A transition that moves views in or out of the scene to or from the edges when
         a view visibility changes. -->
    <public type="transition" name="explode" id="0x010f0003" />
    <!-- A transition that moves views in or out of the scene to or from the bottom edge when
         a view visibility changes. -->
    <public type="transition" name="slide_bottom" id="0x010f0004" />
    <!-- A transition that moves views in or out of the scene to or from the top edge when
         a view visibility changes. -->
    <public type="transition" name="slide_top" id="0x010f0005" />
    <!-- A transition that moves views in or out of the scene to or from the right edge when
         a view visibility changes. -->
    <public type="transition" name="slide_right" id="0x010f0006" />
    <!-- A transition that moves views in or out of the scene to or from the left edge when
         a view visibility changes. -->
    <public type="transition" name="slide_left" id="0x010f0007" />

    <!-- WebView error page for when the load fails. @hide @SystemApi -->
    <public type="raw" name="loaderror" id="0x01100000" />
    <!-- WebView error page for when domain lookup fails. @hide @SystemApi -->
    <public type="raw" name="nodomain" id="0x01100001" />

    <!-- ===============================================================
         Resources added in version 22 of the platform
         =============================================================== -->
    <eat-comment />

    <public type="attr" name="resizeClip" id="0x010104cf" />
    <public type="attr" name="collapseContentDescription" id="0x010104d0" />
    <public type="attr" name="accessibilityTraversalBefore" id="0x010104d1" />
    <public type="attr" name="accessibilityTraversalAfter" id="0x010104d2" />
    <public type="attr" name="dialogPreferredPadding" id="0x010104d3" />
    <public type="attr" name="searchHintIcon" id="0x010104d4" />
    <public type="attr" name="revisionCode" id="0x010104d5" />
    <public type="attr" name="drawableTint" id="0x010104d6" />
    <public type="attr" name="drawableTintMode" id="0x010104d7" />
    <public type="attr" name="fraction" id="0x010104d8" />

    <public type="style" name="Theme.DeviceDefault.Dialog.Alert" id="0x010302d1" />
    <public type="style" name="Theme.DeviceDefault.Light.Dialog.Alert" id="0x010302d2" />

  <!-- ===============================================================
       Resources added in version M of the platform
       =============================================================== -->
    <eat-comment />

    <public type="attr" name="trackTint" id="0x010104d9" />
    <public type="attr" name="trackTintMode" id="0x010104da" />
    <public type="attr" name="start" id="0x010104db" />
    <public type="attr" name="end" id="0x010104dc" />
    <public type="attr" name="breakStrategy" id="0x010104dd" />
    <public type="attr" name="hyphenationFrequency" id="0x010104de" />
    <public type="attr" name="allowUndo" id="0x010104df" />
    <public type="attr" name="windowLightStatusBar" id="0x010104e0" />
    <public type="attr" name="numbersInnerTextColor" id="0x010104e1" />
    <public type="attr" name="colorBackgroundFloating" id="0x010104e2" />
    <public type="attr" name="titleTextColor" id="0x010104e3" />
    <public type="attr" name="subtitleTextColor" id="0x010104e4" />
    <public type="attr" name="thumbPosition" id="0x010104e5" />
    <public type="attr" name="scrollIndicators" id="0x010104e6" />
    <public type="attr" name="contextClickable" id="0x010104e7" />
    <public type="attr" name="fingerprintAuthDrawable" id="0x010104e8" />
    <public type="attr" name="logoDescription" id="0x010104e9" />
    <public type="attr" name="extractNativeLibs" id="0x010104ea" />
    <public type="attr" name="fullBackupContent" id="0x010104eb" />
    <public type="attr" name="usesCleartextTraffic" id="0x010104ec" />
    <public type="attr" name="lockTaskMode" id="0x010104ed" />
    <public type="attr" name="autoVerify" id="0x010104ee" />
    <public type="attr" name="showForAllUsers" id="0x010104ef" />
    <public type="attr" name="supportsAssist" id="0x010104f0" />
    <public type="attr" name="supportsLaunchVoiceAssistFromKeyguard" id="0x010104f1" />

    <public type="style" name="Widget.Material.Button.Colored" id="0x010302d3" />
    <public type="style" name="TextAppearance.Material.Widget.Button.Inverse" id="0x010302d4" />
    <public type="style" name="Theme.Material.Light.LightStatusBar" id="0x010302d5" />
    <public type="style" name="ThemeOverlay.Material.Dialog" id="0x010302d6" />
    <public type="style" name="ThemeOverlay.Material.Dialog.Alert" id="0x010302d7" />

    <public type="id" name="pasteAsPlainText" id="0x01020031" />
    <public type="id" name="undo" id="0x01020032" />
    <public type="id" name="redo" id="0x01020033" />
    <public type="id" name="replaceText" id="0x01020034" />
    <public type="id" name="shareText" id="0x01020035" />
    <public type="id" name="accessibilityActionShowOnScreen" id="0x01020036" />
    <public type="id" name="accessibilityActionScrollToPosition" id="0x01020037" />
    <public type="id" name="accessibilityActionScrollUp" id="0x01020038" />
    <public type="id" name="accessibilityActionScrollLeft" id="0x01020039" />
    <public type="id" name="accessibilityActionScrollDown" id="0x0102003a" />
    <public type="id" name="accessibilityActionScrollRight" id="0x0102003b" />
    <public type="id" name="accessibilityActionContextClick" id="0x0102003c" />

    <public type="string" name="fingerprint_icon_content_description" id="0x01040018" />

  <!-- ===============================================================
       Resources added in version N of the platform
       =============================================================== -->
    <eat-comment />

    <public type="attr" name="listMenuViewStyle" id="0x010104f2" />
    <public type="attr" name="subMenuArrow" id="0x010104f3" />
    <public type="attr" name="defaultWidth" id="0x010104f4" />
    <public type="attr" name="defaultHeight" id="0x010104f5" />
    <public type="attr" name="resizeableActivity" id="0x010104f6" />
    <public type="attr" name="supportsPictureInPicture" id="0x010104f7" />
    <public type="attr" name="titleMargin" id="0x010104f8" />
    <public type="attr" name="titleMarginStart" id="0x010104f9" />
    <public type="attr" name="titleMarginEnd" id="0x010104fa" />
    <public type="attr" name="titleMarginTop" id="0x010104fb" />
    <public type="attr" name="titleMarginBottom" id="0x010104fc" />
    <public type="attr" name="maxButtonHeight" id="0x010104fd" />
    <public type="attr" name="buttonGravity" id="0x010104fe" />
    <public type="attr" name="collapseIcon" id="0x010104ff" />
    <public type="attr" name="level" id="0x01010500" />
    <public type="attr" name="contextPopupMenuStyle" id="0x01010501" />
    <public type="attr" name="textAppearancePopupMenuHeader" id="0x01010502" />
    <public type="attr" name="windowBackgroundFallback" id="0x01010503" />
    <public type="attr" name="defaultToDeviceProtectedStorage" id="0x01010504" />
    <public type="attr" name="directBootAware" id="0x01010505" />
    <public type="attr" name="preferenceFragmentStyle" id="0x01010506" />
    <public type="attr" name="canControlMagnification" id="0x01010507" />
    <public type="attr" name="languageTag" id="0x01010508" />
    <public type="attr" name="pointerIcon" id="0x01010509" />
    <public type="attr" name="tickMark" id="0x0101050a" />
    <public type="attr" name="tickMarkTint" id="0x0101050b" />
    <public type="attr" name="tickMarkTintMode" id="0x0101050c" />
    <public type="attr" name="canPerformGestures" id="0x0101050d" />
    <public type="attr" name="externalService" id="0x0101050e" />
    <public type="attr" name="supportsLocalInteraction" id="0x0101050f" />
    <public type="attr" name="startX" id="0x01010510" />
    <public type="attr" name="startY" id="0x01010511" />
    <public type="attr" name="endX" id="0x01010512" />
    <public type="attr" name="endY" id="0x01010513" />
    <public type="attr" name="offset" id="0x01010514" />
    <public type="attr" name="use32bitAbi" id="0x01010515" />
    <public type="attr" name="bitmap" id="0x01010516" />
    <public type="attr" name="hotSpotX" id="0x01010517" />
    <public type="attr" name="hotSpotY" id="0x01010518" />
    <public type="attr" name="version" id="0x01010519" />
    <public type="attr" name="backupInForeground" id="0x0101051a" />
    <public type="attr" name="countDown" id="0x0101051b" />
    <public type="attr" name="canRecord" id="0x0101051c" />
    <public type="attr" name="tunerCount" id="0x0101051d" />
    <public type="attr" name="fillType" id="0x0101051e" />
    <public type="attr" name="popupEnterTransition" id="0x0101051f" />
    <public type="attr" name="popupExitTransition" id="0x01010520" />
    <public type="attr" name="forceHasOverlappingRendering" id="0x01010521" />
    <public type="attr" name="contentInsetStartWithNavigation" id="0x01010522" />
    <public type="attr" name="contentInsetEndWithActions" id="0x01010523" />
    <public type="attr" name="numberPickerStyle" id="0x01010524" />
    <public type="attr" name="enableVrMode" id="0x01010525" />
    <public type="attr" name="hash" id="0x01010526" />
    <public type="attr" name="networkSecurityConfig" id="0x01010527" />

    <public type="style" name="Theme.Material.Light.DialogWhenLarge.DarkActionBar" id="0x010302d8" />
    <public type="style" name="Widget.Material.SeekBar.Discrete" id="0x010302d9" />
    <public type="style" name="Widget.Material.CompoundButton.Switch" id="0x010302da" />
    <public type="style" name="Widget.Material.Light.CompoundButton.Switch" id="0x010302db" />
    <public type="style" name="Widget.Material.NumberPicker" id="0x010302dc" />
    <public type="style" name="Widget.Material.Light.NumberPicker" id="0x010302dd" />
    <public type="style" name="TextAppearance.Material.Widget.Button.Colored" id="0x010302de" />
    <public type="style" name="TextAppearance.Material.Widget.Button.Borderless.Colored" id="0x010302df" />

    <public type="id" name="accessibilityActionSetProgress" id="0x0102003d" />
    <public type="id" name="icon_frame" id="0x0102003e" />
    <public type="id" name="list_container" id="0x0102003f" />
    <public type="id" name="switch_widget" id="0x01020040" />
  <!-- ===============================================================
       Resources added in version N MR1 of the platform
       =============================================================== -->
    <eat-comment />
    <public type="attr" name="shortcutId" id="0x01010528" />
    <public type="attr" name="shortcutShortLabel" id="0x01010529" />
    <public type="attr" name="shortcutLongLabel" id="0x0101052a" />
    <public type="attr" name="shortcutDisabledMessage" id="0x0101052b" />
    <public type="attr" name="roundIcon" id="0x0101052c" />
    <public type="attr" name="contextUri" id="0x0101052d" />
    <public type="attr" name="contextDescription" id="0x0101052e" />
    <public type="attr" name="showMetadataInPreview" id="0x0101052f" />
    <public type="attr" name="colorSecondary" id="0x01010530" />

  <!-- ===============================================================
       Resources added in version O of the platform

       NOTE: add <public> elements within a <public-group> like so:

       <public-group type="attr" first-id="0x01010531">
           <public name="exampleAttr1" />
           <public name="exampleAttr2" />
       </public-group>

       To add a new public-group block, choose an id value that is 1 greater
       than the last of that item above. For example, the last "attr" id
       value above is 0x01010530, so the public-group of attrs below has
       the id value of 0x01010531.
       =============================================================== -->
    <eat-comment />

    <public type="attr" name="visibleToInstantApps" id="0x01010531" />

    <public-group type="attr" first-id="0x01010532">
        <public name="font" />
        <public name="fontWeight" />
        <public name="tooltipText" />
        <public name="autoSizeTextType" />
        <public name="autoSizeStepGranularity" />
        <public name="autoSizePresetSizes" />
        <public name="autoSizeMinTextSize" />
        <public name="min" />
        <public name="rotationAnimation" />
        <public name="layout_marginHorizontal" />
        <public name="layout_marginVertical" />
        <public name="paddingHorizontal" />
        <public name="paddingVertical" />
        <public name="fontStyle" />
        <public name="keyboardNavigationCluster" />
        <public name="targetProcess" />
        <public name="nextClusterForward" />
        <public name="__removed1" />
        <public name="colorError" />
        <public name="focusedByDefault" />
        <public name="appCategory" />
        <public name="autoSizeMaxTextSize" />
        <public name="__removed2" />
        <public name="recreateOnConfigChanges" />
        <public name="certDigest" />
        <public name="splitName" />
        <public name="colorMode" />
        <public name="isolatedSplits" />
        <public name="targetSandboxVersion" />
        <public name="canCaptureFingerprintGestures" />
        <public name="alphabeticModifiers" />
        <public name="numericModifiers" />
        <public name="fontProviderAuthority" />
        <public name="fontProviderQuery" />
        <public name="__removed3" />
        <public name="primaryContentAlpha" />
        <public name="secondaryContentAlpha" />
        <public name="requiredFeature" />
        <public name="requiredNotFeature" />
        <public name="autofillHints" />
        <public name="fontProviderPackage" />
        <public name="importantForAutofill" />
        <public name="recycleEnabled"/>
        <public name="isStatic" />
        <public name="isFeatureSplit" />
        <public name="singleLineTitle" />
        <public name="fontProviderCerts" />
        <public name="iconTint" />
        <public name="iconTintMode" />
        <public name="maxAspectRatio"/>
        <public name="iconSpaceReserved"/>
        <public name="defaultFocusHighlightEnabled" />
        <public name="persistentFeature"/>
        <public name="windowSplashscreenContent" />
        <!-- @hide @SystemApi -->
        <public name="requiredSystemPropertyName" />
        <!-- @hide @SystemApi -->
        <public name="requiredSystemPropertyValue" />
        <public name="justificationMode" />
    </public-group>

    <public-group type="style" first-id="0x010302e0">
    </public-group>

    <public-group type="id" first-id="0x01020041">
        <public name="textAssist" />
        <public name="accessibilityActionMoveWindow" />
        <public name="autofill" />
    </public-group>

<<<<<<< HEAD
    <public-group type="drawable" first-id="0x010800b4">
        <public name="autofilled_highlight" />
        <public name="ic_picture_in_picture" />
    </public-group>

=======
>>>>>>> 34575671
    <public-group type="string" first-id="0x01040019">
        <public name="paste_as_plain_text" />
    </public-group>

  <!-- ===============================================================
       DO NOT ADD UN-GROUPED ITEMS HERE

       Any new items (attrs, styles, ids, etc.) *must* be added in a
       public-group block, as the preceding comment explains.
       Items added outside of a group may have their value recalculated
       every time something new is added to this file.
       =============================================================== -->
</resources><|MERGE_RESOLUTION|>--- conflicted
+++ resolved
@@ -2778,7 +2778,7 @@
         <public name="paddingVertical" />
         <public name="fontStyle" />
         <public name="keyboardNavigationCluster" />
-        <public name="targetProcess" />
+        <public name="targetProcesses" />
         <public name="nextClusterForward" />
         <public name="__removed1" />
         <public name="colorError" />
@@ -2792,7 +2792,7 @@
         <public name="colorMode" />
         <public name="isolatedSplits" />
         <public name="targetSandboxVersion" />
-        <public name="canCaptureFingerprintGestures" />
+        <public name="canRequestFingerprintGestures" />
         <public name="alphabeticModifiers" />
         <public name="numericModifiers" />
         <public name="fontProviderAuthority" />
@@ -2815,13 +2815,14 @@
         <public name="maxAspectRatio"/>
         <public name="iconSpaceReserved"/>
         <public name="defaultFocusHighlightEnabled" />
-        <public name="persistentFeature"/>
+        <public name="persistentWhenFeatureAvailable"/>
         <public name="windowSplashscreenContent" />
         <!-- @hide @SystemApi -->
         <public name="requiredSystemPropertyName" />
         <!-- @hide @SystemApi -->
         <public name="requiredSystemPropertyValue" />
         <public name="justificationMode" />
+        <public name="autofilledHighlight" />
     </public-group>
 
     <public-group type="style" first-id="0x010302e0">
@@ -2833,14 +2834,6 @@
         <public name="autofill" />
     </public-group>
 
-<<<<<<< HEAD
-    <public-group type="drawable" first-id="0x010800b4">
-        <public name="autofilled_highlight" />
-        <public name="ic_picture_in_picture" />
-    </public-group>
-
-=======
->>>>>>> 34575671
     <public-group type="string" first-id="0x01040019">
         <public name="paste_as_plain_text" />
     </public-group>
