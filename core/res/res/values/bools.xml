<?xml version="1.0" encoding="utf-8"?>
<!-- Copyright (C) 2011 The Android Open Source Project

     Licensed under the Apache License, Version 2.0 (the "License");
     you may not use this file except in compliance with the License.
     You may obtain a copy of the License at

          http://www.apache.org/licenses/LICENSE-2.0

     Unless required by applicable law or agreed to in writing, software
     distributed under the License is distributed on an "AS IS" BASIS,
     WITHOUT WARRANTIES OR CONDITIONS OF ANY KIND, either express or implied.
     See the License for the specific language governing permissions and
     limitations under the License.
-->

<resources>
    <bool name="kg_enable_camera_default_widget">true</bool>
    <bool name="kg_center_small_widgets_vertically">false</bool>
    <bool name="kg_top_align_page_shrink_on_bouncer_visible">true</bool>
    <bool name="action_bar_embed_tabs">true</bool>
    <bool name="split_action_bar_is_narrow">true</bool>
    <bool name="preferences_prefer_dual_pane">false</bool>
    <bool name="show_ongoing_ime_switcher">true</bool>
    <bool name="action_bar_expanded_action_views_exclusive">true</bool>
    <bool name="target_honeycomb_needs_options_menu">true</bool>
<<<<<<< HEAD
    <!-- Whether to enable softap extention feature -->
    <bool name="config_softap_extention">true</bool>
=======
    <!-- Whether or not to use the drawable/lockscreen_notselected and
         drawable/lockscreen_selected instead of the generic dots when displaying
         the LockPatternView.
         <p>The main purpose is for OEMs to customize the rendering of the
         lockscreen, setting this to true should come with customized drawables. -->
    <bool name="use_lock_pattern_drawable">false</bool>
>>>>>>> 6422e8fb
</resources><|MERGE_RESOLUTION|>--- conflicted
+++ resolved
@@ -24,15 +24,12 @@
     <bool name="show_ongoing_ime_switcher">true</bool>
     <bool name="action_bar_expanded_action_views_exclusive">true</bool>
     <bool name="target_honeycomb_needs_options_menu">true</bool>
-<<<<<<< HEAD
     <!-- Whether to enable softap extention feature -->
     <bool name="config_softap_extention">true</bool>
-=======
     <!-- Whether or not to use the drawable/lockscreen_notselected and
          drawable/lockscreen_selected instead of the generic dots when displaying
          the LockPatternView.
          <p>The main purpose is for OEMs to customize the rendering of the
          lockscreen, setting this to true should come with customized drawables. -->
     <bool name="use_lock_pattern_drawable">false</bool>
->>>>>>> 6422e8fb
 </resources>