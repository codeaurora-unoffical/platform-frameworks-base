<?xml version="1.0" encoding="utf-8"?>
<!--
/* //device/apps/common/assets/res/any/strings.xml
**
** Copyright 2006, The Android Open Source Project
**
** Licensed under the Apache License, Version 2.0 (the "License");
** you may not use this file except in compliance with the License.
** You may obtain a copy of the License at
**
**     http://www.apache.org/licenses/LICENSE-2.0
**
** Unless required by applicable law or agreed to in writing, software
** distributed under the License is distributed on an "AS IS" BASIS,
** WITHOUT WARRANTIES OR CONDITIONS OF ANY KIND, either express or implied.
** See the License for the specific language governing permissions and
** limitations under the License.
*/
-->
<resources xmlns:xliff="urn:oasis:names:tc:xliff:document:1.2">
    <!-- Suffix added to a number to signify size in bytes. -->
    <string name="byteShort">B</string>
    <!-- Suffix added to a number to signify size in kilobytes. -->
    <string name="kilobyteShort">KB</string>
    <!-- Suffix added to a number to signify size in megabytes. -->
    <string name="megabyteShort">MB</string>
    <!-- Suffix added to a number to signify size in gigabytes. -->
    <string name="gigabyteShort">GB</string>
    <!-- Suffix added to a number to signify size in terabytes. -->
    <string name="terabyteShort">TB</string>
    <!-- Suffix added to a number to signify size in petabytes. -->
    <string name="petabyteShort">PB</string>
    <!-- Format string used to add a suffix like "KB" or "MB" to a number
         to display a size in kilobytes, megabytes, or other size units.
         Some languages (like French) will want to add a space between
         the placeholders. -->
    <string name="fileSizeSuffix"><xliff:g id="number" example="123">%1$s</xliff:g><xliff:g id="unit" example="KB">%2$s</xliff:g></string>

    <!-- [CHAR_LIMIT=10] Suffix added to signify duration in days -->
    <string name="durationDays"><xliff:g id="days">%1$d</xliff:g> days</string>

    <!-- [CHAR_LIMIT=10] Suffix added to signify duration of one day with hours -->
    <string name="durationDayHours"><xliff:g id="days">%1$d</xliff:g> day
            <xliff:g id="hours">%2$d</xliff:g> hrs</string>

    <!-- [CHAR_LIMIT=10] Suffix added to signify duration of one day with one hours -->
    <string name="durationDayHour"><xliff:g id="days">%1$d</xliff:g> day
            <xliff:g id="hours">%2$d</xliff:g> hr</string>

    <!-- [CHAR_LIMIT=10] Suffix added to signify duration in hours -->
    <string name="durationHours"><xliff:g id="hours">%1$d</xliff:g> hrs</string>

    <!-- [CHAR_LIMIT=10] Suffix added to signify duration of one hour with minutes -->
    <string name="durationHourMinutes"><xliff:g id="hours">%1$d</xliff:g> hr
            <xliff:g id="minutes">%2$d</xliff:g> mins</string>

    <!-- [CHAR_LIMIT=10] Suffix added to signify duration of one hour with one minute -->
    <string name="durationHourMinute"><xliff:g id="hours">%1$d</xliff:g> hr
            <xliff:g id="minutes">%2$d</xliff:g> min</string>

    <!-- [CHAR_LIMIT=10] Suffix added to signify duration in minutes -->
    <string name="durationMinutes"><xliff:g id="minutes">%1$d</xliff:g> mins</string>

    <!-- [CHAR_LIMIT=10] Suffix added to signify duration of one minute -->
    <string name="durationMinute"><xliff:g id="minutes">%1$d</xliff:g> min</string>

    <!-- [CHAR_LIMIT=10] Suffix added to signify duration of one minute with seconds -->
    <string name="durationMinuteSeconds"><xliff:g id="minutes">%1$d</xliff:g> min
            <xliff:g id="seconds">%2$d</xliff:g> secs</string>

    <!-- [CHAR_LIMIT=10] Suffix added to signify duration of one minute with one second -->
    <string name="durationMinuteSecond"><xliff:g id="minutes">%1$d</xliff:g> min
            <xliff:g id="seconds">%2$d</xliff:g> sec</string>

    <!-- [CHAR_LIMIT=10] Suffix added to signify duration in seconds -->
    <string name="durationSeconds"><xliff:g id="seconds">%1$d</xliff:g> secs</string>

    <!-- [CHAR_LIMIT=10] Suffix added to signify duration of one second -->
    <string name="durationSecond"><xliff:g id="seconds">%1$d</xliff:g> sec</string>

    <!-- Used in Contacts for a field that has no label and in Note Pad
         for a note with no name. -->
    <string name="untitled">&lt;Untitled&gt;</string>

    <!-- How to display the lack of a phone number -->
    <string name="emptyPhoneNumber">(No phone number)</string>

    <!-- How to display the lack of a name -->
    <string name="unknownName">Unknown</string>

    <!-- What the UI should display for "voice mail" unless overridden by the SIM-->
    <string name="defaultVoiceMailAlphaTag">Voicemail</string>

    <!-- What the UI should display for "Msisdn" unless overridden by the SIM-->
    <string name="defaultMsisdnAlphaTag">MSISDN1</string>

    <!-- For GsmMmiCode.java --> <skip />
    <!-- Displayed when the user dialed an MMI code whose function
         could not be performed. This will be displayed in a toast. -->
    <string name="mmiError">Connection problem or invalid MMI code.</string>
    <!-- Displayed when the user dialed an MMI code whose function
         could not be performed because FDN is enabled. This will be displayed in a toast. -->
    <string name="mmiFdnError">Operation is restricted to fixed dialing numbers only.</string>

    <!-- Displayed when a phone feature such as call barring was activated. -->
    <string name="serviceEnabled">Service was enabled.</string>
    <!-- Displayed in front of the list of a set of service classes
         (voice, data, fax, etc.) that were enabled. -->
    <string name="serviceEnabledFor">Service was enabled for:</string>
    <!-- Displayed when a phone feature such as call forwarding was deactivated. -->
    <string name="serviceDisabled">Service has been disabled.</string>
    <!-- Displayed when a phone property such as a SIM password was registered. -->
    <string name="serviceRegistered">Registration was successful.</string>
    <!-- Displayed when a phone property such as a SIM password was erased. -->
    <string name="serviceErased">Erasure was successful.</string>
    <!-- Displayed when a SIM password was entered incorrectly. -->
    <string name="passwordIncorrect">Incorrect password.</string>
    <!-- Displayed when a phone feature triggered by an MMI code is complete. -->
    <string name="mmiComplete">MMI complete.</string>
    <!-- Displayed when a SIM PIN password is entered incorrectly. -->
    <string name="badPin">The old PIN you typed isn\'t correct.</string>
    <!-- Displayed when a SIM PUK password is entered incorrectly. -->
    <string name="badPuk">The PUK you typed isn\'t correct.</string>
    <!-- Displayed when SIM PIN passwords are entered inconsistently. -->
    <string name="mismatchPin">The PINs you typed don\'t match.</string>
    <!-- Displayed when a SIM PIN password is too long or too short. -->
    <string name="invalidPin">Type a PIN that is 4 to 8 numbers.</string>
    <!-- Displayed when a SIM PUK password is too short. -->
    <string name="invalidPuk">Type a PUK that is 8 numbers or longer.</string>
    <!-- Displayed to prompt the user to type the PUK password to unlock
         the SIM card. -->
    <string name="needPuk">Your SIM card is PUK-locked. Type the PUK code to unlock it.</string>
    <string name="needPuk2">Type PUK2 to unblock SIM card.</string>
    <!-- Displayed when user attempts to change SIM PIN1 without enabling PIN1. -->
    <string name="enablePin">Unsuccessful, enable SIM/RUIM Lock.</string>
    <!-- Displayed when a SIM PIN/PUK is entered incorrectly. -->
    <plurals name="pinpuk_attempts">
        <item quantity="one">You have <xliff:g id="number">%d</xliff:g> remaining attempt before SIM is locked.</item>
        <item quantity="other">You have <xliff:g id="number">%d</xliff:g> remaining attempts before SIM is locked.</item>
    </plurals>
    <!-- Title for the dialog used to display the user's IMEI number [CHAR LIMIT=10] -->
    <string name="imei">IMEI</string>

    <!-- Title for the dialog used to display the user's MEID number on CDMA network
         [CHAR LIMIT=10] -->
    <string name="meid">MEID</string>

    <!-- Displayed as the title for a success/failure report enabling/disabling caller ID. -->
    <string name="ClipMmi">Incoming Caller ID</string>
    <!-- Displayed as the title for a success/failure report enabling/disabling caller ID. -->
    <string name="ClirMmi">Outgoing Caller ID</string>
    <!-- Displayed as the title for a success/failure report enabling/disabling connected line ID. -->
    <string name="ColpMmi">Connected Line ID</string>
    <!-- Displayed as the title for a success/failure report enabling/disabling connected line ID restriction. -->
    <string name="ColrMmi">Connected Line ID Restriction</string>
    <!-- Displayed as the title for a success/failure report enabling/disabling call forwarding. -->
    <string name="CfMmi">Call forwarding</string>
    <!-- Displayed as the title for a success/failure report enabling/disabling call waiting. -->
    <string name="CwMmi">Call waiting</string>
    <!-- Displayed as the title for a success/failure report enabling/disabling call barring. -->
    <string name="BaMmi">Call barring</string>
    <!-- Displayed as the title for a success/failure report changing the SIM password. -->
    <string name="PwdMmi">Password change</string>
    <!-- Displayed as the title for a success/failure report changing the SIM PIN. -->
    <string name="PinMmi">PIN change</string>
    <string name="CnipMmi">Calling number present</string>
    <string name="CnirMmi">Calling number restricted</string>
    <string name="ThreeWCMmi">Three way calling</string>
    <string name="RuacMmi">Rejection of undesired annoying calls</string>
    <string name="CndMmi">Calling number delivery</string>
    <string name="DndMmi">Do not disturb</string>

    <!-- Displayed to confirm to the user that caller ID will be restricted on the next call as usual. -->
    <string name="CLIRDefaultOnNextCallOn">Caller ID defaults to restricted. Next call: Restricted</string>
    <!-- Displayed to confirm to the user that caller ID will be not restricted on the next call even though it usually is. -->
    <string name="CLIRDefaultOnNextCallOff">Caller ID defaults to restricted. Next call: Not restricted</string>
    <!-- Displayed to confirm to the user that caller ID will not be restricted on the next call but usually is. -->
    <string name="CLIRDefaultOffNextCallOn">Caller ID defaults to not restricted. Next call: Restricted</string>
    <!-- Displayed to confirm to the user that caller ID will not be restricted on the next call or in general. -->
    <string name="CLIRDefaultOffNextCallOff">Caller ID defaults to not restricted. Next call: Not restricted</string>


    <!-- Displayed to tell the user that caller ID is not provisioned for their SIM. -->
    <string name="serviceNotProvisioned">Service not provisioned.</string>
    <!-- Displayed to tell the user that they cannot change the caller ID setting. -->
    <string name="CLIRPermanent">You can\'t change the caller ID setting.</string>

    <!-- Notification title to tell the user that restricted state is changed by access control. -->
    <string name="RestrictedChangedTitle">Restricted access changed</string>
    <!-- Displayed to tell the user that data service is blocked by access control. -->
    <string name="RestrictedOnData">Data service is blocked.</string>
    <!-- Displayed to tell the user that emergency service is blocked by access control. -->
    <string name="RestrictedOnEmergency">Emergency service is blocked.</string>
    <!-- Displayed to tell the user that normal service is blocked by access control. -->
    <string name="RestrictedOnNormal">Voice service is blocked.</string>
    <!-- Displayed to tell the user that all emergency and normal voice services are blocked by access control. -->
    <string name="RestrictedOnAllVoice">All voice services are blocked.</string>
    <!-- Displayed to tell the user that sms service is blocked by access control. -->
    <string name="RestrictedOnSms">SMS service is blocked.</string>
    <!-- Displayed to tell the user that voice/data service is blocked by access control. -->
    <string name="RestrictedOnVoiceData">Voice/data services are blocked.</string>
    <!-- Displayed to tell the user that voice and sms service are blocked by access control. -->
    <string name="RestrictedOnVoiceSms">Voice/SMS services are blocked.</string>
    <!-- Displayed to tell the user that all service is blocked by access control. -->
    <string name="RestrictedOnAll">All voice/data/SMS services are blocked.</string>

    <!-- Displayed to tell the user that peer changed TTY mode -->
    <string name="peerTtyModeFull">Peer requested TTY Mode FULL</string>
    <string name="peerTtyModeHco">Peer requested TTY Mode HCO</string>
    <string name="peerTtyModeVco">Peer requested TTY Mode VCO</string>
    <string name="peerTtyModeOff">Peer requested TTY Mode OFF</string>

    <!-- Mappings between TS 27.007 +CFCC/+CLCK "service classes" and human-readable strings--> <skip />
    <!-- Example: Service was enabled for: Voice, Data -->
    <string name="serviceClassVoice">Voice</string>
    <!-- Example: Service was enabled for: Voice, Data -->
    <string name="serviceClassData">Data</string>
    <!-- Example: Service was enabled for: Voice, FAX -->
    <string name="serviceClassFAX">FAX</string>
    <!-- Example: Service was enabled for: Voice, SMS -->
    <string name="serviceClassSMS">SMS</string>
    <!-- Meaning: asynchronous data.  Example: Service was enabled for: Voice, Async -->
    <string name="serviceClassDataAsync">Async</string>
    <!-- Meaning: synchronous data.  Example: Service was enabled for: Voice, Async -->
    <string name="serviceClassDataSync">Sync</string>
    <!-- Meaning: packet data.  Example: Service was enabled for: Voice, Packet -->
    <string name="serviceClassPacket">Packet</string>
    <!-- Meaning: unknown.  Example: Service was enabled for: Voice, PAD -->
    <string name="serviceClassPAD">PAD</string>

    <!-- CDMA Roaming Indicator Strings (non ERI)--> <skip />
    <!-- Default roaming indicator text -->
    <string name="roamingText0">Roaming Indicator On</string>
    <string name="roamingText1">Roaming Indicator Off</string>
    <string name="roamingText2">Roaming Indicator Flashing</string>
    <string name="roamingText3">Out of Neighborhood</string>
    <string name="roamingText4">Out of Building</string>
    <string name="roamingText5">Roaming - Preferred System</string>
    <string name="roamingText6">Roaming - Available System</string>
    <string name="roamingText7">Roaming - Alliance Partner</string>
    <string name="roamingText8">Roaming - Premium Partner</string>
    <string name="roamingText9">Roaming - Full Service Functionality</string>
    <string name="roamingText10">Roaming - Partial Service Functionality</string>
    <string name="roamingText11">Roaming Banner On</string>
    <string name="roamingText12">Roaming Banner Off</string>
    <string name="roamingTextSearching">Searching for Service</string>


    <!--
        {0} is one of "bearerServiceCode*"
        {1} is dialing number
        {2} is time in seconds

        cfTemplateRegistered and cfTemplateRegisteredTime mean that a phone number
        has been set but forwarding is not on.
    --> <skip />
    <!-- Displayed when the call forwarding query was not able to be forwarded. -->
    <string name="cfTemplateNotForwarded"><xliff:g id="bearer_service_code">{0}</xliff:g>: Not forwarded</string>
    <!-- Displayed when the call forwarding query was forwarded. -->
    <string name="cfTemplateForwarded"><xliff:g id="bearer_service_code">{0}</xliff:g>: <xliff:g id="dialing_number">{1}</xliff:g></string>
    <!-- Displayed when the call forwarding query will be forwarded after some time. -->
    <string name="cfTemplateForwardedTime"><xliff:g id="bearer_service_code">{0}</xliff:g>: <xliff:g id="dialing_number">{1}</xliff:g> after <xliff:g id="time_delay">{2}</xliff:g> seconds</string>
    <!-- Displayed when the call forwarding query was set but forwarding is not enabled. -->
    <string name="cfTemplateRegistered"><xliff:g id="bearer_service_code">{0}</xliff:g>: Not forwarded</string>
    <!-- Displayed when the call forwarding query was set but forwarding is not enabled. -->
    <string name="cfTemplateRegisteredTime"><xliff:g id="bearer_service_code">{0}</xliff:g>: Not forwarded</string>

    <!-- android.net.http Error strings --> <skip />
    <!-- Displayed when a feature code (non-phone number) is dialed and completes successfully. -->
    <string name="fcComplete">Feature code complete.</string>
    <!-- Displayed when a feature code (non-phone number) is dialed and completes unsuccessfully. -->
    <string name="fcError">Connection problem or invalid feature code.</string>
    <!-- android.net.http Error strings --> <skip />
    <!-- Displayed when a web request was successful. -->
    <string name="httpErrorOk">OK</string>
    <!-- Displayed when a web request failed with a generic network error. -->
    <string name="httpError">There was a network error.</string>
    <!-- Displayed when a web request failed because the URL could not be found. -->
    <string name="httpErrorLookup">Couldn\'t find the URL.</string>
    <!-- Displayed when a web request failed because the site's authentication scheme is not supported by us. -->
    <string name="httpErrorUnsupportedAuthScheme">The site authentication scheme isn\'t supported.</string>
    <!-- Displayed when a web request failed because the authentication failed. -->
    <string name="httpErrorAuth">Couldn\'t authenticate.</string>
    <!-- Displayed when a web request failed because the authentication with the proxy failed. -->
    <string name="httpErrorProxyAuth">Authentication via the proxy server was unsuccessful.</string>
    <!-- Displayed when a web request failed because there was a connection error. -->
    <string name="httpErrorConnect">Couldn\'t connect to the server.</string>
    <!-- Displayed when a web request failed because there was an input or output error. -->
    <string name="httpErrorIO">Couldn\'t communicate with the server. Try again later.</string>
    <!-- Displayed when a web request failed because the request timed out -->
    <string name="httpErrorTimeout">The connection to the server timed out.</string>
    <!-- Displayed when a web request failed because the site tried to redirect us one too many times -->
    <string name="httpErrorRedirectLoop">The page contains too many server redirects.</string>
    <!-- Displayed when a web request failed because the protocol of the server is not supported. -->
    <string name="httpErrorUnsupportedScheme">The protocol isn\'t supported.</string>
    <!-- Displayed when a web request failed because the a secure connection couldn't be made to the server.-->
    <string name="httpErrorFailedSslHandshake">Couldn\'t establish a secure connection.</string>
    <!-- Displayed when a web request failed because the URL isn't in a valid form. -->
    <string name="httpErrorBadUrl">Couldn\'t open the page because the URL is invalid.</string>
    <!-- Displayed when a request failed because we failed to open the file. -->
    <string name="httpErrorFile">Couldn\'t access the file.</string>
    <!-- Displayed when a request failed because the file wasn't found. -->
    <string name="httpErrorFileNotFound">Couldn\'t find the requested file.</string>
    <!-- Displayed when a request failed because there are too many requests right now. -->
    <string name="httpErrorTooManyRequests">Too many requests are being processed. Try again later.</string>

    <!-- Account notifications --> <skip />
    <!-- A notification is shown when the AccountManager is unable to
    supply an auth token without prompting the user to re-enter the
    password.  This is the text that will scroll through the
    notification bar (will be seen by the user as he uses another application). -->
    <string name="notification_title">Signin error for <xliff:g id="account" example="foo@gmail.com">%1$s</xliff:g></string>

    <!-- Sync notifications --> <skip />
    <!-- A notification is shown when there is a sync error.  This is the text that will scroll through the notification bar (will be seen by the user as he uses another application). -->
    <string name="contentServiceSync">Sync</string>
    <!-- A notification is shown when there is a sync error.  This is the title of the notification.  It will be seen in the pull-down notification tray. -->
    <string name="contentServiceSyncNotificationTitle">Sync</string>
    <!-- A notification is shown when there is a sync error.  This is the message of the notification.  It describes the error, in this case is there were too many deletes. The argument is the type of content, for example Gmail or Calendar. It will be seen in the pull-down notification tray. -->
    <string name="contentServiceTooManyDeletesNotificationDesc">Too many <xliff:g id="content_type">%s</xliff:g> deletes.</string>

    <!-- If MMS discovers there isn't much space left on the device, it will show a toast with this message. -->
    <string name="low_memory" product="tablet">Tablet storage is full. Delete some files to free space.</string>
    <!-- If MMS discovers there isn't much space left on the device, it will show a toast with this message. -->
    <string name="low_memory" product="watch">Watch storage is full. Delete some files to free space.</string>
    <!-- If MMS discovers there isn't much space left on the device, it will show a toast with this message. -->
    <string name="low_memory" product="tv">TV storage is full. Delete some files to free space.</string>
    <!-- If MMS discovers there isn't much space left on the device, it will show a toast with this message. -->
    <string name="low_memory" product="default">Phone storage is full. Delete some files to free space.</string>

    <!-- SSL CA cert notification --> <skip />
    <!-- Shows up when there is a user SSL CA Cert installed on the
         device.  Indicates to the user that SSL traffic can be intercepted.  [CHAR LIMIT=NONE] -->
    <string name="ssl_ca_cert_warning">Network may be monitored</string>
    <!-- Content text for a notification. The Title of the notification is "ssl_ca_cert_warning",
         i.e. "Network may be monitored". This says that an unknown party is doing the monitoring.
         [CHAR LIMIT=100]-->
    <string name="ssl_ca_cert_noti_by_unknown">By an unknown third party</string>
    <!-- Content text for a notification. The Title of the notification is "ssl_ca_cert_warning",
        i.e. "Network may be monitored". This indicates that an unspecified administrator is doing
        the monitoring. [CHAR LIMIT=100]-->
    <string name="ssl_ca_cert_noti_by_administrator">By your work profile administrator</string>
    <!-- Content text for a notification. The Title of the notification is "ssl_ca_cert_warning",
         i.e. "Network may be monitored". This indicates who is doing the monitoring.
         [CHAR LIMIT=100]-->
    <string name="ssl_ca_cert_noti_managed">By <xliff:g id="managing_domain">%s</xliff:g></string>

    <!-- Work profile deleted notification--> <skip />
    <!-- Shows up in the notification's title when the system deletes the work profile. [CHAR LIMIT=NONE] -->
    <string name="work_profile_deleted">Work profile deleted</string>
    <!-- Content text for a notification. The Title of the notification is "work_profile_deleted",
         i.e. "Work profile deleted". This says that the profile is deleted by the system as a result of
         the current profile owner gone missing. [CHAR LIMIT=100]-->
    <string name="work_profile_deleted_description">Work profile deleted due to missing admin app.</string>
    <!-- Content text for an expanded notification. The Title of the notification is "work_profile_deleted",
         i.e. "Work profile deleted". This further explains that the profile is deleted by the system
         as a result of the current profile admin gone missing. [CHAR LIMIT=NONE]-->
    <string name="work_profile_deleted_details">The work profile admin app is either missing or corrupted.
         As a result, your work profile and related data have been deleted. Contact your administrator for assistance.</string>

    <!-- Factory reset warning dialog strings--> <skip />
    <!-- Shows up in the dialog's title to warn about an impeding factory reset. [CHAR LIMIT=NONE] -->
    <string name="factory_reset_warning">Your device will be erased</string>
    <!-- Text message in the factory reset warning dialog. This says that the the device admin app
         is missing or corrupted. As a result the device will be erased. [CHAR LIMIT=NONE]-->
    <string name="factory_reset_message">The admin app is missing components or corrupted, and can\'t be used.
         Your device will now be erased. Contact your administrator for assistance.</string>

    <!-- Display name for any time a piece of data refers to the owner of the phone. For example, this could be used in place of the phone's phone number. -->
    <string name="me">Me</string>

    <!-- Power Dialog --> <skip />
    <!-- Title for the Phone Options dialog to lock the screen, turn off the phone etc. -->
    <string name="power_dialog" product="tablet">Tablet options</string>
    <!-- Title for the Phone Options dialog to lock the screen, turn off the phone etc. -->
    <string name="power_dialog" product="tv">TV options</string>
    <!-- Title for the Phone Options dialog to lock the screen, turn off the phone etc. -->
    <string name="power_dialog" product="default">Phone options</string>
    <!-- Button to turn on silent mode, within the Phone Options dialog -->
    <string name="silent_mode">Silent mode</string>
    <!-- Button to turn on the radio, within the Phone Options dialog -->
    <string name="turn_on_radio">Turn on wireless</string>
    <!-- Button to turn off the radio, within the Phone Options dialog -->
    <string name="turn_off_radio">Turn off wireless</string>
    <!-- Button to lock the screen, within the Phone Options dialog -->
    <string name="screen_lock">Screen lock</string>
    <!-- Button to turn off the phone, within the Phone Options dialog -->
    <string name="power_off">Power off</string>
    <!-- Spoken description for ringer silent option. [CHAR LIMIT=NONE] -->
    <string name="silent_mode_silent">Ringer off</string>
    <!-- Spoken description for ringer vibrate option. [CHAR LIMIT=NONE] -->
    <string name="silent_mode_vibrate">Ringer vibrate</string>
    <!-- Spoken description for ringer normal option. [CHAR LIMIT=NONE] -->
    <string name="silent_mode_ring">Ringer on</string>

    <!-- Shutdown Progress Dialog. This is shown if the user chooses to power off the phone. -->
    <string name="shutdown_progress">Shutting down\u2026</string>

    <!-- Shutdown Confirmation Dialog.  When the user chooses to power off the phone, there will
         be a confirmation dialog.  This is the message. -->
    <string name="shutdown_confirm" product="tablet">Your tablet will shut down.</string>
    <!-- Shutdown Confirmation Dialog.  When the user chooses to power off the TV, there will
         be a confirmation dialog.  This is the message. -->
    <string name="shutdown_confirm" product="tv">Your TV will shut down.</string>
    <!-- Shutdown Confirmation Dialog.  When the user chooses to power off the watch, there will
         be a confirmation dialog.  This is the message. -->
    <string name="shutdown_confirm" product="watch">Your watch will shut down.</string>
    <!-- Shutdown Confirmation Dialog.  When the user chooses to power off the phone, there will
         be a confirmation dialog.  This is the message. -->
    <string name="shutdown_confirm" product="default">Your phone will shut down.</string>

    <!-- Shutdown Confirmation Dialog.  When the user chooses to power off the phone, it asks
         the user if they'd like to shut down.  This is the message.  This is used instead of
         shutdown_confirm when the system is configured to use long press to go directly to the
         power off dialog instead of the global actions menu. -->
    <string name="shutdown_confirm_question">Do you want to shut down?</string>

    <!-- Title of dialog to confirm rebooting into safe mode. [CHAR LIMIT=50] -->
    <string name="reboot_safemode_title">Reboot to safe mode</string>

    <!-- Shutdown Confirmation Dialog.  Message in the confirmation dialog
         when the user asks to reboot into safe mode. [CHAR LIMIT=NONE] -->
    <string name="reboot_safemode_confirm">Do you want to reboot into safe mode?
         This will disable all third party applications you have installed.
         They will be restored when you reboot again.</string>

    <!-- Title of dialog to confirm rebooting. -->
    <string name="reboot_title">Reboot</string>

    <!-- Reboot Confirmation Dialog.  When the user chooses to reboot the device, there will
         be a confirmation dialog.  This is the message. -->
    <string name="reboot_confirm" product="tablet">Your tablet will reboot.</string>
    <string name="reboot_confirm" product="default">Your phone will reboot.</string>

    <!-- Recent Tasks dialog: title
     TODO: this should move to SystemUI.apk, but the code for the old
            recent dialog is still in the framework
     -->
    <string name="recent_tasks_title">Recent</string>
    <!-- Recent Tasks dialog: message when there are no recent applications
     TODO: this should move to SystemUI.apk, but the code for the old
            recent dialog is still in the framework
     -->
    <string name="no_recent_tasks">No recent apps.</string>

    <!-- Title of the Global Actions Dialog -->
    <string name="global_actions" product="tablet">Tablet options</string>
    <!-- Title of the Global Actions Dialog -->
    <string name="global_actions" product="tv">TV options</string>
    <!-- Title of the Global Actions Dialog -->
    <string name="global_actions" product="default">Phone options</string>

    <!-- label for item that locks the phone in the phone options dialog -->
    <string name="global_action_lock">Screen lock</string>

    <!-- label for item that turns off power in phone options dialog -->
    <string name="global_action_power_off">Power off</string>

    <!-- label for item that reboots the phone in phone options dialog -->
    <string name="global_action_reboot">Reboot</string>

    <!-- label for item that generates a bug report in the phone options dialog -->
    <string name="global_action_bug_report">Bug report</string>

    <!-- Take bug report menu title [CHAR LIMIT=NONE] -->
    <string name="bugreport_title">Take bug report</string>
    <!-- Message in bugreport dialog describing what it does [CHAR LIMIT=NONE] -->
    <string name="bugreport_message">This will collect information about your
        current device state, to send as an e-mail message.  It will take a little
        time from starting the bug report until it is ready to be sent; please be
        patient.</string>
    <!-- Format for build summary info [CHAR LIMIT=NONE] -->
    <string name="bugreport_status" translatable="false">%s (%s)</string>

    <!-- label for item that enables silent mode in phone options dialog -->
    <string name="global_action_toggle_silent_mode">Silent mode</string>

    <!-- status message in phone options dialog for when silent mode is enabled -->
    <string name="global_action_silent_mode_on_status">Sound is OFF</string>

    <!-- status message in phone options dialog for when silent mode is disabled -->
    <string name="global_action_silent_mode_off_status">Sound is ON</string>

    <!-- label for item that toggles airplane mode -->
    <string name="global_actions_toggle_airplane_mode">Airplane mode</string>

    <!-- status message in phone options dialog for when airplane mode is on -->
    <string name="global_actions_airplane_mode_on_status">Airplane mode is ON</string>

    <!-- status message in phone options dialog for when airplane mode is off -->
    <string name="global_actions_airplane_mode_off_status">Airplane mode is OFF</string>

    <!-- label for item that launches settings in phone options dialog [CHAR LIMIT=15]-->
    <string name="global_action_settings">Settings</string>

    <!-- label for item that locks the phone and enforces that it can't be unlocked without entering a credential. [CHAR LIMIT=15] -->
    <string name="global_action_lockdown">Lock now</string>

    <!-- Text to use when the number in a notification info is too large
         (greater than status_bar_notification_info_maxnum, defined in
         values/config.xml) and must be truncated. May need to be localized
         for most appropriate textual indicator of "more than X".
         [CHAR LIMIT=4] -->
    <string name="status_bar_notification_info_overflow">999+</string>

    <!-- Displayed to the user to tell them that they have started up the phone in "safe mode" -->
    <string name="safeMode">Safe mode</string>

    <!-- Label for the Android system components when they are shown to the user. -->
    <string name="android_system_label">Android System</string>

    <!-- Label for the user owner in the intent forwarding app. -->
    <string name="user_owner_label">Personal apps</string>

    <!-- Label for a corporate profile in the intent forwarding app. -->
    <string name="managed_profile_label">Work</string>

    <!-- Title of a category of application permissions, listed so the user can choose whether they want to allow the application to do this. -->
    <string name="permgrouplab_costMoney">Services that cost you money</string>
    <!-- Description of a category of application permissions, listed so the user can choose whether they want to allow the application to do this. -->
    <string name="permgroupdesc_costMoney">Do things that can cost you money.</string>

    <!-- Title of a category of application permissions, listed so the user can choose whether they want to allow the application to do this. -->
    <string name="permgrouplab_messages">Your messages</string>
    <!-- Description of a category of application permissions, listed so the user can choose whether they want to allow the application to do this. -->
    <string name="permgroupdesc_messages">Read and write your SMS, email, and other messages.</string>

    <!-- Title of a category of application permissions, listed so the user can choose whether they want to allow the application to do this. -->
    <string name="permgrouplab_personalInfo">Your personal information</string>
    <!-- Description of a category of application permissions, listed so the user can choose whether they want to allow the application to do this. -->
    <string name="permgroupdesc_personalInfo">Direct access to information about you, stored in on your contact card.</string>

    <!-- Title of a category of application permissions, listed so the user can choose whether they want to allow the application to do this. -->
    <string name="permgrouplab_socialInfo">Your social information</string>
    <!-- Description of a category of application permissions, listed so the user can choose whether they want to allow the application to do this. -->
    <string name="permgroupdesc_socialInfo">Direct access to information about your contacts and social connections.</string>

    <!-- Title of a category of application permissions, listed so the user can choose whether they want to allow the application to do this. -->
    <string name="permgrouplab_location">Your location</string>
    <!-- Description of a category of application permissions, listed so the user can choose whether they want to allow the application to do this. -->
    <string name="permgroupdesc_location">Monitor your physical location.</string>

    <!-- Title of a category of application permissions, listed so the user can choose whether they want to allow the application to do this. -->
    <string name="permgrouplab_network">Network communication</string>
    <!-- Description of a category of application permissions, listed so the user can choose whether they want to allow the application to do this. -->
    <string name="permgroupdesc_network">Access various network features.</string>

    <!-- Title of a category of application permissions, listed so the user can choose whether they want to allow the application to do this. -->
    <string name="permgrouplab_bluetoothNetwork">Bluetooth</string>
    <!-- Description of a category of application permissions, listed so the user can choose whether they want to allow the application to do this. -->
    <string name="permgroupdesc_bluetoothNetwork">Access devices and networks through Bluetooth.</string>

    <!-- Title of a category of application permissions, listed so the user can choose whether they want to allow the application to do this. -->
    <string name="permgrouplab_audioSettings">Audio Settings</string>
    <!-- Description of a category of application permissions, listed so the user can choose whether they want to allow the application to do this. -->
    <string name="permgroupdesc_audioSettings">Change audio settings.</string>

    <!-- Title of a category of application permissions, listed so the user can choose whether they want to allow the application to do this. -->
    <string name="permgrouplab_affectsBattery">Affects Battery</string>
    <!-- Description of a category of application permissions, listed so the user can choose whether they want to allow the application to do this. -->
    <string name="permgroupdesc_affectsBattery">Use features that can quickly drain battery.</string>

    <!-- Title of a category of application permissions, listed so the user can choose whether they want to allow the application to do this. -->
    <string name="permgrouplab_calendar">Calendar</string>
    <!-- Description of a category of application permissions, listed so the user can choose whether they want to allow the application to do this. -->
    <string name="permgroupdesc_calendar">Direct access to calendar and events.</string>

    <!-- Title of a category of application permissions, listed so the user can choose whether they want to allow the application to do this. -->
    <string name="permgrouplab_dictionary">Read User Dictionary</string>
    <!-- Description of a category of application permissions, listed so the user can choose whether they want to allow the application to do this. -->
    <string name="permgroupdesc_dictionary">Read words in user dictionary.</string>

    <!-- Title of a category of application permissions, listed so the user can choose whether they want to allow the application to do this. -->
    <string name="permgrouplab_writeDictionary">Write User Dictionary</string>
    <!-- Description of a category of application permissions, listed so the user can choose whether they want to allow the application to do this. -->
    <string name="permgroupdesc_writeDictionary">Add words to the user dictionary.</string>

    <!-- Title of a category of application permissions, listed so the user can choose whether they want to allow the application to do this. -->
    <string name="permgrouplab_bookmarks">Bookmarks and History</string>
    <!-- Description of a category of application permissions, listed so the user can choose whether they want to allow the application to do this. -->
    <string name="permgroupdesc_bookmarks">Direct access to bookmarks and browser history.</string>

    <!-- Title of a category of application permissions, listed so the user can choose whether they want to allow the application to do this. -->
    <string name="permgrouplab_deviceAlarms">Alarm</string>
    <!-- Description of a category of application permissions, listed so the user can choose whether they want to allow the application to do this. -->
    <string name="permgroupdesc_deviceAlarms">Set the alarm clock.</string>

    <!-- Title of a category of application permissions, listed so the user can choose whether they want to allow the application to do this. -->
    <string name="permgrouplab_voicemail">Voicemail</string>
    <!-- Description of a category of application permissions, listed so the user can choose whether they want to allow the application to do this. -->
    <string name="permgroupdesc_voicemail">Direct access to voicemail.</string>

    <!-- Title of a category of application permissions, listed so the user can choose whether they want to allow the application to do this. -->
    <string name="permgrouplab_microphone">Microphone</string>
    <!-- Description of a category of application permissions, listed so the user can choose whether they want to allow the application to do this. -->
    <string name="permgroupdesc_microphone">Direct access to the microphone to record audio.</string>

    <!-- Title of a category of application permissions, listed so the user can choose whether they want to allow the application to do this. -->
    <string name="permgrouplab_camera">Camera</string>
    <!-- Description of a category of application permissions, listed so the user can choose whether they want to allow the application to do this. -->
    <string name="permgroupdesc_camera">Direct access to camera for image or video capture.</string>

    <!-- Title of a category of application permissions, listed so the user can choose whether they want to allow the application to do this. -->
    <string name="permgrouplab_screenlock">Lock screen</string>
    <!-- Description of a category of application permissions, listed so the user can choose whether they want to allow the application to do this. -->
    <string name="permgroupdesc_screenlock">Ability to affect behavior of the lock screen on your device.</string>

    <!-- Title of a category of application permissions, listed so the user can choose whether they want to allow the application to do this. -->
    <string name="permgrouplab_appInfo">Your applications information</string>
    <!-- Description of a category of application permissions, listed so the user can choose whether they want to allow the application to do this. -->
    <string name="permgroupdesc_appInfo">Ability to affect behavior of other applications on your device.</string>

    <!-- Title of a category of application permissions, listed so the user can choose whether they want to allow the application to do this. -->
    <string name="permgrouplab_wallpaper">Wallpaper</string>
    <!-- Description of a category of application permissions, listed so the user can choose whether they want to allow the application to do this. -->
    <string name="permgroupdesc_wallpaper">Change the device wallpaper settings.</string>

    <!-- Title of a category of application permissions, listed so the user can choose whether they want to allow the application to do this. -->
    <string name="permgrouplab_systemClock">Clock</string>
    <!-- Description of a category of application permissions, listed so the user can choose whether they want to allow the application to do this. -->
    <string name="permgroupdesc_systemClock">Change the device time or timezone.</string>

    <!-- Title of a category of application permissions, listed so the user can choose whether they want to allow the application to do this. -->
    <string name="permgrouplab_statusBar">Status Bar</string>
    <!-- Description of a category of application permissions, listed so the user can choose whether they want to allow the application to do this. -->
    <string name="permgroupdesc_statusBar">Change the device status bar settings.</string>

    <!-- Title of a category of application permissions, listed so the user can choose whether they want to allow the application to do this. -->
    <string name="permgrouplab_syncSettings">Sync Settings</string>
    <!-- Description of a category of application permissions, listed so the user can choose whether they want to allow the application to do this. -->
    <string name="permgroupdesc_syncSettings">Access to the sync settings.</string>

    <!-- Title of a category of application permissions, listed so the user can choose whether they want to allow the application to do this. -->
    <string name="permgrouplab_accounts">Your accounts</string>
    <!-- Description of a category of application permissions, listed so the user can choose whether they want to allow the application to do this. -->
    <string name="permgroupdesc_accounts">Access the available accounts.</string>

    <!-- Title of a category of application permissions, listed so the user can choose whether they want to allow the application to do this. -->
    <string name="permgrouplab_hardwareControls">Hardware controls</string>
    <!-- Description of a category of application permissions, listed so the user can choose whether they want to allow the application to do this. -->
    <string name="permgroupdesc_hardwareControls">Direct access to hardware on the handset.</string>

    <!-- Title of a category of application permissions, listed so the user can choose whether they want to allow the application to do this. -->
    <string name="permgrouplab_phoneCalls">Phone calls</string>
    <!-- Description of a category of application permissions, listed so the user can choose whether they want to allow the application to do this. -->
    <string name="permgroupdesc_phoneCalls">Monitor, record, and process phone calls.</string>

    <!-- Title of a category of application permissions, listed so the user can choose whether they want to allow the application to do this. -->
    <string name="permgrouplab_systemTools">System tools</string>
    <!-- Description of a category of application permissions, listed so the user can choose whether they want to allow the application to do this. -->
    <string name="permgroupdesc_systemTools">Lower-level access and control of the system.</string>

    <!-- Title of a category of application permissions, listed so the user can choose whether they want to allow the application to do this. -->
    <string name="permgrouplab_developmentTools">Development tools</string>
    <!-- Description of a category of application permissions, listed so the user can choose whether they want to allow the application to do this. -->
    <string name="permgroupdesc_developmentTools">Features only needed for app developers.</string>

    <!-- Title of a category of application permissions, listed so the user can choose whether they want to allow the application to do this. -->
    <string name="permgrouplab_display">Other Application UI</string>
    <!-- Description of a category of application permissions, listed so the user can choose whether they want to allow the application to do this. -->
    <string name="permgroupdesc_display">Effect the UI of other applications.</string>

    <!-- Title of a category of application permissions, listed so the user can choose whether they want to allow the application to do this. -->
    <string name="permgrouplab_storage">Storage</string>
    <!-- Description of a category of application permissions, listed so the user can choose whether they want to allow the application to do this.   [CHAR LIMIT=30] -->
    <string name="permgroupdesc_storage" product="nosdcard">Access the USB storage.</string>
    <!-- Description of a category of application permissions, listed so the user can choose whether they want to allow the application to do this. -->
    <string name="permgroupdesc_storage" product="default">Access the SD card.</string>

    <!-- Title of a category of application permissions, listed so the user can choose whether they want to allow the application to do this. -->
    <string name="permgrouplab_accessibilityFeatures">Accessibility features</string>
    <!-- Description of a category of application permissions, listed so the user can choose whether they want to allow the application to do this. -->
    <string name="permgroupdesc_accessibilityFeatures">Features that assistive technology can request.</string>

    <!-- Title for the capability of an accessibility service to retrieve window content. -->
    <string name="capability_title_canRetrieveWindowContent">Retrieve window content</string>
    <!-- Description for the capability of an accessibility service to retrieve window content. -->
    <string name="capability_desc_canRetrieveWindowContent">Inspect the content of a window you\'re
        interacting with.</string>

    <!-- Title for the capability of an accessibility service to request touch exploration. -->
    <string name="capability_title_canRequestTouchExploration">Turn on Explore by Touch</string>
    <!-- Description for the capability of an accessibility service to request touch exploration. -->
    <string name="capability_desc_canRequestTouchExploration">Touched items will be spoken aloud
        and the screen can be explored using gestures.</string>

    <!-- Title for the capability of an accessibility service to request enhanced web accessibility. -->
    <string name="capability_title_canRequestEnhancedWebAccessibility">Turn on enhanced web
        accessibility</string>
    <!-- Description for the capability of an accessibility service to request enhanced web accessibility. -->
    <string name="capability_desc_canRequestEnhancedWebAccessibility">Scripts may be installed to
        make app content more accessible.</string>

    <!-- Title for the capability of an accessibility service to request to filter key events. -->
    <string name="capability_title_canRequestFilterKeyEvents">Observe text you type</string>
    <!-- Description for the capability of an accessibility service to request to filter key events. -->
    <string name="capability_desc_canRequestFilterKeyEvents">Includes personal data such as credit
        card numbers and passwords.</string>

    <!--  Permissions -->

    <!-- Title of an application permission, listed so the user can choose whether they want to allow the application to do this. -->
    <string name="permlab_statusBar">disable or modify status bar</string>
    <!-- Description of an application permission, listed so the user can choose whether they want to allow the application to do this. -->
    <string name="permdesc_statusBar">Allows the app to disable the status bar or add and remove system icons.</string>

    <!-- Title of an application permission, listed so the user can choose whether they want to allow the application to do this. -->
    <string name="permlab_statusBarService">status bar</string>
    <!-- Description of an application permission, listed so the user can choose whether they want to allow the application to do this. -->
    <string name="permdesc_statusBarService">Allows the app to be the status bar.</string>

    <!-- Title of an application permission, listed so the user can choose whether they want to allow the application to do this. -->
    <string name="permlab_expandStatusBar">expand/collapse status bar</string>
    <!-- Description of an application permission, listed so the user can choose whether they want to allow the application to do this. -->
    <string name="permdesc_expandStatusBar">Allows the app to expand or collapse the status bar.</string>

    <!-- Title of an application permission, listed so the user can install application shortcuts
    in their Launcher -->
    <string name="permlab_install_shortcut">install shortcuts</string>
    <!-- Description of an application permission, listed so the user can install application shortcuts
    in their Launcher -->
    <string name="permdesc_install_shortcut">Allows an application to add
        Homescreen shortcuts without user intervention.</string>

    <!-- Title of an application permission, listed so the user can uninstall application shortcuts
    in their Launcher -->
    <string name="permlab_uninstall_shortcut">uninstall shortcuts</string>
    <!-- Description of an application permission, listed so the user can install application shortcuts
    in their Launcher -->
    <string name="permdesc_uninstall_shortcut">Allows the application to remove
        Homescreen shortcuts without user intervention.</string>

    <!-- Title of an application permission, listed so the user can choose whether they want to allow the application to do this. -->
    <string name="permlab_processOutgoingCalls">reroute outgoing calls</string>
    <!-- Description of an application permission, listed so the user can choose whether they want to allow the application to do this. -->
    <string name="permdesc_processOutgoingCalls">Allows the app to see the
        number being dialed during an outgoing call with the option to redirect
        the call to a different number or abort the call altogether.</string>

    <!-- Title of an application permission, listed so the user can choose whether they want to allow the application to do this. -->
    <string name="permlab_receiveSms">receive text messages (SMS)</string>
    <!-- Description of an application permission, listed so the user can choose whether they want to allow the application to do this. -->
    <string name="permdesc_receiveSms">Allows the app to receive and process SMS
      messages. This means the app could monitor or delete messages sent to your
      device without showing them to you.</string>

    <!-- Title of an application permission, listed so the user can choose whether they want to allow the application to do this. -->
    <string name="permlab_receiveMms">receive text messages (MMS)</string>
    <!-- Description of an application permission, listed so the user can choose whether they want to allow the application to do this. -->
    <string name="permdesc_receiveMms">Allows the app to receive and process MMS
      messages. This means the app could monitor or delete messages sent to your
      device without showing them to you.</string>

    <!-- Title of an application permission, listed so the user can choose whether they want to allow the application to do this. -->
    <string name="permlab_receiveEmergencyBroadcast">receive emergency broadcasts</string>
    <!-- Description of an application permission, listed so the user can choose whether they want to allow the application to do this. -->
    <string name="permdesc_receiveEmergencyBroadcast">Allows the app to receive
      and process emergency broadcast messages. This permission is only available
      to system apps.</string>

    <!-- Title of an application permission, listed so the user can choose whether they want to allow the application to do this. -->
    <string name="permlab_readCellBroadcasts">read cell broadcast messages</string>
    <!-- Description of an application permission, listed so the user can choose whether they want to allow the application to do this. -->
    <string name="permdesc_readCellBroadcasts">Allows the app to read
      cell broadcast messages received by your device. Cell broadcast alerts
      are delivered in some locations to warn you of emergency situations.
      Malicious apps may interfere with the performance or operation of your
      device when an emergency cell broadcast is received.</string>

     <!-- Title of an application permission, listed so the user can choose whether they want to allow the application to do this. -->
    <string name="permlab_sendSms">send SMS messages</string>
    <!-- Description of an application permission, listed so the user can choose whether they want to allow the application to do this. -->
    <string name="permdesc_sendSms">Allows the app to send SMS messages.
     This may result in unexpected charges. Malicious apps may cost you money by
     sending messages without your confirmation.</string>

     <!-- Title of an application permission, listed so the user can choose whether they want to allow the application to do this. [CHAR LIMIT=NONE] -->
    <string name="permlab_sendRespondViaMessageRequest">send respond-via-message events</string>
    <!-- Description of an application permission, listed so the user can choose whether they want to allow the application to do this. [CHAR LIMIT=NONE] -->
    <string name="permdesc_sendRespondViaMessageRequest">Allows the app to send
      requests to other messaging apps to handle respond-via-message events for incoming
      calls.</string>

    <!-- Title of an application permission, listed so the user can choose whether they want to allow the application to do this. -->
    <string name="permlab_readSms">read your text messages (SMS or MMS)</string>
    <!-- Description of an application permission, listed so the user can choose whether they want to allow the application to do this. -->
    <string name="permdesc_readSms" product="tablet">Allows the app to read SMS
      messages stored on your tablet or SIM card. This allows the app to read all
      SMS messages, regardless of content or confidentiality.</string>
    <!-- Description of an application permission, listed so the user can choose whether they want to allow the application to do this. -->
    <string name="permdesc_readSms" product="tv">Allows the app to read SMS
      messages stored on your TV or SIM card. This allows the app to read all
      SMS messages, regardless of content or confidentiality.</string>
    <!-- Description of an application permission, listed so the user can choose whether they want to allow the application to do this. -->
    <string name="permdesc_readSms" product="default">Allows the app to read SMS
      messages stored on your phone or SIM card. This allows the app to read all
      SMS messages, regardless of content or confidentiality.</string>

    <!-- Title of an application permission, listed so the user can choose whether they want to allow the application to do this. -->
    <string name="permlab_writeSms">edit your text messages (SMS or MMS)</string>
    <!-- Description of an application permission, listed so the user can choose whether they want to allow the application to do this. -->
    <string name="permdesc_writeSms" product="tablet">Allows the app to write
      to SMS messages stored on your tablet or SIM card. Malicious apps
      may delete your messages.</string>
    <!-- Description of an application permission, listed so the user can choose whether they want to allow the application to do this. -->
    <string name="permdesc_writeSms" product="tv">Allows the app to write
      to SMS messages stored on your TV or SIM card. Malicious apps
      may delete your messages.</string>
    <!-- Description of an application permission, listed so the user can choose whether they want to allow the application to do this. -->
    <string name="permdesc_writeSms" product="default">Allows the app to write
      to SMS messages stored on your phone or SIM card. Malicious apps
      may delete your messages.</string>

    <!-- Title of an application permission, listed so the user can choose whether they want to allow the application to do this. -->
    <string name="permlab_receiveWapPush">receive text messages (WAP)</string>
    <!-- Description of an application permission, listed so the user can choose whether they want to allow the application to do this. -->
    <string name="permdesc_receiveWapPush">Allows the app to receive and process
     WAP messages.  This permission includes the ability to monitor or delete
     messages sent to you without showing them to you.</string>

    <!-- Title of an application permission, listed so the user can choose whether they want to allow the application to do this. -->
    <string name="permlab_receiveBluetoothMap">receive Bluetooth messages (MAP)</string>
    <!-- Description of an application permission, listed so the user can choose whether they want to allow the application to do this. -->
    <string name="permdesc_receiveBluetoothMap">Allows the app to receive and process Bluetooth MAP
      messages. This means the app could monitor or delete messages sent to your
      device without showing them to you.</string>

    <!-- Title of an application permission, listed so the user can choose whether they want to allow the application to do this. -->
    <string name="permlab_getTasks">retrieve running apps</string>
    <!-- Description of an application permission, listed so the user can choose whether they want to allow the application to do this. -->
    <string name="permdesc_getTasks">Allows the app to retrieve information
       about currently and recently running tasks.  This may allow the app to
       discover information about which applications are used on the device.</string>

    <!-- Title of an application permission, listed so the user can choose whether they want to allow the application to do this. -->
    <string name="permlab_startTasksFromRecents">start a task from recents</string>
    <!-- Description of an application permission, listed so the user can choose whether they want to allow the application to do this. -->
    <string name="permdesc_startTasksFromRecents">Allows the app to use an ActivityManager.RecentTaskInfo
        object to launch a defunct task that was returned from ActivityManager.getRecentTaskList().</string>

    <!-- Title of an application permission, listed so the user can choose whether they want to allow the application to do this. [CHAR LIMIT=NONE] -->
    <string name="permlab_interactAcrossUsers">interact across users</string>
    <!-- Description of an application permission, listed so the user can choose whether they want to allow the application to do this. [CHAR LIMIT=NONE] -->
    <string name="permdesc_interactAcrossUsers">Allows the app to perform actions
        across different users on the device.  Malicious apps may use this to violate
        the protection between users.</string>

    <!-- Title of an application permission, listed so the user can choose whether they want to allow the application to do this. [CHAR LIMIT=NONE] -->
    <string name="permlab_interactAcrossUsersFull">full license to interact across users</string>
    <!-- Description of an application permission, listed so the user can choose whether they want to allow the application to do this. [CHAR LIMIT=NONE] -->
    <string name="permdesc_interactAcrossUsersFull">Allows all possible interactions across
        users.</string>

    <!--  Title of an application permission, listed so the user can choose whether they want to allow the application to create/remove/query users. [CHAR LIMIT=none] -->
    <string name="permlab_manageUsers">manage users</string>
    <!-- Description of an application permission, listed so the user can choose whether they want to allow the application to create/remove/query users. [CHAR LIMIT=NONE] -->
    <string name="permdesc_manageUsers">Allows apps to manage users on the device, including query, creation and deletion.</string>

    <!-- Title of an application permission, listed so the user can choose whether they want to allow the application to do this. [CHAR LIMIT=50] -->
    <string name="permlab_getDetailedTasks">retrieve details of running apps</string>
    <!-- Description of an application permission, listed so the user can choose whether they want to allow the application to do this. [CHAR LIMIT=NONE] -->
    <string name="permdesc_getDetailedTasks">Allows the app to retrieve
        detailed information about currently and recently running tasks. Malicious apps may
        discover private information about other apps.</string>

    <!-- Title of an application permission, listed so the user can choose whether they want to allow the application to do this. -->
    <string name="permlab_reorderTasks">reorder running apps</string>
    <!-- Description of an application permission, listed so the user can choose whether they want to allow the application to do this. -->
    <string name="permdesc_reorderTasks">Allows the app to move tasks to the
      foreground and background.  The app may do this without your input.</string>

    <!-- Title of an application permission, allowing an application to remove/kill tasks -->
    <string name="permlab_removeTasks">stop running apps</string>
    <!-- Description of an application permission, allowing an application to remove/kill tasks -->
    <string name="permdesc_removeTasks">Allows the app to remove
        tasks and kill their apps. Malicious apps may disrupt
        the behavior of other apps.</string>

    <!-- [CHAR LIMIT=NONE] Title of an application permission, allowing an application to create,
         change, remove activity stacks. -->
    <string name="permlab_manageActivityStacks">manage activity stacks</string>
    <!-- [CHAR LIMIT=NONE] Description of an application permission, allowing an application to create,
             change, remove activity stacks. -->
    <string name="permdesc_manageActivityStacks">Allows the app to add, remove, and
        modify the activity stacks in which other apps run.  Malicious apps may disrupt
        the behavior of other apps.</string>

    <!-- Title of an application permission, allowing an application to start any activity, regardless of permission protection or exported state. -->
    <string name="permlab_startAnyActivity">start any activity</string>
    <!-- Description of an application permission, allowing an application to start any activity, regardless of permission protection or exported state. -->
    <string name="permdesc_startAnyActivity">Allows the app to start any activity, regardless of permission protection or exported state.</string>

    <!-- Title of an application permission, allowing control of app screen compatibility mode -->
    <string name="permlab_setScreenCompatibility">set screen compatibility</string>
    <!-- Description of an application permission, allowing control of app screen compatibility mode -->
    <string name="permdesc_setScreenCompatibility">Allows the app to control the
        screen compatibility mode of other applications.  Malicious applications may
        break the behavior of other applications.</string>

    <!-- Title of an application permission, listed so the user can choose whether they want to allow the application to do this. -->
    <string name="permlab_setDebugApp">enable app debugging</string>
    <!-- Description of an application permission, listed so the user can choose whether they want to allow the application to do this. -->
    <string name="permdesc_setDebugApp">Allows the app to turn
        on debugging for another app. Malicious apps may use this
        to kill other apps.</string>

    <!-- Title of an application permission, listed so the user can choose whether they want to allow the application to do this. -->
    <string name="permlab_changeConfiguration">change system display settings</string>
    <!-- Description of an application permission, listed so the user can choose whether they want to allow the application to do this. -->
    <string name="permdesc_changeConfiguration">Allows the app to
        change the current configuration, such as the locale or overall font
        size.</string>

    <!-- Title of an application permission, listed so the user can choose whether they want to allow the application to do this. -->
    <string name="permlab_enableCarMode">enable car mode</string>
    <!-- Description of an application permission, listed so the user can choose whether they want to allow the application to do this. -->
    <string name="permdesc_enableCarMode">Allows the app to
        enable the car mode.</string>

    <!-- Title of an application permission, listed so the user can choose whether they want to allow the application to do this. -->
    <string name="permlab_killBackgroundProcesses">close other apps</string>
    <!-- Description of an application permission, listed so the user can choose whether they want to allow the application to do this. -->
    <string name="permdesc_killBackgroundProcesses">Allows the app to end
      background processes of other apps.  This may cause other apps to stop
      running.</string>

    <!-- Title of an application permission, listed so the user can choose whether they want to allow the application to do this. -->
    <string name="permlab_forceStopPackages">force stop other apps</string>
    <!-- Description of an application permission, listed so the user can choose whether they want to allow the application to do this. -->
    <string name="permdesc_forceStopPackages">Allows the app to forcibly stop other apps.</string>

    <!-- Title of an application permission, listed so the user can choose whether they want to allow the application to do this. -->
    <string name="permlab_forceBack">force app to close</string>
    <!-- Description of an application permission, listed so the user can choose whether they want to allow the application to do this. -->
    <string name="permdesc_forceBack">Allows the app to force any
        activity that is in the foreground to close and go back.
        Should never be needed for normal apps.</string>

    <!-- Title of an application permission, listed so the user can choose whether they want to allow the application to do this. -->
    <string name="permlab_dump">retrieve system internal state</string>
    <!-- Description of an application permission, listed so the user can choose whether they want to allow the application to do this. -->
    <string name="permdesc_dump">Allows the app to retrieve
        internal state of the system. Malicious apps may retrieve
        a wide variety of private and secure information that they should
        never normally need.</string>

    <!-- Title of an application permission, listed so the user can choose whether they want to allow the application to do this. -->
    <string name="permlab_retrieve_window_content">retrieve screen content</string>
    <!-- Description of an application permission, listed so the user can choose whether they want to allow the application to do this. -->
    <string name="permdesc_retrieve_window_content">Allows the app to retrieve
        the content of the active window. Malicious apps may retrieve
        the entire window content and examine all its text except passwords.</string>

    <!-- Title of an application permission, listed so the user can choose whether they want to allow the application to do this. -->
    <string name="permlab_temporary_enable_accessibility">temporary enable accessibility</string>
    <!-- Description of an application permission, listed so the user can choose whether they want to allow the application to do this. -->
    <string name="permdesc_temporary_enable_accessibility">Allows an application to temporarily
         enable accessibility on the device. Malicious apps may enable accessibility without
         user consent.</string>

    <!-- Title of an application permission, listed so the user can choose whether they want to allow the application to do this. -->
    <string name="permlab_retrieveWindowToken">retrieve window token</string>
    <!-- Description of an application permission, listed so the user can choose whether they want to allow the application to do this. -->
    <string name="permdesc_retrieveWindowToken">Allows an application to retrieve
        the window token. Malicious apps may perfrom unauthorized interaction with
        the application window impersonating the system.</string>

    <!-- Title of an application permission, listed so the user can choose whether they want to allow the application to do this. -->
    <string name="permlab_frameStats">retrieve frame statistics</string>
    <!-- Description of an application permission, listed so the user can choose whether they want to allow the application to do this. -->
    <string name="permdesc_frameStats">Allows an application to collect
        frame statistics. Malicious apps may observe the frame statistics
        of windows from other apps.</string>

    <!-- Title of an application permission, listed so the user can choose whether they want to allow the application to do this. -->
    <string name="permlab_filter_events">filter events</string>
    <!-- Description of an application permission, listed so the user can choose whether they want to allow the application to do this. -->
    <string name="permdesc_filter_events">Allows an application to register an input filter
            which filters the stream of all user events before they are dispatched. Malicious app
            may control the system UI whtout user intervention.</string>

    <!-- Title of an application permission, listed so the user can choose whether they want to allow the application to do this. -->
    <string name="permlab_shutdown">partial shutdown</string>
    <!-- Description of an application permission, listed so the user can choose whether they want to allow the application to do this. -->
    <string name="permdesc_shutdown">Puts the activity manager into a shutdown
        state.  Does not perform a complete shutdown.</string>

    <!-- Title of an application permission, listed so the user can choose whether they want to allow the application to do this. -->
    <string name="permlab_stopAppSwitches">prevent app switches</string>
    <!-- Description of an application permission, listed so the user can choose whether they want to allow the application to do this. -->
    <string name="permdesc_stopAppSwitches">Prevents the user from switching to
        another app.</string>

    <!-- Title of an application permission, listed so the user can choose whether they want to allow the application to do this. -->
    <string name="permlab_getTopActivityInfo">get current app info</string>
    <!-- Description of an application permission, listed so the user can choose whether they want to allow the application to do this. -->
    <string name="permdesc_getTopActivityInfo">Allows the holder to retrieve private information
        about the current application in the foreground of the screen.</string>

    <!-- Title of an application permission, listed so the user can choose whether they want to allow the application to do this. -->
    <string name="permlab_runSetActivityWatcher">monitor and control all app launching</string>
    <!-- Description of an application permission, listed so the user can choose whether they want to allow the application to do this. -->
    <string name="permdesc_runSetActivityWatcher">Allows the app to
        monitor and control how the system launches activities.
        Malicious apps may completely compromise the system. This
        permission is only needed for development, never for normal
        use.</string>

    <!-- Title of an application permission, listed so the user can choose whether they want to allow the application to do this. -->
    <string name="permlab_broadcastPackageRemoved">send package removed broadcast</string>
    <!-- Description of an application permission, listed so the user can choose whether they want to allow the application to do this. -->
    <string name="permdesc_broadcastPackageRemoved">Allows the app to
        broadcast a notification that an app package has been removed.
        Malicious apps may use this to kill any other running
        app.</string>

    <!-- Title of an application permission, listed so the user can choose whether they want to allow the application to do this. -->
    <string name="permlab_broadcastSmsReceived">send SMS-received broadcast</string>
    <!-- Description of an application permission, listed so the user can choose whether they want to allow the application to do this. -->
    <string name="permdesc_broadcastSmsReceived">Allows the app to
        broadcast a notification that an SMS message has been received.
        Malicious apps may use this to forge incoming SMS messages.</string>

    <!-- Title of an application permission, listed so the user can choose whether they want to allow the application to do this. -->
    <string name="permlab_broadcastWapPush">send WAP-PUSH-received broadcast</string>
    <!-- Description of an application permission, listed so the user can choose whether they want to allow the application to do this. -->
    <string name="permdesc_broadcastWapPush">Allows the app to
        broadcast a notification that a WAP PUSH message has been received.
        Malicious apps may use this to forge MMS message receipt or to
        silently replace the content of any webpage with malicious variants.</string>

    <!-- TODO: Mark these as translatable when API is finalized. -->
    <!-- Title of an application permission, listed so the user can choose whether they want to allow the application to do this. -->
    <string name="permlab_broadcastNetworkPrivileged" translatable="false">send privileged network broadcasts</string>
    <!-- Description of an application permission, listed so the user can choose whether they want to allow the application to do this. -->
    <string name="permdesc_broadcastNetworkPrivileged" translatable="false">Allows the app
        to send privileged network broadcasts.
        Never needed for normal apps.
    </string>

    <!-- Title of an application permission, listed so the user can choose whether they want to allow the application to do this. -->
    <string name="permlab_setProcessLimit">limit number of running processes</string>
    <!-- Description of an application permission, listed so the user can choose whether they want to allow the application to do this. -->
    <string name="permdesc_setProcessLimit">Allows the app
        to control the maximum number of processes that will run. Never
        needed for normal apps.</string>

    <!-- Title of an application permission, listed so the user can choose whether they want to allow the application to do this. -->
    <string name="permlab_setAlwaysFinish">force background apps to close</string>
    <!-- Description of an application permission, listed so the user can choose whether they want to allow the application to do this. -->
    <string name="permdesc_setAlwaysFinish">Allows the app
        to control whether activities are always finished as soon as they
        go to the background. Never needed for normal apps.</string>

    <!-- [CHAR LIMIT=NONE] Title of an application permission, listed so the user can choose whether they want to allow the application to do this. -->
    <string name="permlab_batteryStats">read battery statistics</string>
    <!-- [CHAR LIMIT=NONE] Description of an application permission, listed so the user can choose whether they want to allow the application to do this. -->
    <string name="permdesc_batteryStats">Allows an application to read the current low-level
        battery use data.  May allow the application to find out detailed information about
        which apps you use.</string>

    <!-- [CHAR LIMIT=NONE] Title of an application permission, listed so the user can choose whether they want to allow the application to do this. -->
    <string name="permlab_updateBatteryStats">modify battery statistics</string>
    <!-- [CHAR LIMIT=NONE] Description of an application permission, listed so the user can choose whether they want to allow the application to do this. -->
    <string name="permdesc_updateBatteryStats">Allows the app to modify
        collected battery statistics. Not for use by normal apps.</string>

    <!-- [CHAR LIMIT=NONE] Title of an application permission, listed so the user can choose whether they want to allow the application to do this. -->
    <string name="permlab_getAppOpsStats">retrieve app ops statistics</string>
    <!-- [CHAR LIMIT=NONE] Description of an application permission, listed so the user can choose whether they want to allow the application to do this. -->
    <string name="permdesc_getAppOpsStats">Allows the app to retrieve
        collected application operation statistics. Not for use by normal apps.</string>

    <!-- [CHAR LIMIT=NONE] Title of an application permission, listed so the user can choose whether they want to allow the application to do this. -->
    <string name="permlab_updateAppOpsStats">modify app ops statistics</string>
    <!-- [CHAR LIMIT=NONE] Description of an application permission, listed so the user can choose whether they want to allow the application to do this. -->
    <string name="permdesc_updateAppOpsStats">Allows the app to modify
        collected application operation statistics. Not for use by normal apps.</string>

    <!-- Title of an application permission, listed so the user can choose whether they want to allow the application to do this. -->
    <string name="permlab_backup">control system backup and restore</string>
    <!-- Description of an application permission, listed so the user can choose whether they want to allow the application to do this. -->
    <string name="permdesc_backup">Allows the app to control the system\'s backup and restore mechanism.  Not for use by normal apps.</string>

    <!-- Title of an application permission, listed so the user can choose whether they want to allow the application to do this. -->
    <string name="permlab_confirm_full_backup">confirm a full backup or restore operation</string>
    <!-- Description of an application permission, listed so the user can choose whether they want to allow the application to do this. -->
    <string name="permdesc_confirm_full_backup">Allows the app to launch the full backup confirmation UI.  Not to be used by any app.</string>

    <!-- Title of an application permission, listed so the user can choose whether they want to allow the application to do this. -->
    <string name="permlab_internalSystemWindow">display unauthorized windows</string>
    <!-- Description of an application permission, listed so the user can choose whether they want to allow the application to do this. -->
    <string name="permdesc_internalSystemWindow">Allows the app to create
        windows that are intended to be used by the internal system
        user interface. Not for use by normal apps.</string>

    <!-- Title of an application permission, listed so the user can choose whether they want to allow the application to do this. -->
    <string name="permlab_systemAlertWindow">draw over other apps</string>
    <!-- Description of an application permission, listed so the user can choose whether they want to allow the application to do this. -->
    <string name="permdesc_systemAlertWindow">Allows the app to draw on top of other
        applications or parts of the user interface.  They may interfere with your
        use of the interface in any application, or change what you think you are
        seeing in other applications.</string>

    <!-- Title of an application permission, listed so the user can choose whether they want to allow the application to do this. -->
    <string name="permlab_setAnimationScale">modify global animation speed</string>
    <!-- Description of an application permission, listed so the user can choose whether they want to allow the application to do this. -->
    <string name="permdesc_setAnimationScale">Allows the app to change
        the global animation speed (faster or slower animations) at any time.</string>

    <!-- Title of an application permission, listed so the user can choose whether they want to allow the application to do this. -->
    <string name="permlab_manageAppTokens">manage app tokens</string>
    <!-- Description of an application permission, listed so the user can choose whether they want to allow the application to do this. -->
    <string name="permdesc_manageAppTokens">Allows the app to
        create and manage their own tokens, bypassing their normal
        Z-ordering. Should never be needed for normal apps.</string>

    <!-- [CHAR LIMIT=NONE] Title of an application permission, listed so the user can choose whether they want to allow the application to do this. -->
    <string name="permlab_freezeScreen">freeze screen</string>
    <!-- [CHAR LIMIT=NONE] Description of an application permission, listed so the user can choose whether they want to allow the application to do this. -->
    <string name="permdesc_freezeScreen">Allows the application to temporarily freeze
        the screen for a full-screen transition.</string>

    <!-- Title of an application permission, listed so the user can choose whether they want to allow the application to do this. -->
    <string name="permlab_injectEvents">press keys and control buttons</string>
    <!-- Description of an application permission, listed so the user can choose whether they want to allow the application to do this. -->
    <string name="permdesc_injectEvents" product="tablet">Allows the app to deliver
        its own input events (key presses, etc.) to other apps. Malicious
        apps may use this to take over the tablet.</string>
    <!-- Description of an application permission, listed so the user can choose whether they want to allow the application to do this. -->
    <string name="permdesc_injectEvents" product="tv">Allows the app to deliver
        its own input events (key presses, etc.) to other apps. Malicious
        apps may use this to take over the TV.</string>
    <!-- Description of an application permission, listed so the user can choose whether they want to allow the application to do this. -->
    <string name="permdesc_injectEvents" product="default">Allows the app to deliver
        its own input events (key presses, etc.) to other apps. Malicious
        apps may use this to take over the phone.</string>

    <!-- Title of an application permission, listed so the user can choose whether they want to allow the application to do this. -->
    <string name="permlab_readInputState">record what you type and actions you take</string>
    <!-- Description of an application permission, listed so the user can choose whether they want to allow the application to do this. -->
    <string name="permdesc_readInputState">Allows the app to watch the
        keys you press even when interacting with another app (such
        as typing a password). Should never be needed for normal apps.</string>

    <!-- Title of an application permission, listed so the user can choose whether they want to allow the application to do this. -->
    <string name="permlab_bindInputMethod">bind to an input method</string>
    <!-- Description of an application permission, listed so the user can choose whether they want to allow the application to do this. -->
    <string name="permdesc_bindInputMethod">Allows the holder to bind to the top-level
        interface of an input method. Should never be needed for normal apps.</string>

    <!-- Title of an application permission, listed so the user can choose whether they want to allow the application to do this. -->
    <string name="permlab_bindAccessibilityService">bind to an accessibility service</string>
    <!-- Description of an application permission, listed so the user can choose whether they want to allow the application to do this. -->
    <string name="permdesc_bindAccessibilityService">Allows the holder to bind to the top-level
        interface of an accessibility service. Should never be needed for normal apps.</string>

    <!-- Title of an application permission, listed so the user can choose whether they want to allow the application to do this. -->
    <string name="permlab_bindPrintService">bind to a print service</string>
    <!-- Description of an application permission, listed so the user can choose whether they want to allow the application to do this. -->
    <string name="permdesc_bindPrintService">Allows the holder to bind to the top-level
        interface of a print service. Should never be needed for normal apps.</string>

    <!-- Title of an application permission, listed so the user can choose
         whether they want to allow the application to do this. -->
    <string name="permlab_bindPrintSpoolerService">bind to a print spooler service</string>
    <!-- Description of an application permission, listed so the user can
         choose whether they want to allow the application to do this. -->
    <string name="permdesc_bindPrintSpoolerService">Allows the holder to bind to the top-level
        interface of a print spooler service. Should never be needed for normal apps.</string>

    <!-- Title of an application permission, listed so the user can choose whether they want to allow the application to do this. -->
    <string name="permlab_bindNfcService">bind to NFC service</string>
    <!-- Description of an application permission, listed so the user can choose whether they want to allow the application to do this. -->
    <string name="permdesc_bindNfcService">Allows the holder to bind to applications
        that are emulating NFC cards. Should never be needed for normal apps.</string>

    <!-- Title of an application permission, listed so the user can choose whether they want to allow the application to do this. -->
    <string name="permlab_bindTextService">bind to a text service</string>
    <!-- Description of an application permission, listed so the user can choose whether they want to allow the application to do this. -->
    <string name="permdesc_bindTextService">Allows the holder to bind to the top-level
        interface of a text service(e.g. SpellCheckerService). Should never be needed for normal apps.</string>

    <!-- Title of an application permission, listed so the user can choose whether they want to allow the application to do this. -->
    <string name="permlab_bindVpnService">bind to a VPN service</string>
    <!-- Description of an application permission, listed so the user can choose whether they want to allow the application to do this. -->
    <string name="permdesc_bindVpnService">Allows the holder to bind to the top-level
        interface of a Vpn service. Should never be needed for normal apps.</string>

    <!-- Title of an application permission, listed so the user can choose whether they want to allow the application to do this. -->
    <string name="permlab_bindWallpaper">bind to a wallpaper</string>
    <!-- Description of an application permission, listed so the user can choose whether they want to allow the application to do this. -->
    <string name="permdesc_bindWallpaper">Allows the holder to bind to the top-level
        interface of a wallpaper. Should never be needed for normal apps.</string>

    <!-- Title of an application permission, listed so the user can choose whether they want to allow the application to do this. -->
    <string name="permlab_bindVoiceInteraction">bind to a voice interactor</string>
    <!-- Description of an application permission, listed so the user can choose whether they want to allow the application to do this. -->
    <string name="permdesc_bindVoiceInteraction">Allows the holder to bind to the top-level
        interface of a voice interaction service. Should never be needed for normal apps.</string>

    <!-- Title of an application permission, listed so the user can choose whether they want to allow the application to do this. -->
    <string name="permlab_manageVoiceKeyphrases">manage voice keyphrases</string>
    <!-- Description of an application permission, listed so the user can choose whether they want to allow the application to do this. -->
    <string name="permdesc_manageVoiceKeyphrases">Allows the holder to manage the keyphrases for voice hotword detection.
        Should never be needed for normal apps.</string>

    <!-- Title of an application permission, listed so the user can choose whether they want to allow the application to do this. -->
    <string name="permlab_bindRemoteDisplay">bind to a remote display</string>
    <!-- Description of an application permission, listed so the user can choose whether they want to allow the application to do this. -->
    <string name="permdesc_bindRemoteDisplay">Allows the holder to bind to the top-level
        interface of a remote display. Should never be needed for normal apps.</string>

    <!-- Title of an application permission, listed so the user can choose whether they want to allow the application to do this. -->
    <string name="permlab_bindRemoteViews">bind to a widget service</string>
    <!-- Description of an application permission, listed so the user can choose whether they want to allow the application to do this. -->
    <string name="permdesc_bindRemoteViews">Allows the holder to bind to the top-level
        interface of a widget service. Should never be needed for normal apps.</string>

    <!-- Title of an application permission, listed so the user can choose whether they want to allow the application to do this. -->
    <string name="permlab_bindDeviceAdmin">interact with a device admin</string>
    <!-- Description of an application permission, listed so the user can choose whether they want to allow the application to do this. -->
    <string name="permdesc_bindDeviceAdmin">Allows the holder to send intents to
        a device administrator. Should never be needed for normal apps.</string>

    <!-- Title of an application permission, listed so the user can choose whether they want to allow the application to do this. -->
    <string name="permlab_bindTvInput">bind to a TV input</string>
    <!-- Description of an application permission, listed so the user can choose whether they want to allow the application to do this. -->
    <string name="permdesc_bindTvInput">Allows the holder to bind to the top-level
        interface of a TV input. Should never be needed for normal apps.</string>

    <!-- Title of an application permission, listed so the user can choose whether they want to allow the application to do this. -->
    <string name="permlab_modifyParentalControls">modify parental controls</string>
    <!-- Description of an application permission, listed so the user can choose whether they want to allow the application to do this. -->
    <string name="permdesc_modifyParentalControls">Allows the holder to modify the system\'s
        parental controls data. Should never be needed for normal apps.</string>

    <!-- Title of an application permission, listed so the user can choose whether they want to allow the application to do this. -->
    <string name="permlab_manageDeviceAdmins">add or remove a device admin</string>
    <!-- Description of an application permission, listed so the user can choose whether they want to allow the application to do this. -->
    <string name="permdesc_manageDeviceAdmins">Allows the holder to add or remove active device
        administrators. Should never be needed for normal apps.</string>

    <!-- Title of an application permission, listed so the user can choose whether they want to allow the application to do this. -->
    <string name="permlab_setOrientation">change screen orientation</string>
    <!-- Description of an application permission, listed so the user can choose whether they want to allow the application to do this. -->
    <string name="permdesc_setOrientation">Allows the app to change
        the rotation of the screen at any time. Should never be needed for
        normal apps.</string>

    <!-- Title of an application permission, listed so the user can choose whether they want to allow the application to do this. [CHAR LIMIT=30] -->
    <string name="permlab_setPointerSpeed">change pointer speed</string>
    <!-- Description of an application permission, listed so the user can choose whether they want to allow the application to do this. [CHAR LIMIT=NONE] -->
    <string name="permdesc_setPointerSpeed">Allows the app to change
        the mouse or trackpad pointer speed at any time. Should never be needed for
        normal apps.</string>

    <!-- Title of an application permission, listed so the user can choose whether they want to allow the application to do this. [CHAR LIMIT=30] -->
    <string name="permlab_setKeyboardLayout">change keyboard layout</string>
    <!-- Description of an application permission, listed so the user can choose whether they want to allow the application to do this. [CHAR LIMIT=NONE] -->
    <string name="permdesc_setKeyboardLayout">Allows the app to change
        the keyboard layout. Should never be needed for normal apps.</string>

    <!-- Title of an application permission, listed so the user can choose whether they want to allow the application to do this. -->
    <string name="permlab_signalPersistentProcesses">send Linux signals to apps</string>
    <!-- Description of an application permission, listed so the user can choose whether they want to allow the application to do this. -->
    <string name="permdesc_signalPersistentProcesses">Allows the app to request that the
        supplied signal be sent to all persistent processes.</string>

    <!-- Title of an application permission, listed so the user can choose whether they want to allow the application to do this. -->
    <string name="permlab_persistentActivity">make app always run</string>
    <!-- Description of an application permission, listed so the user can choose whether they want to allow the application to do this. -->
    <string name="permdesc_persistentActivity" product="tablet">Allows the app to make parts of itself persistent in memory.  This can limit memory available to other apps slowing down the tablet.</string>
    <!-- Description of an application permission, listed so the user can choose whether they want to allow the application to do this. -->
    <string name="permdesc_persistentActivity" product="tv">Allows the app to make parts of itself persistent in memory.  This can limit memory available to other apps slowing down the TV.</string>
    <string name="permdesc_persistentActivity" product="default">Allows the app to make parts of itself persistent in memory.  This can limit memory available to other apps slowing down the phone.</string>

    <!-- Title of an application permission, listed so the user can choose whether they want to allow the application to do this. -->
    <string name="permlab_deletePackages">delete apps</string>
    <!-- Description of an application permission, listed so the user can choose whether they want to allow the application to do this. -->
    <string name="permdesc_deletePackages">Allows the app to delete
        Android packages. Malicious apps may use this to delete important apps.</string>

    <!-- Title of an application permission, listed so the user can choose whether they want to allow the application to do this. -->
    <string name="permlab_clearAppUserData">delete other apps\' data</string>
    <!-- Description of an application permission, listed so the user can choose whether they want to allow the application to do this. -->
    <string name="permdesc_clearAppUserData">Allows the app to clear user data.</string>
    <!-- Title of an application permission, listed so the user can choose whether they want to allow the application to do this. -->
    <string name="permlab_deleteCacheFiles">delete other apps\' caches</string>
    <!-- Description of an application permission, listed so the user can choose whether they want to allow the application to do this. -->
    <string name="permdesc_deleteCacheFiles">Allows the app to delete
        cache files.</string>

    <!-- Title of an application permission, listed so the user can choose whether they want to allow the application to do this. -->
    <string name="permlab_getPackageSize">measure app storage space</string>
    <!-- Description of an application permission, listed so the user can choose whether they want to allow the application to do this. -->
    <string name="permdesc_getPackageSize">Allows the app to retrieve its code, data, and cache sizes</string>

    <!-- Title of an application permission, listed so the user can choose whether they want to allow the application to do this. -->
    <string name="permlab_installPackages">directly install apps</string>
    <!-- Description of an application permission, listed so the user can choose whether they want to allow the application to do this. -->
    <string name="permdesc_installPackages">Allows the app to install new or updated
        Android packages. Malicious apps may use this to add new apps with arbitrarily
        powerful permissions.</string>

    <!-- Title of an application permission, listed so the user can choose whether they want to allow the application to do this. -->
    <string name="permlab_clearAppCache">delete all app cache data</string>
    <!-- Description of an application permission, listed so the user can choose whether they want to allow the application to do this. -->
    <string name="permdesc_clearAppCache" product="tablet">Allows the app to free tablet storage
        by deleting files in the cache directories of other applications.  This may cause other
        applications to start up more slowly as they need to re-retrieve their data.</string>
    <!-- Description of an application permission, listed so the user can choose whether they want to allow the application to do this. -->
    <string name="permdesc_clearAppCache" product="tv">Allows the app to free TV storage
        by deleting files in the cache directories of other applications.  This may cause other
        applications to start up more slowly as they need to re-retrieve their data.</string>
    <!-- Description of an application permission, listed so the user can choose whether they want to allow the application to do this. -->
    <string name="permdesc_clearAppCache" product="default">Allows the app to free phone storage
        by deleting files in the cache directories of other applications.  This may cause other
        applications to start up more slowly as they need to re-retrieve their data.</string>

    <!-- Title of an application permission, listed so the user can choose whether they want to allow the application to do this. -->
    <string name="permlab_movePackage">move app resources</string>
    <!-- Description of an application permission, listed so the user can choose whether they want to allow the application to do this. -->
    <string name="permdesc_movePackage">Allows the app to move app resources from internal to external media and vice versa.</string>

    <!-- Title of an application permission, listed so the user can choose whether they want to allow the application to do this. -->
    <string name="permlab_readLogs">read sensitive log data</string>
    <!-- Description of an application permission, listed so the user can choose whether they want to allow the application to do this. -->
    <string name="permdesc_readLogs" product="tablet">Allows the app to read from the
        system\'s various log files.  This allows it to discover general
        information about what you are doing with the tablet, potentially
        including personal or private information.</string>
    <!-- Description of an application permission, listed so the user can choose whether they want to allow the application to do this. -->
    <string name="permdesc_readLogs" product="tv">Allows the app to read from the
        system\'s various log files.  This allows it to discover general
        information about what you are doing with the TV, potentially
        including personal or private information.</string>
    <!-- Description of an application permission, listed so the user can choose whether they want to allow the application to do this. -->
    <string name="permdesc_readLogs" product="default">Allows the app to read from the
        system\'s various log files.  This allows it to discover general
        information about what you are doing with the phone, potentially
        including personal or private information.</string>

    <!-- Title of an application permission, listed so the user can choose whether they want to allow the application to do this. -->
    <string name="permlab_anyCodecForPlayback">use any media decoder for playback</string>
    <!-- Description of an application permission, listed so the user can choose whether they want to allow the application to do this. -->
    <string name="permdesc_anyCodecForPlayback">Allows the app to use any installed
        media decoder to decode for playback.</string>

    <!-- Title of an application permission, listed so the user can choose whether they want to allow the application to do this. This permission allows the app to install or uninstall trusted credentials, a.k.a. CA certificates. [CHAR LIMIT=NONE] -->
    <string name="permlab_manageCaCertificates">manage trusted credentials</string>
    <!-- Description of an application permission, listed so the user can choose whether they want to allow the application to do this. [CHAR LIMIT=NONE]-->
    <string name="permdesc_manageCaCertificates">Allows the app to install and uninstall CA certificates as trusted credentials.</string>

    <!-- Title of a permission that is never presented to the user.  This is not a
         permission that an application must be granted by the user.  Instead, it
         is part of a mechanism that applications use to indicate to the system
         that they want to do scheduled background work.  -->
    <string name="permlab_bindJobService">run the application\'s scheduled background work</string>
    <!-- Description of an application permission, so that the user can understand
         what is being done if they are curious. -->
    <string name="permdesc_bindJobService">This permission allows the Android system to run the application in the background when requested.</string>

    <!-- Title of an application permission, listed so the user can choose whether they want to allow the application to do this. -->
    <string name="permlab_diagnostic">read/write to resources owned by diag</string>
    <!-- Description of an application permission, listed so the user can choose whether they want to allow the application to do this. -->
    <string name="permdesc_diagnostic">Allows the app to read and write to
    any resource owned by the diag group; for example, files in /dev. This could
    potentially affect system stability and security. This should be ONLY be used
    for hardware-specific diagnostics by the manufacturer or operator.</string>

    <!-- Title of an application permission, listed so the user can choose whether they want to allow the application to do this. -->
    <string name="permlab_changeComponentState">enable or disable app components</string>
    <!-- Description of an application permission, listed so the user can choose whether they want to allow the application to do this. -->
    <string name="permdesc_changeComponentState" product="tablet">Allows the app to change whether a
        component of another app is enabled or not. Malicious apps may use this
        to disable important tablet capabilities. Care must be used with this permission, as it is
        possible to get app components into an unusable, inconsistent, or unstable state.
    </string>
    <!-- Description of an application permission, listed so the user can choose whether they want to allow the application to do this. -->
    <string name="permdesc_changeComponentState" product="tv">Allows the app to change whether a
        component of another app is enabled or not. Malicious apps may use this
        to disable important TV capabilities. Care must be used with this permission, as it is
        possible to get app components into an unusable, inconsistent, or unstable state.
    </string>
    <!-- Description of an application permission, listed so the user can choose whether they want to allow the application to do this. -->
    <string name="permdesc_changeComponentState" product="default">Allows the app to change whether a
        component of another app is enabled or not. Malicious apps may use this
        to disable important phone capabilities. Care must be used with this permission, as it is
        possible to get app components into an unusable, inconsistent, or unstable state.
    </string>

    <!-- Title of an application permission for granting or revoking other permissions [CHAR LIMIT=NONE] -->
    <string name="permlab_grantRevokePermissions">grant or revoke permissions</string>
    <!-- Description of an application permission for granting or revoking other permissions [CHAR LIMIT=NONE] -->
    <string name="permdesc_grantRevokePermissions">Allows an application to grant or revoke
        specific permissions for it or other applications.  Malicious applications may use this
        to access features you have not granted them.
    </string>

    <!-- Title of an application permission, listed so the user can choose whether they want to allow the application to do this. -->
    <string name="permlab_setPreferredApplications">set preferred apps</string>
    <!-- Description of an application permission, listed so the user can choose whether they want to allow the application to do this. -->
    <string name="permdesc_setPreferredApplications">Allows the app to
        modify your preferred apps. Malicious apps may
        silently change the apps that are run, spoofing your
        existing apps to collect private data from you.</string>

    <!-- Title of an application permission, listed so the user can choose whether they want to allow the application to do this. -->
    <string name="permlab_writeSettings">modify system settings</string>
    <!-- Description of an application permission, listed so the user can choose whether they want to allow the application to do this. -->
    <string name="permdesc_writeSettings">Allows the app to modify the
        system\'s settings data. Malicious apps may corrupt your system\'s
        configuration.</string>

    <string name="permlab_writeSecureSettings">modify secure system settings</string>
    <string name="permdesc_writeSecureSettings">Allows the app to modify the
        system\'s secure settings data. Not for use by normal apps.</string>

    <!-- Title of an application permission, listed so the user can choose whether they want to allow the application to do this. -->
    <string name="permlab_writeGservices">modify the Google services map</string>
    <!-- Description of an application permission, listed so the user can choose whether they want to allow the application to do this. -->
    <string name="permdesc_writeGservices">Allows the app to modify the
        Google services map.  Not for use by normal apps.</string>

    <!-- Title of an application permission, listed so the user can choose whether they want to allow the application to do this. -->
    <string name="permlab_receiveBootCompleted">run at startup</string>
    <!-- Description of an application permission, listed so the user can choose whether they want to allow the application to do this. -->
    <string name="permdesc_receiveBootCompleted" product="tablet">Allows the app to
        have itself started as soon as the system has finished booting.
        This can make it take longer to start the tablet and allow the
        app to slow down the overall tablet by always running.</string>
    <!-- Description of an application permission, listed so the user can choose whether they want to allow the application to do this. -->
    <string name="permdesc_receiveBootCompleted" product="tv">Allows the app to
        have itself started as soon as the system has finished booting.
        This can make it take longer to start the TV and allow the
        app to slow down the overall tablet by always running.</string>
    <!-- Description of an application permission, listed so the user can choose whether they want to allow the application to do this. -->
    <string name="permdesc_receiveBootCompleted" product="default">Allows the app to
        have itself started as soon as the system has finished booting.
        This can make it take longer to start the phone and allow the
        app to slow down the overall phone by always running.</string>

    <!-- Title of an application permission, listed so the user can choose whether they want to allow the application to do this. -->
    <string name="permlab_broadcastSticky">send sticky broadcast</string>
    <!-- Description of an application permission, listed so the user can choose whether they want to allow the application to do this. -->
    <string name="permdesc_broadcastSticky" product="tablet">Allows the app to
    send sticky broadcasts, which remain after the broadcast ends. Excessive use
    may make the tablet slow or unstable by causing it to use too much memory.
    </string>
    <!-- Description of an application permission, listed so the user can choose whether they want to allow the application to do this. -->
    <string name="permdesc_broadcastSticky" product="tv">Allows the app to
    send sticky broadcasts, which remain after the broadcast ends. Excessive use
    may make the TV slow or unstable by causing it to use too much memory.
    </string>
    <!-- Description of an application permission, listed so the user can choose whether they want to allow the application to do this. -->
    <string name="permdesc_broadcastSticky" product="default">Allows the app to
    send sticky broadcasts, which remain after the broadcast ends. Excessive
    use may make the phone slow or unstable by causing it to use too
    much memory.</string>

    <!-- Title of an application permission, listed so the user can choose whether they want to allow the application to do this. -->
    <string name="permlab_readContacts">read your contacts</string>
    <!-- Description of an application permission, listed so the user can choose whether they want to allow the application to do this. -->
    <string name="permdesc_readContacts" product="tablet">Allows the app to read
      data about your contacts stored on your tablet, including the frequency
      with which you\'ve called, emailed, or communicated in other ways with
      specific individuals. This permission allows apps to save your contact
      data, and malicious apps may share contact data without your
      knowledge.</string>
    <!-- Description of an application permission, listed so the user can choose whether they want to allow the application to do this. -->
    <string name="permdesc_readContacts" product="tv">Allows the app to read
      data about your contacts stored on your TV, including the frequency
      with which you\'ve called, emailed, or communicated in other ways with
      specific individuals. This permission allows apps to save your contact
      data, and malicious apps may share contact data without your
      knowledge.</string>
    <!-- Description of an application permission, listed so the user can choose whether they want to allow the application to do this. -->
    <string name="permdesc_readContacts" product="default">Allows the app to
      read data about your contacts stored on your phone, including the
      frequency with which you\'ve called, emailed, or communicated in other ways
      with specific individuals. This permission allows apps to save your
      contact data, and malicious apps may share contact data without your
      knowledge.</string>

    <!-- Title of an application permission, listed so the user can choose whether they want to allow the application to do this. -->
    <string name="permlab_writeContacts">modify your contacts</string>
    <!-- Description of an application permission, listed so the user can choose whether they want to allow the application to do this. -->
    <string name="permdesc_writeContacts" product="tablet">Allows the app to
      modify the data about your contacts stored on your tablet, including the
      frequency with which you\'ve called, emailed, or communicated in other ways
      with specific contacts. This permission allows apps to delete contact
      data.</string>
    <!-- Description of an application permission, listed so the user can choose whether they want to allow the application to do this. -->
    <string name="permdesc_writeContacts" product="tv">Allows the app to
      modify the data about your contacts stored on your TV, including the
      frequency with which you\'ve called, emailed, or communicated in other ways
      with specific contacts. This permission allows apps to delete contact
      data.</string>
    <!-- Description of an application permission, listed so the user can choose whether they want to allow the application to do this. -->
    <string name="permdesc_writeContacts" product="default">Allows the app to
    modify the data about your contacts stored on your phone, including the
    frequency with which you\'ve called, emailed, or communicated in other ways
    with specific contacts. This permission allows apps to delete contact
    data.</string>

    <!-- Title of an application permission, listed so the user can choose whether they want to allow the application to do this. -->
    <string name="permlab_readCallLog">read call log</string>
    <!-- Description of an application permission, listed so the user can choose whether they want to allow the application to do this. -->
    <string name="permdesc_readCallLog" product="tablet">Allows the app to read
     your tablet\'s call log, including data about incoming and outgoing calls.
     This permission allows apps to save your call log data, and malicious apps
     may share call log data without your knowledge.</string>
    <!-- Description of an application permission, listed so the user can choose whether they want to allow the application to do this. -->
    <string name="permdesc_readCallLog" product="tv">Allows the app to read
     your TV\'s call log, including data about incoming and outgoing calls.
     This permission allows apps to save your call log data, and malicious apps
     may share call log data without your knowledge.</string>
    <!-- Description of an application permission, listed so the user can choose whether they want to allow the application to do this. -->
    <string name="permdesc_readCallLog" product="default">Allows the app to read
      your phone\'s call log, including data about incoming and outgoing calls.
      This permission allows apps to save your call log data, and malicious apps
      may share call log data without your knowledge.</string>

    <!-- Title of an application permission, listed so the user can choose whether they want to allow the application to do this. -->
    <string name="permlab_writeCallLog">write call log</string>
    <!-- Description of an application permission, listed so the user can choose whether they want to allow the application to do this. -->
    <string name="permdesc_writeCallLog" product="tablet">Allows the app to modify your tablet\'s call log, including data about incoming and outgoing calls.
        Malicious apps may use this to erase or modify your call log.</string>
    <!-- Description of an application permission, listed so the user can choose whether they want to allow the application to do this. -->
    <string name="permdesc_writeCallLog" product="tv">Allows the app to modify your TV\'s call log, including data about incoming and outgoing calls.
        Malicious apps may use this to erase or modify your call log.</string>
    <!-- Description of an application permission, listed so the user can choose whether they want to allow the application to do this. -->
    <string name="permdesc_writeCallLog" product="default">Allows the app to modify your phone\'s call log, including data about incoming and outgoing calls.
        Malicious apps may use this to erase or modify your call log.</string>


    <!-- Title of the read profile permission, listed so the user can decide whether to allow the application to read the user's personal profile data. [CHAR LIMIT=30] -->
    <string name="permlab_readProfile">read your own contact card</string>
    <!-- Description of the read profile permission, listed so the user can decide whether to allow the application to read the user's personal profile data. [CHAR LIMIT=NONE] -->
    <string name="permdesc_readProfile" product="default">Allows the app to read
     personal profile information stored on your device, such as your name and
     contact information. This means the app can identify you and may send your
     profile information to others.</string>

    <!-- Title of the write profile permission, listed so the user can decide whether to allow the application to write to the user's personal profile data. [CHAR LIMIT=30] -->
    <string name="permlab_writeProfile">modify your own contact card</string>
    <!-- Description of the write profile permission, listed so the user can decide whether to allow the application to write to the user's personal profile data. [CHAR LIMIT=NONE] -->
    <string name="permdesc_writeProfile" product="default">Allows the app to
      change or add to personal profile information stored on your device, such
      as your name and contact information.  This means the app can identify you
      and may send your profile information to others.</string>

    <!-- Title of the body sensors permission, listed so the user can decide whether to allow the application to access body sensor data. [CHAR LIMIT=30] -->
    <string name="permlab_bodySensors">body sensors (like heart rate monitors)
    </string>
    <!-- Description of the body sensors permission, listed so the user can decide whether to allow the application to access data from body sensors. [CHAR LIMIT=NONE] -->
    <string name="permdesc_bodySensors" product="default">Allows the app to access data from sensors
    that monitor your physical condition, such as your heart rate.</string>

    <!-- Title of the read social stream permission, listed so the user can decide whether to allow the application to read information from the user's social stream. [CHAR LIMIT=30] -->
    <string name="permlab_readSocialStream" product="default">read your social stream</string>
    <string name="permdesc_readSocialStream" product="default">Allows the app
      to access and sync social updates from you and your friends. Be careful
      when sharing information -- this allows the app to read communications
      between you and your friends on social networks, regardless of
      confidentiality. Note: this permission may not be enforced on all social
      networks.</string>

    <!-- Title of the write social stream permission, listed so the user can decide whether to allow the application to write information to the user's social stream. [CHAR LIMIT=30] -->
    <string name="permlab_writeSocialStream" product="default">write to your social stream</string>
    <string name="permdesc_writeSocialStream" product="default">Allows the app to
     display social updates from your friends.  Be careful when sharing
     information -- this allows the app to produce messages that may appear to
     come from a friend. Note: this permission may not be enforced on all social
     networks.</string>

    <!-- Title of an application permission, listed so the user can choose whether they want to allow the application to do this. -->
    <string name="permlab_readCalendar">read calendar events plus confidential information</string>
    <!-- Description of an application permission, listed so the user can choose whether they want to allow the application to do this. -->
    <string name="permdesc_readCalendar" product="tablet">Allows the app to read
       all calendar events stored on your tablet, including those of friends or
       co-workers. This may allow the app to share or save your calendar data,
       regardless of confidentiality or sensitivity.</string>
    <!-- Description of an application permission, listed so the user can choose whether they want to allow the application to do this. -->
    <string name="permdesc_readCalendar" product="tv">Allows the app to read
       all calendar events stored on your TV, including those of friends or
       co-workers. This may allow the app to share or save your calendar data,
       regardless of confidentiality or sensitivity.</string>
    <!-- Description of an application permission, listed so the user can choose whether they want to allow the application to do this. -->
    <string name="permdesc_readCalendar" product="default">Allows the app to
       read all calendar events stored on your phone, including those of friends
       or co-workers. This may allow the app to share or save your calendar data,
       regardless of confidentiality or sensitivity.</string>

    <!-- Title of an application permission, listed so the user can choose whether they want to allow the application to do this. -->
    <string name="permlab_writeCalendar">add or modify calendar events and send email to guests without owners\' knowledge</string>
    <!-- Description of an application permission, listed so the user can choose whether they want to allow the application to do this. -->
    <string name="permdesc_writeCalendar" product="tablet">Allows the app to
        add, remove, change events that you can modify on your tablet, including
        those of friends or co-workers. This may allow the app to send messages
        that appear to come from calendar owners, or modify events without the
        owners\' knowledge.</string>
    <!-- Description of an application permission, listed so the user can choose whether they want to allow the application to do this. -->
    <string name="permdesc_writeCalendar" product="tv">Allows the app to
        add, remove, change events that you can modify on your TV, including
        those of friends or co-workers. This may allow the app to send messages
        that appear to come from calendar owners, or modify events without the
        owners\' knowledge.</string>
    <!-- Description of an application permission, listed so the user can choose whether they want to allow the application to do this. -->
    <string name="permdesc_writeCalendar" product="default">Allows the app to
        add, remove, change events that you can modify on your phone, including
        those of friends or co-workers. This may allow the app to send messages
        that appear to come from calendar owners, or modify events without the
        owners\' knowledge.</string>


    <!-- Title of an application permission, listed so the user can choose whether they want to allow the application to do this. -->
    <string name="permlab_accessMockLocation">mock location sources for testing</string>
    <!-- Description of an application permission, listed so the user can choose whether they want to allow the application to do this. -->
    <string name="permdesc_accessMockLocation">Create mock location sources for
      testing or install a new location provider.  This allows the app to
      override the location and/or status returned by other location sources
      such as GPS or location providers.</string>

    <!-- Title of an application permission, listed so the user can choose whether they want to allow the application to do this. -->
    <string name="permlab_accessLocationExtraCommands">access extra location provider commands</string>
    <!-- Description of an application permission, listed so the user can choose whether they want to allow the application to do this. -->
    <string name="permdesc_accessLocationExtraCommands">Allows the app to access
      extra location provider commands.  This may allow the app to interfere
      with the operation of the GPS or other location sources.</string>

    <!-- Title of an application permission, listed so the user can choose whether they want to allow the application to do this. -->
    <string name="permlab_installLocationProvider">permission to install a location provider</string>
    <!-- Description of an application permission, listed so the user can choose whether they want to allow the application to do this. -->
    <string name="permdesc_installLocationProvider">Create mock location sources
      for testing or install a new location provider.  This allows the app to
      override the location and/or status returned by other location sources
      such as GPS or location providers.</string>

    <!-- Title of an application permission, listed so the user can choose whether they want to allow the application to do this. -->
    <string name="permlab_accessFineLocation">precise location (GPS and
      network-based)</string>
    <!-- Description of an application permission, listed so the user can choose whether they want to allow the application to do this. -->
    <string name="permdesc_accessFineLocation">Allows the app to get your
      precise location using the Global Positioning System (GPS) or network
      location sources such as cell towers and Wi-Fi. These location services
      must be turned on and available to your device for the app to use them.
      Apps may use this to determine where you are, and may consume additional
      battery power.</string>

    <!-- Title of an application permission, listed so the user can choose whether they want to allow the application to do this. -->
    <string name="permlab_accessCoarseLocation">approximate location
      (network-based)</string>
    <!-- Description of an application permission, listed so the user can choose whether they want to allow the application to do this. -->
    <string name="permdesc_accessCoarseLocation">Allows the app to get your
      approximate location. This location is derived by location services using
      network location sources such as cell towers and Wi-Fi. These location
      services must be turned on and available to your device for the app to
      use them. Apps may use this to determine approximately where you
      are.</string>

    <!-- Title of an application permission, listed so the user can choose whether they want to allow the application to do this. -->
    <string name="permlab_accessSurfaceFlinger">access SurfaceFlinger</string>
    <!-- Description of an application permission, listed so the user can choose whether they want to allow the application to do this. -->
    <string name="permdesc_accessSurfaceFlinger">Allows the app to use SurfaceFlinger low-level features.</string>

    <!-- Title of an application permission, listed so the user can choose whether they want to allow the application to do this. -->
    <string name="permlab_readFrameBuffer">read frame buffer</string>
    <!-- Description of an application permission, listed so the user can choose whether they want to allow the application to do this. -->
    <string name="permdesc_readFrameBuffer">Allows the app to read the content of the frame buffer.</string>

    <!-- Title of an application permission, listed so the user can choose whether they want to allow the application to do this. -->
    <string name="permlab_accessInputFlinger">access InputFlinger</string>
    <!-- Description of an application permission, listed so the user can choose whether they want to allow the application to do this. -->
    <string name="permdesc_accessInputFlinger">Allows the app to use InputFlinger low-level features.</string>

    <!-- Title of an application permission, listed so the user can choose whether they want to allow the application to do this. -->
    <string name="permlab_configureWifiDisplay">configure Wifi displays</string>
    <!-- Description of an application permission, listed so the user can choose whether they want to allow the application to do this. -->
    <string name="permdesc_configureWifiDisplay">Allows the app to configure and connect to Wifi displays.</string>

    <!-- Title of an application permission, listed so the user can choose whether they want to allow the application to do this. -->
    <string name="permlab_controlWifiDisplay">control Wifi displays</string>
    <!-- Description of an application permission, listed so the user can choose whether they want to allow the application to do this. -->
    <string name="permdesc_controlWifiDisplay">Allows the app to control low-level features of Wifi displays.</string>

    <!-- Title of an application permission, listed so the user can choose whether they want to allow the application to do this. -->
    <string name="permlab_controlVpn">control Virtual Private Networks</string>
    <!-- Description of an application permission, listed so the user can choose whether they want to allow the application to do this. -->
    <string name="permdesc_controlVpn">Allows the app to control low-level features of Virtual Private Networks.</string>

    <!-- Title of an application permission, listed so the user can choose whether they want to allow the application to do this. -->
    <string name="permlab_captureAudioOutput">capture audio output</string>
    <!-- Description of an application permission, listed so the user can choose whether they want to allow the application to do this. -->
    <string name="permdesc_captureAudioOutput">Allows the app to capture and redirect audio output.</string>

    <!-- Title of an application permission, listed so the user can choose whether they want to allow the application to do this. -->
    <string name="permlab_captureAudioHotword">Hotword detection</string>
    <!-- Description of an application permission, listed so the user can choose whether they want to allow the application to do this. -->
    <string name="permdesc_captureAudioHotword">Allows the app to capture audio for Hotword detection. The capture can
      happen in the background but does not prevent other audio capture (e.g. Camcorder).</string>

    <!-- Title of an application permission, listed so the user can choose whether they want to allow the application to do this. -->
    <string name="permlab_modifyAudioRouting">Audio Routing</string>
    <!-- Description of an application permission, listed so the user can choose whether they want to allow the application to do this. -->
    <string name="permdesc_modifyAudioRouting">Allows the app to directly control audio routing and
      override audio policy decisions.</string>

    <!-- Title of an application permission, listed so the user can choose whether they want to allow the application to do this. -->
    <string name="permlab_captureVideoOutput">capture video output</string>
    <!-- Description of an application permission, listed so the user can choose whether they want to allow the application to do this. -->
    <string name="permdesc_captureVideoOutput">Allows the app to capture and redirect video output.</string>

    <!-- Title of an application permission, listed so the user can choose whether they want to allow the application to do this. -->
    <string name="permlab_captureSecureVideoOutput">capture secure video output</string>
    <!-- Description of an application permission, listed so the user can choose whether they want to allow the application to do this. -->
    <string name="permdesc_captureSecureVideoOutput">Allows the app to capture and redirect secure video output.</string>

    <!-- Title of an application permission, listed so the user can choose whether they want to allow the application to do this. -->
    <string name="permlab_mediaContentControl">control media playback and metadata access</string>
    <!-- Description of an application permission, listed so the user can choose whether they want to allow the application to do this. -->
    <string name="permdesc_mediaContentControl">Allows the app to control media playback and access the media information (title, author...).</string>

    <!-- Title of an application permission, listed so the user can choose whether they want to allow the application to do this. -->
    <string name="permlab_modifyAudioSettings">change your audio settings</string>
    <!-- Description of an application permission, listed so the user can choose whether they want to allow the application to do this. -->
    <string name="permdesc_modifyAudioSettings">Allows the app to modify global audio settings such as volume and which speaker is used for output.</string>

    <!-- Title of an application permission, listed so the user can choose whether they want to allow the application to do this. -->
    <string name="permlab_recordAudio">record audio</string>
    <!-- Description of an application permission, listed so the user can choose whether they want to allow the application to do this. -->
    <string name="permdesc_recordAudio">Allows the app to record audio with the
      microphone.  This permission allows the app to record audio at any time
      without your confirmation.</string>

    <!-- Title of an application permission, listed so the user can choose whether they want to allow the application to do this. -->
    <string name="permlab_sim_communication">sim communication</string>
    <!-- Description of an application permission, listed so the user can choose whether they want to allow the application to do this. -->
    <string name="permdesc_sim_communication">Allows the app to send commands to the SIM. This is very dangerous.</string>

    <!-- Title of an application permission, listed so the user can choose whether they want to allow the application to do this. -->
    <string name="permlab_camera">take pictures and videos</string>
    <!-- Description of an application permission, listed so the user can choose whether they want to allow the application to do this. -->
    <string name="permdesc_camera">Allows the app to take pictures and videos
      with the camera.  This permission allows the app to use the camera at any
      time without your confirmation.</string>
    <!-- Title of a camera app permission, listed so the user can choose whether or not they want to allow it to disable the may-transmit light indicator. -->
    <string name="permlab_cameraDisableTransmitLed">disable transmit indicator LED when camera is in use</string>
    <!-- Description of a camera app permission, listed so the user can choose whether or not they want to allow it to disable the may-transmit light indicator. -->
    <string name="permdesc_cameraDisableTransmitLed">Allows a pre-installed system application to disable the camera use indicator LED.</string>

    <!-- Title of an application permission, listed so the user can choose whether they want to allow the application to do this. -->
    <string name="permlab_brick" product="tablet">permanently disable tablet</string>
    <!-- Title of an application permission, listed so the user can choose whether they want to allow the application to do this. -->
    <string name="permlab_brick" product="tv">permanently disable TV</string>
    <!-- Title of an application permission, listed so the user can choose whether they want to allow the application to do this. -->
    <string name="permlab_brick" product="default">permanently disable phone</string>
    <!-- Description of an application permission, listed so the user can choose whether they want to allow the application to do this. -->
    <string name="permdesc_brick" product="tablet">Allows the app to
        disable the entire tablet permanently. This is very dangerous.</string>
    <!-- Description of an application permission, listed so the user can choose whether they want to allow the application to do this. -->
    <string name="permdesc_brick" product="tv">Allows the app to
        disable the entire TV permanently. This is very dangerous.</string>
    <!-- Description of an application permission, listed so the user can choose whether they want to allow the application to do this. -->
    <string name="permdesc_brick" product="default">Allows the app to
        disable the entire phone permanently. This is very dangerous.</string>

    <!-- Title of an application permission, listed so the user can choose whether they want to allow the application to do this. -->
    <string name="permlab_reboot" product="tablet">force tablet reboot</string>
    <!-- Title of an application permission, listed so the user can choose whether they want to allow the application to do this. -->
    <string name="permlab_reboot" product="tv">force TV reboot</string>
    <!-- Title of an application permission, listed so the user can choose whether they want to allow the application to do this. -->
    <string name="permlab_reboot" product="default">force phone reboot</string>
    <!-- Description of an application permission, listed so the user can choose whether they want to allow the application to do this. -->
    <string name="permdesc_reboot" product="tablet">Allows the app to force the tablet to reboot.</string>
    <!-- Description of an application permission, listed so the user can choose whether they want to allow the application to do this. -->
    <string name="permdesc_reboot" product="tv">Allows the app to force the TV to reboot.</string>
    <!-- Description of an application permission, listed so the user can choose whether they want to allow the application to do this. -->
    <string name="permdesc_reboot" product="default">Allows the app to force the phone to reboot.</string>


    <!-- Title of an application permission, listed so the user can choose whether they want to allow the application to do this. [CHAR LIMIT=30] -->
    <string name="permlab_mount_unmount_filesystems" product="nosdcard">access USB storage filesystem</string>
    <!-- Title of an application permission, listed so the user can choose whether they want to allow the application to do this. -->
    <string name="permlab_mount_unmount_filesystems" product="default">access SD Card filesystem</string>
    <!-- Description of an application permission, listed so the user can choose whether they want to allow the application to do this. -->
    <string name="permdesc_mount_unmount_filesystems">Allows the app to mount and
        unmount filesystems for removable storage.</string>

    <!-- Title of an application permission, listed so the user can choose whether they want to allow the application to do this. [CHAR LIMIT=30] -->
    <string name="permlab_mount_format_filesystems" product="nosdcard">erase USB storage</string>
    <!-- Title of an application permission, listed so the user can choose whether they want to allow the application to do this. -->
    <string name="permlab_mount_format_filesystems" product="default">erase SD Card</string>
    <!-- Description of an application permission, listed so the user can choose whether they want to allow the application to do this. -->
    <string name="permdesc_mount_format_filesystems">Allows the app to format removable storage.</string>

    <!-- Title of an application permission, listed so the user can choose whether they want to allow the application to do this. -->
    <string name="permlab_asec_access">get information on internal storage</string>
    <!-- Description of an application permission, listed so the user can choose whether they want to allow the application to do this. -->
    <string name="permdesc_asec_access">Allows the app to get information on internal storage.</string>

    <!-- Title of an application permission, listed so the user can choose whether they want to allow the application to do this. -->
    <string name="permlab_asec_create">create internal storage</string>
    <!-- Description of an application permission, listed so the user can choose whether they want to allow the application to do this. -->
    <string name="permdesc_asec_create">Allows the app to create internal storage.</string>

    <!-- Title of an application permission, listed so the user can choose whether they want to allow the application to do this. -->
    <string name="permlab_asec_destroy">destroy internal storage</string>
    <!-- Description of an application permission, listed so the user can choose whether they want to allow the application to do this. -->
    <string name="permdesc_asec_destroy">Allows the app to destroy internal storage.</string>

    <!-- Title of an application permission, listed so the user can choose whether they want to allow the application to do this. -->
    <string name="permlab_asec_mount_unmount">mount/unmount internal storage</string>
    <!-- Description of an application permission, listed so the user can choose whether they want to allow the application to do this. -->
    <string name="permdesc_asec_mount_unmount">Allows the app to mount/unmount internal storage.</string>

    <!-- Title of an application permission, listed so the user can choose whether they want to allow the application to do this. -->
    <string name="permlab_asec_rename">rename internal storage</string>
    <!-- Description of an application permission, listed so the user can choose whether they want to allow the application to do this. -->
    <string name="permdesc_asec_rename">Allows the app to rename internal storage.</string>

    <!-- Title of an application permission, listed so the user can choose whether they want to allow the application to do this. -->
    <string name="permlab_vibrate">control vibration</string>
    <!-- Description of an application permission, listed so the user can choose whether they want to allow the application to do this. -->
    <string name="permdesc_vibrate">Allows the app to control the vibrator.</string>

    <!-- Title of an application permission, listed so the user can choose whether they want to allow the application to do this. -->
    <string name="permlab_flashlight">control flashlight</string>
    <!-- Description of an application permission, listed so the user can choose whether they want to allow the application to do this. -->
    <string name="permdesc_flashlight">Allows the app to control the flashlight.</string>

    <!-- Title of an application permission, listed so the user can choose whether they want to allow the application to do this. -->
    <string name="permlab_manageUsb">manage preferences and permissions for USB devices</string>
    <!-- Description of an application permission, listed so the user can choose whether they want to allow the application to do this. -->
    <string name="permdesc_manageUsb">Allows the app to manage preferences and permissions for USB devices.</string>

    <!-- Title of an application permission, listed so the user can choose whether they want to allow the application to do this. -->
    <string name="permlab_accessMtp">implement MTP protocol</string>
    <!-- Description of an application permission, listed so the user can choose whether they want to allow the application to do this. -->
    <string name="permdesc_accessMtp">Allows access to the kernel MTP driver to implement the MTP USB protocol.</string>

    <!-- Title of an application permission, listed so the user can choose whether they want to allow the application to do this. -->
    <string name="permlab_hardware_test">test hardware</string>
    <!-- Description of an application permission, listed so the user can choose whether they want to allow the application to do this. -->
    <string name="permdesc_hardware_test">Allows the app to control
        various peripherals for the purpose of hardware testing.</string>

    <!-- Title of an application permission, listed so the user can choose whether they want to allow the application to do this. -->
    <string name="permlab_fm">access FM radio</string>
    <!-- Description of an application permission, listed so the user can choose whether they want to allow the application to do this. -->
    <string name="permdesc_fm">Allows the app to access FM radio to listen to programs.</string>

    <!-- Title of an application permission, listed so the user can choose whether they want to allow the application to do this. -->
    <string name="permlab_callPhone">directly call phone numbers</string>
    <!-- Description of an application permission, listed so the user can choose whether they want to allow the application to do this. -->
    <string name="permdesc_callPhone">Allows the app to call phone numbers
      without your intervention. This may result in unexpected charges or calls.
      Note that this doesn\'t allow the app to call emergency numbers.
      Malicious apps may cost you money by making calls without your
      confirmation.</string>

    <!-- Title of an application permission, listed so the user can choose whether they want to allow the application to do this. -->
    <string name="permlab_callPrivileged">directly call any phone numbers</string>
    <!-- Description of an application permission, listed so the user can choose whether they want to allow the application to do this. -->
    <string name="permdesc_callPrivileged">Allows the app to call
        any phone number, including emergency numbers, without your intervention.
        Malicious apps may place unnecessary and illegal calls to emergency
        services.</string>

    <!-- Title of an application permission, listed so the user can choose whether they want to allow the application to do this. -->
    <string name="permlab_performCdmaProvisioning" product="tablet">directly start CDMA tablet setup</string>
    <!-- Title of an application permission, listed so the user can choose whether they want to allow the application to do this. -->
    <string name="permlab_performCdmaProvisioning" product="tv">directly start CDMA TV setup</string>
    <!-- Title of an application permission, listed so the user can choose whether they want to allow the application to do this. -->
    <string name="permlab_performCdmaProvisioning" product="default">directly start CDMA phone setup</string>
    <!-- Description of an application permission, listed so the user can choose whether they want to allow the application to do this. -->
    <string name="permdesc_performCdmaProvisioning">Allows the app to start CDMA provisioning.
        Malicious apps may unnecessarily start CDMA provisioning.</string>

    <!-- Title of an application permission, listed so the user can choose whether they want to allow the application to do this. -->
    <string name="permlab_locationUpdates">control location update notifications</string>
    <!-- Description of an application permission, listed so the user can choose whether they want to allow the application to do this. -->
    <string name="permdesc_locationUpdates">Allows the app to enable/disable location
        update notifications from the radio.  Not for use by normal apps.</string>

    <!-- Title of an application permission, listed so the user can choose whether they want to allow the application to do this. -->
    <string name="permlab_checkinProperties">access checkin properties</string>
    <!-- Description of an application permission, listed so the user can choose whether they want to allow the application to do this. -->
    <string name="permdesc_checkinProperties">Allows the app read/write access to
        properties uploaded by the checkin service.  Not for use by normal
        apps.</string>

    <!-- Title of an application permission, listed so the user can choose whether they want to allow the application to do this. -->
    <string name="permlab_bindGadget">choose widgets</string>
    <!-- Description of an application permission, listed so the user can choose whether they want to allow the application to do this. -->
    <string name="permdesc_bindGadget">Allows the app to tell the system
        which widgets can be used by which app. An app with this permission
        can give access to personal data to other apps.
        Not for use by normal apps.</string>

    <!-- Title of an application permission, listed so the user can choose whether they want to allow the application to do this. -->
    <string name="permlab_modifyPhoneState">modify phone state</string>
    <!-- Description of an application permission, listed so the user can choose whether they want to allow the application to do this. -->
    <string name="permdesc_modifyPhoneState">Allows the app to control the
        phone features of the device. An app with this permission can switch
        networks, turn the phone radio on and off and the like without ever notifying
        you.</string>

    <!-- Title of an application permission, listed so the user can choose whether they want to allow the application to do this. -->
    <string name="permlab_readPhoneState">read phone status and identity</string>
    <!-- Description of an application permission, listed so the user can choose whether they want to allow the application to do this. -->
    <string name="permdesc_readPhoneState">Allows the app to access the phone
      features of the device.  This permission allows the app to determine the
      phone number and device IDs, whether a call is active, and the remote number
      connected by a call.</string>

    <!-- Title of an application permission, listed so the user can choose whether they want to allow the application to do this. -->
    <string name="permlab_readPrecisePhoneState">read precise phone states</string>
    <!-- Description of an application permission, listed so the user can choose whether they want to allow the application to do this. -->
    <string name="permdesc_readPrecisePhoneState">Allows the app to access the precise
      phone states.  This permission allows the app to determine the real
      call status, whether a call is active or in the background, call fails,
      precise data connection status and data connection fails.</string>

    <!-- Title of an application permission, listed so the user can choose whether they want to allow the application to do this. -->
    <string name="permlab_wakeLock" product="tablet">prevent tablet from sleeping</string>
    <!-- Title of an application permission, listed so the user can choose whether they want to allow the application to do this. -->
    <string name="permlab_wakeLock" product="tv">prevent TV from sleeping</string>
    <!-- Title of an application permission, listed so the user can choose whether they want to allow the application to do this. -->
    <string name="permlab_wakeLock" product="default">prevent phone from sleeping</string>
    <!-- Description of an application permission, listed so the user can choose whether they want to allow the application to do this. -->
    <string name="permdesc_wakeLock" product="tablet">Allows the app to prevent the tablet from going to sleep.</string>
    <!-- Description of an application permission, listed so the user can choose whether they want to allow the application to do this. -->
    <string name="permdesc_wakeLock" product="tv">Allows the app to prevent the TV from going to sleep.</string>
    <!-- Description of an application permission, listed so the user can choose whether they want to allow the application to do this. -->
    <string name="permdesc_wakeLock" product="default">Allows the app to prevent the phone from going to sleep.</string>

    <!-- Title of an application permission, listed so the user can choose whether they want to allow the application to do this. -->
    <string name="permlab_transmitIr">transmit infrared</string>
    <!-- Description of an application permission, listed so the user can choose whether they want to allow the application to do this. -->
    <string name="permdesc_transmitIr" product="tablet">Allows the app to use the tablet\'s infrared transmitter.</string>
    <!-- Description of an application permission, listed so the user can choose whether they want to allow the application to do this. -->
    <string name="permdesc_transmitIr" product="tv">Allows the app to use the TV\'s infrared transmitter.</string>
    <!-- Description of an application permission, listed so the user can choose whether they want to allow the application to do this. -->
    <string name="permdesc_transmitIr" product="default">Allows the app to use the phone\'s infrared transmitter.</string>


    <!-- Title of an application permission, listed so the user can choose whether they want to allow the application to do this. -->
    <string name="permlab_devicePower" product="tablet">power tablet on or off</string>
    <!-- Title of an application permission, listed so the user can choose whether they want to allow the application to do this. -->
    <string name="permlab_devicePower" product="tv">power TV on or off</string>
    <!-- Title of an application permission, listed so the user can choose whether they want to allow the application to do this. -->
    <string name="permlab_devicePower" product="default">power phone on or off</string>
    <!-- Description of an application permission, listed so the user can choose whether they want to allow the application to do this. -->
    <string name="permdesc_devicePower" product="tablet">Allows the app to turn the
        tablet on or off.</string>
    <!-- Description of an application permission, listed so the user can choose whether they want to allow the application to do this. -->
    <string name="permdesc_devicePower" product="tv">Allows the app to turn the
        TV on or off.</string>
    <!-- Description of an application permission, listed so the user can choose whether they want to allow the application to do this. -->
    <string name="permdesc_devicePower" product="default">Allows the app to turn the phone on or off.</string>

    <!-- Title of an application permission, listed so the user can choose whether they want to allow the application to do this. -->
    <string name="permlab_userActivity">reset display timeout</string>
    <!-- Description of an application permission, listed so the user can choose whether they want to allow the application to do this. -->
    <string name="permdesc_userActivity">Allows the app to reset the display timeout.</string>

    <!-- Title of an application permission, listed so the user can choose whether they want to allow the application to do this. -->
    <string name="permlab_factoryTest">run in factory test mode</string>
    <!-- Description of an application permission, listed so the user can choose whether they want to allow the application to do this. -->
    <string name="permdesc_factoryTest" product="tablet">Run as a low-level manufacturer test,
        allowing complete access to the tablet hardware. Only available
        when a tablet is running in manufacturer test mode.</string>
    <!-- Description of an application permission, listed so the user can choose whether they want to allow the application to do this. -->
    <string name="permdesc_factoryTest" product="tv">Run as a low-level manufacturer test,
        allowing complete access to the TV hardware. Only available
        when a TV is running in manufacturer test mode.</string>
    <!-- Description of an application permission, listed so the user can choose whether they want to allow the application to do this. -->
    <string name="permdesc_factoryTest" product="default">Run as a low-level manufacturer test,
        allowing complete access to the phone hardware. Only available
        when a phone is running in manufacturer test mode.</string>

    <!-- Title of an application permission, listed so the user can choose whether they want to allow the application to do this. -->
    <string name="permlab_setWallpaper">set wallpaper</string>
    <!-- Description of an application permission, listed so the user can choose whether they want to allow the application to do this. -->
    <string name="permdesc_setWallpaper">Allows the app to set the system wallpaper.</string>

    <!-- Title of an application permission, listed so the user can choose whether they want to allow the application to do this. -->
    <string name="permlab_setWallpaperHints">adjust your wallpaper size</string>
    <!-- Description of an application permission, listed so the user can choose whether they want to allow the application to do this. -->
    <string name="permdesc_setWallpaperHints">Allows the app to set the system wallpaper size hints.</string>

    <!-- Title of an application permission, listed so the user can choose whether they want to allow the application to do this. -->
    <string name="permlab_masterClear">reset system to factory defaults</string>
    <!-- Description of an application permission, listed so the user can choose whether they want to allow the application to do this. -->
    <string name="permdesc_masterClear">Allows the app to completely
        reset the system to its factory settings, erasing all data,
        configuration, and installed apps.</string>

    <!-- Title of an application permission, listed so the user can choose whether they want to allow the application to do this. -->
    <string name="permlab_setTime">set time</string>
    <!-- Description of an application permission, listed so the user can choose whether they want to allow the application to do this. -->
    <string name="permdesc_setTime" product="tablet">Allows the app to change the tablet\'s clock time.</string>
    <!-- Description of an application permission, listed so the user can choose whether they want to allow the application to do this. -->
    <string name="permdesc_setTime" product="tv">Allows the app to change the TV\'s clock time.</string>
    <!-- Description of an application permission, listed so the user can choose whether they want to allow the application to do this. -->
    <string name="permdesc_setTime" product="default">Allows the app to change the phone\'s clock time.</string>

    <!-- Title of an application permission, listed so the user can choose whether they want to allow the application to do this. -->
    <string name="permlab_setTimeZone">set time zone</string>
    <!-- Description of an application permission, listed so the user can choose whether they want to allow the application to do this. -->
    <string name="permdesc_setTimeZone" product="tablet">Allows the app to change the tablet\'s time zone.</string>
    <!-- Description of an application permission, listed so the user can choose whether they want to allow the application to do this. -->
    <string name="permdesc_setTimeZone" product="tv">Allows the app to change the TV\'s time zone.</string>
    <!-- Description of an application permission, listed so the user can choose whether they want to allow the application to do this. -->
    <string name="permdesc_setTimeZone" product="default">Allows the app to change the phone\'s time zone.</string>

    <!-- Title of an application permission, listed so the user can choose whether they want to allow the application to do this. -->
    <string name="permlab_accountManagerService">act as the AccountManagerService</string>
    <!-- Description of an application permission, listed so the user can choose whether they want to allow the application to do this. -->
    <string name="permdesc_accountManagerService">Allows the app to make calls to AccountAuthenticators.</string>

    <!-- Title of an application permission, listed so the user can choose whether they want to allow the application to do this. -->
    <string name="permlab_getAccounts">find accounts on the device</string>
    <!-- Description of an application permission, listed so the user can choose whether they want to allow the application to do this. -->
    <string name="permdesc_getAccounts" product="tablet">Allows the app to get
      the list of accounts known by the tablet.  This may include any accounts
      created by applications you have installed.</string>
    <!-- Description of an application permission, listed so the user can choose whether they want to allow the application to do this. -->
    <string name="permdesc_getAccounts" product="tv">Allows the app to get
      the list of accounts known by the TV.  This may include any accounts
      created by applications you have installed.</string>
    <!-- Description of an application permission, listed so the user can choose whether they want to allow the application to do this. -->
    <string name="permdesc_getAccounts" product="default">Allows the app to get
      the list of accounts known by the phone.  This may include any accounts
      created by applications you have installed.</string>

    <!-- Title of an application permission, listed so the user can choose whether they want to allow the application to do this. -->
    <string name="permlab_authenticateAccounts">create accounts and set passwords</string>
    <!-- Description of an application permission, listed so the user can choose whether they want to allow the application to do this. -->
    <string name="permdesc_authenticateAccounts">Allows the app
    to use the account authenticator capabilities of the
    AccountManager, including creating accounts and getting and
    setting their passwords.</string>

    <!-- Title of an application permission, listed so the user can choose whether they want to allow the application to do this. -->
    <string name="permlab_manageAccounts">add or remove accounts</string>
    <!-- Description of an application permission, listed so the user can choose whether they want to allow the application to do this. -->
    <string name="permdesc_manageAccounts">Allows the app to
    perform operations like adding and removing accounts, and deleting
    their password.</string>

    <!-- Title of an application permission, listed so the user can choose whether they want to allow the application to do this. -->
    <string name="permlab_useCredentials">use accounts on the device</string>
    <!-- Description of an application permission, listed so the user can choose whether they want to allow the application to do this. -->
    <string name="permdesc_useCredentials">Allows the app to request authentication tokens.</string>

    <!-- Title of an application permission, listed so the user can choose whether they want to allow the application to do this. -->
    <string name="permlab_accessNetworkState">view network connections</string>
    <!-- Description of an application permission, listed so the user can choose whether they want to allow the application to do this. -->
    <string name="permdesc_accessNetworkState">Allows the app to view
      information about network connections such as which networks exist and are
      connected.</string>

    <!-- Title of an application permission, listed so the user can choose whether they want to allow the application to do this. -->
    <string name="permlab_createNetworkSockets">full network access</string>
    <!-- Description of an application permission, listed so the user can choose whether they want to allow the application to do this. -->
    <string name="permdesc_createNetworkSockets">Allows the app to create
     network sockets and use custom network protocols. The browser and other
     applications provide means to send data to the internet, so this
     permission is not required to send data to the internet.</string>

    <!-- Title of an application permission, listed so the user can choose whether they want to allow the application to do this. -->
    <string name="permlab_writeApnSettings">change/intercept network settings and traffic</string>
    <!-- Description of an application permission, listed so the user can choose whether they want to allow the application to do this. -->
    <string name="permdesc_writeApnSettings">Allows the app to change network settings and to intercept and inspect all network traffic,
      for example to change the proxy and port of any APN. Malicious apps may monitor, redirect, or modify network
      packets without your knowledge.</string>

    <!-- Title of an application permission, listed so the user can choose whether they want to allow the application to do this. -->
    <string name="permlab_changeNetworkState">change network connectivity</string>
    <!-- Description of an application permission, listed so the user can choose whether they want to allow the application to do this. -->
    <string name="permdesc_changeNetworkState">Allows the app to change the state of network connectivity.</string>

    <!-- Title of an application permission, listed so the user can choose whether they want to allow the application to do this. -->
    <string name="permlab_changeTetherState">change tethered connectivity</string>
    <!-- Description of an application permission, listed so the user can choose whether they want to allow the applicaiton to do this. -->
    <string name="permdesc_changeTetherState">Allows the app to change the state of tethered network connectivity.</string>

    <!-- Title of an application permission, listed so the user can choose whether they want to allow the application to do this. -->
    <string name="permlab_changeBackgroundDataSetting">change background data usage setting</string>
    <!-- Description of an application permission, listed so the user can choose whether they want to allow the application to do this. -->
    <string name="permdesc_changeBackgroundDataSetting">Allows the app to change the background data usage setting.</string>

    <!-- Title of an application permission, listed so the user can choose whether they want to allow the application to do this. -->
    <string name="permlab_accessWifiState">view Wi-Fi connections</string>
    <!-- Description of an application permission, listed so the user can choose whether they want to allow the application to do this. -->
    <string name="permdesc_accessWifiState">Allows the app to view information
      about Wi-Fi networking, such as whether Wi-Fi is enabled and name of
      connected Wi-Fi devices.</string>

    <!-- Title of an application permission, listed so the user can choose whether they want to allow the application to do this. -->
    <string name="permlab_changeWifiState">connect and disconnect from Wi-Fi</string>
    <!-- Description of an application permission, listed so the user can choose whether they want to allow the application to do this. -->
    <string name="permdesc_changeWifiState">Allows the app to connect to and
      disconnect from Wi-Fi access points and to make changes to device
      configuration for Wi-Fi networks.</string>

    <!-- Title of an application permission, listed so the user can choose whether they want to allow the application to do this. -->
    <string name="permlab_changeWifiMulticastState">allow Wi-Fi Multicast reception</string>
    <!-- Description of an application permission, listed so the user can choose whether they want to allow the application to do this. -->
    <string name="permdesc_changeWifiMulticastState" product="tablet">Allows the app to receive
      packets sent to all devices on a Wi-Fi network using multicast addresses,
      not just your tablet.  It uses more power than the non-multicast mode.</string>
    <!-- Description of an application permission, listed so the user can choose whether they want to allow the application to do this. -->
    <string name="permdesc_changeWifiMulticastState" product="tv">Allows the app to receive
      packets sent to all devices on a Wi-Fi network using multicast addresses,
      not just your TV.  It uses more power than the non-multicast mode.</string>
    <string name="permdesc_changeWifiMulticastState" product="default">Allows the app to receive
      packets sent to all devices on a Wi-Fi network using multicast addresses,
      not just your phone.  It uses more power than the non-multicast mode.</string>

    <!-- Title of an application permission, listed so the user can choose whether they want to allow the application to do this. -->
    <string name="permlab_bluetoothAdmin">access Bluetooth settings</string>
    <!-- Description of an application permission, listed so the user can choose whether they want to allow the application to do this. -->
    <string name="permdesc_bluetoothAdmin" product="tablet">Allows the app to
      configure the local Bluetooth tablet, and to discover and pair with remote
      devices.</string>
    <!-- Description of an application permission, listed so the user can choose whether they want to allow the application to do this. -->
    <string name="permdesc_bluetoothAdmin" product="tv">Allows the app to
      configure the local Bluetooth TV, and to discover and pair with remote
      devices.</string>
    <!-- Description of an application permission, listed so the user can choose whether they want to allow the application to do this. -->
    <string name="permdesc_bluetoothAdmin" product="default">Allows the app to configure
      the local Bluetooth phone, and to discover and pair with remote devices.</string>

    <!-- Title of an application permission, listed so the user can choose whether they want to allow the application to do this. -->
    <string name="permlab_bluetoothPriv">allow Bluetooth pairing by Application</string>
    <!-- Description of an application permission, listed so the user can choose whether they want to allow the application to do this. -->
    <string name="permdesc_bluetoothPriv" product="tablet">Allows the app to
      pair with remote devices without user interaction.</string>
    <!-- Description of an application permission, listed so the user can choose whether they want to allow the application to do this. -->
    <string name="permdesc_bluetoothPriv" product="tv">Allows the app to
      pair with remote devices without user interaction.</string>
    <!-- Description of an application permission, listed so the user can choose whether they want to allow the application to do this. -->
    <string name="permdesc_bluetoothPriv" product="default">Allows the app to
      pair with remote devices without user interaction.</string>

    <!-- Title of an application permission, listed so the user can choose whether they want to allow the application to do this. -->
    <string name="permlab_bluetoothMap">access Bluetooth MAP data</string>
    <!-- Description of an application permission, listed so the user can choose whether they want to allow the application to do this. -->
    <string name="permdesc_bluetoothMap" product="tablet">Allows the app to access Bluetooth MAP data.</string>
    <!-- Description of an application permission, listed so the user can choose whether they want to allow the application to do this. -->
    <string name="permdesc_bluetoothMap" product="tv">Allows the app to access Bluetooth MAP data.</string>
    <!-- Description of an application permission, listed so the user can choose whether they want to allow the application to do this. -->
    <string name="permdesc_bluetoothMap" product="default">Allows the app to access Bluetooth MAP data.</string>

    <string name="permlab_accessWimaxState">connect and disconnect from WiMAX</string>
    <string name="permdesc_accessWimaxState">Allows the app to determine whether
     WiMAX is enabled and information about any WiMAX networks that are
     connected. </string>

    <string name="permlab_changeWimaxState">Change WiMAX state</string>
    <string name="permdesc_changeWimaxState" product="tablet">Allows the app to
      connect the tablet to and disconnect the tablet from WiMAX networks.</string>
    <string name="permdesc_changeWimaxState" product="tv">Allows the app to
      connect the TV to and disconnect the TV from WiMAX networks.</string>
    <string name="permdesc_changeWimaxState" product="default">Allows the app to
      connect the phone to and disconnect the phone from WiMAX networks.</string>

    <!-- Title of an application permission, listed so the user can choose whether they want to allow the application to do this. -->
    <string name="permlab_scoreNetworks">score networks</string>
    <!-- Description of an application permission, listed so the user can choose whether they want to allow the application to do this. -->
    <string name="permdesc_scoreNetworks" product="tablet">Allows the app to
      rank networks and influence which networks the tablet should prefer.</string>
    <!-- Description of an application permission, listed so the user can choose whether they want to allow the application to do this. -->
    <string name="permdesc_scoreNetworks" product="tv">Allows the app to
      rank networks and influence which networks the TV should prefer.</string>
    <!-- Description of an application permission, listed so the user can choose whether they want to allow the application to do this. -->
    <string name="permdesc_scoreNetworks" product="default">Allows the app to
        rank networks and influence which networks the phone should prefer.</string>

    <!-- Title of an application permission, listed so the user can choose whether they want to allow the application to do this. -->
    <string name="permlab_bluetooth">pair with Bluetooth devices</string>
    <!-- Description of an application permission, listed so the user can choose whether they want to allow the application to do this. -->
    <string name="permdesc_bluetooth" product="tablet">Allows the app to view the
      configuration of Bluetooth on the tablet, and to make and accept
      connections with paired devices.</string>
    <!-- Description of an application permission, listed so the user can choose whether they want to allow the application to do this. -->
    <string name="permdesc_bluetooth" product="tv">Allows the app to view the
      configuration of Bluetooth on the TV, and to make and accept
      connections with paired devices.</string>
    <!-- Description of an application permission, listed so the user can choose whether they want to allow the application to do this. -->
    <string name="permdesc_bluetooth" product="default">Allows the app to view the
      configuration of the Bluetooth on the phone, and to make and accept
      connections with paired devices.</string>

    <!-- Title of an application permission, listed so the user can choose whether they want to allow the application to do this. -->
    <string name="permlab_nfc">control Near Field Communication</string>
    <!-- Description of an application permission, listed so the user can choose whether they want to allow the application to do this. -->
    <string name="permdesc_nfc">Allows the app to communicate
      with Near Field Communication (NFC) tags, cards, and readers.</string>

    <!-- Title of an application permission, listed so the user can choose whether they want to allow the application to do this. -->
    <string name="permlab_disableKeyguard">disable your screen lock</string>
    <!-- Description of an application permission, listed so the user can choose whether they want to allow the application to do this. -->
    <string name="permdesc_disableKeyguard">Allows the app to disable the
      keylock and any associated password security.  For example, the phone
      disables the keylock when receiving an incoming phone call, then
      re-enables the keylock when the call is finished.</string>

    <!-- Title of an application permission, listed so the user can choose whether they want to allow the application to do this. -->
    <string name="permlab_readSyncSettings">read sync settings</string>
    <!-- Description of an application permission, listed so the user can choose whether they want to allow the application to do this. -->
    <string name="permdesc_readSyncSettings">Allows the app to read the sync settings for an account. For example, this can determine whether the People app is synced with an account.</string>

    <!-- Title of an application permission, listed so the user can choose whether they want to allow the application to do this. -->
    <string name="permlab_writeSyncSettings">toggle sync on and off</string>
    <!-- Description of an application permission, listed so the user can choose whether they want to allow the application to do this. -->
    <string name="permdesc_writeSyncSettings">Allows an app to modify the sync settings for an account.  For example, this can be used to enable sync of the People app with an account.</string>

    <!-- Title of an application permission, listed so the user can choose whether they want to allow the application to do this. -->
    <string name="permlab_readSyncStats">read sync statistics</string>
    <!-- Description of an application permission, listed so the user can choose whether they want to allow the application to do this. -->
    <string name="permdesc_readSyncStats">Allows an app to read the sync stats for an account, including the history of sync events and how much data is synced. </string>

    <!-- Title of an application permission, listed so the user can choose whether they want to allow the application to do this. -->
    <string name="permlab_subscribedFeedsRead">read subscribed feeds</string>
    <!-- Description of an application permission, listed so the user can choose whether they want to allow the application to do this. -->
    <string name="permdesc_subscribedFeedsRead">Allows the app to get details about the currently synced feeds.</string>

    <!-- Title of an application permission, listed so the user can choose whether they want to allow the application to do this. -->
    <string name="permlab_subscribedFeedsWrite">write subscribed feeds</string>
    <!-- Description of an application permission, listed so the user can choose whether they want to allow the application to do this. -->
    <string name="permdesc_subscribedFeedsWrite">Allows the app to modify
      your currently synced feeds. Malicious apps may change your synced feeds.</string>

    <!-- Title of an application permission, listed so the user can choose whether they want to allow the application to do this. -->
    <string name="permlab_readDictionary">read terms you added to the dictionary</string>
    <!-- Description of an application permission, listed so the user can choose whether they want to allow the application to do this. -->
    <string name="permdesc_readDictionary">Allows the app to read all words,
       names and phrases that the user may have stored in the user dictionary.</string>

    <!-- Title of an application permission, listed so the user can choose whether they want to allow the application to do this. -->
    <string name="permlab_writeDictionary">add words to user-defined dictionary</string>
    <!-- Description of an application permission, listed so the user can choose whether they want to allow the application to do this. -->
    <string name="permdesc_writeDictionary">Allows the app to write new words into the
      user dictionary.</string>

    <!-- Title of an application permission, listed so the user can choose whether they want to allow the application to do this. [CHAR LIMIT=30] -->
    <string name="permlab_sdcardRead" product="nosdcard">read the contents of your USB storage</string>
    <!-- Title of an application permission, listed so the user can choose whether they want to allow the application to do this. -->
    <string name="permlab_sdcardRead" product="default">read the contents of your SD card</string>
    <!-- Description of an application permission, listed so the user can choose whether they want to allow the application to do this. [CHAR LIMIT=30] -->
    <string name="permdesc_sdcardRead" product="nosdcard">Allows the app to read the contents of your USB storage.</string>
    <!-- Description of an application permission, listed so the user can choose whether they want to allow the application to do this. -->
    <string name="permdesc_sdcardRead" product="default">Allows the app to read the contents of your SD card.</string>

    <!-- Title of an application permission, listed so the user can choose whether they want to allow the application to do this. [CHAR LIMIT=30] -->
    <string name="permlab_sdcardWrite" product="nosdcard">modify or delete the contents of your USB storage</string>
    <!-- Title of an application permission, listed so the user can choose whether they want to allow the application to do this. -->
    <string name="permlab_sdcardWrite" product="default">modify or delete the contents of your SD card</string>
    <!-- Description of an application permission, listed so the user can choose whether they want to allow the application to do this. [CHAR LIMIT=30] -->
    <string name="permdesc_sdcardWrite" product="nosdcard">Allows the app to write to the USB storage.</string>
    <!-- Description of an application permission, listed so the user can choose whether they want to allow the application to do this. -->
    <string name="permdesc_sdcardWrite" product="default">Allows the app to write to the SD card.</string>

    <!-- Title of an application permission, listed so the user can choose whether they want to allow the application to do this. [CHAR LIMIT=30] -->
    <string name="permlab_mediaStorageWrite" product="default">modify/delete internal media storage contents</string>
    <!-- Description of an application permission, listed so the user can choose whether they want to allow the application to do this. [CHAR LIMIT=NONE] -->
    <string name="permdesc_mediaStorageWrite" product="default">Allows the app to modify the contents of the internal media storage.</string>

    <!-- Title of an application permission, listed so the user can choose whether they want to allow the application to do this. [CHAR LIMIT=30] -->
    <string name="permlab_manageDocs" product="default">manage document storage</string>
    <!-- Description of an application permission, listed so the user can choose whether they want to allow the application to do this. [CHAR LIMIT=NONE] -->
    <string name="permdesc_manageDocs" product="default">Allows the app to manage document storage.</string>

    <!-- Title of an application permission, listed so the user can choose whether they want to allow the application to do this. [CHAR LIMIT=30] -->
    <string name="permlab_sdcardAccessAll">access external storage of all users</string>
    <!-- Description of an application permission, listed so the user can choose whether they want to allow the application to do this. -->
    <string name="permdesc_sdcardAccessAll">Allows the app to access external storage for all users.</string>

    <!-- Title of an application permission, listed so the user can choose whether they want to allow the application to do this. -->
    <string name="permlab_cache_filesystem">access the cache filesystem</string>
    <!-- Description of an application permission, listed so the user can choose whether they want to allow the application to do this. -->
    <string name="permdesc_cache_filesystem">Allows the app to read and write the cache filesystem.</string>

    <!-- Title of an application permission, listed so the user can choose whether they want to allow the application to do this. -->
    <string name="permlab_use_sip">make/receive SIP calls</string>
    <!-- Description of an application permission, listed so the user can choose whether they want to allow the application to do this. -->
    <string name="permdesc_use_sip">Allows the app to make and receive SIP calls.</string>

    <!-- Title of an application permission, listed so the user can choose whether they want to allow the application to do this. -->
    <string name="permlab_register_sim_subscription">register new telecom SIM connections</string>
    <!-- Description of an application permission, listed so the user can choose whether they want to allow the application to do this. -->
    <string name="permdesc_register_sim_subscription">Allows the app to register new telecom SIM connections.</string>

    <!-- Title of an application permission, listed so the user can choose whether they want to allow the application to do this. -->
    <string name="permlab_register_call_provider">register new telecom connections</string>
    <!-- Description of an application permission, listed so the user can choose whether they want to allow the application to do this. -->
    <string name="permdesc_register_call_provider">Allows the app to register new telecom connections.</string>

    <!-- Title of an application permission, listed so the user can choose whether they want to allow the application to do this. -->
    <string name="permlab_connection_manager">manage telecom connections</string>
    <!-- Description of an application permission, listed so the user can choose whether they want to allow the application to do this. -->
    <string name="permdesc_connection_manager">Allows the app to manage telecom connections.</string>

    <!-- Title of an application permission, listed so the user can choose whether they want to allow the application to do this. -->
    <string name="permlab_bind_incall_service">interact with in-call screen</string>
    <!-- Description of an application permission, listed so the user can choose whether they want to allow the application to do this. -->
    <string name="permdesc_bind_incall_service">Allows the app to control when and how the user sees the in-call screen.</string>

    <!-- Title of an application permission, listed so the user can choose whether they want to allow the application to do this. -->
    <string name="permlab_bind_connection_service">interact with telephony services</string>
    <!-- Description of an application permission, listed so the user can choose whether they want to allow the application to do this. -->
    <string name="permdesc_bind_connection_service">Allows the app to interact with telephony services to make/receive calls.</string>

    <!-- Title of an application permission, listed so the user can choose whether they want to allow the application to do this. -->
    <string name="permlab_control_incall_experience">provide an in-call user experience</string>
    <!-- Description of an application permission, listed so the user can choose whether they want to allow the application to do this. -->
    <string name="permdesc_control_incall_experience">Allows the app to provide an in-call user experience.</string>

    <!-- Title of an application permission, listed so the user can choose whether they want to allow the application to do this. -->
    <string name="permlab_readNetworkUsageHistory">read historical network usage</string>
    <!-- Description of an application permission, listed so the user can choose whether they want to allow the application to do this. -->
    <string name="permdesc_readNetworkUsageHistory">Allows the app to read historical network usage for specific networks and apps.</string>

    <!-- Title of an application permission, listed so the user can choose whether they want to allow the application to do this. -->
    <string name="permlab_manageNetworkPolicy">manage network policy</string>
    <!-- Description of an application permission, listed so the user can choose whether they want to allow the application to do this. -->
    <string name="permdesc_manageNetworkPolicy">Allows the app to manage network policies and define app-specific rules.</string>

    <!-- Title of an application permission, listed so the user can choose whether they want to allow the application to do this. -->
    <string name="permlab_modifyNetworkAccounting">modify network usage accounting</string>
    <!-- Description of an application permission, listed so the user can choose whether they want to allow the application to do this. -->
    <string name="permdesc_modifyNetworkAccounting">Allows the app to modify how network usage is accounted against apps. Not for use by normal apps.</string>

    <!-- Title of an application permission, listed so the user can choose whether they want to allow the application to do this. -->
    <string name="permlab_accessNotifications">access notifications</string>
    <!-- Description of an application permission, listed so the user can choose whether they want to allow the application to do this. -->
    <string name="permdesc_accessNotifications">Allows the app to retrieve, examine, and clear notifications, including those posted by other apps.</string>

    <!-- Title of an application permission, listed so the user can choose whether they want to allow the application to do this. -->
    <string name="permlab_bindNotificationListenerService">bind to a notification listener service</string>
    <!-- Description of an application permission, listed so the user can choose whether they want to allow the application to do this. -->
    <string name="permdesc_bindNotificationListenerService">Allows the holder to bind to the top-level interface of a notification listener service. Should never be needed for normal apps.</string>

    <!-- Title of an application permission, listed so the user can choose whether they want to allow the application to do this. -->
    <string name="permlab_bindConditionProviderService">bind to a condition provider service</string>
    <!-- Description of an application permission, listed so the user can choose whether they want to allow the application to do this. -->
    <string name="permdesc_bindConditionProviderService">Allows the holder to bind to the top-level interface of a condition provider service. Should never be needed for normal apps.</string>

    <!-- Title of an application permission, listed so the user can choose whether they want to allow the application to do this. -->
    <string name="permlab_bindDreamService">bind to a dream service</string>
    <!-- Description of an application permission, listed so the user can choose whether they want to allow the application to do this. -->
    <string name="permdesc_bindDreamService">Allows the holder to bind to the top-level interface of a dream service. Should never be needed for normal apps.</string>

    <!-- Title of an application permission, listed so the user can choose whether they want to allow the application to do this. -->
    <string name="permlab_invokeCarrierSetup">invoke the carrier-provided configuration app</string>
    <!-- Description of an application permission, listed so the user can choose whether they want to allow the application to do this. -->
    <string name="permdesc_invokeCarrierSetup">Allows the holder to invoke the carrier-provided configuration app. Should never be needed for normal apps.</string>

    <!-- Title of an application permission, listed so the user can choose whether they want to allow the application to do this. -->
    <string name="permlab_accessNetworkConditions">listen for observations on network conditions</string>
    <!-- Description of an application permission, listed so the user can choose whether they want to allow the application to do this. -->
    <string name="permdesc_accessNetworkConditions">Allows an application to listen for observations on network conditions. Should never be needed for normal apps.</string>

    <string name="permlab_setInputCalibration">change input device calibration</string>
    <!-- Description of an application permission, listed so the user can choose whether they want to allow the application to do this. -->
    <string name="permdesc_setInputCalibration">Allows the app to modify the calibration parameters of the touch screen. Should never be needed for normal apps.</string>

    <!-- Title of an application permission, listed so the user can choose whether they want to allow the application to do this. -->
    <string name="permlab_accessDrmCertificates">access DRM certificates</string>
    <!-- Description of an application permission, listed so the user can choose whether they want to allow the application to do this. -->
    <string name="permdesc_accessDrmCertificates">Allows an application to provision and use DRM certficates. Should never be needed for normal apps.</string>

    <string name="permlab_handoverStatus">Receive Android Beam transfer status</string>
    <string name="permdesc_handoverStatus">Allows this application to receive information about current Android Beam transfers</string>

    <!-- Title of an application permission, listed so the user can choose whether they want to allow the application to do this. -->
    <string name="permlab_removeDrmCertificates">remove DRM certificates</string>
    <!-- Description of an application permission, listed so the user can choose whether they want to allow the application to do this. -->
    <string name="permdesc_removeDrmCertificates">Allows an application to remove DRM certficates. Should never be needed for normal apps.</string>

    <!-- Title of an application permission, listed so the user can choose whether they want to allow the application to do this. -->
    <string name="permlab_bindCarrierMessagingService">bind to a carrier messaging service</string>
    <!-- Description of an application permission, listed so the user can choose whether they want to allow the application to do this. -->
    <string name="permdesc_bindCarrierMessagingService">Allows the holder to bind to the top-level interface of a carrier messaging service. Should never be needed for normal apps.</string>

    <!-- Policy administration -->

    <!-- Title of policy access to limiting the user's password choices -->
    <string name="policylab_limitPassword">Set password rules</string>
    <!-- Description of policy access to limiting the user's password choices -->
    <string name="policydesc_limitPassword">Control the length and the characters allowed in screen-unlock passwords.</string>
    <!-- Title of policy access to watch user login attempts -->
    <string name="policylab_watchLogin">Monitor screen-unlock attempts</string>
    <!-- Description of policy access to watch user login attempts -->
    <string name="policydesc_watchLogin" product="tablet">Monitor the number of incorrect passwords
    typed when unlocking the screen, and lock the tablet or erase all the tablet\'s
    data if too many incorrect passwords are typed.</string>
    <!-- Description of policy access to watch user login attempts -->
    <string name="policydesc_watchLogin" product="TV">Monitor the number of incorrect passwords
    typed when unlocking the screen, and lock the TV or erase all the TV\'s
    data if too many incorrect passwords are typed.</string>
    <!-- Description of policy access to watch user login attempts -->
    <string name="policydesc_watchLogin" product="default">Monitor the number of incorrect passwords
    typed. when unlocking the screen, and lock the phone or erase all the phone\'s
    data if too many incorrect passwords are typed.</string>
    <!-- Title of policy access to reset user's password -->
    <string name="policylab_resetPassword">Change the screen-unlock password</string>
    <!-- Description of policy access to reset user's password -->
    <string name="policydesc_resetPassword">Change the screen-unlock password.</string>
    <!-- Title of policy access to force lock the device -->
    <string name="policylab_forceLock">Lock the screen</string>
    <!-- Description of policy access to limiting the user's password choices -->
    <string name="policydesc_forceLock">Control how and when the screen locks.</string>
    <!-- Title of policy access to wipe the user's data -->
    <string name="policylab_wipeData">Erase all data</string>
    <!-- Description of policy access to wipe the user's data -->
    <string name="policydesc_wipeData" product="tablet">Erase the tablet\'s data without warning by performing a factory data reset.</string>
    <!-- Description of policy access to wipe the user's data -->
    <string name="policydesc_wipeData" product="tv">Erase the TV\'s data without warning by performing a factory data reset.</string>
    <!-- Description of policy access to wipe the user's data -->
    <string name="policydesc_wipeData" product="default">Erase the phone\'s data without warning by performing a factory data reset.</string>
    <string name="policylab_setGlobalProxy">Set the device global proxy</string>
    <!-- Description of policy access to wipe the user's data -->
    <string name="policydesc_setGlobalProxy">Set the device global proxy
        to be used while policy is enabled. Only the first device admin
        sets the effective global proxy.</string>
    <!-- Title of policy access to enforce password expiration [CHAR LIMIT=30]-->
    <string name="policylab_expirePassword">Set lock-screen password expiration</string>
    <!-- Description of policy access to enforce password expiration [CHAR LIMIT=110]-->
    <string name="policydesc_expirePassword">Control how frequently the lock-screen password must be changed.</string>
    <!-- Title of policy access to require encrypted storage [CHAR LIMIT=30]-->
    <string name="policylab_encryptedStorage">Set storage encryption</string>
    <!-- Description of policy access to require encrypted storage [CHAR LIMIT=110]-->
    <string name="policydesc_encryptedStorage">Require that stored app data be encrypted.</string>
    <!-- Title of policy access to disable all device cameras [CHAR LIMIT=30]-->
    <string name="policylab_disableCamera">Disable cameras</string>
    <!-- Description of policy access to disable all device cameras [CHAR LIMIT=110]-->
    <string name="policydesc_disableCamera">Prevent use of all device cameras.</string>
    <!-- Title of policy access to disable all device cameras [CHAR LIMIT=30]-->
    <string name="policylab_disableKeyguardFeatures">Disable features in keyguard</string>
    <!-- Description of policy access to disable all device cameras [CHAR LIMIT=110]-->
    <string name="policydesc_disableKeyguardFeatures">Prevent use of some features in keyguard.</string>

    <!-- The order of these is important, don't reorder without changing Contacts.java --> <skip />
    <!-- Phone number types from android.provider.Contacts. This could be used when adding a new phone number for a contact, for example. -->
    <string-array name="phoneTypes">
        <item>Home</item>
        <item>Mobile</item>
        <item>Work</item>
        <item>Work Fax</item>
        <item>Home Fax</item>
        <item>Pager</item>
        <item>Other</item>
        <item>Custom</item>
    </string-array>

    <!-- The order of these is important, don't reorder without changing Contacts.java --> <skip />
    <!-- Email address types from android.provider.Contacts. This could be used when adding a new e-mail address for a contact, for example. -->
    <string-array name="emailAddressTypes">
        <item>Home</item>
        <item>Work</item>
        <item>Other</item>
        <item>Custom</item>
    </string-array>

    <!-- The order of these is important, don't reorder without changing Contacts.java --> <skip />
    <!-- Postal address types from android.provider.Contacts. This could be used when adding a new address for a contact, for example. -->
    <string-array name="postalAddressTypes">
        <item>Home</item>
        <item>Work</item>
        <item>Other</item>
        <item>Custom</item>
    </string-array>

    <!-- The order of these is important, don't reorder without changing Contacts.java --> <skip />
    <!-- Instant Messenger ID types from android.provider.Contacts. This could be used when adding a new IM for a contact, for example. -->
    <string-array name="imAddressTypes">
        <item>Home</item>
        <item>Work</item>
        <item>Other</item>
        <item>Custom</item>
    </string-array>

    <!-- The order of these is important, don't reorder without changing Contacts.java --> <skip />
    <!-- Organization types from android.provider.Contacts. This could be used when adding a new organization for a contact, for example. -->
    <string-array name="organizationTypes">
        <item>Work</item>
        <item>Other</item>
        <item>Custom</item>
    </string-array>

    <!-- The order of these is important, don't reorder without changing Contacts.java --> <skip />
    <!-- Instant Message protocols/providers from android.provider.Contacts -->
    <string-array name="imProtocols">
        <item>AIM</item>
        <item>Windows Live</item>
        <item>Yahoo</item>
        <item>Skype</item>
        <item>QQ</item>
        <item>Google Talk</item>
        <item>ICQ</item>
        <item>Jabber</item>
    </string-array>

    <!-- Custom phone number type -->
    <string name="phoneTypeCustom">Custom</string>
    <!-- Home phone number type -->
    <string name="phoneTypeHome">Home</string>
    <!-- Mobile phone number type -->
    <string name="phoneTypeMobile">Mobile</string>
    <!-- Work phone number type -->
    <string name="phoneTypeWork">Work</string>
    <!-- Work fax phone number type -->
    <string name="phoneTypeFaxWork">Work Fax</string>
    <!-- Home fax phone number type -->
    <string name="phoneTypeFaxHome">Home Fax</string>
    <!-- Pager phone number type -->
    <string name="phoneTypePager">Pager</string>
    <!-- Other phone number type -->
    <string name="phoneTypeOther">Other</string>
    <!-- Callback phone number type -->
    <string name="phoneTypeCallback">Callback</string>
    <!-- Car phone number type -->
    <string name="phoneTypeCar">Car</string>
    <!-- Company main phone number type -->
    <string name="phoneTypeCompanyMain">Company Main</string>
    <!-- ISDN phone number type -->
    <string name="phoneTypeIsdn">ISDN</string>
    <!-- Main phone number type -->
    <string name="phoneTypeMain">Main</string>
    <!-- Other fax phone number type -->
    <string name="phoneTypeOtherFax">Other Fax</string>
    <!-- Radio phone number type -->
    <string name="phoneTypeRadio">Radio</string>
    <!-- Telex phone number type -->
    <string name="phoneTypeTelex">Telex</string>
    <!-- TTY TDD phone number type -->
    <string name="phoneTypeTtyTdd">TTY TDD</string>
    <!-- Work mobile phone number type -->
    <string name="phoneTypeWorkMobile">Work Mobile</string>
    <!-- Work pager phone number type -->
    <string name="phoneTypeWorkPager">Work Pager</string>
    <!-- Assistant phone number type -->
    <string name="phoneTypeAssistant">Assistant</string>
    <!-- MMS phone number type -->
    <string name="phoneTypeMms">MMS</string>

    <!-- Label for custom events  [CHAR LIMIT=20] -->
    <string name="eventTypeCustom">Custom</string>
    <!-- Label for a birthday event  [CHAR LIMIT=20] -->
    <string name="eventTypeBirthday">Birthday</string>
    <!-- Label for an anniversary event  [CHAR LIMIT=20] -->
    <string name="eventTypeAnniversary">Anniversary</string>
    <!-- Label for other events  [CHAR LIMIT=20] -->
    <string name="eventTypeOther">Other</string>

    <!-- Custom email type -->
    <string name="emailTypeCustom">Custom</string>
    <!-- Home email type -->
    <string name="emailTypeHome">Home</string>
    <!-- Work email type -->
    <string name="emailTypeWork">Work</string>
    <!-- Other email type -->
    <string name="emailTypeOther">Other</string>
    <!-- Mobile email type -->
    <string name="emailTypeMobile">Mobile</string>

    <!-- Custom postal address type -->
    <string name="postalTypeCustom">Custom</string>
    <!-- Home postal address type -->
    <string name="postalTypeHome">Home</string>
    <!-- Work postal address type -->
    <string name="postalTypeWork">Work</string>
    <!-- Other postal address type -->
    <string name="postalTypeOther">Other</string>

    <!-- Custom IM address type -->
    <string name="imTypeCustom">Custom</string>
    <!-- Home IM address type -->
    <string name="imTypeHome">Home</string>
    <!-- Work IM address type -->
    <string name="imTypeWork">Work</string>
    <!-- Other IM address type -->
    <string name="imTypeOther">Other</string>

    <!-- Custom IM protocol type -->
    <string name="imProtocolCustom">Custom</string>
    <!-- AIM IM protocol type -->
    <string name="imProtocolAim">AIM</string>
    <!-- MSN IM protocol type -->
    <string name="imProtocolMsn">Windows Live</string>
    <!-- Yahoo IM protocol type -->
    <string name="imProtocolYahoo">Yahoo</string>
    <!-- Skype IM protocol type -->
    <string name="imProtocolSkype">Skype</string>
    <!-- QQ IM protocol type -->
    <string name="imProtocolQq">QQ</string>
    <!-- Google Talk IM protocol type -->
    <string name="imProtocolGoogleTalk">Hangouts</string>
    <!-- ICQ IM protocol type -->
    <string name="imProtocolIcq">ICQ</string>
    <!-- Jabber IM protocol type -->
    <string name="imProtocolJabber">Jabber</string>
    <!-- NetMeeting IM protocol type -->
    <string name="imProtocolNetMeeting">NetMeeting</string>

    <!-- Work organization type -->
    <string name="orgTypeWork">Work</string>
    <!-- Other organization type -->
    <string name="orgTypeOther">Other</string>
    <!-- Custom organization type -->
    <string name="orgTypeCustom">Custom</string>

    <!-- Custom relationship custom [CHAR LIMIT=20] -->
    <string name="relationTypeCustom">Custom</string>
    <!-- Assistant relationship type [CHAR LIMIT=20] -->
    <string name="relationTypeAssistant">Assistant</string>
    <!-- Brother relationship type [CHAR LIMIT=20] -->
    <string name="relationTypeBrother">Brother</string>
    <!-- Child relationship type [CHAR LIMIT=20] -->
    <string name="relationTypeChild">Child</string>
    <!-- Domestic Partner relationship type [CHAR LIMIT=20] -->
    <string name="relationTypeDomesticPartner">Domestic Partner</string>
    <!-- Father relationship type [CHAR LIMIT=20] -->
    <string name="relationTypeFather">Father</string>
    <!-- Friend relationship type [CHAR LIMIT=20] -->
    <string name="relationTypeFriend">Friend</string>
    <!-- Manager relationship type [CHAR LIMIT=20] -->
    <string name="relationTypeManager">Manager</string>
    <!-- Mother relationship type [CHAR LIMIT=20] -->
    <string name="relationTypeMother">Mother</string>
    <!-- Parent relationship type [CHAR LIMIT=20] -->
    <string name="relationTypeParent">Parent</string>
    <!-- Partner relationship type [CHAR LIMIT=20] -->
    <string name="relationTypePartner">Partner</string>
    <!-- Referred by relationship type [CHAR LIMIT=20] -->
    <string name="relationTypeReferredBy">Referred by</string>
    <!-- Relative relationship type [CHAR LIMIT=20] -->
    <string name="relationTypeRelative">Relative</string>
    <!-- Sister relationship type [CHAR LIMIT=20] -->
    <string name="relationTypeSister">Sister</string>
    <!-- Spouse relationship type [CHAR LIMIT=20] -->
    <string name="relationTypeSpouse">Spouse</string>

    <!-- Custom SIP address type. Same context as Custom phone type.  -->
    <string name="sipAddressTypeCustom">Custom</string>
    <!-- Home SIP address type. Same context as Home phone type. -->
    <string name="sipAddressTypeHome">Home</string>
    <!-- Work SIP address type. Same context as Work phone type. -->
    <string name="sipAddressTypeWork">Work</string>
    <!-- Other SIP address type. Same context as Other phone type. -->
    <string name="sipAddressTypeOther">Other</string>

    <!-- Error message that is displayed when the user clicks on a quick contacts badge, but
         there is no contacts application installed that can display the quick contact -->
    <string name="quick_contacts_not_available">No application found to view this contact.</string>

    <!-- Instructions telling the user to enter their SIM PIN to unlock the keyguard.
         Displayed in one line in a large font.  -->
    <string name="keyguard_password_enter_pin_code">Type PIN code</string>

    <!-- Instructions telling the user to enter their SIM PUK to unlock the keyguard.
         Displayed in one line in a large font.  -->
    <string name="keyguard_password_enter_puk_code">Type PUK and new PIN code</string>

    <!-- Prompt to enter SIM PUK in Edit Text Box in unlock screen -->
    <string name="keyguard_password_enter_puk_prompt">PUK code</string>
    <!-- Prompt to enter New SIM PIN in Edit Text Box in unlock screen -->
    <string name="keyguard_password_enter_pin_prompt">New PIN code</string>

    <!-- Displayed as hint in passwordEntry EditText on PasswordUnlockScreen [CHAR LIMIT=30]-->
    <string name="keyguard_password_entry_touch_hint"><font size="17">Touch to type password</font></string>

    <!-- Instructions telling the user to enter their text password to unlock the keyguard.
         Displayed in one line in a large font.  -->
    <string name="keyguard_password_enter_password_code">Type password to unlock</string>

    <!-- Instructions telling the user to enter their PIN password to unlock the keyguard.
         Displayed in one line in a large font.  -->
    <string name="keyguard_password_enter_pin_password_code">Type PIN to unlock</string>

    <!-- Instructions telling the user that they entered the wrong pin while trying
         to unlock the keyguard.  Displayed in one line in a large font.  -->
    <string name="keyguard_password_wrong_pin_code">Incorrect PIN code.</string>

    <!-- Instructions telling the user how to unlock the phone. -->
    <string name="keyguard_label_text">To unlock, press Menu then 0.</string>

    <!-- This can be used in any application wanting to disable the text "Emergency number" -->
    <string name="emergency_call_dialog_number_for_display">Emergency number</string>

    <!--
       *** touch based lock / unlock ***
                                          --> <skip />

    <!-- On the keyguard screen, it shows the carrier the phone is connected to.  This is displayed if the phone is not connected to a carrier.-->
    <string name="lockscreen_carrier_default">No service.</string>

    <!-- Shown in the lock screen to tell the user that the screen is locked. -->
    <string name="lockscreen_screen_locked">Screen locked.</string>

    <!-- when pattern lock is enabled, tell them about the emergency dial -->
    <string name="lockscreen_instructions_when_pattern_enabled">Press Menu to unlock or place emergency call.</string>

    <!-- On the keyguard screen, when pattern lock is disabled, only tell them to press menu to unlock.  This is shown in small font at the bottom. -->
    <string name="lockscreen_instructions_when_pattern_disabled">Press Menu to unlock.</string>

    <!-- On the unlock pattern screen, shown at the top of the unlock screen to tell the user what to do. Below this text is the place for theu ser to draw the pattern. -->
    <string name="lockscreen_pattern_instructions">Draw pattern to unlock</string>
    <!-- Button at the bottom of the unlock screen to make an emergency call. -->
    <string name="lockscreen_emergency_call">Emergency call</string>
    <!-- Button at the bottom of the unlock screen that lets the user return to a call -->
    <string name="lockscreen_return_to_call">Return to call</string>
    <!-- Shown to confirm that the user entered their lock pattern correctly. -->
    <string name="lockscreen_pattern_correct">Correct!</string>
    <!-- On the unlock pattern screen, shown when the user enters the wrong lock pattern and must try again. -->
    <string name="lockscreen_pattern_wrong">Try again</string>
    <!-- On the unlock password screen, shown when the user enters the wrong lock password and must try again. -->
    <string name="lockscreen_password_wrong">Try again</string>
    <!-- Shown when face unlock failed multiple times so we're just using the backup -->
    <string name="faceunlock_multiple_failures">Maximum Face Unlock attempts exceeded</string>

    <!-- Shown in the lock screen when there is no SIM card. -->
    <string name="lockscreen_missing_sim_message_short">No SIM card</string>
    <!-- Shown in the lock screen when there is no SIM card. -->
    <string name="lockscreen_missing_sim_message" product="tablet">No SIM card in tablet.</string>
    <!-- Shown in the lock screen when there is no SIM card. -->
    <string name="lockscreen_missing_sim_message" product="tv">No SIM card in TV.</string>
    <!-- Shown in the lock screen when there is no SIM card. -->
    <string name="lockscreen_missing_sim_message" product="default">No SIM card in phone.</string>
    <!-- Shown in the lock screen to ask the user to insert a SIM card. -->
    <string name="lockscreen_missing_sim_instructions">Insert a SIM card.</string>
    <!-- Shown in the lock screen to ask the user to insert a SIM card when sim is missing or not readable. -->
    <string name="lockscreen_missing_sim_instructions_long">The SIM card is missing or not readable. Insert a SIM card.</string>
    <!-- Shown in the lock screen when SIM card is permanently disabled. -->
    <string name="lockscreen_permanent_disabled_sim_message_short">Unusable SIM card.</string>
    <!-- Shown in the lock screen to inform the user to SIM card is permanently disabled. -->
    <string name="lockscreen_permanent_disabled_sim_instructions">Your SIM card has been permanently disabled.\n
    Contact your wireless service provider for another SIM card.</string>

    <!-- Shown on transport control of lockscreen. Pressing button goes to previous track. -->
    <string name="lockscreen_transport_prev_description">Previous track</string>
    <!-- Shown on transport control of lockscreen. Pressing button goes to next track. -->
    <string name="lockscreen_transport_next_description">Next track</string>
    <!-- Shown on transport control of lockscreen. Pressing button pauses playback -->
    <string name="lockscreen_transport_pause_description">Pause</string>
    <!-- Shown on transport control of lockscreen. Pressing button pauses playback -->
    <string name="lockscreen_transport_play_description">Play</string>
    <!-- Shown on transport control of lockscreen. Pressing button pauses playback -->
    <string name="lockscreen_transport_stop_description">Stop</string>
    <!-- Shown on transport control screens. Pressing button rewinds playback [CHAR LIMIT=NONE]-->
    <string name="lockscreen_transport_rew_description">Rewind</string>
    <!-- Shown on transport control screens. Pressing button fast forwards playback [CHAR LIMIT=NONE]-->
    <string name="lockscreen_transport_ffw_description">Fast forward</string>

    <!-- Shown in the lock screen when there is emergency calls only mode. -->
    <string name="emergency_calls_only" msgid="2485604591272668370">Emergency calls only</string>
    <!-- Shown in the lock screen when there is SIM card IO error. -->
    <string name="lockscreen_sim_error_message_short">Invalid Card.</string>

    <!-- When the user inserts a sim card from an unsupported network, it becomes network
         locked -->
    <string name="lockscreen_network_locked_message">Network locked</string>


    <!-- When the user enters a wrong sim pin too many times, it becomes
         PUK locked (Pin Unlock Kode) -->
    <string name="lockscreen_sim_puk_locked_message">SIM card is PUK-locked.</string>
    <!-- Shown in the lock screen when the SIM has become PUK locked and the user must call customer care to unlock it. -->
    <string name="lockscreen_sim_puk_locked_instructions">See the User Guide or contact Customer Care.</string>

    <!-- Shown in the lock screen to tell the user that their SIM is locked and they must unlock it. -->
    <string name="lockscreen_sim_locked_message">SIM card is locked.</string>

    <!-- For the unlock screen, When the user enters a sim unlock code, it takes a little while to check
         whether it is valid, and to unlock the sim if it is valid.  we display a
         progress dialog in the meantime.  this is the emssage. -->
    <string name="lockscreen_sim_unlock_progress_dialog_message">Unlocking SIM card\u2026</string>

    <!-- Shown in the lock screen to tell the user that phone is in airplane mode-->
    <string name="lockscreen_airplane_mode_on">Airplane Mode</string>

    <!-- For the unlock screen, Information message shown in dialog when user has too many failed attempts at
         drawing the unlock pattern -->
    <string name="lockscreen_too_many_failed_attempts_dialog_message">
        You have incorrectly drawn your unlock pattern <xliff:g id="number">%d</xliff:g> times.
        \n\nTry again in <xliff:g id="number">%d</xliff:g> seconds.
    </string>

    <!-- For the unlock screen, Information message shown in dialog when user has too many failed attempts at
         entering the password -->
    <string name="lockscreen_too_many_failed_password_attempts_dialog_message">
        You have incorrectly typed your password <xliff:g id="number">%d</xliff:g> times.
        \n\nTry again in <xliff:g id="number">%d</xliff:g> seconds.
    </string>

    <!-- For the unlock screen, Information message shown in dialog when user has too many failed attempts at
         entering the PIN -->
    <string name="lockscreen_too_many_failed_pin_attempts_dialog_message">
        You have incorrectly typed your PIN <xliff:g id="number">%d</xliff:g> times.
        \n\nTry again in <xliff:g id="number">%d</xliff:g> seconds.
    </string>

    <!-- For the unlock screen, informational message shown in dialog when user is almost at the limit
         where they will be locked out and may have to enter an alternate username/password to unlock the phone -->
    <string name="lockscreen_failed_attempts_almost_glogin" product="tablet">
        You have incorrectly drawn your unlock pattern <xliff:g id="number">%d</xliff:g> times.
       After <xliff:g id="number">%d</xliff:g> more unsuccessful attempts,
       you will be asked to unlock your tablet using your Google signin.\n\n
       Try again in <xliff:g id="number">%d</xliff:g> seconds.
    </string>

    <!-- For the unlock screen, informational message shown in dialog when user is almost at the limit
         where they will be locked out and may have to enter an alternate username/password to unlock the phone -->
    <string name="lockscreen_failed_attempts_almost_glogin" product="tv">
        You have incorrectly drawn your unlock pattern <xliff:g id="number">%d</xliff:g> times.
       After <xliff:g id="number">%d</xliff:g> more unsuccessful attempts,
       you will be asked to unlock your TV using your Google signin.\n\n
       Try again in <xliff:g id="number">%d</xliff:g> seconds.
    </string>

    <!-- For the unlock screen, informational message shown in dialog when user is almost at the limit
         where they will be locked out and may have to enter an alternate username/password to unlock the phone -->
    <string name="lockscreen_failed_attempts_almost_glogin" product="default">
        You have incorrectly drawn your unlock pattern <xliff:g id="number">%d</xliff:g> times.
       After <xliff:g id="number">%d</xliff:g> more unsuccessful attempts,
       you will be asked to unlock your phone using your Google signin.\n\n
       Try again in <xliff:g id="number">%d</xliff:g> seconds.
    </string>

    <!-- For the unlock screen, informational message shown in dialog when user is almost at the limit
         where the device will be wiped. -->
    <string name="lockscreen_failed_attempts_almost_at_wipe" product="tablet">
       You have incorrectly attempted to unlock the tablet <xliff:g id="number">%d</xliff:g> times.
       After <xliff:g id="number">%d</xliff:g> more unsuccessful attempts,
       the tablet will be reset to factory default and all user data will be lost.
    </string>

    <!-- For the unlock screen, informational message shown in dialog when user is almost at the limit
         where the device will be wiped. -->
    <string name="lockscreen_failed_attempts_almost_at_wipe" product="tv">
       You have incorrectly attempted to unlock the TV <xliff:g id="number">%d</xliff:g> times.
       After <xliff:g id="number">%d</xliff:g> more unsuccessful attempts,
       the TV will be reset to factory default and all user data will be lost.
    </string>

    <!-- For the unlock screen, informational message shown in dialog when user is almost at the limit
         where the device will be wiped. -->
    <string name="lockscreen_failed_attempts_almost_at_wipe" product="default">
       You have incorrectly attempted to unlock the phone <xliff:g id="number">%d</xliff:g> times.
       After <xliff:g id="number">%d</xliff:g> more unsuccessful attempts,
       the phone will be reset to factory default and all user data will be lost.
    </string>

    <!-- For the unlock screen, informational message shown in dialog when user has exceeded the
        maximum attempts and the device will now be wiped -->
    <string name="lockscreen_failed_attempts_now_wiping" product="tablet">
       You have incorrectly attempted to unlock the tablet <xliff:g id="number">%d</xliff:g> times.
       The tablet will now be reset to factory default.
    </string>

    <!-- For the unlock screen, informational message shown in dialog when user has exceeded the
        maximum attempts and the device will now be wiped -->
    <string name="lockscreen_failed_attempts_now_wiping" product="tv">
       You have incorrectly attempted to unlock the TV <xliff:g id="number">%d</xliff:g> times.
       The TV will now be reset to factory default.
    </string>

    <!-- For the unlock screen, informational message shown in dialog when user has exceeded the
        maximum attempts and the device will now be wiped -->
    <string name="lockscreen_failed_attempts_now_wiping" product="default">
       You have incorrectly attempted to unlock the phone <xliff:g id="number">%d</xliff:g> times.
       The phone will now be reset to factory default.
    </string>

    <!-- On the unlock screen, countdown message shown while user is waiting to try again after too many
         failed attempts -->
    <string name="lockscreen_too_many_failed_attempts_countdown">Try again in <xliff:g id="number">%d</xliff:g> seconds.</string>

    <!-- On the unlock screen, message shown on button that appears once it's apparent the user may have forgotten
         their lock gesture -->
    <string name="lockscreen_forgot_pattern_button_text">Forgot pattern?</string>

    <!-- Title of the unlock screen that uses your Google login and password when the user hit
         the 'forgot pattern' button.-->
    <string name="lockscreen_glogin_forgot_pattern">Account unlock</string>
    <!-- Title of the unlock screen that uses your Google login and password when the user attempted
         too many patterns and we are forcing them to use their account instead. -->
    <string name="lockscreen_glogin_too_many_attempts">Too many pattern attempts</string>
    <!-- In the unlock screen, message telling the user that they need to use their Google login and password to unlock the phone -->
    <string name="lockscreen_glogin_instructions">To unlock, sign in with your Google account.</string>
    <!-- Hint caption for the username field when unlocking the phone using login and password -->
    <string name="lockscreen_glogin_username_hint">Username (email)</string>
    <!-- Hint caption for the password field when unlocking the phone using login and password -->
    <string name="lockscreen_glogin_password_hint">Password</string>
    <!-- Button to try to unlock the phone using username and password -->
    <string name="lockscreen_glogin_submit_button">Sign in</string>
    <!-- Displayed to the user when unlocking the phone with a username and password fails. -->
    <string name="lockscreen_glogin_invalid_input">Invalid username or password.</string>
    <!-- Hint displayed on account unlock screen to advise the user on how to recover the account. -->
    <string name="lockscreen_glogin_account_recovery_hint">Forgot your username or password\?\nVisit <b>google.com/accounts/recovery</b>.</string>

    <!-- Displayed in a progress dialog while a username and password are being checked. -->
    <string name="lockscreen_glogin_checking_password">Checking\u2026</string>
    <!-- Displayed on lock screen's left tab - unlock -->
    <string name="lockscreen_unlock_label">Unlock</string>
    <!-- Displayed on lock screen's right tab - turn sound on -->
    <string name="lockscreen_sound_on_label">Sound on</string>
    <!-- Displayed on lock screen's right tab - turn sound off -->
    <string name="lockscreen_sound_off_label">Sound off</string>

    <!-- Accessibility description sent when user starts drawing a lock pattern. [CHAR LIMIT=NONE] -->
    <string name="lockscreen_access_pattern_start">Pattern started</string>
    <!-- Accessibility description sent when the pattern times out and is cleared. [CHAR LIMIT=NONE] -->
    <string name="lockscreen_access_pattern_cleared">Pattern cleared</string>
    <!-- Accessibility description sent when user adds a cell to the pattern. [CHAR LIMIT=NONE]  -->
    <string name="lockscreen_access_pattern_cell_added">Cell added</string>
    <!-- Accessibility description sent when user completes drawing a pattern. [CHAR LIMIT=NONE] -->
    <string name="lockscreen_access_pattern_detected">Pattern completed</string>

    <!-- Accessibility description sent when user changes the current lock screen widget. [CHAR_LIMIT=none] -->
    <string name="keyguard_accessibility_widget_changed">%1$s. Widget %2$d of %3$d.</string>
    <!-- Accessibility description of the add widget button. [CHAR_LIMIT=none] -->
    <string name="keyguard_accessibility_add_widget">Add widget.</string>
    <!-- Accessibility description of the empty sidget slot (place holder for a new widget). [CHAR_LIMIT=none] -->
    <string name="keyguard_accessibility_widget_empty_slot">Empty</string>
    <!-- Accessibility description of the event of expanding an unlock area. [CHAR_LIMIT=none] -->
    <string name="keyguard_accessibility_unlock_area_expanded">Unlock area expanded.</string>
    <!-- Accessibility description of the event of collapsing an unlock area. [CHAR_LIMIT=none] -->
    <string name="keyguard_accessibility_unlock_area_collapsed">Unlock area collapsed.</string>
    <!-- Accessibility description of a lock screen widget. [CHAR_LIMIT=none] -->
    <string name="keyguard_accessibility_widget"><xliff:g id="widget_index">%1$s</xliff:g> widget.</string>
    <!-- Accessibility description of the lock screen user selector widget. [CHAR_LIMIT=none] -->
    <string name="keyguard_accessibility_user_selector">User selector</string>
    <!-- Accessibility description of the lock screen status widget. [CHAR_LIMIT=none] -->
    <string name="keyguard_accessibility_status">Status</string>
    <!-- Accessibility description of the camera widget. [CHAR_LIMIT=none] -->
    <string name="keyguard_accessibility_camera">Camera</string>
    <!-- Accessibility description of the lock media control widget. [CHAR_LIMIT=none] -->
    <string name="keygaurd_accessibility_media_controls">Media controls</string>
    <!-- Accessibility description of widget reordering start. [CHAR_LIMIT=none] -->
    <string name="keyguard_accessibility_widget_reorder_start">Widget reordering started.</string>
    <!-- Accessibility description of widget reordering end. [CHAR_LIMIT=none] -->
    <string name="keyguard_accessibility_widget_reorder_end">Widget reordering ended.</string>
    <!-- Accessibility description of the a widget deletion event. [CHAR_LIMIT=none] -->
    <string name="keyguard_accessibility_widget_deleted">Widget <xliff:g id="widget_index">%1$s</xliff:g> deleted.</string>
    <!-- Accessibility description of the button to expand the lock area. [CHAR_LIMIT=none] -->
    <string name="keyguard_accessibility_expand_lock_area">Expand unlock area.</string>
    <!-- Accessibility description of the slide unlock. [CHAR_LIMIT=none] -->
    <string name="keyguard_accessibility_slide_unlock">Slide unlock.</string>
    <!-- Accessibility description of the pattern unlock. [CHAR_LIMIT=none] -->
    <string name="keyguard_accessibility_pattern_unlock">Pattern unlock.</string>
    <!-- Accessibility description of the face unlock. [CHAR_LIMIT=none] -->
    <string name="keyguard_accessibility_face_unlock">Face unlock.</string>
    <!-- Accessibility description of the pin lock. [CHAR_LIMIT=none] -->
    <string name="keyguard_accessibility_pin_unlock">Pin unlock.</string>
    <!-- Accessibility description of the password lock. [CHAR_LIMIT=none] -->
    <string name="keyguard_accessibility_password_unlock">Password unlock.</string>
    <!-- Accessibility description of the unlock pattern area. [CHAR_LIMIT=none] -->
    <string name="keyguard_accessibility_pattern_area">Pattern area.</string>
    <!-- Accessibility description of the unlock slide area. [CHAR_LIMIT=none] -->
    <string name="keyguard_accessibility_slide_area">Slide area.</string>

    <!-- Password keyboard strings. Used by LockScreen and Settings --><skip />
    <!-- Label for "switch to symbols" key.  Must be short to fit on key! -->
    <string name="password_keyboard_label_symbol_key">\?123</string>
    <!-- Label for "switch to alphabetic" key.  Must be short to fit on key! -->
    <string name="password_keyboard_label_alpha_key">ABC</string>
    <!-- Label for ALT modifier key.  Must be short to fit on key! -->
    <string name="password_keyboard_label_alt_key">ALT</string>

    <!-- Label for granularity to traverse the content on an AccessibilityNodeInfo by character. Only spoken to the user. [CHAR LIMIT=NONE] -->
    <string name="granularity_label_character">character</string>
    <!-- Label for granularity to traverse the content on an AccessibilityNodeInfo by word. Only spoken to the user. [CHAR LIMIT=NONE] -->
    <string name="granularity_label_word">word</string>
    <!-- Label for granularity to traverse the content on an AccessibilityNodeInfo by link. Only spoken to the user. [CHAR LIMIT=NONE] -->
    <string name="granularity_label_link">link</string>
    <!-- Label for granularity to traverse the content on an AccessibilityNodeInfo by line. Only spoken to the user. [CHAR LIMIT=NONE] -->
    <string name="granularity_label_line">line</string>

    <!-- A format string for 12-hour time of day, just the hour, not the minute, with lower-case "am" or "pm" (example: "3pm"). -->
    <string name="hour_ampm">"<xliff:g id="hour" example="3">%-l</xliff:g><xliff:g id="ampm" example="pm">%P</xliff:g>"</string>

    <!-- A format string for 12-hour time of day, just the hour, not the minute, with capital "AM" or "PM" (example: "3PM"). -->
    <string name="hour_cap_ampm">"<xliff:g id="hour" example="3">%-l</xliff:g><xliff:g id="ampm" example="PM">%p</xliff:g>"</string>

    <!-- Title of the alert when something went wrong in the factory test. -->
    <string name="factorytest_failed">Factory test failed</string>
    <!-- Error message displayed when a non-system application tries to start a factory test. -->
    <string name="factorytest_not_system">The FACTORY_TEST action
        is only supported for packages installed in /system/app.</string>
    <!-- Error message displayed when the factory test could not be started. -->
    <string name="factorytest_no_action">No package was found that provides the
        FACTORY_TEST action.</string>
    <!-- Button to restart the device after the factory test. -->
    <string name="factorytest_reboot">Reboot</string>

    <!-- Do not translate.  WebView User Agent string -->
    <string name="web_user_agent" translatable="false">Mozilla/5.0 (Linux; U; <xliff:g id="x">Android %s</xliff:g>)
        AppleWebKit/534.30 (KHTML, like Gecko) Version/4.0 <xliff:g id="mobile">%s</xliff:g>Safari/534.30</string>
    <!-- Do not translate.  WebView User Agent targeted content -->
    <string name="web_user_agent_target_content" translatable="false">"Mobile "</string>

    <!-- Title for a JavaScript dialog. "The page at <url of current page> says:" -->
    <string name="js_dialog_title">The page at \"<xliff:g id="title">%s</xliff:g>\" says:</string>
    <!-- Default title for a javascript dialog -->
    <string name="js_dialog_title_default">JavaScript</string>
    <!-- Title for the unload javascript dialog -->
    <string name="js_dialog_before_unload_title">Confirm Navigation</string>
    <!-- Text for the positive button on the unload javascript dialog -->
    <string name="js_dialog_before_unload_positive_button">Leave this Page</string>
    <!-- Text for the negative button on the unload javascript dialog -->
    <string name="js_dialog_before_unload_negative_button">Stay on this Page</string>
    <!-- Message in a javascript dialog asking if the user wishes to leave the current page -->
    <string name="js_dialog_before_unload"><xliff:g id="message">%s</xliff:g>\n\nAre you sure you want to navigate away from this page?</string>

    <!-- Title of the WebView save password dialog.  If the user enters a password in a form on a website, a dialog will come up asking if they want to save the password. -->
    <string name="save_password_label">Confirm</string>

    <!-- Toast for double-tap -->
    <string name="double_tap_toast">Tip: Double-tap to zoom in and out.</string>

    <!-- Text to show in the auto complete drop down list on a text view when the WebView can auto fill the entire form, and the user has configured an AutoFill profile [CHAR-LIMIT=8] -->
    <string name="autofill_this_form">Autofill</string>
    <!-- Text to show in the auto complete drop down list on a text view when the WebView can auto fill the entire form but the user has not configured an AutoFill profile [CHAR-LIMIT=19] -->
    <string name="setup_autofill">Set up Autofill</string>

    <!-- String used to separate FirstName and LastName when writing out a local name
         e.g. John<separator>Smith [CHAR-LIMIT=NONE]-->
    <string name="autofill_address_name_separator">\u0020</string>
    <!-- Format string for displaying a name. $1 is First Name, $2 is autofill_address_name_separator, $3 is Last Name.
         e.g. (John)( )(Smith) -->
    <string name="autofill_address_summary_name_format">$1$2$3</string>

    <!-- String used to separate Name and Address Line 1
         e.g. John Smith<separator>123 Main Street [CHAR-LIMIT=NONE]-->
    <string name="autofill_address_summary_separator">,\u0020</string>
    <!-- Format string for displaying a name and address summary. $1 is the Full Name, $2 is autofill_address_summary_separator, $3 is the Address
         e.g. (John Smith)(, )(123 Main Street) -->
    <string name="autofill_address_summary_format">$1$2$3</string>

    <!-- Do not translate. Regex used by AutoFill. -->
    <string name="autofill_attention_ignored_re">attention|attn</string>

    <!-- Do not translate. Regex used by AutoFill. -->
    <string name="autofill_region_ignored_re">province|region|other<!-- es -->|provincia<!-- pt-BR, pt-PT -->|bairro|suburb</string>

    <!-- Do not translate. Regex used by AutoFill. -->
    <string name="autofill_company_re">company|business|organization|organisation|department<!-- de-DE -->|firma|firmenname<!-- es -->|empresa<!-- fr-FR -->|societe|société<!-- it-IT -->|ragione.?sociale<!-- ja-JP -->|会社<!-- ru -->|название.?компании<!-- zh-CN -->|单位|公司</string>

    <!-- Do not translate. Regex used by AutoFill. -->
    <string name="autofill_address_line_1_re">address.?line|address1|addr1|street<!-- de-DE -->|strasse|straße|hausnummer|housenumber<!-- en-GB -->|house.?name<!-- es -->|direccion|dirección<!-- fr-FR -->|adresse<!-- it-IT -->|indirizzo<!-- ja-JP -->|住所1<!-- pt-BR, pt-PT -->|morada|endereço<!-- ru -->|Адрес<!-- zh-CN -->|地址</string>

    <!-- Do not translate. Regex used by AutoFill. -->
    <string name="autofill_address_line_1_label_re">address<!-- fr-FR -->|adresse<!-- it-IT -->|indirizzo<!-- ja-JP -->|住所<!-- zh-CN -->|地址</string>

    <!-- Do not translate. Regex used by AutoFill. -->
    <string name="autofill_address_line_2_re">address.?line2|address2|addr2|street|suite|unit<!-- de-DE -->|adresszusatz|ergänzende.?angaben<!-- es -->|direccion2|colonia|adicional<!-- fr-FR -->|addresssuppl|complementnom|appartement<!-- it-IT -->|indirizzo2<!-- ja-JP -->|住所2</string>

    <!-- Do not translate. Regex used by AutoFill. -->
    <string name="autofill_address_line_3_re">address.?line3|address3|addr3|street|line3<!-- es -->|municipio<!-- fr-FR -->|batiment|residence<!-- it-IT -->|indirizzo3</string>

    <!-- Do not translate. Regex used by AutoFill. -->
    <string name="autofill_country_re">country|location<!-- ja-JP -->|国<!-- zh-CN -->|国家</string>

    <!-- Do not translate. Regex used by AutoFill. -->
    <string name="autofill_zip_code_re">zip|postal|post code|pcode|^1z$<!-- de-DE -->|postleitzahl<!-- es -->|cp<!-- fr-FR -->|cdp<!-- it-IT -->|cap<!-- ja-JP -->|郵便番号<!-- pt-BR, pt-PT -->|codigo|codpos|cep<!-- ru -->|Почтовый.?Индекс<!--zh-CN -->|邮政编码|邮编<!-- zh-TW -->|郵遞區號</string>

    <!-- Do not translate. Regex used by AutoFill. -->
    <string name="autofill_zip_4_re">zip|^-$|post2<!-- pt-BR, pt-PT -->|codpos2</string>

    <!-- Do not translate. Regex used by AutoFill. -->
    <string name="autofill_city_re">city|town<!-- de-DE -->|ort|stadt<!-- en-AU -->|suburb<!-- es -->|ciudad|provincia|localidad|poblacion<!-- fr-FR -->|ville|commune<!-- it-IT -->|localita<!-- ja-JP -->|市区町村<!-- pt-BR, pt-PT -->|cidade<!-- ru -->|Город<!-- zh-CN -->|市<!-- zh-TW -->|分區</string>

    <!-- Do not translate. Regex used by AutoFill. -->
    <string name="autofill_state_re">state|county|region|province<!-- de-DE -->|land<!-- en-UK -->|county|principality<!-- ja-JP -->|都道府県<!-- pt-BR, pt-PT -->|estado|provincia<!-- ru -->|область<!-- zh-CN -->|省<!-- zh-TW -->|地區</string>

    <!-- Do not translate. Regex used by AutoFill. -->
    <string name="autofill_address_type_same_as_re">same as</string>

    <!-- Do not translate. Regex used by AutoFill. -->
    <string name="autofill_address_type_use_my_re">use my</string>

    <!-- Do not translate. Regex used by AutoFill. -->
    <string name="autofill_billing_designator_re">bill</string>

    <!-- Do not translate. Regex used by AutoFill. -->
    <string name="autofill_shipping_designator_re">ship</string>

    <!-- Do not translate. Regex used by AutoFill. -->
    <string name="autofill_email_re">e.?mail<!-- ja-JP -->|メールアドレス<!-- ru -->|Электронной.?Почты<!-- zh-CN -->|邮件|邮箱<!-- zh-TW -->|電郵地址</string>

    <!-- Do not translate. Regex used by AutoFill. -->
    <string name="autofill_username_re">user.?name|user.?id<!-- de-DE -->|vollständiger.?name<!-- zh-CN -->|用户名</string>

    <!-- Do not translate. Regex used by AutoFill. -->
    <string name="autofill_name_re">^name|full.?name|your.?name|customer.?name|firstandlastname<!-- es -->|nombre.*y.*apellidos<!-- fr-FR -->|^nom<!-- ja-JP -->|お名前|氏名<!-- pt-BR, pt-PT -->|^nome<!-- zh-CN -->|姓名</string>

    <!-- Do not translate. Regex used by AutoFill. -->
    <string name="autofill_name_specific_re">^name<!-- fr-FR -->|^nom<!-- pt-BR, pt-PT -->|^nome</string>

    <!-- Do not translate. Regex used by AutoFill. -->

    <string name="autofill_first_name_re">irst.*name|initials|fname|first$<!-- de-DE -->|vorname<!-- es -->|nombre<!-- fr-FR -->|forename|prénom|prenom<!-- ja-JP -->|名<!-- pt-BR, pt-PT -->|nome<!-- ru -->|Имя</string>

    <!-- Do not translate. Regex used by AutoFill. -->
    <string name="autofill_middle_initial_re">middle.*initial|m\\.i\\.|mi$</string>

    <!-- Do not translate. Regex used by AutoFill. -->
    <string name="autofill_middle_name_re">middle.*name|mname|middle$<!-- es -->|apellido.?materno|lastlastname</string>

    <!-- Do not translate. Regex used by AutoFill. -->
    <string name="autofill_last_name_re">last.*name|lname|surname|last$<!-- de-DE -->|nachname<!-- es -->|apellidos<!-- fr-FR -->|famille|^nom<!-- it-IT -->|cognome<!-- ja-JP -->|姓<!-- pt-BR, pt-PT -->|morada|apelidos|surename|sobrenome<!-- ru -->|Фамилия</string>

    <!-- Do not translate. Regex used by AutoFill. -->
    <string name="autofill_phone_re">phone<!-- de-DE -->|telefonnummer<!-- es -->|telefono|teléfono<!-- fr-FR -->|telfixe<!-- ja-JP -->|電話<!-- pt-BR, pt-PT -->|telefone|telemovel<!-- ru -->|телефон<!-- zh-CN -->|电话</string>

    <!-- Do not translate. Regex used by AutoFill. -->
    <string name="autofill_area_code_re">area.*code|acode|area</string>

    <!-- Do not translate. Regex used by AutoFill. -->
    <string name="autofill_phone_prefix_re">prefix<!-- fr-FR -->|preselection<!-- pt-BR, pt-PT -->|ddd</string>

    <!-- Do not translate. Regex used by AutoFill. -->
    <string name="autofill_phone_suffix_re">suffix</string>

    <!-- Do not translate. Regex used by AutoFill. -->
    <string name="autofill_phone_extension_re">ext<!-- pt-BR, pt-PT -->|ramal</string>

    <!-- Do not translate. Regex used by AutoFill. -->
    <string name="autofill_name_on_card_re">card.?holder|name.?on.?card|ccname|owner<!-- de-DE -->|karteninhaber<!-- es -->|nombre.*tarjeta<!-- fr-FR -->|nom.*carte<!-- it-IT -->|nome.*cart<!-- ja-JP -->|名前<!-- ru -->|Имя.*карты<!-- zh-CN -->|信用卡开户名|开户名|持卡人姓名<!-- zh-TW -->|持卡人姓名</string>

    <!-- Do not translate. Regex used by AutoFill. -->
    <string name="autofill_name_on_card_contextual_re">name</string>

    <!-- Do not translate. Regex used by AutoFill. -->
    <string name="autofill_card_cvc_re">verification|card identification|cvn|security code|cvv code|cvc</string>

    <!-- Do not translate. Regex used by AutoFill. -->
    <string name="autofill_card_number_re">number|card.?#|card.?no|ccnum<!-- de-DE -->|nummer<!-- es -->|credito|numero|número<!-- fr-FR -->|numéro<!-- ja-JP -->|カード番号<!-- ru -->|Номер.*карты<!-- zh-CN -->|信用卡号|信用卡号码<!-- zh-TW -->|信用卡卡號</string>

    <!-- Do not translate. Regex used by AutoFill. -->
    <string name="autofill_expiration_month_re">expir|exp.*month|exp.*date|ccmonth<!-- de-DE -->|gueltig|gültig|monat<!-- es -->|fecha<!-- fr-FR -->|date.*exp<!-- it-IT -->|scadenza<!-- ja-JP -->|有効期限<!-- pt-BR, pt-PT -->|validade<!-- ru -->|Срок действия карты<!-- zh-CN -->|月</string>

    <!-- Do not translate. Regex used by AutoFill. -->
    <string name="autofill_expiration_date_re">exp|^/|year<!-- de-DE -->|ablaufdatum|gueltig|gültig|yahr<!-- es -->|fecha<!-- it-IT -->|scadenza<!-- ja-JP -->|有効期限<!-- pt-BR, pt-PT -->|validade<!-- ru -->|Срок действия карты<!-- zh-CN -->|年|有效期</string>

    <!-- Do not translate. Regex used by AutoFill. -->
    <string name="autofill_card_ignored_re">^card</string>

    <!-- Do not translate. Regex used by AutoFill. -->
    <string name="autofill_fax_re">fax<!-- fr-FR -->|télécopie|telecopie<!-- ja-JP -->|ファックス<!-- ru -->|факс<!-- zh-CN -->|传真<!-- zh-TW -->|傳真</string>

    <!-- Do not translate. Regex used by AutoFill. -->
    <string name="autofill_country_code_re">country.*code|ccode|_cc</string>

    <!-- Do not translate. Regex used by AutoFill. -->
    <string name="autofill_area_code_notext_re">^\\($</string>

    <!-- Do not translate. Regex used by AutoFill. -->
    <string name="autofill_phone_prefix_separator_re">^-$|^\\)$</string>

    <!-- Do not translate. Regex used by AutoFill. -->
    <string name="autofill_phone_suffix_separator_re">^-$</string>

    <!-- Label in a web form for "Province" [CHAR-LIMIT=NONE]  -->
    <string name="autofill_province">Province</string>

    <!-- Label in a web form for "Postal code" [CHAR-LIMIT=NONE]  -->
    <string name="autofill_postal_code">Postal code</string>

    <!-- Label in a web form for "State" [CHAR-LIMIT=NONE]  -->
    <string name="autofill_state">State</string>

    <!-- Label in a web form for "ZIP code" [CHAR-LIMIT=NONE]  -->
    <string name="autofill_zip_code">ZIP code</string>

    <!-- Label in a web form for "County" [CHAR-LIMIT=NONE]  -->
    <string name="autofill_county">County</string>

    <!-- Label in a web form for "Island" [CHAR-LIMIT=NONE]  -->
    <string name="autofill_island">Island</string>

    <!-- Label in a web form for "District" [CHAR-LIMIT=NONE]  -->
    <string name="autofill_district">District</string>

    <!-- Label in a web form for "Department" [CHAR-LIMIT=NONE]  -->
    <string name="autofill_department">Department</string>

    <!-- Label in a web form for "Prefecture" [CHAR-LIMIT=NONE]  -->
    <string name="autofill_prefecture">Prefecture</string>

    <!-- Label in a web form for "Parish" [CHAR-LIMIT=NONE]  -->
    <string name="autofill_parish">Parish</string>

    <!-- Label in a web form for "Area" [CHAR-LIMIT=NONE]  -->
    <string name="autofill_area">Area</string>

    <!-- Label in a web form for "Emirate" [CHAR-LIMIT=NONE]  -->
    <string name="autofill_emirate">Emirate</string>

    <!-- Title of an application permission, listed so the user can choose whether
        they want to allow the application to do this. -->
    <string name="permlab_readHistoryBookmarks">read your Web bookmarks and history</string>
    <!-- Description of an application permission, listed so the user can choose whether
        they want to allow the application to do this. -->
    <string name="permdesc_readHistoryBookmarks">Allows the app to read the
     history of all URLs that the Browser has visited, and all of the Browser\'s
     bookmarks. Note: this permission may not be enforced by third-party
     browsers or other  applications with web browsing capabilities.</string>
    <!-- Title of an application permission, listed so the user can choose whether
        they want to allow the application to do this. -->

    <string name="permlab_writeHistoryBookmarks">write web bookmarks and history</string>
    <!-- Description of an application permission, listed so the user can choose whether
        they want to allow the application to do this. -->
    <string name="permdesc_writeHistoryBookmarks" product="tablet">Allows the
        app to modify the Browser\'s history or bookmarks stored on your tablet.
        This may allow the app to erase or modify Browser data.  Note: this
        permission may note be enforced by third-party browsers or other
        applications with web browsing capabilities.</string>
    <!-- Description of an application permission, listed so the user can choose whether
        they want to allow the application to do this. -->
    <string name="permdesc_writeHistoryBookmarks" product="tv">Allows the
        app to modify the Browser\'s history or bookmarks stored on your TV.
        This may allow the app to erase or modify Browser data.  Note: this
        permission may note be enforced by third-party browsers or other
        applications with web browsing capabilities.</string>
    <!-- Description of an application permission, listed so the user can choose whether
        they want to allow the application to do this. -->
    <string name="permdesc_writeHistoryBookmarks" product="default">Allows the
        app to modify the Browser\'s history or bookmarks stored on your phone.
        This may allow the app to erase or modify Browser data.  Note:
        this permission may note be enforced by third-party browsers or other
        applications with web browsing capabilities.</string>

    <!-- Title of an application permission, listed so the user can choose whether
        they want to allow the application to do this. -->
    <string name="permlab_setAlarm">set an alarm</string>
    <!-- Description of an application permission, listed so the user can choose whether
        they want to allow the application to do this. -->
    <string name="permdesc_setAlarm">Allows the app to set an alarm in
      an installed alarm clock app. Some alarm clock apps may
      not implement this feature.</string>

    <!-- Title of an application permission, listed so the user can choose whether
        they want to allow the application to modify and remove voicemails in the user's voicemail
        inbox. [CHAR LIMIT=NONE] -->
    <string name="permlab_writeVoicemail">write voicemails</string>
    <!-- Description of an application permission, listed so the user can choose whether
        they want to allow the application to modify and remove voicemails in the user's voicemail
        inbox. [CHAR LIMIT=NONE] -->
    <string name="permdesc_writeVoicemail">Allows the app to modify and remove messages from your voicemail inbox.</string>

    <!-- Title of an application permission, listed so the user can choose whether
        they want to allow the application to do this. [CHAR LIMIT=NONE] -->
    <string name="permlab_addVoicemail">add voicemail</string>
    <!-- Description of an application permission, listed so the user can choose whether
        they want to allow the application to do this. [CHAR LIMIT=NONE] -->
    <string name="permdesc_addVoicemail">Allows the app to add messages
      to your voicemail inbox.</string>

    <!-- Title of an application permission, listed so the user can choose whether
        they want to allow the application to do this. [CHAR LIMIT=NONE] -->
    <string name="permlab_readVoicemail">read voicemail</string>
    <!-- Description of an application permission, listed so the user can choose whether
        they want to allow the application to do this. [CHAR LIMIT=NONE] -->
    <string name="permdesc_readVoicemail">Allows the app to read your voicemails.</string>

    <!-- Title of an application permission, listed so the user can choose whether
        they want to allow the application to do this. -->
    <string name="permlab_writeGeolocationPermissions">modify Browser geolocation permissions</string>
    <!-- Description of an application permission, listed so the user can choose whether
        they want to allow the application to do this. -->
    <string name="permdesc_writeGeolocationPermissions">Allows the app to modify the
        Browser\'s geolocation permissions. Malicious apps
        may use this to allow sending location information to arbitrary web sites.</string>

    <!-- Title of an application permission which allows the application to verify whether
         a different package is able to be installed by some internal logic. [CHAR LIMIT=40] -->
    <string name="permlab_packageVerificationAgent">verify packages</string>
    <!-- Description of an application permission which allows the application to verify whether
         a different package is able to be installed by some internal heuristic. [CHAR LIMIT=NONE] -->
    <string name="permdesc_packageVerificationAgent">Allows the app to verify a package is
        installable.</string>

    <!-- Title of an application permission which allows the application to verify whether
         a different package is able to be installed by some internal heuristic. [CHAR LIMIT=40] -->
    <string name="permlab_bindPackageVerifier">bind to a package verifier</string>
    <!-- Description of an application permission which allows the application to verify whether
         a different package is able to be installed by some internal heuristic. [CHAR LIMIT=NONE] -->
    <string name="permdesc_bindPackageVerifier">Allows the holder to make requests of
        package verifiers. Should never be needed for normal apps.</string>

    <!-- Title of an application permission which allows the application to access serial ports via the SerialManager. [CHAR LIMIT=40] -->
    <string name="permlab_serialPort">access serial ports</string>
    <!-- Description of an application permission which allows the application access serial ports via the SerialManager. [CHAR LIMIT=NONE] -->
    <string name="permdesc_serialPort">Allows the holder to access serial ports using the SerialManager API.</string>

    <!-- Title of an application permission which allows the holder to access content
         providers from outside an ApplicationThread. [CHAR LIMIT=40] -->
    <string name="permlab_accessContentProvidersExternally">access content providers externally</string>
    <!-- Description of an application permission which allows the holder to access
         content providers from outside an ApplicationThread. [CHAR LIMIT=NONE] -->
    <string name="permdesc_accessContentProvidersExternally">Allows the holder to access content
     providers from the shell. Should never be needed for normal apps.</string>
    <!-- Title of an application permission which allows the application to suggest that now is a bad time to reboot the device in order to apply an OTA.  [CHAR LIMIT=40] -->
    <string name="permlab_updateLock">discourage automatic device updates</string>
    <!-- Description of an application permission which allows the application to suggest that now is a bad time to reboot the device in order to apply an OTA.  [CHAR LIMIT=NONE] -->
    <string name="permdesc_updateLock">Allows the holder to offer information to the system about when would be a good time for a noninteractive reboot to upgrade the device.</string>

    <!-- If the user enters a password in a form on a website, a dialog will come up asking if they want to save the password. Text in the save password dialog, asking if the browser should remember a password. -->
    <string name="save_password_message">Do you want the browser to remember this password?</string>
    <!-- If the user enters a password in a form on a website, a dialog will come up asking if they want to save the password. Button in the save password dialog, saying not to remember this password. -->
    <string name="save_password_notnow">Not now</string>
    <!-- If the user enters a password in a form on a website, a dialog will come up asking if they want to save the password. Button in the save password dialog, saying to remember this password. -->
    <string name="save_password_remember">Remember</string>
    <!-- Button in the save password dialog, saying never to remember this password. This should be short. Should be "Never for this site". But it is too long, use "Never" instead -->
    <string name="save_password_never">Never</string>

    <!-- Displayed to the user when they do not have permission to open a particular web page. -->
    <string name="open_permission_deny">You don\'t have permission to open this page.</string>

    <!-- Displayed to the user to confirm that they have copied text from a web page to the clipboard. -->
    <string name="text_copied">Text copied to clipboard.</string>

    <!-- Menu item displayed at the end of a menu to allow users to see another page worth of menu items. This is shown on any app's menu as long as the app has too many items in the menu.-->
    <string name="more_item_label">More</string>
    <!-- Prepended to the shortcut for a menu item to indicate that the user should hold the MENU button together with the shortcut to invoke the item. For example, if the shortcut to open a new tab in browser is MENU and B together, then this would be prepended to the letter "B" -->
    <string name="prepend_shortcut_label">Menu+</string>
    <!-- Displayed in place of the regular shortcut letter when a menu item has Menu+space for the shortcut. -->
    <string name="menu_space_shortcut_label">space</string>
    <!-- Displayed in place of the regular shortcut letter when a menu item has Menu+enter for the shortcut. -->
    <string name="menu_enter_shortcut_label">enter</string>
    <!-- Displayed in place of the regular shortcut letter when a menu item has Menu+delete for the shortcut. -->
    <string name="menu_delete_shortcut_label">delete</string>

    <!-- Strings used for search bar --><skip />

    <!-- This is the default button label in the system-wide search UI.
         It is also used by the home screen's search "widget". It should be short -->
    <string name="search_go">Search</string>
    <!-- Default hint text for the system-wide search UI's text field. [CHAR LIMIT=30] -->
    <string name="search_hint">Search…</string>
    <!-- SearchView accessibility description for search button [CHAR LIMIT=NONE] -->
    <string name="searchview_description_search">Search</string>
    <!-- SearchView accessibility description for search text field [CHAR LIMIT=NONE] -->
    <string name="searchview_description_query">Search query</string>
    <!-- SearchView accessibility description for clear button [CHAR LIMIT=NONE] -->
    <string name="searchview_description_clear">Clear query</string>
    <!-- SearchView accessibility description for submit button [CHAR LIMIT=NONE] -->
    <string name="searchview_description_submit">Submit query</string>
    <!-- SearchView accessibility description for voice button [CHAR LIMIT=NONE] -->
    <string name="searchview_description_voice">Voice search</string>

    <!-- Title for a warning message about the interaction model changes after allowing an accessibility
         service to put the device into explore by touch mode, displayed as a dialog message when
         the user selects to enables the service. (default). [CHAR LIMIT=45] -->
    <string name="enable_explore_by_touch_warning_title">Enable Explore by Touch?</string>
    <!-- Summary for a warning message about the interaction model changes after allowing an accessibility
         service to put the device into explore by touch mode, displayed as a dialog message when
         the user selects to enables the service. (tablet). [CHAR LIMIT=NONE] -->
    <string name="enable_explore_by_touch_warning_message" product="tablet">
        <xliff:g id="accessibility_service_name">%1$s</xliff:g> wants to enable Explore by Touch.
        When Explore by Touch is turned on, you can hear or see descriptions of what\'s under
        your finger or perform gestures to interact with the tablet.</string>
    <!-- Summary for a warning message about the interaction model changes after allowing an accessibility
         service to put the device into explore by touch mode, displayed as a dialog message when
         the user selects to enables the service. (default). [CHAR LIMIT=NONE] -->
    <string name="enable_explore_by_touch_warning_message" product="default">
        <xliff:g id="accessibility_service_name">%1$s</xliff:g> wants to enable Explore by Touch.
       When Explore by Touch is turned on, you can hear or see descriptions of what\'s under
       your finger or perform gestures to interact with the phone.</string>

    <!-- String used to display the date. This is the string to say something happened 1 month ago. -->
    <string name="oneMonthDurationPast">1 month ago</string>
    <!-- String used to display the date. This is the string to say something happened more than 1 month ago. -->
    <string name="beforeOneMonthDurationPast">Before 1 month ago</string>

    <!-- This is used to express that something occurred some number of seconds in the past (e.g., 5 seconds ago). -->
    <plurals name="num_seconds_ago">
        <item quantity="one">1 second ago</item>
        <item quantity="other"><xliff:g id="count">%d</xliff:g> seconds ago</item>
    </plurals>

    <!-- This is used to express that something occurred some number of minutes in the past (e.g., 5 minutes ago). -->
    <plurals name="num_minutes_ago">
        <item quantity="one">1 minute ago</item>
        <item quantity="other"><xliff:g id="count">%d</xliff:g> minutes ago</item>
    </plurals>

    <!-- This is used to express that something occurred some number of hours in the past (e.g., 5 hours ago). -->
    <plurals name="num_hours_ago">
        <item quantity="one">1 hour ago</item>
        <item quantity="other"><xliff:g id="count">%d</xliff:g> hours ago</item>
    </plurals>

    <!-- This is used to express that something occurred within the last X days (e.g., Last 7 days). -->
    <plurals name="last_num_days">
        <item quantity="other">Last <xliff:g id="count">%d</xliff:g> days</item>
    </plurals>

    <!-- This is used to express that something has occurred within the last month -->
    <string name="last_month">Last month</string>

    <!-- This is used to express that something happened longer ago than the previous options -->
    <string name="older">Older</string>

    <!-- This is used to express that something occurred some number of days in the past (e.g., 5 days ago). -->
    <plurals name="num_days_ago">
        <item quantity="one">yesterday</item>
        <item quantity="other"><xliff:g id="count">%d</xliff:g> days ago</item>
    </plurals>

    <!-- This is used to express that something will occur some number of seconds in the future (e.g., in 5 seconds). -->
    <plurals name="in_num_seconds">
        <item quantity="one">in 1 second</item>
        <item quantity="other">in <xliff:g id="count">%d</xliff:g> seconds</item>
    </plurals>

    <!-- This is used to express that something will occur some number of minutes in the future (e.g., in 5 minutes). -->
    <plurals name="in_num_minutes">
        <item quantity="one">in 1 minute</item>
        <item quantity="other">in <xliff:g id="count">%d</xliff:g> minutes</item>
    </plurals>

    <!-- This is used to express that something will occur some number of hours in the future (e.g., in 5 hours). -->
    <plurals name="in_num_hours">
        <item quantity="one">in 1 hour</item>
        <item quantity="other">in <xliff:g id="count">%d</xliff:g> hours</item>
    </plurals>

    <!-- This is used to express that something will occur some number of days in the future (e.g., in 5 days). -->
    <plurals name="in_num_days">
        <item quantity="one">tomorrow</item>
        <item quantity="other">in <xliff:g id="count">%d</xliff:g> days</item>
    </plurals>

    <!-- This is used to express that something occurred some number of abbreviated seconds in the past (e.g., 5 secs ago). -->
    <plurals name="abbrev_num_seconds_ago">
        <item quantity="one">1 sec ago</item>
        <item quantity="other"><xliff:g id="count">%d</xliff:g> secs ago</item>
    </plurals>

    <!-- This is used to express that something occurred some number of abbreviated minutes in the past (e.g., 5 mins ago). -->
    <plurals name="abbrev_num_minutes_ago">
        <item quantity="one">1 min ago</item>
        <item quantity="other"><xliff:g id="count">%d</xliff:g> mins ago</item>
    </plurals>

    <!-- This is used to express that something occurred some number of abbreviated hours in the past (e.g., 5 hrs ago). -->
    <plurals name="abbrev_num_hours_ago">
        <item quantity="one">1 hour ago</item>
        <item quantity="other"><xliff:g id="count">%d</xliff:g> hours ago</item>
    </plurals>

    <!-- This is used to express that something occurred some number of abbreviated days in the past (e.g., 5 days ago). -->
    <plurals name="abbrev_num_days_ago">
        <item quantity="one">yesterday</item>
        <item quantity="other"><xliff:g id="count">%d</xliff:g> days ago</item>
    </plurals>

    <!-- This is used to express that something will occur some number of abbreviated seconds in the future (e.g., in 5 secs). -->
    <plurals name="abbrev_in_num_seconds">
        <item quantity="one">in 1 sec</item>
        <item quantity="other">in <xliff:g id="count">%d</xliff:g> secs</item>
    </plurals>

    <!-- This is used to express that something will occur some number of abbreviated minutes in the future (e.g., in 5 mins). -->
    <plurals name="abbrev_in_num_minutes">
        <item quantity="one">in 1 min</item>
        <item quantity="other">in <xliff:g id="count">%d</xliff:g> mins</item>
    </plurals>

    <!-- This is used to express that something will occur some number of abbreviated hours in the future (e.g., in 5 hrs). -->
    <plurals name="abbrev_in_num_hours">
        <item quantity="one">in 1 hour</item>
        <item quantity="other">in <xliff:g id="count">%d</xliff:g> hours</item>
    </plurals>

    <!-- This is used to express that something will occur some number of abbreviated days in the future (e.g., in 5 days). -->
    <plurals name="abbrev_in_num_days">
        <item quantity="one">tomorrow</item>
        <item quantity="other">in <xliff:g id="count">%d</xliff:g> days</item>
    </plurals>

    <!-- String used to display the date. Preposition for date display ("on May 29") -->
    <string name="preposition_for_date">on <xliff:g id="date" example="May 29">%s</xliff:g></string>
    <!-- String used to display the date. Preposition for time display ("at 2:33am") -->
    <string name="preposition_for_time">at <xliff:g id="time" example="2:33 am">%s</xliff:g></string>
    <!-- String used to display the date. Preposition for year display ("in 2008") -->
    <string name="preposition_for_year">in <xliff:g id="year" example="2003">%s</xliff:g></string>

    <!-- Appened to express the value is this unit of time: singular day -->
    <string name="day">day</string>
    <!-- Appened to express the value is this unit of time: plural days -->
    <string name="days">days</string>
    <!-- Appened to express the value is this unit of time: singular hour -->
    <string name="hour">hour</string>
    <!-- Appened to express the value is this unit of time: plural hours -->
    <string name="hours">hours</string>
    <!-- Appened to express the value is this unit of time: singular minute -->
    <string name="minute">min</string>
    <!-- Appened to express the value is this unit of time: plural minutes -->
    <string name="minutes">mins</string>
    <!-- Appened to express the value is this unit of time. -->
    <string name="second">sec</string>
    <!-- Appened to express the value is this unit of time. -->
    <string name="seconds">secs</string>
    <!-- Appened to express the value is this unit of time. -->
    <string name="week">week</string>
    <!-- Appened to express the value is this unit of time. -->
    <string name="weeks">weeks</string>
    <!-- Appened to express the value is this unit of time. -->
    <string name="year">year</string>
    <!-- Appened to express the value is this unit of time. -->
    <string name="years">years</string>

    <!-- Phrase describing a time duration using seconds [CHAR LIMIT=16] -->
    <plurals name="duration_seconds">
        <item quantity="one">1 second</item>
        <item quantity="other"><xliff:g id="count">%d</xliff:g> seconds</item>
    </plurals>
    <!-- Phrase describing a time duration using minutes [CHAR LIMIT=16] -->
    <plurals name="duration_minutes">
        <item quantity="one">1 minute</item>
        <item quantity="other"><xliff:g id="count">%d</xliff:g> minutes</item>
    </plurals>
    <!-- Phrase describing a time duration using hours [CHAR LIMIT=16] -->
    <plurals name="duration_hours">
        <item quantity="one">1 hour</item>
        <item quantity="other"><xliff:g id="count">%d</xliff:g> hours</item>
    </plurals>

    <!-- Title for error alert when a video cannot be played.  it can be used by any app. -->
    <string name="VideoView_error_title">Video problem</string>
    <!-- Text for error alert when a video container is not valid for progressive download/playback. -->
    <string name="VideoView_error_text_invalid_progressive_playback">This video isn\'t valid for streaming to this device.</string>
    <!-- Text for error alert when a video cannot be played. it can be used by any app. -->
    <string name="VideoView_error_text_unknown">Can\'t play this video.</string>
    <!-- Button to close error alert when a video cannot be played -->
    <string name="VideoView_error_button">OK</string>




    <!-- Format indicating a relative expression and time.
         Example: "4 hours ago, 11:00 am" -->
    <string name="relative_time">"<xliff:g id="date" example="4 hours ago">%1$s</xliff:g>, <xliff:g id="time" example="11:00 am">%2$s</xliff:g>"</string>


    <!-- Quoted name for 12pm, lowercase -->
    <string name="noon">"noon"</string>
    <!-- Quoted name for 12pm, uppercase first letter -->
    <string name="Noon">"Noon"</string>
    <!-- Quoted name for 12am, lowercase -->
    <string name="midnight">"midnight"</string>
    <!-- Quoted name for 12am, uppercase first letter -->
    <string name="Midnight">"Midnight"</string>











    <!-- Format string for durations like "01:23" (1 minute, 23 seconds) -->
    <string name="elapsed_time_short_format_mm_ss"><xliff:g id="minutes" example="1">%1$02d</xliff:g>:<xliff:g id="seconds" example="23">%2$02d</xliff:g></string>

    <!-- Format string for times like "1:43:33" (1 hour, 43 minutes, 33 seconds) -->
    <string name="elapsed_time_short_format_h_mm_ss"><xliff:g id="hours" example="1">%1$d</xliff:g>:<xliff:g id="minutes" example="43">%2$02d</xliff:g>:<xliff:g id="seconds" example="33">%3$02d</xliff:g></string>

    <!-- Item on EditText context menu. This action is used to select all text in the edit field. -->
    <string name="selectAll">Select all</string>

    <!-- Item on EditText context menu.  This action is used to cut selected the text into the clipboard.  -->
    <string name="cut">Cut</string>

    <!-- Item on EditText context menu. This action is used to cut selected the text into the clipboard. -->
    <string name="copy">Copy</string>

    <!-- Item on EditText context menu. This action is used to paste from the clipboard into the eidt field -->
    <string name="paste">Paste</string>

    <!-- Item on EditText context menu. This action is used to replace the current word by other suggested words, suggested by the IME or the spell checker -->
    <string name="replace">Replace\u2026</string>

    <!-- Item on EditText pop-up window. This action is used to delete the text that the user recently added. [CHAR LIMIT=15] -->
    <string name="delete">Delete</string>

    <!-- Item on EditText context menu. This action is used to copy a URL from the edit field into the clipboard. -->
    <string name="copyUrl">Copy URL</string>

    <!-- Item on EditText context menu. Added only when the context menu is not empty, it enable selection context mode. [CHAR LIMIT=20] -->
    <string name="selectTextMode">Select text</string>

    <!-- Text selection contextual mode title, displayed in the CAB. [CHAR LIMIT=20] -->
    <string name="textSelectionCABTitle">Text selection</string>

    <!-- Option to add the current misspelled word to the user dictionary. [CHAR LIMIT=25] -->
    <string name="addToDictionary">Add to dictionary</string>

    <!-- Option to delete the highlighted part of the text from the suggestion popup. [CHAR LIMIT=25] -->
    <string name="deleteText">Delete</string>

    <!-- EditText context menu -->
    <string name="inputMethod">Input method</string>

    <!-- Title for EditText context menu [CHAR LIMIT=20] -->
    <string name="editTextMenuTitle">Text actions</string>

    <!-- If the device is getting low on internal storage, a notification is shown to the user.  This is the title of that notification. -->
    <string name="low_internal_storage_view_title">Storage space running out</string>
    <!-- If the device is getting low on internal storage, a notification is shown to the user.  This is the message of that notification. -->
    <string name="low_internal_storage_view_text">Some system functions may not work</string>
    <!-- If the device does not have storage for the main system classes, a notification is shown to the user.  This is the message of that notification. -->
    <string name="low_internal_storage_view_text_no_boot">Not enough storage for the system. Make sure you have 250MB of free space and restart.</string>

    <!-- [CHAR LIMIT=NONE] Stub notification title for an app running a service that has provided
         a bad bad notification for itself. -->
    <string name="app_running_notification_title"><xliff:g id="app_name">%1$s</xliff:g>
        is running</string>
    <!-- [CHAR LIMIT=NONE] Stub notification text for an app running a service that has provided
         a bad bad notification for itself. -->
    <string name="app_running_notification_text">Touch for more information
        or to stop the app.</string>

    <!-- Preference framework strings. -->
    <string name="ok">OK</string>
    <!-- Preference framework strings. -->
    <string name="cancel">Cancel</string>
    <!-- Preference framework strings. -->
    <string name="yes">OK</string>
    <!-- Preference framework strings. -->
    <string name="no">Cancel</string>
    <!-- This is the generic "attention" string to be used in attention dialogs.  Typically
         combined with setIconAttribute(android.R.attr.alertDialogIcon)
         (or setIcon(android.R.drawable.ic_dialog_alert) on legacy versions of the platform) -->
    <string name="dialog_alert_title">Attention</string>

    <!-- Text shown by list fragment when waiting for data to display. -->
    <string name="loading">Loading\u2026</string>

    <!-- Default text for a button that can be toggled on and off. -->
    <string name="capital_on">ON</string>
    <!-- Default text for a button that can be toggled on and off. -->
    <string name="capital_off">OFF</string>

    <!-- Title of intent resolver dialog when selecting an application to run. -->
    <string name="whichApplication">Complete action using</string>
    <!-- Title of intent resolver dialog when selecting an application to run
         and a previously used application is known. -->
    <string name="whichApplicationNamed">Complete action using %1$s</string>
    <!-- Title of intent resolver dialog when selecting a viewer application to run. -->
    <string name="whichViewApplication">Open with</string>
    <!-- Title of intent resolver dialog when selecting a viewer application to run
         and a previously used application is known. -->
    <string name="whichViewApplicationNamed">Open with %1$s</string>
    <!-- Title of intent resolver dialog when selecting an editor application to run. -->
    <string name="whichEditApplication">Edit with</string>
    <!-- Title of intent resolver dialog when selecting an editor application to run
         and a previously used application is known. -->
    <string name="whichEditApplicationNamed">Edit with %1$s</string>
    <!-- Title of intent resolver dialog when selecting a sharing application to run. -->
    <string name="whichSendApplication">Share with</string>
    <!-- Title of intent resolver dialog when selecting a sharing application to run
         and a previously used application is known. -->
    <string name="whichSendApplicationNamed">Share with %1$s</string>
    <!-- Title of intent resolver dialog when selecting a HOME application to run. -->
    <string name="whichHomeApplication">Select a Home app</string>
    <!-- Title of intent resolver dialog when selecting a HOME application to run
         and a previously used application is known. -->
    <string name="whichHomeApplicationNamed">Use %1$s as Home</string>
    <!-- Option to always use the selected application resolution in the future. See the "Complete action using" dialog title-->
    <string name="alwaysUse">Use by default for this action.</string>
    <!-- Title of the list of alternate options to complete an action shown when the
         last used option is being displayed separately. -->
    <string name="use_a_different_app">Use a different app</string>
    <!-- Text displayed when the user selects the check box for setting default application.  See the "Use by default for this action" check box. -->
    <string name="clearDefaultHintMsg">Clear default in System settings &gt; Apps &gt; Downloaded.</string>
    <!-- Default title for the activity chooser, when one is not given. Android allows multiple activities to perform an action.  for example, there may be many ringtone pickers installed.  A dialog is shown to the user allowing him to pick which activity should be used.  This is the title. -->
    <string name="chooseActivity">Choose an action</string>
    <!-- title for the USB activity chooser. -->
    <string name="chooseUsbActivity">Choose an app for the USB device</string>
    <!-- Text to display when there are no activities found to display in the
         activity chooser. See the "Select an action" title. -->
    <string name="noApplications">No apps can perform this action.</string>
    <!-- Title of the alert when an application has crashed. -->
    <string name="aerr_title"></string>
    <!-- Text of the alert that is displayed when an application has crashed. -->
    <string name="aerr_application">Unfortunately, <xliff:g id="application">%1$s</xliff:g> has stopped.</string>
    <!-- Text of the alert that is displayed when an application has crashed. -->
    <string name="aerr_process">Unfortunately, the process <xliff:g id="process">%1$s</xliff:g> has
        stopped.</string>
    <!-- Title of the alert when an application is not responding. -->
    <string name="anr_title"></string>
    <!-- Text of the alert that is displayed when an application is not responding. -->
    <string name="anr_activity_application"><xliff:g id="application">%2$s</xliff:g> isn\'t responding.\n\nDo you want to close it?</string>
    <!-- Text of the alert that is displayed when an application is not responding. -->
    <string name="anr_activity_process">Activity <xliff:g id="activity">%1$s</xliff:g> isn\'t responding.\n\nDo you want to close it?</string>
    <!-- Text of the alert that is displayed when an application is not responding. -->
    <string name="anr_application_process"><xliff:g id="application">%1$s</xliff:g> isn\'t responding. Do you want to close it?</string>
    <!-- Text of the alert that is displayed when an application is not responding. -->
    <string name="anr_process">Process <xliff:g id="process">%1$s</xliff:g> isn\'t responding.\n\nDo you want to close it?</string>
    <!-- Button allowing the user to close an application that is not responding. This will kill the application. -->
    <string name="force_close">OK</string>
    <!-- Button allowing the user to send a bug report for application which has encountered an error. -->
    <string name="report">Report</string>
    <!-- Button allowing the user to choose to wait for an application that is not responding to become responsive again. -->
    <string name="wait">Wait</string>
    <!-- Text of the alert that is displayed when a web page is not responding. [CHAR-LIMIT=NONE] -->
    <string name="webpage_unresponsive">The page has become unresponsive.\n\nDo you want to close it?</string>
    <!-- [CHAR LIMIT=25] Title of the alert when application launches on top of another. -->
    <string name="launch_warning_title">App redirected</string>
    <!-- [CHAR LIMIT=50] Title of the alert when application launches on top of another. -->
    <string name="launch_warning_replace"><xliff:g id="app_name">%1$s</xliff:g> is now running.</string>
    <!-- [CHAR LIMIT=50] Title of the alert when application launches on top of another. -->
    <string name="launch_warning_original"><xliff:g id="app_name">%1$s</xliff:g> was originally launched.</string>
    <!-- [CHAR LIMIT=50] Compat mode dialog: compat mode switch label. -->
    <string name="screen_compat_mode_scale">Scale</string>
    <!-- [CHAR LIMIT=50] Compat mode dialog: compat mode switch label. -->
    <string name="screen_compat_mode_show">Always show</string>
    <!-- [CHAR LIMIT=200] Compat mode dialog: hint to re-enable compat mode dialog. -->
    <string name="screen_compat_mode_hint">Re-enable this in System settings &gt; Apps &gt; Downloaded.</string>

    <!-- Text of the alert that is displayed when an application has violated StrictMode. -->
    <string name="smv_application">The app <xliff:g id="application">%1$s</xliff:g>
        (process <xliff:g id="process">%2$s</xliff:g>) has violated its self-enforced StrictMode policy.</string>
    <!-- Text of the alert that is displayed when an application has violated StrictMode. -->
    <string name="smv_process">The process <xliff:g id="process">%1$s</xliff:g> has
      has violated its self-enforced StrictMode policy.</string>

    <!-- [CHAR LIMIT=40] Title of dialog that is shown when performing a system upgrade. -->
    <string name="android_upgrading_title">Android is upgrading\u2026</string>

    <!-- [CHAR LIMIT=40] Title of dialog that is shown when system is starting. -->
    <string name="android_start_title">Android is starting\u2026</string>

    <!-- [CHAR LIMIT=NONE] Message shown in upgrading dialog when doing an fstrim. -->
    <string name="android_upgrading_fstrim">Optimizing storage.</string>

    <!-- [CHAR LIMIT=NONE] Message shown in upgrading dialog for each .apk that is optimized. -->
    <string name="android_upgrading_apk">Optimizing app
        <xliff:g id="number" example="123">%1$d</xliff:g> of
        <xliff:g id="number" example="123">%2$d</xliff:g>.</string>

    <!-- [CHAR LIMIT=NONE] Message to show in upgrading dialog when reached the point of starting apps. -->
    <string name="android_upgrading_starting_apps">Starting apps.</string>

    <!-- [CHAR LIMIT=NONE] Message to show in upgrading dialog when the bulk of the upgrade work is done. -->
    <string name="android_upgrading_complete">Finishing boot.</string>

    <!-- Notification text to tell the user that a heavy-weight application is running. -->
    <string name="heavy_weight_notification"><xliff:g id="app">%1$s</xliff:g> running</string>

    <!-- Notification details to tell the user that a heavy-weight application is running. -->
    <string name="heavy_weight_notification_detail">Touch to switch to app</string>

    <!-- Title of dialog prompting whether user wants to switch between heavy-weight apps. -->
    <string name="heavy_weight_switcher_title">Switch apps?</string>

    <!-- Descriptive text for switching to a new heavy-weight application. -->
    <string name="heavy_weight_switcher_text">Another app is already running
    that must be stopped before you can start a new one.</string>

    <string name="old_app_action">Return to <xliff:g id="old_app">%1$s</xliff:g></string>
    <string name="old_app_description">Don\'t start the new app.</string>

    <string name="new_app_action">Start <xliff:g id="old_app">%1$s</xliff:g></string>
    <string name="new_app_description">Stop the old app without saving.</string>

    <!-- Displayed in the title of the chooser for things to do with text that
         is to be sent to another application. For example, I can send
         text through SMS or IM.  A dialog with those choices would be shown,
         and this would be the title. -->
    <string name="sendText">Choose an action for text</string>

    <!-- Title of the dialog where the user is adjusting the phone ringer volume -->
    <string name="volume_ringtone">Ringer volume</string>
    <!-- Title of the dialog where the user is adjusting the music volume -->
    <string name="volume_music">Media volume</string>
    <!-- Hint shown in the volume toast to inform the user that the media audio is playing through Bluetooth. -->
    <string name="volume_music_hint_playing_through_bluetooth">Playing through Bluetooth</string>
    <!-- Hint shown in the volume toast to inform the user that the current ringtone is the silent ringtone. -->
    <string name="volume_music_hint_silent_ringtone_selected">Silent ringtone set</string>
    <!-- Title of the dialog where the user is adjusting the phone call volume -->
    <string name="volume_call">In-call volume</string>
    <!-- Title of the dialog where the user is adjusting the phone call volume when connected on bluetooth-->
    <string name="volume_bluetooth_call">Bluetooth in-call volume</string>
    <!-- Title of the dialog where the user is adjusting the audio volume for alarms -->
    <string name="volume_alarm">Alarm volume</string>
    <!-- Title of the dialog where the user is adjusting the audio volume for notifications -->
    <string name="volume_notification">Notification volume</string>
    <!-- Title of the dialog where the user is adjusting the general audio volume -->
    <string name="volume_unknown">Volume</string>

    <!-- Content description for bluetooth volume icon [CHAR LIMIT=100] -->
    <string name="volume_icon_description_bluetooth">Bluetooth volume</string>
    <!-- Content description for ringer volume icon [CHAR LIMIT=100] -->
    <string name="volume_icon_description_ringer">Ringtone volume</string>
    <!-- Content description for in-call volume icon [CHAR LIMIT=100] -->
    <string name="volume_icon_description_incall">Call volume</string>
    <!-- Content description for media volume icon [CHAR LIMIT=100] -->
    <string name="volume_icon_description_media">Media volume</string>
    <!-- Content description for notification volume icon [CHAR LIMIT=100] -->
    <string name="volume_icon_description_notification">Notification volume</string>

    <!-- Ringtone picker strings --> <skip />
    <!-- Choice in the ringtone picker.  If chosen, the default ringtone will be used. -->
    <string name="ringtone_default">Default ringtone</string>
    <!-- Choice in the ringtone picker.  If chosen, the default ringtone will be used. This fills in the actual ringtone's title into the message. -->
    <string name="ringtone_default_with_actual">Default ringtone (<xliff:g id="actual_ringtone">%1$s</xliff:g>)</string>
    <!-- Choice in the ringtone picker.  If chosen, there will be silence instead of a ringtone played. -->
    <string name="ringtone_silent">None</string>
    <!-- The title of the ringtone picker dialog. -->
    <string name="ringtone_picker_title">Ringtones</string>
    <!-- If there is ever a ringtone set for some setting, but that ringtone can no longer be resolved, t his is shown instead.  For example, if the ringtone was on a SD card and it had been removed, this woudl be shown for ringtones on that SD card. -->
    <string name="ringtone_unknown">Unknown ringtone</string>

    <!-- A notification is shown when there are open wireless networks nearby.  This is the notification's title. -->
    <plurals name="wifi_available">
        <item quantity="one">Wi-Fi network available</item>
        <item quantity="other">Wi-Fi networks available</item>
    </plurals>
    <!-- A notification is shown when there are open wireless networks nearby.  This is the notification's message. -->
    <plurals name="wifi_available_detailed">
        <item quantity="one">Open Wi-Fi network available</item>
        <item quantity="other">Open Wi-Fi networks available</item>
    </plurals>

    <!-- A notification is shown when a wifi captive portal network is detected.  This is the notification's title. -->
    <string name="wifi_available_sign_in">Sign into Wi-Fi network</string>

    <!-- A notification is shown when a captive portal network is detected.  This is the notification's title. -->
    <string name="network_available_sign_in">Sign into network</string>

    <!-- A notification is shown when a captive portal network is detected.  This is the notification's message. -->
    <string name="network_available_sign_in_detailed"><xliff:g id="network_ssid">%1$s</xliff:g></string>

     <!-- A notification is shown when a user's selected SSID is later disabled due to connectivity problems.  This is the notification's title / ticker. -->
     <string name="wifi_watchdog_network_disabled">Couldn\'t connect to Wi-Fi</string>
     <!-- A notification is shown when a user's selected SSID is later disabled due to connectivity problems.  The complete alert msg is: <hotspot name> + this string, i.e. "Linksys has a poor internet connection" -->
    <string name="wifi_watchdog_network_disabled_detailed">\u0020has a poor Internet connection.</string>

    <!-- Do not translate. Default access point SSID used for tethering -->
    <string name="wifi_tether_configure_ssid_default" translatable="false">AndroidAP</string>

    <string name="wifi_p2p_dialog_title">Wi-Fi Direct</string>
    <string name="wifi_p2p_turnon_message">Start Wi-Fi Direct. This will turn off Wi-Fi client/hotspot.</string>
    <string name="wifi_p2p_failed_message">Couldn\'t start Wi-Fi Direct.</string>
    <string name="wifi_p2p_enabled_notification_title">Wi-Fi Direct is on</string>
    <string name="wifi_p2p_enabled_notification_message">Touch for settings</string>

    <string name="accept">Accept</string>
    <string name="decline">Decline</string>
    <string name="wifi_p2p_invitation_sent_title">Invitation sent</string>
    <string name="wifi_p2p_invitation_to_connect_title">Invitation to connect</string>

    <string name="wifi_p2p_from_message">From: </string>
    <string name="wifi_p2p_to_message">To: </string>
    <string name="wifi_p2p_enter_pin_message">Type the required PIN: </string>
    <string name="wifi_p2p_show_pin_message">PIN: </string>

    <string name="wifi_p2p_frequency_conflict_message" product="tablet">The tablet will temporarily disconnect from Wi-Fi while it\'s connected to <xliff:g id="device_name">%1$s</xliff:g></string>
    <string name="wifi_p2p_frequency_conflict_message" product="tv">The TV will temporarily disconnect from Wi-Fi while it\'s connected to <xliff:g id="device_name">%1$s</xliff:g></string>
    <string name="wifi_p2p_frequency_conflict_message" product="default">The phone will temporarily disconnect from Wi-Fi while it\'s connected to <xliff:g id="device_name">%1$s</xliff:g></string>

    <!-- Name of the dialog that lets the user choose an accented character to insert -->
    <string name="select_character">Insert character</string>

    <!-- SMS per-application rate control Dialog --> <skip />
    <!-- SMS_DIALOG: An SMS dialog is shown if an application tries to send too many SMSes.  This is the title of that dialog. -->
    <string name="sms_control_title">Sending SMS messages</string>
    <!-- See SMS_DIALOG.  This is the message shown in that dialog. [CHAR LIMIT=NONE] -->
    <string name="sms_control_message">&lt;b><xliff:g id="app_name">%1$s</xliff:g>&lt;/b> is sending a large number of SMS messages. Do you want to allow this app to continue sending messages?</string>
    <!-- See SMS_DIALOG.  This is a button choice to allow sending the SMSes. [CHAR LIMIT=30] -->
    <string name="sms_control_yes">Allow</string>
    <!-- See SMS_DIALOG.  This is a button choice to disallow sending the SMSes. [CHAR LIMIT=30] -->
    <string name="sms_control_no">Deny</string>

    <!-- SMS short code verification dialog. --> <skip />
    <!-- The message text for the SMS short code confirmation dialog. [CHAR LIMIT=NONE] -->
    <string name="sms_short_code_confirm_message">&lt;b><xliff:g id="app_name">%1$s</xliff:g>&lt;/b> would like to send a message to &lt;b><xliff:g id="dest_address">%2$s</xliff:g>&lt;/b>.</string>
    <!-- Message details for the SMS short code confirmation dialog (possible premium short code). [CHAR LIMIT=NONE] -->
    <string name="sms_short_code_details">This <b>may cause charges</b> on your mobile account.</string>
    <!-- Message details for the SMS short code confirmation dialog (premium short code). [CHAR LIMIT=NONE] -->
    <string name="sms_premium_short_code_details"><b>This will cause charges on your mobile account.</b></string>
    <!-- Text of the approval button for the SMS short code confirmation dialog. [CHAR LIMIT=30] -->
    <string name="sms_short_code_confirm_allow">Send</string>
    <!-- Text of the cancel button for the SMS short code confirmation dialog. [CHAR LIMIT=30] -->
    <string name="sms_short_code_confirm_deny">Cancel</string>
    <!-- Text of the checkbox for the SMS short code confirmation dialog to remember the user's choice. [CHAR LIMIT=40] -->
    <string name="sms_short_code_remember_choice">Remember my choice</string>
    <!-- Text shown when remember checkbox is checked to inform the user how they may undo the setting. [CHAR LIMIT=40] -->
    <string name="sms_short_code_remember_undo_instruction">You can change this later in Settings\u00A0>\u00A0Apps"</string>

    <!-- Text of the approval button for the SMS short code confirmation dialog when checkbox is checked. [CHAR LIMIT=30] -->
    <string name="sms_short_code_confirm_always_allow">Always Allow</string>
    <!-- Text of the cancel button for the SMS short code confirmation dialog when checkbox is checked. [CHAR LIMIT=30] -->
    <string name="sms_short_code_confirm_never_allow">Never Allow</string>

    <!-- SIM swap and device reboot Dialog --> <skip />
    <!-- See SIM_REMOVED_DIALOG.  This is the title of that dialog. -->
    <string name="sim_removed_title">SIM card removed</string>
    <!-- See SIM_REMOVED_DIALOG.  This is the message of that dialog. -->
    <string name="sim_removed_message">The cellular network will be unavailable until you restart with a valid SIM card inserted.</string>
    <!-- See SIM_REMOVED_DIALOG.  This is the button of that dialog. -->
    <string name="sim_done_button">Done</string>
    <!-- See SIM_ADDED_DIALOG.  This is the title of that dialog. -->
    <string name="sim_added_title">SIM card added</string>
    <!-- See SIM_ADDED_DIALOG.  This is the message of that dialog. -->
    <string name="sim_added_message">Restart your device to access the cellular network.</string>
    <!-- See SIM_ADDED_DIALOG.  This is the button of that dialog. -->
    <string name="sim_restart_button">Restart</string>

    <!-- Date/Time picker dialogs strings -->

    <!-- The title of the time picker dialog. [CHAR LIMIT=NONE] -->
    <string name="time_picker_dialog_title">Set time</string>
    <!-- The title of the date picker dialog. [CHAR LIMIT=NONE] -->
    <string name="date_picker_dialog_title">Set date</string>
    <!-- Name of the button in the date/time picker to accept the date/time change -->
    <string name="date_time_set">Set</string>
    <!-- Name of the button in the date/time picker to accept the date/time change -->
    <string name="date_time_done">Done</string>

    <!-- Security Permissions strings-->
    <!-- Text that is placed at the front of a permission name that is being added to an app [CHAR LIMIT=NONE] -->
    <string name="perms_new_perm_prefix"><font size="12" fgcolor="#ff33b5e5">NEW: </font></string>
    <!-- Text that is placed at the front of a permission name that is being added to an app [CHAR LIMIT=NONE] -->
    <string name="perms_description_app">Provided by <xliff:g id="app_name">%1$s</xliff:g>.</string>
    <!-- Shown for an application when it doesn't require any permission grants. -->
    <string name="no_permissions">No permissions required</string>
    <!-- [CHAR LIMIT=NONE] Additional text in permission description for perms that can cost money. -->
    <string name="perm_costs_money">this may cost you money</string>

    <!-- USB storage dialog strings -->
    <!-- This is the title for the activity's window. -->
    <string name="usb_storage_activity_title">USB mass storage</string>

    <!-- See USB_STORAGE.  USB_STORAGE_DIALOG:  After the user selects the notification, a dialog is shown asking if he wants to mount.  This is the title. -->
    <string name="usb_storage_title">USB connected</string>
    <!-- See USB_STORAGE.    This is the message. [CHAR LIMIT=NONE] -->
    <string name="usb_storage_message" product="nosdcard">You\'ve connected to your computer via USB. Touch the button below if you want to copy files between your computer and your Android\'s USB storage.</string>
    <!-- See USB_STORAGE.    This is the message. [CHAR LIMIT=NONE] -->
    <string name="usb_storage_message" product="default">You\'ve connected to your computer via USB. Touch the button below if you want to copy files between your computer and your Android\'s SD card.</string>
    <!-- See USB_STORAGE.    This is the button text to mount the phone on the computer. -->
    <string name="usb_storage_button_mount">Turn on USB storage</string>
    <!-- See USB_STORAGE_DIALOG.  If there was an error mounting, this is the text. [CHAR LIMIT=NONE] -->
    <string name="usb_storage_error_message" product="nosdcard">There\'s a problem using your USB storage for USB mass storage.</string>
    <!-- See USB_STORAGE_DIALOG.  If there was an error mounting, this is the text. -->
    <string name="usb_storage_error_message" product="default">There\'s a problem using your SD card for USB mass storage.</string>
    <!-- USB_STORAGE: When the user connects the phone to a computer via USB, we show a notification asking if he wants to share files across.  This is the title -->
    <string name="usb_storage_notification_title">USB connected</string>
    <!-- See USB_STORAGE. This is the message. -->
    <string name="usb_storage_notification_message">Touch to copy files to/from your computer.</string>

    <!-- USB_STORAGE_STOP: While USB storage is enabled, we show a notification dialog asking if he wants to stop. This is the title -->
    <string name="usb_storage_stop_notification_title">Turn off USB storage</string>
    <!-- See USB_STORAGE. This is the message. -->
    <string name="usb_storage_stop_notification_message">Touch to turn off USB storage.</string>

    <!-- USB storage stop dialog strings -->
    <!-- This is the label for the activity, and should never be visible to the user. -->
    <!-- See USB_STORAGE_STOP.  USB_STORAGE_STOP_DIALOG:  After the user selects the notification, a dialog is shown asking if he wants to stop usb storage.  This is the title. -->
    <string name="usb_storage_stop_title">USB storage in use</string>
    <!-- See USB_STORAGE_STOP.    This is the message. [CHAR LIMIT=NONE] -->
    <string name="usb_storage_stop_message" product="nosdcard">Before turning off USB storage, unmount (\"eject\") your Android\'s USB storage from your computer.</string>
    <!-- See USB_STORAGE_STOP.    This is the message. -->
    <string name="usb_storage_stop_message" product="default">Before turning off USB storage, unmount (\"eject\") your Android\'s SD card from your computer.</string>
    <!-- See USB_STORAGE_STOP.    This is the button text to stop usb storage. -->
    <string name="usb_storage_stop_button_mount">Turn off USB storage</string>
    <!-- See USB_STORAGE_STOP_DIALOG.  If there was an error stopping, this is the text. -->
    <string name="usb_storage_stop_error_message">There was a problem turning off USB storage. Check that you\'ve unmounted the USB host, then try again.</string>

    <!-- USB_STORAGE_KILL_STORAGE_USERS dialog  -->
    <string name="dlg_confirm_kill_storage_users_title">Turn on USB storage</string>
    <!-- USB_STORAGE_KILL_STORAGE_USERS dialog message text -->
    <string name="dlg_confirm_kill_storage_users_text">If you turn on USB storage, some apps you\'re using will stop and may be unavailable until you turn off USB storage.</string>
    <!-- USB_STORAGE_ERROR dialog  dialog-->
    <string name="dlg_error_title">USB operation unsuccessful</string>
    <!-- USB_STORAGE_ERROR dialog  ok button-->
    <string name="dlg_ok">OK</string>

    <!-- USB_PREFERENCES: Notification for when the user connects the phone to a computer via USB in MTP mode.  This is the title -->
    <string name="usb_mtp_notification_title">Connected as a media device</string>
    <!-- USB_PREFERENCES: Notification for when the user connects the phone to a computer via USB in PTP mode.  This is the title -->
    <string name="usb_ptp_notification_title">Connected as a camera</string>
    <!-- USB_PREFERENCES: Notification for when the user connects the phone to a computer via USB in CHARGING mode.  This is the title -->
    <string name="usb_charging_notification_title">Connected in charging mode</string>
    <!-- USB_PREFERENCES: Notification for when the user connects the phone to a computer via USB in mass storage mode (for installer CD image).  This is the title -->
    <string name="usb_cd_installer_notification_title">Connected as an installer</string>
    <!-- USB_PREFERENCES: Notification for when a USB accessory is attached.  This is the title -->
    <string name="usb_accessory_notification_title">Connected to a USB accessory</string>
    <!-- USB_PREFERENCES: Notification for when no USB options chosen.  This is the title -->
    <string name="usb_choose_notification_title">Touch for choose USB options.</string>
    <!-- See USB_PREFERENCES. This is the message. -->
    <string name="usb_notification_message">Touch for other USB options.</string>

    <!-- External media format dialog strings -->
    <!-- This is the label for the activity, and should never be visible to the user. -->
    <!-- See EXTMEDIA_FORMAT.  EXTMEDIA_FORMAT_DIALOG:  After the user selects the notification, a dialog is shown asking if he wants to format the SD card.  This is the title. [CHAR LIMIT=20] -->
    <string name="extmedia_format_title" product="nosdcard">Format USB storage?</string>
    <!-- See EXTMEDIA_FORMAT.  EXTMEDIA_FORMAT_DIALOG:  After the user selects the notification, a dialog is shown asking if he wants to format the SD card.  This is the title. -->
    <string name="extmedia_format_title" product="default">Format SD card?</string>
    <!-- See EXTMEDIA_FORMAT.   This is the message. [CHAR LIMIT=NONE] -->
    <string name="extmedia_format_message" product="nosdcard">All files stored in your USB storage will be erased. This action can\'t be reversed!</string>
    <!-- See EXTMEDIA_FORMAT.   This is the message. -->
    <string name="extmedia_format_message" product="default">All data on your card will be lost.</string>
    <!-- See EXTMEDIA_FORMAT.    This is the button text to format the sd card. -->
    <string name="extmedia_format_button_format">Format</string>

    <!-- Title of notification shown when ADB is actively connected to the phone. -->
    <string name="adb_active_notification_title">USB debugging connected</string>
    <!-- Message of notification shown when ADB is actively connected to the phone. -->
    <string name="adb_active_notification_message">Touch to disable USB debugging.</string>

    <!-- Used to replace %s in urls retreived from the signin server with locales.  For Some        -->
    <!-- devices we don't support all the locales we ship to and need to replace the '%s' with a    -->
    <!-- locale string based on mcc values.  By default (0-length string) we don't replace the %s   -->
    <!-- at all and later replace it with a locale string based on the users chosen locale          -->
    <!-- DO NOT TRANSLATE -->
    <string name="locale_replacement">""</string>

    <!-- Title of the pop-up dialog in which the user switches keyboard, also known as input method. -->
    <string name="select_input_method">Change keyboard</string>
    <!-- Title of a button to open the settings to enable or disable keyboards, also known as input methods [CHAR LIMIT=30] -->
    <string name="configure_input_methods">Choose keyboards</string>
    <!-- Summary text of a toggle switch to enable/disable use of the IME while a physical
         keyboard is connected[CHAR LIMIT=25] -->
    <string name="show_ime">Show input method</string>
    <!-- Title of the physical keyboard category in the input method selector [CHAR LIMIT=10] -->
    <string name="hardware">Hardware</string>

    <!-- Title of the notification to prompt the user to select a keyboard layout. -->
    <string name="select_keyboard_layout_notification_title">Select keyboard layout</string>
    <!-- Message of the notification to prompt the user to select a keyboard layout. -->
    <string name="select_keyboard_layout_notification_message">Touch to select a keyboard layout.</string>

    <string name="fast_scroll_alphabet">\u0020ABCDEFGHIJKLMNOPQRSTUVWXYZ</string>
    <string name="fast_scroll_numeric_alphabet">\u00200123456789ABCDEFGHIJKLMNOPQRSTUVWXYZ</string>

    <string name="candidates_style"><u>candidates</u></string>

    <!-- External media notification strings -->
    <!-- Shown when external media is being checked [CHAR LIMIT=30] -->
    <string name="ext_media_checking_notification_title" product="nosdcard">Preparing USB storage</string>
    <!-- Shown when external media is being checked -->
    <string name="ext_media_checking_notification_title" product="default">Preparing SD card</string>
    <string name="ext_media_checking_notification_message">Checking for errors.</string>

    <!-- Shown when external media is blank (or unsupported filesystem) [CHAR LIMIT=30] -->
    <string name="ext_media_nofs_notification_title" product="nosdcard">Blank USB storage</string>
    <!-- Shown when external media is blank (or unsupported filesystem) -->
    <string name="ext_media_nofs_notification_title" product="default">Blank SD card</string>
    <!-- Shown when USB storage cannot be read.  [CHAR LIMIT=NONE] -->
    <string name="ext_media_nofs_notification_message" product="nosdcard">USB storage is blank or has unsupported filesystem.</string>
    <string name="ext_media_nofs_notification_message" product="default">SD card is blank or has unsupported filesystem.</string>

    <!-- Shown when external media is unmountable (corrupt)) [CHAR LIMIT=30] -->
    <string name="ext_media_unmountable_notification_title" product="nosdcard">Damaged USB storage</string>
    <!-- Shown when external media is unmountable (corrupt)) -->
    <string name="ext_media_unmountable_notification_title" product="default">Damaged SD card</string>
    <!-- Shown when USB storage cannot be read.  [CHAR LIMIT=NONE] -->
    <string name="ext_media_unmountable_notification_message" product="nosdcard">USB storage is damaged. Try reformatting it.</string>
    <string name="ext_media_unmountable_notification_message" product="default">SD card is damaged. Try reformatting it.</string>

    <!-- Shown when external media is unsafely removed [CHAR LIMIT=30] -->
    <string name="ext_media_badremoval_notification_title" product="nosdcard">USB storage unexpectedly removed</string>
    <!-- Shown when external media is unsafely removed -->
    <string name="ext_media_badremoval_notification_title" product="default">SD card unexpectedly removed</string>
    <!-- Shown when external media is unsafely removed.  [CHAR LIMIT=NONE] -->
    <string name="ext_media_badremoval_notification_message" product="nosdcard">Unmount USB storage before removing to avoid data loss.</string>
    <string name="ext_media_badremoval_notification_message" product="default">Unmount SD card before removing to avoid data loss.</string>

    <!-- Shown when external media has been safely removed [CHAR LIMIT=30] -->
    <string name="ext_media_safe_unmount_notification_title" product="nosdcard">USB storage safe to remove</string>
    <!-- Shown when external media has been safely removed -->
    <string name="ext_media_safe_unmount_notification_title" product="default">SD card safe to remove</string>
    <!-- Shown when external media has been safely removed.  [CHAR LIMIT=NONE] -->
    <string name="ext_media_safe_unmount_notification_message" product="nosdcard">You can safely remove USB storage.</string>
    <string name="ext_media_safe_unmount_notification_message" product="default">You can safely remove SD card.</string>

    <!-- Shown when external media is missing [CHAR LIMIT=30] -->
    <string name="ext_media_nomedia_notification_title" product="nosdcard">Removed USB storage</string>
    <!-- Shown when external media is missing -->
    <string name="ext_media_nomedia_notification_title" product="default">Removed SD card</string>
    <!-- Shown when external media is missing.  [CHAR LIMIT=NONE] -->
    <string name="ext_media_nomedia_notification_message" product="nosdcard">USB storage removed. Insert new media.</string>
    <string name="ext_media_nomedia_notification_message" product="default">SD card removed. Insert a new one.</string>

    <!-- Shown in LauncherActivity when the requested target Intent didn't return any matching Activities, leaving the list empty. -->
    <string name="activity_list_empty">No matching activities found.</string>

    <!-- permission attributes related to package usage statistics -->
    <!-- Title of an application permission, listed so the user can choose whether they want to allow the application to do this. -->
    <string name="permlab_pkgUsageStats">update component usage statistics</string>
    <!-- Description of an application permission, listed so the user can choose whether they want to allow the application to do this. -->
    <string name="permdesc_pkgUsageStats">Allows the app to modify collected component usage statistics. Not for use by normal apps.</string>

    <!-- permission attributes related to default container service -->
    <!-- Title of an application permission that lets an application use default container service. -->
    <string name="permlab_copyProtectedData">copy content</string>
    <!-- Description of an application permission,  used to invoke default container service to copy content. -->
    <string name="permdesc_copyProtectedData">Allows the app to invoke default container service to copy content. Not for use by normal apps.</string>

    <!-- Title of an application permission that lets an application route media output. -->
    <string name="permlab_route_media_output">Route media output</string>
    <!-- Description of an application permission that lets an application route media output. -->
    <string name="permdesc_route_media_output">Allows an application to route media output to other external devices.</string>

    <!-- Title of an application permission that lets an application access keyguard secure storage. -->
    <string name="permlab_access_keyguard_secure_storage">Access keyguard secure storage</string>
    <!-- Description of an application permission that lets an application access keyguard secure storage. -->
    <string name="permdesc_access_keyguard_secure_storage">Allows an application to access keguard secure storage.</string>

    <!-- Title of an application permission that lets it control keyguard. -->
    <string name="permlab_control_keyguard">Control displaying and hiding keyguard</string>
    <!-- Description of an application permission that lets it control keyguard. -->
    <string name="permdesc_control_keyguard">Allows an application to control keguard.</string>

    <!-- Title of an application permission that lets it listen to trust state changes. -->
    <string name="permlab_trust_listener">Listen to trust state changes.</string>
    <!-- Description of an application permission that lets it listen to trust state changes. -->
    <string name="permdesc_trust_listener">Allows an application to listen for changes in trust state.</string>

    <!-- Title of an application permission that lets it provide a trust agent. -->
    <string name="permlab_provide_trust_agent">Provide a trust agent.</string>
    <!-- Description of an application permission that lets it provide a trust agent. -->
    <string name="permdesc_provide_trust_agent">Allows an application to provide a trust agent.</string>
    <!-- Title of an application permission that lets it launch the trust agent settings menu -->
    <string name="permlab_launch_trust_agent_settings">Launch trust agent settings menu.</string>
    <!-- Description of an application permission that lets it launch the trust agent settings menu -->
    <string name="permdesc_launch_trust_agent_settings">Allows an application to launch an activity that changes the trust agent behavior.</string>
    <!-- Title of an application permission that lets it bind to a trust agent service. -->
    <string name="permlab_bind_trust_agent_service">Bind to a trust agent service</string>
    <!-- Description of an application permission that lets it bind to a trust agent service. -->
    <string name="permdesc_bind_trust_agent_service">Allows an application to bind to a trust agent service.</string>

    <!-- Title of an application permission that lets it interact with recovery. -->
    <string name="permlab_recovery">Interact with update and recovery system</string>
    <!-- Description of an application permission that lets it control keyguard. -->
    <string name="permdesc_recovery">Allows an application to interact with the recovery system and system updates.</string>

    <!-- Title of an application permission that lets it manage media projection sessions. -->
    <string name="permlab_manageMediaProjection">Manage media projection sessions</string>
    <!-- Description of an application permission that lets it manage media projection sessions. -->
    <string name="permdesc_manageMediaProjection">Allows an application to manage media projection sessions. These sessions can provide applications the ability to capture display and audio contents. Should never be needed by normal apps.</string>

    <!-- Title of an application permission that lets it read install sessions. -->
    <string name="permlab_readInstallSessions">Read install sessions</string>
    <!-- Description of an application permission that lets it read install sessions. -->
    <string name="permdesc_readInstallSessions">Allows an application to read install sessions. This allows it to see details about active package installations.</string>

    <!-- Shown in the tutorial for tap twice for zoom control. -->
    <string name="tutorial_double_tap_to_zoom_message_short">Touch twice for zoom control</string>


    <!-- Shown in gadget hosts (e.g. the home screen) when there was an error inflating
    the gadget. -->
    <string name="gadget_host_error_inflating">Couldn\'t add widget.</string>

    <!-- Long label for a button on a full-screen input method for the "Go" action. -->
    <string name="ime_action_go">Go</string>

    <!-- Long label for a button on a full-screen input method for the "Search" action. -->
    <string name="ime_action_search">Search</string>

    <!-- Long label for a button on a full-screen input method for the "Send" action. -->
    <string name="ime_action_send">Send</string>

    <!-- Long label for a button on a full-screen input method for the "Next" action. -->
    <string name="ime_action_next">Next</string>

    <!-- Long label for a button on a full-screen input method for the "Done" action. -->
    <string name="ime_action_done">Done</string>

    <!-- [CHAR LIMIT=6] Long label for a button on a full-screen input method for the "Previous" action. -->
    <string name="ime_action_previous">Prev</string>

    <!-- Long label for a button on a full-screen input method for an unknown action. -->
    <string name="ime_action_default">Execute</string>

    <!-- Strings for search suggestions. These are going here because they are referenced by both
         ContactsProvider and GoogleContactsProvider -->
    <skip />


    <!-- This string appears (on two lines) when you type a number into contacts search, to let you dial the phone number you typed.  The first line will be in bigger type than the second. -->
    <string name="dial_number_using">Dial number\nusing <xliff:g id="number" example="555">%s</xliff:g></string>

    <!-- This string appears (on two lines) when you type a number into contacts search, to let you create a contact whose phone number is the number you typed.  The first line will be in bigger type than the second. -->
    <string name="create_contact_using">Create contact\nusing <xliff:g id="number" example="555">%s</xliff:g></string>

    <!-- This string array should be overridden by the manufacture to present a list of carrier-id,locale. The wifi regulatory domain is extracted from the locale information. This is used at startup to set system defaults by checking the system property ro.carrier for the carrier-id and searching through this array -->
    <!-- An Array of [[Carrier-ID]                     -->
    <!--              [default-locale]]                -->
    <string-array translatable="false" name="carrier_properties">
    </string-array>

    <string name="grant_credentials_permission_message_header">The following one or more apps request permission to access your account, now and in the future.</string>
    <string name="grant_credentials_permission_message_footer">Do you want to allow this request?</string>
    <string name="grant_permissions_header_text">Access request</string>
    <string name="allow">Allow</string>
    <string name="deny">Deny</string>
    <string name="permission_request_notification_title">Permission requested</string>
    <string name="permission_request_notification_with_subtitle">Permission requested\nfor account <xliff:g id="account" example="foo@gmail.com">%s</xliff:g>.</string>

    <!-- Message to show when an intent automatically switches users into the personal profile. -->
    <string name="forward_intent_to_owner">You\'re using this app outside of your work profile</string>
    <!-- Message to show when an intent automatically switches users into a work profile. -->
    <string name="forward_intent_to_work">You\'re using this app in your work profile</string>

    <!-- Label to show for a service that is running because it is an input method. -->
    <string name="input_method_binding_label">Input method</string>
    <!-- Label to show for a service that is running because it is a sync adapter. -->
    <string name="sync_binding_label">Sync</string>
    <!-- Label to show for a service that is running because it is an accessibility module. -->
    <string name="accessibility_binding_label">Accessibility</string>
    <!-- Label to show for a service that is running because it is a wallpaper. -->
    <string name="wallpaper_binding_label">Wallpaper</string>
    <!-- Dialog title for user to select a different wallpaper from service list -->
    <string name="chooser_wallpaper">Change wallpaper</string>
    <!-- Label to show for a service that is running because it is observing
         the user's notifications. -->
    <string name="notification_listener_binding_label">Notification listener</string>
    <!-- Label to show for a service that is running because it is providing conditions. -->
    <string name="condition_provider_service_binding_label">Condition provider</string>

    <!-- Do Not Translate: Alternate eri.xml -->
    <string name="alternate_eri_file">/data/eri.xml</string>

    <!-- The title of the notification when VPN is active. -->
    <string name="vpn_title">VPN activated</string>
    <!-- The title of the notification when VPN is active with an application name. -->
    <string name="vpn_title_long">VPN is activated by <xliff:g id="app" example="FooVPN client">%s</xliff:g></string>
    <!-- The text of the notification when VPN is active. -->
    <string name="vpn_text">Touch to manage the network.</string>
    <!-- The text of the notification when VPN is active with a session name. -->
    <string name="vpn_text_long">Connected to <xliff:g id="session" example="office">%s</xliff:g>. Touch to manage the network.</string>

    <!-- Notification title when connecting to lockdown VPN. -->
    <string name="vpn_lockdown_connecting">Always-on VPN connecting\u2026</string>
    <!-- Notification title when connected to lockdown VPN. -->
    <string name="vpn_lockdown_connected">Always-on VPN connected</string>
    <!-- Notification title when error connecting to lockdown VPN. -->
    <string name="vpn_lockdown_error">Always-on VPN error</string>
    <!-- Notification body that indicates user can touch to configure lockdown VPN connection. -->
    <string name="vpn_lockdown_config">Touch to configure</string>

    <!-- Localized strings for WebView -->
    <!-- Label for button in a WebView that will open a chooser to choose a file to upload -->
    <string name="upload_file">Choose file</string>
    <!-- Label for the file upload control when no file has been chosen yet -->
    <string name="no_file_chosen">No file chosen</string>
    <!-- Label for <input type="reset"> button in html -->
    <string name="reset">Reset</string>
    <!-- Label for <input type="submit"> button in html -->
    <string name="submit">Submit</string>

    <!-- Strings for car mode notification -->
    <!-- Shown when car mode is enabled -->
    <string name="car_mode_disable_notification_title">Car mode enabled</string>
    <string name="car_mode_disable_notification_message">Touch to exit car mode.</string>

    <!-- Strings for tethered notification -->
    <!-- Shown when the device is tethered -->
    <string name="tethered_notification_title">Tethering or hotspot active</string>
    <string name="tethered_notification_message">Touch to set up.</string>
    <string name="tethered_notification_no_device_message">No connected device</string>
    <string name="tethered_notification_one_device_message"><xliff:g id="count">%1$s</xliff:g> connected device</string>
    <string name="tethered_notification_multi_device_message"><xliff:g id="count">%1$s</xliff:g> connected devices</string>

    <!--  Strings for possible PreferenceActivity Back/Next buttons -->
    <string name="back_button_label">Back</string>
    <string name="next_button_label">Next</string>

    <!-- Optional button to Skip a PreferenceActivity [CHAR LIMIT=20] -->
    <string name="skip_button_label">Skip</string>

    <!-- Displayed on the Find dialog when there are no matches [CHAR LIMIT=NONE]-->
    <string name="no_matches">No matches</string>

    <!-- Find dialog hint text.  Also used in the menu item to open find on page [CHAR LIMIT=NONE] -->
    <string name="find_on_page">Find on page</string>

    <!-- Displayed on the Find dialog to display the index of the highlighted
         match and total number of matches found in the current page. [CHAR LIMIT=NONE] -->
    <plurals name="matches_found">
        <!-- Case of one match -->
        <item quantity="one">1 match</item>
        <!-- Case of multiple total matches -->
        <item quantity="other"><xliff:g id="index" example="2">%d</xliff:g> of <xliff:g id="total" example="137">%d</xliff:g></item>
    </plurals>

    <!-- Label for the "Done" button on the far left of action mode toolbars. -->
    <string name="action_mode_done">Done</string>

    <!-- Strings for ExternalStorageFormatter service. -->
    <!-- Text for progress dialog while unmounting USB storage volume [CHAR LIMIT=NONE] -->
    <string name="progress_unmounting" product="nosdcard">Unmounting USB storage\u2026</string>
    <!-- Text for progress dialog while unmounting SD card [CHAR LIMIT=NONE] -->
    <string name="progress_unmounting" product="default">Unmounting SD card\u2026</string>
    <!-- Text for progress dialog while formatting SD card [CHAR LIMIT=NONE] -->
    <string name="progress_nomediapresent" product="default">No removable media present\u2026</string>
    <!-- Text for progress dialog while erasing USB storage volume [CHAR LIMIT=NONE] -->
    <string name="progress_erasing" product="nosdcard">Erasing USB storage\u2026</string>
    <!-- Text for progress dialog while erasing SD card [CHAR LIMIT=NONE] -->
    <string name="progress_erasing" product="default">Erasing SD card\u2026</string>
    <!-- Text for message to user that an error happened when formatting USB storage [CHAR LIMIT=NONE] -->
    <string name="format_error" product="nosdcard">Couldn\'t erase USB storage.</string>
    <!-- Text for message to user that an error happened when formatting SD card [CHAR LIMIT=NONE] -->
    <string name="format_error" product="default">Couldn\'t erase SD card.</string>
    <!-- Text for message to user that SD card has been removed while in use [CHAR LIMIT=NONE] -->
    <string name="media_bad_removal">SD card was removed before being unmounted.</string>
    <!-- Text for message to user USB storage is currently being checked [CHAR LIMIT=NONE] -->
    <string name="media_checking" product="nosdcard">USB storage is currently being checked.</string>
    <!-- Text for message to user SD card is currently being checked [CHAR LIMIT=NONE] -->
    <string name="media_checking" product="default">SD card is currently being checked.</string>
    <!-- Text for message to user SD card has been removed [CHAR LIMIT=NONE] -->
    <string name="media_removed">SD card has been removed.</string>
    <!-- Text for message to user USB storage is currently mounted on a computer [CHAR LIMIT=NONE] -->
    <string name="media_shared" product="nosdcard">USB storage is currently in use by a computer.</string>
    <!-- Text for message to user SD card is currently mounted on a computer [CHAR LIMIT=NONE] -->
    <string name="media_shared" product="default">SD card is currently in use by a computer.</string>
    <!-- Text for message for an unknown external media state [CHAR LIMIT=NONE] -->
    <string name="media_unknown_state">External media in unknown state.</string>

    <!-- Text for WebView's text selection Action Mode -->
    <!-- ActionBar action to share the current selection [CHAR LIMIT=10] -->
    <string name="share">Share</string>
    <!-- ActionBar action to use the current selection to open the Find on page functionality [CHAR LIMIT=10]-->
    <string name="find">Find</string>
    <!-- ActionBar action to use the current selection to perform a web search [CHAR-LIMIT=16] -->
    <string name="websearch">Web Search</string>
    <!-- ActionBar action to find the next match in the page [CHAR LIMIT=24] -->
    <string name="find_next">Find next</string>
    <!-- ActionBar action to find the previous match in the page [CHAR LIMIT=24] -->
    <string name="find_previous">Find previous</string>

    <!-- Network positioning notification ticker. The name of the user (e.g. John Doe) who sent
         the request is shown as a dynamic string. -->
    <string name="gpsNotifTicker">Location request from <xliff:g id="name">%s</xliff:g></string>
    <!-- Network positioning notification and verification title to inform the user about
         an incoming location request. -->
    <string name="gpsNotifTitle">Location request</string>
    <!-- Network positioning notification message. The name of the user (e.g. John Doe) and
         service (SUPL-service) who sent the request is shown as dynamic strings.
         Translation should not be longer than master text. -->
    <string name="gpsNotifMessage">Requested by <xliff:g id="name">%1$s</xliff:g> (<xliff:g id="service" example="SUPL-service">%2$s</xliff:g>)</string>
    <!-- Network positioning verification Yes. Button to push to share location information. -->
    <string name="gpsVerifYes">Yes</string>
    <!-- Network positioning verification No. Button to push to deny sharing of location
         information. -->
    <string name="gpsVerifNo">No</string>

    <!-- Error message when the sync tried to delete too many things -->
    <string name="sync_too_many_deletes">Delete limit exceeded</string>
    <!-- Dialog message for when there are too many deletes that would take place and we want user confirmation -->
    <string name="sync_too_many_deletes_desc">There are <xliff:g id="number_of_deleted_items">%1$d</xliff:g> deleted items for <xliff:g id="type_of_sync">%2$s</xliff:g>, account <xliff:g id="account_name">%3$s</xliff:g>. What do you want to do?</string>
    <!-- Dialog action for when there are too many deletes that would take place and we want user confirmation, and the user wants to delete the items -->
    <string name="sync_really_delete">Delete the items</string>
    <!-- Dialog action for when there are too many deletes that would take place and we want user confirmation, and the user wants to undo the deletions -->
    <string name="sync_undo_deletes">Undo the deletes</string>
    <!-- Dialog action for when there are too many deletes that would take place and we want user confirmation, and the user wants to do nothing for now -->
    <string name="sync_do_nothing">Do nothing for now</string>

    <!-- Choose Account Activity label -->
    <string name="choose_account_label">Choose an account</string>

    <string name="add_account_label">"Add an account"</string>

    <!-- List item to add an account [CHAR LIMIT=20] -->
    <string name="add_account_button_label">Add account</string>

    <!-- NumberPicker - accessibility support -->
    <!-- Description of the button to increase the NumberPicker value. [CHAR LIMIT=NONE] -->
    <string name="number_picker_increment_button">Increase</string>
    <!-- Description of the button to decrease the NumberPicker value. [CHAR LIMIT=NONE] -->
    <string name="number_picker_decrement_button">Decrease</string>
    <!-- Description of the tap and hold action to get into scroll mode in NumberPicker. [CHAR LIMIT=NONE] -->
    <string name="number_picker_increment_scroll_mode"><xliff:g id="value" example="3">%s</xliff:g> touch and hold.</string>
    <!-- Description of the scrolling action in NumberPicker. [CHAR LIMIT=NONE] -->
    <string name="number_picker_increment_scroll_action">Slide up to increase and down to decrease.</string>

    <!-- TimePicker - accessibility support -->
    <!-- Description of the button to increase the TimePicker's minute value. [CHAR LIMIT=NONE] -->
    <string name="time_picker_increment_minute_button">Increase minute</string>
    <!-- Description of the button to decrease the TimePicker's minute value. [CHAR LIMIT=NONE] -->
    <string name="time_picker_decrement_minute_button">Decrease minute</string>
    <!-- Description of the button to increase the TimePicker's hour value. [CHAR LIMIT=NONE] -->
    <string name="time_picker_increment_hour_button">Increase hour</string>
    <!-- Description of the button to decrease the TimePicker's hour value. [CHAR LIMIT=NONE] -->
    <string name="time_picker_decrement_hour_button">Decrease hour</string>
    <!-- Description of the button to increase the TimePicker's set PM value. [CHAR LIMIT=NONE] -->
    <string name="time_picker_increment_set_pm_button">Set PM</string>
    <!-- Description of the button to decrease the TimePicker's set AM value. [CHAR LIMIT=NONE] -->
    <string name="time_picker_decrement_set_am_button">Set AM</string>

    <!-- DatePicker - accessibility support -->
    <!-- Description of the button to increase the DatePicker's month value. [CHAR LIMIT=NONE] -->
    <string name="date_picker_increment_month_button">Increase month</string>
    <!-- Description of the button to decrease the DatePicker's month value. [CHAR LIMIT=NONE] -->
    <string name="date_picker_decrement_month_button">Decrease month</string>
    <!-- Description of the button to increase the DatePicker's day value. [CHAR LIMIT=NONE] -->
    <string name="date_picker_increment_day_button">Increase day</string>
    <!-- Description of the button to decrease the DatePicker's day value. [CHAR LIMIT=NONE] -->
    <string name="date_picker_decrement_day_button">Decrease day</string>
    <!-- Description of the button to increase the DatePicker's year value. [CHAR LIMIT=NONE] -->
    <string name="date_picker_increment_year_button">Increase year</string>
    <!-- Description of the button to decrease the DatePicker's year value. [CHAR LIMIT=NONE] -->
    <string name="date_picker_decrement_year_button">Decrease year</string>

    <!-- KeyboardView - accessibility support -->
    <!-- Description of the Alt button in a KeyboardView. [CHAR LIMIT=NONE] -->
    <string name="keyboardview_keycode_alt">Alt</string>
    <!-- Description of the Cancel button in a KeyboardView. [CHAR LIMIT=NONE] -->
    <string name="keyboardview_keycode_cancel">Cancel</string>
    <!-- Description of the Delete button in a KeyboardView. [CHAR LIMIT=NONE] -->
    <string name="keyboardview_keycode_delete">Delete</string>
    <!-- Description of the Done button in a KeyboardView. [CHAR LIMIT=NONE] -->
    <string name="keyboardview_keycode_done">Done</string>
    <!-- Description of the Mode change button in a KeyboardView. [CHAR LIMIT=NONE] -->
    <string name="keyboardview_keycode_mode_change">Mode change</string>
    <!-- Description of the Shift button in a KeyboardView. [CHAR LIMIT=NONE] -->
    <string name="keyboardview_keycode_shift">Shift</string>
    <!-- Description of the Enter button in a KeyboardView. [CHAR LIMIT=NONE] -->
    <string name="keyboardview_keycode_enter">Enter</string>

    <!-- ActivityChooserView - accessibility support -->
    <!-- Description of the shwoing of a popup window with activities to choose from. [CHAR LIMIT=NONE] -->
    <string name="activitychooserview_choose_application">Choose an app</string>

    <!-- Error message if the share target app cannto be launched. [CHAR LIMIT=NONE] -->
    <string name="activitychooserview_choose_application_error">Couldn\'t launch <xliff:g id="application_name" example="Acme">%s</xliff:g></string>

    <!-- ShareActionProvider - accessibility support -->
    <!-- Description of the choose target button in a ShareActionProvider (share UI). [CHAR LIMIT=NONE] -->
    <string name="shareactionprovider_share_with">Share with</string>
    <!-- Description of a share target (both in the list of such or the default share button) in a ShareActionProvider (share UI). [CHAR LIMIT=NONE] -->
    <string name="shareactionprovider_share_with_application">Share with <xliff:g id="application_name" example="Bluetooth">%s</xliff:g></string>

    <!-- Slide lock screen -->

    <!-- Description of the sliding handle in the Slide unlock screen. [CHAR LIMIT=NONE] -->
    <string name="content_description_sliding_handle">"Sliding handle. Touch &amp; hold."</string>

    <!-- Description of the unlock handle in the Slide unlock screen for tablets. [CHAR LIMIT=NONE] -->
    <string name="description_target_unlock_tablet">Swipe to unlock.</string>

    <!-- Announce that a headset is required to hear keyboard keys while typing a password. [CHAR LIMIT=NONE] -->
    <string name="keyboard_headset_required_to_hear_password">Plug in a headset to hear password keys spoken.</string>
    <!-- The value of a keyboard key announced when accessibility is enabled and no headsed is used. [CHAR LIMIT=NONE] -->
    <string name="keyboard_password_character_no_headset">Dot.</string>

    <!-- Content description for the action bar "home" affordance. [CHAR LIMIT=NONE] -->
    <string name="action_bar_home_description">Navigate home</string>
    <!-- Content description for the action bar "up" affordance. [CHAR LIMIT=NONE] -->
    <string name="action_bar_up_description">Navigate up</string>
    <!-- Content description for the action menu overflow button. [CHAR LIMIT=NONE] -->
    <string name="action_menu_overflow_description">More options</string>
    <!-- Formatting string for describing the action bar's title/home/up affordance.
         This is a single tappable "button" that includes the app icon, the Up indicator
         (usually a "<" chevron) and the window title text.
         %1$s is the title. %2$s is the description of what tapping/clicking the whole
         thing is going to do. -->
    <string name="action_bar_home_description_format">%1$s, %2$s</string>
    <!-- Just like action_bar_home_description_format, but this one will be used
         if the window is also providing subtitle text.
         %1$s is the title. %2$s is the subtitle. %3$s is the description of what
         tapping/clicking the whole thing is going to do. -->
    <string name="action_bar_home_subtitle_description_format">%1$s, %2$s, %3$s</string>

    <!-- Storage description for internal storage. [CHAR LIMIT=NONE] -->
    <string name="storage_internal">Internal storage</string>

    <!-- Storage description for the SD card. [CHAR LIMIT=NONE] -->
    <string name="storage_sd_card">SD card</string>

    <!-- Storage description for USB storage. [CHAR LIMIT=NONE] -->
    <string name="storage_usb">USB storage</string>

    <!-- Storage description for UICC storage. [CHAR LIMIT=NONE] -->
    <string name="storage_uicc">UICC storage</string>

    <!-- Button text for the edit menu in input method extract mode. [CHAR LIMIT=16] -->
    <string name="extract_edit_menu_button">Edit</string>

    <!-- Notification title when data usage has exceeded warning threshold. [CHAR LIMIT=32] -->
    <string name="data_usage_warning_title">Data usage warning</string>
    <!-- Notification body when data usage has exceeded warning threshold. [CHAR LIMIT=32] -->
    <string name="data_usage_warning_body">Touch to view usage and settings.</string>

    <!-- Notification title when 2G-3G data usage has exceeded limit threshold, and has been disabled. [CHAR LIMIT=32] -->
    <string name="data_usage_3g_limit_title">2G-3G data limit reached</string>
    <!-- Notification title when 4G data usage has exceeded limit threshold, and has been disabled. [CHAR LIMIT=32] -->
    <string name="data_usage_4g_limit_title">4G data limit reached</string>
    <!-- Notification title when mobile data usage has exceeded limit threshold, and has been disabled. [CHAR LIMIT=32] -->
    <string name="data_usage_mobile_limit_title">Cellular data limit reached</string>
    <!-- Notification title when Wi-Fi data usage has exceeded limit threshold, and has been disabled. [CHAR LIMIT=32] -->
    <string name="data_usage_wifi_limit_title">Wi-Fi data limit reached</string>
    <!-- Notification body when data usage has exceeded limit threshold, and has been disabled. [CHAR LIMIT=32] -->
    <string name="data_usage_limit_body">Data paused for rest of cycle</string>

    <!-- Notification title when 2G-3G data usage has exceeded limit threshold. [CHAR LIMIT=32] -->
    <string name="data_usage_3g_limit_snoozed_title">2G-3G data limit exceeded</string>
    <!-- Notification title when 4G data usage has exceeded limit threshold. [CHAR LIMIT=32] -->
    <string name="data_usage_4g_limit_snoozed_title">4G data limit exceeded</string>
    <!-- Notification title when mobile data usage has exceeded limit threshold. [CHAR LIMIT=32] -->
    <string name="data_usage_mobile_limit_snoozed_title">Cellular data limit exceeded</string>
    <!-- Notification title when Wi-Fi data usage has exceeded limit threshold. [CHAR LIMIT=32] -->
    <string name="data_usage_wifi_limit_snoozed_title">Wi-Fi data limit exceeded</string>
    <!-- Notification body when data usage has exceeded limit threshold. [CHAR LIMIT=32] -->
    <string name="data_usage_limit_snoozed_body"><xliff:g id="size" example="3.8GB">%s</xliff:g> over specified limit.</string>

    <!-- Notification title when background data usage is limited. [CHAR LIMIT=32] -->
    <string name="data_usage_restricted_title">Background data restricted</string>
    <!-- Notification body when background data usage is limited. [CHAR LIMIT=32] -->
    <string name="data_usage_restricted_body">Touch to remove restriction.</string>

    <!-- SSL Certificate dialogs -->
    <!-- Title for an SSL Certificate dialog -->
    <string name="ssl_certificate">Security certificate</string>
    <!-- Message on an SSL Certificate dialog -->
    <string name="ssl_certificate_is_valid">This certificate is valid.</string>
    <!-- Label for an information field on an SSL Certificate Dialog -->
    <string name="issued_to">Issued to:</string>
    <!-- Label for an information field on an SSL Certificate Dialog -->
    <string name="common_name">Common name:</string>
    <!-- Label for an information field on an SSL Certificate Dialog -->
    <string name="org_name">Organization:</string>
    <!-- Label for an information field on an SSL Certificate Dialog -->
    <string name="org_unit">Organizational unit:</string>
    <!-- Label for an information field on an SSL Certificate Dialog -->
    <string name="issued_by">Issued by:</string>
    <!-- Label for an information field on an SSL Certificate Dialog -->
    <string name="validity_period">Validity:</string>
    <!-- Label for an information field on an SSL Certificate Dialog -->
    <string name="issued_on">Issued on:</string>
    <!-- Label for an information field on an SSL Certificate Dialog -->
    <string name="expires_on">Expires on:</string>
    <!-- Label for an information field on an SSL Certificate Dialog -->
    <string name="serial_number">Serial number:</string>
    <!-- Label for an information field on an SSL Certificate Dialog -->
    <string name="fingerprints">Fingerprints:</string>
    <!-- Label for an information field on an SSL Certificate Dialog -->
    <string name="sha256_fingerprint">SHA-256 fingerprint:</string>
    <!-- Label for an information field on an SSL Certificate Dialog -->
    <string name="sha1_fingerprint">SHA-1 fingerprint:</string>

    <!-- Title for a button to expand the list of activities in ActivityChooserView [CHAR LIMIT=25] -->
    <string name="activity_chooser_view_see_all">See all</string>
    <!-- Title default for a dialog showing possible activities in ActivityChooserView [CHAR LIMIT=25] -->
    <string name="activity_chooser_view_dialog_title_default">Choose activity</string>

    <!-- Title for a dialog showing possible activities for sharing in ShareActionProvider [CHAR LIMIT=25] -->
    <string name="share_action_provider_share_with">Share with</string>

    <!-- Delimeter used between each item in a textual list; for example "Alpha, Beta". [CHAR LIMIT=3] -->
    <string name="list_delimeter">", "</string>

    <!-- STK sending DTMF, SMS, USSD, SS -->
    <string name="sending">Sending\u2026</string>

    <!-- STK launch Browser -->
    <string name="launchBrowserDefault">Launch Browser?</string>

    <!-- STK setup Call -->
    <string name="SetupCallDefault">Accept call?</string>

    <!-- Title for a button to choose the currently selected activity
         as the default in the activity resolver. [CHAR LIMIT=25] -->
    <string name="activity_resolver_use_always">Always</string>

    <!-- Title for a button to choose the currently selected activity
         from the activity resolver to use just this once. [CHAR LIMIT=25] -->
    <string name="activity_resolver_use_once">Just once</string>

    <!-- Text for the toast that is shown when the user clicks on a launcher that
         doesn't support the work profile. [CHAR LIMIT=100] -->
    <string name="activity_resolver_work_profiles_support">%1$s doesn\'t support work profile</string>

    <!-- Name of the default audio route for tablets when nothing
         is connected to a headphone or other wired audio output jack. [CHAR LIMIT=50] -->
    <string name="default_audio_route_name" product="tablet">Tablet</string>

    <!-- Name of the default audio route for tablets when nothing
         is connected to a headphone or other wired audio output jack. [CHAR LIMIT=50] -->
    <string name="default_audio_route_name" product="tv">TV</string>

    <!-- Name of the default audio route when nothing is connected to
         a headphone or other wired audio output jack. [CHAR LIMIT=50] -->
    <string name="default_audio_route_name" product="default">Phone</string>

    <!-- Name of the default audio route when wired headphones are
         connected. [CHAR LIMIT=50] -->
    <string name="default_audio_route_name_headphones">Headphones</string>

    <!-- Name of the default audio route when an audio dock is connected. [CHAR LIMIT=50] -->
    <string name="default_audio_route_name_dock_speakers">Dock speakers</string>

    <!-- Name of the default media route when HDMI is connected. [CHAR LIMIT=50] -->
    <string name="default_media_route_name_hdmi">HDMI</string>

    <!-- Name of the default audio route category. [CHAR LIMIT=50] -->
    <string name="default_audio_route_category_name">System</string>

    <!-- Description of the bluetooth a2dp audio route. [CHAR LIMIT=50] -->
    <string name="bluetooth_a2dp_audio_route_name">Bluetooth audio</string>

    <!-- Description of a wireless display route. [CHAR LIMIT=50] -->
    <string name="wireless_display_route_description">Wireless display</string>

    <!-- Content description of a MediaRouteButton for accessibility support.
        Cast is the standard android verb for sending content to a remote device. [CHAR LIMIT=50] -->
    <string name="media_route_button_content_description">Cast</string>

    <!-- Title of the media route chooser dialog. [CHAR LIMIT=40] -->
    <string name="media_route_chooser_title">Connect to device</string>

    <!-- Title of the media route chooser dialog for selecting remote display routes. [CHAR LIMIT=40] -->
    <string name="media_route_chooser_title_for_remote_display">Cast screen to device</string>

    <!-- Placeholder text to show when no devices have been found. [CHAR LIMIT=50] -->
    <string name="media_route_chooser_searching">Searching for devices\u2026</string>

    <!-- Button to access extended settings.  [CHAR LIMIT=30] -->
    <string name="media_route_chooser_extended_settings">Settings</string>

    <!-- Button to disconnect from a media route.  [CHAR LIMIT=30] -->
    <string name="media_route_controller_disconnect">Disconnect</string>

    <!-- Status message for remote routes attempting to scan/determine availability -->
    <string name="media_route_status_scanning">Scanning...</string>

    <!-- Status message for a remote route attempting to connect -->
    <string name="media_route_status_connecting">Connecting...</string>

    <!-- Status message for a remote route that is confirmed to be available for connection -->
    <string name="media_route_status_available">Available</string>

    <!-- Status message for remote routes that are not available for connection right now -->
    <string name="media_route_status_not_available">Not available</string>

    <!-- Status message for a remote route that is in use (and thus unavailabe) right now -->
    <string name="media_route_status_in_use">In use</string>

    <!-- Display manager service -->

    <!-- Name of the built-in display.  [CHAR LIMIT=50] -->
    <string name="display_manager_built_in_display_name">Built-in Screen</string>

    <!-- Name of the HDMI display.  [CHAR LIMIT=50] -->
    <string name="display_manager_hdmi_display_name">HDMI Screen</string>

    <!-- Name of the N'th overlay display for testing.  [CHAR LIMIT=50] -->
    <string name="display_manager_overlay_display_name">Overlay #<xliff:g id="id">%1$d</xliff:g></string>

    <!-- Title text to show within the overlay.  [CHAR LIMIT=50] -->
    <string name="display_manager_overlay_display_title"><xliff:g id="name">%1$s</xliff:g>: <xliff:g id="width">%2$d</xliff:g>x<xliff:g id="height">%3$d</xliff:g>, <xliff:g id="dpi">%4$d</xliff:g> dpi</string>

    <!-- Title text to append when the display is secure.  [CHAR LIMIT=30] -->
    <string name="display_manager_overlay_display_secure_suffix">, secure</string>

    <!-- Keyguard strings -->
    <!-- Label shown on emergency call button in keyguard -->
    <string name="kg_emergency_call_label">Emergency call</string>
    <!-- Message shown in pattern unlock after some number of unsuccessful attempts -->
    <string name="kg_forgot_pattern_button_text">Forgot Pattern</string>
    <!-- Message shown when user enters wrong pattern -->
    <string name="kg_wrong_pattern">Wrong Pattern</string>
    <!-- Message shown when user enters wrong password -->
    <string name="kg_wrong_password">Wrong Password</string>
    <!-- Message shown when user enters wrong PIN -->
    <string name="kg_wrong_pin">Wrong PIN</string>
    <!-- Countdown message shown after too many failed unlock attempts -->
    <string name="kg_too_many_failed_attempts_countdown">Try again in <xliff:g id="number">%1$d</xliff:g> seconds.</string>
    <!-- Instructions for using the pattern unlock screen -->
    <string name="kg_pattern_instructions">Draw your pattern</string>
    <!-- Instructions for using the SIM PIN unlock screen -->
    <string name="kg_sim_pin_instructions">Enter SIM PIN</string>
    <!-- Instructions for using the PIN unlock screen -->
    <string name="kg_pin_instructions">Enter PIN</string>
    <!-- Instructions for using the password unlock screen -->
    <string name="kg_password_instructions">Enter Password</string>
    <!-- Hint shown in the PUK screen that asks the user to enter the PUK code given to them by their provider -->
    <string name="kg_puk_enter_puk_hint">SIM is now disabled. Enter PUK code to continue. Contact carrier for details.</string>
    <!-- Hint shown in the PUK unlock screen PIN TextView -->
    <string name="kg_puk_enter_pin_hint">Enter desired PIN code</string>
    <!-- Message shown when the user needs to confirm the PIN they just entered in the PUK screen -->
    <string name="kg_enter_confirm_pin_hint">Confirm desired PIN code</string>
    <!-- Message shown in dialog while the device is unlocking the SIM card -->
    <string name="kg_sim_unlock_progress_dialog_message">Unlocking SIM card\u2026</string>
    <!-- Message shown when the user enters the wrong PIN code -->
    <string name="kg_password_wrong_pin_code">Incorrect PIN code.</string>
    <!-- Message shown when the user enters an invalid SIM pin password in PUK screen -->
    <string name="kg_invalid_sim_pin_hint">Type a PIN that is 4 to 8 numbers.</string>
    <!-- Message shown when the user enters an invalid PUK code in the PUK screen -->
    <string name="kg_invalid_sim_puk_hint">PUK code should be 8 numbers.</string>
    <!-- Message shown when the user enters an invalid PUK code -->
    <string name="kg_invalid_puk">Re-enter the correct PUK code. Repeated attempts will permanently disable the SIM.</string>
      <!-- String shown in PUK screen when PIN codes don't match -->
    <string name="kg_invalid_confirm_pin_hint" product="default">PIN codes does not match</string>
    <!-- Message shown when the user exceeds the maximum number of pattern attempts -->
    <string name="kg_login_too_many_attempts">Too many pattern attempts</string>
    <!-- Instructions show in account unlock screen allowing user to enter their email password -->
    <string name="kg_login_instructions">To unlock, sign in with your Google account.</string>
    <!-- Hint shown in TextView in account unlock screen of keyguard -->
    <string name="kg_login_username_hint">Username (email)</string>
    <!-- Hint shown in TextView in account unlock screen of keyguard -->
    <string name="kg_login_password_hint">Password</string>
    <!-- Label shown on sign in button on account unlock screen of keyguard -->
    <string name="kg_login_submit_button">Sign in</string>
    <!-- Message shown when the user enters an invalid username/password combination in account unlock screen of keyguard -->
    <string name="kg_login_invalid_input">Invalid username or password.</string>
    <!-- Hint text shown when user has too many failed password attempts in account unlock screen of keyguard -->
    <string name="kg_login_account_recovery_hint">Forgot your username or password\?\nVisit <b>google.com/accounts/recovery</b>.</string>
    <!-- Message shown while device checks username/password in account unlock screen of keyguard -->
    <string name="kg_login_checking_password">Checking account\u2026</string>
    <!-- Message shown in dialog when max number of attempts are reached for PIN screen of keyguard -->
    <string name="kg_too_many_failed_pin_attempts_dialog_message">
        You have incorrectly typed your PIN <xliff:g id="number">%d</xliff:g> times.
        \n\nTry again in <xliff:g id="number">%d</xliff:g> seconds.
    </string>
    <!-- Message shown in dialog when max number of attempts are reached for password screen of keyguard -->
    <string name="kg_too_many_failed_password_attempts_dialog_message">
        You have incorrectly typed your password <xliff:g id="number">%d</xliff:g> times.
        \n\nTry again in <xliff:g id="number">%d</xliff:g> seconds.
    </string>
    <string name="kg_too_many_failed_pattern_attempts_dialog_message">
        You have incorrectly drawn your unlock pattern <xliff:g id="number">%d</xliff:g> times.
        \n\nTry again in <xliff:g id="number">%d</xliff:g> seconds.
    </string>
    <!-- Message shown when user is almost at the limit of password attempts where the device will be wiped. -->
    <string name="kg_failed_attempts_almost_at_wipe" product="tablet">
       You have incorrectly attempted to unlock the tablet <xliff:g id="number">%d</xliff:g> times.
       After <xliff:g id="number">%d</xliff:g> more unsuccessful attempts,
       the tablet will be reset to factory default and all user data will be lost.
    </string>
    <!-- Message shown when user is almost at the limit of password attempts where the device will be wiped. -->
    <string name="kg_failed_attempts_almost_at_wipe" product="tv">
       You have incorrectly attempted to unlock the TV <xliff:g id="number">%d</xliff:g> times.
       After <xliff:g id="number">%d</xliff:g> more unsuccessful attempts,
       the TV will be reset to factory default and all user data will be lost.
    </string>
    <!-- Message shown when user is almost at the limit of password attempts where the device will be wiped. -->
    <string name="kg_failed_attempts_almost_at_wipe" product="default">
       You have incorrectly attempted to unlock the phone <xliff:g id="number">%d</xliff:g> times.
       After <xliff:g id="number">%d</xliff:g> more unsuccessful attempts,
       the phone will be reset to factory default and all user data will be lost.
    </string>
    <!-- Message shown in dialog when user has exceeded the maximum attempts and the device will now be wiped -->
    <string name="kg_failed_attempts_now_wiping" product="tablet">
       You have incorrectly attempted to unlock the tablet <xliff:g id="number">%d</xliff:g> times.
       The tablet will now be reset to factory default.
    </string>
    <!-- Message shown in dialog when user has exceeded the maximum attempts and the device will now be wiped -->
    <string name="kg_failed_attempts_now_wiping" product="tv">
       You have incorrectly attempted to unlock the TV <xliff:g id="number">%d</xliff:g> times.
       The TV will now be reset to factory default.
    </string>
    <!-- Message shown in dialog when user has exceeded the maximum attempts and the device will now be wiped -->
    <string name="kg_failed_attempts_now_wiping" product="default">
       You have incorrectly attempted to unlock the phone <xliff:g id="number">%d</xliff:g> times.
       The phone will now be reset to factory default.
    </string>
    <!-- Message shown in dialog when user is almost at the limit where they will be
    locked out and may have to enter an alternate username/password to unlock the phone -->
    <string name="kg_failed_attempts_almost_at_login" product="tablet">
       You have incorrectly drawn your unlock pattern <xliff:g id="number">%d</xliff:g> times.
       After <xliff:g id="number">%d</xliff:g> more unsuccessful attempts,
       you will be asked to unlock your tablet using an email account.\n\n
       Try again in <xliff:g id="number">%d</xliff:g> seconds.
    </string>
    <!-- Message shown in dialog when user is almost at the limit where they will be
    locked out and may have to enter an alternate username/password to unlock the phone -->
    <string name="kg_failed_attempts_almost_at_login" product="tv">
       You have incorrectly drawn your unlock pattern <xliff:g id="number">%d</xliff:g> times.
       After <xliff:g id="number">%d</xliff:g> more unsuccessful attempts,
       you will be asked to unlock your TV using an email account.\n\n
       Try again in <xliff:g id="number">%d</xliff:g> seconds.
    </string>
    <!-- Message shown in dialog when user is almost at the limit where they will be
    locked out and may have to enter an alternate username/password to unlock the phone -->
    <string name="kg_failed_attempts_almost_at_login" product="default">
       You have incorrectly drawn your unlock pattern <xliff:g id="number">%d</xliff:g> times.
       After <xliff:g id="number">%d</xliff:g> more unsuccessful attempts,
       you will be asked to unlock your phone using an email account.\n\n
       Try again in <xliff:g id="number">%d</xliff:g> seconds.
    </string>
    <!-- Sequence of characters used to separate message strings in keyguard. Typically just em-dash
         with spaces on either side. [CHAR LIMIT=3] -->
    <string name="kg_text_message_separator" product="default">" \u2014 "</string>
    <!-- The delete-widget drop target button text -->
    <string name="kg_reordering_delete_drop_target_text">Remove</string>

    <!-- Message shown in dialog when user is attempting to set the music volume above the
    recommended maximum level for headphones -->
    <string name="safe_media_volume_warning" product="default">
       "Raise volume above recommended level?\n\nListening at high volume for long periods may damage your hearing."
    </string>

    <!-- Text spoken when the user is performing a gesture that will enable accessibility. [CHAR LIMIT=none] -->
    <string name="continue_to_enable_accessibility">Keep holding down two fingers to enable accessibility.</string>
    <!-- Text spoken when the user enabled accessibility. [CHAR LIMIT=none] -->
    <string name="accessibility_enabled">Accessibility enabled.</string>
    <!-- Text spoken when the user stops preforming a gesture that would enable accessibility. [CHAR LIMIT=none] -->
    <string name="enable_accessibility_canceled">Accessibility canceled.</string>
    <!-- Text spoken when the current user is switched if accessibility is enabled. [CHAR LIMIT=none] -->
    <string name="user_switched">Current user <xliff:g id="name" example="Bob">%1$s</xliff:g>.</string>
    <!-- Message shown when switching to a user [CHAR LIMIT=none] -->
    <string name="user_switching_message">Switching to <xliff:g id="name" example="Bob">%1$s</xliff:g>\u2026</string>
    <!-- Default name of the owner user [CHAR LIMIT=20] -->
    <string name="owner_name" msgid="3879126011135546571">Owner</string>
    <!-- Error message title [CHAR LIMIT=35] -->
    <string name="error_message_title">Error</string>
    <!-- Message informing user that the change was disallowed by an administrator. [CHAR LIMIT=none] -->
    <string name="error_message_change_not_allowed">This change isn\'t allowed by your administrator</string>
    <!-- Message informing user that the requested activity could not be found [CHAR LIMIT=none] -->
    <string name="app_not_found">No application found to handle this action</string>
    <string name="revoke">Revoke</string>

    <!-- Printing -->

    <!-- ISO (European standard) A0 media (paper) size: 33.11" × 46.81" -->
    <string name="mediasize_iso_a0">ISO A0</string>
    <!-- ISO (European standard) A1 media (paper) size: 23.39" × 33.11" -->
    <string name="mediasize_iso_a1">ISO A1</string>
    <!-- ISO (European standard) A2 media (paper) size: 16.54" x 23.39" -->
    <string name="mediasize_iso_a2">ISO A2</string>
    <!-- ISO (European standard) A3 media (paper) size: 11.69" x 16.54" -->
    <string name="mediasize_iso_a3">ISO A3</string>
    <!-- ISO (European standard) A4 media (paper) size: 8.27" x 11.69" -->
    <string name="mediasize_iso_a4">ISO A4</string>
    <!-- ISO (European standard) A5 media (paper) size: 5.83" x 8.27" -->
    <string name="mediasize_iso_a5">ISO A5</string>
    <!-- ISO (European standard) A6 media (paper) size: 4.13" x 5.83" -->
    <string name="mediasize_iso_a6">ISO A6</string>
    <!-- ISO (European standard) A7 media (paper) size: 2.91" x 4.13" -->
    <string name="mediasize_iso_a7">ISO A7</string>
    <!-- ISO (European standard) A8 media (paper) size: 2.05" x 2.91" -->
    <string name="mediasize_iso_a8">ISO A8</string>
    <!-- ISO (European standard) A9 media (paper) size: 1.46" x 2.05" -->
    <string name="mediasize_iso_a9">ISO A9</string>
    <!-- ISO (European standard) A10 media (paper) size: 1.02" x 1.46" -->
    <string name="mediasize_iso_a10">ISO A10</string>

    <!-- ISO (European standard) B0 media (paper) size: 39.37" x 55.67" -->
    <string name="mediasize_iso_b0">ISO B0</string>
    <!-- ISO (European standard) B1 media (paper) size: 27.83" x 39.37" -->
    <string name="mediasize_iso_b1">ISO B1</string>
    <!-- ISO (European standard) B2 media (paper) size - 19.69" x 27.83" -->
    <string name="mediasize_iso_b2">ISO B2</string>
    <!-- ISO (European standard) B3 media (paper) size: 13.90" x 19.69" -->
    <string name="mediasize_iso_b3">ISO B3</string>
    <!-- ISO (European standard) B4 media (paper) size: 9.84" x 13.90" -->
    <string name="mediasize_iso_b4">ISO B4</string>
    <!-- ISO (European standard) B5 media (paper) size: 6.93" x 9.84" -->
    <string name="mediasize_iso_b5">ISO B5</string>
    <!-- ISO (European standard) B6 media (paper) size: 4.92" x 6.93" -->
    <string name="mediasize_iso_b6">ISO B6</string>
    <!-- ISO (European standard) B7 media (paper) size: 3.46" x 4.92" -->
    <string name="mediasize_iso_b7">ISO B7</string>
    <!-- ISO (European standard) B8 media (paper) size: 2.44" x 3.46" -->
    <string name="mediasize_iso_b8">ISO B8</string>
    <!-- ISO (European standard) B9 media (paper) size: 1.73" x 2.44" -->
    <string name="mediasize_iso_b9">ISO B9</string>
    <!-- ISO (European standard) B10 media (paper) size: 1.22" x 1.73" -->
    <string name="mediasize_iso_b10">ISO B10</string>

    <!-- ISO (European standard) C0 media (paper) size: 36.10" x 51.06" -->
    <string name="mediasize_iso_c0">ISO C0</string>
    <!-- ISO (European standard) C1 media (paper) size: 25.51" x 36.10" -->
    <string name="mediasize_iso_c1">ISO C1</string>
    <!-- ISO (European standard) C2 media (paper) size: 18.03" x 25.51" -->
    <string name="mediasize_iso_c2">ISO C2</string>
    <!-- ISO (European standard) C3 media (paper) size: 12.76" x 18.03" -->
    <string name="mediasize_iso_c3">ISO C3</string>
    <!-- ISO (European standard) C4 media (paper) size: 9.02" x 12.76" -->
    <string name="mediasize_iso_c4">ISO C4</string>
    <!-- ISO (European standard) C5 media (paper) size: 6.38" x 9.02" -->
    <string name="mediasize_iso_c5">ISO C5</string>
    <!-- ISO (European standard) C6 media (paper) size: 4.49" x 6.38" -->
    <string name="mediasize_iso_c6">ISO C6</string>
    <!-- ISO (European standard) C7 media (paper) size: 3.19" x 4.49" -->
    <string name="mediasize_iso_c7">ISO C7</string>
    <!-- ISO ISO C8 media (paper) size: 2.24" x 3.19" -->
    <string name="mediasize_iso_c8">ISO C8</string>
    <!-- ISO ISO C9 media (paper) size: 1.57" x 2.24" -->
    <string name="mediasize_iso_c9">ISO C9</string>
    <!-- ISO (European standard) C10 media (paper) size: 1.10" x 1.57" -->
    <string name="mediasize_iso_c10">ISO C10</string>

    <!-- North America Letter media (paper) size: 8.5" × 11" (279mm x 216mm) -->
    <string name="mediasize_na_letter">Letter</string>
    <!-- North America Government Letter media (paper) size: 8.0" × 10.5" (203mm x 267mm) -->
    <string name="mediasize_na_gvrnmt_letter">Government Letter</string>
    <!-- North America Legal media (paper) size: 8.5" × 14" (216mm x 356mm) -->
    <string name="mediasize_na_legal">Legal</string>
    <!-- North America Junior Legal media (paper) size: 8.0" × 5.0" (203mm × 127mm) -->
    <string name="mediasize_na_junior_legal">Junior Legal</string>
    <!-- North America Ledger media (paper) size: 17" × 11" (432mm × 279mm) -->
    <string name="mediasize_na_ledger">Ledger</string>
    <!-- North America Tabloid media (paper) size: 11" × 17" (279mm × 432mm) -->
    <string name="mediasize_na_tabloid">Tabloid</string>

    <!-- North America Index Card 3x5 media (paper) size: 3" x 5" (76mm x 127mm) -->
    <string name="mediasize_na_index_3x5">Index Card 3x5</string>
    <!-- North America Index Card 4x6 media (paper) size: 4" x 6" (102mm x 152mm) -->
    <string name="mediasize_na_index_4x6">Index Card 4x6</string>
    <!-- North America Index Card 5x8 media (paper) size: 5" x 8" (127mm x 203mm) -->
    <string name="mediasize_na_index_5x8">Index Card 5x8</string>
    <!-- North America Monarch media (paper) size: 7.25" x 10.5" (184mm x 267mm) -->
    <string name="mediasize_na_monarch">Monarch</string>
    <!-- North America Quarto media (paper) size: 8" x 10" (203mm x 254mm) -->
    <string name="mediasize_na_quarto">Quarto</string>
    <!-- North America Foolscap media (paper) size: 8" x 13" (203mm x 330mm) -->
    <string name="mediasize_na_foolscap">Foolscap</string>

    <!-- Chinese Roc 8k media (paper) size: 270mm x 390mm (10.629" x 15.3543") -->
    <string name="mediasize_chinese_roc_8k">ROC 8K</string>
    <!-- Chinese Roc 16k media (paper) size: 195mm x 270mm (7.677" x 10.629") -->
    <string name="mediasize_chinese_roc_16k">ROC 16K</string>

    <!-- Chinese PRC 1 media (paper) size: 102mm x 165mm (4.015" x 6.496") -->
    <string name="mediasize_chinese_prc_1">PRC 1</string>
    <!-- Chinese PRC 2 media (paper) size: 102mm x 176mm (4.015" x 6.929") -->
    <string name="mediasize_chinese_prc_2">PRC 2</string>
    <!-- Chinese PRC 3 media (paper) size: 125mm x 176mm (4.921" x 6.929") -->
    <string name="mediasize_chinese_prc_3">PRC 3</string>
    <!-- Chinese PRC 4 media (paper) size: 110mm x 208mm (4.330" x 8.189") -->
    <string name="mediasize_chinese_prc_4">PRC 4</string>
    <!-- Chinese PRC 5 media (paper) size: 110mm x 220mm (4.330" x 8.661") -->
    <string name="mediasize_chinese_prc_5">PRC 5</string>
    <!-- Chinese PRC 6 media (paper) size: 120mm x 320mm (4.724" x 12.599") -->
    <string name="mediasize_chinese_prc_6">PRC 6</string>
    <!-- Chinese PRC 7 media (paper) size: 160mm x 230mm (6.299" x 9.055") -->
    <string name="mediasize_chinese_prc_7">PRC 7</string>
    <!-- Chinese PRC 8 media (paper) size: 120mm x 309mm (4.724" x 12.165") -->
    <string name="mediasize_chinese_prc_8">PRC 8</string>
    <!-- Chinese PRC 9 media (paper) size: 229mm x 324mm (9.016" x 12.756") -->
    <string name="mediasize_chinese_prc_9">PRC 9</string>
    <!-- Chinese PRC 10 media (paper) size: 324mm x 458mm (12.756" x 18.032") -->
    <string name="mediasize_chinese_prc_10">PRC 10</string>

    <!-- Chinese RPC 16K media (paper) size: 146mm x 215mm (5.749" x 8.465") -->
    <string name="mediasize_chinese_prc_16k">PRC 16K</string>
    <!-- Chinese Pa Kai media (paper) size: 146mm x 215mm (5.749" x 8.465") -->
    <string name="mediasize_chinese_om_pa_kai">Pa Kai</string>
    <!-- Chinese Dai Pa Kai media (paper) size: 275mm x 395mm (10.827" x 15.551") -->
    <string name="mediasize_chinese_om_dai_pa_kai">Dai Pa Kai</string>
    <!-- Chinese Jurro Ku Kai media (paper) size: 275mm x 395mm (10.827" x 15.551") -->
    <string name="mediasize_chinese_om_jurro_ku_kai">Jurro Ku Kai</string>

    <!-- Japanese JIS B10 media (paper) size: 32mm x 45mm (1.259" x 1.772") -->
    <string name="mediasize_japanese_jis_b10">JIS B10</string>
    <!-- Japanese JIS B9 media (paper) size: 45mm x 64mm (1.772" x 2.52") -->
    <string name="mediasize_japanese_jis_b9">JIS B9</string>
    <!-- Japanese JIS B8 media (paper) size: 64mm x 91mm (2.52" x 3.583") -->
    <string name="mediasize_japanese_jis_b8">JIS B8</string>
    <!-- Japanese JIS B7 media (paper) size: 91mm x 128mm (3.583" x 5.049") -->
    <string name="mediasize_japanese_jis_b7">JIS B7</string>
    <!-- Japanese JIS B6 media (paper) size: 128mm x 182mm (5.049" x 7.165") -->
    <string name="mediasize_japanese_jis_b6">JIS B6</string>
    <!-- Japanese JIS B5 media (paper) size: 182mm x 257mm (7.165" x 10.118") -->
    <string name="mediasize_japanese_jis_b5">JIS B5</string>
    <!-- Japanese JIS B4 media (paper) size: 257mm x 364mm (10.118" x 14.331") -->
    <string name="mediasize_japanese_jis_b4">JIS B4</string>
    <!-- Japanese JIS B3 media (paper) size: 364mm x 515mm (14.331" x 20.276") -->
    <string name="mediasize_japanese_jis_b3">JIS B3</string>
    <!-- Japanese JIS B2 media (paper) size: 515mm x 728mm (20.276" x 28.661") -->
    <string name="mediasize_japanese_jis_b2">JIS B2</string>
    <!-- Japanese JIS B1 media (paper) size: 728mm x 1030mm (28.661" x 40.551") -->
    <string name="mediasize_japanese_jis_b1">JIS B1</string>
    <!-- Japanese JIS B0 media (paper) size: 1030mm x 1456mm (40.551" x 57.323") -->
    <string name="mediasize_japanese_jis_b0">JIS B0</string>

    <!-- Japanese JIS Exec media (paper) size: 216mm x 330mm (8.504" x 12.992") -->
    <string name="mediasize_japanese_jis_exec">JIS Exec</string>

    <!-- Japanese Chou4 media (paper) size: 90mm x 205mm (3.543" x 8.071") -->
    <string name="mediasize_japanese_chou4">Chou4</string>
    <!-- Japanese Chou3 media (paper) size: 120mm x 235mm (4.724" x 9.252") -->
    <string name="mediasize_japanese_chou3">Chou3</string>
    <!-- Japanese Chou2 media (paper) size: 111.1mm x 146mm (4.374" x 5.748") -->
    <string name="mediasize_japanese_chou2">Chou2</string>

    <!-- Japanese Hagaki media (paper) size: 100mm x 148mm (3.937" x 5.827") -->
    <string name="mediasize_japanese_hagaki">Hagaki </string>
    <!-- Japanese Oufuku media (paper) size: 148mm x 200mm (5.827" x 7.874") -->
    <string name="mediasize_japanese_oufuku">Oufuku </string>
    <!-- Japanese Kahu media (paper) size: 240mm x 322.1mm (9.449" x 12.681") -->
    <string name="mediasize_japanese_kahu">Kahu</string>
    <!-- Japanese Kaku2 media (paper) size: 240mm x 332mm (9.449" x 13.071") -->
    <string name="mediasize_japanese_kaku2">Kaku2</string>
    <!-- Japanese You4 media (paper) size: 105mm x 235mm (4.134" x 9.252") -->
    <string name="mediasize_japanese_you4">You4</string>

    <!-- Media (paper) size for specifying any paper size in portrait.-->
    <string name="mediasize_unknown_portrait">Unknown portrait</string>
    <!-- Media (paper) size for specifying any paper size in landscape.-->
    <string name="mediasize_unknown_landscape">Unknown landscape</string>

    <!-- Write fail reason: printing was cancelled.[CHAR LIMIT=none] -->
    <string name="write_fail_reason_cancelled">Cancelled</string>
    <!-- Write fail reason: couldn't write the printed content. [CHAR LIMIT=none] -->
    <string name="write_fail_reason_cannot_write">Error writing content</string>

    <!-- Print fail reason: unknown. [CHAR LIMIT=25] -->
    <string name="reason_unknown">unknown</string>

    <!-- Print fail reason: the print service that has to process the print job is not available. [CHAR LIMIT=none] -->
    <string name="reason_service_unavailable">Print service not enabled</string>

    <!-- Title for the notification that a print service was installed. [CHAR LIMIT=50] -->
    <string name="print_service_installed_title"><xliff:g id="name" example="Cloud Print">%s</xliff:g> service installed</string>
    <!-- Message for the notification that a print service was installed. [CHAR LIMIT=50] -->
    <string name="print_service_installed_message">Tap to enable</string>

    <!-- PIN entry dialog title for entering the administrator PIN [CHAR LIMIT=none] -->
    <string name="restr_pin_enter_admin_pin">Enter administrator PIN</string>
    <!-- PIN entry dialog label/hint for PIN [CHAR LIMIT=none] -->
    <string name="restr_pin_enter_pin">Enter PIN</string>
    <!-- PIN entry dialog label/hint for incorrect PIN entry [CHAR LIMIT=none] -->
    <string name="restr_pin_incorrect">Incorrect</string>
    <!-- PIN entry dialog label/hint for old PIN [CHAR LIMIT=none] -->
    <string name="restr_pin_enter_old_pin">Current PIN</string>
    <!-- PIN entry dialog label for new PIN [CHAR LIMIT=none] -->
    <string name="restr_pin_enter_new_pin">New PIN</string>
    <!-- PIN entry dialog label for new PIN confirmation [CHAR LIMIT=none] -->
    <string name="restr_pin_confirm_pin">Confirm new PIN</string>
    <!-- PIN creation dialog message [CHAR LIMIT=none] -->
    <string name="restr_pin_create_pin">Create a PIN for modifying restrictions</string>
    <!-- PIN entry dialog error when PINs are not the same [CHAR LIMIT=none] -->
    <string name="restr_pin_error_doesnt_match">PINs don\'t match. Try again.</string>
    <!-- PIN entry dialog error when PIN is too short [CHAR LIMIT=none] -->
    <string name="restr_pin_error_too_short">PIN is too short. Must be at least 4 digits.</string>
    <!-- PIN entry dialog countdown message for next chance to enter the PIN [CHAR LIMIT=none] -->
    <!-- Phrase describing a time duration using seconds [CHAR LIMIT=none] -->
    <plurals name="restr_pin_countdown">
        <item quantity="one">Try again in 1 second</item>
        <item quantity="other">Try again in <xliff:g id="count">%d</xliff:g> seconds</item>
    </plurals>
    <!-- PIN entry dialog tells the user to not enter a PIN for a while. [CHAR LIMIT=none] -->
    <string name="restr_pin_try_later">Try again later</string>

    <!-- Cling help message when hiding the navigation bar entering immersive mode [CHAR LIMIT=none] -->
    <string name="immersive_mode_confirmation" msgid="8554991488096662508">Swipe down from the top to exit full screen.</string>

    <!-- Label for button to confirm chosen date or time [CHAR LIMIT=30] -->
    <string name="done_label">Done</string>
    <!--
         Content description for the hour selector in the time picker, which displays
         selectable hours of the day along the inside edge of a circle, as in an analog clock.
         [CHAR LIMIT=50]
    -->
    <string name="hour_picker_description">Hours circular slider</string>
    <!--
         Content description for the minute selector in the time picker, which displays
         selectable five-minute intervals along the inside edge of a circle, as in an analog clock.
         [CHAR LIMIT=50]
    -->
    <string name="minute_picker_description">Minutes circular slider</string>
    <!-- Accessibility announcement for hour circular picker [CHAR LIMIT=NONE] -->
    <string name="select_hours">Select hours</string>
    <!-- Accessibility announcement for minute circular picker [CHAR LIMIT=NONE] -->
    <string name="select_minutes">Select minutes</string>

    <!--
        Content description for the month and day selector in the date picker, which displays
        a selectable grid of days laid out by month.
        [CHAR LIMIT=50]
     -->
    <string name="day_picker_description">Month grid of days</string>
    <!--
        Content description for the year selector in the date picker, which displays
        a scrolling, vertical list of years.
        [CHAR LIMIT=50]
     -->
    <string name="year_picker_description">Year list</string>
    <!-- Accessibility announcement for the day picker [CHAR LIMIT=NONE] -->
    <string name="select_day">Select month and day</string>
    <!-- Accessibility announcement for the year picker [CHAR LIMIT=NONE] -->
    <string name="select_year">Select year</string>
    <!-- Accessibility description for the item that is currently selected. -->
    <string name="item_is_selected"><xliff:g id="item" example="2013">%1$s</xliff:g> selected</string>
    <!-- Accessibility announcement when a number that had been typed in is deleted [CHAR_LIMIT=NONE] -->
    <string name="deleted_key"><xliff:g id="key" example="4">%1$s</xliff:g> deleted</string>

    <!--
        Used to wrap a label for content description for a work profile, e.g. "Work Email" instead
        of email when there are two email apps.
        [CHAR LIMIT=20]
     -->
    <string name="managed_profile_label_badge">Work <xliff:g id="label" example="Email">%1$s</xliff:g></string>

    <!-- DO NOT TRANSLATE -->
    <string name="time_placeholder">--</string>

    <!-- DO NOT TRANSLATE -->
    <string name="radial_numbers_typeface">sans-serif</string>
    <!-- DO NOT TRANSLATE -->
    <string name="sans_serif">sans-serif</string>

    <!-- DO NOT TRANSLATE -->
    <string name="day_of_week_label_typeface">sans-serif</string>

    <!-- Notify use that they are in Lock-to-app -->
    <string name="lock_to_app_toast">To unpin this screen, touch and hold Back and Overview at the same time.</string>
    <!-- Notify use that they are in Lock-to-app in accessibility mode -->
    <string name="lock_to_app_toast_accessible">To unpin this screen, touch and hold Overview.</string>
    <!-- Notify user that they are locked in lock-to-app mode -->
    <string name="lock_to_app_toast_locked">Screen is pinned. Unpinning isn\'t allowed by your organization.</string>
    <!-- Starting lock-to-app indication. -->
    <string name="lock_to_app_start">Screen pinned</string>
    <!-- Exting lock-to-app indication. -->
    <string name="lock_to_app_exit">Screen unpinned</string>

    <!-- Lock-to-app unlock pin string -->
    <string name="lock_to_app_unlock_pin">Ask for PIN before unpinning</string>
    <!-- Lock-to-app unlock pattern string -->
    <string name="lock_to_app_unlock_pattern">Ask for unlock pattern before unpinning</string>
    <!-- Lock-to-app unlock password string -->
    <string name="lock_to_app_unlock_password">Ask for password before unpinning</string>

    <!-- [CHAR_LIMIT=NONE] Battery saver: Feature description -->
    <string name="battery_saver_description">To help improve battery life, battery saver reduces your device’s performance and limits vibration, location services, and most background data. Email, messaging, and other apps that rely on syncing may not update unless you open them.\n\nBattery saver turns off automatically when your device is charging.</string>

    <!-- [CHAR_LIMIT=NONE] Zen mode: Condition summary for built-in downtime condition, if active -->
    <string name="downtime_condition_summary">Until your downtime ends at <xliff:g id="formattedTime" example="10:00 PM">%1$s</xliff:g></string>

    <!-- [CHAR_LIMIT=NONE] Zen mode: Condition line one for built-in downtime condition, if active -->
    <string name="downtime_condition_line_one">Until your downtime ends</string>

    <!-- Zen mode condition - summary: time duration in minutes. [CHAR LIMIT=NONE] -->
    <plurals name="zen_mode_duration_minutes_summary">
        <item quantity="one">For one minute (until <xliff:g id="formattedTime" example="10:00 PM">%2$s</xliff:g>)</item>
        <item quantity="other">For %1$d minutes (until <xliff:g id="formattedTime" example="10:00 PM">%2$s</xliff:g>)</item>
    </plurals>

    <!-- Zen mode condition - summary: time duration in hours. [CHAR LIMIT=NONE] -->
    <plurals name="zen_mode_duration_hours_summary">
        <item quantity="one">For one hour (until <xliff:g id="formattedTime" example="10:00 PM">%2$s</xliff:g>)</item>
        <item quantity="other">For %1$d hours (until <xliff:g id="formattedTime" example="10:00 PM">%2$s</xliff:g>)</item>
    </plurals>

    <!-- Zen mode condition - line one: time duration in minutes. [CHAR LIMIT=NONE] -->
    <plurals name="zen_mode_duration_minutes">
        <item quantity="one">For one minute</item>
        <item quantity="other">For %d minutes</item>
    </plurals>

    <!-- Zen mode condition - line one: time duration in hours. [CHAR LIMIT=NONE] -->
    <plurals name="zen_mode_duration_hours">
        <item quantity="one">For one hour</item>
        <item quantity="other">For %d hours</item>
    </plurals>

    <!-- Zen mode condition - line two: ending time. [CHAR LIMIT=NONE] -->
    <string name="zen_mode_until">Until <xliff:g id="formattedTime" example="10:00 PM">%1$s</xliff:g></string>

    <!-- Zen mode condition: no exit criteria. [CHAR LIMIT=NONE] -->
    <string name="zen_mode_forever">Indefinitely</string>

<<<<<<< HEAD
=======
    <!-- Content description for the Toolbar icon used to collapse an expanded action mode. [CHAR LIMIT=NONE] -->
    <string name="toolbar_collapse_description">Collapse</string>

    <!-- Zen mode condition - summary: until next alarm. [CHAR LIMIT=NONE] -->
    <string name="zen_mode_next_alarm_summary">Until next alarm at <xliff:g id="formattedTime" example="7:30 AM">%1$s</xliff:g></string>

    <!-- Zen mode condition - line one: until next alarm. [CHAR LIMIT=NONE] -->
    <string name="zen_mode_next_alarm_line_one">Until next alarm</string>

    <!-- Indication that the current volume and other effects (vibration) are being suppressed by a third party, such as a notification listener. [CHAR LIMIT=30] -->
    <string name="muted_by">Muted by <xliff:g id="third_party">%1$s</xliff:g></string>

    <!-- Error message shown when there is a system error which can be solved by user performing factory reset. [CHAR LIMIT=NONE] -->
    <string name="system_error_wipe_data">There\'s an internal problem with your device, and it may be unstable until you factory data reset.</string>
    <!-- Error message shown when there is a system error which can be solved by the manufacturer. [CHAR LIMIT=NONE] -->
    <string name="system_error_manufacturer">There\'s an internal problem with your device. Contact your manufacturer for details.</string>

>>>>>>> 23a90283
    <!-- Displayed when the USSD/SS request is modified by STK CC to a
    different request. This will be displayed in a toast. -->
    <string name="stk_cc_ussd_to_dial">USSD request is modified to DIAL request.</string>
    <string name="stk_cc_ussd_to_ss">USSD request is modified to SS request.</string>
    <string name="stk_cc_ussd_to_ussd">USSD request is modified to new USSD request.</string>
    <string name="stk_cc_ss_to_dial">SS request is modified to DIAL request.</string>
    <string name="stk_cc_ss_to_ussd">SS request is modified to USSD request.</string>
    <string name="stk_cc_ss_to_ss">SS request is modified to new SS request.</string>

    <!-- Carrier Name -->
    <string name="China_Mobile">China Mobile</string>
    <string name="China_Unicom">China Unicom</string>
    <string name="China_Telecom">China Telecom</string>

    <!-- Text of the checkbox for the permission confirmation dialog to remember the user's choice. [CHAR LIMIT=40] -->
    <string name="permission_remember_choice">Remember</string>
    <string name="permission">Permission</string>

    <!-- Default wi-fi hotspot ssid -->
    <string name="def_wifi_wifihotspot_ssid" translatable="false"></string>
    <!-- Default wi-fi hotspot pass -->
    <string name="def_wifi_wifihotspot_pass" translatable="false"></string>
    <!-- Default wi-fi direct name -->
    <string name="def_wifi_direct_name" translatable="false"></string>
</resources><|MERGE_RESOLUTION|>--- conflicted
+++ resolved
@@ -5171,8 +5171,6 @@
     <!-- Zen mode condition: no exit criteria. [CHAR LIMIT=NONE] -->
     <string name="zen_mode_forever">Indefinitely</string>
 
-<<<<<<< HEAD
-=======
     <!-- Content description for the Toolbar icon used to collapse an expanded action mode. [CHAR LIMIT=NONE] -->
     <string name="toolbar_collapse_description">Collapse</string>
 
@@ -5190,7 +5188,6 @@
     <!-- Error message shown when there is a system error which can be solved by the manufacturer. [CHAR LIMIT=NONE] -->
     <string name="system_error_manufacturer">There\'s an internal problem with your device. Contact your manufacturer for details.</string>
 
->>>>>>> 23a90283
     <!-- Displayed when the USSD/SS request is modified by STK CC to a
     different request. This will be displayed in a toast. -->
     <string name="stk_cc_ussd_to_dial">USSD request is modified to DIAL request.</string>
