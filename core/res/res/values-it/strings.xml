<?xml version="1.0" encoding="UTF-8"?>
<!-- 
/* //device/apps/common/assets/res/any/strings.xml
**
** Copyright 2006, The Android Open Source Project
**
** Licensed under the Apache License, Version 2.0 (the "License");
** you may not use this file except in compliance with the License.
** You may obtain a copy of the License at
**
**     http://www.apache.org/licenses/LICENSE-2.0
**
** Unless required by applicable law or agreed to in writing, software
** distributed under the License is distributed on an "AS IS" BASIS,
** WITHOUT WARRANTIES OR CONDITIONS OF ANY KIND, either express or implied.
** See the License for the specific language governing permissions and
** limitations under the License.
*/
 -->

<resources xmlns:android="http://schemas.android.com/apk/res/android"
    xmlns:xliff="urn:oasis:names:tc:xliff:document:1.2">
    <string name="byteShort" msgid="8340973892742019101">"B"</string>
    <string name="kilobyteShort" msgid="5973789783504771878">"KB"</string>
    <string name="megabyteShort" msgid="6355851576770428922">"MB"</string>
    <string name="gigabyteShort" msgid="3259882455212193214">"GB"</string>
    <string name="terabyteShort" msgid="231613018159186962">"TB"</string>
    <string name="petabyteShort" msgid="5637816680144990219">"PB"</string>
    <string name="fileSizeSuffix" msgid="7670819340156489359">"<xliff:g id="NUMBER">%1$s</xliff:g><xliff:g id="UNIT">%2$s</xliff:g>"</string>
    <string name="untitled" msgid="6071602020171759109">"&lt;senza nome&gt;"</string>
    <string name="ellipsis" msgid="7899829516048813237">"…"</string>
    <string name="emptyPhoneNumber" msgid="7694063042079676517">"(Nessun numero di telefono)"</string>
    <string name="unknownName" msgid="2277556546742746522">"(Sconosciuto)"</string>
    <string name="defaultVoiceMailAlphaTag" msgid="2660020990097733077">"Segreteria"</string>
    <string name="defaultMsisdnAlphaTag" msgid="2850889754919584674">"MSISDN1"</string>
    <string name="mmiError" msgid="5154499457739052907">"Problema di connessione o codice MMI non valido."</string>
    <string name="mmiFdnError" msgid="5224398216385316471">"Operazione limitata solo ai numeri di selezione fissa."</string>

    <!-- Names of default profiles. -->
    <string name="profileNameDefault">Default</string>
    <string name="profileNameWork">Lavoro</string>
    <string name="profileNameHome">Casa</string>
    <string name="profileNameSilent">Silenzioso</string>
    <string name="profileNameNight">Notte</string>

    <!-- Names of application groups. -->
    <string name="profileGroupPhone">Telefono</string>
    <string name="profileGroupCalendar">Calendario</string>
    <string name="profileGroupGmail">Gmail</string>
    <string name="profileGroupEmail">Email</string>
    <string name="profileGroupSMS">SMS</string>

    <!-- Name of wildcard profile. -->
    <string name="wildcardProfile">Altro</string>

    <string name="serviceEnabled" msgid="8147278346414714315">"Il servizio è stato attivato."</string>
    <string name="serviceEnabledFor" msgid="6856228140453471041">"Il servizio è stato attivato per:"</string>
    <string name="serviceDisabled" msgid="1937553226592516411">"Il servizio è stato disattivato."</string>
    <string name="serviceRegistered" msgid="6275019082598102493">"Registrazione effettuata."</string>
    <string name="serviceErased" msgid="1288584695297200972">"Eliminazione effettuata."</string>
    <string name="passwordIncorrect" msgid="7612208839450128715">"Password errata."</string>
    <string name="mmiComplete" msgid="8232527495411698359">"MMI completo."</string>
    <string name="badPin" msgid="5085454289896032547">"Il PIN attuale digitato è errato."</string>
    <string name="badPuk" msgid="5702522162746042460">"Il PUK digitato è errato."</string>
    <string name="mismatchPin" msgid="3695902225843339274">"I PIN inseriti non corrispondono."</string>
    <string name="invalidPin" msgid="3850018445187475377">"Il PIN deve essere di 4-8 numeri."</string>
    <string name="needPuk" msgid="919668385956251611">"La SIM è bloccata tramite PUK. Digita il codice PUK per sbloccarla."</string>
    <string name="needPuk2" msgid="4526033371987193070">"Digita il PUK2 per sbloccare la SIM."</string>
    <string name="ClipMmi" msgid="6952821216480289285">"ID chiamante in entrata"</string>
    <string name="ClirMmi" msgid="7784673673446833091">"ID chiamante in uscita"</string>
    <string name="CfMmi" msgid="5123218989141573515">"Deviazione chiamate"</string>
    <string name="CwMmi" msgid="9129678056795016867">"Avviso di chiamata"</string>
    <string name="BaMmi" msgid="455193067926770581">"Blocco chiamate"</string>
    <string name="PwdMmi" msgid="7043715687905254199">"Modifica password"</string>
    <string name="PinMmi" msgid="3113117780361190304">"Modifica PIN"</string>
    <string name="CnipMmi" msgid="3110534680557857162">"Numero chiamante presente"</string>
    <string name="CnirMmi" msgid="3062102121430548731">"Numero chiamante con restrizioni"</string>
    <string name="ThreeWCMmi" msgid="9051047170321190368">"Chiamata a tre"</string>
    <string name="RuacMmi" msgid="7827887459138308886">"Rifiuto di chiamate fastidiose non desiderate"</string>
    <string name="CndMmi" msgid="3116446237081575808">"Recapito numero chiamante"</string>
    <string name="DndMmi" msgid="1265478932418334331">"Non disturbare"</string>
    <string name="CLIRDefaultOnNextCallOn" msgid="429415409145781923">"ID chiamante generalmente limitato. Prossima chiamata: limitato"</string>
    <string name="CLIRDefaultOnNextCallOff" msgid="3092918006077864624">"ID chiamante generalmente limitato. Prossima chiamata: non limitato"</string>
    <string name="CLIRDefaultOffNextCallOn" msgid="6179425182856418465">"ID chiamante generalmente non limitato. Prossima chiamata: limitato"</string>
    <string name="CLIRDefaultOffNextCallOff" msgid="2567998633124408552">"ID chiamante generalmente non limitato. Prossima chiamata: non limitato"</string>
    <string name="serviceNotProvisioned" msgid="8614830180508686666">"Servizio non fornito."</string>
    <string name="CLIRPermanent" msgid="5460892159398802465">"Impossibile modificare l\'impostazione dell\'ID del chiamante."</string>
    <string name="RestrictedChangedTitle" msgid="5592189398956187498">"Accesso limitato modificato"</string>
    <string name="RestrictedOnData" msgid="8653794784690065540">"Il servizio dati è bloccato."</string>
    <string name="RestrictedOnEmergency" msgid="6581163779072833665">"Il servizio di emergenza è bloccato."</string>
    <string name="RestrictedOnNormal" msgid="4953867011389750673">"Il servizio vocale è bloccato."</string>
    <string name="RestrictedOnAllVoice" msgid="1459318899842232234">"Tutti i servizi vocali sono bloccati."</string>
    <string name="RestrictedOnSms" msgid="8314352327461638897">"Il servizio SMS è bloccato."</string>
    <string name="RestrictedOnVoiceData" msgid="8244438624660371717">"I servizi vocali/dati sono bloccati."</string>
    <string name="RestrictedOnVoiceSms" msgid="1888588152792023873">"I servizi vocali/SMS sono bloccati."</string>
    <string name="RestrictedOnAll" msgid="2714924667937117304">"Tutti i servizi vocali/dati/SMS sono bloccati."</string>
    <string name="serviceClassVoice" msgid="1258393812335258019">"Voce"</string>
    <string name="serviceClassData" msgid="872456782077937893">"Dati"</string>
    <string name="serviceClassFAX" msgid="5566624998840486475">"FAX"</string>
    <string name="serviceClassSMS" msgid="2015460373701527489">"SMS"</string>
    <string name="serviceClassDataAsync" msgid="4523454783498551468">"Asinc"</string>
    <string name="serviceClassDataSync" msgid="7530000519646054776">"Sinc"</string>
    <string name="serviceClassPacket" msgid="6991006557993423453">"Pacchetto"</string>
    <string name="serviceClassPAD" msgid="3235259085648271037">"PAD"</string>
    <string name="roamingText0" msgid="7170335472198694945">"Indicatore roaming attivato"</string>
    <string name="roamingText1" msgid="5314861519752538922">"Indicatore roaming disattivato"</string>
    <string name="roamingText2" msgid="8969929049081268115">"Indicatore roaming lampeggiante"</string>
    <string name="roamingText3" msgid="5148255027043943317">"Fuori dal vicinato"</string>
    <string name="roamingText4" msgid="8808456682550796530">"Fuori dall\'edificio"</string>
    <string name="roamingText5" msgid="7604063252850354350">"Roaming - Sistema preferito"</string>
    <string name="roamingText6" msgid="2059440825782871513">"Roaming - Sistema disponibile"</string>
    <string name="roamingText7" msgid="7112078724097233605">"Roaming - Partner Alliance"</string>
    <string name="roamingText8" msgid="5989569778604089291">"Roaming - Partner Premium"</string>
    <string name="roamingText9" msgid="7969296811355152491">"Roaming - Funzionalità servizio completo"</string>
    <string name="roamingText10" msgid="3992906999815316417">"Roaming - Funzionalità servizio parziale"</string>
    <string name="roamingText11" msgid="4154476854426920970">"Banner roaming attivato"</string>
    <string name="roamingText12" msgid="1189071119992726320">"Banner roaming disattivato"</string>
    <string name="roamingTextSearching" msgid="8360141885972279963">"Ricerca servizio"</string>
    <string name="cfTemplateNotForwarded" msgid="1683685883841272560">"<xliff:g id="BEARER_SERVICE_CODE">{0}</xliff:g>: inoltro non effettuato"</string>
    <string name="cfTemplateForwarded" msgid="1302922117498590521">"<xliff:g id="BEARER_SERVICE_CODE">{0}</xliff:g>: <xliff:g id="DIALING_NUMBER">{1}</xliff:g>"</string>
    <string name="cfTemplateForwardedTime" msgid="9206251736527085256">"<xliff:g id="BEARER_SERVICE_CODE">{0}</xliff:g><xliff:g id="DIALING_NUMBER">{1}</xliff:g> dopo <xliff:g id="TIME_DELAY">{2}</xliff:g> secondi"</string>
    <string name="cfTemplateRegistered" msgid="5073237827620166285">"<xliff:g id="BEARER_SERVICE_CODE">{0}</xliff:g>: inoltro non effettuato"</string>
    <string name="cfTemplateRegisteredTime" msgid="6781621964320635172">"<xliff:g id="BEARER_SERVICE_CODE">{0}</xliff:g>: inoltro non effettuato"</string>
    <string name="fcComplete" msgid="3118848230966886575">"Codice funzione completo."</string>
    <string name="fcError" msgid="3327560126588500777">"Problema di connessione o codice funzione non valido."</string>
    <string name="httpErrorOk" msgid="1191919378083472204">"OK"</string>
    <string name="httpError" msgid="2567300624552921790">"La pagina web contiene un errore."</string>
    <string name="httpErrorLookup" msgid="4517085806977851374">"Impossibile trovare l\'URL."</string>
    <string name="httpErrorUnsupportedAuthScheme" msgid="2781440683514730227">"Schema di autenticazione del sito non supportato."</string>
    <string name="httpErrorAuth" msgid="7293960746955020542">"Autenticazione non riuscita."</string>
    <string name="httpErrorProxyAuth" msgid="1788207010559081331">"Autenticazione tramite il server proxy non riuscita."</string>
    <string name="httpErrorConnect" msgid="7623096283505770433">"Connessione al server non riuscita."</string>
    <string name="httpErrorIO" msgid="5047872902739125260">"Impossibile comunicare con il server. Riprova più tardi."</string>
    <string name="httpErrorTimeout" msgid="4743403703762883954">"Tempo esaurito per la connessione al server."</string>
    <string name="httpErrorRedirectLoop" msgid="8679596090392779516">"La pagina contiene troppi reindirizzamenti sul server."</string>
    <string name="httpErrorUnsupportedScheme" msgid="5257172771607996054">"Protocollo non supportato."</string>
    <string name="httpErrorFailedSslHandshake" msgid="3088290300440289771">"Impossibile stabilire una connessione protetta."</string>
    <string name="httpErrorBadUrl" msgid="6088183159988619736">"Impossibile aprire la pagina. URL non valido."</string>
    <string name="httpErrorFile" msgid="8250549644091165175">"Impossibile accedere al file."</string>
    <string name="httpErrorFileNotFound" msgid="5588380756326017105">"Impossibile trovare il file richiesto."</string>
    <string name="httpErrorTooManyRequests" msgid="1235396927087188253">"Troppe richieste in fase di elaborazione. Riprova più tardi."</string>
    <string name="notification_title" msgid="1259940370369187045">"Errore di accesso per <xliff:g id="ACCOUNT">%1$s</xliff:g>"</string>
    <string name="contentServiceSync" msgid="8353523060269335667">"Sinc"</string>
    <string name="contentServiceSyncNotificationTitle" msgid="397743349191901458">"Sincronizzazione"</string>
    <string name="contentServiceTooManyDeletesNotificationDesc" msgid="8100981435080696431">"Troppe eliminazioni di <xliff:g id="CONTENT_TYPE">%s</xliff:g>."</string>
    <string name="low_memory" msgid="6632412458436461203">"Spazio di archiviazione del telefono esaurito. Elimina alcuni file per liberare spazio."</string>
    <string name="me" msgid="6545696007631404292">"Io"</string>
    <string name="power_dialog" msgid="1319919075463988638">"Opzioni telefono"</string>
    <string name="silent_mode" msgid="7167703389802618663">"Modalità silenziosa"</string>
    <string name="turn_on_radio" msgid="3912793092339962371">"Attiva wireless"</string>
    <string name="turn_off_radio" msgid="8198784949987062346">"Disattiva wireless"</string>
    <string name="screen_lock" msgid="799094655496098153">"Blocco schermo"</string>
    <string name="power_off" msgid="4266614107412865048">"Spegni"</string>
    <string name="reboot_system">Riavvia</string>
    <string name="shutdown_progress" msgid="2281079257329981203">"Spegnimento..."</string>
    <string name="reboot_progress">Riavvio in corso\u2026</string>
    <string name="shutdown_confirm" msgid="649792175242821353">"Il telefono verrà spento."</string>
    <string name="reboot_confirm">Il telefono verrà riavviato.</string>
    <string name="recent_tasks_title" msgid="3691764623638127888">"Recenti"</string>
    <string name="no_recent_tasks" msgid="279702952298056674">"Nessuna applicazione recente."</string>
    <string name="global_actions" msgid="2406416831541615258">"Opzioni telefono"</string>

    <!-- label for item that emulates the hardware button: home -->
    <string name="global_action_home">Home</string>

    <!-- label for item that emulates the hardware button: menu -->
    <string name="global_action_menu">Menu</string>

    <!-- label for item that emulates the hardware button: back -->
    <string name="global_action_back">Indietro</string>

    <string name="global_action_lock" msgid="2844945191792119712">"Blocco schermo"</string>
    <string name="global_action_power_off" msgid="4471879440839879722">"Spegni"</string>
    <string name="global_action_reboot">Riavvia</string>
    <string name="global_action_choose_profile">Seleziona profilo</string>
    <string name="global_action_toggle_silent_mode" msgid="8219525344246810925">"Modalità silenziosa"</string>
    <string name="global_action_silent_mode_on_status" msgid="3289841937003758806">"Audio non attivo"</string>
    <string name="global_action_silent_mode_off_status" msgid="1506046579177066419">"Audio attivo"</string>
    <string name="global_actions_toggle_airplane_mode" msgid="5884330306926307456">"Modalità aereo"</string>
    <string name="global_actions_airplane_mode_on_status" msgid="2719557982608919750">"Modalità aereo attiva"</string>
    <string name="global_actions_airplane_mode_off_status" msgid="5075070442854490296">"Modalità aereo non attiva"</string>
    <string name="safeMode" msgid="2788228061547930246">"Modalità provvisoria"</string>
    <string name="android_system_label" msgid="6577375335728551336">"Sistema Android"</string>
    <string name="permgrouplab_costMoney" msgid="5429808217861460401">"Servizi che prevedono un costo"</string>
    <string name="permgroupdesc_costMoney" msgid="8193824940620517189">"Consentono alle applicazioni di svolgere operazioni che possono comportare un costo."</string>
    <string name="permgrouplab_messages" msgid="7521249148445456662">"I tuoi messaggi"</string>
    <string name="permgroupdesc_messages" msgid="7045736972019211994">"Leggere e scrivere SMS, email e altri messaggi."</string>
    <string name="permgrouplab_personalInfo" msgid="3519163141070533474">"Informazioni personali"</string>
    <string name="permgroupdesc_personalInfo" msgid="5488050357388806068">"Accedere direttamente ai contatti e al calendario memorizzati sul telefono."</string>
    <string name="permgrouplab_location" msgid="635149742436692049">"La tua posizione"</string>
    <string name="permgroupdesc_location" msgid="2430258821648348660">"Monitorare la posizione fisica dell\'utente"</string>
    <string name="permgrouplab_network" msgid="5808983377727109831">"Comunicazione di rete"</string>
    <string name="permgroupdesc_network" msgid="5035763698958415998">"Consentono l\'accesso delle applicazioni a varie funzionalità di rete."</string>
    <string name="permgrouplab_accounts" msgid="3359646291125325519">"I tuoi account"</string>
    <string name="permgroupdesc_accounts" msgid="4948732641827091312">"Accedere agli account disponibili."</string>
    <string name="permgrouplab_hardwareControls" msgid="7998214968791599326">"Controlli hardware"</string>
    <string name="permgroupdesc_hardwareControls" msgid="4357057861225462702">"Accedere direttamente all\'hardware del ricevitore."</string>
    <string name="permgrouplab_phoneCalls" msgid="9067173988325865923">"Telefonate"</string>
    <string name="permgroupdesc_phoneCalls" msgid="7489701620446183770">"Monitorare, registrare ed elaborare le telefonate."</string>
    <string name="permgrouplab_systemTools" msgid="4652191644082714048">"Strumenti di sistema"</string>
    <string name="permgroupdesc_systemTools" msgid="8162102602190734305">"Accesso al sistema e controllo di livello inferiore."</string>
    <string name="permgrouplab_developmentTools" msgid="3446164584710596513">"Strumenti di sviluppo"</string>
    <string name="permgroupdesc_developmentTools" msgid="9056431193893809814">"Funzionalità necessarie soltanto agli sviluppatori di applicazioni."</string>
    <string name="permgrouplab_storage" msgid="1971118770546336966">"Archiviazione"</string>
    <string name="permgroupdesc_storage" product="nosdcard" msgid="7442318502446874999">"Accesso all\'archivio USB."</string>
    <string name="permgroupdesc_storage" product="default" msgid="9203302214915355774">"Accesso alla scheda SD."</string>
    <string name="permlab_statusBar" msgid="7417192629601890791">"disattivare o modificare la barra di stato"</string>
    <string name="permdesc_statusBar" msgid="1365473595331989732">"Consente all\'applicazione di disattivare la barra di stato o di aggiungere e rimuovere icone di sistema."</string>
    <string name="permlab_statusBarService" msgid="7247281911387931485">"barra di stato"</string>
    <string name="permdesc_statusBarService" msgid="4097605867643520920">"Consente di visualizzare l\'applicazione nella barra di stato."</string>
    <string name="permlab_expandStatusBar" msgid="1148198785937489264">"espansione/compressione barra di stato"</string>
    <string name="permdesc_expandStatusBar" msgid="7088604400110768665">"Consente all\'applicazione di espandere o comprimere la barra di stato."</string>
    <string name="permlab_processOutgoingCalls" msgid="1136262550878335980">"intercettazione chiamate in uscita"</string>
    <string name="permdesc_processOutgoingCalls" msgid="2228988201852654461">"Consente all\'applicazione di elaborare le chiamate in uscita e di modificare il numero da comporre. Le applicazioni dannose potrebbero monitorare, deviare o impedire le chiamate in uscita."</string>
    <string name="permlab_receiveSms" msgid="2697628268086208535">"ricezione SMS"</string>
    <string name="permdesc_receiveSms" msgid="6298292335965966117">"Consente il ricevimento e l\'elaborazione di SMS da parte dell\'applicazione. Le applicazioni dannose potrebbero monitorare i messaggi o eliminarli senza visualizzarli."</string>
    <string name="permlab_receiveMms" msgid="8894700916188083287">"ricezione MMS"</string>
    <string name="permdesc_receiveMms" msgid="4563346832000174373">"Consente il ricevimento e l\'elaborazione di MMS da parte dell\'applicazione. Le applicazioni dannose potrebbero monitorare i messaggi o eliminarli senza visualizzarli."</string>
    <string name="permlab_sendSms" msgid="5600830612147671529">"invio SMS"</string>
    <string name="permdesc_sendSms" msgid="1946540351763502120">"Consente all\'applicazione di inviare messaggi SMS. Le applicazioni dannose potrebbero inviare messaggi a tua insaputa facendoti sostenere dei costi."</string>
    <string name="permlab_readSms" msgid="4085333708122372256">"lettura SMS o MMS"</string>
    <string name="permdesc_readSms" msgid="3002170087197294591">"Consente all\'applicazione di leggere SMS memorizzati sul telefono o sulla SIM. Le applicazioni dannose potrebbero leggere messaggi riservati."</string>
    <string name="permlab_writeSms" msgid="6881122575154940744">"modifica SMS o MMS"</string>
    <string name="permdesc_writeSms" msgid="6299398896177548095">"Consente all\'applicazione di rispondere a SMS memorizzati sul telefono o sulla SIM. Le applicazioni dannose potrebbero eliminare i messaggi."</string>
    <string name="permlab_receiveWapPush" msgid="8258226427716551388">"ricezione WAP"</string>
    <string name="permdesc_receiveWapPush" msgid="5979623826128082171">"Consente il ricevimento e l\'elaborazione di messaggi WAP da parte dell\'applicazione. Le applicazioni dannose potrebbero monitorare i messaggi o eliminarli senza visualizzarli."</string>
    <string name="permlab_getTasks" msgid="5005277531132573353">"recupero applicazioni in esecuzione"</string>
    <string name="permdesc_getTasks" msgid="7048711358713443341">"Consente all\'applicazione di recuperare informazioni sulle attività in esecuzione ed eseguite di recente. Le applicazioni dannose potrebbero essere in grado di scoprire informazioni riservate su altre applicazioni."</string>
    <string name="permlab_reorderTasks" msgid="5669588525059921549">"riordinamento applicazioni in esecuz."</string>
    <string name="permdesc_reorderTasks" msgid="126252774270522835">"Consente a un\'applicazione di spostare attività in primo e secondo piano. Le applicazioni dannose possono imporsi ponendosi automaticamente in primo piano."</string>
    <string name="permlab_setDebugApp" msgid="4339730312925176742">"attivazione debug delle applicazioni"</string>
    <string name="permdesc_setDebugApp" msgid="5584310661711990702">"Consente a un\'applicazione di attivare il debug per un\'altra applicazione. Le applicazioni dannose possono sfruttare questa possibilità per interrompere altre applicazioni."</string>
    <string name="permlab_changeConfiguration" msgid="8214475779521218295">"modifica impostazioni UI"</string>
    <string name="permdesc_changeConfiguration" msgid="3465121501528064399">"Consente a un\'applicazione di modificare la configurazione corrente, come le dimensioni dei caratteri locali o complessive."</string>
    <string name="permlab_enableCarMode" msgid="5684504058192921098">"abilitazione modalità auto"</string>
    <string name="permdesc_enableCarMode" msgid="5673461159384850628">"Consente a un\'applicazione di abilitare la modalità auto."</string>
    <string name="permlab_killBackgroundProcesses" msgid="8373714752793061963">"interruzione processi in background"</string>
    <string name="permdesc_killBackgroundProcesses" msgid="2908829602869383753">"Consente a un\'applicazione di terminare i processi in background di altre applicazioni, anche se la memoria non è insufficiente."</string>
    <string name="permlab_forceStopPackages" msgid="1447830113260156236">"interruzione forzata di altre applicazioni"</string>
    <string name="permdesc_forceStopPackages" msgid="7263036616161367402">"Consente a un\'applicazione di interrompere forzatamente altre applicazioni."</string>
    <string name="permlab_forceBack" msgid="1804196839880393631">"chiusura forzata dell\'applicazione"</string>
    <string name="permdesc_forceBack" msgid="6534109744159919013">"Consente a un\'applicazione di forzare la chiusura di attività in primo piano. Non dovrebbe essere mai necessario per le normali applicazioni."</string>
    <string name="permlab_dump" msgid="1681799862438954752">"recupero stato interno del sistema"</string>
    <string name="permdesc_dump" msgid="2198776174276275220">"Consente all\'applicazione di recuperare lo stato interno del sistema. Le applicazioni dannose potrebbero recuperare molte informazioni riservate e protette di cui non dovrebbero avere mai bisogno."</string>
    <string name="permlab_shutdown" msgid="7185747824038909016">"chiusura parziale"</string>
    <string name="permdesc_shutdown" msgid="7046500838746291775">"Mette il gestore delle attività in uno stato di chiusura. Non esegue una chiusura completa."</string>
    <string name="permlab_stopAppSwitches" msgid="4138608610717425573">"impedire commutazione applicazione"</string>
    <string name="permdesc_stopAppSwitches" msgid="3857886086919033794">"Impedisce all\'utente di passare a un\'altra applicazione."</string>
    <string name="permlab_runSetActivityWatcher" msgid="7811586187574696296">"monitoraggio e controllo avvio applicazioni"</string>
    <string name="permdesc_runSetActivityWatcher" msgid="3228701938345388092">"Consente a un\'applicazione di monitorare e controllare la modalità di avvio delle attività nel sistema. Le applicazioni dannose potrebbero compromettere totalmente il sistema. Questa autorizzazione è necessaria soltanto per lo sviluppo, mai per il normale utilizzo del telefono."</string>
    <string name="permlab_broadcastPackageRemoved" msgid="2576333434893532475">"invio broadcast rimossi dal pacchetto"</string>
    <string name="permdesc_broadcastPackageRemoved" msgid="3453286591439891260">"Consente a un\'applicazione di trasmettere una notifica di rimozione del pacchetto di un\'applicazione. Le applicazioni dannose potrebbero sfruttare questa possibilità per interrompere ogni altra applicazione in esecuzione."</string>
    <string name="permlab_broadcastSmsReceived" msgid="5689095009030336593">"invio broadcast ricevuti tramite SMS"</string>
    <string name="permdesc_broadcastSmsReceived" msgid="9122419277306740155">"Consente a un\'applicazione di trasmettere una notifica di ricevimento di un SMS. Le applicazioni dannose potrebbero sfruttare questa possibilità per far credere che siano stati ricevuti SMS."</string>
    <string name="permlab_broadcastWapPush" msgid="3145347413028582371">"invio broadcast ricevuti tramite WAP-PUSH"</string>
    <string name="permdesc_broadcastWapPush" msgid="3955303669461378091">"Consente a un\'applicazione di trasmettere una notifica di ricevimento di un messaggio WAP PUSH. Le applicazioni dannose potrebbero sfruttare questa possibilità per far credere che sia stato ricevuto un MMS o per sostituire automaticamente contenuti di pagine web con varianti dannose."</string>
    <string name="permlab_setProcessLimit" msgid="2451873664363662666">"numero limite di processi in esecuzione"</string>
    <string name="permdesc_setProcessLimit" msgid="7824786028557379539">"Consente a un\'applicazione di stabilire il numero massimo di processi in esecuzione. Mai necessario per le normali applicazioni."</string>
    <string name="permlab_setAlwaysFinish" msgid="5342837862439543783">"chiusura applicazioni in background"</string>
    <string name="permdesc_setAlwaysFinish" msgid="8773936403987091620">"Consente a un\'applicazione di controllare se le attività sono sempre completate quando vengono messe in secondo piano. Mai necessario per le normali applicazioni."</string>
    <string name="permlab_batteryStats" msgid="7863923071360031652">"modifica statistiche batteria"</string>
    <string name="permdesc_batteryStats" msgid="5847319823772230560">"Consente la modifica delle statistiche sulla batteria raccolte. Da non usare per normali applicazioni."</string>
    <string name="permlab_backup" msgid="470013022865453920">"controllo del backup di sistema e ripristino"</string>
    <string name="permdesc_backup" msgid="4837493065154256525">"Consente all\'applicazione di controllare il meccanismo di backup e ripristino del sistema. Da non usare per normali applicazioni."</string>
    <string name="permlab_internalSystemWindow" msgid="2148563628140193231">"visualizzazione finestre non autorizzate"</string>
    <string name="permdesc_internalSystemWindow" msgid="5895082268284998469">"Consente la creazione di finestre destinate all\'uso nell\'interfaccia utente di sistema interna. Da non usare per normali applicazioni."</string>
    <string name="permlab_systemAlertWindow" msgid="3372321942941168324">"visualizzazione avvisi di sistema"</string>
    <string name="permdesc_systemAlertWindow" msgid="5109622689323490558">"Consente a un\'applicazione di visualizzare finestre di avviso del sistema. Le applicazioni dannose possono sfruttare questa opzione per riempire lo schermo del telefono di messaggi."</string>
    <string name="permlab_setAnimationScale" msgid="2805103241153907174">"modifica velocità di animazione globale"</string>
    <string name="permdesc_setAnimationScale" msgid="7181522138912391988">"Consente a un\'applicazione di modificare la velocità di animazione globale (animazioni più veloci o più lente) in qualsiasi momento."</string>
    <string name="permlab_manageAppTokens" msgid="17124341698093865">"gestione token applicazioni"</string>
    <string name="permdesc_manageAppTokens" msgid="977127907524195988">"Consente alle applicazioni di creare e gestire i propri token, ignorando il normale ordinamento Z. Non dovrebbe essere mai necessario per le normali applicazioni."</string>
    <string name="permlab_injectEvents" msgid="1378746584023586600">"uso tasti e pulsanti di controllo"</string>
    <string name="permdesc_injectEvents" msgid="3946098050410874715">"Consente a un\'applicazione di offrire i suoi eventi di input (pressioni di tasti etc.) ad altre applicazioni. Le applicazioni dannose possono sfruttare questa possibilità per assumere il controllo del telefono."</string>
    <string name="permlab_readInputState" msgid="469428900041249234">"registrazione testo digitato e azioni eseguite"</string>
    <string name="permdesc_readInputState" msgid="5132879321450325445">"Consente il rilevamento da parte delle applicazioni dei tasti premuti anche durante l\'interazione con un\'altra applicazione (come nel caso di inserimento di una password). Non dovrebbe essere mai necessario per le normali applicazioni."</string>
    <string name="permlab_bindInputMethod" msgid="3360064620230515776">"associaz. a un metodo di inserimento"</string>
    <string name="permdesc_bindInputMethod" msgid="3734838321027317228">"Consente l\'associazione all\'interfaccia principale di un metodo di inserimento. Non dovrebbe essere mai necessario per le normali applicazioni."</string>
    <string name="permlab_bindWallpaper" msgid="8716400279937856462">"associazione a sfondo"</string>
    <string name="permdesc_bindWallpaper" msgid="5287754520361915347">"Consente l\'associazione di uno sfondo all\'interfaccia principale. Non dovrebbe mai essere necessario per le normali applicazioni."</string>
    <string name="permlab_bindDeviceAdmin" msgid="8704986163711455010">"interazione con un amministratore dispositivo"</string>
    <string name="permdesc_bindDeviceAdmin" msgid="8714424333082216979">"Consente l\'invio di intent a un amministratore del dispositivo. L\'autorizzazione non deve mai essere necessaria per le normali applicazioni."</string>
    <string name="permlab_setOrientation" msgid="3365947717163866844">"modifica orientamento dello schermo"</string>
    <string name="permdesc_setOrientation" msgid="6335814461615851863">"Consente a un\'applicazione di cambiare la rotazione dello schermo in qualsiasi momento. Non dovrebbe essere mai necessario per le normali applicazioni."</string>
    <string name="permlab_signalPersistentProcesses" msgid="4255467255488653854">"invio segnali Linuz alle applicazioni"</string>
    <string name="permdesc_signalPersistentProcesses" msgid="3565530463215015289">"Consente all\'applicazione di richiedere l\'invio del segnale fornito a tutti i processi persistenti."</string>
    <string name="permlab_persistentActivity" msgid="8659652042401085862">"esecuzione permanente delle applicazioni"</string>
    <string name="permdesc_persistentActivity" msgid="5037199778265006008">"Consente a un\'applicazione di rendere delle sue parti costanti in modo che il sistema non possa usarla per altre applicazioni."</string>
    <string name="permlab_deletePackages" msgid="3343439331576348805">"eliminazione applicazioni"</string>
    <string name="permdesc_deletePackages" msgid="3634943677518723314">"Consente a un\'applicazione di eliminare pacchetti Android. Le applicazioni dannose possono sfruttare questa possibilità per eliminare importanti applicazioni."</string>
    <string name="permlab_clearAppUserData" msgid="2192134353540277878">"eliminazione dati di altre applicazioni"</string>
    <string name="permdesc_clearAppUserData" msgid="7546345080434325456">"Consente a un\'applicazione di cancellare dati dell\'utente."</string>
    <string name="permlab_deleteCacheFiles" msgid="1518556602634276725">"eliminazione cache altre applicazioni"</string>
    <string name="permdesc_deleteCacheFiles" msgid="2283074077168165971">"Consente a un\'applicazione di eliminare file della cache."</string>
    <string name="permlab_getPackageSize" msgid="4799785352306641460">"calcolo spazio di archiviazione applicazioni"</string>
    <string name="permdesc_getPackageSize" msgid="5557253039670753437">"Consente a un\'applicazione di recuperare i suoi codici, dati e dimensioni della cache"</string>
    <string name="permlab_installPackages" msgid="335800214119051089">"installazione diretta di applicazioni"</string>
    <string name="permdesc_installPackages" msgid="526669220850066132">"Consente a un\'applicazione di installare nuovi pacchetti Android o aggiornamenti. Le applicazioni dannose possono sfruttare questa possibilità per aggiungere nuove applicazioni con potenti autorizzazioni arbitrarie."</string>
    <string name="permlab_clearAppCache" msgid="4747698311163766540">"eliminazione dati della cache applicazioni"</string>
    <string name="permdesc_clearAppCache" msgid="7740465694193671402">"Consente a un\'applicazione di liberare spazio sul telefono eliminando file nella directory della cache dell\'applicazione. L\'accesso è generalmente limitato a processi di sistema."</string>
    <string name="permlab_movePackage" msgid="728454979946503926">"Spostare risorse dell\'applicazione"</string>
    <string name="permdesc_movePackage" msgid="6323049291923925277">"Consente a un\'applicazione di spostare risorse applicative da supporti interni a esterni e viceversa."</string>
    <string name="permlab_readLogs" msgid="6615778543198967614">"Lettura dati di registro sensibili"</string>
    <string name="permdesc_readLogs" msgid="8896449437464867766">"Consente a un\'applicazione di leggere vari file di registro del sistema per trovare informazioni generali sulle operazioni effettuate con il telefono. Tali file potrebbero contenere informazioni personali o riservate."</string>
    <string name="permlab_diagnostic" msgid="8076743953908000342">"lettura/scrittura risorse di proprietà di diag"</string>
    <string name="permdesc_diagnostic" msgid="3121238373951637049">"Consente a un\'applicazione di leggere le risorse del gruppo diag e scrivere a esse, per esempio i file in /dev. Questa capacità potrebbe influire sulla stabilità e sicurezza del sistema. Dovrebbe essere utilizzata SOLTANTO per diagnostiche specifiche dell\'hardware effettuate dal produttore o dall\'operatore."</string>
    <string name="permlab_changeComponentState" msgid="79425198834329406">"attivazione/disattivazione componenti applicazioni"</string>
    <string name="permdesc_changeComponentState" msgid="4569107043246700630">"Consente a un\'applicazione di attivare o disattivare un componente di un\'altra applicazione. Le applicazioni dannose possono sfruttare questa possibilità per disattivare importanti funzionalità del telefono. Prestare attenzione con questa autorizzazione perché è possibile rendere inutilizzabili, incoerenti o instabili i componenti delle applicazioni."</string>
    <string name="permlab_setPreferredApplications" msgid="3393305202145172005">"impostazione applicazioni preferite"</string>
    <string name="permdesc_setPreferredApplications" msgid="760008293501937546">"Consente la modifica da parte di un\'applicazione delle applicazioni preferite. Le applicazioni dannose potrebbero essere in grado di modificare automaticamente le applicazioni in esecuzione, effettuando lo spoofing delle applicazioni esistenti per raccogliere dati riservati."</string>
    <string name="permlab_writeSettings" msgid="1365523497395143704">"modifica impostazioni di sistema globali"</string>
    <string name="permdesc_writeSettings" msgid="838789419871034696">"Consente la modifica in un\'applicazione dei dati delle impostazioni del sistema. Le applicazioni dannose possono danneggiare la configurazione del sistema."</string>
    <string name="permlab_writeSecureSettings" msgid="204676251876718288">"modificare le impostazioni di protezione del sistema"</string>
    <string name="permdesc_writeSecureSettings" msgid="5497873143539034724">"Consente a un\'applicazione di modificare i dati delle impostazioni di protezione del sistema. Da non usare per normali applicazioni."</string>
    <string name="permlab_writeGservices" msgid="2149426664226152185">"modifica mappa servizi Google"</string>
    <string name="permdesc_writeGservices" msgid="6602362746516676175">"Consente a un\'applicazione di modificare la mappa dei servizi Google. Da non usare per normali applicazioni."</string>
    <string name="permlab_receiveBootCompleted" msgid="7776779842866993377">"apertura automatica all\'avvio"</string>
    <string name="permdesc_receiveBootCompleted" msgid="698336728415008796">"Consente a un\'applicazione di aprirsi automaticamente al termine dell\'avvio del sistema. Potrebbe essere necessario più tempo per l\'avvio del telefono e l\'applicazione potrebbe rallentare tutte le funzioni del telefono rimanendo sempre in esecuzione."</string>
    <string name="permlab_broadcastSticky" msgid="7919126372606881614">"invio broadcast permanenti"</string>
    <string name="permdesc_broadcastSticky" msgid="1920045289234052219">"Consente a un\'applicazione di inviare broadcast permanenti, che permangono anche al termine del broadcast. Le applicazioni dannose possono rendere il telefono lento o instabile tramite un uso eccessivo della memoria."</string>
    <string name="permlab_readContacts" msgid="6219652189510218240">"lettura dati di contatto"</string>
    <string name="permdesc_readContacts" msgid="3371591512896545975">"Consente la lettura da parte di un\'applicazione di tutti i dati (gli indirizzi) di contatto memorizzati sul telefono. Le applicazioni dannose possono sfruttare questa possibilità per inviare i dati ad altre persone."</string>
    <string name="permlab_writeContacts" msgid="644616215860933284">"scrittura dati di contatto"</string>
    <string name="permdesc_writeContacts" msgid="3924383579108183601">"Consente a un\'applicazione di modificare i dati (gli indirizzi) di contatto memorizzati sul telefono. Le applicazioni dannose possono sfruttare questa possibilità per cancellare o modificare i dati di contatto."</string>
    <string name="permlab_readCalendar" msgid="6898987798303840534">"leggere eventi di calendario"</string>
    <string name="permdesc_readCalendar" msgid="5533029139652095734">"Consente la lettura da parte di un\'applicazione di tutti gli eventi di calendario memorizzati sul telefono. Le applicazioni dannose possono sfruttare questa possibilità per inviare i tuoi eventi di calendario ad altre persone."</string>
    <string name="permlab_writeCalendar" msgid="3894879352594904361">"aggiungere o modificare eventi di calendario e inviare email agli invitati"</string>
    <string name="permdesc_writeCalendar" msgid="2988871373544154221">"Consente a un\'applicazione di aggiungere o modificare gli eventi nel tuo calendario, eventualmente inviando email agli invitati. Le applicazioni dannose possono utilizzare questa autorizzazione per cancellare o modificare i tuoi eventi di calendario per inviare email agli invitati."</string>
    <string name="permlab_accessMockLocation" msgid="8688334974036823330">"fonti di localizzazione fittizie per test"</string>
    <string name="permdesc_accessMockLocation" msgid="7648286063459727252">"Creare fonti di localizzazione fittizie per test. Le applicazioni dannose possono sfruttare questa possibilità per sostituire la posizione e/o lo stato restituito da reali fonti di localizzazione come GPS o provider di rete."</string>
    <string name="permlab_accessLocationExtraCommands" msgid="2836308076720553837">"accesso a comandi aggiuntivi del provider di localizz."</string>
    <string name="permdesc_accessLocationExtraCommands" msgid="1948144701382451721">"Accedere a comandi aggiuntivi del provider di localizzazione. Le applicazioni dannose possono sfruttare questa possibilità per interferire con il funzionamento del GPS o di altre fonti di localizzazione."</string>
    <string name="permlab_installLocationProvider" msgid="6578101199825193873">"autorizzazione a installare un provider di localizzazione"</string>
    <string name="permdesc_installLocationProvider" msgid="5449175116732002106">"Creare fonti di localizzazione fittizie per test. Le applicazioni dannose possono sfruttare questa possibilità per sostituire la posizione e/o lo stato restituito da reali fonti di localizzazione come GPS o provider di rete oppure per monitorare e segnalare la tua posizione a una fonte esterna."</string>
    <string name="permlab_accessFineLocation" msgid="8116127007541369477">"localizzazione precisa (GPS)"</string>
    <string name="permdesc_accessFineLocation" msgid="7411213317434337331">"Consente l\'accesso a fonti di localizzazione precisa, come il sistema GPS del telefono, se disponibile. Le applicazioni dannose possono sfruttare questa possibilità per determinare la tua posizione e, nel farlo, far esaurire più in fretta la batteria."</string>
    <string name="permlab_accessCoarseLocation" msgid="4642255009181975828">"localizzazione approssimativa (basata sulla rete)"</string>
    <string name="permdesc_accessCoarseLocation" msgid="8235655958070862293">"Consente l\'accesso a fonti di localizzazione geografica non puntuale (come il database della rete cellulare) per determinare una posizione approssimativa del telefono, quando possibile. Le applicazioni dannose possono sfruttare questa possibilità per determinare approssimativamente dove ti trovi."</string>
    <string name="permlab_accessSurfaceFlinger" msgid="2363969641792388947">"accesso a SurfaceFlinger"</string>
    <string name="permdesc_accessSurfaceFlinger" msgid="6805241830020733025">"Consente l\'utilizzo dell\'applicazione di funzioni di basso livello SurfaceFlinger."</string>
    <string name="permlab_readFrameBuffer" msgid="6690504248178498136">"lettura buffer di frame"</string>
    <string name="permdesc_readFrameBuffer" msgid="7530020370469942528">"Consente la lettura da parte dell\'applicazione dei contenuti del buffer di frame."</string>
    <string name="permlab_modifyAudioSettings" msgid="6095859937069146086">"modifica impostazioni audio"</string>
    <string name="permdesc_modifyAudioSettings" msgid="5793461287365991922">"Consente all\'applicazione di modificare impostazioni audio globali come volume e routing."</string>
    <string name="permlab_recordAudio" msgid="3876049771427466323">"registrazione audio"</string>
    <string name="permdesc_recordAudio" msgid="6493228261176552356">"Consente l\'accesso dell\'applicazione al percorso di registrazione dell\'audio."</string>
    <string name="permlab_camera" msgid="3616391919559751192">"acquisizione di foto e video"</string>
    <string name="permdesc_camera" msgid="6004878235852154239">"Consente di scattare foto e riprendere video nell\'applicazione con la fotocamera. L\'applicazione può acquisire in qualsiasi momento le immagini rilevate dalla fotocamera."</string>
    <string name="permlab_brick" msgid="8337817093326370537">"disattivazione telefono"</string>
    <string name="permdesc_brick" msgid="5569526552607599221">"Consente all\'applicazione di disattivare l\'intero telefono in modo definitivo. Questa autorizzazione è molto pericolosa."</string>
    <string name="permlab_reboot" msgid="2898560872462638242">"riavvio forzato del telefono"</string>
    <string name="permdesc_reboot" msgid="7914933292815491782">"Consente all\'applicazione di imporre il riavvio del telefono."</string>
    <string name="permlab_mount_unmount_filesystems" msgid="1761023272170956541">"installazione/disinstallazione filesystem"</string>
    <string name="permdesc_mount_unmount_filesystems" msgid="6253263792535859767">"Consente montaggio e smontaggio da parte dell\'applicazione dei filesystem degli archivi rimovibili."</string>
    <string name="permlab_mount_format_filesystems" msgid="5523285143576718981">"formattazione archivio esterno"</string>
    <string name="permdesc_mount_format_filesystems" msgid="574060044906047386">"Consente all\'applicazione di formattare l\'archivio rimovibile."</string>
    <string name="permlab_asec_access" msgid="3411338632002193846">"recupero di informazioni sull\'archivio interno"</string>
    <string name="permdesc_asec_access" msgid="8820326551687285439">"Consente all\'applicazione di ottenere informazioni sull\'archivio interno."</string>
    <string name="permlab_asec_create" msgid="6414757234789336327">"creazione archivio interno"</string>
    <string name="permdesc_asec_create" msgid="2621346764995731250">"Consente all\'applicazione di creare un archivio interno."</string>
    <string name="permlab_asec_destroy" msgid="526928328301618022">"eliminazione archivio interno"</string>
    <string name="permdesc_asec_destroy" msgid="2746706889208066256">"Consente all\'applicazione di eliminare l\'archivio interno."</string>
    <string name="permlab_asec_mount_unmount" msgid="2456287623689029744">"montaggio/smontaggio archivio interno"</string>
    <string name="permdesc_asec_mount_unmount" msgid="5934375590189368200">"Consente all\'applicazione di montare/smontare l\'archivio interno."</string>
    <string name="permlab_asec_rename" msgid="7496633954080472417">"ridenominazione archivio interno"</string>
    <string name="permdesc_asec_rename" msgid="2152829985238876790">"Consente all\'applicazione di rinominare l\'archivio interno."</string>
    <string name="permlab_vibrate" msgid="7768356019980849603">"controllo vibrazione"</string>
    <string name="permdesc_vibrate" msgid="2886677177257789187">"Consente all\'applicazione di controllare la vibrazione."</string>
    <string name="permlab_flashlight" msgid="2155920810121984215">"controllo flash"</string>
    <string name="permdesc_flashlight" msgid="6433045942283802309">"Consente all\'applicazione di controllare il flash."</string>
    <string name="permlab_manageUsb" msgid="1113453430645402723">"gestione preferenze e autorizzazioni per dispositivi USB"</string>
    <string name="permdesc_manageUsb" msgid="6148489202092166164">"Consente all\'applicazione di gestire le preferenze e le autorizzazioni relative ai dispositivi USB."</string>
    <string name="permlab_hardware_test" msgid="4148290860400659146">"esecuzione test hardware"</string>
    <string name="permdesc_hardware_test" msgid="3668894686500081699">"Consente all\'applicazione di controllare varie periferiche per il test dell\'hardware."</string>
    <string name="permlab_callPhone" msgid="3925836347681847954">"chiamata diretta n. telefono"</string>
    <string name="permdesc_callPhone" msgid="3369867353692722456">"Consente all\'applicazione di chiamare numeri automaticamente. Le applicazioni dannose potrebbero far risultare chiamate impreviste sulla bolletta telefonica. Questa autorizzazione non consente all\'applicazione di chiamare numeri di emergenza."</string>
    <string name="permlab_callPrivileged" msgid="4198349211108497879">"chiamata diretta di tutti i n. telefono"</string>
    <string name="permdesc_callPrivileged" msgid="244405067160028452">"Consente all\'applicazione di chiamare qualsiasi numero, compresi quelli di emergenza, automaticamente. Le applicazioni dannose potrebbero effettuare chiamate non necessarie e illegali a servizi di emergenza."</string>
    <string name="permlab_performCdmaProvisioning" msgid="5604848095315421425">"avviare direttamente la configurazione del telefono CDMA"</string>
    <string name="permdesc_performCdmaProvisioning" msgid="6457447676108355905">"Consente all\'applicazione di avviare il servizio di provisioning CDMA. Le applicazioni dannose potrebbero avviare il servizio di provisioning CDMA quando non è necessario"</string>
    <string name="permlab_locationUpdates" msgid="7785408253364335740">"controllo notifiche aggiornamento posizione"</string>
    <string name="permdesc_locationUpdates" msgid="2300018303720930256">"Consente l\'attivazione/disattivazione delle notifiche di aggiornamento della posizione dal segnale cellulare. Da non usare per normali applicazioni."</string>
    <string name="permlab_checkinProperties" msgid="7855259461268734914">"accesso a proprietà di archiviazione"</string>
    <string name="permdesc_checkinProperties" msgid="7150307006141883832">"Consente l\'accesso di lettura/scrittura alle proprietà caricate dal servizio di archiviazione. Da non usare per normali applicazioni."</string>
    <string name="permlab_bindGadget" msgid="776905339015863471">"scegliere widget"</string>
    <string name="permdesc_bindGadget" msgid="2098697834497452046">"Consente all\'applicazione di indicare al sistema quali widget possono essere utilizzati e da quale applicazione. Con questa autorizzazione, le applicazioni possono consentire ad altre applicazioni di accedere a dati personali. Da non usare per normali applicazioni."</string>
    <string name="permlab_modifyPhoneState" msgid="8423923777659292228">"modifica stato del telefono"</string>
    <string name="permdesc_modifyPhoneState" msgid="3302284561346956587">"Consente all\'applicazione di controllare le funzioni telefoniche del dispositivo. Un\'applicazione con questa autorizzazione può cambiare rete, attivare e disattivare il segnale cellulare e così via, senza alcuna notifica."</string>
    <string name="permlab_readPhoneState" msgid="2326172951448691631">"lettura stato e identità del telefono"</string>
    <string name="permdesc_readPhoneState" msgid="188877305147626781">"Consente l\'accesso dell\'applicazione alle funzioni telefoniche del dispositivo. Un\'applicazione con questa autorizzazione può determinare il numero del telefono in uso e il suo numero di serie, se una chiamata è attiva o meno, il numero a cui è collegata la chiamata e simili."</string>
    <string name="permlab_wakeLock" msgid="573480187941496130">"disattivazione stand-by del telefono"</string>
    <string name="permdesc_wakeLock" msgid="7584036471227467099">"Consente a un\'applicazione di impedire lo stand-by del telefono."</string>
    <string name="permlab_devicePower" msgid="4928622470980943206">"accensione o spegnimento del telefono"</string>
    <string name="permdesc_devicePower" msgid="4577331933252444818">"Consente all\'applicazione di accendere o spegnere il telefono."</string>
    <string name="permlab_factoryTest" msgid="3715225492696416187">"esecuzione in modalità test di fabbrica"</string>
    <string name="permdesc_factoryTest" msgid="8136644990319244802">"In esecuzione come test del produttore di basso livello, consentendo l\'accesso completo all\'hardware del telefono. Disponibile soltanto quando il telefono è in esecuzione in modalità test del produttore."</string>
    <string name="permlab_setWallpaper" msgid="6627192333373465143">"impostazione sfondo"</string>
    <string name="permdesc_setWallpaper" msgid="6417041752170585837">"Consente all\'applicazione di impostare lo sfondo del sistema."</string>
    <string name="permlab_setWallpaperHints" msgid="3600721069353106851">"impostaz. suggerimenti dimensioni sfondo"</string>
    <string name="permdesc_setWallpaperHints" msgid="6019479164008079626">"Consente all\'applicazione di impostare i suggerimenti per le dimensioni dello sfondo del sistema."</string>
    <string name="permlab_masterClear" msgid="2315750423139697397">"ripristino impostazioni predef. di fabbrica"</string>
    <string name="permdesc_masterClear" msgid="5033465107545174514">"Consente a un\'applicazione di ripristinare le impostazioni di fabbrica del sistema, eliminando tutti i dati, le configurazioni e le applicazioni installate."</string>
    <string name="permlab_setTime" msgid="2021614829591775646">"impostazione ora"</string>
    <string name="permdesc_setTime" msgid="667294309287080045">"Consente a un\'applicazione di modificare l\'ora dell\'orologio del telefono."</string>
    <string name="permlab_setTimeZone" msgid="2945079801013077340">"impostazione fuso orario"</string>
    <string name="permdesc_setTimeZone" msgid="1902540227418179364">"Consente a un\'applicazione di modificare il fuso orario del telefono."</string>
    <string name="permlab_accountManagerService" msgid="4829262349691386986">"agire da AccountManagerService"</string>
    <string name="permdesc_accountManagerService" msgid="6056903274106394752">"Consente a un\'applicazione di effettuare chiamate verso AccountAuthenticators"</string>
    <string name="permlab_getAccounts" msgid="4549918644233460103">"rilevamento account noti"</string>
    <string name="permdesc_getAccounts" msgid="6839262446413155394">"Consente a un\'applicazione di recuperare l\'elenco di account memorizzati sul telefono."</string>
    <string name="permlab_authenticateAccounts" msgid="3940505577982882450">"agire da autenticatore account"</string>
    <string name="permdesc_authenticateAccounts" msgid="4006839406474208874">"Consente a un\'applicazione di utilizzare le funzionalità di autenticatore account di AccountManager, compresi la creazione degli account e il recupero o l\'impostazione delle relative password."</string>
    <string name="permlab_manageAccounts" msgid="4440380488312204365">"gestione dell\'elenco degli account"</string>
    <string name="permdesc_manageAccounts" msgid="8804114016661104517">"Consente a un\'applicazione di eseguire operazioni quali l\'aggiunta o la rimozione degli account e l\'eliminazione delle relative password."</string>
    <string name="permlab_useCredentials" msgid="6401886092818819856">"utilizzo delle credenziali di autenticazione di un account"</string>
    <string name="permdesc_useCredentials" msgid="7416570544619546974">"Consente a un\'applicazione di richiedere i token di autenticazione."</string>
    <string name="permlab_accessNetworkState" msgid="6865575199464405769">"visualizzazione stato della rete"</string>
    <string name="permdesc_accessNetworkState" msgid="558721128707712766">"Consente a un\'applicazione di visualizzare lo stato di tutte le reti."</string>
    <string name="permlab_createNetworkSockets" msgid="9121633680349549585">"accesso completo a Internet"</string>
    <string name="permdesc_createNetworkSockets" msgid="4593339106921772192">"Consente a un\'applicazione di creare socket di rete."</string>
    <string name="permlab_writeApnSettings" msgid="7823599210086622545">"scrittura impostazioni APN"</string>
    <string name="permdesc_writeApnSettings" msgid="7443433457842966680">"Consente a un\'applicazione di modificare le impostazioni APN, come proxy e porta di qualsiasi APN."</string>
    <string name="permlab_changeNetworkState" msgid="958884291454327309">"modifica connettività di rete"</string>
    <string name="permdesc_changeNetworkState" msgid="4199958910396387075">"Consente a un\'applicazione di modificare lo stato di connettività di rete."</string>
    <string name="permlab_changeTetherState" msgid="2702121155761140799">"modificare la connettività tethering"</string>
    <string name="permdesc_changeTetherState" msgid="8905815579146349568">"Consente a un\'applicazione di modificare lo stato di connettività di rete tethering."</string>
    <string name="permlab_changeBackgroundDataSetting" msgid="1400666012671648741">"cambiare l\'impostazione di utilizzo dei dati in background"</string>
    <string name="permdesc_changeBackgroundDataSetting" msgid="1001482853266638864">"Consente a un\'applicazione di cambiare l\'impostazione di utilizzo dei dati in background."</string>
    <string name="permlab_accessWifiState" msgid="8100926650211034400">"visualizzazione stato Wi-Fi"</string>
    <string name="permdesc_accessWifiState" msgid="485796529139236346">"Consente a un\'applicazione di visualizzare le informazioni relative allo stato della connessione Wi-Fi."</string>
    <string name="permlab_changeWifiState" msgid="7280632711057112137">"modifica stato Wi-Fi"</string>
    <string name="permdesc_changeWifiState" msgid="2950383153656873267">"Consente a un\'applicazione di connettersi/disconnettersi da punti di accesso Wi-Fi e di apportare modifiche alle reti Wi-Fi configurate."</string>
    <string name="permlab_changeWifiMulticastState" msgid="1368253871483254784">"consenti ricezione multicast Wi-Fi"</string>
    <string name="permdesc_changeWifiMulticastState" msgid="8199464507656067553">"Consente a un\'applicazione di ricevere pacchetti non direttamente indirizzati al tuo dispositivo. Può essere utile durante la ricerca di servizi offerti nelle vicinanze. Consuma di più rispetto alla modalità non multicast."</string>
<<<<<<< HEAD

    <!-- Title of an application permission, listed so the user can choose whether they want to allow the application to do this. -->
    <string name="permlab_accessWimaxState">visualizzazione stato WiMax</string>
    <!-- Description of an application permission, listed so the user can choose whether they want to allow the application to do this. -->
    <string name="permdesc_accessWimaxState">Consente a un\'applicazione di visualizzare le informazioni relative allo stato della connessione WiMax.</string>

    <!-- Title of an application permission, listed so the user can choose whether they want to allow the application to do this. -->
    <string name="permlab_changeWimaxState">modifica stato WiMax</string>
    <!-- Description of an application permission, listed so the user can choose whether they want to allow the application to do this. -->
    <string name="permdesc_changeWimaxState">Consente a un\'applicazione di connettersi/disconnettersi da reti WiMax.</string>

=======
    <string name="permlab_accessWimaxState" msgid="2800410363171809280">"visualizzazione stato WiMAX"</string>
    <string name="permdesc_accessWimaxState" msgid="8298035866227524023">"Consente a un\'applicazione di visualizzare le informazioni relative allo stato della rete WiMAX."</string>
    <string name="permlab_changeWimaxState" msgid="340465839241528618">"modifica stato WiMAX"</string>
    <string name="permdesc_changeWimaxState" msgid="474918005058989421">"Consente a un\'applicazione di connettersi/disconnettersi dalla rete WiMAX."</string>
>>>>>>> f0f1ceeb
    <string name="permlab_bluetoothAdmin" msgid="1092209628459341292">"gestione Bluetooth"</string>
    <string name="permdesc_bluetoothAdmin" msgid="7256289774667054555">"Consente a un\'applicazione di configurare il telefono Bluetooth locale e di rilevare e abbinare dispositivi remoti."</string>
    <string name="permlab_bluetooth" msgid="8361038707857018732">"creazione connessioni Bluetooth"</string>
    <string name="permdesc_bluetooth" msgid="762515380679392945">"Consente a un\'applicazione di visualizzare la configurazione del telefono Bluetooth locale e di stabilire e accettare connessioni con dispositivi associati."</string>
    <string name="permlab_nfc" msgid="4423351274757876953">"controllo Near Field Communication"</string>
    <string name="permdesc_nfc" msgid="9171401851954407226">"Consente a un\'applicazione di comunicare con tag, schede e lettori NFC (Near Field Communication)."</string>
    <string name="permlab_disableKeyguard" msgid="4977406164311535092">"disattivazione blocco tastiera"</string>
    <string name="permdesc_disableKeyguard" msgid="3189763479326302017">"Consente la disattivazione da parte di un\'applicazione del blocco tastiera e di eventuali protezioni tramite password associate. Un valido esempio è la disattivazione da parte del telefono del blocco tastiera quando riceve una telefonata in entrata, e la successiva riattivazione del blocco al termine della chiamata."</string>
    <string name="permlab_readSyncSettings" msgid="6201810008230503052">"lettura impostazioni di sincronizz."</string>
    <string name="permdesc_readSyncSettings" msgid="5315925706353341823">"Consente a un\'applicazione di leggere le impostazioni di sincronizzazione, come l\'attivazione o meno della sincronizzazione per Contatti."</string>
    <string name="permlab_writeSyncSettings" msgid="6297138566442486462">"scrittura impostazioni di sincronizz."</string>
    <string name="permdesc_writeSyncSettings" msgid="2498201614431360044">"Consente a un\'applicazione di modificare le impostazioni di sincronizzazione, come l\'attivazione o meno della sincronizzazione per Contatti."</string>
    <string name="permlab_readSyncStats" msgid="7396577451360202448">"lettura statistiche di sincronizz."</string>
    <string name="permdesc_readSyncStats" msgid="7511448343374465000">"Consente a un\'applicazione di leggere le statistiche di sincronizzazione, per esempio la cronologia delle sincronizzazioni effettuate."</string>
    <string name="permlab_subscribedFeedsRead" msgid="4756609637053353318">"lettura feed sottoscritti"</string>
    <string name="permdesc_subscribedFeedsRead" msgid="3622200625634207660">"Consente a un\'applicazione di ottenere dettagli sui feed attualmente sincronizzati."</string>
    <string name="permlab_subscribedFeedsWrite" msgid="9015246325408209296">"scrittura feed sottoscritti"</string>
    <string name="permdesc_subscribedFeedsWrite" msgid="8121607099326533878">"Consente la modifica da parte di un\'applicazione dei feed attualmente sincronizzati. Le applicazioni dannose potrebbero essere in grado di modificare i feed sincronizzati."</string>
    <string name="permlab_readDictionary" msgid="432535716804748781">"lettura dizionario definito dall\'utente"</string>
    <string name="permdesc_readDictionary" msgid="1082972603576360690">"Consente a un\'applicazione di leggere parole, nomi e frasi private che l\'utente potrebbe aver memorizzato nel dizionario utente."</string>
    <string name="permlab_writeDictionary" msgid="6703109511836343341">"scrittura nel dizionario definito dall\'utente"</string>
    <string name="permdesc_writeDictionary" msgid="2241256206524082880">"Consente a un\'applicazione di scrivere nuove parole nel dizionario utente."</string>
    <string name="permlab_sdcardWrite" product="nosdcard" msgid="85430876310764752">"modifica/eliminaz. contenuti archivio USB"</string>
    <string name="permlab_sdcardWrite" product="default" msgid="8079403759001777291">"modificare/eliminare i contenuti della scheda SD"</string>
    <string name="permdesc_sdcardWrite" product="nosdcard" msgid="6594393334785738252">"Consente di scrivere nell\'archivio USB."</string>
    <string name="permdesc_sdcardWrite" product="default" msgid="6643963204976471878">"Consente a un\'applicazione di scrivere sulla scheda SD."</string>
    <string name="permlab_cache_filesystem" msgid="5656487264819669824">"accesso al filesystem nella cache"</string>
    <string name="permdesc_cache_filesystem" msgid="1624734528435659906">"Consente a un\'applicazione di leggere e scrivere il filesystem nella cache."</string>
    <string name="permlab_use_sip" msgid="5986952362795870502">"effettuazione/ricezione chiamate Internet"</string>
    <string name="permdesc_use_sip" msgid="6320376185606661843">"Consente a un\'applicazione di utilizzare il servizio SIP per effettuare/ricevere chiamate Internet."</string>
    <string name="policylab_limitPassword" msgid="4497420728857585791">"Imposta regole password"</string>
    <string name="policydesc_limitPassword" msgid="9083400080861728056">"Controlla la lunghezza e i caratteri ammessi nelle password di sblocco dello schermo"</string>
    <string name="policylab_watchLogin" msgid="914130646942199503">"Monitora tentativi di sblocco dello schermo"</string>
    <string name="policydesc_watchLogin" msgid="7227578260165172673">"Monitora il numero di password errate inserite durante lo sblocco dello schermo e blocca il telefono o cancella tutti i dati del telefono se vengono inserite troppe password errate"</string>
    <string name="policylab_resetPassword" msgid="2620077191242688955">"Cambia la password di sblocco dello schermo"</string>
    <string name="policydesc_resetPassword" msgid="5391240616981297361">"Cambia la password di sblocco dello schermo"</string>
    <string name="policylab_forceLock" msgid="2274085384704248431">"Blocca lo schermo"</string>
    <string name="policydesc_forceLock" msgid="5696964126226028442">"Controlla come e quando si blocca lo schermo"</string>
    <string name="policylab_wipeData" msgid="3910545446758639713">"Cancella tutti i dati"</string>
    <string name="policydesc_wipeData" msgid="7669895333814222586">"Cancella i dati del telefono senza preavviso eseguendo un ripristino dati di fabbrica"</string>
  <string-array name="phoneTypes">
    <item msgid="8901098336658710359">"Casa"</item>
    <item msgid="869923650527136615">"Cellulare"</item>
    <item msgid="7897544654242874543">"Lavoro"</item>
    <item msgid="1103601433382158155">"Fax lavoro"</item>
    <item msgid="1735177144948329370">"Fax casa"</item>
    <item msgid="603878674477207394">"Cercapersone"</item>
    <item msgid="1650824275177931637">"Altro"</item>
    <item msgid="9192514806975898961">"Personalizzato"</item>
  </string-array>
  <string-array name="emailAddressTypes">
    <item msgid="8073994352956129127">"Casa"</item>
    <item msgid="7084237356602625604">"Lavoro"</item>
    <item msgid="1112044410659011023">"Altro"</item>
    <item msgid="2374913952870110618">"Personalizzato"</item>
  </string-array>
  <string-array name="postalAddressTypes">
    <item msgid="6880257626740047286">"Casa"</item>
    <item msgid="5629153956045109251">"Lavoro"</item>
    <item msgid="4966604264500343469">"Altro"</item>
    <item msgid="4932682847595299369">"Personalizzato"</item>
  </string-array>
  <string-array name="imAddressTypes">
    <item msgid="1738585194601476694">"Casa"</item>
    <item msgid="1359644565647383708">"Lavoro"</item>
    <item msgid="7868549401053615677">"Altro"</item>
    <item msgid="3145118944639869809">"Personalizzato"</item>
  </string-array>
  <string-array name="organizationTypes">
    <item msgid="7546335612189115615">"Lavoro"</item>
    <item msgid="4378074129049520373">"Altro"</item>
    <item msgid="3455047468583965104">"Personalizzato"</item>
  </string-array>
  <string-array name="imProtocols">
    <item msgid="8595261363518459565">"AIM"</item>
    <item msgid="7390473628275490700">"Windows Live"</item>
    <item msgid="7882877134931458217">"Yahoo"</item>
    <item msgid="5035376313200585242">"Skype"</item>
    <item msgid="7532363178459444943">"QQ"</item>
    <item msgid="3713441034299660749">"Google Talk"</item>
    <item msgid="2506857312718630823">"ICQ"</item>
    <item msgid="1648797903785279353">"Jabber"</item>
  </string-array>
    <string name="phoneTypeCustom" msgid="1644738059053355820">"Personalizzato"</string>
    <string name="phoneTypeHome" msgid="2570923463033985887">"Casa"</string>
    <string name="phoneTypeMobile" msgid="6501463557754751037">"Cellulare"</string>
    <string name="phoneTypeWork" msgid="8863939667059911633">"Lavoro"</string>
    <string name="phoneTypeFaxWork" msgid="3517792160008890912">"Fax lavoro"</string>
    <string name="phoneTypeFaxHome" msgid="2067265972322971467">"Fax casa"</string>
    <string name="phoneTypePager" msgid="7582359955394921732">"Cercapersone"</string>
    <string name="phoneTypeOther" msgid="1544425847868765990">"Altro"</string>
    <string name="phoneTypeCallback" msgid="2712175203065678206">"Callback"</string>
    <string name="phoneTypeCar" msgid="8738360689616716982">"Automobile"</string>
    <string name="phoneTypeCompanyMain" msgid="540434356461478916">"Azienda, principale"</string>
    <string name="phoneTypeIsdn" msgid="8022453193171370337">"ISDN"</string>
    <string name="phoneTypeMain" msgid="6766137010628326916">"Principale"</string>
    <string name="phoneTypeOtherFax" msgid="8587657145072446565">"Altro fax"</string>
    <string name="phoneTypeRadio" msgid="4093738079908667513">"Segnale radio"</string>
    <string name="phoneTypeTelex" msgid="3367879952476250512">"Telex"</string>
    <string name="phoneTypeTtyTdd" msgid="8606514378585000044">"TTY TDD"</string>
    <string name="phoneTypeWorkMobile" msgid="1311426989184065709">"Cellulare lavoro"</string>
    <string name="phoneTypeWorkPager" msgid="649938731231157056">"Cercapersone lavoro"</string>
    <string name="phoneTypeAssistant" msgid="5596772636128562884">"Assistente"</string>
    <string name="phoneTypeMms" msgid="7254492275502768992">"MMS"</string>
    <string name="eventTypeBirthday" msgid="2813379844211390740">"Compleanno"</string>
    <string name="eventTypeAnniversary" msgid="3876779744518284000">"Anniversario"</string>
    <string name="eventTypeOther" msgid="5834288791948564594">"Evento"</string>
    <string name="emailTypeCustom" msgid="8525960257804213846">"Personalizzato"</string>
    <string name="emailTypeHome" msgid="449227236140433919">"Casa"</string>
    <string name="emailTypeWork" msgid="3548058059601149973">"Lavoro"</string>
    <string name="emailTypeOther" msgid="2923008695272639549">"Altro"</string>
    <string name="emailTypeMobile" msgid="119919005321166205">"Cellulare"</string>
    <string name="postalTypeCustom" msgid="8903206903060479902">"Personalizzato"</string>
    <string name="postalTypeHome" msgid="8165756977184483097">"Casa"</string>
    <string name="postalTypeWork" msgid="5268172772387694495">"Lavoro"</string>
    <string name="postalTypeOther" msgid="2726111966623584341">"Altro"</string>
    <string name="imTypeCustom" msgid="2074028755527826046">"Personalizzato"</string>
    <string name="imTypeHome" msgid="6241181032954263892">"Casa"</string>
    <string name="imTypeWork" msgid="1371489290242433090">"Lavoro"</string>
    <string name="imTypeOther" msgid="5377007495735915478">"Altro"</string>
    <string name="imProtocolCustom" msgid="6919453836618749992">"Personalizzato"</string>
    <string name="imProtocolAim" msgid="7050360612368383417">"AIM"</string>
    <string name="imProtocolMsn" msgid="144556545420769442">"Windows Live"</string>
    <string name="imProtocolYahoo" msgid="8271439408469021273">"Yahoo"</string>
    <string name="imProtocolSkype" msgid="9019296744622832951">"Skype"</string>
    <string name="imProtocolQq" msgid="8887484379494111884">"QQ"</string>
    <string name="imProtocolGoogleTalk" msgid="3808393979157698766">"Google Talk"</string>
    <string name="imProtocolIcq" msgid="1574870433606517315">"ICQ"</string>
    <string name="imProtocolJabber" msgid="2279917630875771722">"Jabber"</string>
    <string name="imProtocolNetMeeting" msgid="8287625655986827971">"NetMeeting"</string>
    <string name="orgTypeWork" msgid="29268870505363872">"Lavoro"</string>
    <string name="orgTypeOther" msgid="3951781131570124082">"Altro"</string>
    <string name="orgTypeCustom" msgid="225523415372088322">"Personalizzato"</string>
    <string name="sipAddressTypeCustom" msgid="2473580593111590945">"Personalizzato"</string>
    <string name="sipAddressTypeHome" msgid="6093598181069359295">"Casa"</string>
    <string name="sipAddressTypeWork" msgid="6920725730797099047">"Lavoro"</string>
    <string name="sipAddressTypeOther" msgid="4408436162950119849">"Altro"</string>
    <string name="contact_status_update_attribution" msgid="5112589886094402795">"tramite <xliff:g id="SOURCE">%1$s</xliff:g>"</string>
    <string name="contact_status_update_attribution_with_date" msgid="5945386376369979909">"<xliff:g id="DATE">%1$s</xliff:g> tramite <xliff:g id="SOURCE">%2$s</xliff:g>"</string>
    <string name="keyguard_password_enter_pin_code" msgid="3731488827218876115">"Inserisci il PIN"</string>
    <string name="keyguard_password_enter_password_code" msgid="9138158344813213754">"Inserisci password per sbloccare"</string>
    <string name="keyguard_password_wrong_pin_code" msgid="1295984114338107718">"Codice PIN errato."</string>
    <string name="keyguard_label_text" msgid="861796461028298424">"Per sbloccare, premi Menu, poi 0."</string>
    <string name="emergency_call_dialog_number_for_display" msgid="696192103195090970">"Numero di emergenza"</string>
    <string name="lockscreen_carrier_default" msgid="8812714795156374435">"(Nessun servizio)"</string>
    <string name="lockscreen_screen_locked" msgid="7288443074806832904">"Schermo bloccato."</string>
    <string name="lockscreen_instructions_when_pattern_enabled" msgid="46154051614126049">"Premi Menu per sbloccare o effettuare chiamate di emergenza."</string>
    <string name="lockscreen_instructions_when_pattern_disabled" msgid="686260028797158364">"Premi Menu per sbloccare."</string>
    <string name="lockscreen_pattern_instructions" msgid="7478703254964810302">"Traccia la sequenza di sblocco"</string>
    <string name="lockscreen_emergency_call" msgid="5347633784401285225">"Chiamata di emergenza"</string>
    <string name="lockscreen_return_to_call" msgid="5244259785500040021">"Torna a chiamata"</string>
    <string name="lockscreen_pattern_correct" msgid="9039008650362261237">"Corretta."</string>
    <string name="lockscreen_pattern_wrong" msgid="4817583279053112312">"Riprova"</string>
    <string name="lockscreen_plugged_in" msgid="613343852842944435">"In carica (<xliff:g id="NUMBER">%d</xliff:g><xliff:g id="PERCENT">%%</xliff:g>)"</string>
    <string name="lockscreen_discharging">In uso (<xliff:g id="number">%d</xliff:g><xliff:g id="percent">%%</xliff:g>)</string>
    <string name="lockscreen_charged" msgid="4938930459620989972">"Carico."</string>
    <string name="lockscreen_battery_short" msgid="3617549178603354656">"<xliff:g id="NUMBER">%d</xliff:g><xliff:g id="PERCENT">%%</xliff:g>"</string>
    <string name="lockscreen_low_battery" msgid="1482873981919249740">"Collegare il caricabatterie (<xliff:g id="number">%d</xliff:g><xliff:g id="percent">%%</xliff:g>)"</string>
    <string name="lockscreen_missing_sim_message_short" msgid="7381499217732227295">"Nessuna SIM presente."</string>
    <string name="lockscreen_missing_sim_message" msgid="2186920585695169078">"Nessuna SIM presente nel telefono."</string>
    <string name="lockscreen_missing_sim_instructions" msgid="8874620818937719067">"Inserisci una SIM."</string>
    <string name="emergency_calls_only" msgid="6733978304386365407">"Solo chiamate di emergenza"</string>
    <string name="lockscreen_network_locked_message" msgid="143389224986028501">"Rete bloccata"</string>
    <string name="lockscreen_sim_puk_locked_message" msgid="7441797339976230">"La SIM è bloccata tramite PUK."</string>
    <string name="lockscreen_sim_puk_locked_instructions" msgid="635967534992394321">"Consulta il Manuale utente o contatta il servizio clienti."</string>
    <string name="lockscreen_sim_locked_message" msgid="8066660129206001039">"La SIM è bloccata."</string>
    <string name="lockscreen_sim_unlock_progress_dialog_message" msgid="595323214052881264">"Sblocco SIM..."</string>
    <string name="lockscreen_too_many_failed_attempts_dialog_message" msgid="3514742106066877476">"<xliff:g id="NUMBER_0">%d</xliff:g> tentativi di inserimento della sequenza di sblocco. "\n\n"Riprova fra <xliff:g id="NUMBER_1">%d</xliff:g> secondi."</string>
    <string name="lockscreen_failed_attempts_almost_glogin" msgid="3351013842320127827">"<xliff:g id="NUMBER_0">%d</xliff:g> tentativi di inserimento della sequenza di sblocco. Dopo altri <xliff:g id="NUMBER_1">%d</xliff:g> tentativi falliti, ti verrà chiesto di sbloccare il telefono tramite i dati di accesso di Google."\n\n"Riprova fra <xliff:g id="NUMBER_2">%d</xliff:g> secondi."</string>
    <string name="lockscreen_too_many_failed_attempts_countdown" msgid="6251480343394389665">"Riprova fra <xliff:g id="NUMBER">%d</xliff:g> secondi."</string>
    <string name="lockscreen_forgot_pattern_button_text" msgid="2626999449610695930">"Hai dimenticato la sequenza?"</string>
    <string name="lockscreen_glogin_forgot_pattern" msgid="2588521501166032747">"Sblocco account"</string>
    <string name="lockscreen_glogin_too_many_attempts" msgid="2446246026221678244">"Troppi tentativi di inserimento della sequenza."</string>
    <string name="lockscreen_glogin_instructions" msgid="1816635201812207709">"Per sbloccare, accedi tramite il tuo account Google"</string>
    <string name="lockscreen_glogin_username_hint" msgid="8846881424106484447">"Nome utente (email)"</string>
    <string name="lockscreen_glogin_password_hint" msgid="5958028383954738528">"Password"</string>
    <string name="lockscreen_glogin_submit_button" msgid="7130893694795786300">"Accedi"</string>
    <string name="lockscreen_glogin_invalid_input" msgid="1364051473347485908">"Password o nome utente non valido."</string>
    <string name="lockscreen_glogin_checking_password" msgid="6758890536332363322">"Controllo in corso..."</string>
    <string name="lockscreen_unlock_label" msgid="737440483220667054">"Sblocca"</string>
    <string name="lockscreen_sound_on_label" msgid="9068877576513425970">"Audio attivato"</string>
    <string name="lockscreen_sound_off_label" msgid="996822825154319026">"Audio disattivato"</string>
    <!-- Displayed on lock screen's extra left tab - phone -->
    <string name="lockscreen_phone_label">Telefono</string>
    <!-- Displayed on lock screen's extra right tab - messaging -->
    <string name="lockscreen_messaging_label">Messaggi</string>
    <string name="password_keyboard_label_symbol_key" msgid="992280756256536042">"?123"</string>
    <string name="password_keyboard_label_alpha_key" msgid="8001096175167485649">"ABC"</string>
    <string name="password_keyboard_label_alt_key" msgid="1284820942620288678">"ALT"</string>
    <string name="hour_ampm" msgid="4329881288269772723">"<xliff:g id="HOUR">%-l</xliff:g><xliff:g id="AMPM">%P</xliff:g>"</string>
    <string name="hour_cap_ampm" msgid="1829009197680861107">"<xliff:g id="HOUR">%-l</xliff:g><xliff:g id="AMPM">%p</xliff:g>"</string>
    <string name="factorytest_failed" msgid="5410270329114212041">"Test di fabbrica non riuscito"</string>
    <string name="factorytest_not_system" msgid="4435201656767276723">"L\'azione FACTORY_TEST è supportata soltanto per i pacchetti installati in /system/app."</string>
    <string name="factorytest_no_action" msgid="872991874799998561">"Nessun pacchetto trovato che fornisca l\'azione FACTORY_TEST."</string>
    <string name="factorytest_reboot" msgid="6320168203050791643">"Riavvia"</string>
    <string name="js_dialog_title" msgid="8143918455087008109">"Avviso relativo alla pagina <xliff:g id="TITLE">%s</xliff:g>:"</string>
    <string name="js_dialog_title_default" msgid="6961903213729667573">"JavaScript"</string>
    <string name="js_dialog_before_unload" msgid="1901675448179653089">"Uscire da questa pagina?"\n\n"<xliff:g id="MESSAGE">%s</xliff:g>"\n\n"Seleziona OK per continuare o Annulla per rimanere nella pagina corrente."</string>
    <string name="save_password_label" msgid="6860261758665825069">"Conferma"</string>
    <string name="double_tap_toast" msgid="1068216937244567247">"Suggerimento. Tocca due volte per aumentare/ridurre lo zoom."</string>
    <string name="permlab_readHistoryBookmarks" msgid="1284843728203412135">"lettura cronologia e segnalibri del browser"</string>
    <string name="permdesc_readHistoryBookmarks" msgid="4981489815467617191">"Consente all\'applicazione di leggere tutti gli URL visitati e tutti i segnalibri del browser."</string>
    <string name="permlab_writeHistoryBookmarks" msgid="9009434109836280374">"creazione cronologia e segnalibri del browser"</string>
    <string name="permdesc_writeHistoryBookmarks" msgid="945571990357114950">"Consente a un\'applicazione di modificare la cronologia o i segnalibri del browser memorizzati sul telefono. Le applicazioni dannose possono sfruttare questa possibilità per cancellare o modificare i dati del browser."</string>
    <string name="permlab_setAlarm" msgid="5924401328803615165">"impostazione allarmi nella sveglia"</string>
    <string name="permdesc_setAlarm" msgid="5966966598149875082">"Consente all\'applicazione di impostare un allarme in un\'applicazione sveglia installata. Alcune applicazioni sveglia potrebbero non supportare questa funzione."</string>
    <string name="permlab_writeGeolocationPermissions" msgid="4715212655598275532">"Modifica le autorizzazioni di localizzazione geografica del browser"</string>
    <string name="permdesc_writeGeolocationPermissions" msgid="4011908282980861679">"Consente a un\'applicazione di modificare le autorizzazioni di localizzazione geografica del browser. Le applicazioni dannose possono utilizzare questa autorizzazione per consentire l\'invio di informazioni sulla posizione a siti web arbitrari."</string>
    <string name="save_password_message" msgid="767344687139195790">"Memorizzare la password nel browser?"</string>
    <string name="save_password_notnow" msgid="6389675316706699758">"Non ora"</string>
    <string name="save_password_remember" msgid="6491879678996749466">"Memorizza"</string>
    <string name="save_password_never" msgid="8274330296785855105">"Mai"</string>
    <string name="open_permission_deny" msgid="5661861460947222274">"L\'utente non è autorizzato ad aprire questa pagina."</string>
    <string name="text_copied" msgid="4985729524670131385">"Testo copiato negli appunti."</string>
    <string name="more_item_label" msgid="4650918923083320495">"Altro"</string>
    <string name="prepend_shortcut_label" msgid="2572214461676015642">"Menu+"</string>
    <string name="menu_space_shortcut_label" msgid="2410328639272162537">"spazio"</string>
    <string name="menu_enter_shortcut_label" msgid="2743362785111309668">"Invio"</string>
    <string name="menu_delete_shortcut_label" msgid="3658178007202748164">"Canc"</string>
    <string name="search_go" msgid="8298016669822141719">"Cerca"</string>
    <string name="oneMonthDurationPast" msgid="7396384508953779925">"1 mese fa"</string>
    <string name="beforeOneMonthDurationPast" msgid="909134546836499826">"Oltre 1 mese fa"</string>
  <plurals name="num_seconds_ago">
    <item quantity="one" msgid="4869870056547896011">"1 secondo fa"</item>
    <item quantity="other" msgid="3903706804349556379">"<xliff:g id="COUNT">%d</xliff:g> secondi fa"</item>
  </plurals>
  <plurals name="num_minutes_ago">
    <item quantity="one" msgid="3306787433088810191">"1 minuto fa"</item>
    <item quantity="other" msgid="2176942008915455116">"<xliff:g id="COUNT">%d</xliff:g> minuti fa"</item>
  </plurals>
  <plurals name="num_hours_ago">
    <item quantity="one" msgid="9150797944610821849">"1 ora fa"</item>
    <item quantity="other" msgid="2467273239587587569">"<xliff:g id="COUNT">%d</xliff:g> ore fa"</item>
  </plurals>
  <plurals name="last_num_days">
    <item quantity="other" msgid="3069992808164318268">"Ultimi <xliff:g id="COUNT">%d</xliff:g> giorni"</item>
  </plurals>
    <string name="last_month" msgid="3959346739979055432">"Ultimo mese"</string>
    <string name="older" msgid="5211975022815554840">"Precedente"</string>
  <plurals name="num_days_ago">
    <item quantity="one" msgid="861358534398115820">"ieri"</item>
    <item quantity="other" msgid="2479586466153314633">"<xliff:g id="COUNT">%d</xliff:g> giorni fa"</item>
  </plurals>
  <plurals name="in_num_seconds">
    <item quantity="one" msgid="2729745560954905102">"tra 1 secondo"</item>
    <item quantity="other" msgid="1241926116443974687">"tra <xliff:g id="COUNT">%d</xliff:g> secondi"</item>
  </plurals>
  <plurals name="in_num_minutes">
    <item quantity="one" msgid="8793095251325200395">"tra 1 minuto"</item>
    <item quantity="other" msgid="3330713936399448749">"tra <xliff:g id="COUNT">%d</xliff:g> minuti"</item>
  </plurals>
  <plurals name="in_num_hours">
    <item quantity="one" msgid="7164353342477769999">"tra 1 ora"</item>
    <item quantity="other" msgid="547290677353727389">"tra <xliff:g id="COUNT">%d</xliff:g> ore"</item>
  </plurals>
  <plurals name="in_num_days">
    <item quantity="one" msgid="5413088743009839518">"domani"</item>
    <item quantity="other" msgid="5109449375100953247">"tra <xliff:g id="COUNT">%d</xliff:g> giorni"</item>
  </plurals>
  <plurals name="abbrev_num_seconds_ago">
    <item quantity="one" msgid="1849036840200069118">"1 sec fa"</item>
    <item quantity="other" msgid="3699169366650930415">"<xliff:g id="COUNT">%d</xliff:g> sec fa"</item>
  </plurals>
  <plurals name="abbrev_num_minutes_ago">
    <item quantity="one" msgid="6361490147113871545">"1 min fa"</item>
    <item quantity="other" msgid="851164968597150710">"<xliff:g id="COUNT">%d</xliff:g> min fa"</item>
  </plurals>
  <plurals name="abbrev_num_hours_ago">
    <item quantity="one" msgid="4796212039724722116">"1 ora fa"</item>
    <item quantity="other" msgid="6889970745748538901">"<xliff:g id="COUNT">%d</xliff:g> ore fa"</item>
  </plurals>
  <plurals name="abbrev_num_days_ago">
    <item quantity="one" msgid="8463161711492680309">"ieri"</item>
    <item quantity="other" msgid="3453342639616481191">"<xliff:g id="COUNT">%d</xliff:g> giorni fa"</item>
  </plurals>
  <plurals name="abbrev_in_num_seconds">
    <item quantity="one" msgid="5842225370795066299">"tra 1 sec"</item>
    <item quantity="other" msgid="5495880108825805108">"tra <xliff:g id="COUNT">%d</xliff:g> sec"</item>
  </plurals>
  <plurals name="abbrev_in_num_minutes">
    <item quantity="one" msgid="562786149928284878">"tra 1 min"</item>
    <item quantity="other" msgid="4216113292706568726">"tra <xliff:g id="COUNT">%d</xliff:g> min"</item>
  </plurals>
  <plurals name="abbrev_in_num_hours">
    <item quantity="one" msgid="3274708118124045246">"tra 1 ora"</item>
    <item quantity="other" msgid="3705373766798013406">"tra <xliff:g id="COUNT">%d</xliff:g> ore"</item>
  </plurals>
  <plurals name="abbrev_in_num_days">
    <item quantity="one" msgid="2178576254385739855">"domani"</item>
    <item quantity="other" msgid="2973062968038355991">"tra <xliff:g id="COUNT">%d</xliff:g> giorni"</item>
  </plurals>
    <string name="preposition_for_date" msgid="9093949757757445117">"in data <xliff:g id="DATE">%s</xliff:g>"</string>
    <string name="preposition_for_time" msgid="5506831244263083793">"alle ore <xliff:g id="TIME">%s</xliff:g>"</string>
    <string name="preposition_for_year" msgid="5040395640711867177">"nel <xliff:g id="YEAR">%s</xliff:g>"</string>
    <string name="day" msgid="8144195776058119424">"giorno"</string>
    <string name="days" msgid="4774547661021344602">"giorni"</string>
    <string name="hour" msgid="2126771916426189481">"ora"</string>
    <string name="hours" msgid="894424005266852993">"ore"</string>
    <string name="minute" msgid="9148878657703769868">"min"</string>
    <string name="minutes" msgid="5646001005827034509">"min"</string>
    <string name="second" msgid="3184235808021478">"sec"</string>
    <string name="seconds" msgid="3161515347216589235">"sec"</string>
    <string name="week" msgid="5617961537173061583">"settimana"</string>
    <string name="weeks" msgid="6509623834583944518">"settimane"</string>
    <string name="year" msgid="4001118221013892076">"anno"</string>
    <string name="years" msgid="6881577717993213522">"anni"</string>
    <string name="VideoView_error_title" msgid="3359437293118172396">"Impossibile riprodurre il video"</string>
    <string name="VideoView_error_text_invalid_progressive_playback" msgid="897920883624437033">"Spiacenti, questo video non è valido per lo streaming su questo dispositivo."</string>
    <string name="VideoView_error_text_unknown" msgid="710301040038083944">"Spiacenti. Impossibile riprodurre il video."</string>
    <string name="VideoView_error_button" msgid="2822238215100679592">"OK"</string>
    <string name="relative_time" msgid="1818557177829411417">"<xliff:g id="DATE">%1$s</xliff:g>, <xliff:g id="TIME">%2$s</xliff:g>"</string>
    <string name="noon" msgid="7245353528818587908">"mezzogiorno"</string>
    <string name="Noon" msgid="3342127745230013127">"Mezzogiorno"</string>
    <string name="midnight" msgid="7166259508850457595">"mezzanotte"</string>
    <string name="Midnight" msgid="5630806906897892201">"Mezzanotte"</string>
    <string name="elapsed_time_short_format_mm_ss" msgid="4431555943828711473">"<xliff:g id="MINUTES">%1$02d</xliff:g>:<xliff:g id="SECONDS">%2$02d</xliff:g>"</string>
    <string name="elapsed_time_short_format_h_mm_ss" msgid="1846071997616654124">"<xliff:g id="HOURS">%1$d</xliff:g>:<xliff:g id="MINUTES">%2$02d</xliff:g>:<xliff:g id="SECONDS">%3$02d</xliff:g>"</string>
    <string name="selectAll" msgid="6876518925844129331">"Seleziona tutto"</string>
    <string name="selectText" msgid="4862359311088898878">"Seleziona parola"</string>
    <string name="cut" msgid="3092569408438626261">"Taglia"</string>
    <string name="copy" msgid="2681946229533511987">"Copia"</string>
    <string name="paste" msgid="5629880836805036433">"Incolla"</string>
    <string name="copyUrl" msgid="2538211579596067402">"Copia URL"</string>
    <string name="inputMethod" msgid="1653630062304567879">"Metodo inserimento"</string>
    <string name="addToDictionary" msgid="8793624991686948709">"Aggiungi \"<xliff:g id="WORD">%s</xliff:g>\" al dizionario"</string>
    <string name="editTextMenuTitle" msgid="1672989176958581452">"Modifica testo"</string>
    <string name="low_internal_storage_view_title" msgid="1399732408701697546">"Spazio in esaurimento"</string>
    <string name="low_internal_storage_view_text" msgid="635106544616378836">"Spazio di archiviazione del telefono in esaurimento."</string>
    <string name="ok" msgid="5970060430562524910">"OK"</string>
    <string name="cancel" msgid="6442560571259935130">"Annulla"</string>
    <string name="yes" msgid="5362982303337969312">"OK"</string>
    <string name="no" msgid="5141531044935541497">"Annulla"</string>
    <string name="dialog_alert_title" msgid="2049658708609043103">"Attenzione"</string>
    <string name="capital_on" msgid="1544682755514494298">"ON"</string>
    <string name="capital_off" msgid="6815870386972805832">"OFF"</string>
    <string name="whichApplication" msgid="4533185947064773386">"Completa l\'azione con"</string>
    <string name="alwaysUse" msgid="4583018368000610438">"Usa come predefinita per questa azione."</string>
    <string name="clearDefaultHintMsg" msgid="4815455344600932173">"Cancella predefinita in Home &gt; Impostazioni &gt; Applicazioni &gt; Gestisci applicazioni."</string>
    <string name="chooseActivity" msgid="1009246475582238425">"Seleziona un\'azione"</string>
    <string name="chooseUsbActivity" msgid="7892597146032121735">"Seleziona un\'applicazione per il dispositivo USB"</string>
    <string name="noApplications" msgid="1691104391758345586">"Nessuna applicazione è in grado di svolgere questa azione."</string>
    <string name="aerr_title" msgid="653922989522758100">"Spiacenti."</string>
    <string name="aerr_application" msgid="4683614104336409186">"Interruzione imprevista dell\'applicazione <xliff:g id="APPLICATION">%1$s</xliff:g> (processo <xliff:g id="PROCESS">%2$s</xliff:g>). Riprova."</string>
    <string name="aerr_process" msgid="1551785535966089511">"Interruzione imprevista del processo <xliff:g id="PROCESS">%1$s</xliff:g>. Riprova."</string>
    <string name="anr_title" msgid="3100070910664756057">"Spiacenti."</string>
    <string name="anr_activity_application" msgid="3538242413112507636">"L\'attività <xliff:g id="ACTIVITY">%1$s</xliff:g> (nell\'applicazione <xliff:g id="APPLICATION">%2$s</xliff:g>) non risponde."</string>
    <string name="anr_activity_process" msgid="5420826626009561014">"L\'attività <xliff:g id="ACTIVITY">%1$s</xliff:g> (nel processo <xliff:g id="PROCESS">%2$s</xliff:g>) non risponde."</string>
    <string name="anr_application_process" msgid="4185842666452210193">"L\'applicazione <xliff:g id="APPLICATION">%1$s</xliff:g> (nel processo <xliff:g id="PROCESS">%2$s</xliff:g>) non risponde."</string>
    <string name="anr_process" msgid="1246866008169975783">"Il processo <xliff:g id="PROCESS">%1$s</xliff:g> non risponde."</string>
    <string name="force_close" msgid="3653416315450806396">"Termina"</string>
    <string name="report" msgid="4060218260984795706">"Segnala"</string>
    <string name="wait" msgid="7147118217226317732">"Attendi"</string>
    <string name="launch_warning_title" msgid="8323761616052121936">"Applicazione reindirizzata"</string>
    <string name="launch_warning_replace" msgid="6202498949970281412">"<xliff:g id="APP_NAME">%1$s</xliff:g> è ora in esecuzione."</string>
    <string name="launch_warning_original" msgid="188102023021668683">"<xliff:g id="APP_NAME">%1$s</xliff:g> già avviata."</string>
    <string name="smv_application" msgid="295583804361236288">"L\'applicazione <xliff:g id="APPLICATION">%1$s</xliff:g> (processo <xliff:g id="PROCESS">%2$s</xliff:g>) ha violato la norma StrictMode autoimposta."</string>
    <string name="smv_process" msgid="5120397012047462446">"Il processo <xliff:g id="PROCESS">%1$s</xliff:g> ha violato la norma StrictMode autoimposta."</string>
    <string name="heavy_weight_notification" msgid="9087063985776626166">"<xliff:g id="APP">%1$s</xliff:g> in esecuzione"</string>
    <string name="heavy_weight_notification_detail" msgid="2423977499339403402">"Seleziona per passare all\'applicazione"</string>
    <string name="heavy_weight_switcher_title" msgid="1135403633766694316">"Scambiare le applicazioni?"</string>
    <string name="heavy_weight_switcher_text" msgid="4592075610079319667">"Un\'altra applicazione già in esecuzione deve essere chiusa prima di poterne avviare un\'altra."</string>
    <string name="old_app_action" msgid="493129172238566282">"Torna a <xliff:g id="OLD_APP">%1$s</xliff:g>"</string>
    <string name="old_app_description" msgid="942967900237208466">"Non avviare la nuova applicazione."</string>
    <string name="new_app_action" msgid="5472756926945440706">"Avvia <xliff:g id="OLD_APP">%1$s</xliff:g>"</string>
    <string name="new_app_description" msgid="6830398339826789493">"Interrompi la vecchia applicazione senza salvare."</string>
    <string name="sendText" msgid="5132506121645618310">"Selezione un\'opzione di invio"</string>
    <string name="volume_ringtone" msgid="6885421406845734650">"Volume suoneria"</string>
    <string name="volume_music" msgid="5421651157138628171">"Volume app. multimediali"</string>
    <string name="volume_music_hint_playing_through_bluetooth" msgid="9165984379394601533">"Riproduzione tramite Bluetooth"</string>
    <string name="volume_music_hint_silent_ringtone_selected" msgid="6158339745293431194">"Suoneria silenziosa selezionata"</string>
    <string name="volume_call" msgid="3941680041282788711">"Volume chiamate"</string>
    <string name="volume_bluetooth_call" msgid="2002891926351151534">"Volume chiamate Bluetooth"</string>
    <string name="volume_alarm" msgid="1985191616042689100">"Volume allarme"</string>
    <string name="volume_notification" msgid="2422265656744276715">"Volume notifiche"</string>
    <string name="volume_unknown" msgid="1400219669770445902">"Volume"</string>
    <string name="ringtone_default" msgid="3789758980357696936">"Suoneria predefinita"</string>
    <string name="ringtone_default_with_actual" msgid="8129563480895990372">"Suoneria predefinita (<xliff:g id="ACTUAL_RINGTONE">%1$s</xliff:g>)"</string>
    <string name="ringtone_silent" msgid="4440324407807468713">"Silenzioso"</string>
    <string name="ringtone_picker_title" msgid="3515143939175119094">"Suonerie"</string>
    <string name="ringtone_unknown" msgid="5477919988701784788">"Suoneria sconosciuta"</string>
  <plurals name="wifi_available">
    <item quantity="one" msgid="6654123987418168693">"Rete Wi-Fi disponibile"</item>
    <item quantity="other" msgid="4192424489168397386">"Reti Wi-Fi disponibili"</item>
  </plurals>
  <plurals name="wifi_available_detailed">
    <item quantity="one" msgid="1634101450343277345">"Rete Wi-Fi aperta disponibile"</item>
    <item quantity="other" msgid="7915895323644292768">"Reti Wi-Fi aperte disponibili"</item>
  </plurals>
    <string name="select_character" msgid="3365550120617701745">"Inserisci carattere"</string>
    <string name="sms_control_default_app_name" msgid="7630529934366549163">"Applicazione sconosciuta"</string>
    <string name="sms_control_title" msgid="7296612781128917719">"Invio SMS"</string>
    <string name="sms_control_message" msgid="1289331457999236205">"È in corso l\'invio di numerosi SMS. Seleziona \"OK\" per continuare, oppure \"Annulla\" per interrompere l\'invio."</string>
    <string name="sms_control_yes" msgid="2532062172402615953">"OK"</string>
    <string name="sms_control_no" msgid="1715320703137199869">"Annulla"</string>
    <string name="date_time_set" msgid="5777075614321087758">"Imposta"</string>
    <string name="default_permission_group" msgid="2690160991405646128">"Predefinito"</string>
    <string name="no_permissions" msgid="7283357728219338112">"Nessuna autorizzazione richiesta"</string>
    <string name="perms_hide" msgid="7283915391320676226"><b>"Nascondi"</b></string>
    <string name="perms_show_all" msgid="2671791163933091180"><b>"Mostra tutto"</b></string>
    <string name="usb_storage_activity_title" msgid="2399289999608900443">"Archivio di massa USB"</string>
    <string name="usb_storage_title" msgid="5901459041398751495">"USB collegata"</string>
    <string name="usb_storage_message" product="nosdcard" msgid="115779324551502062">"Il telefono è stato collegato al computer tramite USB. Seleziona il pulsante sottostante se desideri copiare file tra il computer e l\'archivio USB di Android."</string>
    <string name="usb_storage_message" product="default" msgid="4796759646167247178">"Il telefono è stato collegato al computer tramite USB. Seleziona il pulsante sottostante se desideri copiare file tra il computer e la scheda SD di Android."</string>
    <string name="usb_storage_button_mount" msgid="1052259930369508235">"Attiva archivio USB"</string>
    <string name="usb_storage_error_message" product="nosdcard" msgid="3276413764430468454">"Problema di utilizzo dell\'archivio USB come archivio di massa USB."</string>
    <string name="usb_storage_error_message" product="default" msgid="120810397713773275">"Problema di utilizzo della scheda SD come archivio di massa USB."</string>
    <string name="usb_storage_notification_title" msgid="8175892554757216525">"USB collegata"</string>
    <string name="usb_storage_notification_message" msgid="7380082404288219341">"Seleziona per copiare file sul/dal tuo computer."</string>
    <string name="usb_storage_stop_notification_title" msgid="2336058396663516017">"Disattiva archivio USB"</string>
    <string name="usb_storage_stop_notification_message" msgid="2591813490269841539">"Seleziona per disattivare l\'archivio USB."</string>
    <string name="usb_storage_stop_title" msgid="660129851708775853">"Archivio USB in uso"</string>
    <string name="usb_storage_stop_message" product="nosdcard" msgid="1368842269463745067">"Prima di disattivare l\'archivio USB, assicurati di avere smontato (\"espulso\") l\'archivio USB di Android dal computer."</string>
    <string name="usb_storage_stop_message" product="default" msgid="3613713396426604104">"Prima di disattivare l\'archivio USB, assicurati di avere smontato (\"espulso\") la scheda SD di Android dal computer."</string>
    <string name="usb_storage_stop_button_mount" msgid="7060218034900696029">"Disattiva archivio USB"</string>
    <string name="usb_storage_stop_error_message" msgid="143881914840412108">"Si è verificato un problema durante la disattivazione dell\'archivio USB. Assicurati di avere smontato l\'host USB e riprova."</string>
    <string name="dlg_confirm_kill_storage_users_title" msgid="963039033470478697">"Attiva archivio USB"</string>
    <string name="dlg_confirm_kill_storage_users_text" msgid="3202838234780505886">"Se attivi l\'archivio USB, alcune applicazioni in uso si bloccheranno e potrebbero risultare non disponibili finché non disattiverai l\'archivio USB."</string>
    <string name="dlg_error_title" msgid="8048999973837339174">"Operazione USB non riuscita"</string>
    <string name="dlg_ok" msgid="7376953167039865701">"OK"</string>
    <string name="extmedia_format_title" product="nosdcard" msgid="7980995592595097841">"Formatta archivio USB"</string>
    <string name="extmedia_format_title" product="default" msgid="8663247929551095854">"Formatta scheda SD"</string>
    <string name="extmedia_format_message" product="nosdcard" msgid="8296908079722897772">"Formattare l\'archivio USB cancellando tutti i file memorizzati al suo interno? Questa azione è irreversibile."</string>
    <string name="extmedia_format_message" product="default" msgid="3621369962433523619">"Formattare la scheda SD? Tutti i dati sulla scheda verranno persi."</string>
    <string name="extmedia_format_button_format" msgid="4131064560127478695">"Formatta"</string>
    <string name="adb_active_notification_title" msgid="6729044778949189918">"Debug USB collegato"</string>
    <string name="adb_active_notification_message" msgid="8470296818270110396">"Seleziona per disattivare il debug USB."</string>
    <string name="select_input_method" msgid="6865512749462072765">"Seleziona metodo di inserimento"</string>
    <string name="fast_scroll_alphabet" msgid="5433275485499039199">" ABCDEFGHIJKLMNOPQRSTUVWXYZ"</string>
    <string name="fast_scroll_numeric_alphabet" msgid="4030170524595123610">" 0123456789ABCDEFGHIJKLMNOPQRSTUVWXYZ"</string>
    <string name="candidates_style" msgid="4333913089637062257"><u>"candidati"</u></string>
    <string name="ext_media_checking_notification_title" product="nosdcard" msgid="3449816005351468560">"Preparazione archivio USB"</string>
    <string name="ext_media_checking_notification_title" product="default" msgid="5457603418970994050">"Preparazione scheda SD"</string>
    <string name="ext_media_checking_notification_message" msgid="8287319882926737053">"Ricerca errori."</string>
    <string name="ext_media_nofs_notification_title" product="nosdcard" msgid="7788040745686229307">"Archivio USB vuoto"</string>
    <string name="ext_media_nofs_notification_title" product="default" msgid="780477838241212997">"Scheda SD vuota"</string>
    <string name="ext_media_nofs_notification_message" product="nosdcard" msgid="8623130522556087311">"Archivio USB vuoto o con filesystem non supportato."</string>
    <string name="ext_media_nofs_notification_message" product="default" msgid="3817704088027829380">"Scheda SD vuota o con filesystem non supportato."</string>
    <string name="ext_media_unmountable_notification_title" product="nosdcard" msgid="2090046769532713563">"Archivio USB danneggiato"</string>
    <string name="ext_media_unmountable_notification_title" product="default" msgid="6410723906019100189">"Scheda SD danneggiata"</string>
    <string name="ext_media_unmountable_notification_message" product="nosdcard" msgid="529021299294450667">"Archivio USB danneggiato. Potrebbe essere necessario riformattarlo."</string>
    <string name="ext_media_unmountable_notification_message" product="default" msgid="6902531775948238989">"Scheda SD danneggiata. Potrebbe essere necessario riformattarla."</string>
    <string name="ext_media_badremoval_notification_title" product="nosdcard" msgid="1661683031330951073">"Rimozione imprevista archivio USB"</string>
    <string name="ext_media_badremoval_notification_title" product="default" msgid="6872152882604407837">"Rimozione imprevista della scheda SD"</string>
    <string name="ext_media_badremoval_notification_message" product="nosdcard" msgid="4329848819865594241">"Smonta l\'archivio USB prima della rimozione per evitare la perdita di dati."</string>
    <string name="ext_media_badremoval_notification_message" product="default" msgid="7260183293747448241">"Smonta scheda SD prima della rimozione per evitare la perdita di dati."</string>
    <string name="ext_media_safe_unmount_notification_title" product="nosdcard" msgid="3967973893270360230">"Puoi rimuovere l\'archivio USB"</string>
    <string name="ext_media_safe_unmount_notification_title" product="default" msgid="6729801130790616200">"È possibile rimuovere la scheda SD"</string>
    <string name="ext_media_safe_unmount_notification_message" product="nosdcard" msgid="6142195361606493530">"Puoi rimuovere l\'archivio USB in tutta sicurezza."</string>
    <string name="ext_media_safe_unmount_notification_message" product="default" msgid="568841278138377604">"Puoi rimuovere la scheda SD in tutta sicurezza."</string>
    <string name="ext_media_nomedia_notification_title" product="nosdcard" msgid="4486377230140227651">"Archivio USB rimosso"</string>
    <string name="ext_media_nomedia_notification_title" product="default" msgid="8902518030404381318">"Scheda SD rimossa"</string>
    <string name="ext_media_nomedia_notification_message" product="nosdcard" msgid="6921126162580574143">"Archivio USB rimosso. Inserisci un nuovo supporto."</string>
    <string name="ext_media_nomedia_notification_message" product="default" msgid="3870120652983659641">"Scheda SD rimossa. Inseriscine un\'altra."</string>
    <string name="activity_list_empty" msgid="4168820609403385789">"Nessuna attività corrispondente trovata"</string>
    <string name="permlab_pkgUsageStats" msgid="8787352074326748892">"aggiornare le statistiche di utilizzo dei componenti"</string>
    <string name="permdesc_pkgUsageStats" msgid="891553695716752835">"Consente la modifica delle statistiche di utilizzo dei componenti raccolte. Da non usare per normali applicazioni."</string>
    <string name="permlab_copyProtectedData" msgid="1660908117394854464">"Consente di invocare il servizio contenitore predefinito per la copia di contenuti. Da non usare per normali applicazioni."</string>
    <string name="permdesc_copyProtectedData" msgid="537780957633976401">"Consente di invocare il servizio contenitore predefinito per la copia di contenuti. Da non usare per normali applicazioni."</string>
    <string name="tutorial_double_tap_to_zoom_message_short" msgid="1311810005957319690">"Tocca due volte per il comando dello zoom"</string>
    <string name="gadget_host_error_inflating" msgid="2613287218853846830">"Errore durante l\'ampliamento del widget"</string>
    <string name="ime_action_go" msgid="8320845651737369027">"Vai"</string>
    <string name="ime_action_search" msgid="658110271822807811">"Cerca"</string>
    <string name="ime_action_send" msgid="2316166556349314424">"Invia"</string>
    <string name="ime_action_next" msgid="3138843904009813834">"Avanti"</string>
    <string name="ime_action_done" msgid="8971516117910934605">"Fine"</string>
    <string name="ime_action_default" msgid="2840921885558045721">"Esegui"</string>
    <string name="dial_number_using" msgid="5789176425167573586">"Componi numero"\n"utilizzando <xliff:g id="NUMBER">%s</xliff:g>"</string>
    <string name="create_contact_using" msgid="4947405226788104538">"Crea contatto"\n"utilizzando <xliff:g id="NUMBER">%s</xliff:g>"</string>
    <string name="accessibility_compound_button_selected" msgid="5612776946036285686">"selezionato"</string>
    <string name="accessibility_compound_button_unselected" msgid="8864512895673924091">"non selezionato"</string>
    <string name="grant_credentials_permission_message_header" msgid="6824538733852821001">"Le seguenti applicazioni richiedono l\'autorizzazione per accedere al tuo account, adesso e in futuro."</string>
    <string name="grant_credentials_permission_message_footer" msgid="3125211343379376561">"Accettare la richiesta?"</string>
    <string name="grant_permissions_header_text" msgid="2722567482180797717">"Richiesta di accesso"</string>
    <string name="allow" msgid="7225948811296386551">"Consenti"</string>
    <string name="deny" msgid="2081879885755434506">"Nega"</string>
    <string name="permission_request_notification_title" msgid="5390555465778213840">"Autorizzazione richiesta"</string>
    <string name="permission_request_notification_with_subtitle" msgid="4325409589686688000">"Autorizzazione richiesta"\n"per l\'account <xliff:g id="ACCOUNT">%s</xliff:g>"</string>
    <string name="input_method_binding_label" msgid="1283557179944992649">"Metodo inserimento"</string>
    <string name="sync_binding_label" msgid="3687969138375092423">"Sinc"</string>
    <string name="accessibility_binding_label" msgid="4148120742096474641">"Accessibilità"</string>
    <string name="wallpaper_binding_label" msgid="1240087844304687662">"Sfondo"</string>
    <string name="chooser_wallpaper" msgid="7873476199295190279">"Cambia sfondo"</string>
    <string name="pptp_vpn_description" msgid="2688045385181439401">"Protocollo di tunneling Point-to-Point"</string>
    <string name="l2tp_vpn_description" msgid="3750692169378923304">"Protocollo di tunneling livello 2"</string>
    <string name="l2tp_ipsec_psk_vpn_description" msgid="3945043564008303239">"VPN L2TP/IPSec basata su chiave precondivisa"</string>
    <string name="l2tp_ipsec_crt_vpn_description" msgid="5382714073103653577">"VPN L2TP/IPSec basata su certificato"</string>
    <string name="upload_file" msgid="2897957172366730416">"Scegli file"</string>
    <string name="reset" msgid="2448168080964209908">"Reimposta"</string>
    <string name="submit" msgid="1602335572089911941">"Invia"</string>
    <string name="description_star" msgid="2654319874908576133">"preferiti"</string>
    <string name="car_mode_disable_notification_title" msgid="3164768212003864316">"Modalità automobile attivata"</string>
    <string name="car_mode_disable_notification_message" msgid="668663626721675614">"Seleziona per uscire dalla modalità automobile."</string>
    <string name="tethered_notification_title" msgid="3146694234398202601">"Tethering oppure hotspot attivo"</string>
    <string name="tethered_notification_message" msgid="3067108323903048927">"Tocca per configurare"</string>
    <string name="throttle_warning_notification_title" msgid="4890894267454867276">"Utilizzo dati cell. elevato"</string>
    <string name="throttle_warning_notification_message" msgid="2609734763845705708">"Tocca per informazioni sull\'utilizzo dati cell."</string>
    <string name="throttled_notification_title" msgid="6269541897729781332">"Limite dati cell. superato"</string>
    <string name="throttled_notification_message" msgid="4712369856601275146">"Tocca per informazioni sull\'utilizzo dati cell."</string>
    <string name="progress_unmounting" product="nosdcard" msgid="535863554318797377">"Smontaggio dell\'archivio USB in corso..."</string>
    <string name="progress_unmounting" product="default" msgid="5556813978958789471">"Smontaggio scheda SD in corso..."</string>
    <string name="progress_erasing" product="nosdcard" msgid="4183664626203056915">"Cancellazione dell\'archivio USB in corso..."</string>
    <string name="progress_erasing" product="default" msgid="2115214724367534095">"Cancellazione scheda SD in corso..."</string>
    <string name="format_error" product="nosdcard" msgid="4320339096529911637">"Cancellazione dell\'archivio USB non riuscita."</string>
    <string name="format_error" product="default" msgid="1343380371925238343">"Cancellazione della scheda SD non riuscita."</string>
    <string name="media_bad_removal" msgid="7960864061016603281">"La scheda SD è stata rimossa prima che fosse smontata."</string>
    <string name="media_checking" product="nosdcard" msgid="418188720009569693">"Controllo dell\'archivio USB in corso."</string>
    <string name="media_checking" product="default" msgid="7334762503904827481">"Controllo della scheda SD in corso."</string>
    <string name="media_removed" msgid="7001526905057952097">"La scheda SD è stata rimossa."</string>
    <string name="media_shared" product="nosdcard" msgid="5830814349250834225">"L\'archivio USB è attualmente utilizzato da un computer."</string>
    <string name="media_shared" product="default" msgid="5706130568133540435">"La scheda SD è attualmente utilizzata da un computer."</string>
    <string name="media_unknown_state" msgid="729192782197290385">"Stato dei supporti esterni sconosciuto."</string>

    <!--Application killed toast -->
    <string name="app_killed_message">Applicazione terminata</string>

    <!-- Phone goggles -->
    <string name="phone_goggles_problem_count">Problema #%1$d: </string>
    <string name="phone_goggles_description">Risolvi i seguenti %1$d problemi matematici in meno di %2$d secondi per poter effettuare la comunicazione.</string>
    <plurals name="phone_goggles_countdown">
        <item quantity="one">%d secondo rimasto</item>
        <item quantity="other">%d secondi rimasti</item>
    </plurals>
</resources><|MERGE_RESOLUTION|>--- conflicted
+++ resolved
@@ -432,24 +432,10 @@
     <string name="permdesc_changeWifiState" msgid="2950383153656873267">"Consente a un\'applicazione di connettersi/disconnettersi da punti di accesso Wi-Fi e di apportare modifiche alle reti Wi-Fi configurate."</string>
     <string name="permlab_changeWifiMulticastState" msgid="1368253871483254784">"consenti ricezione multicast Wi-Fi"</string>
     <string name="permdesc_changeWifiMulticastState" msgid="8199464507656067553">"Consente a un\'applicazione di ricevere pacchetti non direttamente indirizzati al tuo dispositivo. Può essere utile durante la ricerca di servizi offerti nelle vicinanze. Consuma di più rispetto alla modalità non multicast."</string>
-<<<<<<< HEAD
-
-    <!-- Title of an application permission, listed so the user can choose whether they want to allow the application to do this. -->
-    <string name="permlab_accessWimaxState">visualizzazione stato WiMax</string>
-    <!-- Description of an application permission, listed so the user can choose whether they want to allow the application to do this. -->
-    <string name="permdesc_accessWimaxState">Consente a un\'applicazione di visualizzare le informazioni relative allo stato della connessione WiMax.</string>
-
-    <!-- Title of an application permission, listed so the user can choose whether they want to allow the application to do this. -->
-    <string name="permlab_changeWimaxState">modifica stato WiMax</string>
-    <!-- Description of an application permission, listed so the user can choose whether they want to allow the application to do this. -->
-    <string name="permdesc_changeWimaxState">Consente a un\'applicazione di connettersi/disconnettersi da reti WiMax.</string>
-
-=======
     <string name="permlab_accessWimaxState" msgid="2800410363171809280">"visualizzazione stato WiMAX"</string>
     <string name="permdesc_accessWimaxState" msgid="8298035866227524023">"Consente a un\'applicazione di visualizzare le informazioni relative allo stato della rete WiMAX."</string>
     <string name="permlab_changeWimaxState" msgid="340465839241528618">"modifica stato WiMAX"</string>
     <string name="permdesc_changeWimaxState" msgid="474918005058989421">"Consente a un\'applicazione di connettersi/disconnettersi dalla rete WiMAX."</string>
->>>>>>> f0f1ceeb
     <string name="permlab_bluetoothAdmin" msgid="1092209628459341292">"gestione Bluetooth"</string>
     <string name="permdesc_bluetoothAdmin" msgid="7256289774667054555">"Consente a un\'applicazione di configurare il telefono Bluetooth locale e di rilevare e abbinare dispositivi remoti."</string>
     <string name="permlab_bluetooth" msgid="8361038707857018732">"creazione connessioni Bluetooth"</string>
