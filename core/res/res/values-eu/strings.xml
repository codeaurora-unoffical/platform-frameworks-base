<?xml version="1.0" encoding="UTF-8"?>
<!-- 
/* //device/apps/common/assets/res/any/strings.xml
**
** Copyright 2006, The Android Open Source Project
**
** Licensed under the Apache License, Version 2.0 (the "License");
** you may not use this file except in compliance with the License.
** You may obtain a copy of the License at
**
**     http://www.apache.org/licenses/LICENSE-2.0
**
** Unless required by applicable law or agreed to in writing, software
** distributed under the License is distributed on an "AS IS" BASIS,
** WITHOUT WARRANTIES OR CONDITIONS OF ANY KIND, either express or implied.
** See the License for the specific language governing permissions and
** limitations under the License.
*/
 -->

<resources xmlns:android="http://schemas.android.com/apk/res/android"
    xmlns:xliff="urn:oasis:names:tc:xliff:document:1.2">
    <string name="byteShort" msgid="8340973892742019101">"B"</string>
    <string name="kilobyteShort" msgid="7542884022844556968">"kB"</string>
    <string name="megabyteShort" msgid="6355851576770428922">"MB"</string>
    <string name="gigabyteShort" msgid="3259882455212193214">"GB"</string>
    <string name="terabyteShort" msgid="231613018159186962">"TB"</string>
    <string name="petabyteShort" msgid="5637816680144990219">"PB"</string>
    <string name="fileSizeSuffix" msgid="8897567456150907538">"<xliff:g id="NUMBER">%1$s</xliff:g> <xliff:g id="UNIT">%2$s</xliff:g>"</string>
    <string name="untitled" msgid="4638956954852782576">"&lt;Izengabea&gt;"</string>
    <string name="emptyPhoneNumber" msgid="7694063042079676517">"(Ez dago telefono-zenbakirik)"</string>
    <string name="unknownName" msgid="6867811765370350269">"Ezezaguna"</string>
    <string name="defaultVoiceMailAlphaTag" msgid="2660020990097733077">"Erantzungailua"</string>
    <string name="defaultMsisdnAlphaTag" msgid="2850889754919584674">"MSISDN1"</string>
    <string name="mmiError" msgid="5154499457739052907">"Konexio-arazoren bat gertatu da edo MMI kodea baliogabea da."</string>
    <string name="mmiFdnError" msgid="5224398216385316471">"Eragiketa markatze finkoko zenbakietara murriztua dago."</string>
    <string name="mmiErrorWhileRoaming" msgid="762488890299284230">"Ezin dira aldatu deiak desbideratzeko ezarpenak telefonoa ibiltaritzan dagoenean."</string>
    <string name="serviceEnabled" msgid="8147278346414714315">"Zerbitzua gaitu da."</string>
    <string name="serviceEnabledFor" msgid="6856228140453471041">"Zerbitzua honetarako gaitu da:"</string>
    <string name="serviceDisabled" msgid="1937553226592516411">"Zerbitzua desgaitu da."</string>
    <string name="serviceRegistered" msgid="6275019082598102493">"Behar bezala erregistratu da."</string>
    <string name="serviceErased" msgid="1288584695297200972">"Behar bezala ezabatu da."</string>
    <string name="passwordIncorrect" msgid="7612208839450128715">"Pasahitz okerra."</string>
    <string name="mmiComplete" msgid="8232527495411698359">"MMI osatu da."</string>
    <string name="badPin" msgid="9015277645546710014">"Idatzi duzun PIN kode zaharra ez da zuzena."</string>
    <string name="badPuk" msgid="5487257647081132201">"Idatzi duzun PUK kode zaharra ez da zuzena. Saiatu berriro."</string>
    <string name="mismatchPin" msgid="609379054496863419">"Idatzi dituzun PIN kodeak ez datoz bat."</string>
    <string name="invalidPin" msgid="3850018445187475377">"Idatzi 4 eta 8 zenbaki bitarteko PIN bat."</string>
    <string name="invalidPuk" msgid="8761456210898036513">"Idatzi 8 zenbaki edo gehiago dauzkan PUK bat."</string>
    <string name="needPuk" msgid="919668385956251611">"SIM txartela PUK bidez blokeatuta duzu. Desblokeatzeko, idatzi PUK kodea."</string>
    <string name="needPuk2" msgid="4526033371987193070">"SIM txartela desblokeatzeko, idatzi PUK2 kodea."</string>
    <string name="enablePin" msgid="209412020907207950">"Ezin izan da aldatu. Gaitu SIM edo RUIM txartelaren blokeoa."</string>
    <plurals name="pinpuk_attempts" formatted="false" msgid="1251012001539225582">
      <item quantity="other"><xliff:g id="NUMBER_1">%d</xliff:g> saiakera geratzen zaizkizu SIM txartela blokeatu aurretik.</item>
      <item quantity="one"><xliff:g id="NUMBER_0">%d</xliff:g> saiakera geratzen zaizu SIM txartela blokeatu aurretik.</item>
    </plurals>
    <string name="imei" msgid="2625429890869005782">"IMEI zk."</string>
    <string name="meid" msgid="4841221237681254195">"MEID"</string>
    <string name="ClipMmi" msgid="6952821216480289285">"Sarrerako deien identifikazio-zerbitzua"</string>
    <string name="ClirMmi" msgid="7784673673446833091">"Irteerako deien identifikazio-zerbitzua"</string>
    <string name="ColpMmi" msgid="3065121483740183974">"Konektatutako linearen IDa"</string>
    <string name="ColrMmi" msgid="4996540314421889589">"Konektatutako linearen ID murriztapena"</string>
    <string name="CfMmi" msgid="5123218989141573515">"Dei-desbideratzea"</string>
    <string name="CwMmi" msgid="9129678056795016867">"Deia zain"</string>
    <string name="BaMmi" msgid="455193067926770581">"Deien debekuak"</string>
    <string name="PwdMmi" msgid="7043715687905254199">"Pasahitza aldatzea"</string>
    <string name="PinMmi" msgid="3113117780361190304">"PINa aldatzea"</string>
    <string name="CnipMmi" msgid="3110534680557857162">"Deitzailearen zenbakia ikusgai"</string>
    <string name="CnirMmi" msgid="3062102121430548731">"Deitzailearen zenbakiak murriztapenak ditu"</string>
    <string name="ThreeWCMmi" msgid="9051047170321190368">"Hiru hizlaritako deiak"</string>
    <string name="RuacMmi" msgid="7827887459138308886">"Nahigabeko dei gogaikarriak ukatzea"</string>
    <string name="CndMmi" msgid="3116446237081575808">"Deitzailearen zenbakia ematea"</string>
    <string name="DndMmi" msgid="1265478932418334331">"Ez molestatu"</string>
    <string name="CLIRDefaultOnNextCallOn" msgid="429415409145781923">"Deien identifikazio-zerbitzuaren balio lehenetsiak murriztapenak ezartzen ditu. Hurrengo deia: murriztapenekin"</string>
    <string name="CLIRDefaultOnNextCallOff" msgid="3092918006077864624">"Deien identifikazio-zerbitzuaren balio lehenetsiak murriztapenak ezartzen ditu. Hurrengo deia: murriztapenik gabe"</string>
    <string name="CLIRDefaultOffNextCallOn" msgid="6179425182856418465">"Deien identifikazio-zerbitzuaren balio lehenetsiak ez du murriztapenik ezartzen. Hurrengo deia: murriztapenekin"</string>
    <string name="CLIRDefaultOffNextCallOff" msgid="2567998633124408552">"Deien identifikazio-zerbitzuaren balio lehenetsiak ez du murriztapenik ezartzen. Hurrengo deia: murriztapenik gabe"</string>
    <string name="serviceNotProvisioned" msgid="8614830180508686666">"Zerbitzua ez da hornitu."</string>
    <string name="CLIRPermanent" msgid="3377371145926835671">"Ezin duzu deien identifikazio-zerbitzuaren ezarpena aldatu."</string>
    <string name="RestrictedOnDataTitle" msgid="5221736429761078014">"Ez dago mugikorreko datu-zerbitzurik"</string>
    <string name="RestrictedOnEmergencyTitle" msgid="6855466023161191166">"Ezin da egin larrialdi-deirik"</string>
    <string name="RestrictedOnNormalTitle" msgid="3179574012752700984">"Ez dago ahots-deien zerbitzurik"</string>
    <string name="RestrictedOnAllVoiceTitle" msgid="8037246983606545202">"Ez dago ahozko zerbitzurik eta ezin da egin larrialdi-deirik"</string>
    <string name="RestrictedStateContent" msgid="6538703255570997248">"Operadoreak desaktibatu egin du aldi baterako"</string>
    <string name="RestrictedStateContentMsimTemplate" msgid="673416791370248176">"Operadoreak <xliff:g id="SIMNUMBER">%d</xliff:g> SIM txartela desaktibatu egin du aldi baterako"</string>
    <string name="NetworkPreferenceSwitchTitle" msgid="6982395015324165258">"Ezin da konektatu sare mugikorrera"</string>
    <string name="NetworkPreferenceSwitchSummary" msgid="509327194863482733">"Aldatu sare hobetsia. Sakatu aldatzeko."</string>
    <string name="EmergencyCallWarningTitle" msgid="813380189532491336">"Ezin da egin larrialdi-deirik"</string>
    <string name="EmergencyCallWarningSummary" msgid="1899692069750260619">"Ezin duzu egin larrialdi-deirik Wi-Fi bidez"</string>
    <string name="notification_channel_network_alert" msgid="4427736684338074967">"Alertak"</string>
    <string name="notification_channel_call_forward" msgid="2419697808481833249">"Dei-desbideratzea"</string>
    <string name="notification_channel_emergency_callback" msgid="6686166232265733921">"Larrialdi-deiak soilik jasotzeko modua"</string>
    <string name="notification_channel_mobile_data_status" msgid="4575131690860945836">"Datu-konexioaren egoera"</string>
    <string name="notification_channel_sms" msgid="3441746047346135073">"SMS mezuak"</string>
    <string name="notification_channel_voice_mail" msgid="3954099424160511919">"Erantzungailuko mezuak"</string>
    <string name="notification_channel_wfc" msgid="2130802501654254801">"Wi-Fi bidezko deiak"</string>
    <string name="notification_channel_sim" msgid="4052095493875188564">"SIMaren egoera"</string>
    <string name="peerTtyModeFull" msgid="6165351790010341421">"Beste gailuak TTY osagarria FULL moduan erabiltzea eskatu du"</string>
    <string name="peerTtyModeHco" msgid="5728602160669216784">"Beste gailuak TTY osagarria HCO moduan erabiltzea eskatu du"</string>
    <string name="peerTtyModeVco" msgid="1742404978686538049">"Beste gailuak TTY osagarria VCO moduan erabiltzea eskatu du"</string>
    <string name="peerTtyModeOff" msgid="3280819717850602205">"Beste gailuak TTY osagarria desaktibatzea eskatu du"</string>
    <string name="serviceClassVoice" msgid="1258393812335258019">"Ahotsa"</string>
    <string name="serviceClassData" msgid="872456782077937893">"Datuak"</string>
    <string name="serviceClassFAX" msgid="5566624998840486475">"FAXA"</string>
    <string name="serviceClassSMS" msgid="2015460373701527489">"SMSak"</string>
    <string name="serviceClassDataAsync" msgid="4523454783498551468">"Sinkronizatu gabeko datuak"</string>
    <string name="serviceClassDataSync" msgid="7530000519646054776">"Datu sinkronizatuak"</string>
    <string name="serviceClassPacket" msgid="6991006557993423453">"Pakete-datuak"</string>
    <string name="serviceClassPAD" msgid="3235259085648271037">"PAD"</string>
    <string name="roamingText0" msgid="7170335472198694945">"Ibiltaritza-adierazlea aktibatuta"</string>
    <string name="roamingText1" msgid="5314861519752538922">"Ibiltaritza-adierazlea desaktibatuta"</string>
    <string name="roamingText2" msgid="8969929049081268115">"Ibiltaritza-adierazle keinukaria"</string>
    <string name="roamingText3" msgid="5148255027043943317">"Auzotik kanpo"</string>
    <string name="roamingText4" msgid="8808456682550796530">"Eraikinetik kanpo"</string>
    <string name="roamingText5" msgid="7604063252850354350">"Ibiltaritza: sistema hobetsia"</string>
    <string name="roamingText6" msgid="2059440825782871513">"Ibiltaritza: sistema erabilgarria"</string>
    <string name="roamingText7" msgid="7112078724097233605">"Ibiltaritza: aliantza-bazkidea"</string>
    <string name="roamingText8" msgid="5989569778604089291">"Ibiltaritza: Premium bazkidea"</string>
    <string name="roamingText9" msgid="7969296811355152491">"Ibiltaritza: zerbitzu-funtzionaltasun osoa"</string>
    <string name="roamingText10" msgid="3992906999815316417">"Ibiltaritzan: zerbitzu-funtzionaltasun partziala"</string>
    <string name="roamingText11" msgid="4154476854426920970">"Ibiltaritzari buruzko jakinarazpena aktibatuta"</string>
    <string name="roamingText12" msgid="1189071119992726320">"Ibiltaritzari buruzko jakinarazpena desaktibatuta"</string>
    <string name="roamingTextSearching" msgid="8360141885972279963">"Zerbitzu bila"</string>
    <string name="wfcRegErrorTitle" msgid="3855061241207182194">"Ezin izan dira konfiguratu Wi‑Fi bidezko deiak"</string>
  <string-array name="wfcOperatorErrorAlertMessages">
    <item msgid="3910386316304772394">"Wi-Fi bidez deiak egiteko eta mezuak bidaltzeko, eskatu operadoreari zerbitzu hori gaitzeko. Ondoren, aktibatu Wi-Fi bidezko deiak Ezarpenak atalean. (Errore-kodea: <xliff:g id="CODE">%1$s</xliff:g>)"</item>
  </string-array>
  <string-array name="wfcOperatorErrorNotificationMessages">
    <item msgid="7372514042696663278">"Arazo bat izan da Wi‑Fi bidezko deiak zure operadorearekin erregistratzean: <xliff:g id="CODE">%1$s</xliff:g>"</item>
  </string-array>
    <!-- no translation found for wfcSpnFormat_spn (4998685024207291232) -->
    <skip />
    <string name="wfcSpnFormat_spn_wifi_calling" msgid="136001023263502280">"<xliff:g id="SPN">%s</xliff:g> Wi-Fi bidezko deiak"</string>
    <string name="wfcSpnFormat_wlan_call" msgid="2533371081782489793">"WLAN bidezko deia"</string>
    <string name="wfcSpnFormat_spn_wlan_call" msgid="2315240198303197168">"<xliff:g id="SPN">%s</xliff:g> WLAN bidezko deia"</string>
    <string name="wfcSpnFormat_spn_wifi" msgid="6546481665561961938">"<xliff:g id="SPN">%s</xliff:g> Wi-Fi"</string>
    <string name="wfcSpnFormat_wifi_calling_bar_spn" msgid="1726178784338466265">"Wi-Fi bidezko deiak | <xliff:g id="SPN">%s</xliff:g>"</string>
    <string name="wfcSpnFormat_spn_vowifi" msgid="4444638298656953681">"<xliff:g id="SPN">%s</xliff:g> VoWifi"</string>
<<<<<<< HEAD
    <!-- no translation found for wfcSpnFormat_wifi_calling (4990486735013125329) -->
    <skip />
    <!-- no translation found for wfcSpnFormat_wifi (1892673884655959773) -->
    <skip />
    <!-- no translation found for wfcSpnFormat_wifi_calling_wo_hyphen (1336669776254502831) -->
    <skip />
    <!-- no translation found for wfcSpnFormat_vowifi (1765176406171272629) -->
    <skip />
=======
    <string name="wfcSpnFormat_wifi_calling" msgid="4990486735013125329">"Wi-Fi bidezko deiak"</string>
    <string name="wfcSpnFormat_wifi" msgid="1892673884655959773">"Wi-Fi sarea"</string>
    <string name="wfcSpnFormat_wifi_calling_wo_hyphen" msgid="1336669776254502831">"Wi-Fi bidezko deiak"</string>
    <string name="wfcSpnFormat_vowifi" msgid="1765176406171272629">"VoWifi"</string>
>>>>>>> de843449
    <string name="wifi_calling_off_summary" msgid="8720659586041656098">"Desaktibatuta"</string>
    <string name="wfc_mode_wifi_preferred_summary" msgid="1994113411286935263">"Wi-Fi sarea hobesten da"</string>
    <string name="wfc_mode_cellular_preferred_summary" msgid="1988279625335345908">"Datu-konexioa hobesten da"</string>
    <string name="wfc_mode_wifi_only_summary" msgid="2379919155237869320">"Wi-Fi sarea soilik"</string>
    <string name="cfTemplateNotForwarded" msgid="1683685883841272560">"<xliff:g id="BEARER_SERVICE_CODE">{0}</xliff:g>: ez da desbideratu"</string>
    <string name="cfTemplateForwarded" msgid="1302922117498590521">"<xliff:g id="BEARER_SERVICE_CODE">{0}</xliff:g>: <xliff:g id="DIALING_NUMBER">{1}</xliff:g>"</string>
    <string name="cfTemplateForwardedTime" msgid="9206251736527085256">"<xliff:g id="BEARER_SERVICE_CODE">{0}</xliff:g>: <xliff:g id="DIALING_NUMBER">{1}</xliff:g> zenbakira <xliff:g id="TIME_DELAY">{2}</xliff:g> segundotan"</string>
    <string name="cfTemplateRegistered" msgid="5073237827620166285">"<xliff:g id="BEARER_SERVICE_CODE">{0}</xliff:g>: ez da desbideratu"</string>
    <string name="cfTemplateRegisteredTime" msgid="6781621964320635172">"<xliff:g id="BEARER_SERVICE_CODE">{0}</xliff:g>: ez da desbideratu"</string>
    <string name="fcComplete" msgid="3118848230966886575">"Eginbide-kodea osatu da."</string>
    <string name="fcError" msgid="3327560126588500777">"Konexio-arazo bat gertatu da edo eginbide-kodea baliogabea da."</string>
    <string name="httpErrorOk" msgid="1191919378083472204">"Ados"</string>
    <string name="httpError" msgid="7956392511146698522">"Sareko errore bat gertatu da."</string>
    <string name="httpErrorLookup" msgid="4711687456111963163">"Ezin izan da URLa aurkitu."</string>
    <string name="httpErrorUnsupportedAuthScheme" msgid="6299980280442076799">"Webgunearen autentifikazio-eskema ez da onartzen."</string>
    <string name="httpErrorAuth" msgid="1435065629438044534">"Ezin izan da autentifikatu."</string>
    <string name="httpErrorProxyAuth" msgid="1788207010559081331">"Proxy zerbitzariaren bidezko autentifikazioak huts egin du."</string>
    <string name="httpErrorConnect" msgid="8714273236364640549">"Ezin izan da zerbitzarira konektatu."</string>
    <string name="httpErrorIO" msgid="2340558197489302188">"Ezin izan da zerbitzariarekin harremanetan jarri. Saiatu geroago."</string>
    <string name="httpErrorTimeout" msgid="4743403703762883954">"Zerbitzariarekiko konexioak denbora-muga gainditu du."</string>
    <string name="httpErrorRedirectLoop" msgid="8679596090392779516">"Orria zerbitzari gehiegitara birbideratu da."</string>
    <string name="httpErrorUnsupportedScheme" msgid="5015730812906192208">"Protokoloa ez da onartzen."</string>
    <string name="httpErrorFailedSslHandshake" msgid="96549606000658641">"Ezin izan da konexio segurua ezarri."</string>
    <string name="httpErrorBadUrl" msgid="3636929722728881972">"Ezin izan da orria ireki URLa baliogabea delako."</string>
    <string name="httpErrorFile" msgid="2170788515052558676">"Ezin izan da fitxategia atzitu."</string>
    <string name="httpErrorFileNotFound" msgid="6203856612042655084">"Ezin izan da eskatutako fitxategia aurkitu."</string>
    <string name="httpErrorTooManyRequests" msgid="1235396927087188253">"Eskaera gehiegi prozesatzen ari dira. Saiatu berriro geroago."</string>
    <string name="notification_title" msgid="8967710025036163822">"Errore bat gertatu da <xliff:g id="ACCOUNT">%1$s</xliff:g> kontuan saioa hastean"</string>
    <string name="contentServiceSync" msgid="8353523060269335667">"Sinkronizatu"</string>
    <string name="contentServiceSyncNotificationTitle" msgid="7036196943673524858">"Ezin da sinkronizatu"</string>
    <string name="contentServiceTooManyDeletesNotificationDesc" msgid="4884451152168188763">"<xliff:g id="CONTENT_TYPE">%s</xliff:g> gehiegi ezabatzen saiatu zara."</string>
    <string name="low_memory" product="tablet" msgid="6494019234102154896">"Tabletaren memoria beteta dago. Tokia egiteko, ezabatu fitxategi batzuk."</string>
    <string name="low_memory" product="watch" msgid="4415914910770005166">"Erlojuaren memoria beteta dago. Tokia egiteko, ezabatu fitxategi batzuk."</string>
    <string name="low_memory" product="tv" msgid="516619861191025923">"Telebistaren memoria beteta dago. Tokia egiteko, ezabatu fitxategi batzuk."</string>
    <string name="low_memory" product="default" msgid="3475999286680000541">"Telefonoaren memoria beteta dago. Tokia egiteko, ezabatu fitxategi batzuk."</string>
    <plurals name="ssl_ca_cert_warning" formatted="false" msgid="5106721205300213569">
      <item quantity="other">Ziurtagiri-emaile bat baino gehiago daude instalatuta</item>
      <item quantity="one">Ziurtagiri-emaile bat dago instalatuta</item>
    </plurals>
    <string name="ssl_ca_cert_noti_by_unknown" msgid="4475437862189850602">"Hirugarren alderdi ezezagun baten arabera"</string>
    <string name="ssl_ca_cert_noti_by_administrator" msgid="3541729986326153557">"Laneko profilen administratzaileak"</string>
    <string name="ssl_ca_cert_noti_managed" msgid="4030263497686867141">"<xliff:g id="MANAGING_DOMAIN">%s</xliff:g> da arduraduna"</string>
    <string name="work_profile_deleted" msgid="5005572078641980632">"Laneko profila ezabatu egin da"</string>
    <string name="work_profile_deleted_details" msgid="6307630639269092360">"Laneko profila administratzeko aplikazioa falta da edo hondatuta dago. Ondorioz, ezabatu egin dira laneko profila bera eta harekin erlazionatutako datuak. Laguntza lortzeko, jarri administratzailearekin harremanetan."</string>
    <string name="work_profile_deleted_description_dpm_wipe" msgid="8823792115612348820">"Laneko profila ez dago erabilgarri gailu honetan"</string>
    <string name="work_profile_deleted_reason_maximum_password_failure" msgid="8986903510053359694">"Gehiegitan saiatu zara pasahitza idazten"</string>
    <string name="network_logging_notification_title" msgid="6399790108123704477">"Jabeak kudeatzen du gailua"</string>
    <string name="network_logging_notification_text" msgid="7930089249949354026">"Erakundeak kudeatzen du gailua eta baliteke sareko trafikoa gainbegiratzea. Sakatu hau xehetasunak ikusteko."</string>
    <string name="factory_reset_warning" msgid="5423253125642394387">"Gailuko datuak ezabatu egingo dira"</string>
    <string name="factory_reset_message" msgid="9024647691106150160">"Ezin da erabili administratzeko aplikazioa. Ezabatu egingo da gailuko eduki guztia.\n\nZalantzarik baduzu, jarri erakundeko administratzailearekin harremanetan."</string>
    <string name="printing_disabled_by" msgid="8936832919072486965">"<xliff:g id="OWNER_APP">%s</xliff:g> aplikazioak desgaitu egin du inprimatzeko aukera."</string>
    <string name="me" msgid="6545696007631404292">"Ni"</string>
    <string name="power_dialog" product="tablet" msgid="8545351420865202853">"Tabletaren aukerak"</string>
    <string name="power_dialog" product="tv" msgid="6153888706430556356">"Telebistaren aukerak"</string>
    <string name="power_dialog" product="default" msgid="1319919075463988638">"Telefonoaren aukerak"</string>
    <string name="silent_mode" msgid="7167703389802618663">"Isilik modua"</string>
    <string name="turn_on_radio" msgid="3912793092339962371">"Aktibatu haririk gabekoa"</string>
    <string name="turn_off_radio" msgid="8198784949987062346">"Desaktibatu hari gabeko modua"</string>
    <string name="screen_lock" msgid="799094655496098153">"Pantailaren blokeoa"</string>
    <string name="power_off" msgid="4266614107412865048">"Itzali"</string>
    <string name="silent_mode_silent" msgid="319298163018473078">"Tonu-jotzailea desaktibatuta"</string>
    <string name="silent_mode_vibrate" msgid="7072043388581551395">"Tonu-jotzailea dardaran"</string>
    <string name="silent_mode_ring" msgid="8592241816194074353">"Tonu-jotzailea aktibatuta"</string>
    <string name="reboot_to_update_title" msgid="6212636802536823850">"Android sistemaren eguneratzea"</string>
    <string name="reboot_to_update_prepare" msgid="6305853831955310890">"Eguneratzeko prestatzen…"</string>
    <string name="reboot_to_update_package" msgid="3871302324500927291">"Eguneratzeen paketea prozesatzen…"</string>
    <string name="reboot_to_update_reboot" msgid="6428441000951565185">"Berrabiarazten…"</string>
    <string name="reboot_to_reset_title" msgid="4142355915340627490">"Berrezarri jatorrizko datuak"</string>
    <string name="reboot_to_reset_message" msgid="2432077491101416345">"Berrabiarazten…"</string>
    <string name="shutdown_progress" msgid="2281079257329981203">"Itzaltzen…"</string>
    <string name="shutdown_confirm" product="tablet" msgid="3385745179555731470">"Tableta itzali egingo da."</string>
    <string name="shutdown_confirm" product="tv" msgid="476672373995075359">"Telebista itzali egingo da."</string>
    <string name="shutdown_confirm" product="watch" msgid="3490275567476369184">"Erlojua itzali egingo da."</string>
    <string name="shutdown_confirm" product="default" msgid="649792175242821353">"Telefonoa itzali egingo da."</string>
    <string name="shutdown_confirm_question" msgid="2906544768881136183">"Itzali egin nahi duzu?"</string>
    <string name="reboot_safemode_title" msgid="7054509914500140361">"Berrabiarazi modu seguruan"</string>
    <string name="reboot_safemode_confirm" msgid="55293944502784668">"Modu seguruan berrabiarazi nahi duzu? Instalatutako hirugarrenen aplikazioak desgaituko dira. Berriro berrabiarazi ondoren leheneratuko dira."</string>
    <string name="recent_tasks_title" msgid="3691764623638127888">"Azkenak"</string>
    <string name="no_recent_tasks" msgid="8794906658732193473">"Ez dago azkenaldian erabilitako aplikaziorik."</string>
    <string name="global_actions" product="tablet" msgid="408477140088053665">"Tabletaren aukerak"</string>
    <string name="global_actions" product="tv" msgid="7240386462508182976">"Telebistaren aukerak"</string>
    <string name="global_actions" product="default" msgid="2406416831541615258">"Telefonoaren aukerak"</string>
    <string name="global_action_lock" msgid="2844945191792119712">"Pantailaren blokeoa"</string>
    <string name="global_action_power_off" msgid="4471879440839879722">"Itzali"</string>
    <string name="global_action_emergency" msgid="7112311161137421166">"Larrialdi-deiak"</string>
    <string name="global_action_bug_report" msgid="7934010578922304799">"Akatsen txostena"</string>
    <string name="global_action_logout" msgid="935179188218826050">"Amaitu saioa"</string>
    <string name="global_action_screenshot" msgid="8329831278085426283">"Pantaila-argazkia"</string>
    <string name="bugreport_title" msgid="2667494803742548533">"Sortu akatsen txostena"</string>
    <string name="bugreport_message" msgid="398447048750350456">"Gailuaren uneko egoerari buruzko informazioa bilduko da, mezu elektroniko gisa bidaltzeko. Minutu batzuk igaroko dira akatsen txostena sortzen hasten denetik bidaltzeko prest egon arte. Itxaron, mesedez."</string>
    <string name="bugreport_option_interactive_title" msgid="8635056131768862479">"Txosten dinamikoa"</string>
    <string name="bugreport_option_interactive_summary" msgid="229299488536107968">"Aukera hau erabili beharko zenuke ia beti. Txostenaren jarraipena egin ahal izango duzu eta arazoari buruzko xehetasunak eman ahal izango dituzu. Baliteke gutxitan erabili behar izaten diren atalak ez agertzea, denbora aurrezteko."</string>
    <string name="bugreport_option_full_title" msgid="6354382025840076439">"Txosten osoa"</string>
    <string name="bugreport_option_full_summary" msgid="7210859858969115745">"Erabili aukera hau sisteman ahalik eta traba gutxien eragiteko gailuak erantzuten ez duenean, mantsoegi dabilenean edo txosteneko atal guztiak behar dituzunean. Ez dizu uzten xehetasun gehiago idazten, ezta beste pantaila-argazkirik ateratzen ere."</string>
    <plurals name="bugreport_countdown" formatted="false" msgid="6878900193900090368">
      <item quantity="other">Akatsen txostenaren argazkia aterako da <xliff:g id="NUMBER_1">%d</xliff:g> segundo barru.</item>
      <item quantity="one">Akatsen txostenaren argazkia aterako da <xliff:g id="NUMBER_0">%d</xliff:g> segundo barru.</item>
    </plurals>
    <string name="global_action_toggle_silent_mode" msgid="8219525344246810925">"Isilik modua"</string>
    <string name="global_action_silent_mode_on_status" msgid="3289841937003758806">"Soinua DESAKTIBATUTA dago"</string>
    <string name="global_action_silent_mode_off_status" msgid="1506046579177066419">"Soinua AKTIBATUTA dago"</string>
    <string name="global_actions_toggle_airplane_mode" msgid="5884330306926307456">"Hegaldi modua"</string>
    <string name="global_actions_airplane_mode_on_status" msgid="2719557982608919750">"Hegaldi modua AKTIBATUTA dago"</string>
    <string name="global_actions_airplane_mode_off_status" msgid="5075070442854490296">"Hegaldi modua DESAKTIBATUTA dago"</string>
    <string name="global_action_settings" msgid="1756531602592545966">"Ezarpenak"</string>
    <string name="global_action_assist" msgid="3892832961594295030">"Lagundu"</string>
    <string name="global_action_voice_assist" msgid="7751191495200504480">"Ahots-laguntza"</string>
    <string name="global_action_lockdown" msgid="1099326950891078929">"Blokeoa"</string>
    <string name="status_bar_notification_info_overflow" msgid="5301981741705354993">"999+"</string>
    <string name="notification_hidden_text" msgid="6351207030447943784">"Jakinarazpen berria"</string>
    <string name="notification_channel_virtual_keyboard" msgid="6969925135507955575">"Teklatu birtuala"</string>
    <string name="notification_channel_physical_keyboard" msgid="7297661826966861459">"Teklatu fisikoa"</string>
    <string name="notification_channel_security" msgid="7345516133431326347">"Segurtasuna"</string>
    <string name="notification_channel_car_mode" msgid="3553380307619874564">"Auto modua"</string>
    <string name="notification_channel_account" msgid="7577959168463122027">"Kontuaren egoera"</string>
    <string name="notification_channel_developer" msgid="7579606426860206060">"Garatzaileentzako mezuak"</string>
    <string name="notification_channel_updates" msgid="4794517569035110397">"Eguneratzeak"</string>
    <string name="notification_channel_network_status" msgid="5025648583129035447">"Sarearen egoera"</string>
    <string name="notification_channel_network_alerts" msgid="2895141221414156525">"Sarearen alertak"</string>
    <string name="notification_channel_network_available" msgid="4531717914138179517">"Sare bat erabilgarri dago"</string>
    <string name="notification_channel_vpn" msgid="8330103431055860618">"VPN egoera"</string>
    <string name="notification_channel_device_admin" msgid="1568154104368069249">"Gailuen administrazioa"</string>
    <string name="notification_channel_alerts" msgid="4496839309318519037">"Alertak"</string>
    <string name="notification_channel_retail_mode" msgid="6088920674914038779">"Saltzaileentzako demoa"</string>
    <string name="notification_channel_usb" msgid="9006850475328924681">"USB konexioa"</string>
    <string name="notification_channel_heavy_weight_app" msgid="6218742927792852607">"Aplikazio bat abian da"</string>
    <string name="notification_channel_foreground_service" msgid="3931987440602669158">"Bateria kontsumitzen ari diren aplikazioak"</string>
    <string name="foreground_service_app_in_background" msgid="1060198778219731292">"<xliff:g id="APP_NAME">%1$s</xliff:g> ari da bateria erabiltzen"</string>
    <string name="foreground_service_apps_in_background" msgid="7175032677643332242">"<xliff:g id="NUMBER">%1$d</xliff:g> aplikazio ari dira bateria erabiltzen"</string>
    <string name="foreground_service_tap_for_details" msgid="372046743534354644">"Sakatu bateria eta datuen erabilerari buruzko xehetasunak ikusteko"</string>
    <string name="foreground_service_multiple_separator" msgid="4021901567939866542">"<xliff:g id="LEFT_SIDE">%1$s</xliff:g>, <xliff:g id="RIGHT_SIDE">%2$s</xliff:g>"</string>
    <string name="safeMode" msgid="2788228061547930246">"Modu segurua"</string>
    <string name="android_system_label" msgid="6577375335728551336">"Android sistema"</string>
    <string name="user_owner_label" msgid="8836124313744349203">"Aldatu profil pertsonalera"</string>
    <string name="managed_profile_label" msgid="8947929265267690522">"Aldatu laneko profilera"</string>
    <string name="permgrouplab_contacts" msgid="3657758145679177612">"Kontaktuak"</string>
    <string name="permgroupdesc_contacts" msgid="6951499528303668046">"atzitu kontaktuak"</string>
    <string name="permgrouprequest_contacts" msgid="6032805601881764300">"&lt;b&gt;<xliff:g id="APP_NAME">%1$s</xliff:g>&lt;/b&gt; aplikazioari kontaktuak atzitzea baimendu nahi diozu?"</string>
    <string name="permgrouplab_location" msgid="7275582855722310164">"Kokapena"</string>
    <string name="permgroupdesc_location" msgid="1346617465127855033">"atzitu gailuaren kokapena"</string>
    <string name="permgrouprequest_location" msgid="3788275734953323491">"&lt;b&gt;<xliff:g id="APP_NAME">%1$s</xliff:g>&lt;/b&gt; aplikazioari gailuaren kokapena atzitzea baimendu nahi diozu?"</string>
    <string name="permgrouprequestdetail_location" msgid="1113400215566814664">"Aplikazioa erabiltzen ari zarenean soilik atzituko du aplikazioak kokapena."</string>
    <string name="permgroupbackgroundrequest_location" msgid="8461841153030844390">"&lt;b&gt;<xliff:g id="APP_NAME">%1$s</xliff:g>&lt;/b&gt; aplikazioari gailuaren kokapena beti atzitzea baimendu?"</string>
    <string name="permgroupbackgroundrequestdetail_location" msgid="1715668276378108654">"Aplikazioak beti atzituko du kokapena, baita aplikazioa erabiltzen ari ez bazara ere."</string>
    <string name="permgrouplab_calendar" msgid="5863508437783683902">"Egutegia"</string>
    <string name="permgroupdesc_calendar" msgid="3889615280211184106">"atzitu egutegia"</string>
    <string name="permgrouprequest_calendar" msgid="289900767793189421">"&lt;b&gt;<xliff:g id="APP_NAME">%1$s</xliff:g>&lt;/b&gt; aplikazioari egutegia atzitzea baimendu nahi diozu?"</string>
    <string name="permgrouplab_sms" msgid="228308803364967808">"SMS mezuak"</string>
    <string name="permgroupdesc_sms" msgid="4656988620100940350">"bidali eta ikusi SMS mezuak"</string>
    <string name="permgrouprequest_sms" msgid="7168124215838204719">"&lt;b&gt;<xliff:g id="APP_NAME">%1$s</xliff:g>&lt;/b&gt; aplikazioari SMS mezuak bidaltzea eta ikustea baimendu nahi diozu?"</string>
    <string name="permgrouplab_storage" msgid="1971118770546336966">"Memoria"</string>
    <string name="permgroupdesc_storage" msgid="637758554581589203">"atzitu gailuko argazkiak, multimedia-edukia eta fitxategiak"</string>
    <string name="permgrouprequest_storage" msgid="7885942926944299560">"&lt;b&gt;<xliff:g id="APP_NAME">%1$s</xliff:g>&lt;/b&gt; aplikazioari gailuko argazkiak, multimedia-edukia eta fitxategiak atzitzea baimendu nahi diozu?"</string>
    <string name="permgrouplab_microphone" msgid="171539900250043464">"Mikrofonoa"</string>
    <string name="permgroupdesc_microphone" msgid="4988812113943554584">"grabatu audioa"</string>
    <string name="permgrouprequest_microphone" msgid="9167492350681916038">"&lt;b&gt;<xliff:g id="APP_NAME">%1$s</xliff:g>&lt;/b&gt; aplikazioari audioa grabatzea baimendu nahi diozu?"</string>
    <string name="permgrouplab_activityRecognition" msgid="2838596644535616493">"Ariketa hautematea"</string>
    <string name="permgroupdesc_activityRecognition" msgid="7672248027571522602">"hauteman ariketa"</string>
    <string name="permgrouprequest_activityRecognition" msgid="8121253142311250055">"Ariketa fisikoa hautematea baimendu nahi diozu &lt;b&gt;<xliff:g id="APP_NAME">%1$s</xliff:g>&lt;/b&gt; aplikazioari?"</string>
    <string name="permgrouplab_camera" msgid="4820372495894586615">"Kamera"</string>
    <string name="permgroupdesc_camera" msgid="3250611594678347720">"atera argazkiak eta grabatu bideoak"</string>
    <string name="permgrouprequest_camera" msgid="1299833592069671756">"&lt;b&gt;<xliff:g id="APP_NAME">%1$s</xliff:g>&lt;/b&gt; aplikazioari argazkiak ateratzea eta bideoak grabatzea baimendu nahi diozu?"</string>
    <string name="permgrouplab_calllog" msgid="8798646184930388160">"Deien erregistroa"</string>
    <string name="permgroupdesc_calllog" msgid="3006237336748283775">"irakurri telefonoko deien erregistroa eta idatzi bertan"</string>
    <string name="permgrouprequest_calllog" msgid="8487355309583773267">"&lt;b&gt;<xliff:g id="APP_NAME">%1$s</xliff:g>&lt;/b&gt; aplikazioari telefonoko deien erregistroa atzitzea baimendu nahi diozu?"</string>
    <string name="permgrouplab_phone" msgid="5229115638567440675">"Telefonoa"</string>
    <string name="permgroupdesc_phone" msgid="6234224354060641055">"egin eta kudeatu telefono-deiak"</string>
    <string name="permgrouprequest_phone" msgid="9166979577750581037">"&lt;b&gt;<xliff:g id="APP_NAME">%1$s</xliff:g>&lt;/b&gt; aplikazioari telefono-deiak egitea eta kudeatzea baimendu nahi diozu?"</string>
    <string name="permgrouplab_sensors" msgid="416037179223226722">"Gorputz-sentsoreak"</string>
    <string name="permgroupdesc_sensors" msgid="7147968539346634043">"atzitu bizi-konstanteei buruzko sentsorearen datuak"</string>
    <string name="permgrouprequest_sensors" msgid="6349806962814556786">"Bizi-konstanteei buruzko sentsorearen datuak atzitzea baimendu nahi diozu &lt;b&gt;<xliff:g id="APP_NAME">%1$s</xliff:g>&lt;/b&gt; aplikazioari?"</string>
    <string name="permgrouplab_aural" msgid="965607064083134896">"Musika"</string>
    <string name="permgroupdesc_aural" msgid="4870189506255958055">"musika atzitu"</string>
    <string name="permgrouprequest_aural" msgid="6787926123071735620">"&lt;b&gt;<xliff:g id="APP_NAME">%1$s</xliff:g>&lt;/b&gt; aplikazioari musika atzitzea baimendu nahi diozu?"</string>
    <string name="permgrouplab_visual" msgid="8030190588123857921">"Argazkiak eta bideoak"</string>
    <string name="permgroupdesc_visual" msgid="3415827902566663546">"argazkiak eta bideoak atzitu"</string>
    <string name="permgrouprequest_visual" msgid="6907523945030290376">"&lt;b&gt;<xliff:g id="APP_NAME">%1$s</xliff:g>&lt;/b&gt; aplikazioari argazkiak eta bideoak atzitzea baimendu nahi diozu?"</string>
    <string name="capability_title_canRetrieveWindowContent" msgid="3901717936930170320">"Eskuratu leihoko edukia"</string>
    <string name="capability_desc_canRetrieveWindowContent" msgid="3772225008605310672">"Arakatu irekita daukazun leihoko edukia."</string>
    <string name="capability_title_canRequestTouchExploration" msgid="3108723364676667320">"Aktibatu \"Arakatu ukituta\""</string>
    <string name="capability_desc_canRequestTouchExploration" msgid="7543249041581408313">"Sakatutako elementuak ozen irakurriko dira eta pantaila keinu bidez arakatu ahal izango da."</string>
    <string name="capability_title_canRequestFilterKeyEvents" msgid="2103440391902412174">"Behatu idazten duzun testua"</string>
    <string name="capability_desc_canRequestFilterKeyEvents" msgid="7463135292204152818">"Ez da salbuespenik egiten datu pertsonalekin, hala nola kreditu-txartelen zenbakiekin eta pasahitzekin."</string>
    <string name="capability_title_canControlMagnification" msgid="3593493281059424855">"Kontrolatu pantailaren zoom-maila"</string>
    <string name="capability_desc_canControlMagnification" msgid="4791858203568383773">"Kontrolatu pantailaren zoom-maila eta posizioa."</string>
    <string name="capability_title_canPerformGestures" msgid="7418984730362576862">"Egin keinuak"</string>
    <string name="capability_desc_canPerformGestures" msgid="8296373021636981249">"Sakatu, lerratu, atximurkatu eta beste hainbat keinu egin ditzake."</string>
    <string name="capability_title_canCaptureFingerprintGestures" msgid="6309568287512278670">"Hatz-marken keinuak"</string>
    <string name="capability_desc_canCaptureFingerprintGestures" msgid="4386487962402228670">"Gailuaren hatz-marken sentsorean egindako keinuak antzeman ditzake."</string>
    <string name="permlab_statusBar" msgid="7417192629601890791">"desgaitu edo aldatu egoera-barra"</string>
    <string name="permdesc_statusBar" msgid="8434669549504290975">"Egoera-barra desgaitzea edo sistema-ikonoak gehitzea edo kentzea baimentzen die aplikazioei."</string>
    <string name="permlab_statusBarService" msgid="4826835508226139688">"bihurtu egoera-barra"</string>
    <string name="permdesc_statusBarService" msgid="716113660795976060">"Egoera-barra izatea baimentzen die aplikazioei."</string>
    <string name="permlab_expandStatusBar" msgid="1148198785937489264">"zabaldu/tolestu egoera-barra"</string>
    <string name="permdesc_expandStatusBar" msgid="6917549437129401132">"Egoera-barra zabaltzea edo tolestea baimentzen die aplikazioei."</string>
    <string name="permlab_install_shortcut" msgid="4279070216371564234">"instalatu lasterbideak"</string>
    <string name="permdesc_install_shortcut" msgid="8341295916286736996">"Erabiltzaileak ezer egin gabe hasierako pantailan lasterbideak gehitzeko aukera ematen die aplikazioei."</string>
    <string name="permlab_uninstall_shortcut" msgid="4729634524044003699">"desinstalatu lasterbideak"</string>
    <string name="permdesc_uninstall_shortcut" msgid="6745743474265057975">"Erabiltzaileak ezer egin gabe hasierako pantailako lasterbideak kentzeko aukera ematen die aplikazioei."</string>
    <string name="permlab_processOutgoingCalls" msgid="3906007831192990946">"birbideratu irteerako deiak"</string>
    <string name="permdesc_processOutgoingCalls" msgid="5156385005547315876">"Irteerako deian markatutako zenbakia ikustea baimentzen die aplikazioei, deia beste zenbaki batera birbideratzeko edo deia bertan behera uzteko aukerarekin."</string>
    <string name="permlab_answerPhoneCalls" msgid="4077162841226223337">"erantzun telefono-deiak"</string>
    <string name="permdesc_answerPhoneCalls" msgid="2901889867993572266">"Sarrerako deiak hartzea baimentzen die aplikazioei."</string>
    <string name="permlab_receiveSms" msgid="8673471768947895082">"jaso testu-mezuak (SMSak)"</string>
    <string name="permdesc_receiveSms" msgid="6424387754228766939">"SMS mezuak jasotzeko eta prozesatzeko baimena ematen die aplikazioei. Horrela, aplikazioak gailura bidalitako mezuak kontrola eta ezaba ditzake zuri erakutsi gabe."</string>
    <string name="permlab_receiveMms" msgid="1821317344668257098">"jaso testu-mezuak (MMSak)"</string>
    <string name="permdesc_receiveMms" msgid="533019437263212260">"MMS mezuak jasotzeko eta prozesatzeko baimena ematen die aplikazioei. Horrela, aplikazioak gailura bidalitako mezuak kontrola eta ezaba ditzake zuri erakutsi gabe."</string>
    <string name="permlab_readCellBroadcasts" msgid="1598328843619646166">"irakurri sare mugikor bidezko igorpen-mezuak"</string>
    <string name="permdesc_readCellBroadcasts" msgid="6361972776080458979">"Gailuak jasotako sare mugikor bidezko igorpenen mezuak irakurtzeko baimena ematen die aplikazioei. Sare mugikor bidezko igorpen-alertak kokapen batzuetan ematen dira larrialdi-egoeren berri emateko. Aplikazio gaiztoek gailuaren errendimendua edo funtzionamendua oztopa dezakete larrialdi-igorpen horietako bat jasotzen denean."</string>
    <string name="permlab_subscribedFeedsRead" msgid="4756609637053353318">"irakurri harpidetutako jarioak"</string>
    <string name="permdesc_subscribedFeedsRead" msgid="5557058907906144505">"Unean sinkronizatutako jarioei buruzko xehetasunak lortzea baimentzen die aplikazioei."</string>
    <string name="permlab_sendSms" msgid="7544599214260982981">"bidali eta ikusi SMS mezuak"</string>
    <string name="permdesc_sendSms" msgid="7094729298204937667">"SMS mezuak bidaltzeko baimena ematen die aplikazioei. Horrela, ustekabeko gastuak eragin daitezke. Aplikazio gaiztoek erabil dezakete zuk berretsi gabeko mezuak bidalita gastuak eragiteko."</string>
    <string name="permlab_readSms" msgid="8745086572213270480">"irakurri testu-mezuak (SMSak edo MMSak)"</string>
    <string name="permdesc_readSms" product="tablet" msgid="4741697454888074891">"Aplikazioak tabletan gordetako SMS mezu (testu-mezu) guztiak irakur ditzake."</string>
    <string name="permdesc_readSms" product="tv" msgid="5796670395641116592">"Aplikazioak telebistan gordetako SMS mezu (testu-mezu) guztiak irakur ditzake."</string>
    <string name="permdesc_readSms" product="default" msgid="6826832415656437652">"Aplikazioak telefonoan gordetako SMS mezu (testu-mezu) guztiak irakur ditzake."</string>
    <string name="permlab_receiveWapPush" msgid="5991398711936590410">"jaso testu-mezuak (WAP bidezkoak)"</string>
    <string name="permdesc_receiveWapPush" msgid="748232190220583385">"WAP mezuak jasotzeko eta prozesatzeko baimena ematen die aplikazioei. Horrela, aplikazioak, besteak beste, gailura bidalitako mezuak kontrola eta ezaba ditzake zuri erakutsi gabe."</string>
    <string name="permlab_getTasks" msgid="6466095396623933906">"eskuratu abian diren aplikazioak"</string>
    <string name="permdesc_getTasks" msgid="7454215995847658102">"Unean edo duela gutxi exekutatutako zereginei buruzko informazioa lortzeko baimena ematen die aplikazioei. Horrela, aplikazioak gailuan erabiltzen ari diren aplikazioei buruzko informazioa ezagut dezake."</string>
    <string name="permlab_manageProfileAndDeviceOwners" msgid="7918181259098220004">"kudeatu profilen eta gailuen jabeak"</string>
    <string name="permdesc_manageProfileAndDeviceOwners" msgid="106894851498657169">"Profilaren eta gailuaren jabeak zehazteko baimena ematen die aplikazioei."</string>
    <string name="permlab_reorderTasks" msgid="2018575526934422779">"ordenatu abian diren aplikazioak"</string>
    <string name="permdesc_reorderTasks" msgid="7734217754877439351">"Zereginak aurreko eta atzeko planora eramateko baimena ematen die aplikazioei. Aplikazioak zuk ezer egin gabe egin dezake hori."</string>
    <string name="permlab_enableCarMode" msgid="5684504058192921098">"gaitu auto modua"</string>
    <string name="permdesc_enableCarMode" msgid="4853187425751419467">"Auto modua gaitzea baimentzen die aplikazioei."</string>
    <string name="permlab_killBackgroundProcesses" msgid="3914026687420177202">"itxi beste aplikazioak"</string>
    <string name="permdesc_killBackgroundProcesses" msgid="4593353235959733119">"Beste aplikazioen atzeko planoko prozesuak amaitzeko baimena ematen die aplikazioei. Horrela, agian aplikazio batzuk exekutatzeari utziko zaio."</string>
    <string name="permlab_systemAlertWindow" msgid="7238805243128138690">"agertu beste aplikazio batzuen gainean"</string>
    <string name="permdesc_systemAlertWindow" msgid="2393776099672266188">"Beste aplikazio batzuen edo pantailako beste zati batzuen gainean ager daiteke aplikazioa. Aplikazioaren funtzionamendu normala oztopa dezake eta beste aplikazio batzuen itxura alda dezake."</string>
    <string name="permlab_runInBackground" msgid="7365290743781858803">"exekutatu atzeko planoan"</string>
    <string name="permdesc_runInBackground" msgid="7370142232209999824">"Atzeko planoan exekuta liteke aplikazioa eta horrek bizkorrago agor lezake bateria."</string>
    <string name="permlab_useDataInBackground" msgid="8694951340794341809">"erabili datuak atzeko planoan"</string>
    <string name="permdesc_useDataInBackground" msgid="6049514223791806027">"Aplikazioak datuak erabil litzake atzeko planoan eta horrek datuen erabilera areago lezake."</string>
    <string name="permlab_persistentActivity" msgid="8841113627955563938">"izan aplikazioa beti abian"</string>
    <string name="permdesc_persistentActivity" product="tablet" msgid="8525189272329086137">"Beren zati batzuk memoria modu iraunkorrean ezartzeko baimena ematen die aplikazioei. Horrela, beste aplikazioek erabilgarri duten memoria murritz daiteke eta tableta motel daiteke."</string>
    <string name="permdesc_persistentActivity" product="tv" msgid="5086862529499103587">"Beren zati batzuk memorian modu iraunkorrean aktibo uztea baimentzen die aplikazioei. Horrela, beste aplikazioek memoria gutxiago izan lezakete erabilgarri eta telebistak motelago funtziona lezake."</string>
    <string name="permdesc_persistentActivity" product="default" msgid="4384760047508278272">"Beren zati batzuk memoria modu iraunkorrean ezartzeko baimena ematen die aplikazioei. Horrela, beste aplikazioek erabilgarri duten memoria murritz daiteke eta telefonoa motel daiteke."</string>
    <string name="permlab_foregroundService" msgid="3310786367649133115">"Exekutatu zerbitzuak aurreko planoan"</string>
    <string name="permdesc_foregroundService" msgid="6471634326171344622">"Aurreko planoko zerbitzuak erabiltzea baimentzen dio aplikazioari."</string>
    <string name="permlab_getPackageSize" msgid="7472921768357981986">"neurtu aplikazioen biltegiratzeko tokia"</string>
    <string name="permdesc_getPackageSize" msgid="3921068154420738296">"Bere kodea, datuak eta cache-tamainak eskuratzea baimentzen die aplikazioei."</string>
    <string name="permlab_writeSettings" msgid="2226195290955224730">"aldatu sistemaren ezarpenak"</string>
    <string name="permdesc_writeSettings" msgid="7775723441558907181">"Sistemaren ezarpenen datuak aldatzea baimentzen die aplikazioei. Aplikazio gaiztoek sistemaren konfigurazioa hondatzeko erabil dezakete."</string>
    <string name="permlab_receiveBootCompleted" msgid="5312965565987800025">"exekutatu abiaraztean"</string>
    <string name="permdesc_receiveBootCompleted" product="tablet" msgid="7390304664116880704">"Sistema berrabiarazi bezain laster abiaraztea baimentzen die aplikazioei. Horrela, agian denbora gehiago beharko du tabletak abiarazteko, eta tabletaren funtzionamendu orokorra mantso daiteke, baimen hori duten aplikazioak beti abian egongo baitira."</string>
    <string name="permdesc_receiveBootCompleted" product="tv" msgid="4525890122209673621">"Sistema berrabiarazi bezain laster abiaraztea baimentzen die aplikazioei. Horrela, telebistak denbora gehiago behar izan lezake abiarazteko, eta telebistaren funtzionamendu orokorra motel liteke, baimen hori duten aplikazioak beti abian egongo baitira."</string>
    <string name="permdesc_receiveBootCompleted" product="default" msgid="513950589102617504">"Sistema berrabiarazi bezain laster abiaraztea baimentzen die aplikazioei. Horrela, agian denbora gehiago beharko du telefonoak abiarazteko, eta telefonoaren funtzionamendu orokorra mantso daiteke, baimen hori duten aplikazioak beti abian egongo baitira."</string>
    <string name="permlab_broadcastSticky" msgid="7919126372606881614">"bidali igorpen erakargarria"</string>
    <string name="permdesc_broadcastSticky" product="tablet" msgid="7749760494399915651">"Igorpen iraunkorrak emateko baimena ematen die; horiek igorpena amaitu ondoren mantentzen dira. Gehiegi erabiliz gero, tableta motel edo ezegonkor ibiliko da, memoria gehiago erabiliko delako."</string>
    <string name="permdesc_broadcastSticky" product="tv" msgid="6839285697565389467">"Igorpen iraunkorrak egitea baimentzen die aplikazioei. Igorpena eten ondoren ere igortzen jarraitzen duten igorpenak dira igorpen iraunkorrak. Gehiegi erabiliz gero, telebista motel edo ezegonkor ibiliko da, memoria gehiago erabiliko delako."</string>
    <string name="permdesc_broadcastSticky" product="default" msgid="2825803764232445091">"Igorpen iraunkorrak emateko baimena ematen die; horiek igorpena amaitu ondoren mantentzen dira. Gehiegi erabiliz gero, telefonoa motel edo ezegonkor ibiliko da, memoria gehiago erabiliko delako."</string>
    <string name="permlab_readContacts" msgid="8348481131899886131">"irakurri kontaktuak"</string>
    <string name="permdesc_readContacts" product="tablet" msgid="5294866856941149639">"Tabletan gordetako kontaktuei buruzko datuak irakurtzeko baimena ematen die aplikazioei, besteak beste, pertsona zehatzei zer maiztasunekin deitu diezun, mezu elektronikoak bidali dizkiezun edo haiekin harremanetan beste modutara nola jarri zaren. Baimen horrekin, aplikazioek kontaktuen datuak gorde ditzakete, eta aplikazio gaiztoek haiek parteka ditzakete zuk jakin gabe."</string>
    <string name="permdesc_readContacts" product="tv" msgid="1839238344654834087">"Telebistan gordetako kontaktuei buruzko datuak irakurtzea baimentzen die aplikazioei, besteak beste, pertsona zehatzei zer maiztasunekin deitu diezun, mezu elektronikoak bidali dizkiezun ala ez, edo haiekin zer beste modutara jarri zaren harremanetan. Baimen horrekin, aplikazioek kontaktuen datuak gorde ditzakete, eta aplikazio gaiztoek partekatu egin ditzakete zuk jakin gabe."</string>
    <string name="permdesc_readContacts" product="default" msgid="8440654152457300662">"Telefonoan gordetako kontaktuei buruzko datuak irakurtzeko baimena ematen die aplikazioei, besteak beste, pertsona zehatzei zer maiztasunekin deitu diezun, mezu elektronikoak bidali dizkiezun edo haiekin harremanetan beste modutara nola jarri zaren. Baimen horrekin, aplikazioek kontaktuen datuak gorde ditzakete, eta aplikazio gaiztoek haiek parteka ditzakete zuk jakin gabe."</string>
    <string name="permlab_writeContacts" msgid="5107492086416793544">"aldatu kontaktuak"</string>
    <string name="permdesc_writeContacts" product="tablet" msgid="897243932521953602">"Tabletan gordetako kontaktuei buruzko datuak aldatzeko baimena ematen die aplikazioei, besteak beste, kontatu zehatzei zer maiztasunekin deitu diezun, mezu elektronikoak bidali dizkiezun edo haiekin harremanetan beste modutara nola jarri zaren. Baimen horrekin, aplikazioek kontaktuen datuak ezaba ditzakete."</string>
    <string name="permdesc_writeContacts" product="tv" msgid="5438230957000018959">"Telebistan gordetako kontaktuei buruzko datuak aldatzea baimentzen die aplikazioei, besteak beste, kontaktu zehatzei zer maiztasunekin deitu diezun, mezu elektronikoak bidali dizkiezun ala ez, edo haiekin harremanetan zer beste modutara jarri zaren. Baimen horrekin, kontaktuen datuak ezaba ditzakete aplikazioek."</string>
    <string name="permdesc_writeContacts" product="default" msgid="589869224625163558">"Telefonoan gordetako kontaktuei buruzko datuak aldatzeko baimena ematen die aplikazioei, besteak beste, kontatu zehatzei zer maiztasunekin deitu diezun, mezu elektronikoak bidali dizkiezun edo haiekin harremanetan beste modutara nola jarri zaren. Baimen horrekin, aplikazioek kontaktuen datuak ezaba ditzakete."</string>
    <string name="permlab_readCallLog" msgid="3478133184624102739">"irakurri deien erregistroa"</string>
    <string name="permdesc_readCallLog" msgid="3204122446463552146">"Aplikazioak deien historia irakur dezake."</string>
    <string name="permlab_writeCallLog" msgid="8552045664743499354">"idatzi deien erregistroan"</string>
    <string name="permdesc_writeCallLog" product="tablet" msgid="6661806062274119245">"Tabletaren deien erregistroa aldatzeko baimena ematen die aplikazioei, sarrerako eta irteerako deiei buruzko datuak barne. Aplikazio gaiztoek deien erregistroa ezabatzeko edo aldatzeko erabil dezakete."</string>
    <string name="permdesc_writeCallLog" product="tv" msgid="4225034892248398019">"Telebistako deien erregistroa aldatzea baimentzen die aplikazioei, sarrerako eta irteerako deiei buruzko datuak barne. Aplikazio gaiztoek deien erregistroa ezabatzeko edo aldatzeko erabil dezakete."</string>
    <string name="permdesc_writeCallLog" product="default" msgid="683941736352787842">"Telefonoaren deien erregistroa aldatzeko baimena ematen die aplikazioei, sarrerako eta irteerako deiei buruzko datuak barne. Aplikazio gaiztoek deien erregistroa ezabatzeko edo aldatzeko erabil dezakete."</string>
    <string name="permlab_bodySensors" msgid="4683341291818520277">"Atzitu gorputzaren sentsoreak (adibidez, bihotz-maiztasunarenak)"</string>
    <string name="permdesc_bodySensors" product="default" msgid="4380015021754180431">"Zure egoera fisikoa kontrolatzen duten sentsoreetako datuak (adibidez, bihotz-maiztasuna) atzitzea baimentzen die aplikazioei."</string>
    <string name="permlab_readCalendar" msgid="6716116972752441641">"irakurri egutegiko gertaerak eta xehetasunak"</string>
    <string name="permdesc_readCalendar" product="tablet" msgid="4993979255403945892">"Aplikazioak tabletan gordetako egutegiko gertaerak irakur ditzake eta egutegiko datuak parteka eta gorde ditzake."</string>
    <string name="permdesc_readCalendar" product="tv" msgid="8837931557573064315">"Aplikazioak telebistan gordetako egutegiko gertaerak irakur ditzake eta egutegiko datuak parteka eta gorde ditzake."</string>
    <string name="permdesc_readCalendar" product="default" msgid="4373978642145196715">"Aplikazioak telefonoan gordetako egutegiko gertaerak irakur ditzake eta egutegiko datuak parteka eta gorde ditzake."</string>
    <string name="permlab_writeCalendar" msgid="8438874755193825647">"gehitu edo aldatu egutegiko gertaerak eta bidali mezu elektronikoak gonbidatuei jabeek jakin gabe"</string>
    <string name="permdesc_writeCalendar" product="tablet" msgid="1675270619903625982">"Tabletako gertaerak gehitzeko, kentzeko edo aldatzeko aukera du aplikazioak. Gainera, egutegien jabeenak diruditen mezuak bidal ditzake, eta gertaerak alda ditzake jabeei beraiei jakinarazi gabe."</string>
    <string name="permdesc_writeCalendar" product="tv" msgid="9017809326268135866">"Telebistako gertaerak gehitzeko, kentzeko edo aldatzeko aukera du aplikazioak. Gainera, egutegien jabeenak diruditen mezuak bidal ditzake, eta gertaerak alda ditzake jabeei beraiei jakinarazi gabe."</string>
    <string name="permdesc_writeCalendar" product="default" msgid="7592791790516943173">"Telefonoko gertaerak gehitzeko, kentzeko edo aldatzeko aukera du aplikazioak. Gainera, egutegien jabeenak diruditen mezuak bidal ditzake, eta gertaerak alda ditzake jabeei beraiei jakinarazi gabe."</string>
    <string name="permlab_accessLocationExtraCommands" msgid="2836308076720553837">"atzitu kokapen-hornitzaileen komando gehigarriak"</string>
    <string name="permdesc_accessLocationExtraCommands" msgid="6078307221056649927">"Kokapen-hornitzailearen agindu gehigarriak atzitzea baimentzen die aplikazioei. Horrela, agian aplikazioek GPSaren edo bestelako kokapenaren iturburuen funtzionamenduan eragina izan dezakete."</string>
    <string name="permlab_accessFineLocation" msgid="6265109654698562427">"lortu kokapen zehatza aurreko planoan bakarrik"</string>
    <string name="permdesc_accessFineLocation" msgid="3520508381065331098">"Aplikazioak zure kokapen zehatza lor dezake aurreko planoan funtzionatzen duenean bakarrik. Kokapen-zerbitzu horiek aktibatuta eta erabilgarri izan behar dituzu telefonoan, aplikazioak erabil ditzan. Baliteke bateria gehiago erabiltzea."</string>
    <string name="permlab_accessCoarseLocation" msgid="3707180371693213469">"Atzitu sarean oinarritutako gutxi gorabeherako kokapena aurreko planoan bakarrik"</string>
    <string name="permdesc_accessCoarseLocation" product="tablet" msgid="8594719010575779120">"Aplikazioa aurreko planoan dagoenean, zure kokapenaren berri izan dezake sareen iturburuak erabilita; adibidez, telefonia mugikorreko dorreak eta Wi-Fi sareak. Kokapen-zerbitzu horiek aktibatuta eta erabilgarri izan behar dituzu tabletan, aplikazioak erabil ditzan."</string>
    <string name="permdesc_accessCoarseLocation" product="tv" msgid="3027871910200890806">"Aplikazioa aurreko planoan dagoenean, zure kokapenaren berri izan dezake sareen iturburuak erabilita; adibidez, telefonia mugikorreko dorreak eta Wi-Fi sareak. Kokapen-zerbitzu horiek aktibatuta eta erabilgarri izan behar dituzu telebistan, aplikazioak erabil ditzan."</string>
    <string name="permdesc_accessCoarseLocation" product="default" msgid="854896049371048754">"Aplikazioa aurreko planoan dagoenean, zure kokapenaren berri izan dezake sareen iturburuak erabilita; adibidez, telefonia mugikorreko dorreak eta Wi-Fi sareak. Kokapen-zerbitzu horiek aktibatuta eta erabilgarri izan behar dituzu telefonoan, aplikazioak erabil ditzan."</string>
    <string name="permlab_accessBackgroundLocation" msgid="3965397804300661062">"Atzitu kokapena atzeko planoan"</string>
    <string name="permdesc_accessBackgroundLocation" msgid="1096394429579210251">"Baimen hau ematen bada kokapen zehatz edo gutxi gorabeherakorako sarbideaz gain, atzeko planoan exekutatu bitartean atzitu ahalko du aplikazioak kokapena."</string>
    <string name="permlab_modifyAudioSettings" msgid="6095859937069146086">"aldatu audio-ezarpenak"</string>
    <string name="permdesc_modifyAudioSettings" msgid="3522565366806248517">"Audio-ezarpen orokorrak aldatzeko baimena ematen dio; besteak beste, bolumena eta irteerarako zer bozgorailu erabiltzen den."</string>
    <string name="permlab_recordAudio" msgid="3876049771427466323">"grabatu audioa"</string>
    <string name="permdesc_recordAudio" msgid="4245930455135321433">"Aplikazioak edonoiz erabil dezake mikrofonoa audioa grabatzeko."</string>
    <string name="permlab_sim_communication" msgid="2935852302216852065">"bidali aginduak SIM txartelera"</string>
    <string name="permdesc_sim_communication" msgid="5725159654279639498">"SIM txartelera aginduak bidaltzeko aukera ematen die aplikazioei. Oso arriskutsua da."</string>
    <string name="permlab_activityRecognition" msgid="3634590230567608356">"hauteman ariketa fisikoa"</string>
    <string name="permdesc_activityRecognition" msgid="3143453925156552894">"Aplikazioak ariketa fisikoa hauteman dezake."</string>
    <string name="permlab_camera" msgid="3616391919559751192">"atera argazkiak eta grabatu bideoak"</string>
    <string name="permdesc_camera" msgid="5392231870049240670">"Aplikazioak edonoiz erabil dezake kamera argazkiak ateratzeko eta bideoak grabatzeko."</string>
    <string name="permlab_vibrate" msgid="7696427026057705834">"kontrolatu dardara"</string>
    <string name="permdesc_vibrate" msgid="6284989245902300945">"Bibragailua kontrolatzea baimentzen die aplikazioei."</string>
    <string name="permlab_callPhone" msgid="3925836347681847954">"deitu zuzenean telefono-zenbakietara"</string>
    <string name="permdesc_callPhone" msgid="3740797576113760827">"Telefono-zenbakietara zuk esku hartu gabe deitzeko baimena ematen die aplikazioei. Horrela, ustekabeko gastuak edo deiak eragin daitezke. Aplikazio gaiztoek erabil dezakete zuk berretsi gabeko deiak eginda gastuak eragiteko."</string>
    <string name="permlab_accessImsCallService" msgid="3574943847181793918">"atzitu IMS dei-zerbitzua"</string>
    <string name="permdesc_accessImsCallService" msgid="8992884015198298775">"Zuk ezer egin beharrik gabe deiak egiteko IMS zerbitzua erabiltzea baimentzen die aplikazioei."</string>
    <string name="permlab_readPhoneState" msgid="9178228524507610486">"irakurri telefonoaren egoera eta identitatea"</string>
    <string name="permdesc_readPhoneState" msgid="1639212771826125528">"Gailuaren telefono-eginbideak atzitzeko baimena ematen die aplikazioei. Baimen horrek aplikazioari telefono-zenbakia eta gailu IDak zein diren, deirik aktibo dagoen eta deia zer zenbakirekin konektatuta dagoen zehazteko baimena ematen die aplikazioei."</string>
    <string name="permlab_manageOwnCalls" msgid="1503034913274622244">"bideratu deiak sistemaren bidez"</string>
    <string name="permdesc_manageOwnCalls" msgid="6552974537554717418">"Deiak sistemaren bidez bideratzea baimentzen die aplikazioei, deien zerbitzua ahal bezain ona izan dadin."</string>
    <string name="permlab_callCompanionApp" msgid="3599252979411970473">"ikusi eta kontrolatu deiak sistemaren bidez."</string>
    <string name="permdesc_callCompanionApp" msgid="4567344683275099090">"Gailuan abian diren deiak eta deion informazioa ikusi eta kontrolatzeko baimena ematen dio aplikazioari; besteak beste, deien zenbakiak eta deien egoera."</string>
    <string name="permlab_acceptHandover" msgid="2661534649736022409">"Jarraitu beste aplikazio batean hasitako deia"</string>
    <string name="permdesc_acceptHandovers" msgid="4570660484220539698">"Beste aplikazio batean hasitako dei bat jarraitzea baimentzen dio aplikazioari."</string>
    <string name="permlab_readPhoneNumbers" msgid="6108163940932852440">"irakurri telefono-zenbakiak"</string>
    <string name="permdesc_readPhoneNumbers" msgid="8559488833662272354">"Gailuaren telefono-zenbakiak atzitzea baimentzen die aplikazioei."</string>
    <string name="permlab_wakeLock" product="tablet" msgid="1531731435011495015">"eragotzi tableta inaktibo ezartzea"</string>
    <string name="permlab_wakeLock" product="tv" msgid="2601193288949154131">"eragotzi telebista inaktibo geratzea"</string>
    <string name="permlab_wakeLock" product="default" msgid="573480187941496130">"eragotzi telefonoa inaktibo ezartzea"</string>
    <string name="permdesc_wakeLock" product="tablet" msgid="7311319824400447868">"Tableta inaktibo ezartzea galaraztea baimentzen die aplikazioei."</string>
    <string name="permdesc_wakeLock" product="tv" msgid="3208534859208996974">"Telebista inaktibo ezar dadin eragoztea baimentzen die aplikazioei."</string>
    <string name="permdesc_wakeLock" product="default" msgid="8559100677372928754">"Telefonoa inaktibo ezartzea galaraztea baimentzen die aplikazioei."</string>
    <string name="permlab_transmitIr" msgid="7545858504238530105">"transmititu infragorriak"</string>
    <string name="permdesc_transmitIr" product="tablet" msgid="5358308854306529170">"Tabletaren infragorri-igorlea erabiltzeko aukera ematen die aplikazioei."</string>
    <string name="permdesc_transmitIr" product="tv" msgid="3926790828514867101">"Telebistaren infragorri-igorlea erabiltzea baimentzen die aplikazioei."</string>
    <string name="permdesc_transmitIr" product="default" msgid="7957763745020300725">"Telefonoaren infragorri-igorlea erabiltzeko aukera ematen die aplikazioei."</string>
    <string name="permlab_setWallpaper" msgid="6627192333373465143">"ezarri horma-papera"</string>
    <string name="permdesc_setWallpaper" msgid="7373447920977624745">"Sistemaren horma-papera aldatzea baimentzen die aplikazioei."</string>
    <string name="permlab_setWallpaperHints" msgid="3278608165977736538">"doitu horma-paperaren tamaina"</string>
    <string name="permdesc_setWallpaperHints" msgid="8235784384223730091">"Sistemaren horma-paperaren tamainaren doitzeak ezartzea baimentzen die aplikazioei."</string>
    <string name="permlab_setTimeZone" msgid="2945079801013077340">"ezarri ordu-zona"</string>
    <string name="permdesc_setTimeZone" product="tablet" msgid="1676983712315827645">"Tabletaren ordu-zona aldatzea baimentzen die aplikazioei."</string>
    <string name="permdesc_setTimeZone" product="tv" msgid="888864653946175955">"Telebistaren ordu-zona aldatzea baimentzen die aplikazioei."</string>
    <string name="permdesc_setTimeZone" product="default" msgid="4499943488436633398">"Telefonoaren ordu-zona aldatzea baimentzen die aplikazioei."</string>
    <string name="permlab_getAccounts" msgid="1086795467760122114">"bilatu gailuko kontuak"</string>
    <string name="permdesc_getAccounts" product="tablet" msgid="2741496534769660027">"Tabletak ezagutzen dituen kontuen zerrenda lortzeko baimena ematen die aplikazioei. Instalatuta dituzun aplikazioek sortutako kontuak har daitezke barnean."</string>
    <string name="permdesc_getAccounts" product="tv" msgid="4190633395633907543">"Telebistak ezagutzen dituen kontuen zerrenda lortzea baimentzen die aplikazioei. Instalatuta dituzun aplikazioek sortutako kontuak sar daitezke."</string>
    <string name="permdesc_getAccounts" product="default" msgid="3448316822451807382">"Telefonoak ezagutzen dituen kontuen zerrenda lortzeko baimena ematen die aplikazioei. Instalatuta dituzun aplikazioek sortutako kontuak har daitezke barnean."</string>
    <string name="permlab_accessNetworkState" msgid="4951027964348974773">"ikusi sareko konexioak"</string>
    <string name="permdesc_accessNetworkState" msgid="8318964424675960975">"Sareko konexioei buruzko informazioa ikusteko baimena ematen die aplikazioei; adibidez, zer sare dauden eta zeintzuk dauden konektatuta."</string>
    <string name="permlab_createNetworkSockets" msgid="7934516631384168107">"izan sarerako sarbide osoa"</string>
    <string name="permdesc_createNetworkSockets" msgid="3403062187779724185">"Sare-socketak sortzeko eta sare-protokolo pertsonalizatuak erabiltzeko baimena ematen die aplikazioei. Arakatzaileak eta beste aplikazio batzuek Internetera konektatzeko moduak eskaintzen dituzte, beraz, baimen hori ez da beharrezkoa datuak Internetera bidaltzeko."</string>
    <string name="permlab_changeNetworkState" msgid="958884291454327309">"aldatu sarearen konektagarritasuna"</string>
    <string name="permdesc_changeNetworkState" msgid="6789123912476416214">"Sarearen konexioaren egoera aldatzea baimentzen die aplikazioei."</string>
    <string name="permlab_changeTetherState" msgid="5952584964373017960">"aldatu telefono bidezko konektagarritasuna"</string>
    <string name="permdesc_changeTetherState" msgid="1524441344412319780">"Partekatutako Interneterako konexioaren egoera aldatzea baimentzen die aplikazioei."</string>
    <string name="permlab_accessWifiState" msgid="5202012949247040011">"ikusi Wi-Fi konexioak"</string>
    <string name="permdesc_accessWifiState" msgid="5002798077387803726">"Wi-Fi sareei buruzko informazioa ikusteko baimena ematen die aplikazioei, adibidez, Wi-Fi konexioa aktibatuta dagoen eta konektatutako Wi-Fi gailuen izenak zein diren."</string>
    <string name="permlab_changeWifiState" msgid="6550641188749128035">"konektatu Wi-Fira edo deskonektatu bertatik"</string>
    <string name="permdesc_changeWifiState" msgid="7137950297386127533">"Wi-Fi sarbide-puntuetara konektatzeko edo haietatik deskonektatzeko baimena ematen die aplikazioei, baita Wi-Fi sareen gailu-konfigurazioari aldaketak egitekoa ere."</string>
    <string name="permlab_changeWifiMulticastState" msgid="1368253871483254784">"onartu Wi-Fi Multicast harrera"</string>
    <string name="permdesc_changeWifiMulticastState" product="tablet" msgid="7969774021256336548">"Wi-Fi sarearen bidez gailu guztiei bidalitako paketeak jasotzeko baimena ematen die aplikazioei multidifusio-helbideak erabilita, ez tableta soilik. Multidifusiokoa ez den moduak baino bateria gehiago erabiltzen du."</string>
    <string name="permdesc_changeWifiMulticastState" product="tv" msgid="9031975661145014160">"Wi-Fi sareko gailu guztiei bidalitako paketeak jasotzea baimentzen die aplikazioei multidifusio-helbideak erabilita, ez telebista soilik. Multidifusiokoa ez den moduak baino bateria gehiago erabiltzen du."</string>
    <string name="permdesc_changeWifiMulticastState" product="default" msgid="6851949706025349926">"Wi-Fi sarearen bidez gailu guztiei bidalitako paketeak jasotzeko baimena ematen die aplikazioei multidifusio-helbideak erabilita, ez telefonoa soilik. Multidifusiokoa ez den moduak baino bateria gehiago erabiltzen du."</string>
    <string name="permlab_bluetoothAdmin" msgid="6006967373935926659">"atzitu Bluetooth-ezarpenak"</string>
    <string name="permdesc_bluetoothAdmin" product="tablet" msgid="6921177471748882137">"Tokiko Bluetooth tableta konfiguratzea eta urruneko gailuak detektatzea eta haiekin parekatzea baimentzen die aplikazioei."</string>
    <string name="permdesc_bluetoothAdmin" product="tv" msgid="3373125682645601429">"Tokiko Bluetooth telebista konfiguratzea eta urruneko gailuak hautematea eta haiekin parekatzea baimentzen die aplikazioei."</string>
    <string name="permdesc_bluetoothAdmin" product="default" msgid="8931682159331542137">"Tokiko Bluetooth telefonoa konfiguratzea eta urruneko gailuak detektatzea eta haiekin parekatzea baimentzen die aplikazioei."</string>
    <string name="permlab_accessWimaxState" msgid="4195907010610205703">"WiMAX sarera konektatzea eta deskonektatzea"</string>
    <string name="permdesc_accessWimaxState" msgid="6360102877261978887">"WiMAX gaituta dagoen zehazteko eta konektatutako WiMAX sareei buruzko informazioa ikusteko baimena ematen die aplikazioei."</string>
    <string name="permlab_changeWimaxState" msgid="340465839241528618">"Aldatu WiMAX egoera"</string>
    <string name="permdesc_changeWimaxState" product="tablet" msgid="3156456504084201805">"Tableta WiMAX sareetara konektatzeko edo haietatik deskonektatzeko baimena ematen die aplikazioei."</string>
    <string name="permdesc_changeWimaxState" product="tv" msgid="6022307083934827718">"Telebista WiMAX sareetara konektatzea edo haietatik deskonektatzea baimentzen die aplikazioei."</string>
    <string name="permdesc_changeWimaxState" product="default" msgid="697025043004923798">"Telefonoa WiMAX sareetara konektatzeko edo haietatik deskonektatzeko baimena ematen die aplikazioei."</string>
    <string name="permlab_bluetooth" msgid="6127769336339276828">"partekatu Bluetooth gailuekin"</string>
    <string name="permdesc_bluetooth" product="tablet" msgid="3480722181852438628">"Tabletaren Bluetootharen konfigurazioa ikusteko eta bikotetutako gailuekin konexioak egiteko eta onartzeko baimena ematen die aplikazioei."</string>
    <string name="permdesc_bluetooth" product="tv" msgid="3974124940101104206">"Telebistaren Bluetooth konexioaren konfigurazioa ikustea eta parekatutako gailuekin konexioak sortzea eta onartzea baimentzen die aplikazioei."</string>
    <string name="permdesc_bluetooth" product="default" msgid="3207106324452312739">"Telefonoaren Bluetootharen konfigurazioa ikusteko eta bikotetutako gailuekin konexioak egiteko eta onartzeko baimena ematen die aplikazioei."</string>
    <string name="permlab_nfc" msgid="4423351274757876953">"kontrolatu Near Field Communication komunikazioa"</string>
    <string name="permdesc_nfc" msgid="7120611819401789907">"Near Field Communication (NFC) etiketekin, txartelekin eta irakurgailuekin komunikatzea baimentzen die aplikazioei."</string>
    <string name="permlab_disableKeyguard" msgid="3598496301486439258">"desgaitu pantailaren blokeoa"</string>
    <string name="permdesc_disableKeyguard" msgid="6034203065077122992">"Teklen blokeoa eta erlazionatutako pasahitz-segurtasuna desgaitzeko baimena ematen die aplikazioei. Adibidez, telefonoak teklen blokeoa desgaitzen du telefono-deiak jasotzen dituenean, eta berriro gaitzen du deiak amaitzean."</string>
    <string name="permlab_getAndRequestScreenLockComplexity" msgid="3911592334192005424">"lortu eta eskatu pantailaren blokeoaren konplexutasuna"</string>
    <string name="permdesc_getAndRequestScreenLockComplexity" msgid="9045202063228854873">"Pantailaren blokeoaren konplexutasun-maila (handia, ertaina, txikia edo bat ere ez) ezagutzea baimentzen dio aplikazioari; horren bidez, pantailaren blokeoaren luzeraren barruti edo mota posiblea adierazten da. Halaber, erabiltzaileei pantailaren blokeoa maila jakin batera igotzeko iradoki diezaieke aplikazioak, baina erabiltzaileek horri ez ikusi egiteko eta aplikazioa erabiltzen jarraitzeko aukera dute. Kontuan izan pantailaren blokeoa ez dela gordetzen testu arrunt gisa; beraz, aplikazioak ez du jakingo pasahitza zehazki zein den."</string>
    <string name="permlab_useBiometric" msgid="8837753668509919318">"Erabili hardware biometrikoa"</string>
    <string name="permdesc_useBiometric" msgid="8389855232721612926">"Autentifikatzeko hardware biometrikoa erabiltzea baimentzen die aplikazioei."</string>
    <string name="permlab_manageFingerprint" msgid="5640858826254575638">"kudeatu erreferentzia-gako digitalen hardwarea"</string>
    <string name="permdesc_manageFingerprint" msgid="178208705828055464">"Erreferentzia-gako digitalen txantiloiak gehitzeko eta ezabatzeko metodoei dei egitea baimentzen die aplikazioei."</string>
    <string name="permlab_useFingerprint" msgid="3150478619915124905">"erabili erreferentzia-gako digitalen hardwarea"</string>
    <string name="permdesc_useFingerprint" msgid="9165097460730684114">"Autentifikatzeko erreferentzia-gako digitalen hardwarea erabiltzea baimentzen die aplikazioei."</string>
    <string name="permlab_audioRead" msgid="6617225220728465565">"musika-bilduma irakurri"</string>
    <string name="permdesc_audioRead" msgid="5034032570243484805">"Musika-bilduma irakurtzea baimentzen die aplikazioei."</string>
    <string name="permlab_audioWrite" msgid="2661772059799779292">"musika-bilduma aldatu"</string>
    <string name="permdesc_audioWrite" msgid="8888544708166230494">"Musika-bilduma aldatzea baimentzen die aplikazioei."</string>
    <string name="permlab_videoRead" msgid="9182618678674737229">"bideo-bilduma irakurri"</string>
    <string name="permdesc_videoRead" msgid="7045676429859396194">"Bideo-bilduma irakurtzea baimentzen die aplikazioei."</string>
    <string name="permlab_videoWrite" msgid="128769316366746446">"bideo-bilduma aldatu"</string>
    <string name="permdesc_videoWrite" msgid="5448565757490640841">"Bideo-bilduma aldatzea baimentzen die aplikazioei."</string>
    <string name="permlab_imagesRead" msgid="3015078545742665304">"argazki-bilduma irakurri"</string>
    <string name="permdesc_imagesRead" msgid="3144263806038695580">"Argazki-bilduma irakurtzea baimentzen die aplikazioei."</string>
    <string name="permlab_imagesWrite" msgid="3391306186247235510">"argazki-bilduma aldatu"</string>
    <string name="permdesc_imagesWrite" msgid="7073662756617474375">"Argazki-bilduma aldatzea baimentzen die aplikazioei."</string>
    <string name="permlab_mediaLocation" msgid="8675148183726247864">"multimedia-edukien bildumako kokapena irakurri"</string>
    <string name="permdesc_mediaLocation" msgid="2237023389178865130">"Multimedia-edukien bildumako kokapena irakurtzea baimentzen die aplikazioei."</string>
    <string name="biometric_dialog_default_title" msgid="4229778503907743328">"<xliff:g id="APP">%s</xliff:g> aplikazioak autentifikatu egin nahi du."</string>
    <string name="biometric_error_hw_unavailable" msgid="645781226537551036">"Hardware biometrikoa ez dago erabilgarri"</string>
<<<<<<< HEAD
=======
    <!-- no translation found for biometric_error_user_canceled (2260175018114348727) -->
    <skip />
    <string name="biometric_not_recognized" msgid="5770511773560736082">"Ez da ezagutu"</string>
    <!-- no translation found for biometric_error_canceled (349665227864885880) -->
    <skip />
>>>>>>> de843449
    <string name="fingerprint_acquired_partial" msgid="735082772341716043">"Hatz-marka digitala ez da osorik hauteman. Saiatu berriro."</string>
    <string name="fingerprint_acquired_insufficient" msgid="4596546021310923214">"Ezin izan da prozesatu hatz-marka. Saiatu berriro."</string>
    <string name="fingerprint_acquired_imager_dirty" msgid="1087209702421076105">"Hatz-marka digitalen sentsorea zikina dago. Garbi ezazu, eta saiatu berriro."</string>
    <string name="fingerprint_acquired_too_fast" msgid="6470642383109155969">"Hatza azkarregi mugitu duzu. Saiatu berriro."</string>
    <string name="fingerprint_acquired_too_slow" msgid="59250885689661653">"Mantsoegi mugitu duzu hatza. Saiatu berriro."</string>
  <string-array name="fingerprint_acquired_vendor">
  </string-array>
<<<<<<< HEAD
    <string name="biometric_not_recognized" msgid="5770511773560736082">"Ez da ezagutu"</string>
=======
>>>>>>> de843449
    <string name="fingerprint_authenticated" msgid="5309333983002526448">"Autentifikatu da hatz-marka"</string>
    <string name="face_authenticated_no_confirmation_required" msgid="4018680978348659031">"Autentifikatu da aurpegia"</string>
    <string name="face_authenticated_confirmation_required" msgid="8778347003507633610">"Autentifikatu da aurpegia; sakatu Berretsi"</string>
    <string name="fingerprint_error_hw_not_available" msgid="7955921658939936596">"Hatz-markaren hardwarea ez dago erabilgarri."</string>
    <string name="fingerprint_error_no_space" msgid="1055819001126053318">"Ezin da gorde hatz-marka digitala. Kendu lehendik gordeta duzunetako bat."</string>
    <string name="fingerprint_error_timeout" msgid="3927186043737732875">"Hatz-marka digitalak prozesatzeko denbora-muga gainditu da. Saiatu berriro."</string>
    <string name="fingerprint_error_canceled" msgid="4402024612660774395">"Hatz-markaren eragiketa bertan behera utzi da."</string>
    <string name="fingerprint_error_user_canceled" msgid="7999639584615291494">"Erabiltzaileak bertan behera utzi du hatz-marka bidezko eragiketa."</string>
    <string name="fingerprint_error_lockout" msgid="5536934748136933450">"Saiakera gehiegi egin dituzu. Saiatu berriro geroago."</string>
    <string name="fingerprint_error_lockout_permanent" msgid="5033251797919508137">"Saiakera gehiegi egin dituzu. Desgaitu egin da hatz-marken sentsorea."</string>
    <string name="fingerprint_error_unable_to_process" msgid="6107816084103552441">"Saiatu berriro."</string>
    <string name="fingerprint_error_no_fingerprints" msgid="7654382120628334248">"Ez da erregistratu hatz-markarik."</string>
    <string name="fingerprint_error_hw_not_present" msgid="5729436878065119329">"Gailu honek ez du hatz-marken sentsorerik"</string>
    <string name="fingerprint_name_template" msgid="5870957565512716938">"<xliff:g id="FINGERID">%d</xliff:g> hatza"</string>
  <string-array name="fingerprint_error_vendor">
  </string-array>
    <string name="fingerprint_icon_content_description" msgid="2340202869968465936">"Hatz-markaren ikonoa"</string>
    <string name="permlab_manageFace" msgid="2137540986007309781">"kudeatu aurpegi bidez autentifikatzeko hardwarea"</string>
    <string name="permdesc_manageFace" msgid="8919637120670185330">"Aurpegi-txantiloiak gehitu eta ezabatzeko metodoei dei egitea baimentzen dio aplikazioari."</string>
    <string name="permlab_useFaceAuthentication" msgid="8996134460546804535">"erabili aurpegi bidez autentifikatzeko hardwarea"</string>
    <string name="permdesc_useFaceAuthentication" msgid="5011118722951833089">"Aurpegi bidez autentifikatzeko hardwarea erabiltzea baimentzen dio aplikazioari"</string>
    <string name="face_acquired_insufficient" msgid="5901287247766106330">"Ezin izan da prozesatu aurpegia. Saiatu berriro."</string>
    <string name="face_acquired_too_bright" msgid="610606792381297174">"Aurpegiak distira gehiegi du. Murriztu argitasuna."</string>
    <string name="face_acquired_too_dark" msgid="7229162716976778371">"Aurpegia ilunegi dago. Estalgabetu argi-iturburua."</string>
    <string name="face_acquired_too_close" msgid="1980310037427755293">"Urrundu sentsorea aurpegitik."</string>
    <string name="face_acquired_too_far" msgid="4494571381828850007">"Hurbildu sentsorea aurpegira."</string>
    <string name="face_acquired_too_high" msgid="228411096134808372">"Eraman sentsorea gora."</string>
    <string name="face_acquired_too_low" msgid="4539774649296349109">"Eraman sentsorea behera."</string>
    <string name="face_acquired_too_right" msgid="1650292067226118760">"Eraman sentsorea eskuinera."</string>
    <string name="face_acquired_too_left" msgid="2712489669456176505">"Eraman sentsorea ezkerrera."</string>
    <string name="face_acquired_poor_gaze" msgid="8344973502980415859">"Begiratu sentsoreari."</string>
    <string name="face_acquired_not_detected" msgid="5707782294589511391">"Ez dugu hauteman aurpegirik."</string>
    <string name="face_acquired_not_steady" msgid="3722829465011040042">"Egon geldi, aurpegia gailuaren aurrean jarrita."</string>
  <string-array name="face_acquired_vendor">
  </string-array>
    <string name="face_error_hw_not_available" msgid="6255891785768984615">"Aurpegia hautemateko hardwarea ez dago erabilgarri."</string>
    <string name="face_error_timeout" msgid="4014326147867150054">"Gainditu da aurpegiak prozesatzeko denbora-muga. Saiatu berriro."</string>
    <string name="face_error_no_space" msgid="8224993703466381314">"Ezin da gorde aurpegia."</string>
    <string name="face_error_canceled" msgid="283945501061931023">"Utzi da aurpegiaren bidezko eragiketa."</string>
    <string name="face_error_user_canceled" msgid="8943921120862164539">"Erabiltzaileak utzi du aurpegi-autentifikazioa."</string>
    <string name="face_error_lockout" msgid="3407426963155388504">"Saiakera gehiegi egin dituzu. Saiatu berriro geroago."</string>
    <string name="face_error_lockout_permanent" msgid="8198354656746088890">"Saiakera gehiegi egin dituzu. Desgaitu egin da autentifikazioa."</string>
    <string name="face_error_unable_to_process" msgid="238761109287767270">"Saiatu berriro."</string>
    <string name="face_error_not_enrolled" msgid="9166792142679691323">"Ez dago aurpegirik erregistratuta."</string>
    <string name="face_error_hw_not_present" msgid="4737289254517095671">"Gailu honek ez du aurpegia autentifikatzeko sentsorerik"</string>
    <string name="face_name_template" msgid="7004562145809595384">"<xliff:g id="FACEID">%d</xliff:g> aurpegia"</string>
  <string-array name="face_error_vendor">
  </string-array>
    <string name="face_icon_content_description" msgid="4024817159806482191">"Aurpegiaren ikonoa"</string>
    <string name="permlab_readSyncSettings" msgid="6201810008230503052">"irakurri sinkronizazio-ezarpenak"</string>
    <string name="permdesc_readSyncSettings" msgid="2706745674569678644">"Kontu baten sinkronizazio-ezarpenak irakurtzeko baimena ematen die aplikazioei. Adibidez, Jendea aplikazioa konturen batekin sinkronizatuta dagoen zehatz dezake."</string>
    <string name="permlab_writeSyncSettings" msgid="5408694875793945314">"aktibatu eta desaktibatu sinkronizazioa"</string>
    <string name="permdesc_writeSyncSettings" msgid="8956262591306369868">"Kontu baten sinkronizazio-ezarpenak aldatzeko baimena ematen die aplikazioei. Adibidez, Jendea aplikazioa kontu batekin sinkronizatzeko erabil daiteke."</string>
    <string name="permlab_readSyncStats" msgid="7396577451360202448">"irakurri sinkronizazio-estatistikak"</string>
    <string name="permdesc_readSyncStats" msgid="1510143761757606156">"Kontu baten sinkronizazio-estatistikak irakurtzeko baimena ematen dio; besteak beste, sinkronizazio-gertaeren historia eta sinkronizatutako datu kopurua."</string>
    <string name="permlab_sdcardRead" msgid="1438933556581438863">"Irakurri biltegi partekatuko edukia"</string>
    <string name="permdesc_sdcardRead" msgid="1804941689051236391">"Biltegi partekatuko edukia irakurtzea baimentzen die aplikazioei."</string>
    <string name="permlab_sdcardWrite" msgid="9220937740184960897">"Aldatu edo ezabatu biltegi partekatuko edukia"</string>
    <string name="permdesc_sdcardWrite" msgid="2834431057338203959">"Biltegi partekatuko edukian idaztea baimentzen die aplikazioei."</string>
    <string name="permlab_use_sip" msgid="2052499390128979920">"egin/jaso SIP deiak"</string>
    <string name="permdesc_use_sip" msgid="2297804849860225257">"SIP deiak egitea eta jasotzea baimentzen die aplikazioei."</string>
    <string name="permlab_register_sim_subscription" msgid="3166535485877549177">"erregistratu telekomunikabideekiko SIM konexio berriak"</string>
    <string name="permdesc_register_sim_subscription" msgid="2138909035926222911">"Telekomunikabideekiko SIM konexio berriak erregistratzea baimentzen die aplikazioei."</string>
    <string name="permlab_register_call_provider" msgid="108102120289029841">"erregistratu telekomunikabideekiko konexio berriak"</string>
    <string name="permdesc_register_call_provider" msgid="7034310263521081388">"Telekomunikabideekiko konexio berriak erregistratzea baimentzen die aplikazioei."</string>
    <string name="permlab_connection_manager" msgid="1116193254522105375">"kudeatu telekomunikabideekiko konexioak"</string>
    <string name="permdesc_connection_manager" msgid="5925480810356483565">"Telekomunikabideekiko konexioak kudeatzea baimentzen die aplikazioei."</string>
    <string name="permlab_bind_incall_service" msgid="6773648341975287125">"erabili pantaila deiak abian direnean"</string>
    <string name="permdesc_bind_incall_service" msgid="8343471381323215005">"Erabiltzaileak deiaren pantaila noiz eta nola ikusten duen kontrolatzea baimentzen die aplikazioei."</string>
    <string name="permlab_bind_connection_service" msgid="3557341439297014940">"elkarreragin telefono-zerbitzuekin"</string>
    <string name="permdesc_bind_connection_service" msgid="4008754499822478114">"Deiak egiteko eta jasotzeko telefonia-zerbitzuekin elkarreragitea baimentzen die aplikazioei."</string>
    <string name="permlab_control_incall_experience" msgid="9061024437607777619">"eskaini erabiltzaileentzako aukerak deiak abian direnean"</string>
    <string name="permdesc_control_incall_experience" msgid="915159066039828124">"Deiak abian direnean erabiltzeko aukera eskaintzea baimentzen die aplikazioei."</string>
    <string name="permlab_readNetworkUsageHistory" msgid="7862593283611493232">"irakurri sare-erabileraren historia"</string>
    <string name="permdesc_readNetworkUsageHistory" msgid="7689060749819126472">"Sare eta aplikazio jakin batzuen sare-erabileraren historia irakurtzea baimentzen die aplikazioei."</string>
    <string name="permlab_manageNetworkPolicy" msgid="2562053592339859990">"kudeatu sare-gidalerroak"</string>
    <string name="permdesc_manageNetworkPolicy" msgid="7537586771559370668">"Sareko gidalerroak kudeatzea eta aplikazioetarako berariazko arauak definitzea baimentzen die aplikazioei."</string>
    <string name="permlab_modifyNetworkAccounting" msgid="5088217309088729650">"aldatu sare-erabileraren kalkuluak"</string>
    <string name="permdesc_modifyNetworkAccounting" msgid="5443412866746198123">"Aplikazioen sare-erabilera kalkulatzeko modua aldatzeko baimena ematen die aplikazioei. Aplikazio normalek ez lukete beharko."</string>
    <string name="permlab_accessNotifications" msgid="7673416487873432268">"atzitu jakinarazpenak"</string>
    <string name="permdesc_accessNotifications" msgid="458457742683431387">"Jakinarazpenak berreskuratu, aztertu eta garbitzeko aukera ematen die aplikazioei, beste aplikazioek argitaratutako jakinarazpenak barne."</string>
    <string name="permlab_bindNotificationListenerService" msgid="7057764742211656654">"lotu jakinarazpenak hautemateko zerbitzu batera"</string>
    <string name="permdesc_bindNotificationListenerService" msgid="985697918576902986">"Jakinarazpenak hautemateko zerbitzu baten goi-mailako interfazera lotzeko aukera ematen dio titularrari. Aplikazio normalek ez dute baimen hau behar."</string>
    <string name="permlab_bindConditionProviderService" msgid="1180107672332704641">"lotu baldintza-hornitzaileen zerbitzuei"</string>
    <string name="permdesc_bindConditionProviderService" msgid="1680513931165058425">"Baldintza-hornitzaileen zerbitzuen goi-mailako interfazeari lotzea baimentzen die titularrei. Aplikazio normalek ez lukete beharko."</string>
    <string name="permlab_bindDreamService" msgid="4153646965978563462">"lotu dream zerbitzuei"</string>
    <string name="permdesc_bindDreamService" msgid="7325825272223347863">"Dream zerbitzu baten goi-mailako interfazeari lotzea baimentzen die titularrei. Aplikazio normalek ez lukete beharko."</string>
    <string name="permlab_invokeCarrierSetup" msgid="3699600833975117478">"deitu operadorearen konfigurazio-aplikazioari"</string>
    <string name="permdesc_invokeCarrierSetup" msgid="4159549152529111920">"Operadorearen konfigurazio-aplikazioari deitzeko aukera ematen dio titularrari. Aplikazio normalek ez dute baimen hau behar."</string>
    <string name="permlab_accessNetworkConditions" msgid="8206077447838909516">"hauteman sarearen baldintzei buruzko behaketak"</string>
    <string name="permdesc_accessNetworkConditions" msgid="6899102075825272211">"Sareko baldintzak hautemateko aukera ematen die aplikazioei. Aplikazio normalek ez dute baimen hau behar."</string>
    <string name="permlab_setInputCalibration" msgid="4902620118878467615">"Aldatu idazteko gailuaren kalibrazioa"</string>
    <string name="permdesc_setInputCalibration" msgid="4527511047549456929">"Ukipen-pantailaren kalibrazio-parametroak aldatzea baimentzen die aplikazioei. Aplikazio normalek ez lukete beharko."</string>
    <string name="permlab_accessDrmCertificates" msgid="7436886640723203615">"atzitu DRM ziurtagiriak"</string>
    <string name="permdesc_accessDrmCertificates" msgid="8073288354426159089">"DRM ziurtagiriak hornitzea eta erabiltzea baimentzen die aplikazioei. Aplikazio normalek ez lukete beharko."</string>
    <string name="permlab_handoverStatus" msgid="7820353257219300883">"Jaso Android Beam transferentzien egoera"</string>
    <string name="permdesc_handoverStatus" msgid="4788144087245714948">"Uneko Android Beam transferentziei buruzko informazioa jasotzea baimentzen die aplikazioei"</string>
    <string name="permlab_removeDrmCertificates" msgid="7044888287209892751">"kendu DRM ziurtagiriak"</string>
    <string name="permdesc_removeDrmCertificates" msgid="7272999075113400993">"DRM ziurtagiriak kentzea baimentzen die aplikazioei. Aplikazio normalek ez lukete beharko."</string>
    <string name="permlab_bindCarrierMessagingService" msgid="1490229371796969158">"lotu operadorearen mezularitza-zerbitzuari"</string>
    <string name="permdesc_bindCarrierMessagingService" msgid="2762882888502113944">"Operadore baten mezularitza-zerbitzuaren goi-mailako interfazeari lotzea baimentzen die erabiltzaileei. Aplikazio normalek ez lukete inoiz beharko."</string>
    <string name="permlab_bindCarrierServices" msgid="3233108656245526783">"lotu operadorearen zerbitzuei"</string>
    <string name="permdesc_bindCarrierServices" msgid="1391552602551084192">"Operadorearen zerbitzuei lotzea baimentzen die titularrei. Aplikazio normalek ez dute baimen hau behar."</string>
    <string name="permlab_access_notification_policy" msgid="4247510821662059671">"atzitu \"Ez molestatu\" egoera"</string>
    <string name="permdesc_access_notification_policy" msgid="3296832375218749580">"\"Ez molestatu\" konfigurazioa irakurtzea eta bertan idaztea baimentzen die aplikazioei."</string>
    <string name="policylab_limitPassword" msgid="4497420728857585791">"Ezarri pasahitzen arauak"</string>
    <string name="policydesc_limitPassword" msgid="2502021457917874968">"Kontrolatu pantaila blokeoaren pasahitzen eta PINen luzera eta onartutako karaktereak."</string>
    <string name="policylab_watchLogin" msgid="5091404125971980158">"Gainbegiratu pantaila desblokeatzeko saiakerak"</string>
    <string name="policydesc_watchLogin" product="tablet" msgid="3215729294215070072">"Kontrolatu pantaila desblokeatzen saiatzean idatzitako pasahitz oker kopurua, eta blokeatu tableta edo ezabatu bere datuak pasahitza gehiegitan oker idazten bada."</string>
    <string name="policydesc_watchLogin" product="TV" msgid="2707817988309890256">"Kontrolatu pantaila desblokeatzen saiatzean idatzitako pasahitz oker kopurua, eta blokeatu telebista edo ezabatu haren datuak pasahitza gehiegitan oker idazten bada."</string>
    <string name="policydesc_watchLogin" product="default" msgid="5712323091846761073">"Kontrolatu pantaila desblokeatzen saiatzean idatzitako pasahitz oker kopurua, eta blokeatu telefonoa edo ezabatu bere datuak pasahitza gehiegitan oker idazten bada."</string>
    <string name="policydesc_watchLogin_secondaryUser" product="tablet" msgid="4280246270601044505">"Kontrolatu pantaila desblokeatzen saiatzean idatzitako pasahitz oker kopurua, eta blokeatu tableta edo ezabatu erabiltzailearen datuak pasahitza gehiegitan oker idazten bada."</string>
    <string name="policydesc_watchLogin_secondaryUser" product="TV" msgid="3484832653564483250">"Kontrolatu pantaila desblokeatzen saiatzean idatzitako pasahitz oker kopurua, eta blokeatu telebista edo ezabatu erabiltzailearen datuak pasahitza gehiegitan oker idazten bada."</string>
    <string name="policydesc_watchLogin_secondaryUser" product="default" msgid="2185480427217127147">"Kontrolatu pantaila desblokeatzen saiatzean idatzitako pasahitz oker kopurua, eta blokeatu telefonoa edo ezabatu erabiltzailearen datuak pasahitza gehiegitan oker idazten bada."</string>
    <string name="policylab_resetPassword" msgid="4934707632423915395">"Aldatu pantailaren blokeoa"</string>
    <string name="policydesc_resetPassword" msgid="1278323891710619128">"Aldatu pantailaren blokeoa."</string>
    <string name="policylab_forceLock" msgid="2274085384704248431">"Blokeatu pantaila"</string>
    <string name="policydesc_forceLock" msgid="1141797588403827138">"Kontrolatu pantaila nola eta noiz blokeatzen den."</string>
    <string name="policylab_wipeData" msgid="3910545446758639713">"Ezabatu datu guztiak"</string>
    <string name="policydesc_wipeData" product="tablet" msgid="4306184096067756876">"Ezabatu tabletaren datuak abisatu gabe, jatorrizko datuak berrezarrita."</string>
    <string name="policydesc_wipeData" product="tv" msgid="5816221315214527028">"Ezabatu telebistaren datuak abisatu gabe, jatorrizko datuak berrezarrita."</string>
    <string name="policydesc_wipeData" product="default" msgid="5096895604574188391">"Ezabatu telefonoaren datuak abisatu gabe, jatorrizko datuak berrezarrita."</string>
    <string name="policylab_wipeData_secondaryUser" msgid="8362863289455531813">"Ezabatu erabiltzailearen datuak"</string>
    <string name="policydesc_wipeData_secondaryUser" product="tablet" msgid="6336255514635308054">"Ezabatu erabiltzaileak tabletan dituen datuak abisatu gabe."</string>
    <string name="policydesc_wipeData_secondaryUser" product="tv" msgid="2086473496848351810">"Ezabatu erabiltzaileak telebistan dituen datuak abisatu gabe."</string>
    <string name="policydesc_wipeData_secondaryUser" product="default" msgid="6787904546711590238">"Ezabatu erabiltzaileak telefonoan dituen datuak abisatu gabe."</string>
    <string name="policylab_setGlobalProxy" msgid="2784828293747791446">"Ezarri gailuaren proxy orokorra"</string>
    <string name="policydesc_setGlobalProxy" msgid="8459859731153370499">"Ezarri gailuaren proxy orokorra gidalerroak gaituta dauden bitartean erabiltzeko. Gailuaren jabeak soilik ezar dezake proxy orokorra."</string>
    <string name="policylab_expirePassword" msgid="5610055012328825874">"Ezarri pasahitzaren iraungitzea"</string>
    <string name="policydesc_expirePassword" msgid="5367525762204416046">"Aldatu pantaila blokeatuko pasahitza, PINa edo eredua aldatu beharreko maiztasuna."</string>
    <string name="policylab_encryptedStorage" msgid="8901326199909132915">"Ezarri memoria-enkriptatzea"</string>
    <string name="policydesc_encryptedStorage" msgid="2637732115325316992">"Eskatu gordetako aplikazioen datuak enkriptatzea."</string>
    <string name="policylab_disableCamera" msgid="6395301023152297826">"Desgaitu kamerak"</string>
    <string name="policydesc_disableCamera" msgid="2306349042834754597">"Eragotzi gailuaren kamerak erabiltzea."</string>
    <string name="policylab_disableKeyguardFeatures" msgid="8552277871075367771">"Desgaitu pantailaren blokeoko eginbide batzuk"</string>
    <string name="policydesc_disableKeyguardFeatures" msgid="2044755691354158439">"Eragotzi pantailaren blokeoko eginbide batzuk erabiltzea."</string>
  <string-array name="phoneTypes">
    <item msgid="8901098336658710359">"Etxekoa"</item>
    <item msgid="869923650527136615">"Mugikorra"</item>
    <item msgid="7897544654242874543">"Lantokia"</item>
    <item msgid="1103601433382158155">"Laneko faxa"</item>
    <item msgid="1735177144948329370">"Etxeko faxa"</item>
    <item msgid="603878674477207394">"Bilagailua"</item>
    <item msgid="1650824275177931637">"Beste bat"</item>
    <item msgid="9192514806975898961">"Pertsonalizatua"</item>
  </string-array>
  <string-array name="emailAddressTypes">
    <item msgid="8073994352956129127">"Etxekoa"</item>
    <item msgid="7084237356602625604">"Lantokia"</item>
    <item msgid="1112044410659011023">"Beste bat"</item>
    <item msgid="2374913952870110618">"Pertsonalizatua"</item>
  </string-array>
  <string-array name="postalAddressTypes">
    <item msgid="6880257626740047286">"Etxekoa"</item>
    <item msgid="5629153956045109251">"Lantokia"</item>
    <item msgid="4966604264500343469">"Beste bat"</item>
    <item msgid="4932682847595299369">"Pertsonalizatua"</item>
  </string-array>
  <string-array name="imAddressTypes">
    <item msgid="1738585194601476694">"Etxekoa"</item>
    <item msgid="1359644565647383708">"Lantokia"</item>
    <item msgid="7868549401053615677">"Beste bat"</item>
    <item msgid="3145118944639869809">"Pertsonalizatua"</item>
  </string-array>
  <string-array name="organizationTypes">
    <item msgid="7546335612189115615">"Lantokia"</item>
    <item msgid="4378074129049520373">"Beste bat"</item>
    <item msgid="3455047468583965104">"Pertsonalizatua"</item>
  </string-array>
  <string-array name="imProtocols">
    <item msgid="8595261363518459565">"AIM"</item>
    <item msgid="7390473628275490700">"Windows Live"</item>
    <item msgid="7882877134931458217">"Yahoo"</item>
    <item msgid="5035376313200585242">"Skype"</item>
    <item msgid="7532363178459444943">"QQ"</item>
    <item msgid="3713441034299660749">"Google Talk"</item>
    <item msgid="2506857312718630823">"ICQ"</item>
    <item msgid="1648797903785279353">"Jabber"</item>
  </string-array>
    <string name="phoneTypeCustom" msgid="1644738059053355820">"Pertsonalizatua"</string>
    <string name="phoneTypeHome" msgid="2570923463033985887">"Etxekoa"</string>
    <string name="phoneTypeMobile" msgid="6501463557754751037">"Mugikorra"</string>
    <string name="phoneTypeWork" msgid="8863939667059911633">"Lantokia"</string>
    <string name="phoneTypeFaxWork" msgid="3517792160008890912">"Laneko faxa"</string>
    <string name="phoneTypeFaxHome" msgid="2067265972322971467">"Etxeko faxa"</string>
    <string name="phoneTypePager" msgid="7582359955394921732">"Bilagailua"</string>
    <string name="phoneTypeOther" msgid="1544425847868765990">"Bestelakoa"</string>
    <string name="phoneTypeCallback" msgid="2712175203065678206">"Dei-erantzuna"</string>
    <string name="phoneTypeCar" msgid="8738360689616716982">"Autoa"</string>
    <string name="phoneTypeCompanyMain" msgid="540434356461478916">"Laneko nagusia"</string>
    <string name="phoneTypeIsdn" msgid="8022453193171370337">"ISDN"</string>
    <string name="phoneTypeMain" msgid="6766137010628326916">"Nagusia"</string>
    <string name="phoneTypeOtherFax" msgid="8587657145072446565">"Beste fax bat"</string>
    <string name="phoneTypeRadio" msgid="4093738079908667513">"Irratia"</string>
    <string name="phoneTypeTelex" msgid="3367879952476250512">"Telexa"</string>
    <string name="phoneTypeTtyTdd" msgid="8606514378585000044">"TTY TDD"</string>
    <string name="phoneTypeWorkMobile" msgid="1311426989184065709">"Laneko mugikorra"</string>
    <string name="phoneTypeWorkPager" msgid="649938731231157056">"Laneko bilagailua"</string>
    <string name="phoneTypeAssistant" msgid="5596772636128562884">"Laguntzailea"</string>
    <string name="phoneTypeMms" msgid="7254492275502768992">"MMS"</string>
    <string name="eventTypeCustom" msgid="7837586198458073404">"Pertsonalizatua"</string>
    <string name="eventTypeBirthday" msgid="2813379844211390740">"Urtebetetzea"</string>
    <string name="eventTypeAnniversary" msgid="3876779744518284000">"Urteurrena"</string>
    <string name="eventTypeOther" msgid="7388178939010143077">"Beste bat"</string>
    <string name="emailTypeCustom" msgid="8525960257804213846">"Pertsonalizatua"</string>
    <string name="emailTypeHome" msgid="449227236140433919">"Etxekoa"</string>
    <string name="emailTypeWork" msgid="3548058059601149973">"Lantokia"</string>
    <string name="emailTypeOther" msgid="2923008695272639549">"Beste bat"</string>
    <string name="emailTypeMobile" msgid="119919005321166205">"Mugikorra"</string>
    <string name="postalTypeCustom" msgid="8903206903060479902">"Pertsonalizatua"</string>
    <string name="postalTypeHome" msgid="8165756977184483097">"Etxekoa"</string>
    <string name="postalTypeWork" msgid="5268172772387694495">"Lantokia"</string>
    <string name="postalTypeOther" msgid="2726111966623584341">"Beste bat"</string>
    <string name="imTypeCustom" msgid="2074028755527826046">"Pertsonalizatua"</string>
    <string name="imTypeHome" msgid="6241181032954263892">"Orri nagusia"</string>
    <string name="imTypeWork" msgid="1371489290242433090">"Lantokia"</string>
    <string name="imTypeOther" msgid="5377007495735915478">"Beste bat"</string>
    <string name="imProtocolCustom" msgid="6919453836618749992">"Pertsonalizatua"</string>
    <string name="imProtocolAim" msgid="7050360612368383417">"AIM"</string>
    <string name="imProtocolMsn" msgid="144556545420769442">"Windows Live"</string>
    <string name="imProtocolYahoo" msgid="8271439408469021273">"Yahoo"</string>
    <string name="imProtocolSkype" msgid="9019296744622832951">"Skype"</string>
    <string name="imProtocolQq" msgid="8887484379494111884">"QQ"</string>
    <string name="imProtocolGoogleTalk" msgid="493902321140277304">"Hangouts"</string>
    <string name="imProtocolIcq" msgid="1574870433606517315">"ICQ"</string>
    <string name="imProtocolJabber" msgid="2279917630875771722">"Jabber"</string>
    <string name="imProtocolNetMeeting" msgid="8287625655986827971">"NetMeeting"</string>
    <string name="orgTypeWork" msgid="29268870505363872">"Lantokia"</string>
    <string name="orgTypeOther" msgid="3951781131570124082">"Bestelakoa"</string>
    <string name="orgTypeCustom" msgid="225523415372088322">"Pertsonalizatua"</string>
    <string name="relationTypeCustom" msgid="3542403679827297300">"Pertsonalizatua"</string>
    <string name="relationTypeAssistant" msgid="6274334825195379076">"Laguntzailea"</string>
    <string name="relationTypeBrother" msgid="8757913506784067713">"Anaia/Neba"</string>
    <string name="relationTypeChild" msgid="1890746277276881626">"Semea/Alaba"</string>
    <string name="relationTypeDomesticPartner" msgid="6904807112121122133">"Izatezko bikotea"</string>
    <string name="relationTypeFather" msgid="5228034687082050725">"Aita"</string>
    <string name="relationTypeFriend" msgid="7313106762483391262">"Laguna"</string>
    <string name="relationTypeManager" msgid="6365677861610137895">"Kudeatzailea"</string>
    <string name="relationTypeMother" msgid="4578571352962758304">"Ama"</string>
    <string name="relationTypeParent" msgid="4755635567562925226">"Gurasoa"</string>
    <string name="relationTypePartner" msgid="7266490285120262781">"Bazkidea"</string>
    <string name="relationTypeReferredBy" msgid="101573059844135524">"Aipatzailea:"</string>
    <string name="relationTypeRelative" msgid="1799819930085610271">"Senidea"</string>
    <string name="relationTypeSister" msgid="1735983554479076481">"Arreba/Ahizpa"</string>
    <string name="relationTypeSpouse" msgid="394136939428698117">"Ezkonlaguna"</string>
    <string name="sipAddressTypeCustom" msgid="2473580593111590945">"Pertsonalizatua"</string>
    <string name="sipAddressTypeHome" msgid="6093598181069359295">"Etxekoa"</string>
    <string name="sipAddressTypeWork" msgid="6920725730797099047">"Lantokia"</string>
    <string name="sipAddressTypeOther" msgid="4408436162950119849">"Beste bat"</string>
    <string name="quick_contacts_not_available" msgid="746098007828579688">"Ez da kontaktua ikusteko aplikaziorik aurkitu."</string>
    <string name="keyguard_password_enter_pin_code" msgid="3037685796058495017">"Idatzi PIN kodea"</string>
    <string name="keyguard_password_enter_puk_code" msgid="4800725266925845333">"Idatzi PUK kodea eta PIN kode berria"</string>
    <string name="keyguard_password_enter_puk_prompt" msgid="1341112146710087048">"PUK kodea"</string>
    <string name="keyguard_password_enter_pin_prompt" msgid="8027680321614196258">"PIN kode berria"</string>
    <string name="keyguard_password_entry_touch_hint" msgid="2644215452200037944"><font size="17">"Sakatu pasahitza idazteko"</font></string>
    <string name="keyguard_password_enter_password_code" msgid="1054721668279049780">"Idatzi desblokeatzeko pasahitza"</string>
    <string name="keyguard_password_enter_pin_password_code" msgid="6391755146112503443">"Idatzi desblokeatzeko PIN kodea"</string>
    <string name="keyguard_password_wrong_pin_code" msgid="2422225591006134936">"PIN kode okerra."</string>
    <string name="keyguard_label_text" msgid="861796461028298424">"Desblokeatzeko, sakatu Menua eta, ondoren, 0."</string>
    <string name="emergency_call_dialog_number_for_display" msgid="696192103195090970">"Larrialdietarako zenbakia"</string>
    <string name="lockscreen_carrier_default" msgid="6169005837238288522">"Ez dago zerbitzurik"</string>
    <string name="lockscreen_screen_locked" msgid="7288443074806832904">"Pantaila blokeatuta dago."</string>
    <string name="lockscreen_instructions_when_pattern_enabled" msgid="46154051614126049">"Desblokeatzeko edo larrialdi-deia egiteko, sakatu Menua."</string>
    <string name="lockscreen_instructions_when_pattern_disabled" msgid="686260028797158364">"Desblokeatzeko, sakatu Menua."</string>
    <string name="lockscreen_pattern_instructions" msgid="7478703254964810302">"Desblokeatzeko, marraztu eredua"</string>
    <string name="lockscreen_emergency_call" msgid="5298642613417801888">"Larrialdi-deiak"</string>
    <string name="lockscreen_return_to_call" msgid="5244259785500040021">"Itzuli deira"</string>
    <string name="lockscreen_pattern_correct" msgid="9039008650362261237">"Eredua zuzena da!"</string>
    <string name="lockscreen_pattern_wrong" msgid="4317955014948108794">"Saiatu berriro"</string>
    <string name="lockscreen_password_wrong" msgid="5737815393253165301">"Saiatu berriro"</string>
    <string name="lockscreen_storage_locked" msgid="9167551160010625200">"Desblokeatu eginbide eta datu guztiak erabiltzeko"</string>
    <string name="faceunlock_multiple_failures" msgid="754137583022792429">"Aurpegiaren bidez desblokeatzeko saiakera muga gainditu da"</string>
    <string name="lockscreen_missing_sim_message_short" msgid="5099439277819215399">"Ez dago SIM txartelik"</string>
    <string name="lockscreen_missing_sim_message" product="tablet" msgid="151659196095791474">"Ez dago SIM txartelik tabletan."</string>
    <string name="lockscreen_missing_sim_message" product="tv" msgid="1943633865476989599">"Ez dago SIM txartelik telebistan."</string>
    <string name="lockscreen_missing_sim_message" product="default" msgid="2186920585695169078">"Ez dago SIM txartelik telefonoan."</string>
    <string name="lockscreen_missing_sim_instructions" msgid="5372787138023272615">"Sartu SIM txartela."</string>
    <string name="lockscreen_missing_sim_instructions_long" msgid="3526573099019319472">"SIM txartela falta da edo ezin da irakurri. Sartu SIM txartel bat."</string>
    <string name="lockscreen_permanent_disabled_sim_message_short" msgid="5096149665138916184">"SIM txartela hondatuta dago."</string>
    <string name="lockscreen_permanent_disabled_sim_instructions" msgid="910904643433151371">"SIM txartela behin betiko desgaitu zaizu.\n Beste SIM txartel bat lortzeko, jarri zerbitzu-hornitzailearekin harremanetan."</string>
    <string name="lockscreen_transport_prev_description" msgid="6300840251218161534">"Aurreko pista"</string>
    <string name="lockscreen_transport_next_description" msgid="573285210424377338">"Hurrengo pista"</string>
    <string name="lockscreen_transport_pause_description" msgid="3980308465056173363">"Pausatu"</string>
    <string name="lockscreen_transport_play_description" msgid="1901258823643886401">"Erreproduzitu"</string>
    <string name="lockscreen_transport_stop_description" msgid="5907083260651210034">"Gelditu"</string>
    <string name="lockscreen_transport_rew_description" msgid="6944412838651990410">"Atzeratu"</string>
    <string name="lockscreen_transport_ffw_description" msgid="42987149870928985">"Aurreratu"</string>
    <string name="emergency_calls_only" msgid="6733978304386365407">"Larrialdi-deiak soilik"</string>
    <string name="lockscreen_network_locked_message" msgid="143389224986028501">"Sarea blokeatuta dago"</string>
    <string name="lockscreen_sim_puk_locked_message" msgid="7441797339976230">"SIM txartela PUK bidez blokeatuta dago."</string>
    <string name="lockscreen_sim_puk_locked_instructions" msgid="8127916255245181063">"Ikusi erabiltzailearen gida edo jarri bezeroarentzako arreta-zerbitzuarekin harremanetan."</string>
    <string name="lockscreen_sim_locked_message" msgid="8066660129206001039">"SIM txartela blokeatuta dago."</string>
    <string name="lockscreen_sim_unlock_progress_dialog_message" msgid="595323214052881264">"SIM txartela desblokeatzen…"</string>
    <string name="lockscreen_too_many_failed_attempts_dialog_message" msgid="6481623830344107222">"Desblokeatzeko eredua oker marraztu duzu <xliff:g id="NUMBER_0">%1$d</xliff:g> aldiz. \n\nSaiatu berriro <xliff:g id="NUMBER_1">%2$d</xliff:g> segundo barru."</string>
    <string name="lockscreen_too_many_failed_password_attempts_dialog_message" msgid="2725973286239344555">"Pasahitza oker idatzi duzu <xliff:g id="NUMBER_0">%1$d</xliff:g> aldiz. \n\nSaiatu berriro <xliff:g id="NUMBER_1">%2$d</xliff:g> segundo barru."</string>
    <string name="lockscreen_too_many_failed_pin_attempts_dialog_message" msgid="6216672706545696955">"PINa oker idatzi duzu <xliff:g id="NUMBER_0">%1$d</xliff:g> aldiz. \n\nSaiatu berriro <xliff:g id="NUMBER_1">%2$d</xliff:g> segundo barru."</string>
    <string name="lockscreen_failed_attempts_almost_glogin" product="tablet" msgid="9191611984625460820">"Desblokeatzeko eredua oker marraztu duzu <xliff:g id="NUMBER_0">%1$d</xliff:g> aldiz. Beste <xliff:g id="NUMBER_1">%2$d</xliff:g> aldiz idazten baduzu oker, tableta desblokeatzeko, Google-n saioa hasteko kredentzialak erabiltzea eskatuko dizugu.\n\n Saiatu berriro <xliff:g id="NUMBER_2">%3$d</xliff:g> segundo barru."</string>
    <string name="lockscreen_failed_attempts_almost_glogin" product="tv" msgid="5316664559603394684">"Desblokeatzeko eredua oker marraztu duzu <xliff:g id="NUMBER_0">%1$d</xliff:g> aldiz. Beste <xliff:g id="NUMBER_1">%2$d</xliff:g> aldiz oker marrazten baduzu, Google-n saioa hasteko kredentzialak erabiltzea eskatuko dizugu.\n\n Saiatu berriro <xliff:g id="NUMBER_2">%3$d</xliff:g> segundo barru."</string>
    <string name="lockscreen_failed_attempts_almost_glogin" product="default" msgid="2590227559763762751">"Desblokeatzeko eredua oker marraztu duzu <xliff:g id="NUMBER_0">%1$d</xliff:g> aldiz. Beste <xliff:g id="NUMBER_1">%2$d</xliff:g> aldiz idazten baduzu oker, telefonoa desblokeatzeko, Google-n saioa hasteko kredentzialak erabiltzea eskatuko dizugu.\n\n Saiatu berriro <xliff:g id="NUMBER_2">%3$d</xliff:g> segundo barru."</string>
    <string name="lockscreen_failed_attempts_almost_at_wipe" product="tablet" msgid="6128106399745755604">"Tableta <xliff:g id="NUMBER_0">%1$d</xliff:g> aldiz desblokeatzen saiatu zara. Beste <xliff:g id="NUMBER_1">%2$d</xliff:g> aldiz huts egiten baduzu, fabrikako ezarpen lehenetsiak berrezarriko dira eta datu guztiak galduko dituzu."</string>
    <string name="lockscreen_failed_attempts_almost_at_wipe" product="tv" msgid="950408382418270260">"Telebista desblokeatzen saiatu zara, baina huts egin duzu <xliff:g id="NUMBER_0">%1$d</xliff:g> aldiz. Datozen <xliff:g id="NUMBER_1">%2$d</xliff:g> saiakeretan ere huts egiten baduzu, jatorrizko ezarpen lehenetsiak berrezarriko dira telebistan eta erabiltzaile-datu guztiak galduko dira."</string>
    <string name="lockscreen_failed_attempts_almost_at_wipe" product="default" msgid="8603565142156826565">"Telefonoa <xliff:g id="NUMBER_0">%1$d</xliff:g> aldiz desblokeatzen saiatu zara. Beste <xliff:g id="NUMBER_1">%2$d</xliff:g> aldiz huts egiten baduzu, fabrikako ezarpen lehenetsiak berrezarriko dira eta datu guztiak galduko dituzu."</string>
    <string name="lockscreen_failed_attempts_now_wiping" product="tablet" msgid="280873516493934365">"Tableta <xliff:g id="NUMBER">%d</xliff:g> aldiz desblokeatzen saiatu zara. Orain, fabrikako ezarpen lehenetsiak berrezarriko dira."</string>
    <string name="lockscreen_failed_attempts_now_wiping" product="tv" msgid="3195755534096192191">"Telebista desblokeatzen saiatu zara, baina huts egin duzu <xliff:g id="NUMBER">%d</xliff:g> aldiz. Jatorrizko ezarpen lehenetsiak berrezarriko dira telebistan."</string>
    <string name="lockscreen_failed_attempts_now_wiping" product="default" msgid="3025504721764922246">"Telefonoa <xliff:g id="NUMBER">%d</xliff:g> aldiz desblokeatzen saiatu zara. Orain, fabrikako ezarpen lehenetsiak berrezarriko dira."</string>
    <string name="lockscreen_too_many_failed_attempts_countdown" msgid="6251480343394389665">"Saiatu berriro <xliff:g id="NUMBER">%d</xliff:g> segundo barru."</string>
    <string name="lockscreen_forgot_pattern_button_text" msgid="2626999449610695930">"Eredua ahaztu zaizu?"</string>
    <string name="lockscreen_glogin_forgot_pattern" msgid="2588521501166032747">"Kontua desblokeatzea"</string>
    <string name="lockscreen_glogin_too_many_attempts" msgid="2751368605287288808">"Eredua marrazteko saiakera gehiegi egin dira"</string>
    <string name="lockscreen_glogin_instructions" msgid="3931816256100707784">"Desblokeatzeko, hasi saioa Google kontuarekin."</string>
    <string name="lockscreen_glogin_username_hint" msgid="8846881424106484447">"Erabiltzaile-izena (helbide elektronikoa)"</string>
    <string name="lockscreen_glogin_password_hint" msgid="5958028383954738528">"Pasahitza"</string>
    <string name="lockscreen_glogin_submit_button" msgid="7130893694795786300">"Hasi saioa"</string>
    <string name="lockscreen_glogin_invalid_input" msgid="1364051473347485908">"Erabiltzaile-izen edo pasahitz baliogabea."</string>
    <string name="lockscreen_glogin_account_recovery_hint" msgid="1696924763690379073">"Erabiltzaile-izena edo pasahitza ahaztu zaizu?\nZoaz "<b>"google.com/accounts/recovery"</b>" helbidera."</string>
    <string name="lockscreen_glogin_checking_password" msgid="7114627351286933867">"Egiaztatzen…"</string>
    <string name="lockscreen_unlock_label" msgid="737440483220667054">"Desblokeatu"</string>
    <string name="lockscreen_sound_on_label" msgid="9068877576513425970">"Soinua aktibatuta"</string>
    <string name="lockscreen_sound_off_label" msgid="996822825154319026">"Soinua desaktibatuta"</string>
    <string name="lockscreen_access_pattern_start" msgid="3941045502933142847">"Eredua marrazten hasi zara"</string>
    <string name="lockscreen_access_pattern_cleared" msgid="5583479721001639579">"Eredua garbitu da"</string>
    <string name="lockscreen_access_pattern_cell_added" msgid="6756031208359292487">"Gelaxka gehitu da"</string>
    <string name="lockscreen_access_pattern_cell_added_verbose" msgid="7264580781744026939">"Gehitu da <xliff:g id="CELL_INDEX">%1$s</xliff:g> puntua"</string>
    <string name="lockscreen_access_pattern_detected" msgid="4988730895554057058">"Eredua osatu da"</string>
    <string name="lockscreen_access_pattern_area" msgid="400813207572953209">"Eredua marrazteko eremua."</string>
    <string name="keyguard_accessibility_widget_changed" msgid="5678624624681400191">"%1$s. %2$d/%3$d widgeta."</string>
    <string name="keyguard_accessibility_add_widget" msgid="8273277058724924654">"Gehitu widgeta."</string>
    <string name="keyguard_accessibility_widget_empty_slot" msgid="1281505703307930757">"Hutsik"</string>
    <string name="keyguard_accessibility_unlock_area_expanded" msgid="2278106022311170299">"Desblokeatzeko eremua zabaldu da."</string>
    <string name="keyguard_accessibility_unlock_area_collapsed" msgid="6366992066936076396">"Desblokeatzeko eremua tolestu da."</string>
    <string name="keyguard_accessibility_widget" msgid="6527131039741808240">"<xliff:g id="WIDGET_INDEX">%1$s</xliff:g> widgeta."</string>
    <string name="keyguard_accessibility_user_selector" msgid="1226798370913698896">"Erabiltzaile-hautatzailea"</string>
    <string name="keyguard_accessibility_status" msgid="8008264603935930611">"Egoera"</string>
    <string name="keyguard_accessibility_camera" msgid="8904231194181114603">"Kamera"</string>
    <string name="keygaurd_accessibility_media_controls" msgid="262209654292161806">"Multimedia kontrolatzeko aukerak"</string>
    <string name="keyguard_accessibility_widget_reorder_start" msgid="8736853615588828197">"Widgetak berrantolatzen hasi da."</string>
    <string name="keyguard_accessibility_widget_reorder_end" msgid="7170190950870468320">"Widgetak berrantolatu dira."</string>
    <string name="keyguard_accessibility_widget_deleted" msgid="4426204263929224434">"<xliff:g id="WIDGET_INDEX">%1$s</xliff:g> widgeta ezabatu da."</string>
    <string name="keyguard_accessibility_expand_lock_area" msgid="519859720934178024">"Zabaldu desblokeatzeko eremua."</string>
    <string name="keyguard_accessibility_slide_unlock" msgid="2959928478764697254">"Hatza lerratuta desblokeatzea."</string>
    <string name="keyguard_accessibility_pattern_unlock" msgid="1490840706075246612">"Ereduaren bidez desblokeatzea."</string>
    <string name="keyguard_accessibility_face_unlock" msgid="4817282543351718535">"Aurpegiaren bidez desblokeatzea."</string>
    <string name="keyguard_accessibility_pin_unlock" msgid="2469687111784035046">"PIN kodearen bidez desblokeatzea."</string>
    <string name="keyguard_accessibility_sim_pin_unlock" msgid="9149698847116962307">"SIM txartela desblokeatzeko PIN kodea."</string>
    <string name="keyguard_accessibility_sim_puk_unlock" msgid="9106899279724723341">"SIM txartela desblokeatzeko PUK kodea."</string>
    <string name="keyguard_accessibility_password_unlock" msgid="7675777623912155089">"Pasahitzaren bidez desblokeatzea."</string>
    <string name="keyguard_accessibility_pattern_area" msgid="7679891324509597904">"Eredua marrazteko eremua."</string>
    <string name="keyguard_accessibility_slide_area" msgid="6736064494019979544">"Hatza lerratzeko eremua."</string>
    <string name="password_keyboard_label_symbol_key" msgid="992280756256536042">"?123"</string>
    <string name="password_keyboard_label_alpha_key" msgid="8001096175167485649">"ABC"</string>
    <string name="password_keyboard_label_alt_key" msgid="1284820942620288678">"ALT"</string>
    <string name="granularity_label_character" msgid="7336470535385009523">"karakterea"</string>
    <string name="granularity_label_word" msgid="7075570328374918660">"hitza"</string>
    <string name="granularity_label_link" msgid="5815508880782488267">"esteka"</string>
    <string name="granularity_label_line" msgid="5764267235026120888">"lerroa"</string>
    <string name="factorytest_failed" msgid="5410270329114212041">"Fabrikako probak huts egin du"</string>
    <string name="factorytest_not_system" msgid="4435201656767276723">"FACTORY_TEST ekintza /system/app karpetan instalatuta dauden paketeetarako onartzen da soilik."</string>
    <string name="factorytest_no_action" msgid="872991874799998561">"Ez da FACTORY_TEST ekintza hornitzen duen paketerik aurkitu."</string>
    <string name="factorytest_reboot" msgid="6320168203050791643">"Berrabiarazi"</string>
    <string name="js_dialog_title" msgid="1987483977834603872">"\"<xliff:g id="TITLE">%s</xliff:g>\" orriak hau dio:"</string>
    <string name="js_dialog_title_default" msgid="6961903213729667573">"JavaScript"</string>
    <string name="js_dialog_before_unload_title" msgid="2619376555525116593">"Berretsi nabigazioa"</string>
    <string name="js_dialog_before_unload_positive_button" msgid="3112752010600484130">"Irten orritik"</string>
    <string name="js_dialog_before_unload_negative_button" msgid="5614861293026099715">"Geratu orrian"</string>
    <string name="js_dialog_before_unload" msgid="3468816357095378590">"<xliff:g id="MESSAGE">%s</xliff:g>\n\nZiur orritik irten nahi duzula?"</string>
    <string name="save_password_label" msgid="6860261758665825069">"Berretsi"</string>
    <string name="double_tap_toast" msgid="4595046515400268881">"Aholkua: sakatu birritan handitzeko edo txikitzeko."</string>
    <string name="autofill_this_form" msgid="4616758841157816676">"Betetze automatikoa"</string>
    <string name="setup_autofill" msgid="7103495070180590814">"Konfiguratu betetze automatikoa"</string>
    <string name="autofill_window_title" msgid="4107745526909284887">"Bete automatikoki <xliff:g id="SERVICENAME">%1$s</xliff:g> erabiliz"</string>
    <string name="autofill_address_name_separator" msgid="6350145154779706772">" "</string>
    <string name="autofill_address_summary_name_format" msgid="3268041054899214945">"$1$2$3"</string>
    <string name="autofill_address_summary_separator" msgid="7483307893170324129">", "</string>
    <string name="autofill_address_summary_format" msgid="4874459455786827344">"$1$2$3"</string>
    <string name="autofill_province" msgid="2231806553863422300">"Probintzia"</string>
    <string name="autofill_postal_code" msgid="4696430407689377108">"Posta-kodea"</string>
    <string name="autofill_state" msgid="6988894195520044613">"Estatua"</string>
    <string name="autofill_zip_code" msgid="8697544592627322946">"Posta-kodea"</string>
    <string name="autofill_county" msgid="237073771020362891">"Lurraldea"</string>
    <string name="autofill_island" msgid="4020100875984667025">"Uhartea"</string>
    <string name="autofill_district" msgid="8400735073392267672">"Barrutia"</string>
    <string name="autofill_department" msgid="5343279462564453309">"Departamentua"</string>
    <string name="autofill_prefecture" msgid="2028499485065800419">"Prefektura"</string>
    <string name="autofill_parish" msgid="8202206105468820057">"Parrokia"</string>
    <string name="autofill_area" msgid="3547409050889952423">"Zonaldea"</string>
    <string name="autofill_emirate" msgid="2893880978835698818">"Emirerria"</string>
    <string name="permlab_readHistoryBookmarks" msgid="3775265775405106983">"irakurri sareko laster-markak eta historia"</string>
    <string name="permdesc_readHistoryBookmarks" msgid="8462378226600439658">"Arakatzailearen bidez bisitatutako URL guztien historia eta arakatzailearen  laster-marka guztiak irakurtzeko baimena ematen die aplikazioei. Oharra: agian baimen hori ez dute aplikatuko hirugarrenen arakatzaileek edo sarea arakatzeko gaitasuna duten bestelako aplikazioek."</string>
    <string name="permlab_writeHistoryBookmarks" msgid="3714785165273314490">"idatzi sareko laster-marka eta historian"</string>
    <string name="permdesc_writeHistoryBookmarks" product="tablet" msgid="6825527469145760922">"Arakatzailearen historia edo tabletan gordetako laster-markak aldatzeko baimena ematen die aplikazioei. Horrela, aplikazioak agian arakatzaile-datuak ezabatu edo aldatu ahal izango ditu. Oharra: baimen hori hirugarrenen arakatzaileek edo sarea arakatzeko gaitasuna eskaintzen duten bestelako aplikazioek aplika dezakete."</string>
    <string name="permdesc_writeHistoryBookmarks" product="tv" msgid="7007393823197766548">"Arakatzailearen historia edo telebistan gordetako laster-markak aldatzea baimentzen die aplikazioei. Horrela, aplikazioek arakatzaileko datuak ezabatu edo aldatu ahal izango dituzte agian. Oharra: hirugarrenen arakatzaileek edo sarea arakatzeko gaitasuna duten bestelako aplikazioek erabil dezakete baimen hori."</string>
    <string name="permdesc_writeHistoryBookmarks" product="default" msgid="8497389531014185509">"Arakatzailearen historia edo telefonoan gordetako laster-markak aldatzeko baimena ematen die aplikazioei. Horrela, aplikazioak agian arakatzaile-datuak ezabatu edo aldatu ahal izango ditu. Oharra: baimen hori hirugarrenen arakatzaileek edo sarea arakatzeko gaitasuna eskaintzen duten bestelako aplikazioek aplika dezakete."</string>
    <string name="permlab_setAlarm" msgid="1379294556362091814">"ezarri alarmak"</string>
    <string name="permdesc_setAlarm" msgid="316392039157473848">"Instalatutako alarma batean alarmak ezartzea baimentzen die aplikazioei. Alarma-aplikazio batzuek agian ez dute eginbide hori inplementatuko."</string>
    <string name="permlab_addVoicemail" msgid="5525660026090959044">"gehitu erantzungailua"</string>
    <string name="permdesc_addVoicemail" msgid="6604508651428252437">"Erantzungailuko sarrera-ontzian mezuak gehitzea baimentzen die aplikazioei."</string>
    <string name="permlab_writeGeolocationPermissions" msgid="5962224158955273932">"aldatu arakatzailearen geokokapenaren baimenak"</string>
    <string name="permdesc_writeGeolocationPermissions" msgid="1083743234522638747">"Arakatzailearen geokokapenaren baimenak aldatzea baimentzen die aplikazioei. Aplikazio gaiztoek hori erabil dezakete kokapenari buruzko informazioa haiek hautatutako webguneetara bidaltzeko."</string>
    <string name="save_password_message" msgid="767344687139195790">"Arakatzaileak pasahitza gogoratzea nahi duzu?"</string>
    <string name="save_password_notnow" msgid="6389675316706699758">"Ez une honetan"</string>
    <string name="save_password_remember" msgid="6491879678996749466">"Gogoratu"</string>
    <string name="save_password_never" msgid="8274330296785855105">"Inoiz ez"</string>
    <string name="open_permission_deny" msgid="7374036708316629800">"Ez duzu orri hau irekitzeko baimenik."</string>
    <string name="text_copied" msgid="4985729524670131385">"Testua arbelean kopiatu da."</string>
    <string name="more_item_label" msgid="4650918923083320495">"Gehiago"</string>
    <string name="prepend_shortcut_label" msgid="2572214461676015642">"Menua+"</string>
    <string name="menu_meta_shortcut_label" msgid="4647153495550313570">"Meta +"</string>
    <string name="menu_ctrl_shortcut_label" msgid="3917070091228880941">"Ktrl +"</string>
    <string name="menu_alt_shortcut_label" msgid="6249849492641218944">"Alt +"</string>
    <string name="menu_shift_shortcut_label" msgid="6773890288720306380">"Maius +"</string>
    <string name="menu_sym_shortcut_label" msgid="4019695553731017933">"Sym +"</string>
    <string name="menu_function_shortcut_label" msgid="1984053777418162618">"Funtzioa +"</string>
    <string name="menu_space_shortcut_label" msgid="2410328639272162537">"zuriunea tekla"</string>
    <string name="menu_enter_shortcut_label" msgid="2743362785111309668">"sartu tekla"</string>
    <string name="menu_delete_shortcut_label" msgid="3658178007202748164">"ezabatu"</string>
    <string name="search_go" msgid="8298016669822141719">"Bilatu"</string>
    <string name="search_hint" msgid="1733947260773056054">"Bilatu…"</string>
    <string name="searchview_description_search" msgid="6749826639098512120">"Bilatu"</string>
    <string name="searchview_description_query" msgid="5911778593125355124">"Bilaketa-kontsulta"</string>
    <string name="searchview_description_clear" msgid="1330281990951833033">"Garbitu kontsulta"</string>
    <string name="searchview_description_submit" msgid="2688450133297983542">"Bidali kontsulta"</string>
    <string name="searchview_description_voice" msgid="2453203695674994440">"Ahozko bilaketa"</string>
    <string name="enable_explore_by_touch_warning_title" msgid="7460694070309730149">"\"Arakatu ukituta\" eginbidea gaitu nahi duzu?"</string>
    <string name="enable_explore_by_touch_warning_message" product="tablet" msgid="8655887539089910577">"<xliff:g id="ACCESSIBILITY_SERVICE_NAME">%1$s</xliff:g> zerbitzuak \"Arakatu ukituta\" eginbidea gaitu nahi du. Eginbide hori aktibatuta dagoenean, hatzaren azpian duzunaren azalpena ikus edo entzun dezakezu, edo tabletarekin elkarrekintzan aritzeko keinuak egin ditzakezu."</string>
    <string name="enable_explore_by_touch_warning_message" product="default" msgid="2708199672852373195">"<xliff:g id="ACCESSIBILITY_SERVICE_NAME">%1$s</xliff:g> zerbitzuak \"Arakatu ukituta\" eginbidea gaitu nahi du. Eginbide hori aktibatuta dagoenean, hatzaren azpian duzunaren azalpena ikus edo entzun dezakezu, edo telefonoarekin elkarrekintzan aritzeko keinuak egin ditzakezu."</string>
    <string name="oneMonthDurationPast" msgid="7396384508953779925">"Duela hilabete"</string>
    <string name="beforeOneMonthDurationPast" msgid="909134546836499826">"Duela hilabete baino gutxiago"</string>
    <plurals name="last_num_days" formatted="false" msgid="5104533550723932025">
      <item quantity="other">Azken <xliff:g id="COUNT_1">%d</xliff:g> egunetan</item>
      <item quantity="one">Azken <xliff:g id="COUNT_0">%d</xliff:g> egunean</item>
    </plurals>
    <string name="last_month" msgid="3959346739979055432">"Azken hilabetea"</string>
    <string name="older" msgid="5211975022815554840">"Zaharragoa"</string>
    <string name="preposition_for_date" msgid="9093949757757445117">"data: <xliff:g id="DATE">%s</xliff:g>"</string>
    <string name="preposition_for_time" msgid="5506831244263083793">"ordua: <xliff:g id="TIME">%s</xliff:g>"</string>
    <string name="preposition_for_year" msgid="5040395640711867177">"urtea: <xliff:g id="YEAR">%s</xliff:g>"</string>
    <string name="day" msgid="8144195776058119424">"egun"</string>
    <string name="days" msgid="4774547661021344602">"egun"</string>
    <string name="hour" msgid="2126771916426189481">"ordu"</string>
    <string name="hours" msgid="894424005266852993">"ordu"</string>
    <string name="minute" msgid="9148878657703769868">"min"</string>
    <string name="minutes" msgid="5646001005827034509">"min"</string>
    <string name="second" msgid="3184235808021478">"s"</string>
    <string name="seconds" msgid="3161515347216589235">"s"</string>
    <string name="week" msgid="5617961537173061583">"aste"</string>
    <string name="weeks" msgid="6509623834583944518">"aste"</string>
    <string name="year" msgid="4001118221013892076">"urte"</string>
    <string name="years" msgid="6881577717993213522">"urte"</string>
    <string name="now_string_shortest" msgid="8912796667087856402">"orain"</string>
    <plurals name="duration_minutes_shortest" formatted="false" msgid="3957499975064245495">
      <item quantity="other"><xliff:g id="COUNT_1">%d</xliff:g> m</item>
      <item quantity="one"><xliff:g id="COUNT_0">%d</xliff:g> m</item>
    </plurals>
    <plurals name="duration_hours_shortest" formatted="false" msgid="3552182110578602356">
      <item quantity="other"><xliff:g id="COUNT_1">%d</xliff:g> h</item>
      <item quantity="one"><xliff:g id="COUNT_0">%d</xliff:g> h</item>
    </plurals>
    <plurals name="duration_days_shortest" formatted="false" msgid="5213655532597081640">
      <item quantity="other"><xliff:g id="COUNT_1">%d</xliff:g> e</item>
      <item quantity="one"><xliff:g id="COUNT_0">%d</xliff:g> e</item>
    </plurals>
    <plurals name="duration_years_shortest" formatted="false" msgid="7848711145196397042">
      <item quantity="other"><xliff:g id="COUNT_1">%d</xliff:g> u</item>
      <item quantity="one"><xliff:g id="COUNT_0">%d</xliff:g> u</item>
    </plurals>
    <plurals name="duration_minutes_shortest_future" formatted="false" msgid="3277614521231489951">
      <item quantity="other"><xliff:g id="COUNT_1">%d</xliff:g> m barru</item>
      <item quantity="one"><xliff:g id="COUNT_0">%d</xliff:g> m barru</item>
    </plurals>
    <plurals name="duration_hours_shortest_future" formatted="false" msgid="2152452368397489370">
      <item quantity="other"><xliff:g id="COUNT_1">%d</xliff:g> h barru</item>
      <item quantity="one"><xliff:g id="COUNT_0">%d</xliff:g> h barru</item>
    </plurals>
    <plurals name="duration_days_shortest_future" formatted="false" msgid="8088331502820295701">
      <item quantity="other"><xliff:g id="COUNT_1">%d</xliff:g> e barru</item>
      <item quantity="one"><xliff:g id="COUNT_0">%d</xliff:g> e barru</item>
    </plurals>
    <plurals name="duration_years_shortest_future" formatted="false" msgid="2317006667145250301">
      <item quantity="other"><xliff:g id="COUNT_1">%d</xliff:g> u barru</item>
      <item quantity="one"><xliff:g id="COUNT_0">%d</xliff:g> u barru</item>
    </plurals>
    <plurals name="duration_minutes_relative" formatted="false" msgid="3178131706192980192">
      <item quantity="other">Duela <xliff:g id="COUNT_1">%d</xliff:g> minutu</item>
      <item quantity="one">Duela minutu <xliff:g id="COUNT_0">%d</xliff:g></item>
    </plurals>
    <plurals name="duration_hours_relative" formatted="false" msgid="676894109982008411">
      <item quantity="other">Duela <xliff:g id="COUNT_1">%d</xliff:g> ordu</item>
      <item quantity="one">Duela ordu <xliff:g id="COUNT_0">%d</xliff:g></item>
    </plurals>
    <plurals name="duration_days_relative" formatted="false" msgid="2203515825765397130">
      <item quantity="other">Duela <xliff:g id="COUNT_1">%d</xliff:g> egun</item>
      <item quantity="one">Duela egun <xliff:g id="COUNT_0">%d</xliff:g></item>
    </plurals>
    <plurals name="duration_years_relative" formatted="false" msgid="4820062134188885734">
      <item quantity="other">Duela <xliff:g id="COUNT_1">%d</xliff:g> urte</item>
      <item quantity="one">Duela urte <xliff:g id="COUNT_0">%d</xliff:g></item>
    </plurals>
    <plurals name="duration_minutes_relative_future" formatted="false" msgid="4655043589817680966">
      <item quantity="other"><xliff:g id="COUNT_1">%d</xliff:g> minutu barru</item>
      <item quantity="one">Minutu <xliff:g id="COUNT_0">%d</xliff:g> barru</item>
    </plurals>
    <plurals name="duration_hours_relative_future" formatted="false" msgid="8084579714205223891">
      <item quantity="other"><xliff:g id="COUNT_1">%d</xliff:g> ordu barru</item>
      <item quantity="one">Ordu <xliff:g id="COUNT_0">%d</xliff:g> barru</item>
    </plurals>
    <plurals name="duration_days_relative_future" formatted="false" msgid="333215369363433992">
      <item quantity="other"><xliff:g id="COUNT_1">%d</xliff:g> egun barru</item>
      <item quantity="one">Egun <xliff:g id="COUNT_0">%d</xliff:g> barru</item>
    </plurals>
    <plurals name="duration_years_relative_future" formatted="false" msgid="8644862986413104011">
      <item quantity="other"><xliff:g id="COUNT_1">%d</xliff:g> urte barru</item>
      <item quantity="one">Urte <xliff:g id="COUNT_0">%d</xliff:g> barru</item>
    </plurals>
    <string name="VideoView_error_title" msgid="3534509135438353077">"Bideoak arazoren bat du"</string>
    <string name="VideoView_error_text_invalid_progressive_playback" msgid="3186670335938670444">"Bideo hau ezin da gailuan zuzenean erreproduzitu."</string>
    <string name="VideoView_error_text_unknown" msgid="3450439155187810085">"Ezin da bideoa erreproduzitu."</string>
    <string name="VideoView_error_button" msgid="2822238215100679592">"Ados"</string>
    <string name="relative_time" msgid="1818557177829411417">"<xliff:g id="DATE">%1$s</xliff:g> (<xliff:g id="TIME">%2$s</xliff:g>)"</string>
    <string name="noon" msgid="7245353528818587908">"eguerdia"</string>
    <string name="Noon" msgid="3342127745230013127">"Eguerdia"</string>
    <string name="midnight" msgid="7166259508850457595">"gauerdia"</string>
    <string name="Midnight" msgid="5630806906897892201">"Gauerdia"</string>
    <string name="elapsed_time_short_format_mm_ss" msgid="4431555943828711473">"<xliff:g id="MINUTES">%1$02d</xliff:g>:<xliff:g id="SECONDS">%2$02d</xliff:g>"</string>
    <string name="elapsed_time_short_format_h_mm_ss" msgid="1846071997616654124">"<xliff:g id="HOURS">%1$d</xliff:g>:<xliff:g id="MINUTES">%2$02d</xliff:g>:<xliff:g id="SECONDS">%3$02d</xliff:g>"</string>
    <string name="selectAll" msgid="6876518925844129331">"Hautatu guztiak"</string>
    <string name="cut" msgid="3092569408438626261">"Ebaki"</string>
    <string name="copy" msgid="2681946229533511987">"Kopiatu"</string>
    <string name="failed_to_copy_to_clipboard" msgid="1833662432489814471">"Ezin izan da kopiatu arbelean"</string>
    <string name="paste" msgid="5629880836805036433">"Itsatsi"</string>
    <string name="paste_as_plain_text" msgid="5427792741908010675">"Itsatsi testu arrunt gisa"</string>
    <string name="replace" msgid="5781686059063148930">"Ordeztu…"</string>
    <string name="delete" msgid="6098684844021697789">"Ezabatu"</string>
    <string name="copyUrl" msgid="2538211579596067402">"Kopiatu URLa"</string>
    <string name="selectTextMode" msgid="1018691815143165326">"Hautatu testua"</string>
    <string name="undo" msgid="7905788502491742328">"Desegin"</string>
    <string name="redo" msgid="7759464876566803888">"Berregin"</string>
    <string name="autofill" msgid="3035779615680565188">"Betetze automatikoa"</string>
    <string name="textSelectionCABTitle" msgid="5236850394370820357">"Testua hautatzea"</string>
    <string name="addToDictionary" msgid="4352161534510057874">"Gehitu hiztegian"</string>
    <string name="deleteText" msgid="6979668428458199034">"Ezabatu"</string>
    <string name="inputMethod" msgid="1653630062304567879">"Idazketa-metodoa"</string>
    <string name="editTextMenuTitle" msgid="4909135564941815494">"Testu-ekintzak"</string>
    <string name="email" msgid="4560673117055050403">"Bidali mezu bat"</string>
    <string name="email_desc" msgid="3638665569546416795">"Bidali mezu elektroniko bat hautatutako helbidera"</string>
    <string name="dial" msgid="1253998302767701559">"Deitu"</string>
    <string name="dial_desc" msgid="6573723404985517250">"Deitu hautatutako telefono-zenbakira"</string>
    <string name="map" msgid="5441053548030107189">"Mapa"</string>
    <string name="map_desc" msgid="1836995341943772348">"Bilatu hautatutako helbidea"</string>
    <string name="browse" msgid="1245903488306147205">"Ireki"</string>
    <string name="browse_desc" msgid="8220976549618935044">"Ireki hautatutako URLa"</string>
    <string name="sms" msgid="4560537514610063430">"Bidali SMS bat"</string>
    <string name="sms_desc" msgid="7526588350969638809">"Bidali testu-mezu bat hautatutako telefono-zenbakira"</string>
    <string name="add_contact" msgid="7867066569670597203">"Gehitu"</string>
    <string name="add_contact_desc" msgid="4830217847004590345">"Gehitu kontaktuetan"</string>
    <string name="view_calendar" msgid="979609872939597838">"Ikusi"</string>
    <string name="view_calendar_desc" msgid="5828320291870344584">"Ikusi hautatutako ordua egutegian"</string>
    <string name="add_calendar_event" msgid="1953664627192056206">"Antolatu"</string>
    <string name="add_calendar_event_desc" msgid="4326891793260687388">"Antolatu gertaera bat hautatutako ordurako"</string>
    <string name="view_flight" msgid="7691640491425680214">"Egin jarraipena"</string>
    <string name="view_flight_desc" msgid="3876322502674253506">"Egin hautatutako hegaldiaren jarraipena"</string>
    <string name="translate" msgid="9218619809342576858">"Itzuli"</string>
    <string name="translate_desc" msgid="4502367770068777202">"Itzuli hautatutako testua"</string>
    <string name="define" msgid="7394820043869954211">"Definitu"</string>
    <string name="define_desc" msgid="7910883642444919726">"Definitu hautatutako testua"</string>
    <string name="low_internal_storage_view_title" msgid="5576272496365684834">"Memoria betetzen ari da"</string>
    <string name="low_internal_storage_view_text" msgid="6640505817617414371">"Sistemaren funtzio batzuek ez dute agian funtzionatuko"</string>
    <string name="low_internal_storage_view_text_no_boot" msgid="6935190099204693424">"Sisteman ez dago behar adina memoria. Ziurtatu gutxienez 250 MB erabilgarri dituzula eta, ondoren, berrabiarazi gailua."</string>
    <string name="app_running_notification_title" msgid="8718335121060787914">"<xliff:g id="APP_NAME">%1$s</xliff:g> abian da"</string>
    <string name="app_running_notification_text" msgid="1197581823314971177">"Sakatu informazio gehiago lortzeko edo aplikazioa gelditzeko."</string>
    <string name="ok" msgid="5970060430562524910">"Ados"</string>
    <string name="cancel" msgid="6442560571259935130">"Utzi"</string>
    <string name="yes" msgid="5362982303337969312">"Ados"</string>
    <string name="no" msgid="5141531044935541497">"Utzi"</string>
    <string name="dialog_alert_title" msgid="2049658708609043103">"Abisua"</string>
    <string name="loading" msgid="7933681260296021180">"Kargatzen…"</string>
    <string name="capital_on" msgid="1544682755514494298">"AKTIBATUTA"</string>
    <string name="capital_off" msgid="6815870386972805832">"DESAKTIBATUTA"</string>
    <string name="whichApplication" msgid="4533185947064773386">"Gauzatu ekintza hau erabilita:"</string>
    <string name="whichApplicationNamed" msgid="8260158865936942783">"Osatu ekintza %1$s erabiliz"</string>
    <string name="whichApplicationLabel" msgid="7425855495383818784">"Osatu ekintza"</string>
    <string name="whichViewApplication" msgid="3272778576700572102">"Ireki honekin:"</string>
    <string name="whichViewApplicationNamed" msgid="2286418824011249620">"Irekin %1$s aplikazioarekin"</string>
    <string name="whichViewApplicationLabel" msgid="2666774233008808473">"Ireki"</string>
    <string name="whichEditApplication" msgid="144727838241402655">"Editatu honekin:"</string>
    <string name="whichEditApplicationNamed" msgid="1775815530156447790">"Editatu %1$s aplikazioarekin"</string>
    <string name="whichEditApplicationLabel" msgid="7183524181625290300">"Editatu"</string>
    <string name="whichSendApplication" msgid="6902512414057341668">"Partekatu hauen bidez:"</string>
    <string name="whichSendApplicationNamed" msgid="2799370240005424391">"Partekatu %1$s aplikazioarekin"</string>
    <string name="whichSendApplicationLabel" msgid="4579076294675975354">"Partekatu"</string>
    <string name="whichSendToApplication" msgid="8272422260066642057">"Bidali honen bidez:"</string>
    <string name="whichSendToApplicationNamed" msgid="7768387871529295325">"Bidali %1$s bidez"</string>
    <string name="whichSendToApplicationLabel" msgid="8878962419005813500">"Bidali"</string>
    <string name="whichHomeApplication" msgid="4307587691506919691">"Hautatu hasierako aplikazioa"</string>
    <string name="whichHomeApplicationNamed" msgid="4493438593214760979">"Erabili %1$s hasierako aplikazio gisa"</string>
    <string name="whichHomeApplicationLabel" msgid="809529747002918649">"Atera argazkia"</string>
    <string name="whichImageCaptureApplication" msgid="3680261417470652882">"Atera argazkia aplikazio honekin:"</string>
    <string name="whichImageCaptureApplicationNamed" msgid="8619384150737825003">"Atera argazkia %1$s aplikazioarekin"</string>
    <string name="whichImageCaptureApplicationLabel" msgid="6390303445371527066">"Atera argazkia"</string>
    <string name="alwaysUse" msgid="4583018368000610438">"Erabili modu lehenetsian ekintza honetarako."</string>
    <string name="use_a_different_app" msgid="8134926230585710243">"Erabili beste aplikazio bat"</string>
    <string name="clearDefaultHintMsg" msgid="3252584689512077257">"Garbitu aplikazio lehenetsia Sistemaren ezarpenak &gt; Aplikazioak &gt; Deskargatutakoak atalean."</string>
    <string name="chooseActivity" msgid="7486876147751803333">"Aukeratu ekintza bat"</string>
    <string name="chooseUsbActivity" msgid="6894748416073583509">"Aukeratu USB gailurako aplikazioa"</string>
    <string name="noApplications" msgid="2991814273936504689">"Ez dago ekintza hori egin dezakeen aplikaziorik."</string>
    <string name="aerr_application" msgid="250320989337856518">"Gelditu egin da <xliff:g id="APPLICATION">%1$s</xliff:g>"</string>
    <string name="aerr_process" msgid="6201597323218674729">"Gelditu egin da <xliff:g id="PROCESS">%1$s</xliff:g>"</string>
    <string name="aerr_application_repeated" msgid="3146328699537439573">"Behin eta berriz gelditzen ari da <xliff:g id="APPLICATION">%1$s</xliff:g>"</string>
    <string name="aerr_process_repeated" msgid="6235302956890402259">"Behin eta berriz gelditzen ari da <xliff:g id="PROCESS">%1$s</xliff:g>"</string>
    <string name="aerr_restart" msgid="7581308074153624475">"Ireki aplikazioa berriro"</string>
    <string name="aerr_report" msgid="5371800241488400617">"Bidali oharrak"</string>
    <string name="aerr_close" msgid="2991640326563991340">"Itxi"</string>
    <string name="aerr_mute" msgid="1974781923723235953">"Ezkutatu gailua berrabiarazi arte"</string>
    <string name="aerr_wait" msgid="3199956902437040261">"Itxaron"</string>
    <string name="aerr_close_app" msgid="3269334853724920302">"Itxi aplikazioa"</string>
    <string name="anr_title" msgid="4351948481459135709"></string>
    <string name="anr_activity_application" msgid="8493290105678066167">"<xliff:g id="APPLICATION">%2$s</xliff:g> aplikazioak ez du erantzuten"</string>
    <string name="anr_activity_process" msgid="1622382268908620314">"<xliff:g id="ACTIVITY">%1$s</xliff:g> aplikazioak ez du erantzuten"</string>
    <string name="anr_application_process" msgid="6417199034861140083">"<xliff:g id="APPLICATION">%1$s</xliff:g> aplikazioak ez du erantzuten"</string>
    <string name="anr_process" msgid="6156880875555921105">"<xliff:g id="PROCESS">%1$s</xliff:g> prozesuak ez du erantzuten"</string>
    <string name="force_close" msgid="8346072094521265605">"Ados"</string>
    <string name="report" msgid="4060218260984795706">"Salatu"</string>
    <string name="wait" msgid="7147118217226317732">"Itxaron"</string>
    <string name="webpage_unresponsive" msgid="3272758351138122503">"Orriak ez du erantzuten.\n\nItxi egin nahi duzu?"</string>
    <string name="launch_warning_title" msgid="1547997780506713581">"Aplikazioa birbideratu da"</string>
    <string name="launch_warning_replace" msgid="6202498949970281412">"<xliff:g id="APP_NAME">%1$s</xliff:g> aplikazioa exekutatzen ari da."</string>
    <string name="launch_warning_original" msgid="188102023021668683">"<xliff:g id="APP_NAME">%1$s</xliff:g> aplikazioa lehenago abiarazi da."</string>
    <string name="screen_compat_mode_scale" msgid="3202955667675944499">"Eskala"</string>
    <string name="screen_compat_mode_show" msgid="4013878876486655892">"Erakutsi beti"</string>
    <string name="screen_compat_mode_hint" msgid="1064524084543304459">"Gaitu hori berriro Sistemaren ezarpenak &gt; Aplikazioak &gt; Deskargatutakoak."</string>
    <string name="unsupported_display_size_message" msgid="6545327290756295232">"<xliff:g id="APP_NAME">%1$s</xliff:g> aplikazioak ez du onartzen uneko pantailaren tamaina eta espero ez bezala joka lezake."</string>
    <string name="unsupported_display_size_show" msgid="7969129195360353041">"Erakutsi beti"</string>
    <string name="unsupported_compile_sdk_message" msgid="4253168368781441759">"Android sistema eragilearen bertsio bateraezin baterako dago egina <xliff:g id="APP_NAME">%1$s</xliff:g>; beraz, espero ez bezala funtziona lezake. Baliteke aplikazioaren bertsio eguneratuago bat eskuragarri egotea."</string>
    <string name="unsupported_compile_sdk_show" msgid="2681877855260970231">"Erakutsi beti"</string>
    <string name="unsupported_compile_sdk_check_update" msgid="3312723623323216101">"Bilatu eguneratzea"</string>
    <string name="smv_application" msgid="3307209192155442829">"<xliff:g id="APPLICATION">%1$s</xliff:g> aplikazioak (<xliff:g id="PROCESS">%2$s</xliff:g> prozesua) berak aplikatutako StrictMode gidalerroa urratu du."</string>
    <string name="smv_process" msgid="5120397012047462446">"<xliff:g id="PROCESS">%1$s</xliff:g> prozesuak bere kabuz ezarritako StrictMode gidalerroak urratu ditu."</string>
    <string name="android_upgrading_title" product="default" msgid="7513829952443484438">"Telefonoa eguneratzen ari da…"</string>
    <string name="android_upgrading_title" product="tablet" msgid="4503169817302593560">"Tableta eguneratzen ari da…"</string>
    <string name="android_upgrading_title" product="device" msgid="7009520271220804517">"Gailua eguneratzen ari da…"</string>
    <string name="android_start_title" product="default" msgid="4536778526365907780">"Telefonoa abiarazten ari da…"</string>
    <string name="android_start_title" product="automotive" msgid="8418054686415318207">"Android abiarazten ari da…"</string>
    <string name="android_start_title" product="tablet" msgid="4929837533850340472">"Tableta abiarazten ari da…"</string>
    <string name="android_start_title" product="device" msgid="7467484093260449437">"Gailua abiarazten ari da…"</string>
    <string name="android_upgrading_fstrim" msgid="8036718871534640010">"Memoria optimizatzen."</string>
    <string name="android_upgrading_notification_title" product="default" msgid="1511552415039349062">"Sistema eguneratzen amaitzen…"</string>
    <string name="app_upgrading_toast" msgid="3008139776215597053">"<xliff:g id="APPLICATION">%1$s</xliff:g> bertsio-berritzen ari da…"</string>
    <string name="android_upgrading_apk" msgid="7904042682111526169">"<xliff:g id="NUMBER_0">%1$d</xliff:g>/<xliff:g id="NUMBER_1">%2$d</xliff:g> aplikazio optimizatzen."</string>
    <string name="android_preparing_apk" msgid="8162599310274079154">"<xliff:g id="APPNAME">%1$s</xliff:g> prestatzen."</string>
    <string name="android_upgrading_starting_apps" msgid="451464516346926713">"Aplikazioak abiarazten."</string>
    <string name="android_upgrading_complete" msgid="1405954754112999229">"Bertsio-berritzea amaitzen."</string>
    <string name="heavy_weight_notification" msgid="9087063985776626166">"<xliff:g id="APP">%1$s</xliff:g> exekutatzen"</string>
    <string name="heavy_weight_notification_detail" msgid="2304833848484424985">"Sakatu jokora itzultzeko"</string>
    <string name="heavy_weight_switcher_title" msgid="387882830435195342">"Aukeratu joko bat"</string>
    <string name="heavy_weight_switcher_text" msgid="4176781660362912010">"Funtzionamendu hobea izateko, joko hauetako bat baino ezin da egon irekita aldi berean."</string>
    <string name="old_app_action" msgid="3044685170829526403">"Itzuli <xliff:g id="OLD_APP">%1$s</xliff:g> aplikaziora"</string>
    <string name="new_app_action" msgid="6694851182870774403">"Ireki <xliff:g id="NEW_APP">%1$s</xliff:g>"</string>
    <string name="new_app_description" msgid="5894852887817332322">"Gorde gabe itxiko da <xliff:g id="OLD_APP">%1$s</xliff:g>"</string>
    <string name="dump_heap_notification" msgid="2618183274836056542">"<xliff:g id="PROC">%1$s</xliff:g> prozesuak memoria-muga gainditu du"</string>
    <string name="dump_heap_notification_detail" msgid="3993078784053054141">"Sortu da uneko memoria-prozesuaren txostena. Sakatu partekatzeko."</string>
    <string name="dump_heap_title" msgid="5864292264307651673">"Uneko memoria-prozesuaren txostena partekatu nahi duzu?"</string>
    <string name="dump_heap_text" msgid="4809417337240334941">"<xliff:g id="PROC">%1$s</xliff:g> prozesuak memoria-prozesuaren muga (<xliff:g id="SIZE">%2$s</xliff:g>) gainditu du. Uneko memoria-prozesuaren txostena sortu da, garatzailearekin parteka dezazun. Kontuz ibili: txosten horrek aplikazioak atzi dezakeen informazio pertsonala izan dezake."</string>
    <string name="sendText" msgid="5209874571959469142">"Aukeratu testurako ekintza"</string>
    <string name="volume_ringtone" msgid="6885421406845734650">"Tonu-jotzailearen bolumena"</string>
    <string name="volume_music" msgid="5421651157138628171">"Multimedia-edukiaren bolumena"</string>
    <string name="volume_music_hint_playing_through_bluetooth" msgid="9165984379394601533">"Bluetooth bidez erreproduzitzen"</string>
    <string name="volume_music_hint_silent_ringtone_selected" msgid="8310739960973156272">"Tonu isila ezarri da"</string>
    <string name="volume_call" msgid="3941680041282788711">"Deien bolumena"</string>
    <string name="volume_bluetooth_call" msgid="2002891926351151534">"Bluetooth bidezko deien bolumena"</string>
    <string name="volume_alarm" msgid="1985191616042689100">"Alarmaren bolumena"</string>
    <string name="volume_notification" msgid="2422265656744276715">"Jakinarazpenen bolumena"</string>
    <string name="volume_unknown" msgid="1400219669770445902">"Bolumena"</string>
    <string name="volume_icon_description_bluetooth" msgid="6538894177255964340">"Bluetootharen bolumena"</string>
    <string name="volume_icon_description_ringer" msgid="3326003847006162496">"Tonuaren bolumena"</string>
    <string name="volume_icon_description_incall" msgid="8890073218154543397">"Deien bolumena"</string>
    <string name="volume_icon_description_media" msgid="4217311719665194215">"Euskarriaren bolumena"</string>
    <string name="volume_icon_description_notification" msgid="7044986546477282274">"Jakinarazpenen bolumena"</string>
    <string name="ringtone_default" msgid="3789758980357696936">"Tonu lehenetsia"</string>
    <string name="ringtone_default_with_actual" msgid="1767304850491060581">"Lehenetsia (<xliff:g id="ACTUAL_RINGTONE">%1$s</xliff:g>)"</string>
    <string name="ringtone_silent" msgid="7937634392408977062">"Bat ere ez"</string>
    <string name="ringtone_picker_title" msgid="3515143939175119094">"Tonuak"</string>
    <string name="ringtone_picker_title_alarm" msgid="6473325356070549702">"Alarma-soinuak"</string>
    <string name="ringtone_picker_title_notification" msgid="4837740874822788802">"Jakinarazpen-soinuak"</string>
    <string name="ringtone_unknown" msgid="3914515995813061520">"Ezezaguna"</string>
    <plurals name="wifi_available" formatted="false" msgid="7900333017752027322">
      <item quantity="other">Wi-Fi sareak erabilgarri</item>
      <item quantity="one">Wi-Fi sarea erabilgarri</item>
    </plurals>
    <plurals name="wifi_available_detailed" formatted="false" msgid="1140699367193975606">
      <item quantity="other">Wi-Fi sare irekiak erabilgarri</item>
      <item quantity="one">Wi-Fi sare irekia erabilgarri</item>
    </plurals>
    <string name="wifi_available_title" msgid="3817100557900599505">"Konektatu Wi‑Fi sare irekira"</string>
    <string name="wifi_available_carrier_network_title" msgid="4527932626916527897">"Konektatu operadorearen Wi‑Fi sarera"</string>
    <string name="wifi_available_title_connecting" msgid="1139126673968899002">"Wi‑Fi sarera konektatzen"</string>
    <string name="wifi_available_title_connected" msgid="7542672851522241548">"Wi‑Fi sare irekira konektatuta"</string>
    <string name="wifi_available_title_failed_to_connect" msgid="6861772233582618132">"Ezin izan da konektatu Wi‑Fi sare irekira"</string>
    <string name="wifi_available_content_failed_to_connect" msgid="3377406637062802645">"Sakatu hau sare guztiak ikusteko"</string>
    <string name="wifi_available_action_connect" msgid="2635699628459488788">"Konektatu"</string>
    <string name="wifi_available_action_all_networks" msgid="4368435796357931006">"Sare guztiak"</string>
    <string name="wifi_suggestion_title" msgid="1524719325616630906">"<xliff:g id="NAME">%s</xliff:g> aplikazioak iradokitako Wi‑Fi sarera konektatuta"</string>
    <string name="wifi_suggestion_content" msgid="4505530604935334589">"<xliff:g id="NAME">%s</xliff:g> aplikazioak sareak iradoki diezazkizun nahi duzu?"</string>
    <string name="wifi_suggestion_action_allow_app" msgid="3689946344485394085">"Bai"</string>
    <string name="wifi_suggestion_action_disallow_app" msgid="7977918905605931385">"Ez"</string>
    <string name="wifi_wakeup_onboarding_title" msgid="228772560195634292">"Wi‑Fi konexioa automatikoki aktibatuko da"</string>
    <string name="wifi_wakeup_onboarding_subtext" msgid="3989697580301186973">"Gordeta daukazun kalitate handiko sare batetik gertu zaudenean"</string>
    <string name="wifi_wakeup_onboarding_action_disable" msgid="838648204200836028">"Ez aktibatu berriro"</string>
    <string name="wifi_wakeup_enabled_title" msgid="6534603733173085309">"Automatikoki aktibatu da Wi‑Fi konexioa"</string>
    <string name="wifi_wakeup_enabled_content" msgid="189330154407990583">"Gordetako sare honetatik gertu zaude: <xliff:g id="NETWORK_SSID">%1$s</xliff:g>"</string>
    <string name="wifi_available_sign_in" msgid="9157196203958866662">"Hasi saioa Wi-Fi sarean"</string>
    <string name="network_available_sign_in" msgid="1848877297365446605">"Hasi saioa sarean"</string>
    <!-- no translation found for network_available_sign_in_detailed (8000081941447976118) -->
    <skip />
    <string name="wifi_no_internet" msgid="8938267198124654938">"Ezin da konektatu Internetera Wi-Fi bidez"</string>
    <string name="wifi_no_internet_detailed" msgid="8083079241212301741">"Sakatu aukerak ikusteko"</string>
    <string name="wifi_softap_config_change" msgid="8475911871165857607">"Aldaketak egin dira sare publikoaren ezarpenetan"</string>
    <string name="wifi_softap_config_change_summary" msgid="7601233252456548891">"Aldatu da sare publikoaren banda."</string>
    <string name="wifi_softap_config_change_detailed" msgid="8022936822860678033">"Gailuak ez du onartzen 5 GHz-ko banda soilik erabiltzeko hobespena. Horren ordez, erabilgarri dagoen bakoitzean erabiliko da 5 GHz-ko banda."</string>
    <string name="network_switch_metered" msgid="4671730921726992671">"<xliff:g id="NETWORK_TYPE">%1$s</xliff:g> erabiltzen ari zara orain"</string>
    <string name="network_switch_metered_detail" msgid="775163331794506615">"<xliff:g id="PREVIOUS_NETWORK">%2$s</xliff:g> Internetera konektatzeko gauza ez denean, <xliff:g id="NEW_NETWORK">%1$s</xliff:g> erabiltzen du gailuak. Agian kostuak ordaindu beharko dituzu."</string>
    <string name="network_switch_metered_toast" msgid="5779283181685974304">"<xliff:g id="PREVIOUS_NETWORK">%1$s</xliff:g> erabiltzen ari zinen, baina <xliff:g id="NEW_NETWORK">%2$s</xliff:g> erabiltzen ari zara orain"</string>
  <string-array name="network_switch_type_name">
    <item msgid="3979506840912951943">"datu-konexioa"</item>
    <item msgid="75483255295529161">"Wi-Fi"</item>
    <item msgid="6862614801537202646">"Bluetooth"</item>
    <item msgid="5447331121797802871">"Ethernet"</item>
    <item msgid="8257233890381651999">"VPN"</item>
  </string-array>
    <string name="network_switch_type_name_unknown" msgid="4552612897806660656">"sare mota ezezaguna"</string>
    <string name="wifi_watchdog_network_disabled" msgid="7904214231651546347">"Ezin izan da Wi-Fi sarera konektatu"</string>
    <!-- no translation found for wifi_watchdog_network_disabled_detailed (4917472096696322767) -->
    <skip />
    <string name="wifi_connect_alert_title" msgid="8455846016001810172">"Konektatzea baimendu nahi diozu?"</string>
    <string name="wifi_connect_alert_message" msgid="6451273376815958922">"%1$s aplikazioak %2$s Wi-Fi sarera konektatu nahi du"</string>
    <string name="wifi_connect_default_application" msgid="7143109390475484319">"Aplikazio bat"</string>
    <string name="wifi_p2p_dialog_title" msgid="97611782659324517">"Wi-Fi Direct"</string>
    <string name="wifi_p2p_turnon_message" msgid="2909250942299627244">"Hasi Wi-Fi Direct. Wi-Fi bezeroa edo sare publikoa desaktibatuko da."</string>
    <string name="wifi_p2p_failed_message" msgid="3763669677935623084">"Ezin izan da Wi-Fi Direct hasi."</string>
    <string name="wifi_p2p_enabled_notification_title" msgid="2068321881673734886">"Wi-Fi Direct aktibatuta dago"</string>
    <string name="wifi_p2p_enabled_notification_message" msgid="8064677407830620023">"Sakatu ezarpenak ikusteko"</string>
    <string name="accept" msgid="1645267259272829559">"Onartu"</string>
    <string name="decline" msgid="2112225451706137894">"Baztertu"</string>
    <string name="wifi_p2p_invitation_sent_title" msgid="1318975185112070734">"Gonbidapena bidali da"</string>
    <string name="wifi_p2p_invitation_to_connect_title" msgid="4958803948658533637">"Konektatzeko gonbidapena"</string>
    <string name="wifi_p2p_from_message" msgid="570389174731951769">"Igorlea:"</string>
    <string name="wifi_p2p_to_message" msgid="248968974522044099">"Hartzailea:"</string>
    <string name="wifi_p2p_enter_pin_message" msgid="5920929550367828970">"Idatzi beharrezko PINa:"</string>
    <string name="wifi_p2p_show_pin_message" msgid="8530563323880921094">"PINa:"</string>
    <string name="wifi_p2p_frequency_conflict_message" product="tablet" msgid="8012981257742232475">"Tableta Wi-Fi saretik deskonektatuko da <xliff:g id="DEVICE_NAME">%1$s</xliff:g> gailura konektatuta dagoen bitartean"</string>
    <string name="wifi_p2p_frequency_conflict_message" product="tv" msgid="3087858235069421128">"Telebista Wi-Fi saretik deskonektatuko da <xliff:g id="DEVICE_NAME">%1$s</xliff:g> gailura konektatuta dagoen bitartean"</string>
    <string name="wifi_p2p_frequency_conflict_message" product="default" msgid="7363907213787469151">"Telefonoa Wi-Fi saretik deskonektatuko da <xliff:g id="DEVICE_NAME">%1$s</xliff:g> gailura konektatuta dagoen bitartean"</string>
    <string name="select_character" msgid="3365550120617701745">"Txertatu karakterea"</string>
    <string name="sms_control_title" msgid="7296612781128917719">"SMS mezuak bidaltzen"</string>
    <string name="sms_control_message" msgid="3867899169651496433">"&lt;b&gt;<xliff:g id="APP_NAME">%1$s</xliff:g>&lt;/b&gt; SMS asko ari da bidaltzen. Mezuak bidaltzen jarrai dezan onartu nahi duzu?"</string>
    <string name="sms_control_yes" msgid="3663725993855816807">"Onartu"</string>
    <string name="sms_control_no" msgid="625438561395534982">"Ukatu"</string>
    <string name="sms_short_code_confirm_message" msgid="1645436466285310855">"&lt;b&gt;<xliff:g id="APP_NAME">%1$s</xliff:g>&lt;/b&gt; aplikazioak mezu bat bidali nahi du &lt;b&gt;<xliff:g id="DEST_ADDRESS">%2$s</xliff:g>&lt;/b&gt; helbidera."</string>
    <string name="sms_short_code_details" msgid="5873295990846059400">"Baliteke horrek mugikorreko kontuan "<b>"gastuak eragitea"</b>"."</string>
    <string name="sms_premium_short_code_details" msgid="7869234868023975"><b>"Mugikorreko kontuan gastuak eragingo ditu horrek."</b></string>
    <string name="sms_short_code_confirm_allow" msgid="4458878637111023413">"Bidali"</string>
    <string name="sms_short_code_confirm_deny" msgid="2927389840209170706">"Utzi"</string>
    <string name="sms_short_code_remember_choice" msgid="5289538592272218136">"Gogoratu aukera"</string>
    <string name="sms_short_code_remember_undo_instruction" msgid="4960944133052287484">"Hori geroago alda dezakezu Ezarpenak &gt; Aplikazioak atalean"</string>
    <string name="sms_short_code_confirm_always_allow" msgid="3241181154869493368">"Onartu beti"</string>
    <string name="sms_short_code_confirm_never_allow" msgid="446992765774269673">"Ez onartu inoiz"</string>
    <string name="sim_removed_title" msgid="6227712319223226185">"SIM txartela kendu da"</string>
    <string name="sim_removed_message" msgid="2333164559970958645">"Sare mugikorra ez da erabilgarri egongo baliozko SIM txartel bat sartuta berrabiarazten ez duzun arte."</string>
    <string name="sim_done_button" msgid="827949989369963775">"Eginda"</string>
    <string name="sim_added_title" msgid="3719670512889674693">"SIM txartela gehitu da"</string>
    <string name="sim_added_message" msgid="6599945301141050216">"Berrabiarazi gailua sare mugikorra atzitzeko."</string>
    <string name="sim_restart_button" msgid="4722407842815232347">"Berrabiarazi"</string>
    <string name="install_carrier_app_notification_title" msgid="9056007111024059888">"Aktibatu mugikorreko zerbitzua"</string>
    <string name="install_carrier_app_notification_text" msgid="3346681446158696001">"Deskargatu operadorearen aplikazioa SIM berria aktibatzeko"</string>
    <string name="install_carrier_app_notification_text_app_name" msgid="1196505084835248137">"Deskargatu <xliff:g id="APP_NAME">%1$s</xliff:g> aplikazioa SIM berria aktibatzeko"</string>
    <string name="install_carrier_app_notification_button" msgid="3094206295081900849">"Deskargatu aplikazioa"</string>
    <string name="carrier_app_notification_title" msgid="8921767385872554621">"SIM berria sartu da"</string>
    <string name="carrier_app_notification_text" msgid="1132487343346050225">"Sakatu konfiguratzeko"</string>
    <string name="time_picker_dialog_title" msgid="8349362623068819295">"Ezarri ordua"</string>
    <string name="date_picker_dialog_title" msgid="5879450659453782278">"Ezarri data"</string>
    <string name="date_time_set" msgid="5777075614321087758">"Ezarri"</string>
    <string name="date_time_done" msgid="2507683751759308828">"Eginda"</string>
    <string name="perms_new_perm_prefix" msgid="8257740710754301407"><font size="12" fgcolor="#ff33b5e5">"BERRIA: "</font></string>
    <string name="perms_description_app" msgid="5139836143293299417">"Hornitzailea: <xliff:g id="APP_NAME">%1$s</xliff:g>."</string>
    <string name="no_permissions" msgid="7283357728219338112">"Ez da baimenik behar"</string>
    <string name="perm_costs_money" msgid="4902470324142151116">"dirua kosta dakizuke"</string>
    <string name="dlg_ok" msgid="7376953167039865701">"Ados"</string>
    <string name="usb_charging_notification_title" msgid="1595122345358177163">"Gailua USB bidez kargatzen"</string>
    <string name="usb_supplying_notification_title" msgid="4631045789893086181">"Konektatutako gailua USB bidez kargatzen ari da"</string>
    <string name="usb_mtp_notification_title" msgid="4238227258391151029">"Aktibatuta dago USB bidezko fitxategi-transferentzia"</string>
    <string name="usb_ptp_notification_title" msgid="5425857879922006878">"Aktibatuta dago USB bidezko PTP modua"</string>
    <string name="usb_tether_notification_title" msgid="3716143122035802501">"Aktibatuta dago USB bidez konexioa partekatzeko aukera"</string>
    <string name="usb_midi_notification_title" msgid="5356040379749154805">"Aktibatuta dago USB bidezko MIDI modua"</string>
    <string name="usb_accessory_notification_title" msgid="1785694450621427730">"USB osagarri bat konektatu da"</string>
    <string name="usb_notification_message" msgid="3370903770828407960">"Sakatu aukera gehiago ikusteko."</string>
    <string name="usb_power_notification_message" msgid="4647527153291917218">"Konektatutako gailua kargatzen ari da. Sakatu aukera gehiago ikusteko."</string>
    <string name="usb_unsupported_audio_accessory_title" msgid="3529881374464628084">"Audio-osagarri analogiko bat hauteman da"</string>
    <string name="usb_unsupported_audio_accessory_message" msgid="6309553946441565215">"Erantsitako gailua ez da telefono honekin bateragarria. Sakatu informazio gehiago lortzeko."</string>
    <string name="adb_active_notification_title" msgid="6729044778949189918">"USB arazketa konektatuta"</string>
    <string name="adb_active_notification_message" msgid="7463062450474107752">"Sakatu USB arazketa desaktibatzeko"</string>
    <string name="adb_active_notification_message" product="tv" msgid="8470296818270110396">"Hautatu USB arazketa desgaitzeko."</string>
    <string name="taking_remote_bugreport_notification_title" msgid="6742483073875060934">"Akatsen txostena sortzen…"</string>
    <string name="share_remote_bugreport_notification_title" msgid="4987095013583691873">"Akatsen txostena partekatu nahi duzu?"</string>
    <string name="sharing_remote_bugreport_notification_title" msgid="7572089031496651372">"Akatsen txostena partekatzen…"</string>
    <string name="share_remote_bugreport_notification_message_finished" msgid="6029609949340992866">"Administratzaileak akatsen txostena eskatu du gailuko arazoa konpontzeko. Baliteke aplikazioak eta datuak partekatzea."</string>
    <string name="share_remote_bugreport_action" msgid="6249476773913384948">"PARTEKATU"</string>
    <string name="decline_remote_bugreport_action" msgid="6230987241608770062">"BAZTERTU"</string>
    <string name="select_input_method" msgid="4653387336791222978">"Aukeratu idazketa-metodoa"</string>
    <string name="show_ime" msgid="2506087537466597099">"Erakutsi pantailan teklatu fisikoa aktibo dagoen bitartean"</string>
    <string name="hardware" msgid="194658061510127999">"Erakutsi teklatu birtuala"</string>
    <string name="select_keyboard_layout_notification_title" msgid="597189518763083494">"Konfiguratu teklatu fisikoa"</string>
    <string name="select_keyboard_layout_notification_message" msgid="8084622969903004900">"Hizkuntza eta diseinua hautatzeko, sakatu hau"</string>
    <string name="fast_scroll_alphabet" msgid="5433275485499039199">" ABCDEFGHIJKLMNOPQRSTUVWXYZ"</string>
    <string name="fast_scroll_numeric_alphabet" msgid="4030170524595123610">" 0123456789ABCDEFGHIJKLMNOPQRSTUVWXYZ"</string>
    <string name="alert_windows_notification_channel_group_name" msgid="1463953341148606396">"Bistaratu beste aplikazioen gainean"</string>
    <string name="alert_windows_notification_channel_name" msgid="3116610965549449803">"<xliff:g id="NAME">%s</xliff:g> aplikazioen gainean agertzea"</string>
    <string name="alert_windows_notification_title" msgid="3697657294867638947">"Besteen gainean agertzen da <xliff:g id="NAME">%s</xliff:g>"</string>
    <string name="alert_windows_notification_message" msgid="8917232109522912560">"Ez baduzu nahi <xliff:g id="NAME">%s</xliff:g> zerbitzuak eginbide hori erabiltzea, sakatu hau ezarpenak ireki eta aukera desaktibatzeko."</string>
    <string name="alert_windows_notification_turn_off_action" msgid="2902891971380544651">"Desaktibatu"</string>
    <string name="ext_media_checking_notification_title" msgid="4411133692439308924">"<xliff:g id="NAME">%s</xliff:g> egiaztatzen…"</string>
    <string name="ext_media_checking_notification_message" msgid="410185170877285434">"Uneko edukia berrikusten"</string>
    <string name="ext_media_new_notification_title" msgid="1621805083736634077">"Euskarri berria: <xliff:g id="NAME">%s</xliff:g>"</string>
    <string name="ext_media_new_notification_message" msgid="3673685270558405087">"Sakatu konfiguratzeko"</string>
    <string name="ext_media_ready_notification_message" msgid="4083398150380114462">"Argazkiak eta multimedia-fitxategiak transferitzeko"</string>
    <string name="ext_media_unmountable_notification_title" msgid="4179418065210797130">"Arazo bat dago honekin: <xliff:g id="NAME">%s</xliff:g>"</string>
    <string name="ext_media_unmountable_notification_message" msgid="4193858924381066522">"Sakatu konpontzeko"</string>
    <string name="ext_media_unmountable_notification_message" product="tv" msgid="3941179940297874950">"Hondatuta dago <xliff:g id="NAME">%s</xliff:g>. Hauta ezazu konpontzeko."</string>
    <string name="ext_media_unsupported_notification_title" msgid="3797642322958803257">"Ez da onartzen <xliff:g id="NAME">%s</xliff:g>"</string>
    <string name="ext_media_unsupported_notification_message" msgid="6121601473787888589">"Gailuak ez du <xliff:g id="NAME">%s</xliff:g> onartzen. Sakatu onartzen den formatu batean konfiguratzeko."</string>
    <string name="ext_media_unsupported_notification_message" product="tv" msgid="3725436899820390906">"Gailuak ez du <xliff:g id="NAME">%s</xliff:g> onartzen. Hauta ezazu onartzen den formatu batean konfiguratzeko."</string>
    <string name="ext_media_badremoval_notification_title" msgid="3206248947375505416">"<xliff:g id="NAME">%s</xliff:g> ustekabean kendu da"</string>
    <string name="ext_media_badremoval_notification_message" msgid="8556885808951260574">"Kendu aurretik, kanporatu euskarria edukirik ez galtzeko"</string>
    <string name="ext_media_nomedia_notification_title" msgid="6593814191061956856">"Kendu egin da <xliff:g id="NAME">%s</xliff:g>"</string>
    <string name="ext_media_nomedia_notification_message" msgid="2110883356419799994">"Funtzio batzuek agian ez dute behar bezala funtzionatuko. Sartu biltegiratze-gailu berria."</string>
    <string name="ext_media_unmounting_notification_title" msgid="5046532339291216076">"<xliff:g id="NAME">%s</xliff:g> kanporatzen"</string>
    <string name="ext_media_unmounting_notification_message" msgid="1003926904442321115">"Ez kendu"</string>
    <string name="ext_media_init_action" msgid="7952885510091978278">"Konfiguratu"</string>
    <string name="ext_media_unmount_action" msgid="1121883233103278199">"Atera"</string>
    <string name="ext_media_browse_action" msgid="8322172381028546087">"Arakatu"</string>
    <string name="ext_media_missing_title" msgid="620980315821543904">"Ez dago <xliff:g id="NAME">%s</xliff:g>"</string>
    <string name="ext_media_missing_message" msgid="4012389235250987930">"Sartu gailua berriro"</string>
    <string name="ext_media_move_specific_title" msgid="1471100343872375842">"<xliff:g id="NAME">%s</xliff:g> mugitzen"</string>
    <string name="ext_media_move_title" msgid="1022809140035962662">"Datuak mugitzen"</string>
    <string name="ext_media_move_success_title" msgid="7863652232242276066">"Transferitu da edukia"</string>
    <string name="ext_media_move_success_message" msgid="8939137931961728009">"Eraman da edukia <xliff:g id="NAME">%s</xliff:g> gailura"</string>
    <string name="ext_media_move_failure_title" msgid="1604422634177382092">"Ezin izan da mugitu edukia"</string>
    <string name="ext_media_move_failure_message" msgid="7388950499623016135">"Saiatu berriro edukia mugitzen"</string>
    <string name="ext_media_status_removed" msgid="6576172423185918739">"Kendu egin da"</string>
    <string name="ext_media_status_unmounted" msgid="2551560878416417752">"Kanporatu egin da"</string>
    <string name="ext_media_status_checking" msgid="6193921557423194949">"Egiaztatzen…"</string>
    <string name="ext_media_status_mounted" msgid="7253821726503179202">"Prest dago"</string>
    <string name="ext_media_status_mounted_ro" msgid="8020978752406021015">"Irakurtzeko soilik"</string>
    <string name="ext_media_status_bad_removal" msgid="8395398567890329422">"Ez da segurtasunez kendu"</string>
    <string name="ext_media_status_unmountable" msgid="805594039236667894">"Hondatuta dago"</string>
    <string name="ext_media_status_unsupported" msgid="4691436711745681828">"Ez da onartzen"</string>
    <string name="ext_media_status_ejecting" msgid="5463887263101234174">"Kanporatzen…"</string>
    <string name="ext_media_status_formatting" msgid="1085079556538644861">"Formateatzen…"</string>
    <string name="ext_media_status_missing" msgid="5638633895221670766">"Ez dago sartuta"</string>
    <string name="activity_list_empty" msgid="1675388330786841066">"Ez da bat datorren jarduerarik aurkitu."</string>
    <string name="permlab_route_media_output" msgid="6243022988998972085">"bideratu multimedia-irteera"</string>
    <string name="permdesc_route_media_output" msgid="4932818749547244346">"Multimedia elementuak kanpoko gailuetara bideratzeko baimena ematen die aplikazioei."</string>
    <string name="permlab_readInstallSessions" msgid="3713753067455750349">"irakurri instalazio-saioak"</string>
    <string name="permdesc_readInstallSessions" msgid="2049771699626019849">"Instalazio-saioak irakurtzea baimentzen die aplikazioei. Horrela, pakete-instalazio aktiboei buruzko xehetasunak ikus ditzakete."</string>
    <string name="permlab_requestInstallPackages" msgid="5782013576218172577">"eskatu instalazio-paketeak"</string>
    <string name="permdesc_requestInstallPackages" msgid="5740101072486783082">"Paketeak instalatzeko eskatzea baimentzen die aplikazioei."</string>
    <string name="permlab_requestDeletePackages" msgid="1703686454657781242">"eskatu paketeak ezabatzeko"</string>
    <string name="permdesc_requestDeletePackages" msgid="3406172963097595270">"Paketeak ezabatzeko eskatzea baimentzen die aplikazioei."</string>
    <string name="permlab_requestIgnoreBatteryOptimizations" msgid="8021256345643918264">"eskatu bateria-optimizazioei ez ikusi egitea"</string>
    <string name="permdesc_requestIgnoreBatteryOptimizations" msgid="8359147856007447638">"Bateriaren optimizazioei ez ikusi egiteko baimena eskatzea baimentzen die aplikazioei."</string>
    <string name="tutorial_double_tap_to_zoom_message_short" msgid="1311810005957319690">"Sakatu birritan zooma kontrolatzeko"</string>
    <string name="gadget_host_error_inflating" msgid="4882004314906466162">"Ezin izan da widgeta gehitu."</string>
    <string name="ime_action_go" msgid="8320845651737369027">"Joan"</string>
    <string name="ime_action_search" msgid="658110271822807811">"Bilatu"</string>
    <string name="ime_action_send" msgid="2316166556349314424">"Bidali"</string>
    <string name="ime_action_next" msgid="3138843904009813834">"Hurrengoa"</string>
    <string name="ime_action_done" msgid="8971516117910934605">"Eginda"</string>
    <string name="ime_action_previous" msgid="1443550039250105948">"Atzera"</string>
    <string name="ime_action_default" msgid="2840921885558045721">"Exekutatu"</string>
    <string name="dial_number_using" msgid="5789176425167573586">"Markatu zenbakia \n<xliff:g id="NUMBER">%s</xliff:g> erabilita"</string>
    <string name="create_contact_using" msgid="4947405226788104538">"Sortu kontaktua\n<xliff:g id="NUMBER">%s</xliff:g> erabilita"</string>
    <string name="grant_credentials_permission_message_header" msgid="2106103817937859662">"Aplikazio hauetako bat edo gehiago kontua orain eta etorkizunean atzitzeko baimena eskatzen ari dira."</string>
    <string name="grant_credentials_permission_message_footer" msgid="3125211343379376561">"Eskaera onartu nahi duzu?"</string>
    <string name="grant_permissions_header_text" msgid="6874497408201826708">"Sarbide-eskaera"</string>
    <string name="allow" msgid="7225948811296386551">"Onartu"</string>
    <string name="deny" msgid="2081879885755434506">"Ukatu"</string>
    <string name="permission_request_notification_title" msgid="6486759795926237907">"Baimena eskatu da"</string>
    <string name="permission_request_notification_with_subtitle" msgid="8530393139639560189">"Baimena eskatu da \n<xliff:g id="ACCOUNT">%s</xliff:g> konturako."</string>
    <string name="forward_intent_to_owner" msgid="1207197447013960896">"Laneko profiletik kanpo ari zara aplikazioa erabiltzen"</string>
    <string name="forward_intent_to_work" msgid="621480743856004612">"Laneko profilean ari zara aplikazioa erabiltzen"</string>
    <string name="input_method_binding_label" msgid="1283557179944992649">"Idazketa-metodoa"</string>
    <string name="sync_binding_label" msgid="3687969138375092423">"Sinkronizatuta"</string>
    <string name="accessibility_binding_label" msgid="4148120742096474641">"Erabilerraztasuna"</string>
    <string name="wallpaper_binding_label" msgid="1240087844304687662">"Horma-papera"</string>
    <string name="chooser_wallpaper" msgid="7873476199295190279">"Aldatu horma-papera"</string>
    <string name="notification_listener_binding_label" msgid="2014162835481906429">"Jakinarazpenak hautemateko zerbitzua"</string>
    <string name="vr_listener_binding_label" msgid="4316591939343607306">"Errealitate birtualeko hautemailea"</string>
    <string name="condition_provider_service_binding_label" msgid="1321343352906524564">"Baldintza-hornitzailea"</string>
    <string name="notification_ranker_binding_label" msgid="774540592299064747">"Jakinarazpenen sailkapen-zerbitzua"</string>
    <string name="vpn_title" msgid="19615213552042827">"VPN eginbidea aktibatuta"</string>
    <string name="vpn_title_long" msgid="6400714798049252294">"<xliff:g id="APP">%s</xliff:g> aplikazioak VPN konexioa aktibatu du"</string>
    <string name="vpn_text" msgid="1610714069627824309">"Sakatu sarea kudeatzeko."</string>
    <string name="vpn_text_long" msgid="4907843483284977618">"<xliff:g id="SESSION">%s</xliff:g> saiora konektatuta. Sakatu sarea kudeatzeko."</string>
    <string name="vpn_lockdown_connecting" msgid="6443438964440960745">"Beti aktibatuta dagoen VPNa konektatzen…"</string>
    <string name="vpn_lockdown_connected" msgid="8202679674819213931">"Beti aktibatuta dagoen VPNa konektatu da"</string>
    <string name="vpn_lockdown_disconnected" msgid="735805531187559719">"Beti aktibatuta dagoen VPN sarea deskonektatuta dago"</string>
    <string name="vpn_lockdown_error" msgid="3133844445659711681">"Ezin izan da konektatu beti aktibatuta dagoen VPN sarera"</string>
    <string name="vpn_lockdown_config" msgid="8151951501116759194">"Aldatu sarearen edo VPN sarearen ezarpenak"</string>
    <string name="upload_file" msgid="2897957172366730416">"Aukeratu fitxategia"</string>
    <string name="no_file_chosen" msgid="6363648562170759465">"Ez da fitxategirik aukeratu"</string>
    <string name="reset" msgid="2448168080964209908">"Berrezarri"</string>
    <string name="submit" msgid="1602335572089911941">"Bidali"</string>
    <string name="car_mode_disable_notification_title" msgid="5704265646471239078">"Abian da gidatzeko aplikazioa"</string>
    <string name="car_mode_disable_notification_message" msgid="7647248420931129377">"Sakatu gidatzeko aplikaziotik irteteko."</string>
    <string name="tethered_notification_title" msgid="3146694234398202601">"Konexioa partekatzea edo sare publikoa aktibo"</string>
    <string name="tethered_notification_message" msgid="2113628520792055377">"Sakatu konfiguratzeko."</string>
    <string name="disable_tether_notification_title" msgid="7526977944111313195">"Desgaituta dago konexioa partekatzeko aukera"</string>
    <string name="disable_tether_notification_message" msgid="2913366428516852495">"Xehetasunak lortzeko, jarri administratzailearekin harremanetan"</string>
    <string name="back_button_label" msgid="2300470004503343439">"Atzera"</string>
    <string name="next_button_label" msgid="1080555104677992408">"Hurrengoa"</string>
    <string name="skip_button_label" msgid="1275362299471631819">"Saltatu"</string>
    <string name="no_matches" msgid="8129421908915840737">"Ez dago emaitzarik"</string>
    <string name="find_on_page" msgid="1946799233822820384">"Aurkitu orri honetan"</string>
    <plurals name="matches_found" formatted="false" msgid="1210884353962081884">
      <item quantity="other"><xliff:g id="INDEX">%d</xliff:g>/<xliff:g id="TOTAL">%d</xliff:g></item>
      <item quantity="one">Emaitza bat</item>
    </plurals>
    <string name="action_mode_done" msgid="7217581640461922289">"Eginda"</string>
    <string name="progress_erasing" msgid="2569962663843586562">"Biltegiratze partekatuko eduki guztia ezabatzen…"</string>
    <string name="share" msgid="1778686618230011964">"Partekatu"</string>
    <string name="find" msgid="4808270900322985960">"Aurkitu"</string>
    <string name="websearch" msgid="4337157977400211589">"Web-bilaketa"</string>
    <string name="find_next" msgid="5742124618942193978">"Aurkitu hurrengoa"</string>
    <string name="find_previous" msgid="2196723669388360506">"Aurkitu aurrekoa"</string>
    <string name="gpsNotifTicker" msgid="5622683912616496172">"<xliff:g id="NAME">%s</xliff:g> erabiltzailearen kokapen-eskaera"</string>
    <string name="gpsNotifTitle" msgid="5446858717157416839">"Kokapen-eskaera"</string>
    <string name="gpsNotifMessage" msgid="1374718023224000702">"<xliff:g id="NAME">%1$s</xliff:g> erabiltzaileak eskatuta (<xliff:g id="SERVICE">%2$s</xliff:g>)"</string>
    <string name="gpsVerifYes" msgid="2346566072867213563">"Bai"</string>
    <string name="gpsVerifNo" msgid="1146564937346454865">"Ez"</string>
    <string name="sync_too_many_deletes" msgid="5296321850662746890">"Ezabatze-muga gainditu da"</string>
    <string name="sync_too_many_deletes_desc" msgid="496551671008694245">"Ezabatutako <xliff:g id="NUMBER_OF_DELETED_ITEMS">%1$d</xliff:g> elementu daude <xliff:g id="TYPE_OF_SYNC">%2$s</xliff:g> sinkronizazioan, <xliff:g id="ACCOUNT_NAME">%3$s</xliff:g> kontuan. Zer egin nahi duzu?"</string>
    <string name="sync_really_delete" msgid="2572600103122596243">"Ezabatu elementuak"</string>
    <string name="sync_undo_deletes" msgid="2941317360600338602">"Desegin ezabatutakoa"</string>
    <string name="sync_do_nothing" msgid="3743764740430821845">"Ez egin ezer, oraingoz"</string>
    <string name="choose_account_label" msgid="5655203089746423927">"Aukeratu kontu bat"</string>
    <string name="add_account_label" msgid="2935267344849993553">"Gehitu kontu bat"</string>
    <string name="add_account_button_label" msgid="3611982894853435874">"Gehitu kontua"</string>
    <string name="number_picker_increment_button" msgid="2412072272832284313">"Handitu"</string>
    <string name="number_picker_decrement_button" msgid="476050778386779067">"Txikitu"</string>
    <string name="number_picker_increment_scroll_mode" msgid="5259126567490114216">"Eduki sakatuta <xliff:g id="VALUE">%s</xliff:g>."</string>
    <string name="number_picker_increment_scroll_action" msgid="9101473045891835490">"Lerratu gora handitzeko, eta behera txikitzeko."</string>
    <string name="time_picker_increment_minute_button" msgid="8865885114028614321">"Aurreratu minutu bat"</string>
    <string name="time_picker_decrement_minute_button" msgid="6246834937080684791">"Atzeratu minutu bat"</string>
    <string name="time_picker_increment_hour_button" msgid="3652056055810223139">"Aurreratu ordu bat"</string>
    <string name="time_picker_decrement_hour_button" msgid="1377479863429214792">"Atzeratu ordu bat"</string>
    <string name="time_picker_increment_set_pm_button" msgid="4147590696151230863">"Ezarri PM"</string>
    <string name="time_picker_decrement_set_am_button" msgid="8302140353539486752">"Ezarri AM"</string>
    <string name="date_picker_increment_month_button" msgid="5369998479067934110">"Aurreratu hilabete"</string>
    <string name="date_picker_decrement_month_button" msgid="1832698995541726019">"Atzeratu hilabete"</string>
    <string name="date_picker_increment_day_button" msgid="7130465412308173903">"Aurreratu egun bat"</string>
    <string name="date_picker_decrement_day_button" msgid="4131881521818750031">"Atzeratu egun bat"</string>
    <string name="date_picker_increment_year_button" msgid="6318697384310808899">"Aurreratu urtebete"</string>
    <string name="date_picker_decrement_year_button" msgid="4482021813491121717">"Atzeratu urtebete"</string>
    <string name="date_picker_prev_month_button" msgid="2858244643992056505">"Aurreko hilabetea"</string>
    <string name="date_picker_next_month_button" msgid="5559507736887605055">"Hurrengo hilabetea"</string>
    <string name="keyboardview_keycode_alt" msgid="4856868820040051939">"Alt"</string>
    <string name="keyboardview_keycode_cancel" msgid="1203984017245783244">"Utzi"</string>
    <string name="keyboardview_keycode_delete" msgid="3337914833206635744">"Ezabatu"</string>
    <string name="keyboardview_keycode_done" msgid="1992571118466679775">"Eginda"</string>
    <string name="keyboardview_keycode_mode_change" msgid="4547387741906537519">"Modu aldaketa"</string>
    <string name="keyboardview_keycode_shift" msgid="2270748814315147690">"Maius"</string>
    <string name="keyboardview_keycode_enter" msgid="2985864015076059467">"Sartu"</string>
    <string name="activitychooserview_choose_application" msgid="2125168057199941199">"Aukeratu aplikazio bat"</string>
    <string name="activitychooserview_choose_application_error" msgid="8624618365481126668">"Ezin izan da <xliff:g id="APPLICATION_NAME">%s</xliff:g> abiarazi"</string>
    <string name="shareactionprovider_share_with" msgid="806688056141131819">"Partekatu hauekin"</string>
    <string name="shareactionprovider_share_with_application" msgid="5627411384638389738">"Partekatu <xliff:g id="APPLICATION_NAME">%s</xliff:g> aplikazioarekin"</string>
    <string name="content_description_sliding_handle" msgid="415975056159262248">"Lerratze-euskarria. Ukitu eta eutsi."</string>
    <string name="description_target_unlock_tablet" msgid="3833195335629795055">"Pasatu hatza desblokeatzeko."</string>
    <string name="action_bar_home_description" msgid="5293600496601490216">"Nabigatu orri nagusira"</string>
    <string name="action_bar_up_description" msgid="2237496562952152589">"Nabigatu gora"</string>
    <string name="action_menu_overflow_description" msgid="2295659037509008453">"Aukera gehiago"</string>
    <string name="action_bar_home_description_format" msgid="7965984360903693903">"%1$s, %2$s"</string>
    <string name="action_bar_home_subtitle_description_format" msgid="6985546530471780727">"%1$s, %2$s, %3$s"</string>
    <string name="storage_internal" msgid="3570990907910199483">"Barneko biltegiratze partekatua"</string>
    <string name="storage_sd_card" msgid="3282948861378286745">"SD txartela"</string>
    <string name="storage_sd_card_label" msgid="6347111320774379257">"<xliff:g id="MANUFACTURER">%s</xliff:g> SD txartela"</string>
    <string name="storage_usb_drive" msgid="6261899683292244209">"USB unitatea"</string>
    <string name="storage_usb_drive_label" msgid="4501418548927759953">"<xliff:g id="MANUFACTURER">%s</xliff:g> USB unitatea"</string>
    <string name="storage_usb" msgid="3017954059538517278">"USB memoria"</string>
    <string name="extract_edit_menu_button" msgid="8940478730496610137">"Editatu"</string>
    <string name="data_usage_warning_title" msgid="6499834033204801605">"Datuen erabileraren abisua"</string>
    <string name="data_usage_warning_body" msgid="7340198905103751676">"<xliff:g id="APP">%s</xliff:g> erabili dituzu"</string>
    <string name="data_usage_mobile_limit_title" msgid="6561099244084267376">"Datu-konexioaren mugara iritsi zara"</string>
    <string name="data_usage_wifi_limit_title" msgid="5803363779034792676">"Wi-Fi datuen mugara iritsi zara"</string>
    <string name="data_usage_limit_body" msgid="2908179506560812973">"Datuak pausatu egin dira zikloaren gainerako aldirako"</string>
    <string name="data_usage_mobile_limit_snoozed_title" msgid="3171402244827034372">"Datu-konexioaren muga gainditu duzu"</string>
    <string name="data_usage_wifi_limit_snoozed_title" msgid="3547771791046344188">"Wi-Fi datuen muga gainditu duzu"</string>
    <string name="data_usage_limit_snoozed_body" msgid="1671222777207603301">"Ezarritako muga baino <xliff:g id="SIZE">%s</xliff:g> gehiago erabili dituzu"</string>
    <string name="data_usage_restricted_title" msgid="5965157361036321914">"Atzeko planoko datuak murriztuta"</string>
    <string name="data_usage_restricted_body" msgid="469866376337242726">"Sakatu murriztapena kentzeko."</string>
    <string name="data_usage_rapid_title" msgid="1809795402975261331">"Datu-konexioaren erabilera handia"</string>
    <string name="data_usage_rapid_body" msgid="6897825788682442715">"Aplikazioek ohikoa baino datu gehiago erabili dituzte"</string>
    <string name="data_usage_rapid_app_body" msgid="5396680996784142544">"<xliff:g id="APP">%s</xliff:g> aplikazioak ohikoa baino datu gehiago erabili ditu"</string>
    <string name="ssl_certificate" msgid="6510040486049237639">"Segurtasun-ziurtagiria"</string>
    <string name="ssl_certificate_is_valid" msgid="6825263250774569373">"Ziurtagiria baliozkoa da."</string>
    <string name="issued_to" msgid="454239480274921032">"Honi jaulkia:"</string>
    <string name="common_name" msgid="2233209299434172646">"Izen arrunta:"</string>
    <string name="org_name" msgid="6973561190762085236">"Erakundea:"</string>
    <string name="org_unit" msgid="7265981890422070383">"Antolakuntza-unitatea:"</string>
    <string name="issued_by" msgid="2647584988057481566">"Jaulkitzailea:"</string>
    <string name="validity_period" msgid="8818886137545983110">"Balio-aldia:"</string>
    <string name="issued_on" msgid="5895017404361397232">"Jaulkitze-data:"</string>
    <string name="expires_on" msgid="3676242949915959821">"Iraungitze-data:"</string>
    <string name="serial_number" msgid="758814067660862493">"Serie-zenbakia:"</string>
    <string name="fingerprints" msgid="4516019619850763049">"Erreferentzia-fitxategiak:"</string>
    <string name="sha256_fingerprint" msgid="4391271286477279263">"SHA-256 erreferentzia-gako digitala:"</string>
    <string name="sha1_fingerprint" msgid="7930330235269404581">"SHA-1 erreferentzia-gako digitala:"</string>
    <string name="activity_chooser_view_see_all" msgid="4292569383976636200">"Ikusi guztiak"</string>
    <string name="activity_chooser_view_dialog_title_default" msgid="4710013864974040615">"Aukeratu jarduera"</string>
    <string name="share_action_provider_share_with" msgid="5247684435979149216">"Partekatu hauekin:"</string>
    <string name="sending" msgid="3245653681008218030">"Bidaltzen…"</string>
    <string name="launchBrowserDefault" msgid="2057951947297614725">"Arakatzailea abiarazi nahi duzu?"</string>
    <string name="SetupCallDefault" msgid="5834948469253758575">"Deia onartu nahi duzu?"</string>
    <string name="activity_resolver_use_always" msgid="8017770747801494933">"Beti"</string>
    <string name="activity_resolver_use_once" msgid="2404644797149173758">"Behin soilik"</string>
    <string name="activity_resolver_work_profiles_support" msgid="185598180676883455">"%1$s abiarazleak ez du laneko profil hau onartzen"</string>
    <string name="default_audio_route_name" product="tablet" msgid="4617053898167127471">"Tableta"</string>
    <string name="default_audio_route_name" product="tv" msgid="9158088547603019321">"Telebista"</string>
    <string name="default_audio_route_name" product="default" msgid="4239291273420140123">"Telefonoa"</string>
    <string name="default_audio_route_name_dock_speakers" msgid="6240602982276591864">"Konektatu bozgorailuak oinarrira"</string>
    <string name="default_audio_route_name_hdmi" msgid="1486254205617081251">"HDMI"</string>
    <string name="default_audio_route_name_headphones" msgid="8119971843803439110">"Aurikularrak"</string>
    <string name="default_audio_route_name_usb" msgid="1234984851352637769">"USB"</string>
    <string name="default_audio_route_category_name" msgid="3722811174003886946">"Sistema"</string>
    <string name="bluetooth_a2dp_audio_route_name" msgid="8575624030406771015">"Bluetootharen audioa"</string>
    <string name="wireless_display_route_description" msgid="9070346425023979651">"Hari gabeko pantaila"</string>
    <string name="media_route_button_content_description" msgid="591703006349356016">"Igorri"</string>
    <string name="media_route_chooser_title" msgid="1751618554539087622">"Konektatu gailura"</string>
    <string name="media_route_chooser_title_for_remote_display" msgid="3395541745872017583">"Igorri pantaila gailura"</string>
    <string name="media_route_chooser_searching" msgid="4776236202610828706">"Gailuak bilatzen…"</string>
    <string name="media_route_chooser_extended_settings" msgid="87015534236701604">"Ezarpenak"</string>
    <string name="media_route_controller_disconnect" msgid="8966120286374158649">"Deskonektatu"</string>
    <string name="media_route_status_scanning" msgid="7279908761758293783">"Bilatzen…"</string>
    <string name="media_route_status_connecting" msgid="6422571716007825440">"Konektatzen…"</string>
    <string name="media_route_status_available" msgid="6983258067194649391">"Erabilgarri"</string>
    <string name="media_route_status_not_available" msgid="6739899962681886401">"Ez dago erabilgarri"</string>
    <string name="media_route_status_in_use" msgid="4533786031090198063">"Abian"</string>
    <string name="display_manager_built_in_display_name" msgid="2583134294292563941">"Pantaila integratua"</string>
    <string name="display_manager_hdmi_display_name" msgid="1555264559227470109">"HDMI pantaila"</string>
    <string name="display_manager_overlay_display_name" msgid="5142365982271620716">"<xliff:g id="ID">%1$d</xliff:g>. gainjartzea"</string>
    <string name="display_manager_overlay_display_title" msgid="652124517672257172">"<xliff:g id="NAME">%1$s</xliff:g>: <xliff:g id="WIDTH">%2$d</xliff:g> x <xliff:g id="HEIGHT">%3$d</xliff:g>, <xliff:g id="DPI">%4$d</xliff:g> dpi"</string>
    <string name="display_manager_overlay_display_secure_suffix" msgid="6022119702628572080">", segurua"</string>
    <string name="kg_forgot_pattern_button_text" msgid="8852021467868220608">"Eredua ahaztu zaizu"</string>
    <string name="kg_wrong_pattern" msgid="1850806070801358830">"Eredu okerra"</string>
    <string name="kg_wrong_password" msgid="2333281762128113157">"Pasahitz okerra"</string>
    <string name="kg_wrong_pin" msgid="1131306510833563801">"PIN okerra"</string>
    <plurals name="kg_too_many_failed_attempts_countdown" formatted="false" msgid="8790651267324125694">
      <item quantity="other">Saiatu berriro <xliff:g id="NUMBER">%d</xliff:g> segundo igarotakoan.</item>
      <item quantity="one">Saiatu berriro segundo bat igarotakoan.</item>
    </plurals>
    <string name="kg_pattern_instructions" msgid="398978611683075868">"Marraztu eredua"</string>
    <string name="kg_sim_pin_instructions" msgid="2319508550934557331">"Idatzi SIMaren PIN kodea"</string>
    <string name="kg_pin_instructions" msgid="2377242233495111557">"Idatzi PINa"</string>
    <string name="kg_password_instructions" msgid="5753646556186936819">"Idatzi pasahitza"</string>
    <string name="kg_puk_enter_puk_hint" msgid="453227143861735537">"SIMa desgaitu egin da. Jarraitzeko, idatzi PUK kodea. Xehetasunak lortzeko, jarri operadorearekin harremanetan."</string>
    <string name="kg_puk_enter_pin_hint" msgid="7871604527429602024">"Idatzi erabili nahi duzun PIN kodea"</string>
    <string name="kg_enter_confirm_pin_hint" msgid="325676184762529976">"Berretsi erabili nahi duzun PIN kodea"</string>
    <string name="kg_sim_unlock_progress_dialog_message" msgid="8950398016976865762">"SIM txartela desblokeatzen…"</string>
    <string name="kg_password_wrong_pin_code" msgid="1139324887413846912">"PIN kode okerra."</string>
    <string name="kg_invalid_sim_pin_hint" msgid="8795159358110620001">"Idatzi 4 eta 8 zenbaki arteko PINa."</string>
    <string name="kg_invalid_sim_puk_hint" msgid="6025069204539532000">"PUK kodeak 8 zenbaki izan behar ditu."</string>
    <string name="kg_invalid_puk" msgid="3638289409676051243">"Idatzi berriro PUK kode zuzena. Hainbat saiakera oker eginez gero, betirako desgaituko da SIMa."</string>
    <string name="kg_invalid_confirm_pin_hint" product="default" msgid="7003469261464593516">"PIN kodeak ez datoz bat"</string>
    <string name="kg_login_too_many_attempts" msgid="6486842094005698475">"Eredua marrazteko saiakera gehiegi egin dira"</string>
    <string name="kg_login_instructions" msgid="1100551261265506448">"Desblokeatzeko, hasi saioa Google kontuarekin."</string>
    <string name="kg_login_username_hint" msgid="5718534272070920364">"Erabiltzaile-izena (helbide elektronikoa)"</string>
    <string name="kg_login_password_hint" msgid="9057289103827298549">"Pasahitza"</string>
    <string name="kg_login_submit_button" msgid="5355904582674054702">"Hasi saioa"</string>
    <string name="kg_login_invalid_input" msgid="5754664119319872197">"Erabiltzaile-izen edo pasahitz baliogabea."</string>
    <string name="kg_login_account_recovery_hint" msgid="5690709132841752974">"Erabiltzaile-izena edo pasahitza ahaztu zaizu?\nZoaz "<b>"google.com/accounts/recovery"</b>" helbidera."</string>
    <string name="kg_login_checking_password" msgid="1052685197710252395">"Kontua egiaztatzen…"</string>
    <string name="kg_too_many_failed_pin_attempts_dialog_message" msgid="8276745642049502550">"PINa oker idatzi duzu <xliff:g id="NUMBER_0">%1$d</xliff:g> aldiz. \n\nSaiatu berriro <xliff:g id="NUMBER_1">%2$d</xliff:g> segundo barru."</string>
    <string name="kg_too_many_failed_password_attempts_dialog_message" msgid="7813713389422226531">"Pasahitza oker idatzi duzu <xliff:g id="NUMBER_0">%1$d</xliff:g> aldiz. \n\nSaiatu berriro <xliff:g id="NUMBER_1">%2$d</xliff:g> segundo barru."</string>
    <string name="kg_too_many_failed_pattern_attempts_dialog_message" msgid="74089475965050805">"Desblokeatzeko eredua oker marraztu duzu <xliff:g id="NUMBER_0">%1$d</xliff:g> aldiz. \n\nSaiatu berriro <xliff:g id="NUMBER_1">%2$d</xliff:g> segundo barru."</string>
    <string name="kg_failed_attempts_almost_at_wipe" product="tablet" msgid="1575557200627128949">"Tableta desblokeatzen saiatu zara <xliff:g id="NUMBER_0">%1$d</xliff:g> aldiz. Beste <xliff:g id="NUMBER_1">%2$d</xliff:g> saiakera okerren ondoren, jatorrizko ezarpen lehenetsiak berrezarriko dira tabletan eta erabiltzaile-datu guztiak galduko dira."</string>
    <string name="kg_failed_attempts_almost_at_wipe" product="tv" msgid="5621231220154419413">"Telebista desblokeatzen saiatu zara, baina huts egin duzu <xliff:g id="NUMBER_0">%1$d</xliff:g> aldiz. Datozen <xliff:g id="NUMBER_1">%2$d</xliff:g> saiakeretan ere huts egiten baduzu, jatorrizko ezarpen lehenetsiak berrezarriko dira telebistan eta erabiltzaile-datu guztiak galduko dira."</string>
    <string name="kg_failed_attempts_almost_at_wipe" product="default" msgid="4051015943038199910">"Telefonoa desblokeatzen saiatu zara <xliff:g id="NUMBER_0">%1$d</xliff:g> aldiz. Beste <xliff:g id="NUMBER_1">%2$d</xliff:g> saiakera okerren ondoren, jatorrizko ezarpen lehenetsiak berrezarriko dira telefonoan eta erabiltzaile-datu guztiak galduko dira."</string>
    <string name="kg_failed_attempts_now_wiping" product="tablet" msgid="2072996269148483637">"Tableta desblokeatzen saiatu zara <xliff:g id="NUMBER">%d</xliff:g> aldiz. Jatorrizko ezarpen lehenetsiak berrezarriko dira."</string>
    <string name="kg_failed_attempts_now_wiping" product="tv" msgid="4987878286750741463">"Telebista desblokeatzen saiatu zara, baina huts egin duzu <xliff:g id="NUMBER">%d</xliff:g> aldiz. Jatorrizko ezarpen lehenetsiak berrezarriko dira telebistan."</string>
    <string name="kg_failed_attempts_now_wiping" product="default" msgid="4817627474419471518">"Telefonoa desblokeatzen saiatu zara <xliff:g id="NUMBER">%d</xliff:g> aldiz. Jatorrizko ezarpen lehenetsiak berrezarriko dira."</string>
    <string name="kg_failed_attempts_almost_at_login" product="tablet" msgid="3253575572118914370">"Desblokeatzeko eredua oker marraztu duzu <xliff:g id="NUMBER_0">%1$d</xliff:g> aldiz. Beste <xliff:g id="NUMBER_1">%2$d</xliff:g> aldiz oker marrazten baduzu, tableta posta-kontu baten bidez desblokeatzeko eskatuko dizugu.\n\n Saiatu berriro <xliff:g id="NUMBER_2">%3$d</xliff:g> segundo barru."</string>
    <string name="kg_failed_attempts_almost_at_login" product="tv" msgid="4224651132862313471">"Desblokeatzeko eredua oker marraztu duzu <xliff:g id="NUMBER_0">%1$d</xliff:g> aldiz. Beste <xliff:g id="NUMBER_1">%2$d</xliff:g> aldiz oker marrazten baduzu, telebista posta-kontu baten bidez desblokeatzeko eskatuko dizugu.\n\n Saiatu berriro <xliff:g id="NUMBER_2">%3$d</xliff:g> segundo barru."</string>
    <string name="kg_failed_attempts_almost_at_login" product="default" msgid="1437638152015574839">"Desblokeatzeko eredua oker marraztu duzu <xliff:g id="NUMBER_0">%1$d</xliff:g> aldiz. Beste <xliff:g id="NUMBER_1">%2$d</xliff:g> aldiz oker marrazten baduzu, telefonoa posta-kontu baten bidez desblokeatzeko eskatuko dizugu.\n\n Saiatu berriro <xliff:g id="NUMBER_2">%3$d</xliff:g> segundo barru."</string>
    <string name="kg_text_message_separator" product="default" msgid="4160700433287233771">" — "</string>
    <string name="kg_reordering_delete_drop_target_text" msgid="7899202978204438708">"Kendu"</string>
    <string name="safe_media_volume_warning" product="default" msgid="2276318909314492312">"Bolumena gomendatutako mailatik gora igo nahi duzu?\n\nMusika bolumen handian eta denbora luzez entzuteak entzumena kalte diezazuke."</string>
    <string name="accessibility_shortcut_warning_dialog_title" msgid="8404780875025725199">"Erabilerraztasun-lasterbidea erabili nahi duzu?"</string>
    <string name="accessibility_shortcut_toogle_warning" msgid="7256507885737444807">"Lasterbidea aktibatuta dagoenean, bi bolumen-botoiak hiru segundoz sakatuta abiaraziko da erabilerraztasun-eginbidea.\n\n Uneko erabilerraztasun-eginbidea:\n <xliff:g id="SERVICE_NAME">%1$s</xliff:g>\n\n Eginbidea aldatzeko, joan Ezarpenak &gt; Erabilerraztasuna atalera."</string>
    <string name="disable_accessibility_shortcut" msgid="627625354248453445">"Desaktibatu lasterbidea"</string>
    <string name="leave_accessibility_shortcut_on" msgid="7653111894438512680">"Erabili lasterbidea"</string>
    <string name="color_inversion_feature_name" msgid="4231186527799958644">"Koloreen alderantzikatzea"</string>
    <string name="color_correction_feature_name" msgid="6779391426096954933">"Koloreen zuzenketa"</string>
    <string name="accessibility_shortcut_enabling_service" msgid="7771852911861522636">"Erabilerraztasun-lasterbideak <xliff:g id="SERVICE_NAME">%1$s</xliff:g> aktibatu du"</string>
    <string name="accessibility_shortcut_disabling_service" msgid="2747243438223109821">"Erabilerraztasun-lasterbideak <xliff:g id="SERVICE_NAME">%1$s</xliff:g> desaktibatu du"</string>
    <string name="accessibility_shortcut_spoken_feedback" msgid="6143872712930414829">"Uneko erabilerraztasun-eginbidea abiarazteko, erabili erabilerraztasun-lasterbidea berriro"</string>
    <string name="accessibility_button_prompt_text" msgid="4234556536456854251">"Aukeratu zein eginbide erabili nahi duzun Erabilerraztasuna botoia sakatzean:"</string>
    <string name="accessibility_button_instructional_text" msgid="6942300463612999993">"Eginbideak aldatzeko, eduki sakatuta Erabilerraztasuna botoia."</string>
    <string name="accessibility_magnification_chooser_text" msgid="1227146738764986237">"Lupa"</string>
    <string name="user_switched" msgid="3768006783166984410">"Uneko erabiltzailea: <xliff:g id="NAME">%1$s</xliff:g>."</string>
    <string name="user_switching_message" msgid="2871009331809089783">"<xliff:g id="NAME">%1$s</xliff:g> erabiltzailera aldatzen…"</string>
    <string name="user_logging_out_message" msgid="8939524935808875155">"<xliff:g id="NAME">%1$s</xliff:g> erabiltzailearen saioa amaitzen…"</string>
    <string name="owner_name" msgid="2716755460376028154">"Jabea"</string>
    <string name="error_message_title" msgid="4510373083082500195">"Errorea"</string>
    <string name="error_message_change_not_allowed" msgid="1238035947357923497">"Administratzaileak ez du eman aldaketa egiteko baimena"</string>
    <string name="app_not_found" msgid="3429141853498927379">"Ez da ekintza gauza dezakeen aplikaziorik aurkitu"</string>
    <string name="revoke" msgid="5404479185228271586">"Baliogabetu"</string>
    <string name="mediasize_iso_a0" msgid="1994474252931294172">"ISO A0 (Europa)"</string>
    <string name="mediasize_iso_a1" msgid="3333060421529791786">"ISO A1 (Europa)"</string>
    <string name="mediasize_iso_a2" msgid="3097535991925798280">"ISO A2 (Europa)"</string>
    <string name="mediasize_iso_a3" msgid="3023213259314236123">"ISO A3 (Europa)"</string>
    <string name="mediasize_iso_a4" msgid="231745325296873764">"ISO A4 (Europa)"</string>
    <string name="mediasize_iso_a5" msgid="3484327407340865411">"ISO A5 (Europa)"</string>
    <string name="mediasize_iso_a6" msgid="4861908487129577530">"ISO A6 (Europa)"</string>
    <string name="mediasize_iso_a7" msgid="5890208588072936130">"ISO A7 (Europa)"</string>
    <string name="mediasize_iso_a8" msgid="4319425041085816612">"ISO A8 (Europa)"</string>
    <string name="mediasize_iso_a9" msgid="4882220529506432008">"ISO A9 (Europa)"</string>
    <string name="mediasize_iso_a10" msgid="2382866026365359391">"ISO A10 (Europa)"</string>
    <string name="mediasize_iso_b0" msgid="3651827147402009675">"ISO B0 (Europa)"</string>
    <string name="mediasize_iso_b1" msgid="6072859628278739957">"ISO B1 (Europa)"</string>
    <string name="mediasize_iso_b2" msgid="1348731852150380378">"ISO B2 (Europa)"</string>
    <string name="mediasize_iso_b3" msgid="2612510181259261379">"ISO B3 (Europa)"</string>
    <string name="mediasize_iso_b4" msgid="695151378838115434">"ISO B4 (Europa)"</string>
    <string name="mediasize_iso_b5" msgid="4863754285582212487">"ISO B5 (Europa)"</string>
    <string name="mediasize_iso_b6" msgid="5305816292139647241">"ISO B6 (Europa)"</string>
    <string name="mediasize_iso_b7" msgid="531673542602786624">"ISO B7 (Europa)"</string>
    <string name="mediasize_iso_b8" msgid="9164474595708850034">"ISO B8 (Europa)"</string>
    <string name="mediasize_iso_b9" msgid="282102976764774160">"ISO B9 (Europa)"</string>
    <string name="mediasize_iso_b10" msgid="4517141714407898976">"ISO B10 (Europa)"</string>
    <string name="mediasize_iso_c0" msgid="3103521357901591100">"ISO C0 (Europa)"</string>
    <string name="mediasize_iso_c1" msgid="1231954105985048595">"ISO C1 (Europa)"</string>
    <string name="mediasize_iso_c2" msgid="927702816980087462">"ISO C2 (Europa)"</string>
    <string name="mediasize_iso_c3" msgid="835154173518304159">"ISO C3 (Europa)"</string>
    <string name="mediasize_iso_c4" msgid="5095951985108194011">"ISO C4 (Europa)"</string>
    <string name="mediasize_iso_c5" msgid="1985397450332305739">"ISO C5 (Europa)"</string>
    <string name="mediasize_iso_c6" msgid="8147421924174693013">"ISO C6 (Europa)"</string>
    <string name="mediasize_iso_c7" msgid="8993994925276122950">"ISO C7 (Europa)"</string>
    <string name="mediasize_iso_c8" msgid="6871178104139598957">"ISO C8 (Europa)"</string>
    <string name="mediasize_iso_c9" msgid="7983532635227561362">"ISO C9 (Europa)"</string>
    <string name="mediasize_iso_c10" msgid="5040764293406765584">"ISO C10 (Europa)"</string>
    <string name="mediasize_na_letter" msgid="2841414839888344296">"Letter (AEB)"</string>
    <string name="mediasize_na_gvrnmt_letter" msgid="5295836838862962809">"Government Letter (AEB)"</string>
    <string name="mediasize_na_legal" msgid="8621364037680465666">"Legal (AEB)"</string>
    <string name="mediasize_na_junior_legal" msgid="3309324162155085904">"Junior Legal (AEB)"</string>
    <string name="mediasize_na_ledger" msgid="5567030340509075333">"Ledger (AEB)"</string>
    <string name="mediasize_na_tabloid" msgid="4571735038501661757">"Tabloid (AEB)"</string>
    <string name="mediasize_na_index_3x5" msgid="5182901917818625126">"Index Card 3x5 (AEB)"</string>
    <string name="mediasize_na_index_4x6" msgid="7687620625422312396">"Index Card 4x6 (AEB)"</string>
    <string name="mediasize_na_index_5x8" msgid="8834215284646872800">"Index Card 5x8 (AEB)"</string>
    <string name="mediasize_na_monarch" msgid="213639906956550754">"Monarch (AEB)"</string>
    <string name="mediasize_na_quarto" msgid="835778493593023223">"Quarto (AEB)"</string>
    <string name="mediasize_na_foolscap" msgid="1573911237983677138">"Foolscap (AEB)"</string>
    <string name="mediasize_chinese_roc_8k" msgid="3626855847189438896">"ROC 8K (Txina)"</string>
    <string name="mediasize_chinese_roc_16k" msgid="9182191577022943355">"ROC 16K (Txina)"</string>
    <string name="mediasize_chinese_prc_1" msgid="4793232644980170500">"PRC 1 (Txina)"</string>
    <string name="mediasize_chinese_prc_2" msgid="5404109730975720670">"PRC 2 (Txina)"</string>
    <string name="mediasize_chinese_prc_3" msgid="1335092253339363526">"PRC 3 (Txina)"</string>
    <string name="mediasize_chinese_prc_4" msgid="9167997800486569834">"PRC 4 (Txina)"</string>
    <string name="mediasize_chinese_prc_5" msgid="845875168823541497">"PRC 5 (Txina)"</string>
    <string name="mediasize_chinese_prc_6" msgid="3220325667692648789">"PRC 6 (Txina)"</string>
    <string name="mediasize_chinese_prc_7" msgid="1776792138507038527">"PRC 7 (Txina)"</string>
    <string name="mediasize_chinese_prc_8" msgid="1417176642687456692">"PRC 8 (Txina)"</string>
    <string name="mediasize_chinese_prc_9" msgid="4785983473123798365">"PRC 9 (Txina)"</string>
    <string name="mediasize_chinese_prc_10" msgid="7847982299391851899">"PRC 10 (Txina)"</string>
    <string name="mediasize_chinese_prc_16k" msgid="262793383539980677">"PRC 16K (Txina)"</string>
    <string name="mediasize_chinese_om_pa_kai" msgid="5256815579447959814">"Pa Kai (Txina)"</string>
    <string name="mediasize_chinese_om_dai_pa_kai" msgid="7336412963441354407">"Dai Pa Kai (Txina)"</string>
    <string name="mediasize_chinese_om_jurro_ku_kai" msgid="6324465444100490742">"Jurro Ku Kai (Txina)"</string>
    <string name="mediasize_japanese_jis_b10" msgid="1787262845627694376">"JIS B10 (Japonia)"</string>
    <string name="mediasize_japanese_jis_b9" msgid="3336035783663287470">"JIS B9 (Japonia)"</string>
    <string name="mediasize_japanese_jis_b8" msgid="6195398299104345731">"JIS B8 (Japonia)"</string>
    <string name="mediasize_japanese_jis_b7" msgid="1674621886902828884">"JIS B7 (Japonia)"</string>
    <string name="mediasize_japanese_jis_b6" msgid="4170576286062657435">"JIS B6 (Japonia)"</string>
    <string name="mediasize_japanese_jis_b5" msgid="4899297958100032533">"JIS B5 (Japonia)"</string>
    <string name="mediasize_japanese_jis_b4" msgid="4213158129126666847">"JIS B4 (Japonia)"</string>
    <string name="mediasize_japanese_jis_b3" msgid="8513715307410310696">"JIS B3 (Japonia)"</string>
    <string name="mediasize_japanese_jis_b2" msgid="4777690211897131190">"JIS B2 (Japonia)"</string>
    <string name="mediasize_japanese_jis_b1" msgid="4608142385457034603">"JIS B1 (Japonia)"</string>
    <string name="mediasize_japanese_jis_b0" msgid="7587108366572243991">"JIS B0 (Japonia)"</string>
    <string name="mediasize_japanese_jis_exec" msgid="5244075432263649068">"JIS Exec (Japonia)"</string>
    <string name="mediasize_japanese_chou4" msgid="4941652015032631361">"Chou4 (Japonia)"</string>
    <string name="mediasize_japanese_chou3" msgid="6387319169263957010">"Chou3 (Japonia)"</string>
    <string name="mediasize_japanese_chou2" msgid="1299112025415343982">"Chou2 (Japonia)"</string>
    <string name="mediasize_japanese_hagaki" msgid="8070115620644254565">"Hagaki (Japonia)"</string>
    <string name="mediasize_japanese_oufuku" msgid="6049065587307896564">"Oufuku (Japonia)"</string>
    <string name="mediasize_japanese_kahu" msgid="6872696027560065173">"Kahu (Japonia)"</string>
    <string name="mediasize_japanese_kaku2" msgid="2359077233775455405">"Kaku2 (Japonia)"</string>
    <string name="mediasize_japanese_you4" msgid="2091777168747058008">"You4 (Japonia)"</string>
    <string name="mediasize_unknown_portrait" msgid="3088043641616409762">"Bertikal ezezaguna"</string>
    <string name="mediasize_unknown_landscape" msgid="4876995327029361552">"Horizontal ezezaguna"</string>
    <string name="write_fail_reason_cancelled" msgid="7091258378121627624">"Bertan behera utzi da"</string>
    <string name="write_fail_reason_cannot_write" msgid="8132505417935337724">"Errore bat gertatu da edukia idaztean"</string>
    <string name="reason_unknown" msgid="6048913880184628119">"ezezaguna"</string>
    <string name="reason_service_unavailable" msgid="7824008732243903268">"Inprimatze-zerbitzua ez dago gaituta"</string>
    <string name="print_service_installed_title" msgid="2246317169444081628">"<xliff:g id="NAME">%s</xliff:g> zerbitzua instalatu da"</string>
    <string name="print_service_installed_message" msgid="5897362931070459152">"Sakatu gaitzeko"</string>
    <string name="restr_pin_enter_admin_pin" msgid="8641662909467236832">"Idatzi administratzailearen PIN kodea"</string>
    <string name="restr_pin_enter_pin" msgid="3395953421368476103">"Idatzi PINa"</string>
    <string name="restr_pin_incorrect" msgid="8571512003955077924">"Okerra"</string>
    <string name="restr_pin_enter_old_pin" msgid="1462206225512910757">"Uneko PINa"</string>
    <string name="restr_pin_enter_new_pin" msgid="5959606691619959184">"PIN berria"</string>
    <string name="restr_pin_confirm_pin" msgid="8501523829633146239">"Berretsi PIN berria"</string>
    <string name="restr_pin_create_pin" msgid="8017600000263450337">"Konfiguratu debekuak aldatu ahal izateko idatzi beharko den PIN kodea"</string>
    <string name="restr_pin_error_doesnt_match" msgid="2224214190906994548">"PIN kodeak ez datoz bat. Saiatu berriro."</string>
    <string name="restr_pin_error_too_short" msgid="8173982756265777792">"PINa laburregia da. 4 digitu izan behar ditu gutxienez."</string>
    <plurals name="restr_pin_countdown" formatted="false" msgid="9061246974881224688">
      <item quantity="other">Saiatu berriro <xliff:g id="COUNT">%d</xliff:g> segundo igarotakoan</item>
      <item quantity="one">Saiatu berriro segundo bat igarotakoan</item>
    </plurals>
    <string name="restr_pin_try_later" msgid="973144472490532377">"Saiatu berriro geroago"</string>
    <string name="immersive_cling_title" msgid="8394201622932303336">"Pantaila osoko ikuspegia"</string>
    <string name="immersive_cling_description" msgid="3482371193207536040">"Irteteko, pasatu hatza goitik behera."</string>
    <string name="immersive_cling_positive" msgid="5016839404568297683">"Ados"</string>
    <string name="done_label" msgid="2093726099505892398">"Eginda"</string>
    <string name="hour_picker_description" msgid="6698199186859736512">"Ordua aukeratzeko ikuspegi zirkularra"</string>
    <string name="minute_picker_description" msgid="8606010966873791190">"Minutuak aukeratzeko ikuspegi zirkularra"</string>
    <string name="select_hours" msgid="6043079511766008245">"Hautatu orduak"</string>
    <string name="select_minutes" msgid="3974345615920336087">"Hautatu minutuak"</string>
    <string name="select_day" msgid="7774759604701773332">"Hautatu hilabetea eta eguna"</string>
    <string name="select_year" msgid="7952052866994196170">"Hautatu urtea"</string>
    <string name="deleted_key" msgid="7659477886625566590">"<xliff:g id="KEY">%1$s</xliff:g> ezabatu da"</string>
    <string name="managed_profile_label_badge" msgid="2355652472854327647">"Laneko <xliff:g id="LABEL">%1$s</xliff:g>"</string>
    <string name="managed_profile_label_badge_2" msgid="5048136430082124036">"Laneko 2. <xliff:g id="LABEL">%1$s</xliff:g>"</string>
    <string name="managed_profile_label_badge_3" msgid="2808305070321719040">"Laneko 3. <xliff:g id="LABEL">%1$s</xliff:g>"</string>
    <string name="lock_to_app_unlock_pin" msgid="2552556656504331634">"Eskatu PIN kodea aingura kendu aurretik"</string>
    <string name="lock_to_app_unlock_pattern" msgid="4182192144797225137">"Eskatu desblokeatzeko eredua aingura kendu aurretik"</string>
    <string name="lock_to_app_unlock_password" msgid="6380979775916974414">"Eskatu pasahitza aingura kendu aurretik"</string>
    <string name="package_installed_device_owner" msgid="6875717669960212648">"Administratzaileak instalatu du"</string>
    <string name="package_updated_device_owner" msgid="1847154566357862089">"Administratzaileak eguneratu du"</string>
    <string name="package_deleted_device_owner" msgid="2307122077550236438">"Administratzaileak ezabatu du"</string>
    <string name="battery_saver_description_with_learn_more" msgid="6323937147992667707">"Bateriak gehiago iraun dezan, bateria-aurrezleak gailuaren eginbide batzuk desaktibatu eta aplikazioak mugatzen ditu. "<annotation id="url">"Lortu informazio gehiago"</annotation></string>
    <string name="battery_saver_description" msgid="769989536172631582">"Bateriak gehiago iraun dezan, bateria-aurrezleak gailuaren eginbide batzuk desaktibatu eta aplikazioak mugatzen ditu."</string>
    <string name="data_saver_description" msgid="6015391409098303235">"Datuen erabilera murrizteko, atzeko planoan datuak bidaltzea eta jasotzea galarazten die datu-aurrezleak aplikazio batzuei. Unean erabiltzen ari zaren aplikazioak atzitu egin ahal izango datuak, baina baliteke maiztasun txikiagoarekin atzitzea. Horrela, adibidez, baliteke irudiak ez erakustea haiek sakatu arte."</string>
    <string name="data_saver_enable_title" msgid="4674073932722787417">"Datu-aurrezlea aktibatu?"</string>
    <string name="data_saver_enable_button" msgid="7147735965247211818">"Aktibatu"</string>
    <plurals name="zen_mode_duration_minutes_summary" formatted="false" msgid="4367877408072000848">
      <item quantity="other">%1$d minutuz (<xliff:g id="FORMATTEDTIME_1">%2$s</xliff:g> arte)</item>
      <item quantity="one">Minutu batez (<xliff:g id="FORMATTEDTIME_0">%2$s</xliff:g> arte)</item>
    </plurals>
    <plurals name="zen_mode_duration_minutes_summary_short" formatted="false" msgid="6830154222366042597">
      <item quantity="other">%1$d minutuz (<xliff:g id="FORMATTEDTIME_1">%2$s</xliff:g> arte)</item>
      <item quantity="one">Minutu batez (<xliff:g id="FORMATTEDTIME_0">%2$s</xliff:g> arte)</item>
    </plurals>
    <plurals name="zen_mode_duration_hours_summary" formatted="false" msgid="736789408293052283">
      <item quantity="other">%1$d ordu (<xliff:g id="FORMATTEDTIME_1">%2$s</xliff:g> arte)</item>
      <item quantity="one">Ordubete (<xliff:g id="FORMATTEDTIME_0">%2$s</xliff:g> arte)</item>
    </plurals>
    <plurals name="zen_mode_duration_hours_summary_short" formatted="false" msgid="4787552595253082371">
      <item quantity="other">%1$d orduz (<xliff:g id="FORMATTEDTIME_1">%2$s</xliff:g> arte)</item>
      <item quantity="one">Ordubetez (<xliff:g id="FORMATTEDTIME_0">%2$s</xliff:g> arte)</item>
    </plurals>
    <plurals name="zen_mode_duration_minutes" formatted="false" msgid="5127407202506485571">
      <item quantity="other">%d minutuz</item>
      <item quantity="one">Minutu batez</item>
    </plurals>
    <plurals name="zen_mode_duration_minutes_short" formatted="false" msgid="2199350154433426128">
      <item quantity="other">%d minutuz</item>
      <item quantity="one">Minutu batez</item>
    </plurals>
    <plurals name="zen_mode_duration_hours" formatted="false" msgid="6571961796799076730">
      <item quantity="other">%d ordu</item>
      <item quantity="one">Ordubete</item>
    </plurals>
    <plurals name="zen_mode_duration_hours_short" formatted="false" msgid="6748277774662434217">
      <item quantity="other">%d orduz</item>
      <item quantity="one">Ordubetez</item>
    </plurals>
    <string name="zen_mode_until" msgid="7336308492289875088">"<xliff:g id="FORMATTEDTIME">%1$s</xliff:g> arte"</string>
    <string name="zen_mode_alarm" msgid="9128205721301330797">"<xliff:g id="FORMATTEDTIME">%1$s</xliff:g> arte (hurrengo alarma)"</string>
    <string name="zen_mode_forever" msgid="931849471004038757">"Desaktibatu arte"</string>
    <string name="zen_mode_forever_dnd" msgid="3792132696572189081">"\"Ez molestatu\" desaktibatzen duzun arte"</string>
    <string name="zen_mode_rule_name_combination" msgid="191109939968076477">"<xliff:g id="FIRST">%1$s</xliff:g> / <xliff:g id="REST">%2$s</xliff:g>"</string>
    <string name="toolbar_collapse_description" msgid="2821479483960330739">"Tolestu"</string>
    <string name="zen_mode_feature_name" msgid="5254089399895895004">"Ez molestatu"</string>
    <string name="zen_mode_downtime_feature_name" msgid="2626974636779860146">"Jarduerarik gabeko denbora"</string>
    <string name="zen_mode_default_weeknights_name" msgid="3081318299464998143">"Lanegunetako gaua"</string>
    <string name="zen_mode_default_weekends_name" msgid="2786495801019345244">"Asteburua"</string>
    <string name="zen_mode_default_events_name" msgid="8158334939013085363">"Gertaera"</string>
    <string name="zen_mode_default_every_night_name" msgid="3012363838882944175">"Lo egitean"</string>
    <string name="muted_by" msgid="5942954724562097128">"<xliff:g id="THIRD_PARTY">%1$s</xliff:g> soinu batzuk isilarazten ari da"</string>
    <string name="system_error_wipe_data" msgid="6608165524785354962">"Barneko arazo bat dago zure gailuan eta agian ezegonkor egongo da jatorrizko datuak berrezartzen dituzun arte."</string>
    <string name="system_error_manufacturer" msgid="8086872414744210668">"Barneko arazo bat dago zure gailuan. Xehetasunak jakiteko, jarri fabrikatzailearekin harremanetan."</string>
    <string name="stk_cc_ussd_to_dial" msgid="5214333646366591205">"USSD eskaera ohiko deira aldatu da"</string>
    <string name="stk_cc_ussd_to_ss" msgid="4884994189414782605">"USSD eskaera SS eskaerara aldatu da"</string>
    <string name="stk_cc_ussd_to_ussd" msgid="5728637484565449312">"USSD eskaera berrira aldatu da"</string>
    <string name="stk_cc_ussd_to_dial_video" msgid="4134455726513175559">"USSD eskaera bideo-deira aldatu da"</string>
    <string name="stk_cc_ss_to_dial" msgid="1360775164651754978">"SS eskaera ohiko deira aldatu da"</string>
    <string name="stk_cc_ss_to_dial_video" msgid="6577956662913194947">"SS eskaera bideo-deira aldatu da"</string>
    <string name="stk_cc_ss_to_ussd" msgid="5614626512855868785">"SS eskaera USSD eskaerara aldatu da"</string>
    <string name="stk_cc_ss_to_ss" msgid="7716729801537709054">"SS eskaera berrira aldatu da"</string>
    <string name="notification_work_profile_content_description" msgid="4600554564103770764">"Work profila"</string>
<<<<<<< HEAD
    <!-- no translation found for notification_alerted_content_description (1296617716556420585) -->
    <skip />
=======
    <string name="notification_alerted_content_description" msgid="1296617716556420585">"Egin du soinua"</string>
>>>>>>> de843449
    <string name="expand_button_content_description_collapsed" msgid="3609784019345534652">"Zabaldu"</string>
    <string name="expand_button_content_description_expanded" msgid="8520652707158554895">"Tolestu"</string>
    <string name="expand_action_accessibility" msgid="5307730695723718254">"zabaldu edo tolestu"</string>
    <string name="usb_midi_peripheral_name" msgid="7221113987741003817">"Android USB ataka periferikoa"</string>
    <string name="usb_midi_peripheral_manufacturer_name" msgid="7176526170008970168">"Android"</string>
    <string name="usb_midi_peripheral_product_name" msgid="4971827859165280403">"USB ataka periferikoa"</string>
    <string name="floating_toolbar_open_overflow_description" msgid="4797287862999444631">"Aukera gehiago"</string>
    <string name="floating_toolbar_close_overflow_description" msgid="559796923090723804">"Itxi gainfluxua"</string>
    <string name="maximize_button_text" msgid="7543285286182446254">"Maximizatu"</string>
    <string name="close_button_text" msgid="3937902162644062866">"Itxi"</string>
    <string name="notification_messaging_title_template" msgid="3452480118762691020">"<xliff:g id="CONVERSATION_TITLE">%1$s</xliff:g>: <xliff:g id="SENDER_NAME">%2$s</xliff:g>"</string>
    <plurals name="selected_count" formatted="false" msgid="7187339492915744615">
      <item quantity="other"><xliff:g id="COUNT_1">%1$d</xliff:g> hautatuta</item>
      <item quantity="one"><xliff:g id="COUNT_0">%1$d</xliff:g> hautatuta</item>
    </plurals>
    <string name="default_notification_channel_label" msgid="5929663562028088222">"Kategoriarik gabea"</string>
    <string name="importance_from_user" msgid="7318955817386549931">"Zuk ezarri duzu jakinarazpen hauen garrantzia."</string>
    <string name="importance_from_person" msgid="9160133597262938296">"Garrantzitsua da eragiten dien pertsonengatik."</string>
    <string name="user_creation_account_exists" msgid="1942606193570143289">"<xliff:g id="APP">%1$s</xliff:g> aplikazioari <xliff:g id="ACCOUNT">%2$s</xliff:g> kontua duen erabiltzailea sortzea baimendu nahi diozu?"</string>
    <string name="user_creation_adding" msgid="4482658054622099197">"<xliff:g id="APP">%1$s</xliff:g> aplikazioari <xliff:g id="ACCOUNT">%2$s</xliff:g> kontua duen erabiltzailea sortzea baimendu nahi diozu? (Badago kontu hori duen erabiltzaile bat)"</string>
    <string name="language_selection_title" msgid="2680677278159281088">"Gehitu hizkuntza"</string>
    <string name="country_selection_title" msgid="2954859441620215513">"Lurralde-hobespena"</string>
    <string name="search_language_hint" msgid="7042102592055108574">"Adierazi hizkuntza"</string>
    <string name="language_picker_section_suggested" msgid="8414489646861640885">"Iradokitakoak"</string>
    <string name="language_picker_section_all" msgid="3097279199511617537">"Hizkuntza guztiak"</string>
    <string name="region_picker_section_all" msgid="8966316787153001779">"Lurralde guztiak"</string>
    <string name="locale_search_menu" msgid="2560710726687249178">"Bilaketa"</string>
    <string name="app_suspended_title" msgid="2075071241147969611">"Aplikazioa ez dago erabilgarri"</string>
    <string name="app_suspended_default_message" msgid="123166680425711887">"<xliff:g id="APP_NAME_0">%1$s</xliff:g> ez dago erabilgarri une honetan. Haren erabilgarritasuna <xliff:g id="APP_NAME_1">%2$s</xliff:g> aplikazioak kudeatzen du."</string>
    <string name="app_suspended_more_details" msgid="1131804827776778187">"Lortu informazio gehiago"</string>
    <string name="work_mode_off_title" msgid="1118691887588435530">"Laneko profila aktibatu?"</string>
    <string name="work_mode_off_message" msgid="5130856710614337649">"Laneko aplikazioak, jakinarazpenak, datuak eta laneko profileko bestelako eginbideak aktibatuko dira"</string>
    <string name="work_mode_turn_on" msgid="2062544985670564875">"Aktibatu"</string>
    <string name="deprecated_target_sdk_message" msgid="1449696506742572767">"Aplikazioa Android-en bertsio zaharrago baterako sortu zenez, baliteke behar bezala ez funtzionatzea. Bilatu eguneratzerik baden, edo jarri garatzailearekin harremanetan."</string>
    <string name="deprecated_target_sdk_app_store" msgid="5032340500368495077">"Bilatu eguneratzeak"</string>
    <string name="new_sms_notification_title" msgid="8442817549127555977">"Mezu berriak dituzu"</string>
    <string name="new_sms_notification_content" msgid="7002938807812083463">"Mezuak ikusteko, ireki SMS mezuen aplikazioa"</string>
    <string name="user_encrypted_title" msgid="9054897468831672082">"Funtzioak mugatuta egon litezke"</string>
    <string name="user_encrypted_message" msgid="4923292604515744267">"Sakatu desblokeatzeko"</string>
    <string name="user_encrypted_detail" msgid="5708447464349420392">"Blokeatuta daude datuak"</string>
    <string name="profile_encrypted_detail" msgid="3700965619978314974">"Blokeatuta dago laneko profila"</string>
    <string name="profile_encrypted_message" msgid="6964994232310195874">"Sakatu profila desblokeatzeko"</string>
    <string name="usb_mtp_launch_notification_title" msgid="8359219638312208932">"<xliff:g id="PRODUCT_NAME">%1$s</xliff:g> zerbitzura konektatuta"</string>
    <string name="usb_mtp_launch_notification_description" msgid="8541876176425411358">"Sakatu fitxategiak ikusteko"</string>
    <string name="pin_target" msgid="3052256031352291362">"Ainguratu"</string>
    <string name="unpin_target" msgid="3556545602439143442">"Kendu aingura"</string>
    <string name="app_info" msgid="6856026610594615344">"Aplikazioari buruzko informazioa"</string>
    <string name="negative_duration" msgid="5688706061127375131">"−<xliff:g id="TIME">%1$s</xliff:g>"</string>
    <string name="demo_starting_message" msgid="5268556852031489931">"Demoa abiarazten…"</string>
    <string name="demo_restarting_message" msgid="952118052531642451">"Gailua berrezartzen…"</string>
    <string name="suspended_widget_accessibility" msgid="6712143096475264190">"<xliff:g id="LABEL">%1$s</xliff:g> desgaituta dago"</string>
    <string name="conference_call" msgid="3751093130790472426">"Konferentzia-deia"</string>
    <string name="tooltip_popup_title" msgid="5253721848739260181">"Aholkua"</string>
    <string name="app_category_game" msgid="5431836943981492993">"Jokoak"</string>
    <string name="app_category_audio" msgid="1659853108734301647">"Musika eta audioa"</string>
    <string name="app_category_video" msgid="2728726078629384196">"Filmak eta bideoak"</string>
    <string name="app_category_image" msgid="4867854544519846048">"Argazkiak eta irudiak"</string>
    <string name="app_category_social" msgid="5842783057834965912">"Sare sozialak eta komunikazioa"</string>
    <string name="app_category_news" msgid="7496506240743986873">"Albisteak eta aldizkariak"</string>
    <string name="app_category_maps" msgid="5878491404538024367">"Mapak eta nabigazioa"</string>
    <string name="app_category_productivity" msgid="3742083261781538852">"Produktibitatea"</string>
    <string name="device_storage_monitor_notification_channel" msgid="3295871267414816228">"Gailuaren memoria"</string>
    <string name="adb_debugging_notification_channel_tv" msgid="5537766997350092316">"USB arazketa"</string>
    <string name="time_picker_hour_label" msgid="2979075098868106450">"ordu"</string>
    <string name="time_picker_minute_label" msgid="5168864173796598399">"minutu"</string>
    <string name="time_picker_header_text" msgid="143536825321922567">"Zehaztu ordua"</string>
    <string name="time_picker_input_error" msgid="7574999942502513765">"Idatzi balio duen ordu bat"</string>
    <string name="time_picker_prompt_label" msgid="7588093983899966783">"Idatzi ordua"</string>
    <string name="time_picker_text_input_mode_description" msgid="4148166758173708199">"Aldatu testu modura ordua zehazteko."</string>
    <string name="time_picker_radial_mode_description" msgid="4953403779779557198">"Aldatu erloju modura ordua zehazteko."</string>
    <string name="autofill_picker_accessibility_title" msgid="8469043291648711535">"Betetze automatikoaren aukerak"</string>
    <string name="autofill_save_accessibility_title" msgid="7244365268417107822">"Gorde betetze automatikoarekin erabiltzeko"</string>
    <string name="autofill_error_cannot_autofill" msgid="7402758580060110371">"Ezin dira bete automatikoki eremuak"</string>
    <string name="autofill_picker_no_suggestions" msgid="3908514303773350735">"Ez dago automatikoki betetzeko iradokizunik"</string>
    <plurals name="autofill_picker_some_suggestions" formatted="false" msgid="5506565809835815274">
      <item quantity="other">Automatikoki betetzeko <xliff:g id="COUNT">%1$s</xliff:g> iradokizun</item>
      <item quantity="one">Automatikoki betetzeko 1 iradokizun</item>
    </plurals>
    <string name="autofill_save_title" msgid="327541108460384555"><b>"<xliff:g id="LABEL">%1$s</xliff:g>"</b>" zerbitzuan gorde nahi duzu?"</string>
    <string name="autofill_save_title_with_type" msgid="2339135393607143594"><b>"<xliff:g id="LABEL">%2$s</xliff:g>"</b>" zerbitzuan gorde nahi duzu <xliff:g id="TYPE">%1$s</xliff:g>?"</string>
    <string name="autofill_save_title_with_2types" msgid="87616102361154432"><b>"<xliff:g id="LABEL">%3$s</xliff:g>"</b>" zerbitzuan gorde nahi dituzu <xliff:g id="TYPE_0">%1$s</xliff:g> eta <xliff:g id="TYPE_1">%2$s</xliff:g>?"</string>
    <string name="autofill_save_title_with_3types" msgid="4108978552969604555"><b>"<xliff:g id="LABEL">%4$s</xliff:g>"</b>" zerbitzuan gorde nahi dituzu <xliff:g id="TYPE_0">%1$s</xliff:g>, <xliff:g id="TYPE_1">%2$s</xliff:g> eta <xliff:g id="TYPE_2">%3$s</xliff:g>?"</string>
    <string name="autofill_update_title" msgid="5305781141104585279"><b>"<xliff:g id="LABEL">%1$s</xliff:g>"</b>" zerbitzuan eguneratu nahi duzu?"</string>
    <string name="autofill_update_title_with_type" msgid="4624181147422762233"><b>"<xliff:g id="LABEL">%2$s</xliff:g>"</b>" zerbitzuan eguneratu nahi duzu <xliff:g id="TYPE">%1$s</xliff:g>?"</string>
    <string name="autofill_update_title_with_2types" msgid="2300113827053626484"><b>"<xliff:g id="LABEL">%3$s</xliff:g>"</b>" zerbitzuan eguneratu nahi dituzu <xliff:g id="TYPE_0">%1$s</xliff:g> eta <xliff:g id="TYPE_1">%2$s</xliff:g>?"</string>
    <string name="autofill_update_title_with_3types" msgid="9089824354296211922"><b>"<xliff:g id="LABEL">%4$s</xliff:g>"</b>" zerbitzuan eguneratu nahi dituzu <xliff:g id="TYPE_0">%1$s</xliff:g>, <xliff:g id="TYPE_1">%2$s</xliff:g> eta <xliff:g id="TYPE_2">%3$s</xliff:g>?"</string>
    <string name="autofill_save_yes" msgid="6398026094049005921">"Gorde"</string>
    <string name="autofill_save_no" msgid="2625132258725581787">"Ez, eskerrik asko"</string>
    <string name="autofill_update_yes" msgid="310358413273276958">"Eguneratu"</string>
    <string name="autofill_save_type_password" msgid="5288448918465971568">"pasahitza"</string>
    <string name="autofill_save_type_address" msgid="4936707762193009542">"helbidea"</string>
    <string name="autofill_save_type_credit_card" msgid="7127694776265563071">"kreditu-txartela"</string>
    <string name="autofill_save_type_username" msgid="239040540379769562">"erabiltzaile-izena"</string>
    <string name="autofill_save_type_email_address" msgid="5752949432129262174">"helbide elektronikoa"</string>
    <string name="etws_primary_default_message_earthquake" msgid="5541962250262769193">"Ez larritu eta bilatu babesleku bat inguruan."</string>
    <string name="etws_primary_default_message_tsunami" msgid="1887685943498368548">"Ebakuatu kostaldeak eta ibaialdeak berehala eta joan toki seguru batera, adibidez, toki garai batera."</string>
    <string name="etws_primary_default_message_earthquake_and_tsunami" msgid="998797956848445862">"Ez larritu eta bilatu babesleku bat inguruan."</string>
    <string name="etws_primary_default_message_test" msgid="2709597093560037455">"Larrialdi-mezuen proba"</string>
    <string name="notification_reply_button_accessibility" msgid="3621714652387814344">"Erantzun"</string>
    <string name="etws_primary_default_message_others" msgid="6293148756130398971"></string>
    <string name="mmcc_authentication_reject" msgid="5767701075994754356">"SIM txartela ezin da erabili ahotsa erabiltzeko"</string>
    <string name="mmcc_imsi_unknown_in_hlr" msgid="5316658473301462825">"SIM txartela ez dago hornituta ahotsa erabiltzeko"</string>
    <string name="mmcc_illegal_ms" msgid="807334478177362062">"SIM txartela ezin da erabili ahotsa erabiltzeko"</string>
    <string name="mmcc_illegal_me" msgid="1950705155760872972">"Telefonoa ezin da erabili ahotsa erabiltzeko"</string>
    <string name="mmcc_authentication_reject_msim_template" msgid="1217031195834766479">"Ezin da erabili <xliff:g id="SIMNUMBER">%d</xliff:g> SIM txartela"</string>
    <string name="mmcc_imsi_unknown_in_hlr_msim_template" msgid="5636464607596778986">"Ez dago <xliff:g id="SIMNUMBER">%d</xliff:g> SIM txartelik"</string>
    <string name="mmcc_illegal_ms_msim_template" msgid="5994323296399913454">"Ezin da erabili <xliff:g id="SIMNUMBER">%d</xliff:g> SIM txartela"</string>
    <string name="mmcc_illegal_me_msim_template" msgid="5550259730350571826">"Ezin da erabili <xliff:g id="SIMNUMBER">%d</xliff:g> SIM txartela"</string>
    <string name="popup_window_default_title" msgid="4874318849712115433">"Leiho gainerakorra"</string>
    <string name="slice_more_content" msgid="8504342889413274608">"Beste <xliff:g id="NUMBER">%1$d</xliff:g>"</string>
    <string name="shortcut_restored_on_lower_version" msgid="4860853725206702336">"Aplikazioaren bertsio zaharrago batera aldatu da, edo aplikazioa ez da lasterbide honekin bateragarria"</string>
    <string name="shortcut_restore_not_supported" msgid="5028808567940014190">"Ezin izan da leheneratu lasterbidea aplikazioak ez duelako onartzen babeskopiak egiteko eta leheneratzeko aukera"</string>
    <string name="shortcut_restore_signature_mismatch" msgid="2406209324521327518">"Ezin izan da leheneratu lasterbidea aplikazioaren sinadurak ez datozelako bat"</string>
    <string name="shortcut_restore_unknown_issue" msgid="8703738064603262597">"Ezin izan da leheneratu lasterbidea"</string>
    <string name="shortcut_disabled_reason_unknown" msgid="5276016910284687075">"Desgaituta dago lasterbidea"</string>
    <string name="harmful_app_warning_uninstall" msgid="4837672735619532931">"DESINSTALATU"</string>
    <string name="harmful_app_warning_open_anyway" msgid="596432803680914321">"IREKI, HALA ERE"</string>
    <string name="harmful_app_warning_title" msgid="8982527462829423432">"Aplikazio kaltegarri bat hauteman da"</string>
    <string name="slices_permission_request" msgid="8484943441501672932">"<xliff:g id="APP_0">%1$s</xliff:g> aplikazioak <xliff:g id="APP_2">%2$s</xliff:g> aplikazioaren zatiak erakutsi nahi ditu"</string>
    <string name="screenshot_edit" msgid="7867478911006447565">"Editatu"</string>
    <string name="volume_dialog_ringer_guidance_vibrate" msgid="8902050240801159042">"Dar-dar egingo du deiak eta jakinarazpenak jasotzean"</string>
    <string name="volume_dialog_ringer_guidance_silent" msgid="2128975224280276122">"Ez da joko tonurik deiak eta jakinarazpenak jasotzean"</string>
    <string name="notification_channel_system_changes" msgid="5072715579030948646">"Sistema-aldaketak"</string>
    <string name="notification_channel_do_not_disturb" msgid="6766940333105743037">"Ez molestatu"</string>
    <string name="zen_upgrade_notification_visd_title" msgid="3288313883409759733">"Berria: \"Ez molestatu\" modua jakinarazpenak ezkutatzen ari da"</string>
    <string name="zen_upgrade_notification_visd_content" msgid="5533674060311631165">"Sakatu informazio gehiago lortzeko eta portaera aldatzeko."</string>
    <string name="zen_upgrade_notification_title" msgid="3799603322910377294">"\"Ez molestatu\" modua aldatu da"</string>
    <string name="zen_upgrade_notification_content" msgid="1794994264692424562">"Sakatu zer dagoen blokeatuta ikusteko."</string>
    <string name="notification_app_name_system" msgid="4205032194610042794">"Sistema"</string>
    <string name="notification_app_name_settings" msgid="7751445616365753381">"Ezarpenak"</string>
    <string name="notification_appops_camera_active" msgid="5050283058419699771">"Kamera"</string>
    <string name="notification_appops_microphone_active" msgid="4335305527588191730">"Mikrofonoa"</string>
    <string name="notification_appops_overlay_active" msgid="633813008357934729">"pantailako beste aplikazioen gainean bistaratzen"</string>
    <string name="car_loading_profile" msgid="3545132581795684027">"Kargatzen"</string>
</resources><|MERGE_RESOLUTION|>--- conflicted
+++ resolved
@@ -136,21 +136,10 @@
     <string name="wfcSpnFormat_spn_wifi" msgid="6546481665561961938">"<xliff:g id="SPN">%s</xliff:g> Wi-Fi"</string>
     <string name="wfcSpnFormat_wifi_calling_bar_spn" msgid="1726178784338466265">"Wi-Fi bidezko deiak | <xliff:g id="SPN">%s</xliff:g>"</string>
     <string name="wfcSpnFormat_spn_vowifi" msgid="4444638298656953681">"<xliff:g id="SPN">%s</xliff:g> VoWifi"</string>
-<<<<<<< HEAD
-    <!-- no translation found for wfcSpnFormat_wifi_calling (4990486735013125329) -->
-    <skip />
-    <!-- no translation found for wfcSpnFormat_wifi (1892673884655959773) -->
-    <skip />
-    <!-- no translation found for wfcSpnFormat_wifi_calling_wo_hyphen (1336669776254502831) -->
-    <skip />
-    <!-- no translation found for wfcSpnFormat_vowifi (1765176406171272629) -->
-    <skip />
-=======
     <string name="wfcSpnFormat_wifi_calling" msgid="4990486735013125329">"Wi-Fi bidezko deiak"</string>
     <string name="wfcSpnFormat_wifi" msgid="1892673884655959773">"Wi-Fi sarea"</string>
     <string name="wfcSpnFormat_wifi_calling_wo_hyphen" msgid="1336669776254502831">"Wi-Fi bidezko deiak"</string>
     <string name="wfcSpnFormat_vowifi" msgid="1765176406171272629">"VoWifi"</string>
->>>>>>> de843449
     <string name="wifi_calling_off_summary" msgid="8720659586041656098">"Desaktibatuta"</string>
     <string name="wfc_mode_wifi_preferred_summary" msgid="1994113411286935263">"Wi-Fi sarea hobesten da"</string>
     <string name="wfc_mode_cellular_preferred_summary" msgid="1988279625335345908">"Datu-konexioa hobesten da"</string>
@@ -544,14 +533,11 @@
     <string name="permdesc_mediaLocation" msgid="2237023389178865130">"Multimedia-edukien bildumako kokapena irakurtzea baimentzen die aplikazioei."</string>
     <string name="biometric_dialog_default_title" msgid="4229778503907743328">"<xliff:g id="APP">%s</xliff:g> aplikazioak autentifikatu egin nahi du."</string>
     <string name="biometric_error_hw_unavailable" msgid="645781226537551036">"Hardware biometrikoa ez dago erabilgarri"</string>
-<<<<<<< HEAD
-=======
     <!-- no translation found for biometric_error_user_canceled (2260175018114348727) -->
     <skip />
     <string name="biometric_not_recognized" msgid="5770511773560736082">"Ez da ezagutu"</string>
     <!-- no translation found for biometric_error_canceled (349665227864885880) -->
     <skip />
->>>>>>> de843449
     <string name="fingerprint_acquired_partial" msgid="735082772341716043">"Hatz-marka digitala ez da osorik hauteman. Saiatu berriro."</string>
     <string name="fingerprint_acquired_insufficient" msgid="4596546021310923214">"Ezin izan da prozesatu hatz-marka. Saiatu berriro."</string>
     <string name="fingerprint_acquired_imager_dirty" msgid="1087209702421076105">"Hatz-marka digitalen sentsorea zikina dago. Garbi ezazu, eta saiatu berriro."</string>
@@ -559,10 +545,6 @@
     <string name="fingerprint_acquired_too_slow" msgid="59250885689661653">"Mantsoegi mugitu duzu hatza. Saiatu berriro."</string>
   <string-array name="fingerprint_acquired_vendor">
   </string-array>
-<<<<<<< HEAD
-    <string name="biometric_not_recognized" msgid="5770511773560736082">"Ez da ezagutu"</string>
-=======
->>>>>>> de843449
     <string name="fingerprint_authenticated" msgid="5309333983002526448">"Autentifikatu da hatz-marka"</string>
     <string name="face_authenticated_no_confirmation_required" msgid="4018680978348659031">"Autentifikatu da aurpegia"</string>
     <string name="face_authenticated_confirmation_required" msgid="8778347003507633610">"Autentifikatu da aurpegia; sakatu Berretsi"</string>
@@ -1860,12 +1842,7 @@
     <string name="stk_cc_ss_to_ussd" msgid="5614626512855868785">"SS eskaera USSD eskaerara aldatu da"</string>
     <string name="stk_cc_ss_to_ss" msgid="7716729801537709054">"SS eskaera berrira aldatu da"</string>
     <string name="notification_work_profile_content_description" msgid="4600554564103770764">"Work profila"</string>
-<<<<<<< HEAD
-    <!-- no translation found for notification_alerted_content_description (1296617716556420585) -->
-    <skip />
-=======
     <string name="notification_alerted_content_description" msgid="1296617716556420585">"Egin du soinua"</string>
->>>>>>> de843449
     <string name="expand_button_content_description_collapsed" msgid="3609784019345534652">"Zabaldu"</string>
     <string name="expand_button_content_description_expanded" msgid="8520652707158554895">"Tolestu"</string>
     <string name="expand_action_accessibility" msgid="5307730695723718254">"zabaldu edo tolestu"</string>
