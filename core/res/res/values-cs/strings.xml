--- conflicted
+++ resolved
@@ -314,28 +314,15 @@
     <string name="permgrouplab_phone" msgid="5229115638567440675">"Telefon"</string>
     <string name="permgroupdesc_phone" msgid="6234224354060641055">"uskutečňování a spravování telefonních hovorů"</string>
     <string name="permgrouprequest_phone" msgid="9166979577750581037">"Povolit aplikaci &lt;b&gt;<xliff:g id="APP_NAME">%1$s</xliff:g>&lt;/b&gt; uskutečňovat a spravovat telefonní hovory?"</string>
-<<<<<<< HEAD
-    <!-- no translation found for permgrouplab_sensors (4838614103153567532) -->
-    <skip />
-=======
     <string name="permgrouplab_sensors" msgid="4838614103153567532">"Tělesné senzory"</string>
->>>>>>> 825827da
     <string name="permgroupdesc_sensors" msgid="7147968539346634043">"přístup k datům ze snímačů vašich životních funkcí"</string>
     <string name="permgrouprequest_sensors" msgid="6349806962814556786">"Povolit aplikaci &lt;b&gt;<xliff:g id="APP_NAME">%1$s</xliff:g>&lt;/b&gt; přístup k údajům ze snímačů vašich životních funkcí?"</string>
     <string name="permgrouplab_aural" msgid="965607064083134896">"Hudba"</string>
     <string name="permgroupdesc_aural" msgid="4870189506255958055">"přístup k hudbě"</string>
     <string name="permgrouprequest_aural" msgid="6787926123071735620">"Povolit aplikaci &lt;b&gt;<xliff:g id="APP_NAME">%1$s</xliff:g>&lt;/b&gt; přístup k hudbě?"</string>
-<<<<<<< HEAD
-    <!-- no translation found for permgrouplab_visual (6477382108771145134) -->
-    <skip />
-    <string name="permgroupdesc_visual" msgid="3415827902566663546">"přístup k fotkám a videím"</string>
-    <!-- no translation found for permgrouprequest_visual (3043752127595243314) -->
-    <skip />
-=======
     <string name="permgrouplab_visual" msgid="6477382108771145134">"Fotky a videa"</string>
     <string name="permgroupdesc_visual" msgid="3415827902566663546">"přístup k fotkám a videím"</string>
     <string name="permgrouprequest_visual" msgid="3043752127595243314">"Povolit aplikaci &lt;b&gt;<xliff:g id="APP_NAME">%1$s</xliff:g>&lt;/b&gt; přístup k fotkám a videím včetně označených míst?"</string>
->>>>>>> 825827da
     <string name="capability_title_canRetrieveWindowContent" msgid="3901717936930170320">"Načítat obsah oken"</string>
     <string name="capability_desc_canRetrieveWindowContent" msgid="3772225008605310672">"Může prozkoumávat obsah oken, se kterými pracujete."</string>
     <string name="capability_title_canRequestTouchExploration" msgid="3108723364676667320">"Zapnout funkci Prozkoumání dotykem"</string>
@@ -2105,9 +2092,6 @@
       <item quantity="other"><xliff:g id="FILE_NAME_2">%s</xliff:g> + <xliff:g id="COUNT_3">%d</xliff:g> souborů</item>
       <item quantity="one"><xliff:g id="FILE_NAME_0">%s</xliff:g> + <xliff:g id="COUNT_1">%d</xliff:g> soubor</item>
     </plurals>
-<<<<<<< HEAD
-=======
     <!-- no translation found for chooser_no_direct_share_targets (997970693708458895) -->
     <skip />
->>>>>>> 825827da
 </resources>