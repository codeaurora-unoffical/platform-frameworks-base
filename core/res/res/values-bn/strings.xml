--- conflicted
+++ resolved
@@ -552,23 +552,11 @@
   <string-array name="fingerprint_error_vendor">
   </string-array>
     <string name="fingerprint_icon_content_description" msgid="2340202869968465936">"আঙ্গুলের ছাপ আইকন"</string>
-<<<<<<< HEAD
-    <!-- no translation found for permlab_manageFace (7262837876352591553) -->
-    <skip />
-    <string name="permdesc_manageFace" msgid="8919637120670185330">"ব্যবহার করার জন্য ফেস টেম্পলেট যোগ করা এবং মোছার পদ্ধতি গ্রহণ করতে অ্যাপটিকে অনুমতি দেয়৷"</string>
-    <!-- no translation found for permlab_useFaceAuthentication (2565716575739037572) -->
-    <skip />
-    <!-- no translation found for permdesc_useFaceAuthentication (4712947955047607722) -->
-    <skip />
-    <!-- no translation found for face_recalibrate_notification_name (1913676850645544352) -->
-    <skip />
-=======
     <string name="permlab_manageFace" msgid="7262837876352591553">"মুখের সাহায্যে আনলক করার হার্ডওয়্যার ম্যানেজ করা"</string>
     <string name="permdesc_manageFace" msgid="8919637120670185330">"ব্যবহার করার জন্য ফেস টেম্পলেট যোগ করা এবং মোছার পদ্ধতি গ্রহণ করতে অ্যাপটিকে অনুমতি দেয়৷"</string>
     <string name="permlab_useFaceAuthentication" msgid="2565716575739037572">"মুখের সাহায্যে আনলক করার হার্ডওয়্যার ব্যবহার করা"</string>
     <string name="permdesc_useFaceAuthentication" msgid="4712947955047607722">"অ্যাপকে যাচাইকরণের জন্য মুখের সাহায্যে আনলক করার হার্ডওয়্যার ব্যবহার করতে দেয়"</string>
     <string name="face_recalibrate_notification_name" msgid="1913676850645544352">"মুখের সাহায্যে আনলক"</string>
->>>>>>> dbf9e87c
     <string name="face_recalibrate_notification_title" msgid="4087620069451499365">"আপনার ফেস আবার এনরোল করুন"</string>
     <string name="face_recalibrate_notification_content" msgid="5530308842361499835">"শনাক্তকরণের উন্নতি করতে আপনার ফেস আবার এনরোল করুন"</string>
     <string name="face_acquired_insufficient" msgid="2767330364802375742">"মুখের সঠিক ডেটা পাওয়া যায়নি। আবার চেষ্টা করুন।"</string>
@@ -581,11 +569,7 @@
     <string name="face_acquired_too_right" msgid="3667075962661863218">"ফোনটি বাঁদিকে সরান।"</string>
     <string name="face_acquired_too_left" msgid="3148242963894703424">"ফোনটি ডানদিকে সরান।"</string>
     <string name="face_acquired_poor_gaze" msgid="5606479370806754905">"সরাসরি ডিভাইসের দিকে তাকান।"</string>
-<<<<<<< HEAD
-    <string name="face_acquired_not_detected" msgid="4885504661626728809">"আপনার মুখ দেখা যাচ্ছে না। ফোনের দিকে তাকান।"</string>
-=======
     <string name="face_acquired_not_detected" msgid="1879714205006680222">"আপনার মুখ সরাসরি ফোনের সামনে রাখুন।"</string>
->>>>>>> dbf9e87c
     <string name="face_acquired_too_much_motion" msgid="3149332171102108851">"খুব বেশি নড়ছে। ফোনটি যাতে না কাঁপে সেইভাবে ধরুন।"</string>
     <string name="face_acquired_recalibrate" msgid="8077949502893707539">"আপনার মুখের ছবি আবার নথিভুক্ত করুন।"</string>
     <string name="face_acquired_too_different" msgid="7663983770123789694">"আর মুখ চিনতে পারবেন না। আবার চেষ্টা করুন।"</string>
@@ -594,26 +578,6 @@
     <string name="face_acquired_tilt_too_extreme" msgid="4019954263012496468">"আপনার মাথাটি নিচের দিকে সামান্য নামান।"</string>
     <string name="face_acquired_roll_too_extreme" msgid="6312973147689664409">"আপনার মাথাটি সামান্য ঘোরান।"</string>
     <string name="face_acquired_obscured" msgid="5357207702967893283">"আপনার ফেসকে আড়াল করে এমন সব কিছু সরিয়ে দিন।"</string>
-<<<<<<< HEAD
-    <string name="face_acquired_sensor_dirty" msgid="2535761002815565222">"স্ক্রিনের উপরের প্রান্তের সেন্সর মুছুন।"</string>
-  <string-array name="face_acquired_vendor">
-  </string-array>
-    <string name="face_error_hw_not_available" msgid="396883585636963908">"ফেস যাচাই করা যায়নি। হার্ডওয়্যার উপলভ্য নেই।"</string>
-    <!-- no translation found for face_error_timeout (981512090365729465) -->
-    <skip />
-    <string name="face_error_no_space" msgid="2712120617457553825">"নতুন ফেস ডেটা স্টোর করা যায়নি। প্রথমে পুরনোটি মুছে ফেলুন।"</string>
-    <string name="face_error_canceled" msgid="283945501061931023">"ফেস অপারেশন বাতিল করা হয়েছে৷"</string>
-    <!-- no translation found for face_error_user_canceled (5317030072349668946) -->
-    <skip />
-    <string name="face_error_lockout" msgid="3407426963155388504">"অনেকবার চেষ্টা করা হয়েছে। পরে আবার চেষ্টা করুন।"</string>
-    <!-- no translation found for face_error_lockout_permanent (4723594314443097159) -->
-    <skip />
-    <string name="face_error_unable_to_process" msgid="4940944939691171539">"আপনার মুখ যাচাই করা যাচ্ছে না। আবার চেষ্টা করুন।"</string>
-    <!-- no translation found for face_error_not_enrolled (4016937174832839540) -->
-    <skip />
-    <!-- no translation found for face_error_hw_not_present (8302690289757559738) -->
-    <skip />
-=======
     <string name="face_acquired_sensor_dirty" msgid="7905138627046865579">"ব্ল্যাক বার সহ আপনার স্ক্রিনের উপরের অংশ মুছে ফেলুন"</string>
   <string-array name="face_acquired_vendor">
   </string-array>
@@ -627,7 +591,6 @@
     <string name="face_error_unable_to_process" msgid="4940944939691171539">"আপনার মুখ যাচাই করা যাচ্ছে না। আবার চেষ্টা করুন।"</string>
     <string name="face_error_not_enrolled" msgid="4016937174832839540">"এখনও মুখের সাহায্যে আনলক করার সুবিধা সেট-আপ করেননি।"</string>
     <string name="face_error_hw_not_present" msgid="8302690289757559738">"এই ডিভাইসে মুখের সাহায্যে আনলক করার সুবিধাটি কাজ করে না।"</string>
->>>>>>> dbf9e87c
     <string name="face_name_template" msgid="7004562145809595384">"<xliff:g id="FACEID">%d</xliff:g> ফেস"</string>
   <string-array name="face_error_vendor">
   </string-array>
