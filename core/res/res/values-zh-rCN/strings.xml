--- conflicted
+++ resolved
@@ -1495,12 +1495,9 @@
     <string name="enable_accessibility_canceled" msgid="3833923257966635673">"已取消辅助功能。"</string>
     <string name="user_switched" msgid="3768006783166984410">"当前用户是<xliff:g id="NAME">%1$s</xliff:g>。"</string>
     <string name="owner_name" msgid="2716755460376028154">"机主"</string>
-<<<<<<< HEAD
+    <string name="auto_power_off_title">自动关机</string>  
+    <string name="auto_power_off_msg">系统将在<xliff:g id="seconds">%d</xliff:g> 秒后关机.</string>
     <!-- CMCC WLAN customization begin-->
     <string name="reconnect_net_for_wifi_disconnected">"WLAN网络已断开，是否切换到移动网络继续上网？"</string>
     <!-- CMCC WLAN customization end-->
-=======
-    <string name="auto_power_off_title">自动关机</string>  
-    <string name="auto_power_off_msg">系统将在<xliff:g id="seconds">%d</xliff:g> 秒后关机.</string>
->>>>>>> bd6fb78a
 </resources>