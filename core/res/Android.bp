//
// Copyright (C) 2008 The Android Open Source Project
//
// Licensed under the Apache License, Version 2.0 (the "License");
// you may not use this file except in compliance with the License.
// You may obtain a copy of the License at
//
//      http://www.apache.org/licenses/LICENSE-2.0
//
// Unless required by applicable law or agreed to in writing, software
// distributed under the License is distributed on an "AS IS" BASIS,
// WITHOUT WARRANTIES OR CONDITIONS OF ANY KIND, either express or implied.
// See the License for the specific language governing permissions and
// limitations under the License.
//

android_app {
    name: "framework-res",
    sdk_version: "core_platform",
    certificate: "platform",

    // Soong special-cases framework-res to install this alongside
    // the libraries at /system/framework/framework-res.apk.

    // Generate private symbols into the com.android.internal.R class
    // so they are not accessible to 3rd party apps.
    aaptflags: [
        "--private-symbols",
        "com.android.internal",

        // Framework doesn't need versioning since it IS the platform.
        "--no-auto-version",

        // Allow overlay to add resource
        "--auto-add-overlay",
    ],

    // Create package-export.apk, which other packages can use to get
    // PRODUCT-agnostic resource data like IDs and type definitions.
    export_package_resources: true,
<<<<<<< HEAD
=======

    dist: {
        targets: [
            "simulated_device_launcher",
        ],
    },
>>>>>>> dbf9e87c
}

// This logic can be removed once robolectric's transition to binary resources is complete
filegroup {
    name: "robolectric_framework_raw_res_files",
    srcs: [
        "assets/**/*",
        "res/**/*",
    ],
}<|MERGE_RESOLUTION|>--- conflicted
+++ resolved
@@ -38,15 +38,12 @@
     // Create package-export.apk, which other packages can use to get
     // PRODUCT-agnostic resource data like IDs and type definitions.
     export_package_resources: true,
-<<<<<<< HEAD
-=======
 
     dist: {
         targets: [
             "simulated_device_launcher",
         ],
     },
->>>>>>> dbf9e87c
 }
 
 // This logic can be removed once robolectric's transition to binary resources is complete
