/*
 * Copyright (C) 2016 The Android Open Source Project
 *
 * Licensed under the Apache License, Version 2.0 (the "License");
 * you may not use this file except in compliance with the License.
 * You may obtain a copy of the License at
 *
 *      http://www.apache.org/licenses/LICENSE-2.0
 *
 * Unless required by applicable law or agreed to in writing, software
 * distributed under the License is distributed on an "AS IS" BASIS,
 * WITHOUT WARRANTIES OR CONDITIONS OF ANY KIND, either express or implied.
 * See the License for the specific language governing permissions and
 * limitations under the License.
 */

syntax = "proto2";
option java_multiple_files = true;

import "frameworks/base/core/proto/android/os/backtrace.proto";
import "frameworks/base/core/proto/android/os/batterytype.proto";
import "frameworks/base/core/proto/android/os/cpufreq.proto";
import "frameworks/base/core/proto/android/os/cpuinfo.proto";
import "frameworks/base/core/proto/android/os/data.proto";
import "frameworks/base/core/proto/android/os/kernelwake.proto";
import "frameworks/base/core/proto/android/os/pagetypeinfo.proto";
import "frameworks/base/core/proto/android/os/procrank.proto";
import "frameworks/base/core/proto/android/os/ps.proto";
import "frameworks/base/core/proto/android/os/statsdata.proto";
import "frameworks/base/core/proto/android/os/system_properties.proto";
import "frameworks/base/core/proto/android/providers/settings.proto";
import "frameworks/base/core/proto/android/server/activitymanagerservice.proto";
import "frameworks/base/core/proto/android/server/alarmmanagerservice.proto";
import "frameworks/base/core/proto/android/server/fingerprint.proto";
import "frameworks/base/core/proto/android/server/jobscheduler.proto";
import "frameworks/base/core/proto/android/server/powermanagerservice.proto";
import "frameworks/base/core/proto/android/server/rolemanagerservice.proto";
import "frameworks/base/core/proto/android/server/windowmanagerservice.proto";
import "frameworks/base/core/proto/android/service/appwidget.proto";
import "frameworks/base/core/proto/android/service/battery.proto";
import "frameworks/base/core/proto/android/service/batterystats.proto";
import "frameworks/base/core/proto/android/service/diskstats.proto";
import "frameworks/base/core/proto/android/service/graphicsstats.proto";
import "frameworks/base/core/proto/android/service/netstats.proto";
import "frameworks/base/core/proto/android/service/notification.proto";
import "frameworks/base/core/proto/android/service/package.proto";
import "frameworks/base/core/proto/android/service/print.proto";
import "frameworks/base/core/proto/android/service/procstats.proto";
import "frameworks/base/core/proto/android/service/usb.proto";
import "frameworks/base/core/proto/android/util/event_log_tags.proto";
import "frameworks/base/core/proto/android/util/log.proto";
import "frameworks/base/libs/incident/proto/android/os/header.proto";
import "frameworks/base/libs/incident/proto/android/os/metadata.proto";
import "frameworks/base/libs/incident/proto/android/privacy.proto";
import "frameworks/base/libs/incident/proto/android/section.proto";

package android.os;

// Privacy tag can be marked to override UNSET messages so generic
// message type can be handled case by case, e.g. GZippedFileProto.
message IncidentProto {
    reserved 1001;

    // Incident header from callers
    repeated IncidentHeaderProto header = 1;
    // Internal metadata of incidentd
    optional IncidentMetadata metadata = 2;

    // Device information
    optional SystemPropertiesProto system_properties = 1000 [
        (section).type = SECTION_COMMAND,
        (section).args = "getprop"
    ];

    optional string kernel_version = 1002 [
        (section).type = SECTION_FILE,
        (section).args = "/proc/version",
        (privacy).dest = DEST_AUTOMATIC
    ];

    // Device Logs
    optional android.util.EventLogTagMapProto event_log_tag_map = 1100 [
        (section).type = SECTION_FILE,
        (section).args = "/system/etc/event-log-tags"
    ];

    optional android.util.LogProto main_logs = 1101 [
        (section).type = SECTION_LOG,
        (section).args = "LOG_ID_MAIN"
    ];

    optional android.util.LogProto radio_logs = 1102 [
        (section).type = SECTION_LOG,
        (section).args = "LOG_ID_RADIO"
    ];

    optional android.util.LogProto events_logs = 1103 [
        (section).type = SECTION_LOG,
        (section).args = "LOG_ID_EVENTS"
    ];

    optional android.util.LogProto system_logs = 1104 [
        (section).type = SECTION_LOG,
        (section).args = "LOG_ID_SYSTEM"
    ];

    optional android.util.LogProto crash_logs = 1105 [
        (section).type = SECTION_LOG,
        (section).args = "LOG_ID_CRASH"
    ];

    optional android.util.LogProto stats_logs = 1106 [
        (section).type = SECTION_LOG,
        (section).args = "LOG_ID_STATS"
    ];

    optional android.util.LogProto security_logs = 1107 [
        (section).type = SECTION_LOG,
        (section).args = "LOG_ID_SECURITY"
    ];

    optional android.util.LogProto kernel_logs = 1108 [
        (section).type = SECTION_LOG,
        (section).args = "LOG_ID_KERNEL"
    ];

    // Stack dumps
    optional android.os.BackTraceProto native_traces = 1200 [
        (section).type = SECTION_TOMBSTONE,
        (section).args = "native"
    ];

    optional android.os.BackTraceProto hal_traces = 1201 [
        (section).type = SECTION_TOMBSTONE,
        (section).args = "hal"
    ];

    optional android.os.BackTraceProto java_traces = 1202 [
        (section).type = SECTION_TOMBSTONE,
        (section).args = "java"
    ];

    // Linux services
    optional ProcrankProto procrank = 2000 [
        // Disable procrank for reasons below:
        // 1. incidentd can't execute `procrank` because it don't have DAC perms
        //    since it is running as its own uid, no root access.
        // 2. the same information is able to be accessed by meminfo dumpsys.
        // 3. leave this one here to show case of how to disable a section
        //    (no removal allowed if you are familiar with PROTOBUF).
        (section).type = SECTION_NONE,
        (section).args = "procrank"
    ];

    optional PageTypeInfoProto page_type_info = 2001 [
        (section).type = SECTION_FILE,
        (section).args = "/proc/pagetypeinfo"
    ];

    optional KernelWakeSourcesProto kernel_wake_sources = 2002 [
        (section).type = SECTION_FILE,
        (section).args = "/d/wakeup_sources"
    ];

    optional CpuInfoProto cpu_info = 2003 [
        (section).type = SECTION_COMMAND,
        (section).args = "top -b -n 1 -H -s 6 -o pid,tid,user,pr,ni,%cpu,s,virt,res,pcy,cmd,name"
    ];

    optional CpuFreqProto cpu_freq = 2004 [
        (section).type = SECTION_FILE,
        (section).args = "/sys/devices/system/cpu/cpufreq/all_time_in_state"
    ];

    optional PsProto processes_and_threads = 2005 [
        (section).type = SECTION_COMMAND,
        (section).args = "ps -A -T -Z -O pri,nice,rtprio,sched,pcy,time"
    ];

    optional BatteryTypeProto battery_type = 2006 [
        (section).type = SECTION_FILE,
        (section).args = "/sys/class/power_supply/bms/battery_type"
    ];

    optional GZippedFileProto last_kmsg = 2007 [
        (section).type = SECTION_GZIP,
        (section).args = "/sys/fs/pstore/console-ramoops /sys/fs/pstore/console-ramoops-0 /proc/last_kmsg",
        (privacy).dest = DEST_EXPLICIT
    ];

    // System Services
    optional com.android.server.biometrics.fingerprint.FingerprintServiceDumpProto fingerprint = 3000 [
        (section).type = SECTION_DUMPSYS,
        (section).args = "fingerprint --proto --incident"
    ];

    optional android.service.NetworkStatsServiceDumpProto netstats = 3001 [
        (section).type = SECTION_DUMPSYS,
        (section).args = "netstats --proto"
    ];

    optional android.providers.settings.SettingsServiceDumpProto settings = 3002 [
        (section).type = SECTION_DUMPSYS,
        (section).args = "settings --proto"
    ];

    optional android.service.appwidget.AppWidgetServiceDumpProto appwidget = 3003;
    optional android.service.notification.NotificationServiceDumpProto notification = 3004 [
        (section).type = SECTION_DUMPSYS,
        (section).args = "notification --proto"
    ];

    optional android.service.batterystats.BatteryStatsServiceDumpProto batterystats = 3005 [
        (section).type = SECTION_DUMPSYS,
        (section).args = "batterystats --proto"
    ];

    optional android.service.battery.BatteryServiceDumpProto battery = 3006 [
        (section).type = SECTION_DUMPSYS,
        (section).args = "battery --proto"
    ];

    optional android.service.diskstats.DiskStatsServiceDumpProto diskstats = 3007 [
        (section).type = SECTION_DUMPSYS,
        (section).args = "diskstats --proto"
    ];

    optional android.service.pm.PackageServiceDumpProto package = 3008 [
        (section).type = SECTION_DUMPSYS,
        (section).args = "package --proto"
    ];

    optional com.android.server.power.PowerManagerServiceDumpProto power = 3009 [
        (section).type = SECTION_DUMPSYS,
        (section).args = "power --proto"
    ];

    optional android.service.print.PrintServiceDumpProto print = 3010 [
        (section).type = SECTION_DUMPSYS,
        (section).args = "print --proto"
    ];

    optional android.service.procstats.ProcessStatsServiceDumpProto procstats = 3011 [
        (section).type = SECTION_DUMPSYS,
        (section).args = "procstats --proto"
    ];

    optional com.android.server.am.ActivityManagerServiceDumpActivitiesProto activities = 3012 [
        (section).type = SECTION_DUMPSYS,
        (section).args = "activity --proto activities"
    ];

    optional com.android.server.am.ActivityManagerServiceDumpBroadcastsProto broadcasts = 3013 [
        (section).type = SECTION_DUMPSYS,
        (section).args = "activity --proto broadcasts"
    ];

    optional com.android.server.am.ActivityManagerServiceDumpServicesProto amservices = 3014 [
        (section).type = SECTION_DUMPSYS,
        (section).args = "activity --proto service"
    ];

    optional com.android.server.am.ActivityManagerServiceDumpProcessesProto amprocesses = 3015 [
        (section).type = SECTION_DUMPSYS,
        (section).args = "activity --proto processes"
    ];

    optional com.android.server.AlarmManagerServiceDumpProto alarm = 3016 [
        (section).type = SECTION_DUMPSYS,
        (section).args = "alarm --proto"
    ];

    optional com.android.server.wm.WindowManagerServiceDumpProto window = 3017 [
        (section).type = SECTION_DUMPSYS,
        (section).args = "window --proto"
    ];

    optional com.android.server.am.MemInfoDumpProto meminfo = 3018 [
        (section).type = SECTION_DUMPSYS,
        (section).args = "meminfo -a --proto"
    ];

    optional android.service.GraphicsStatsServiceDumpProto graphicsstats = 3019 [
        (section).type = SECTION_DUMPSYS,
        (section).args = "graphicsstats --proto"
    ];

    optional com.android.server.job.JobSchedulerServiceDumpProto jobscheduler = 3020 [
        (section).type = SECTION_DUMPSYS,
        (section).args = "jobscheduler --proto"
    ];

    optional android.service.usb.UsbServiceDumpProto usb = 3021 [
        (section).type = SECTION_DUMPSYS,
        (section).args = "usb --proto"
    ];

    // The history can be large and may cause issues in consumers, so put the
    // history in a separate section to compensate.
    optional android.service.batterystats.BatteryStatsServiceDumpHistoryProto battery_history = 3022 [
        (section).type = SECTION_DUMPSYS,
        (section).args = "batterystats --proto --history",
        (section).userdebug_and_eng_only = true
    ];

    optional android.os.StatsDataDumpProto stats_data = 3023 [
        (section).type = SECTION_DUMPSYS,
        (section).args = "stats --proto",
        (section).userdebug_and_eng_only = true
    ];

<<<<<<< HEAD
=======
    optional com.android.server.role.RoleManagerServiceDumpProto role = 3024 [
        (section).type = SECTION_DUMPSYS,
        (section).args = "role --proto"
    ];

>>>>>>> de843449
    // Reserved for OEMs.
    extensions 50000 to 100000;
}<|MERGE_RESOLUTION|>--- conflicted
+++ resolved
@@ -309,14 +309,11 @@
         (section).userdebug_and_eng_only = true
     ];
 
-<<<<<<< HEAD
-=======
     optional com.android.server.role.RoleManagerServiceDumpProto role = 3024 [
         (section).type = SECTION_DUMPSYS,
         (section).args = "role --proto"
     ];
 
->>>>>>> de843449
     // Reserved for OEMs.
     extensions 50000 to 100000;
 }