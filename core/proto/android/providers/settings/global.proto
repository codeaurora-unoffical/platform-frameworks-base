/*
 * Copyright (C) 2017 The Android Open Source Project
 *
 * Licensed under the Apache License, Version 2.0 (the "License");
 * you may not use this file except in compliance with the License.
 * You may obtain a copy of the License at
 *
 *      http://www.apache.org/licenses/LICENSE-2.0
 *
 * Unless required by applicable law or agreed to in writing, software
 * distributed under the License is distributed on an "AS IS" BASIS,
 * WITHOUT WARRANTIES OR CONDITIONS OF ANY KIND, either express or implied.
 * See the License for the specific language governing permissions and
 * limitations under the License.
 */

syntax = "proto2";
package android.providers.settings;

option java_multiple_files = true;

import "frameworks/base/core/proto/android/providers/settings/common.proto";
import "frameworks/base/core/proto/android/privacy.proto";

// Note: it's a conscious decision to add each setting as a separate field. This
// allows annotating each setting with its own privacy tag.
message GlobalSettingsProto {
    option (android.msg_privacy).dest = DEST_EXPLICIT;

    repeated SettingsOperationProto historical_operations = 1;

    // These are key=value lists, separated by commas.
    optional SettingProto activity_manager_constants = 2;
    optional SettingProto adb_enabled = 3 [ (android.privacy).dest = DEST_AUTOMATIC ];
    optional SettingProto add_users_when_locked = 4 [ (android.privacy).dest = DEST_AUTOMATIC ];

    message AirplaneMode {
        option (android.msg_privacy).dest = DEST_EXPLICIT;

        // "airplane_mode_on" in code.
        optional SettingProto on = 1 [ (android.privacy).dest = DEST_AUTOMATIC ];
        // A comma-separated list of radios that need to be disabled when airplane
        // mode is on. This overrides wifi_on and bluetooth_on if wifi and bluetooth
        // are included in the comma-separated list.
        optional SettingProto radios = 2 [ (android.privacy).dest = DEST_AUTOMATIC ];
        optional SettingProto toggleable_radios = 3 [ (android.privacy).dest = DEST_AUTOMATIC ];
    }
    optional AirplaneMode airplane_mode = 5;

    optional SettingProto alarm_manager_constants = 6;
    optional SettingProto allow_user_switching_when_system_user_locked = 7 [ (android.privacy).dest = DEST_AUTOMATIC ];
    // This is a key=value list, separated by commas.
    optional SettingProto always_on_display_constants = 8;
    optional SettingProto always_finish_activities = 9 [ (android.privacy).dest = DEST_AUTOMATIC ];
    optional SettingProto animator_duration_scale = 10 [ (android.privacy).dest = DEST_AUTOMATIC ];

    message Anomaly {
        option (android.msg_privacy).dest = DEST_EXPLICIT;

        // "anomaly_detection_constants" in code.
        optional SettingProto detection_constants = 1;
        // Version of the anomaly config.
        optional SettingProto config_version = 2 [ (android.privacy).dest = DEST_AUTOMATIC ];
        // A base64-encoded string represents anomaly stats config.
        optional SettingProto config = 3;
    }
    optional Anomaly anomaly = 11;

    message ApnDb {
        option (android.msg_privacy).dest = DEST_EXPLICIT;

        optional SettingProto update_content_url = 1;
        optional SettingProto update_metadata_url = 2;
    }
    optional ApnDb apn_db = 12;

    message App {
        option (android.msg_privacy).dest = DEST_EXPLICIT;

        // These are key=value lists, separated by commas.
        optional SettingProto idle_constants = 1;
        optional SettingProto standby_enabled = 2 [ (android.privacy).dest = DEST_AUTOMATIC ];
        optional SettingProto auto_restriction_enabled = 3 [ (android.privacy).dest = DEST_AUTOMATIC ];
        optional SettingProto forced_app_standby_enabled = 4 [ (android.privacy).dest = DEST_AUTOMATIC ];
        optional SettingProto forced_app_standby_for_small_battery_enabled = 5 [ (android.privacy).dest = DEST_AUTOMATIC ];
    }
    optional App app = 13;

    optional SettingProto assisted_gps_enabled = 14 [ (android.privacy).dest = DEST_AUTOMATIC ];
    optional SettingProto audio_safe_volume_state = 15 [ (android.privacy).dest = DEST_AUTOMATIC ];

    message Auto {
        option (android.msg_privacy).dest = DEST_EXPLICIT;

        optional SettingProto time = 1 [ (android.privacy).dest = DEST_AUTOMATIC ];
        optional SettingProto time_zone = 2 [ (android.privacy).dest = DEST_AUTOMATIC ];
    }
    optional Auto auto = 16;

    reserved 17; // Used to be autofill_compat_mode_allowed_packages

    message Autofill {
      option (android.msg_privacy).dest = DEST_EXPLICIT;

      optional SettingProto compat_mode_allowed_packages = 1 [ (android.privacy).dest = DEST_AUTOMATIC ];
      optional SettingProto logging_level = 2 [ (android.privacy).dest = DEST_AUTOMATIC ];
      optional SettingProto max_partitions_size = 3 [ (android.privacy).dest = DEST_AUTOMATIC ];
      optional SettingProto max_visible_datasets = 4 [ (android.privacy).dest = DEST_AUTOMATIC ];
    }
    optional Autofill autofill = 140;

    reserved 18; // Used to be backup_agent_timeout_parameters

    message Backup {
        option (android.msg_privacy).dest = DEST_EXPLICIT;

        optional SettingProto backup_agent_timeout_parameters = 1;
        optional SettingProto backup_multi_user_enabled = 2;
    }
    optional Backup backup = 146;

    message Battery {
        option (android.msg_privacy).dest = DEST_EXPLICIT;

        optional SettingProto discharge_duration_threshold = 1 [ (android.privacy).dest = DEST_AUTOMATIC ];
        optional SettingProto discharge_threshold = 2 [ (android.privacy).dest = DEST_AUTOMATIC ];
        optional SettingProto saver_constants = 3;
        optional SettingProto saver_device_specific_constants = 4;
        optional SettingProto stats_constants = 5;
        optional SettingProto tip_constants = 6;
    }
    optional Battery battery = 19;

    message BleScan {
        option (android.msg_privacy).dest = DEST_EXPLICIT;

        optional SettingProto always_available = 1 [ (android.privacy).dest = DEST_AUTOMATIC ];
        optional SettingProto low_power_window_ms = 2 [ (android.privacy).dest = DEST_AUTOMATIC ];
        optional SettingProto balanced_window_ms = 3 [ (android.privacy).dest = DEST_AUTOMATIC ];
        optional SettingProto low_latency_window_ms = 4 [ (android.privacy).dest = DEST_AUTOMATIC ];
        optional SettingProto low_power_interval_ms = 5 [ (android.privacy).dest = DEST_AUTOMATIC ];
        optional SettingProto balanced_interval_ms = 6 [ (android.privacy).dest = DEST_AUTOMATIC ];
        optional SettingProto low_latency_interval_ms = 7 [ (android.privacy).dest = DEST_AUTOMATIC ];
        optional SettingProto background_mode = 8 [ (android.privacy).dest = DEST_AUTOMATIC ];
    }
    optional BleScan ble_scan = 20;

    message Bluetooth {
        option (android.msg_privacy).dest = DEST_EXPLICIT;

        optional SettingProto class_of_device = 1 [ (android.privacy).dest = DEST_AUTOMATIC ];
        optional SettingProto disabled_profiles = 2;
        optional SettingProto interoperability_list = 3;
        optional SettingProto on = 4 [ (android.privacy).dest = DEST_AUTOMATIC ];
        repeated SettingProto headset_priorities = 5;
        repeated SettingProto a2dp_sink_priorities = 6;
        repeated SettingProto a2dp_src_priorities = 7;
        repeated SettingProto a2dp_supports_optional_codecs = 8;
        repeated SettingProto a2dp_optional_codecs_enabled = 9;
        repeated SettingProto input_device_priorities = 10;
        repeated SettingProto map_priorities = 11;
        repeated SettingProto map_client_priorities = 12;
        repeated SettingProto pbap_client_priorities = 13;
        repeated SettingProto sap_priorities = 14;
        repeated SettingProto pan_priorities = 15;
        repeated SettingProto hearing_aid_priorities = 16;
    }
    optional Bluetooth bluetooth = 21;

    optional SettingProto boot_count = 22 [ (android.privacy).dest = DEST_AUTOMATIC ];
    optional SettingProto bugreport_in_power_menu = 23 [ (android.privacy).dest = DEST_AUTOMATIC ];
    optional SettingProto call_auto_retry = 24 [ (android.privacy).dest = DEST_AUTOMATIC ];

    message CaptivePortal {
        option (android.msg_privacy).dest = DEST_EXPLICIT;

        optional SettingProto mode = 1 [ (android.privacy).dest = DEST_AUTOMATIC ];
        optional SettingProto detection_enabled = 2 [ (android.privacy).dest = DEST_AUTOMATIC ];
        optional SettingProto server = 3;
        optional SettingProto https_url = 4;
        optional SettingProto http_url = 5;
        optional SettingProto fallback_url = 6;
        optional SettingProto other_fallback_urls = 7;
        optional SettingProto use_https = 8 [ (android.privacy).dest = DEST_AUTOMATIC ];
        optional SettingProto user_agent = 9;
    }
    optional CaptivePortal captive_portal = 25;

    message Carrier {
        option (android.msg_privacy).dest = DEST_EXPLICIT;

        // List of carrier app certificate mapped to carrier app package id which are whitelisted to
        // prompt the user for install when a SIM card with matching UICC carrier privilege rules is
        // inserted.
        optional SettingProto app_whitelist = 1 [ (android.privacy).dest = DEST_AUTOMATIC ];
        optional SettingProto app_names = 2 [ (android.privacy).dest = DEST_AUTOMATIC ];
        optional SettingProto install_carrier_app_notification_persistent = 3 [ (android.privacy).dest = DEST_AUTOMATIC ];
        optional SettingProto install_carrier_app_notification_sleep_millis = 4 [ (android.privacy).dest = DEST_AUTOMATIC ];
    }
    optional Carrier carrier = 26;

    message Cdma {
        option (android.msg_privacy).dest = DEST_EXPLICIT;

        optional SettingProto cell_broadcast_sms = 1 [ (android.privacy).dest = DEST_AUTOMATIC ];
        optional SettingProto roaming_mode = 2 [ (android.privacy).dest = DEST_AUTOMATIC ];
        optional SettingProto subscription_mode = 3 [ (android.privacy).dest = DEST_AUTOMATIC ];
    }
    optional Cdma cdma = 27;

    optional SettingProto cell_on = 28 [ (android.privacy).dest = DEST_AUTOMATIC ];

    message CertPin {
        option (android.msg_privacy).dest = DEST_EXPLICIT;

        optional SettingProto update_content_url = 1;
        optional SettingProto update_metadata_url = 2;
    }
    optional CertPin cert_pin = 29;

    optional SettingProto chained_battery_attribution_enabled = 30 [ (android.privacy).dest = DEST_AUTOMATIC ];
    optional SettingProto compatibility_mode = 31 [ (android.privacy).dest = DEST_AUTOMATIC ];

    message Connectivity {
        option (android.msg_privacy).dest = DEST_EXPLICIT;

        optional SettingProto metrics_buffer_size = 1 [ (android.privacy).dest = DEST_AUTOMATIC ];
        optional SettingProto change_delay = 2 [ (android.privacy).dest = DEST_AUTOMATIC ];
        optional SettingProto sampling_interval_in_seconds = 3 [ (android.privacy).dest = DEST_AUTOMATIC ];
    }
    optional Connectivity connectivity = 32;

    optional SettingProto contact_metadata_sync_enabled = 33 [ (android.privacy).dest = DEST_AUTOMATIC ];
    optional SettingProto contacts_database_wal_enabled = 34 [ (android.privacy).dest = DEST_AUTOMATIC ];

    message Data {
        option (android.msg_privacy).dest = DEST_EXPLICIT;

        optional SettingProto activity_timeout_mobile = 1 [ (android.privacy).dest = DEST_AUTOMATIC ];
        optional SettingProto activity_timeout_wifi = 2 [ (android.privacy).dest = DEST_AUTOMATIC ];
        optional SettingProto roaming = 3 [ (android.privacy).dest = DEST_AUTOMATIC ];
        optional SettingProto stall_alarm_non_aggressive_delay_in_ms = 4 [ (android.privacy).dest = DEST_AUTOMATIC ];
        optional SettingProto stall_alarm_aggressive_delay_in_ms = 5 [ (android.privacy).dest = DEST_AUTOMATIC ];
    }
    optional Data data = 35;

    message Database {
        option (android.msg_privacy).dest = DEST_EXPLICIT;

        optional SettingProto downgrade_reason = 1;
        optional SettingProto creation_buildid = 2 [ (android.privacy).dest = DEST_AUTOMATIC ];
    }
    optional Database database = 36;

    message Debug {
        option (android.msg_privacy).dest = DEST_EXPLICIT;

        // Name of an application package to be debugged.
        optional SettingProto app = 1;
        // Whether views are allowed to save their attribute data.
        optional SettingProto view_attributes = 2 [ (android.privacy).dest = DEST_AUTOMATIC ];
        // Which application package is allowed to save view attribute data.
        optional SettingProto view_attributes_application_package = 3 [ (android.privacy).dest = DEST_AUTOMATIC ];
    }
    optional Debug debug = 37;

    message Default {
        option (android.msg_privacy).dest = DEST_EXPLICIT;

        optional SettingProto install_location = 1 [ (android.privacy).dest = DEST_AUTOMATIC ];
        optional SettingProto dns_server = 2;
    }
    optional Default default = 38;

    message Development {
        option (android.msg_privacy).dest = DEST_EXPLICIT;

        optional SettingProto settings_enabled = 1 [ (android.privacy).dest = DEST_AUTOMATIC ];
        optional SettingProto force_resizable_activities = 2 [ (android.privacy).dest = DEST_AUTOMATIC ];
        optional SettingProto enable_freeform_windows_support = 3 [ (android.privacy).dest = DEST_AUTOMATIC ];
        optional SettingProto force_rtl = 4 [ (android.privacy).dest = DEST_AUTOMATIC ];
        optional SettingProto emulate_display_cutout = 5 [ (android.privacy).dest = DEST_AUTOMATIC ];
        optional SettingProto force_desktop_mode_on_external_displays = 6 [ (android.privacy).dest = DEST_AUTOMATIC ];
    }
    optional Development development = 39;

    message Device {
        option (android.msg_privacy).dest = DEST_EXPLICIT;

        optional SettingProto name = 1;
        optional SettingProto provisioned = 2 [ (android.privacy).dest = DEST_AUTOMATIC ];
        optional SettingProto provisioning_mobile_data_enabled = 3 [ (android.privacy).dest = DEST_AUTOMATIC ];
        optional SettingProto idle_constants = 4;
        optional SettingProto policy_constants = 5;
        optional SettingProto demo_mode = 6 [ (android.privacy).dest = DEST_AUTOMATIC ];
    }
    optional Device device = 40;

    optional SettingProto disk_free_change_reporting_threshold = 41 [ (android.privacy).dest = DEST_AUTOMATIC ];

    message Display {
        option (android.msg_privacy).dest = DEST_EXPLICIT;

        optional SettingProto size_forced = 1 [ (android.privacy).dest = DEST_AUTOMATIC ];
        optional SettingProto scaling_force = 2 [ (android.privacy).dest = DEST_AUTOMATIC ];
        // Flag to enable or disable display panel low power mode (lpm)
        // false -> Display panel power saving mode is disabled.
        // true  -> Display panel power saving mode is enabled.
        optional SettingProto panel_lpm = 3 [ (android.privacy).dest = DEST_AUTOMATIC ];
    }
    optional Display display = 42;

    message DnsResolver {
        option (android.msg_privacy).dest = DEST_EXPLICIT;

        optional SettingProto sample_validity_seconds = 1 [ (android.privacy).dest = DEST_AUTOMATIC ];
        optional SettingProto success_threshold_percent = 2 [ (android.privacy).dest = DEST_AUTOMATIC ];
        optional SettingProto min_samples = 3 [ (android.privacy).dest = DEST_AUTOMATIC ];
        optional SettingProto max_samples = 4 [ (android.privacy).dest = DEST_AUTOMATIC ];
    }
    optional DnsResolver dns_resolver = 43;

    optional SettingProto dock_audio_media_enabled = 44 [ (android.privacy).dest = DEST_AUTOMATIC ];

    message Download {
        option (android.msg_privacy).dest = DEST_EXPLICIT;

        optional SettingProto max_bytes_over_mobile = 1 [ (android.privacy).dest = DEST_AUTOMATIC ];
        optional SettingProto recommended_max_bytes_over_mobile = 2 [ (android.privacy).dest = DEST_AUTOMATIC ];
    }
    optional Download download = 45;

    message Dropbox {
        option (android.msg_privacy).dest = DEST_EXPLICIT;

        optional SettingProto age_seconds = 1 [ (android.privacy).dest = DEST_AUTOMATIC ];
        optional SettingProto max_files = 2 [ (android.privacy).dest = DEST_AUTOMATIC ];
        optional SettingProto quota_kb = 3 [ (android.privacy).dest = DEST_AUTOMATIC ];
        optional SettingProto quota_percent = 4 [ (android.privacy).dest = DEST_AUTOMATIC ];
        optional SettingProto reserve_percent = 5 [ (android.privacy).dest = DEST_AUTOMATIC ];
        repeated SettingProto settings = 6;
    }
    optional Dropbox dropbox = 46;

    message DynamicPowerSavings {
        option (android.msg_privacy).dest = DEST_EXPLICIT;

        // When to auto disable interventions that were triggered due to
        // {@link #DYNAMIC_POWER_SAVINGS_ENABLED}. Value is a percentage indicating
        // a battery level.
        optional SettingProto disable_threshold = 1 [ (android.privacy).dest = DEST_AUTOMATIC];
        // Whether dynamic power savings based behaviors should be running or not.
        optional SettingProto enabled = 2 [ (android.privacy).dest = DEST_AUTOMATIC];
    }
    optional DynamicPowerSavings dynamic_power_savings = 143;

    message Emergency {
        option (android.msg_privacy).dest = DEST_EXPLICIT;

        optional SettingProto tone = 1 [ (android.privacy).dest = DEST_AUTOMATIC ];
        optional SettingProto affordance_needed = 2 [ (android.privacy).dest = DEST_AUTOMATIC ];
    }
    optional Emergency emergency = 47;

    message Enable {
        option (android.msg_privacy).dest = DEST_EXPLICIT;

        optional SettingProto accessibility_global_gesture_enabled = 1 [ (android.privacy).dest = DEST_AUTOMATIC ];
        optional SettingProto gpu_debug_layers = 2 [ (android.privacy).dest = DEST_AUTOMATIC ];
        optional SettingProto ephemeral_feature = 3 [ (android.privacy).dest = DEST_AUTOMATIC ];
        optional SettingProto cellular_on_boot = 4 [ (android.privacy).dest = DEST_AUTOMATIC ];
        optional SettingProto diskstats_logging = 5 [ (android.privacy).dest = DEST_AUTOMATIC ];
        optional SettingProto cache_quota_calculation = 6 [ (android.privacy).dest = DEST_AUTOMATIC ];
        optional SettingProto deletion_helper_no_threshold_toggle = 7 [ (android.privacy).dest = DEST_AUTOMATIC ];
        optional SettingProto gnss_raw_meas_full_tracking = 8 [ (android.privacy).dest = DEST_AUTOMATIC ];
    }
    optional Enable enable = 48;

    optional SettingProto encoded_surround_output = 49 [ (android.privacy).dest = DEST_AUTOMATIC ];
    optional SettingProto enhanced_4g_mode_enabled = 50 [ (android.privacy).dest = DEST_AUTOMATIC ];
    repeated SettingProto error_logcat_lines = 51;

    message Euicc {
        option (android.msg_privacy).dest = DEST_EXPLICIT;

        optional SettingProto provisioned = 1 [ (android.privacy).dest = DEST_AUTOMATIC ];
        optional SettingProto factory_reset_timeout_millis = 2 [ (android.privacy).dest = DEST_AUTOMATIC ];
    }
    optional Euicc euicc = 52;

    optional SettingProto fancy_ime_animations = 53 [ (android.privacy).dest = DEST_AUTOMATIC ];
    optional SettingProto force_allow_on_external = 54 [ (android.privacy).dest = DEST_AUTOMATIC ];
    // An integer to reduce the FPS by this factor. Only for experiments.
    optional SettingProto fps_divisor = 55 [ (android.privacy).dest = DEST_AUTOMATIC ];
    optional SettingProto fstrim_mandatory_interval = 56 [ (android.privacy).dest = DEST_AUTOMATIC ];

    message GlobalHttpProxy {
        option (android.msg_privacy).dest = DEST_EXPLICIT;

        // Including Global.HTTP_PROXY is redundant since the data is also
        // encompassed in the host and port fields.

        optional SettingProto host = 1;
        optional SettingProto port = 2;
        optional SettingProto exclusion_list = 3;
        optional SettingProto pac = 4;
        // Enables the UI setting to allow the user to specify the global HTTP proxy
        // and associated exclusion list. Simply "set_global_http_proxy".
        optional SettingProto setting_ui_enabled = 5 [ (android.privacy).dest = DEST_AUTOMATIC ];
    }
    optional GlobalHttpProxy global_http_proxy = 57;

    optional SettingProto gprs_register_check_period_ms = 58 [ (android.privacy).dest = DEST_AUTOMATIC ];

    message Gpu {
        option (android.msg_privacy).dest = DEST_EXPLICIT;

        // App allowed to load GPU debug layers.
        optional SettingProto debug_app = 1;
        // Ordered GPU debug layer list for Vulkan
        // i.e. <layer1>:<layer2>:...:<layerN>
        optional SettingProto debug_layers = 2 [ (android.privacy).dest = DEST_AUTOMATIC ];
        // ANGLE - Force all PKGs to use ANGLE, regardless of any other settings
        optional SettingProto angle_gl_driver_all_angle = 3;
        // ANGLE - List of PKGs that specify an OpenGL driver
        optional SettingProto angle_gl_driver_selection_pkgs = 4;
        // ANGLE - Corresponding OpenGL driver selection for the PKG
        optional SettingProto angle_gl_driver_selection_values = 5;
        // App that can provide layer libraries.
        optional SettingProto debug_layer_app = 6;
        // Ordered GPU debug layer list for GLES
        // i.e. <layer1>:<layer2>:...:<layerN>
        optional SettingProto debug_layers_gles = 7;
        // Game Driver - global preference for all Apps
        // 0 = Default
        // 1 = All Apps use Game Driver
        // 2 = All Apps use system graphics driver
        optional SettingProto game_driver_all_apps = 8;
        // Game Driver - List of Apps selected to use Game Driver
        // i.e. <pkg1>,<pkg2>,...,<pkgN>
        optional SettingProto game_driver_opt_in_apps = 9;
        // Game Driver - List of Apps selected not to use Game Driver
        // i.e. <pkg1>,<pkg2>,...,<pkgN>
        optional SettingProto game_driver_opt_out_apps = 10;
        // Game Driver - List of Apps that are forbidden to use Game Driver
        optional SettingProto game_driver_blacklist = 11;
        // Game Driver - List of Apps that are allowed to use Game Driver
        optional SettingProto game_driver_whitelist = 12;
        // ANGLE - List of Apps that can check ANGLE rules
        optional SettingProto angle_whitelist = 13;
        // Game Driver - List of blacklists, each blacklist is a blacklist for
        // a specific Game Driver version
        optional SettingProto game_driver_blacklists = 14;
        // ANGLE - Show a dialog box when ANGLE is selected for the currently running PKG
        optional SettingProto show_angle_in_use_dialog = 15;
        // Game Driver - List of libraries in sphal accessible by Game Driver
        optional SettingProto game_driver_sphal_libraries = 16;
        // ANGLE - External package containing ANGLE libraries
        optional SettingProto angle_debug_package = 17;
        // Game Driver - List of Apps selected to use prerelease Game Driver
        // i.e. <pkg1>,<pkg2>,...,<pkgN>
        optional SettingProto game_driver_prerelease_opt_in_apps = 18;
    }
    optional Gpu gpu = 59;

    message Hdmi {
        option (android.msg_privacy).dest = DEST_EXPLICIT;

        optional SettingProto control_enabled = 1 [ (android.privacy).dest = DEST_AUTOMATIC ];
        optional SettingProto system_audio_control_enabled = 2 [ (android.privacy).dest = DEST_AUTOMATIC ];
        optional SettingProto control_auto_wakeup_enabled = 3 [ (android.privacy).dest = DEST_AUTOMATIC ];
        optional SettingProto control_auto_device_off_enabled = 4 [ (android.privacy).dest = DEST_AUTOMATIC ];
    }
    optional Hdmi hdmi = 60;

    optional SettingProto heads_up_notifications_enabled = 61 [ (android.privacy).dest = DEST_AUTOMATIC ];
    optional SettingProto hidden_api_blacklist_exemptions = 62 [ (android.privacy).dest = DEST_AUTOMATIC ];

    message InetCondition {
        option (android.msg_privacy).dest = DEST_EXPLICIT;

        optional SettingProto debounce_up_delay = 1 [ (android.privacy).dest = DEST_AUTOMATIC ];
        optional SettingProto debounce_down_delay = 2 [ (android.privacy).dest = DEST_AUTOMATIC ];
    }
    optional InetCondition inet_condition = 63;

    message InstantApp {
        option (android.msg_privacy).dest = DEST_EXPLICIT;

        optional SettingProto dexopt_enabled = 1 [ (android.privacy).dest = DEST_AUTOMATIC ];
        optional SettingProto ephemeral_cookie_max_size_bytes = 2 [ (android.privacy).dest = DEST_AUTOMATIC ];
        optional SettingProto installed_min_cache_period = 3 [ (android.privacy).dest = DEST_AUTOMATIC ];
        optional SettingProto installed_max_cache_period = 4 [ (android.privacy).dest = DEST_AUTOMATIC ];
        optional SettingProto uninstalled_min_cache_period = 5 [ (android.privacy).dest = DEST_AUTOMATIC ];
        optional SettingProto uninstalled_max_cache_period = 6 [ (android.privacy).dest = DEST_AUTOMATIC ];
    }
    optional InstantApp instant_app = 64;

    message IntentFirewall {
        option (android.msg_privacy).dest = DEST_EXPLICIT;

        optional SettingProto update_content_url = 1;
        optional SettingProto update_metadata_url = 2;
    }
    optional IntentFirewall intent_firewall = 65;

    optional SettingProto job_scheduler_constants = 66 [ (android.privacy).dest = DEST_AUTOMATIC ];
    optional SettingProto job_scheduler_quota_controller_constants = 149 [ (android.privacy).dest = DEST_AUTOMATIC ];
    optional SettingProto job_scheduler_time_controller_constants = 150 [ (android.privacy).dest = DEST_AUTOMATIC ];

    optional SettingProto keep_profile_in_background = 67 [ (android.privacy).dest = DEST_AUTOMATIC ];

    message LangId {
        option (android.msg_privacy).dest = DEST_EXPLICIT;

        optional SettingProto update_content_url = 1;
        optional SettingProto update_metadata_url = 2;
    }
    optional LangId lang_id = 68;

    message Location {
        option (android.msg_privacy).dest = DEST_EXPLICIT;

        optional SettingProto background_throttle_interval_ms = 1 [ (android.privacy).dest = DEST_AUTOMATIC ];
        optional SettingProto background_throttle_proximity_alert_interval_ms = 2 [ (android.privacy).dest = DEST_AUTOMATIC ];
        // Packages that are whitelisted for background throttling (throttling will
        // not be applied).
        optional SettingProto background_throttle_package_whitelist = 3 [ (android.privacy).dest = DEST_AUTOMATIC ];
        optional SettingProto settings_link_to_permissions_enabled = 4 [ (android.privacy).dest = DEST_AUTOMATIC ];
        // If set to 1, {@link Secure#LOCATION_MODE} will be set to {@link
        // Secure#LOCATION_MODE_OFF} temporarily for all users.
        optional SettingProto global_kill_switch = 5 [ (android.privacy).dest = DEST_AUTOMATIC ];
        optional SettingProto gnss_satellite_blacklist = 6 [ (android.privacy).dest = DEST_AUTOMATIC ];
        optional SettingProto gnss_hal_location_request_duration_millis = 7 [ (android.privacy).dest = DEST_AUTOMATIC ];
        // Packages that are whitelisted for ignoring location settings (during emergencies)
        optional SettingProto ignore_settings_package_whitelist = 8 [ (android.privacy).dest = DEST_AUTOMATIC ];
    }
    optional Location location = 69;

    message LowPowerMode {
        option (android.msg_privacy).dest = DEST_EXPLICIT;

        // Simply "low_power_mode" in code.
        optional SettingProto enabled = 1 [ (android.privacy).dest = DEST_AUTOMATIC ];
        // Battery level [1-100] at which low power mode automatically turns on. If
        // 0, it will not automatically turn on.
        optional SettingProto trigger_level = 2 [ (android.privacy).dest = DEST_AUTOMATIC ];
        // The max value for {@link #LOW_POWER_MODE_TRIGGER_LEVEL}. If this setting
        // is not set or the value is 0, the default max will be used.
        optional SettingProto trigger_level_max = 3 [ (android.privacy).dest = DEST_AUTOMATIC ];
        // Whether automatic battery saver mode is controlled via percentage,
        // {@link #DYNAMIC_POWER_SAVINGS_ENABLED} or disabled.
        optional SettingProto automatic_power_saver_mode = 4 [ (android.privacy).dest = DEST_AUTOMATIC];
        // If 1, battery saver (low_power_mode) will be re-activated after the device is
        // unplugged from a charger or rebooted.
        optional SettingProto sticky_enabled = 5;
        // Whether sticky battery saver should be deactivated once the battery level has reached the
        // threshold specified by sticky_disable_level.
        optional SettingProto sticky_auto_disable_enabled = 6;
        // When a device is unplugged from a changer (or is rebooted), do not re-activate battery
        // saver even if {@link #LOW_POWER_MODE_STICKY} is 1, if the battery level is equal to or
        // above this threshold.
        optional SettingProto sticky_auto_disable_level = 7;
    }
    optional LowPowerMode low_power_mode = 70;

    optional SettingProto lte_service_forced = 71 [ (android.privacy).dest = DEST_AUTOMATIC ];
    optional SettingProto mdc_initial_max_retry = 72 [ (android.privacy).dest = DEST_AUTOMATIC ];

    message Mhl {
        option (android.msg_privacy).dest = DEST_EXPLICIT;

        optional SettingProto input_switching_enabled = 1 [ (android.privacy).dest = DEST_AUTOMATIC ];
        optional SettingProto power_charge_enabled = 2 [ (android.privacy).dest = DEST_AUTOMATIC ];
    }
    optional Mhl mhl = 73;

    message MobileData {
        option (android.msg_privacy).dest = DEST_EXPLICIT;

        // Whether mobile data connections are allowed by the user. Simply
        // "mobile_data" in code.
        optional SettingProto allowed = 1 [ (android.privacy).dest = DEST_AUTOMATIC ];
        // Whether the mobile data connection should remain active even when higher
        // priority networks like WiFi are active, to help make network switching
        // faster.
        optional SettingProto always_on = 2 [ (android.privacy).dest = DEST_AUTOMATIC ];
    }
    optional MobileData mobile_data = 74;

    // Ringer mode. A change in this value will not reflect as a change in the
    // ringer mode.
    optional SettingProto mode_ringer = 75 [ (android.privacy).dest = DEST_AUTOMATIC ];

    optional SettingProto apply_ramping_ringer = 147 [ (android.privacy).dest = DEST_AUTOMATIC ];

    message MultiSim {
        option (android.msg_privacy).dest = DEST_EXPLICIT;

        // Subscription to be used for voice call on a multi sim device. The
        // supported values are 0 = SUB1, 1 = SUB2 and etc.
        optional SettingProto voice_call_subscription = 1 [ (android.privacy).dest = DEST_AUTOMATIC ];
        optional SettingProto voice_prompt = 2 [ (android.privacy).dest = DEST_AUTOMATIC ];
        optional SettingProto data_call_subscription = 3 [ (android.privacy).dest = DEST_AUTOMATIC ];
        optional SettingProto sms_subscription = 4 [ (android.privacy).dest = DEST_AUTOMATIC ];
        optional SettingProto sms_prompt = 5 [ (android.privacy).dest = DEST_AUTOMATIC ];
    }
    optional MultiSim multi_sim = 76;

    // Whether we've enabled native flags health check on this device. Takes effect on
    // reboot. The value "1" enables native flags health check; otherwise it's disabled.
    optional SettingProto native_flags_health_check_enabled = 144 [ (android.privacy).dest = DEST_AUTOMATIC ];

    message Netstats {
        option (android.msg_privacy).dest = DEST_EXPLICIT;

        optional SettingProto enabled = 1 [ (android.privacy).dest = DEST_AUTOMATIC ];
        optional SettingProto poll_interval = 2 [ (android.privacy).dest = DEST_AUTOMATIC ];
        optional SettingProto time_cache_max_age = 3 [ (android.privacy).dest = DEST_AUTOMATIC ];
        optional SettingProto global_alert_bytes = 4 [ (android.privacy).dest = DEST_AUTOMATIC ];
        optional SettingProto sample_enabled = 5 [ (android.privacy).dest = DEST_AUTOMATIC ];
        optional SettingProto augment_enabled = 6 [ (android.privacy).dest = DEST_AUTOMATIC ];
        optional SettingProto dev_bucket_duration = 7 [ (android.privacy).dest = DEST_AUTOMATIC ];
        optional SettingProto dev_persist_bytes = 8 [ (android.privacy).dest = DEST_AUTOMATIC ];
        optional SettingProto dev_rotate_age = 9 [ (android.privacy).dest = DEST_AUTOMATIC ];
        optional SettingProto dev_delete_age = 10 [ (android.privacy).dest = DEST_AUTOMATIC ];
        optional SettingProto uid_bucket_duration = 11 [ (android.privacy).dest = DEST_AUTOMATIC ];
        optional SettingProto uid_persist_bytes = 12 [ (android.privacy).dest = DEST_AUTOMATIC ];
        optional SettingProto uid_rotate_age = 13 [ (android.privacy).dest = DEST_AUTOMATIC ];
        optional SettingProto uid_delete_age = 14 [ (android.privacy).dest = DEST_AUTOMATIC ];
        optional SettingProto uid_tag_bucket_duration = 15 [ (android.privacy).dest = DEST_AUTOMATIC ];
        optional SettingProto uid_tag_persist_bytes = 16 [ (android.privacy).dest = DEST_AUTOMATIC ];
        optional SettingProto uid_tag_rotate_age = 17 [ (android.privacy).dest = DEST_AUTOMATIC ];
        optional SettingProto uid_tag_delete_age = 18 [ (android.privacy).dest = DEST_AUTOMATIC ];
    }
    optional Netstats netstats = 77;

    message Network {
        option (android.msg_privacy).dest = DEST_EXPLICIT;

        // User preference for which network(s) should be used.
        optional SettingProto preference = 1;
        optional SettingProto preferred_network_mode = 2 [ (android.privacy).dest = DEST_AUTOMATIC ];
        optional SettingProto scorer_app = 3 [ (android.privacy).dest = DEST_AUTOMATIC ];
        optional SettingProto switch_notification_daily_limit = 4 [ (android.privacy).dest = DEST_AUTOMATIC ];
        optional SettingProto switch_notification_rate_limit_millis = 5 [ (android.privacy).dest = DEST_AUTOMATIC ];
        optional SettingProto avoid_bad_wifi = 6 [ (android.privacy).dest = DEST_AUTOMATIC ];
        optional SettingProto metered_multipath_preference = 7 [ (android.privacy).dest = DEST_AUTOMATIC ];
        optional SettingProto watchlist_last_report_time = 8 [ (android.privacy).dest = DEST_AUTOMATIC ];
        optional SettingProto scoring_ui_enabled = 9 [ (android.privacy).dest = DEST_AUTOMATIC ];
        optional SettingProto recommendations_enabled = 10 [ (android.privacy).dest = DEST_AUTOMATIC ];
        optional SettingProto recommendations_package = 11 [ (android.privacy).dest = DEST_AUTOMATIC ];
        optional SettingProto recommendation_request_timeout_ms = 12 [ (android.privacy).dest = DEST_AUTOMATIC ];
        optional SettingProto watchlist_enabled = 13 [ (android.privacy).dest = DEST_AUTOMATIC ];
        optional SettingProto scoring_provisioned = 14 [ (android.privacy).dest = DEST_AUTOMATIC ];
        optional SettingProto access_timeout_ms = 15 [ (android.privacy).dest = DEST_AUTOMATIC ];
        optional SettingProto recommended_network_evaluator_cache_expiry_ms = 16 [ (android.privacy).dest = DEST_AUTOMATIC ];
    }
    optional Network network = 78;

    // Whether to enable new contacts aggregator or not.
    // 1 = enable, 0 = disable.
    optional SettingProto new_contact_aggregator = 79 [ (android.privacy).dest = DEST_AUTOMATIC ];
    optional SettingProto night_display_forced_auto_mode_available = 80 [ (android.privacy).dest = DEST_AUTOMATIC ];

    message NitzUpdate {
        option (android.msg_privacy).dest = DEST_EXPLICIT;

        // If the NITZ_UPDATE_DIFF time is exceeded then an automatic adjustment to
        // SystemClock will be allowed even if NITZ_UPDATE_SPACING has not been
        // exceeded.
        optional SettingProto diff = 1 [ (android.privacy).dest = DEST_AUTOMATIC ];
        // The length of time in milli-seconds that automatic small adjustments to
        // SystemClock are ignored if NITZ_UPDATE_DIFF is not exceeded.
        optional SettingProto spacing = 2 [ (android.privacy).dest = DEST_AUTOMATIC ];
    }
    optional NitzUpdate nitz_update = 81;

    message Notification {
        option (android.msg_privacy).dest = DEST_EXPLICIT;

        optional SettingProto max_notification_enqueue_rate = 1 [ (android.privacy).dest = DEST_AUTOMATIC ];
        optional SettingProto show_notification_channel_warnings = 2 [ (android.privacy).dest = DEST_AUTOMATIC ];
        // The list of snooze options for notifications. This is encoded as a key=value list,
        // separated by commas.
        optional SettingProto snooze_options = 3 [ (android.privacy).dest = DEST_AUTOMATIC ];
        optional SettingProto smart_replies_in_notifications_flags = 4 [ (android.privacy).dest = DEST_AUTOMATIC ];
        // Configuration options for smart replies and smart actions in notifications. This is
        // encoded as a key=value list separated by commas.
        optional SettingProto smart_suggestions_in_notifications_flags = 5 [ (android.privacy).dest = DEST_AUTOMATIC ];
    }
    optional Notification notification = 82;

    optional SettingProto nsd_on = 83 [ (android.privacy).dest = DEST_AUTOMATIC ];

    message Ntp {
        option (android.msg_privacy).dest = DEST_EXPLICIT;

        // Preferred NTP server.
        optional SettingProto server = 1;
        // Timeout in milliseconds to wait for NTP server.
        optional SettingProto timeout_ms = 2 [ (android.privacy).dest = DEST_AUTOMATIC ];
        // Secondary NTP server.
        optional SettingProto server_2 = 3;
    }
    optional Ntp ntp = 84;

    // Details about the User Absent For Small Battery feature.
    message UserAbsentSmallBattery {
        option (android.msg_privacy).dest = DEST_EXPLICIT;

        // Whether or not to enable the User Absent, Radios Off feature
        optional SettingProto radios_off_enabled = 1 [ (android.privacy).dest = DEST_AUTOMATIC ];

        // Whether or not to enable the User Absent, Touch Off feature
        optional SettingProto touch_off_enabled = 2 [ (android.privacy).dest = DEST_AUTOMATIC ];
    }
    optional UserAbsentSmallBattery user_absent_small_battery = 85;

    // Whether to disable the automatic scheduling of system updates.
    optional SettingProto ota_disable_automatic_update = 86 [ (android.privacy).dest = DEST_AUTOMATIC ];
    // Overlay display devices setting.
    // The value is a specially formatted string that describes the size and
    // density of simulated secondary devices.
    // Format: {width}x{height}/dpi;...
    optional SettingProto overlay_display_devices = 87 [ (android.privacy).dest = DEST_AUTOMATIC ];
    // If set to 1, SettingsProvider's restoreAnyVersion="true" attribute will
    // be ignored and restoring to lower version of platform API will be
    // skipped.
    optional SettingProto override_settings_provider_restore_any_version = 88 [ (android.privacy).dest = DEST_AUTOMATIC ];
    // The series of successively longer delays used in retrying to download PAC file.
    optional SettingProto pac_change_delay = 89 [ (android.privacy).dest = DEST_AUTOMATIC ];

    message PackageVerifier {
        option (android.msg_privacy).dest = DEST_EXPLICIT;

        // Whether the package manager should send package verification broadcasts
        // for verifiers to review apps prior to installation.
        optional SettingProto enabled = 1 [ (android.privacy).dest = DEST_AUTOMATIC ];
        optional SettingProto timeout = 2 [ (android.privacy).dest = DEST_AUTOMATIC ];
        optional SettingProto default_response = 3;
        optional SettingProto setting_visible = 4 [ (android.privacy).dest = DEST_AUTOMATIC ];
        optional SettingProto include_adb = 5 [ (android.privacy).dest = DEST_AUTOMATIC ];
    }
    optional PackageVerifier package_verifier = 90;

    message PdpWatchdog {
        option (android.msg_privacy).dest = DEST_EXPLICIT;

        optional SettingProto poll_interval_ms = 1 [ (android.privacy).dest = DEST_AUTOMATIC ];
        optional SettingProto long_poll_interval_ms = 2 [ (android.privacy).dest = DEST_AUTOMATIC ];
        optional SettingProto error_poll_interval_ms = 3 [ (android.privacy).dest = DEST_AUTOMATIC ];
        optional SettingProto trigger_packet_count = 4 [ (android.privacy).dest = DEST_AUTOMATIC ];
        optional SettingProto error_poll_count = 5 [ (android.privacy).dest = DEST_AUTOMATIC ];
        optional SettingProto max_pdp_reset_fail_count = 6 [ (android.privacy).dest = DEST_AUTOMATIC ];
    }
    optional PdpWatchdog pdp_watchdog = 91;

    // Defines global runtime overrides to window policy.
    optional SettingProto policy_control = 92;
    optional SettingProto power_manager_constants = 93;
    reserved 94; // Used to be priv_app_oob_enabled

    message PrepaidSetup {
        option (android.msg_privacy).dest = DEST_EXPLICIT;

        // URL to open browser on to allow user to manage a prepay account.
        optional SettingProto data_service_url = 1;
        // URL to attempt a GET on to see if this is a prepay device.
        optional SettingProto detection_target_url = 2;
        // Host to check for a redirect to after an attempt to GET
        // SETUP_PREPAID_DETECTION_TARGET_URL. (If we redirected there, this is a
        // prepaid device with zero balance.)
        optional SettingProto detection_redir_host = 3;
    }
    optional PrepaidSetup prepaid_setup = 95;

    message Private {
        option (android.msg_privacy).dest = DEST_LOCAL;

        // The requested Private DNS mode and an accompanying specifier.
        // msg_privacy settings don't apply to sub messages, only to primitive
        // fields, so these must also be explicitly set to LOCAL.
        optional SettingProto dns_mode = 1 [ (android.privacy).dest = DEST_LOCAL ];
        optional SettingProto dns_specifier = 2 [ (android.privacy).dest = DEST_LOCAL ];
    }
    optional Private private = 96;

    // The number of milliseconds to allow the provisioning apn to remain active.
    optional SettingProto provisioning_apn_alarm_delay_in_ms = 97 [ (android.privacy).dest = DEST_AUTOMATIC ];
    optional SettingProto read_external_storage_enforced_default = 98 [ (android.privacy).dest = DEST_AUTOMATIC ];
    optional SettingProto require_password_to_decrypt = 99 [ (android.privacy).dest = DEST_AUTOMATIC ];
    optional SettingProto safe_boot_disallowed = 100 [ (android.privacy).dest = DEST_AUTOMATIC ];

    message Selinux {
        option (android.msg_privacy).dest = DEST_EXPLICIT;

        optional SettingProto update_content_url = 1;
        optional SettingProto update_metadata_url = 2;
        optional SettingProto status = 3 [ (android.privacy).dest = DEST_AUTOMATIC ];
    }
    optional Selinux selinux = 101;

    // Flag for allowing ActivityManagerService to send ACTION_APP_ERROR intents
    // on application crashes and ANRs. If this is disabled, the crash/ANR
    // dialog will never display the "Report" button.
    optional SettingProto send_action_app_error = 102 [ (android.privacy).dest = DEST_AUTOMATIC ];
    // Let user pick default install location.
    optional SettingProto set_install_location = 103 [ (android.privacy).dest = DEST_AUTOMATIC ];
    optional SettingProto shortcut_manager_constants = 104;
    optional SettingProto show_first_crash_dialog = 105 [ (android.privacy).dest = DEST_AUTOMATIC ];
    optional SettingProto show_hidden_launcher_icon_apps_enabled = 141 [ (android.privacy).dest = DEST_AUTOMATIC ];
    optional SettingProto show_restart_in_crash_dialog = 106 [ (android.privacy).dest = DEST_AUTOMATIC ];
    optional SettingProto show_mute_in_crash_dialog = 107 [ (android.privacy).dest = DEST_AUTOMATIC ];
    optional SettingProto show_new_app_installed_notification_enabled = 142 [ (android.privacy).dest = DEST_AUTOMATIC ];

    message SmartSelection {
        option (android.msg_privacy).dest = DEST_EXPLICIT;

        optional SettingProto update_content_url = 1;
        optional SettingProto update_metadata_url = 2;
    }
    optional SmartSelection smart_selection = 108;

    message Sms {
        option (android.msg_privacy).dest = DEST_EXPLICIT;

        optional SettingProto outgoing_check_interval_ms = 1 [ (android.privacy).dest = DEST_AUTOMATIC ];
        optional SettingProto outgoing_check_max_count = 2 [ (android.privacy).dest = DEST_AUTOMATIC ];
        // Used to disable SMS short code confirmation. Defaults to true.
        optional SettingProto short_code_confirmation = 3 [ (android.privacy).dest = DEST_AUTOMATIC ];
        optional SettingProto short_code_rule = 4 [ (android.privacy).dest = DEST_AUTOMATIC ];
        optional SettingProto short_codes_update_content_url = 5;
        optional SettingProto short_codes_update_metadata_url = 6;
        optional SettingProto access_restriction_enabled = 7 [ (android.privacy).dest = DEST_AUTOMATIC ];
    }
    optional Sms sms = 109;

    message Sounds {
        option (android.msg_privacy).dest = DEST_EXPLICIT;

        optional SettingProto car_dock = 1;
        optional SettingProto car_undock = 2;
        reserved 3; // Moved to secure settings Sound.charging_sounds_enabled
        optional SettingProto charging_started = 4;
        optional SettingProto desk_dock = 5;
        optional SettingProto desk_undock = 6;
        optional SettingProto dock_sounds_enabled = 7 [ (android.privacy).dest = DEST_AUTOMATIC ];
        optional SettingProto dock_sounds_enabled_when_accessibility = 8 [ (android.privacy).dest = DEST_AUTOMATIC ];
        optional SettingProto lock = 9;
        optional SettingProto low_battery = 10;
        optional SettingProto low_battery_sound_timeout = 11 [ (android.privacy).dest = DEST_AUTOMATIC ];
        // Called "power_sounds_enabled" in code.
        optional SettingProto low_battery_sounds_enabled = 12 [ (android.privacy).dest = DEST_AUTOMATIC ];
        optional SettingProto trusted = 13;
        optional SettingProto unlock = 14;
    }
    optional Sounds sounds = 110;

    message SoundTrigger {
        option (android.msg_privacy).dest = DEST_EXPLICIT;

        // Maximum number of SoundTriggerDetectionService operations per day.
        optional SettingProto max_sound_trigger_detection_service_ops_per_day = 1 [ (android.privacy).dest = DEST_AUTOMATIC ];
        // Timeout for a single SoundTriggerDetectionService operation (in ms).
        optional SettingProto detection_service_op_timeout_ms = 2 [ (android.privacy).dest = DEST_AUTOMATIC ];
    }
    optional SoundTrigger sound_trigger = 111;

    // Value to specify how long in milliseconds to retain seen score cache
    // curves to be used when generating SSID only bases score curves.
    optional SettingProto speed_label_cache_eviction_age_ms = 112 [ (android.privacy).dest = DEST_AUTOMATIC ];
    // Configuration flags for SQLite Compatibility WAL. Encoded as a key-value
    // list, separated by commas.
    // E.g.: compatibility_wal_supported=true, wal_syncmode=OFF
    optional SettingProto sqlite_compatibility_wal_flags = 113 [ (android.privacy).dest = DEST_AUTOMATIC ];
    optional SettingProto stay_on_while_plugged_in = 114 [ (android.privacy).dest = DEST_AUTOMATIC ];

    message Storage {
        option (android.msg_privacy).dest = DEST_EXPLICIT;

        optional SettingProto benchmark_interval = 1 [ (android.privacy).dest = DEST_AUTOMATIC ];
        optional SettingProto settings_clobber_threshold = 2 [ (android.privacy).dest = DEST_AUTOMATIC ];
    }
    optional Storage storage = 115;

    message Sync {
        option (android.msg_privacy).dest = DEST_EXPLICIT;

        // The maximum reconnect delay for short network outages or when the network is suspended due to phone use.
        optional SettingProto max_retry_delay_in_seconds = 1 [ (android.privacy).dest = DEST_AUTOMATIC ];
        // Simply "sync_manager_constants" in code.
        optional SettingProto manager_constants = 2;
    }
    optional Sync sync = 116;

    message Sys {
        option (android.msg_privacy).dest = DEST_EXPLICIT;

        // The interval in minutes after which the amount of free storage left on
        // the device is logged to the event log.
        optional SettingProto free_storage_log_interval_mins = 1 [ (android.privacy).dest = DEST_AUTOMATIC ];
        optional SettingProto storage_threshold_percentage = 2 [ (android.privacy).dest = DEST_AUTOMATIC ];
        optional SettingProto storage_threshold_max_bytes = 3 [ (android.privacy).dest = DEST_AUTOMATIC ];
        optional SettingProto storage_full_threshold_bytes = 4 [ (android.privacy).dest = DEST_AUTOMATIC ];
        optional SettingProto storage_cache_percentage = 5 [ (android.privacy).dest = DEST_AUTOMATIC ];
        optional SettingProto storage_cache_max_bytes = 6 [ (android.privacy).dest = DEST_AUTOMATIC ];
        // System VDSO global setting. This links to the "sys.vdso" system property.
        // The following values are supported:
        // false  -> both 32 and 64 bit vdso disabled
        // 32     -> 32 bit vdso enabled
        // 64     -> 64 bit vdso enabled
        // Any other value defaults to both 32 bit and 64 bit true.
        optional SettingProto vdso = 7 [ (android.privacy).dest = DEST_AUTOMATIC ];
        // UidCpuPower global setting. This links the sys.uidcpupower system property.
        // The following values are supported:
        // 0 -> /proc/uid_cpupower/* are disabled
        // 1 -> /proc/uid_cpupower/* are enabled
        // Any other value defaults to enabled.
        optional SettingProto uidcpupower = 8 [ (android.privacy).dest = DEST_AUTOMATIC ];
    }
    optional Sys sys = 117;

    optional SettingProto tcp_default_init_rwnd = 118 [ (android.privacy).dest = DEST_AUTOMATIC ];

    message TemperatureWarning {
        option (android.msg_privacy).dest = DEST_EXPLICIT;

        optional SettingProto show_temperature_warning = 1 [ (android.privacy).dest = DEST_AUTOMATIC ];
        // Temperature at which the high temperature warning notification should
        // be shown.
        optional SettingProto warning_temperature_level = 2 [ (android.privacy).dest = DEST_AUTOMATIC ];
        optional SettingProto show_usb_temperature_alarm = 3 [ (android.privacy).dest = DEST_AUTOMATIC ];
    }
    optional TemperatureWarning temperature_warning = 119;

    message Tether {
        option (android.msg_privacy).dest = DEST_EXPLICIT;

        optional SettingProto supported = 1 [ (android.privacy).dest = DEST_AUTOMATIC ];
        optional SettingProto dun_required = 2 [ (android.privacy).dest = DEST_AUTOMATIC ];
        optional SettingProto dun_apn = 3;
        optional SettingProto offload_disabled = 4 [ (android.privacy).dest = DEST_AUTOMATIC ];
        // Simply "soft_ap_timeout_enabled" in code.
        optional SettingProto timeout_enabled = 112 [ (android.privacy).dest = DEST_AUTOMATIC ];
    }
    optional Tether tether = 120;

    optional SettingProto text_classifier_constants = 121;
    optional SettingProto theater_mode_on = 122 [ (android.privacy).dest = DEST_AUTOMATIC ];
    optional SettingProto time_only_mode_constants = 123 [ (android.privacy).dest = DEST_AUTOMATIC ];
    optional SettingProto transition_animation_scale = 124 [ (android.privacy).dest = DEST_AUTOMATIC ];

    message Tzinfo {
        option (android.msg_privacy).dest = DEST_EXPLICIT;

        optional SettingProto update_content_url = 1;
        optional SettingProto update_metadata_url = 2;
    }
    optional Tzinfo tzinfo = 125;

    // The min period for caching unused static shared libs in milliseconds.
    optional SettingProto unused_static_shared_lib_min_cache_period_ms = 126 [ (android.privacy).dest = DEST_AUTOMATIC ];
    optional SettingProto usb_mass_storage_enabled = 127 [ (android.privacy).dest = DEST_AUTOMATIC ];
    optional SettingProto use_google_mail = 128 [ (android.privacy).dest = DEST_AUTOMATIC ];
    optional SettingProto use_open_wifi_package = 129 [ (android.privacy).dest = DEST_AUTOMATIC ];
    optional SettingProto vt_ims_enabled = 130 [ (android.privacy).dest = DEST_AUTOMATIC ];
    optional SettingProto wait_for_debugger = 131 [ (android.privacy).dest = DEST_AUTOMATIC ];

    message Webview {
        option (android.msg_privacy).dest = DEST_EXPLICIT;

        optional SettingProto data_reduction_proxy_key = 1;
        optional SettingProto fallback_logic_enabled = 2 [ (android.privacy).dest = DEST_AUTOMATIC ];
        // Name of the package used as WebView provider.
        optional SettingProto provider = 3 [ (android.privacy).dest = DEST_AUTOMATIC ];
        optional SettingProto multiprocess = 4 [ (android.privacy).dest = DEST_AUTOMATIC ];
    }
    optional Webview webview = 132;

    message Wfc {
        option (android.msg_privacy).dest = DEST_EXPLICIT;

        optional SettingProto ims_enabled = 1 [ (android.privacy).dest = DEST_AUTOMATIC ];
        optional SettingProto ims_mode = 2 [ (android.privacy).dest = DEST_AUTOMATIC ];
        optional SettingProto ims_roaming_mode = 3 [ (android.privacy).dest = DEST_AUTOMATIC ];
        optional SettingProto ims_roaming_enabled = 4 [ (android.privacy).dest = DEST_AUTOMATIC ];
    }
    optional Wfc wfc = 133;

    message Wifi {
        option (android.msg_privacy).dest = DEST_EXPLICIT;

        optional SettingProto sleep_policy = 1 [ (android.privacy).dest = DEST_AUTOMATIC ];
        optional SettingProto badging_thresholds = 2 [ (android.privacy).dest = DEST_AUTOMATIC ];
        optional SettingProto display_on = 3 [ (android.privacy).dest = DEST_AUTOMATIC ];
        optional SettingProto display_certification_on = 4 [ (android.privacy).dest = DEST_AUTOMATIC ];
        optional SettingProto display_wps_config = 5 [ (android.privacy).dest = DEST_AUTOMATIC ];
        optional SettingProto networks_available_notification_on = 6 [ (android.privacy).dest = DEST_AUTOMATIC ];
        reserved 7; reserved "carrier_networks_available_notification_on";
        optional SettingProto networks_available_repeat_delay = 8 [ (android.privacy).dest = DEST_AUTOMATIC ];
        optional SettingProto country_code = 9;
        optional SettingProto framework_scan_interval_ms = 10 [ (android.privacy).dest = DEST_AUTOMATIC ];
        optional SettingProto idle_ms = 11 [ (android.privacy).dest = DEST_AUTOMATIC ];
        optional SettingProto num_open_networks_kept = 12 [ (android.privacy).dest = DEST_AUTOMATIC ];
        optional SettingProto on = 13 [ (android.privacy).dest = DEST_AUTOMATIC ];
        optional SettingProto scan_always_available = 14 [ (android.privacy).dest = DEST_AUTOMATIC ];
        optional SettingProto wakeup_enabled = 15 [ (android.privacy).dest = DEST_AUTOMATIC ];
        optional SettingProto saved_state = 16 [ (android.privacy).dest = DEST_AUTOMATIC ];
        optional SettingProto supplicant_scan_interval_ms = 17 [ (android.privacy).dest = DEST_AUTOMATIC ];
        optional SettingProto enhanced_auto_join = 18 [ (android.privacy).dest = DEST_AUTOMATIC ];
        optional SettingProto network_show_rssi = 19 [ (android.privacy).dest = DEST_AUTOMATIC ];
        optional SettingProto scan_interval_when_p2p_connected_ms = 20 [ (android.privacy).dest = DEST_AUTOMATIC ];
        optional SettingProto watchdog_on = 21 [ (android.privacy).dest = DEST_AUTOMATIC ];
        optional SettingProto watchdog_poor_network_test_enabled = 22 [ (android.privacy).dest = DEST_AUTOMATIC ];
        optional SettingProto suspend_optimizations_enabled = 23 [ (android.privacy).dest = DEST_AUTOMATIC ];
        optional SettingProto verbose_logging_enabled = 24 [ (android.privacy).dest = DEST_AUTOMATIC ];
<<<<<<< HEAD
        reserved 25; // connected_mac_randomization_enabled
=======
        reserved 25; reserved "connected_mac_randomization_enabled";
>>>>>>> dbf9e87c
        optional SettingProto max_dhcp_retry_count = 26 [ (android.privacy).dest = DEST_AUTOMATIC ];
        optional SettingProto mobile_data_transition_wakelock_timeout_ms = 27 [ (android.privacy).dest = DEST_AUTOMATIC ];
        // Controls whether WiFi configurations created by a Device Owner app should
        // be locked down (that is, be editable or removable only by the Device
        // Owner App, not even by Settings app). This setting takes integer values.
        // Non-zero values mean that the Device Owner-created configurations are
        // locked down. Value of zero means they are not. Default value in the
        // absence of actual value to this setting is 0.
        optional SettingProto device_owner_configs_lockdown = 28 [ (android.privacy).dest = DEST_AUTOMATIC ];
        optional SettingProto frequency_band = 29 [ (android.privacy).dest = DEST_AUTOMATIC ];
        optional SettingProto p2p_device_name = 30;
        reserved 31; reserved "reenable_delay_ms";
        optional SettingProto ephemeral_out_of_range_timeout_ms = 32 [ (android.privacy).dest = DEST_AUTOMATIC ];
        optional SettingProto on_when_proxy_disconnected = 33 [ (android.privacy).dest = DEST_AUTOMATIC ];
        optional SettingProto bounce_delay_override_ms = 34 [ (android.privacy).dest = DEST_AUTOMATIC ];
    }
    optional Wifi wifi = 134;

    optional SettingProto wimax_networks_available_notification_on = 135 [ (android.privacy).dest = DEST_AUTOMATIC ];
    optional SettingProto window_animation_scale = 136 [ (android.privacy).dest = DEST_AUTOMATIC ];
    optional SettingProto wtf_is_fatal = 137 [ (android.privacy).dest = DEST_AUTOMATIC ];

    message Zen {
        option (android.msg_privacy).dest = DEST_EXPLICIT;

        optional SettingProto mode = 1 [ (android.privacy).dest = DEST_AUTOMATIC ];
        optional SettingProto mode_ringer_level = 2 [ (android.privacy).dest = DEST_AUTOMATIC ];
        optional SettingProto mode_config_etag = 3;
        reserved 4; // Moved to secure settings Zen.duration
        reserved 5; // Moved to secure settings Zen.show_zen_upgrade_notification
    }
    optional Zen zen = 138;

    optional SettingProto zram_enabled = 139 [ (android.privacy).dest = DEST_AUTOMATIC ];

    optional SettingProto app_ops_constants = 148 [ (android.privacy).dest = DEST_AUTOMATIC ];

    optional SettingProto text_classifier_action_model_params = 145 [ (android.privacy).dest = DEST_AUTOMATIC ];

    // Please insert fields in alphabetical order and group them into messages
    // if possible (to avoid reaching the method limit).
    // Next tag = 151;
}<|MERGE_RESOLUTION|>--- conflicted
+++ resolved
@@ -1015,11 +1015,7 @@
         optional SettingProto watchdog_poor_network_test_enabled = 22 [ (android.privacy).dest = DEST_AUTOMATIC ];
         optional SettingProto suspend_optimizations_enabled = 23 [ (android.privacy).dest = DEST_AUTOMATIC ];
         optional SettingProto verbose_logging_enabled = 24 [ (android.privacy).dest = DEST_AUTOMATIC ];
-<<<<<<< HEAD
-        reserved 25; // connected_mac_randomization_enabled
-=======
         reserved 25; reserved "connected_mac_randomization_enabled";
->>>>>>> dbf9e87c
         optional SettingProto max_dhcp_retry_count = 26 [ (android.privacy).dest = DEST_AUTOMATIC ];
         optional SettingProto mobile_data_transition_wakelock_timeout_ms = 27 [ (android.privacy).dest = DEST_AUTOMATIC ];
         // Controls whether WiFi configurations created by a Device Owner app should
