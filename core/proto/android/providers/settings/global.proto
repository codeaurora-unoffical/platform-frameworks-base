--- conflicted
+++ resolved
@@ -109,9 +109,6 @@
     }
     optional Autofill autofill = 140;
 
-<<<<<<< HEAD
-    optional SettingProto backup_agent_timeout_parameters = 18;
-=======
     reserved 18; // Used to be backup_agent_timeout_parameters
 
     message Backup {
@@ -121,7 +118,6 @@
         optional SettingProto backup_multi_user_enabled = 2;
     }
     optional Backup backup = 146;
->>>>>>> de843449
 
     message Battery {
         option (android.msg_privacy).dest = DEST_EXPLICIT;
@@ -429,18 +425,6 @@
         // Ordered GPU debug layer list for Vulkan
         // i.e. <layer1>:<layer2>:...:<layerN>
         optional SettingProto debug_layers = 2 [ (android.privacy).dest = DEST_AUTOMATIC ];
-<<<<<<< HEAD
-        // App will load ANGLE instead of native GLES drivers.
-        optional SettingProto angle_enabled_app = 3;
-        // App that can provide layer libraries.
-        optional SettingProto debug_layer_app = 4;
-        // Ordered GPU debug layer list for GLES
-        // i.e. <layer1>:<layer2>:...:<layerN>
-        optional SettingProto debug_layers_gles = 5;
-        // App opt in to load updated graphics driver instead of
-        // native graphcis driver through developer options.
-        optional SettingProto updated_gfx_driver_dev_opt_in_app = 6;
-=======
         // ANGLE - Force all PKGs to use ANGLE, regardless of any other settings
         optional SettingProto angle_gl_driver_all_angle = 3;
         // ANGLE - List of PKGs that specify an OpenGL driver
@@ -457,7 +441,6 @@
         optional SettingProto gup_dev_opt_in_apps = 8;
         // Apps on the black list that are forbidden to useGame Update Package.
         optional SettingProto gup_black_list = 9;
->>>>>>> de843449
     }
     optional Gpu gpu = 59;
 
@@ -1036,9 +1019,5 @@
 
     // Please insert fields in alphabetical order and group them into messages
     // if possible (to avoid reaching the method limit).
-<<<<<<< HEAD
-    // Next tag = 145;
-=======
     // Next tag = 147;
->>>>>>> de843449
 }