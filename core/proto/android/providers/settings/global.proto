--- conflicted
+++ resolved
@@ -444,18 +444,6 @@
         optional SettingProto updatable_driver_production_opt_in_apps = 9;
         // Updatable Driver - List of Apps selected not to use updatable production driver
         // i.e. <pkg1>,<pkg2>,...,<pkgN>
-<<<<<<< HEAD
-        optional SettingProto game_driver_opt_out_apps = 10;
-        // Game Driver - List of Apps that are forbidden to use Game Driver
-        optional SettingProto game_driver_denylist = 11;
-        // Game Driver - List of Apps that are allowed to use Game Driver
-        optional SettingProto game_driver_allowlist = 12;
-        // ANGLE - List of Apps that can check ANGLE rules
-        optional SettingProto angle_allowlist = 13;
-        // Game Driver - List of denylists, each denylist is a denylist for
-        // a specific Game Driver version
-        optional SettingProto game_driver_denylists = 14;
-=======
         optional SettingProto updatable_driver_production_opt_out_apps = 10;
         // Updatable Driver - List of Apps that are forbidden to use updatable production driver
         optional SettingProto updatable_driver_production_denylist = 11;
@@ -466,7 +454,6 @@
         // Updatable Driver - List of denylists, each denylist is a denylist for
         // a specific updatable production driver version
         optional SettingProto updatable_driver_production_denylists = 14;
->>>>>>> 07ec9b4d
         // ANGLE - Show a dialog box when ANGLE is selected for the currently running PKG
         optional SettingProto show_angle_in_use_dialog = 15;
         // Updatable Driver - List of libraries in sphal accessible by updatable driver
