--- conflicted
+++ resolved
@@ -550,19 +550,7 @@
     }
     optional Zen zen = 71;
 
-<<<<<<< HEAD
-    optional SettingProto skip_gesture_enabled = 74 [ (android.privacy).dest = DEST_AUTOMATIC ];
-    optional SettingProto silence_gesture_enabled = 75 [ (android.privacy).dest = DEST_AUTOMATIC ];
-    optional SettingProto theme_customization_overlay_packages = 76 [ (android.privacy).dest = DEST_AUTOMATIC ];
-
-    optional SettingProto aware_enabled = 77 [ (android.privacy).dest = DEST_AUTOMATIC ];
-
-    // Please insert fields in alphabetical order and group them into messages
-    // if possible (to avoid reaching the method limit).
-    // Next tag = 78;
-=======
     // Please insert fields in alphabetical order and group them into messages
     // if possible (to avoid reaching the method limit).
     // Next tag = 76;
->>>>>>> 825827da
 }