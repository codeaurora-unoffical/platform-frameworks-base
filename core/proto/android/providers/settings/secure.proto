/*
 * Copyright (C) 2017 The Android Open Source Project
 *
 * Licensed under the Apache License, Version 2.0 (the "License");
 * you may not use this file except in compliance with the License.
 * You may obtain a copy of the License at
 *
 *      http://www.apache.org/licenses/LICENSE-2.0
 *
 * Unless required by applicable law or agreed to in writing, software
 * distributed under the License is distributed on an "AS IS" BASIS,
 * WITHOUT WARRANTIES OR CONDITIONS OF ANY KIND, either express or implied.
 * See the License for the specific language governing permissions and
 * limitations under the License.
 */

syntax = "proto2";
package android.providers.settings;

option java_multiple_files = true;

import "frameworks/base/core/proto/android/providers/settings/common.proto";
import "frameworks/base/libs/incident/proto/android/privacy.proto";

// Note: it's a conscious decision to add each setting as a separate field. This
// allows annotating each setting with its own privacy tag.
message SecureSettingsProto {
    option (android.msg_privacy).dest = DEST_EXPLICIT;

    repeated SettingsOperationProto historical_operations = 1;

    message Accessibility {
        option (android.msg_privacy).dest = DEST_EXPLICIT;

        optional SettingProto enabled = 1 [ (android.privacy).dest = DEST_AUTOMATIC ];
        // List of the enabled accessibility providers.
        optional SettingProto enabled_accessibility_services = 2;
        optional SettingProto autoclick_enabled = 3 [ (android.privacy).dest = DEST_AUTOMATIC ];
        optional SettingProto autoclick_delay = 4 [ (android.privacy).dest = DEST_AUTOMATIC ];
        // Setting specifying the accessibility service or feature to be toggled via
        // the accessibility button in the navigation bar. This is either a
        // flattened ComponentName or the class name of a system class implementing
        // a supported accessibility feature.
        optional SettingProto button_target_component = 5 [ (android.privacy).dest = DEST_AUTOMATIC ];
        optional SettingProto captioning_enabled = 6 [ (android.privacy).dest = DEST_AUTOMATIC ];
        optional SettingProto captioning_locale = 7 [ (android.privacy).dest = DEST_AUTOMATIC ];
        optional SettingProto captioning_preset = 8 [ (android.privacy).dest = DEST_AUTOMATIC ];
        optional SettingProto captioning_background_color = 9 [ (android.privacy).dest = DEST_AUTOMATIC ];
        optional SettingProto captioning_foreground_color = 10 [ (android.privacy).dest = DEST_AUTOMATIC ];
        optional SettingProto captioning_edge_type = 11 [ (android.privacy).dest = DEST_AUTOMATIC ];
        optional SettingProto captioning_edge_color = 12 [ (android.privacy).dest = DEST_AUTOMATIC ];
        optional SettingProto captioning_window_color = 13 [ (android.privacy).dest = DEST_AUTOMATIC ];
        optional SettingProto captioning_typeface = 14 [ (android.privacy).dest = DEST_AUTOMATIC ];
        optional SettingProto captioning_font_scale = 15 [ (android.privacy).dest = DEST_AUTOMATIC ];
        optional SettingProto display_daltonizer_enabled = 16 [ (android.privacy).dest = DEST_AUTOMATIC ];
        // Integer property that specifies the type of color space adjustment to perform.
        optional SettingProto display_daltonizer = 17 [ (android.privacy).dest = DEST_AUTOMATIC ];
        optional SettingProto display_inversion_enabled = 18 [ (android.privacy).dest = DEST_AUTOMATIC ];
        optional SettingProto display_magnification_enabled = 19 [ (android.privacy).dest = DEST_AUTOMATIC ];
        optional SettingProto display_magnification_navbar_enabled = 20 [ (android.privacy).dest = DEST_AUTOMATIC ];
        optional SettingProto display_magnification_scale = 21 [ (android.privacy).dest = DEST_AUTOMATIC ];
        optional SettingProto high_text_contrast_enabled = 22 [ (android.privacy).dest = DEST_AUTOMATIC ];
        optional SettingProto large_pointer_icon = 23 [ (android.privacy).dest = DEST_AUTOMATIC ];
        optional SettingProto shortcut_enabled = 24 [ (android.privacy).dest = DEST_AUTOMATIC ];
        optional SettingProto shortcut_on_lock_screen = 25 [ (android.privacy).dest = DEST_AUTOMATIC ];
        optional SettingProto shortcut_dialog_shown = 26 [ (android.privacy).dest = DEST_AUTOMATIC ];
        optional SettingProto shortcut_target_service = 27 [ (android.privacy).dest = DEST_AUTOMATIC ];
        optional SettingProto soft_keyboard_mode = 28 [ (android.privacy).dest = DEST_AUTOMATIC ];
        // Whether to speak passwords while in accessibility mode.
        optional SettingProto speak_password = 29 [ (android.privacy).dest = DEST_AUTOMATIC ];
        optional SettingProto touch_exploration_enabled = 30 [ (android.privacy).dest = DEST_AUTOMATIC ];
        // List of the accessibility services to which the user has granted
        // permission to put the device into touch exploration mode.
        optional SettingProto touch_exploration_granted_accessibility_services = 31;
    }
    optional Accessibility accessibility = 2;

    // Origins for which browsers should allow geolocation by default.
    // The value is a space-separated list of origins.
    optional SettingProto allowed_geolocation_origins = 3;

    message AlwaysOnVpn {
        option (android.msg_privacy).dest = DEST_EXPLICIT;

        optional SettingProto app = 1;
        optional SettingProto lockdown = 2 [ (android.privacy).dest = DEST_AUTOMATIC ];
    }
    optional AlwaysOnVpn always_on_vpn = 4;

    optional SettingProto android_id = 5;
    optional SettingProto anr_show_background = 6 [ (android.privacy).dest = DEST_AUTOMATIC ];

    message Assist {
        option (android.msg_privacy).dest = DEST_EXPLICIT;

        // The current assistant component. It could be a voice interaction service,
        // or an activity that handles ACTION_ASSIST, or empty, which means using
        // the default handling.
        optional SettingProto assistant = 1 [ (android.privacy).dest = DEST_AUTOMATIC ];
        optional SettingProto structure_enabled = 2 [ (android.privacy).dest = DEST_AUTOMATIC ];
        optional SettingProto screenshot_enabled = 3 [ (android.privacy).dest = DEST_AUTOMATIC ];
        optional SettingProto disclosure_enabled = 4 [ (android.privacy).dest = DEST_AUTOMATIC ];
        optional SettingProto gesture_enabled = 5 [ (android.privacy).dest = DEST_AUTOMATIC ];
        optional SettingProto gesture_sensitivity = 6 [ (android.privacy).dest = DEST_AUTOMATIC ];
        optional SettingProto gesture_silence_alerts_enabled = 7 [ (android.privacy).dest = DEST_AUTOMATIC ];
        optional SettingProto gesture_wake_enabled = 8 [ (android.privacy).dest = DEST_AUTOMATIC ];
        optional SettingProto gesture_setup_complete = 9 [ (android.privacy).dest = DEST_AUTOMATIC ];
    }
    optional Assist assist = 7;

    message Autofill {
        option (android.msg_privacy).dest = DEST_EXPLICIT;

        // The currently selected autofill service flattened ComponentName.
        optional SettingProto service = 1 [ (android.privacy).dest = DEST_AUTOMATIC ];
        // Boolean indicating if Autofill supports field classification.
        optional SettingProto feature_field_classification = 2 [ (android.privacy).dest = DEST_AUTOMATIC ];
        optional SettingProto user_data_max_user_data_size = 3 [ (android.privacy).dest = DEST_AUTOMATIC ];
        optional SettingProto user_data_max_field_classification_ids_size = 4 [ (android.privacy).dest = DEST_AUTOMATIC ];
        optional SettingProto user_data_max_category_count = 5 [ (android.privacy).dest = DEST_AUTOMATIC ];
        optional SettingProto user_data_max_value_length = 6 [ (android.privacy).dest = DEST_AUTOMATIC ];
        optional SettingProto user_data_min_value_length = 7 [ (android.privacy).dest = DEST_AUTOMATIC ];
        // The query URI to find an auto fill service to install.
        optional SettingProto service_search_uri = 8 [ (android.privacy).dest = DEST_AUTOMATIC ];
    }
    optional Autofill autofill = 8;

    message AutomaticStorageManager {
        option (android.msg_privacy).dest = DEST_EXPLICIT;

        optional SettingProto enabled = 1 [ (android.privacy).dest = DEST_AUTOMATIC ];
        optional SettingProto days_to_retain = 2 [ (android.privacy).dest = DEST_AUTOMATIC ];
        optional SettingProto bytes_cleared = 3 [ (android.privacy).dest = DEST_AUTOMATIC ];
        optional SettingProto last_run = 4 [ (android.privacy).dest = DEST_AUTOMATIC ];
        optional SettingProto turned_off_by_policy = 5 [ (android.privacy).dest = DEST_AUTOMATIC ];
    }
    optional AutomaticStorageManager automatic_storage_manager = 9;

    message Backup {
        option (android.msg_privacy).dest = DEST_EXPLICIT;

        optional SettingProto enabled = 1 [ (android.privacy).dest = DEST_AUTOMATIC ];
        optional SettingProto auto_restore = 2 [ (android.privacy).dest = DEST_AUTOMATIC ];
        optional SettingProto provisioned = 3 [ (android.privacy).dest = DEST_AUTOMATIC ];
        optional SettingProto transport = 4 [ (android.privacy).dest = DEST_AUTOMATIC ];
        optional SettingProto manager_constants = 5;
        // Local transport parameters so we can configure it for tests.
        // This is encoded as a key=value list, separated by commas.
        // The following keys are supported:
        //   fake_encryption_flag  (boolean)
        optional SettingProto local_transport_parameters = 6;
        optional SettingProto packages_to_clear_data_before_full_restore = 7;
    }
    optional Backup backup = 10;

    optional SettingProto bluetooth_on_while_driving = 11 [ (android.privacy).dest = DEST_AUTOMATIC ];

    message Camera {
        option (android.msg_privacy).dest = DEST_EXPLICIT;

        optional SettingProto gesture_disabled = 1 [ (android.privacy).dest = DEST_AUTOMATIC ];
        optional SettingProto double_tap_power_gesture_disabled = 2 [ (android.privacy).dest = DEST_AUTOMATIC ];
        optional SettingProto double_twist_to_flip_enabled = 3 [ (android.privacy).dest = DEST_AUTOMATIC ];
        optional SettingProto lift_trigger_enabled = 4 [ (android.privacy).dest = DEST_AUTOMATIC ];
    }
    optional Camera camera = 12;

    optional SettingProto carrier_apps_handled = 13 [ (android.privacy).dest = DEST_AUTOMATIC ];
    optional SettingProto cmas_additional_broadcast_pkg = 14 [ (android.privacy).dest = DEST_AUTOMATIC ];
    repeated SettingProto completed_categories = 15;
    optional SettingProto connectivity_release_pending_intent_delay_ms = 16 [ (android.privacy).dest = DEST_AUTOMATIC ];
    optional SettingProto device_paired = 17 [ (android.privacy).dest = DEST_AUTOMATIC ];
    optional SettingProto dialer_default_application = 18 [ (android.privacy).dest = DEST_AUTOMATIC ];
    optional SettingProto display_density_forced = 19 [ (android.privacy).dest = DEST_AUTOMATIC ];
    optional SettingProto double_tap_to_wake = 20 [ (android.privacy).dest = DEST_AUTOMATIC ];

    message Doze {
        option (android.msg_privacy).dest = DEST_EXPLICIT;

        optional SettingProto enabled = 1 [ (android.privacy).dest = DEST_AUTOMATIC ];
        optional SettingProto always_on = 2 [ (android.privacy).dest = DEST_AUTOMATIC ];
        optional SettingProto pulse_on_pick_up = 3 [ (android.privacy).dest = DEST_AUTOMATIC ];
        optional SettingProto pulse_on_long_press = 4 [ (android.privacy).dest = DEST_AUTOMATIC ];
        optional SettingProto pulse_on_double_tap = 5 [ (android.privacy).dest = DEST_AUTOMATIC ];
    }
    optional Doze doze = 21;

    optional SettingProto emergency_assistance_application = 22 [ (android.privacy).dest = DEST_AUTOMATIC ];
    optional SettingProto enhanced_voice_privacy_enabled = 23 [ (android.privacy).dest = DEST_AUTOMATIC ];
    optional SettingProto immersive_mode_confirmations = 24 [ (android.privacy).dest = DEST_AUTOMATIC ];

    message Incall {
        option (android.msg_privacy).dest = DEST_EXPLICIT;

        optional SettingProto power_button_behavior = 1 [ (android.privacy).dest = DEST_AUTOMATIC ];
        optional SettingProto back_button_behavior = 2 [ (android.privacy).dest = DEST_AUTOMATIC ];
    }
    optional Incall incall = 25;

    message InputMethods {
        option (android.msg_privacy).dest = DEST_EXPLICIT;

        optional SettingProto default_input_method = 1 [ (android.privacy).dest = DEST_AUTOMATIC ];
        optional SettingProto disabled_system_input_methods = 2 [ (android.privacy).dest = DEST_AUTOMATIC ];
        optional SettingProto enabled_input_methods = 3 [ (android.privacy).dest = DEST_AUTOMATIC ];
        optional SettingProto method_selector_visibility = 4 [ (android.privacy).dest = DEST_AUTOMATIC ];
        optional SettingProto subtype_history = 5 [ (android.privacy).dest = DEST_AUTOMATIC ];
        optional SettingProto selected_input_method_subtype = 6 [ (android.privacy).dest = DEST_AUTOMATIC ];
        optional SettingProto show_ime_with_hard_keyboard = 7 [ (android.privacy).dest = DEST_AUTOMATIC ];
    }
    optional InputMethods input_methods = 26;

    optional SettingProto install_non_market_apps = 27 [ (android.privacy).dest = DEST_AUTOMATIC ];
    optional SettingProto instant_apps_enabled = 28 [ (android.privacy).dest = DEST_AUTOMATIC ];
    // Uri of the slice that's presented on the keyguard. Defaults to a slice
    // with the date and next alarm.
    optional SettingProto keyguard_slice_uri = 29;
    optional SettingProto last_setup_shown = 30 [ (android.privacy).dest = DEST_AUTOMATIC ];

    message Launcher {
        option (android.msg_privacy).dest = DEST_EXPLICIT;

        optional SettingProto swipe_up_to_switch_apps_enabled = 1 [ (android.privacy).dest = DEST_AUTOMATIC ];
    }
    optional Launcher launcher = 70;

    message Location {
        option (android.msg_privacy).dest = DEST_EXPLICIT;

        // The degree of location access enabled by the user.
        optional SettingProto mode = 1 [ (android.privacy).dest = DEST_AUTOMATIC ];
        // The App or module that changes the location mode.
        optional SettingProto changer = 2 [ (android.privacy).dest = DEST_AUTOMATIC ];
    }
    optional Location location = 31;

    // How frequently will the user be reminded about location permission grants
    message LocationAccessCheck {
        option (android.msg_privacy).dest = DEST_EXPLICIT;

        // Time in between periodic checks
        optional SettingProto interval_millis = 1 [ (android.privacy).dest = DEST_AUTOMATIC ];

        // Time in between the user granting a location permission and a check
        optional SettingProto delay_millis = 2 [ (android.privacy).dest = DEST_AUTOMATIC ];
    }
    optional LocationAccessCheck location_access_check = 73;

    message LockScreen {
        option (android.msg_privacy).dest = DEST_EXPLICIT;

        optional SettingProto lock_after_timeout = 1 [ (android.privacy).dest = DEST_AUTOMATIC ];
        optional SettingProto allow_private_notifications = 2 [ (android.privacy).dest = DEST_AUTOMATIC ];
        optional SettingProto allow_remote_input = 3 [ (android.privacy).dest = DEST_AUTOMATIC ];
        optional SettingProto show_notifications = 4 [ (android.privacy).dest = DEST_AUTOMATIC ];
    }
    optional LockScreen lock_screen = 32;

    // Whether lock-to-app will lock the keyguard when exiting.
    optional SettingProto lock_to_app_exit_locked = 33 [ (android.privacy).dest = DEST_AUTOMATIC ];
    optional SettingProto lockdown_in_power_menu = 34 [ (android.privacy).dest = DEST_AUTOMATIC ];
    optional SettingProto long_press_timeout = 35 [ (android.privacy).dest = DEST_AUTOMATIC ];

    message ManagedProfile {
        option (android.msg_privacy).dest = DEST_EXPLICIT;

        optional SettingProto contact_remote_search = 1 [ (android.privacy).dest = DEST_AUTOMATIC ];
    }
    optional ManagedProfile managed_profile = 36;

    message Mount {
        option (android.msg_privacy).dest = DEST_EXPLICIT;

        // Whether or not alert sounds are played on StorageManagerService events.
        optional SettingProto play_notification_snd = 1 [ (android.privacy).dest = DEST_AUTOMATIC ];
        optional SettingProto ums_autostart = 2 [ (android.privacy).dest = DEST_AUTOMATIC ];
        optional SettingProto ums_prompt = 3 [ (android.privacy).dest = DEST_AUTOMATIC ];
        optional SettingProto ums_notify_enabled = 4 [ (android.privacy).dest = DEST_AUTOMATIC ];
    }
    optional Mount mount = 37;

    optional SettingProto multi_press_timeout = 38 [ (android.privacy).dest = DEST_AUTOMATIC ];

    message NfcPayment {
        option (android.msg_privacy).dest = DEST_EXPLICIT;

        optional SettingProto default_component = 1 [ (android.privacy).dest = DEST_AUTOMATIC ];
        // Whether NFC payment is handled by the foreground application or a default.
        optional SettingProto foreground = 2 [ (android.privacy).dest = DEST_AUTOMATIC ];
        // The query URI to find an NFC service to install.
        optional SettingProto payment_service_search_uri = 3 [ (android.privacy).dest = DEST_AUTOMATIC ];
    }
    optional NfcPayment nfc_payment = 39;

    message NightDisplay {
        option (android.msg_privacy).dest = DEST_EXPLICIT;

        optional SettingProto activated = 1 [ (android.privacy).dest = DEST_AUTOMATIC ];
        optional SettingProto auto_mode = 2 [ (android.privacy).dest = DEST_AUTOMATIC ];
        optional SettingProto color_temperature = 3 [ (android.privacy).dest = DEST_AUTOMATIC ];
        optional SettingProto custom_start_time = 4 [ (android.privacy).dest = DEST_AUTOMATIC ];
        optional SettingProto custom_end_time = 5 [ (android.privacy).dest = DEST_AUTOMATIC ];
        optional SettingProto last_activated_time = 6 [ (android.privacy).dest = DEST_AUTOMATIC ];
    }
    optional NightDisplay night_display = 40;

    message Notification {
        option (android.msg_privacy).dest = DEST_EXPLICIT;

        // Read only list of the service components that the current user has
        // explicitly allowed to see and assist with all of the user's
        // notifications.
        // "enabled_notification_assistant" in code.
        optional SettingProto enabled_assistant = 1 [ (android.privacy).dest = DEST_AUTOMATIC ];
        optional SettingProto enabled_listeners = 2 [ (android.privacy).dest = DEST_AUTOMATIC ];
        optional SettingProto enabled_policy_access_packages = 3 [ (android.privacy).dest = DEST_AUTOMATIC ];
        optional SettingProto badging = 4 [ (android.privacy).dest = DEST_AUTOMATIC ];
        optional SettingProto show_note_about_notification_hiding = 5 [ (android.privacy).dest = DEST_AUTOMATIC ];
        optional SettingProto in_call_notification_enabled = 6 [ (android.privacy).dest = DEST_AUTOMATIC ];
    }
    optional Notification notification = 41;

    message PackageVerifier {
        option (android.msg_privacy).dest = DEST_EXPLICIT;

        optional SettingProto user_consent = 1 [ (android.privacy).dest = DEST_AUTOMATIC ];
        optional SettingProto state = 2 [ (android.privacy).dest = DEST_AUTOMATIC ];
    }
    optional PackageVerifier package_verifier = 42;

    message ParentalControl {
        option (android.msg_privacy).dest = DEST_EXPLICIT;

        optional SettingProto enabled = 1 [ (android.privacy).dest = DEST_AUTOMATIC ];
        optional SettingProto last_update = 2 [ (android.privacy).dest = DEST_AUTOMATIC ];
        optional SettingProto redirect_url = 3 [ (android.privacy).dest = DEST_AUTOMATIC ];
    }
    optional ParentalControl parental_control = 43;

    message PrintService {
        option (android.msg_privacy).dest = DEST_EXPLICIT;

        // The query URI to find a print service to install.
        optional SettingProto search_uri = 1 [ (android.privacy).dest = DEST_AUTOMATIC ];
        optional SettingProto disabled_print_services = 2;
        optional SettingProto enabled_print_services = 3;
    }
    optional PrintService print_service = 44;

    message QuickSettings {
        option (android.msg_privacy).dest = DEST_EXPLICIT;

        // Holds comma-separated list of ordering of QuickSettings tiles.
        optional SettingProto tiles = 1 [ (android.privacy).dest = DEST_AUTOMATIC ];
        optional SettingProto auto_added_tiles = 2 [ (android.privacy).dest = DEST_AUTOMATIC ];
    }
    optional QuickSettings qs = 45;

    message Rotation {
        option (android.msg_privacy).dest = DEST_EXPLICIT;

        optional SettingProto show_rotation_suggestions = 1 [ (android.privacy).dest = DEST_AUTOMATIC ];
        optional SettingProto num_rotation_suggestions_accepted = 2 [ (android.privacy).dest = DEST_AUTOMATIC ];
    }
    optional Rotation rotation = 46;

    // User-selected RTT mode. When on, outgoing and incoming calls will be
    // answered as RTT calls when supported by the device and carrier. Boolean
    // value.
    optional SettingProto rtt_calling_mode = 69 [ (android.privacy).dest = DEST_AUTOMATIC ];

    message Screensaver {
        option (android.msg_privacy).dest = DEST_EXPLICIT;

        optional SettingProto enabled = 1 [ (android.privacy).dest = DEST_AUTOMATIC ];
        optional SettingProto components = 2 [ (android.privacy).dest = DEST_AUTOMATIC ];
        optional SettingProto activate_on_dock = 3 [ (android.privacy).dest = DEST_AUTOMATIC ];
        optional SettingProto activate_on_sleep = 4 [ (android.privacy).dest = DEST_AUTOMATIC ];
        optional SettingProto default_component = 5 [ (android.privacy).dest = DEST_AUTOMATIC ];
    }
    optional Screensaver screensaver = 47;

    message Search {
        option (android.msg_privacy).dest = DEST_EXPLICIT;

        optional SettingProto global_search_activity = 1 [ (android.privacy).dest = DEST_AUTOMATIC ];
        optional SettingProto num_promoted_sources = 2 [ (android.privacy).dest = DEST_AUTOMATIC ];
        optional SettingProto max_results_to_display = 3 [ (android.privacy).dest = DEST_AUTOMATIC ];
        optional SettingProto max_results_per_source = 4 [ (android.privacy).dest = DEST_AUTOMATIC ];
        optional SettingProto web_results_override_limit = 5 [ (android.privacy).dest = DEST_AUTOMATIC ];
        optional SettingProto promoted_source_deadline_millis = 6 [ (android.privacy).dest = DEST_AUTOMATIC ];
        optional SettingProto source_timeout_millis = 7 [ (android.privacy).dest = DEST_AUTOMATIC ];
        optional SettingProto prefill_millis = 8 [ (android.privacy).dest = DEST_AUTOMATIC ];
        optional SettingProto max_stat_age_millis = 9 [ (android.privacy).dest = DEST_AUTOMATIC ];
        optional SettingProto max_source_event_age_millis = 10 [ (android.privacy).dest = DEST_AUTOMATIC ];
        optional SettingProto min_impressions_for_source_ranking = 11 [ (android.privacy).dest = DEST_AUTOMATIC ];
        optional SettingProto min_clicks_for_source_ranking = 12 [ (android.privacy).dest = DEST_AUTOMATIC ];
        optional SettingProto max_shortcuts_returned = 13 [ (android.privacy).dest = DEST_AUTOMATIC ];
        optional SettingProto query_thread_core_pool_size = 14 [ (android.privacy).dest = DEST_AUTOMATIC ];
        optional SettingProto query_thread_max_pool_size = 15 [ (android.privacy).dest = DEST_AUTOMATIC ];
        optional SettingProto shortcut_refresh_core_pool_size = 16 [ (android.privacy).dest = DEST_AUTOMATIC ];
        optional SettingProto shortcut_refresh_max_pool_size = 17 [ (android.privacy).dest = DEST_AUTOMATIC ];
        optional SettingProto thread_keepalive_seconds = 18 [ (android.privacy).dest = DEST_AUTOMATIC ];
        optional SettingProto per_source_concurrent_query_limit = 19 [ (android.privacy).dest = DEST_AUTOMATIC ];
    }
    optional Search search = 48;

    message SpellChecker {
        option (android.msg_privacy).dest = DEST_EXPLICIT;

        optional SettingProto enabled = 1 [ (android.privacy).dest = DEST_AUTOMATIC ];
        // "selected_spell_checker" in code.
        optional SettingProto selected = 2 [ (android.privacy).dest = DEST_AUTOMATIC ];
        // "selected_spell_checker_subtype" in code.
        optional SettingProto selected_subtype = 3 [ (android.privacy).dest = DEST_AUTOMATIC ];
    }
    optional SpellChecker spell_checker = 49;

    optional SettingProto settings_classname = 50 [ (android.privacy).dest = DEST_AUTOMATIC ];
    optional SettingProto show_first_crash_dialog_dev_option = 51 [ (android.privacy).dest = DEST_AUTOMATIC ];
    optional SettingProto skip_first_use_hints = 52 [ (android.privacy).dest = DEST_AUTOMATIC ];
    optional SettingProto sleep_timeout = 53 [ (android.privacy).dest = DEST_AUTOMATIC ];
    optional SettingProto sms_default_application = 54 [ (android.privacy).dest = DEST_AUTOMATIC ];

    message Sounds {
        option (android.msg_privacy).dest = DEST_EXPLICIT;

        optional SettingProto charging_sounds_enabled = 1 [ (android.privacy).dest = DEST_AUTOMATIC ];
        optional SettingProto charging_vibration_enabled = 2 [ (android.privacy).dest = DEST_AUTOMATIC ];
    }
    optional Sounds sounds = 72;

    // Defines whether managed profile ringtones should be synced from its
    // parent profile.
    optional SettingProto sync_parent_sounds = 55 [ (android.privacy).dest = DEST_AUTOMATIC ];
    optional SettingProto system_navigation_keys_enabled = 56 [ (android.privacy).dest = DEST_AUTOMATIC ];
    optional SettingProto trust_agents_initialized = 57 [ (android.privacy).dest = DEST_AUTOMATIC ];

    message Tts {
        option (android.msg_privacy).dest = DEST_EXPLICIT;

        optional SettingProto default_rate = 1 [ (android.privacy).dest = DEST_AUTOMATIC ];
        optional SettingProto default_pitch = 2 [ (android.privacy).dest = DEST_AUTOMATIC ];
        optional SettingProto default_synth = 3 [ (android.privacy).dest = DEST_AUTOMATIC ];
        optional SettingProto default_locale = 4 [ (android.privacy).dest = DEST_AUTOMATIC ];
        optional SettingProto enabled_plugins = 5;
    }
    optional Tts tts = 58;

    message Tty {
        option (android.msg_privacy).dest = DEST_EXPLICIT;

        optional SettingProto tty_mode_enabled = 1 [ (android.privacy).dest = DEST_AUTOMATIC ];
        // The preferred TTY mode:
        // 0 = TTy Off, CDMA default
        // 1 = TTY Full
        // 2 = TTY HCO
        // 3 = TTY VCO
        optional SettingProto preferred_tty_mode = 2 [ (android.privacy).dest = DEST_AUTOMATIC ];
    }
    optional Tty tty = 59;

    message Tv {
        option (android.msg_privacy).dest = DEST_EXPLICIT;

        // Whether the current user has been set up via setup wizard (0 = false,
        // 1 = true). This value differs from USER_SETUP_COMPLETE in that it can be
        // reset back to 0 in case SetupWizard has been re-enabled on TV devices.
        optional SettingProto user_setup_complete = 1 [ (android.privacy).dest = DEST_AUTOMATIC ];
        optional SettingProto input_hidden_inputs = 2;
        optional SettingProto input_custom_labels = 3;
    }
    optional Tv tv = 60;

    optional SettingProto ui_night_mode = 61 [ (android.privacy).dest = DEST_AUTOMATIC ];
    optional SettingProto unknown_sources_default_reversed = 62 [ (android.privacy).dest = DEST_AUTOMATIC ];
    optional SettingProto usb_audio_automatic_routing_disabled = 63 [ (android.privacy).dest = DEST_AUTOMATIC ];
    // Whether the current user has been set up via setup wizard (0 = false, 1 = true)
    optional SettingProto user_setup_complete = 64 [ (android.privacy).dest = DEST_AUTOMATIC ];

    message Voice {
        option (android.msg_privacy).dest = DEST_EXPLICIT;

        // The currently selected voice interaction service flattened ComponentName.
        optional SettingProto interaction_service = 1 [ (android.privacy).dest = DEST_AUTOMATIC ];
        // The ComponentName string of the service to be used as the voice
        // recognition service.
        optional SettingProto recognition_service = 2 [ (android.privacy).dest = DEST_AUTOMATIC ];
    }
    optional Voice voice = 65;

    message Volume {
        option (android.msg_privacy).dest = DEST_EXPLICIT;

        // What behavior should be invoked when the volume hush gesture is triggered
        // One of VOLUME_HUSH_OFF, VOLUME_HUSH_VIBRATE, VOLUME_HUSH_MUTE.
        optional SettingProto hush_gesture = 1 [ (android.privacy).dest = DEST_AUTOMATIC ];
        // Persisted playback time after a user confirmation of an unsafe volume level.
        optional SettingProto unsafe_volume_music_active_ms = 2 [ (android.privacy).dest = DEST_AUTOMATIC ];
    }
    optional Volume volume = 66;

    message Vr {
        option (android.msg_privacy).dest = DEST_EXPLICIT;

        optional SettingProto display_mode = 1 [ (android.privacy).dest = DEST_AUTOMATIC ];
        optional SettingProto enabled_listeners = 2 [ (android.privacy).dest = DEST_AUTOMATIC ];
    }
    optional Vr vr = 67;

    optional SettingProto wake_gesture_enabled = 68 [ (android.privacy).dest = DEST_AUTOMATIC ];

    message Zen {
        option (android.msg_privacy).dest = DEST_EXPLICIT;

        // If 0, turning on dnd manually will last indefinitely. Else if
        // non-negative, turning on dnd manually will last for this many minutes.
        // Else (if negative), turning on dnd manually will surface a dialog that
        // prompts user to specify a duration.
        optional SettingProto duration = 1 [ (android.privacy).dest = DEST_AUTOMATIC ];
        optional SettingProto show_zen_upgrade_notification = 2 [ (android.privacy).dest = DEST_AUTOMATIC ];
        optional SettingProto show_zen_settings_suggestion = 3 [ (android.privacy).dest = DEST_AUTOMATIC ];
        optional SettingProto settings_updated = 4 [ (android.privacy).dest = DEST_AUTOMATIC ];
        optional SettingProto settings_suggestion_viewed = 5 [ (android.privacy).dest = DEST_AUTOMATIC ];
    }
    optional Zen zen = 71;

    // Please insert fields in alphabetical order and group them into messages
    // if possible (to avoid reaching the method limit).
<<<<<<< HEAD
    // Next tag = 73;
=======
    // Next tag = 74;
>>>>>>> de843449
}<|MERGE_RESOLUTION|>--- conflicted
+++ resolved
@@ -527,9 +527,5 @@
 
     // Please insert fields in alphabetical order and group them into messages
     // if possible (to avoid reaching the method limit).
-<<<<<<< HEAD
-    // Next tag = 73;
-=======
     // Next tag = 74;
->>>>>>> de843449
 }