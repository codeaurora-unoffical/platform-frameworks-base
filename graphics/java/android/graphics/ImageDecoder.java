/*
 * Copyright (C) 2017 The Android Open Source Project
 *
 * Licensed under the Apache License, Version 2.0 (the "License");
 * you may not use this file except in compliance with the License.
 * You may obtain a copy of the License at
 *
 *      http://www.apache.org/licenses/LICENSE-2.0
 *
 * Unless required by applicable law or agreed to in writing, software
 * distributed under the License is distributed on an "AS IS" BASIS,
 * WITHOUT WARRANTIES OR CONDITIONS OF ANY KIND, either express or implied.
 * See the License for the specific language governing permissions and
 * limitations under the License.
 */

package android.graphics;

import static android.system.OsConstants.SEEK_CUR;
import static android.system.OsConstants.SEEK_SET;

import static java.lang.annotation.RetentionPolicy.SOURCE;

import android.annotation.AnyThread;
import android.annotation.IntDef;
import android.annotation.IntRange;
import android.annotation.NonNull;
import android.annotation.Nullable;
import android.annotation.Px;
import android.annotation.TestApi;
import android.annotation.UnsupportedAppUsage;
import android.annotation.WorkerThread;
import android.content.ContentResolver;
import android.content.res.AssetFileDescriptor;
import android.content.res.AssetManager;
import android.content.res.AssetManager.AssetInputStream;
import android.content.res.Resources;
import android.graphics.drawable.AnimatedImageDrawable;
import android.graphics.drawable.BitmapDrawable;
import android.graphics.drawable.Drawable;
import android.graphics.drawable.NinePatchDrawable;
import android.net.Uri;
import android.os.Build;
import android.system.ErrnoException;
import android.system.Os;
import android.util.DisplayMetrics;
import android.util.Size;
import android.util.TypedValue;

import dalvik.system.CloseGuard;

import libcore.io.IoUtils;

import java.io.File;
import java.io.FileDescriptor;
import java.io.FileInputStream;
import java.io.FileNotFoundException;
import java.io.IOException;
import java.io.InputStream;
import java.lang.annotation.Retention;
import java.nio.ByteBuffer;
import java.util.Locale;
import java.util.Objects;
import java.util.concurrent.Callable;
import java.util.concurrent.atomic.AtomicBoolean;

/**
 *  <p>A class for converting encoded images (like {@code PNG}, {@code JPEG},
 *  {@code WEBP}, {@code GIF}, or {@code HEIF}) into {@link Drawable} or
 *  {@link Bitmap} objects.
 *
 *  <p>To use it, first create a {@link Source Source} using one of the
 *  {@code createSource} overloads. For example, to decode from a {@link File}, call
 *  {@link #createSource(File)} and pass the result to {@link #decodeDrawable(Source)}
 *  or {@link #decodeBitmap(Source)}:
 *
 *  <pre class="prettyprint">
 *  File file = new File(...);
 *  ImageDecoder.Source source = ImageDecoder.createSource(file);
 *  Drawable drawable = ImageDecoder.decodeDrawable(source);
 *  </pre>
 *
 *  <p>To change the default settings, pass the {@link Source Source} and an
 *  {@link OnHeaderDecodedListener OnHeaderDecodedListener} to
 *  {@link #decodeDrawable(Source, OnHeaderDecodedListener)} or
 *  {@link #decodeBitmap(Source, OnHeaderDecodedListener)}. For example, to
 *  create a sampled image with half the width and height of the original image,
 *  call {@link #setTargetSampleSize setTargetSampleSize(2)} inside
 *  {@link OnHeaderDecodedListener#onHeaderDecoded onHeaderDecoded}:
 *
 *  <pre class="prettyprint">
 *  OnHeaderDecodedListener listener = new OnHeaderDecodedListener() {
 *      public void onHeaderDecoded(ImageDecoder decoder, ImageInfo info, Source source) {
 *          decoder.setTargetSampleSize(2);
 *      }
 *  };
 *  Drawable drawable = ImageDecoder.decodeDrawable(source, listener);
 *  </pre>
 *
 *  <p>The {@link ImageInfo ImageInfo} contains information about the encoded image, like
 *  its width and height, and the {@link Source Source} can be used to match to a particular
 *  {@link Source Source} if a single {@link OnHeaderDecodedListener OnHeaderDecodedListener}
 *  is used with multiple {@link Source Source} objects.
 *
 *  <p>The {@link OnHeaderDecodedListener OnHeaderDecodedListener} can also be implemented
 *  as a lambda:
 *
 *  <pre class="prettyprint">
 *  Drawable drawable = ImageDecoder.decodeDrawable(source, (decoder, info, src) -&gt; {
 *      decoder.setTargetSampleSize(2);
 *  });
 *  </pre>
 *
 *  <p>If the encoded image is an animated {@code GIF} or {@code WEBP},
 *  {@link #decodeDrawable decodeDrawable} will return an {@link AnimatedImageDrawable}. To
 *  start its animation, call {@link AnimatedImageDrawable#start AnimatedImageDrawable.start()}:
 *
 *  <pre class="prettyprint">
 *  Drawable drawable = ImageDecoder.decodeDrawable(source);
 *  if (drawable instanceof AnimatedImageDrawable) {
 *      ((AnimatedImageDrawable) drawable).start();
 *  }
 *  </pre>
 *
 *  <p>By default, a {@link Bitmap} created by {@link ImageDecoder} (including
 *  one that is inside a {@link Drawable}) will be immutable (i.e.
 *  {@link Bitmap#isMutable Bitmap.isMutable()} returns {@code false}), and it
 *  will typically have {@code Config} {@link Bitmap.Config#HARDWARE}. Although
 *  these properties can be changed with {@link #setMutableRequired setMutableRequired(true)}
 *  (which is only compatible with {@link #decodeBitmap(Source)} and
 *  {@link #decodeBitmap(Source, OnHeaderDecodedListener)}) and {@link #setAllocator},
 *  it is also possible to apply custom effects regardless of the mutability of
 *  the final returned object by passing a {@link PostProcessor} to
 *  {@link #setPostProcessor setPostProcessor}. A {@link PostProcessor} can also be a lambda:
 *
 *  <pre class="prettyprint">
 *  Drawable drawable = ImageDecoder.decodeDrawable(source, (decoder, info, src) -&gt; {
 *      decoder.setPostProcessor((canvas) -&gt; {
 *              // This will create rounded corners.
 *              Path path = new Path();
 *              path.setFillType(Path.FillType.INVERSE_EVEN_ODD);
 *              int width = canvas.getWidth();
 *              int height = canvas.getHeight();
 *              path.addRoundRect(0, 0, width, height, 20, 20, Path.Direction.CW);
 *              Paint paint = new Paint();
 *              paint.setAntiAlias(true);
 *              paint.setColor(Color.TRANSPARENT);
 *              paint.setXfermode(new PorterDuffXfermode(PorterDuff.Mode.SRC));
 *              canvas.drawPath(path, paint);
 *              return PixelFormat.TRANSLUCENT;
 *      });
 *  });
 *  </pre>
 *
 *  <p>If the encoded image is incomplete or contains an error, or if an
 *  {@link Exception} occurs during decoding, a {@link DecodeException DecodeException}
 *  will be thrown. In some cases, the {@link ImageDecoder} may have decoded part of
 *  the image. In order to display the partial image, an
 *  {@link OnPartialImageListener OnPartialImageListener} must be passed to
 *  {@link #setOnPartialImageListener setOnPartialImageListener}. For example:
 *
 *  <pre class="prettyprint">
 *  Drawable drawable = ImageDecoder.decodeDrawable(source, (decoder, info, src) -&gt; {
 *      decoder.setOnPartialImageListener((DecodeException e) -&gt; {
 *              // Returning true indicates to create a Drawable or Bitmap even
 *              // if the whole image could not be decoded. Any remaining lines
 *              // will be blank.
 *              return true;
 *      });
 *  });
 *  </pre>
 */
public final class ImageDecoder implements AutoCloseable {
    /** @hide **/
    public static int sApiLevel;

    /**
     *  Source of encoded image data.
     *
     *  <p>References the data that will be used to decode a {@link Drawable}
     *  or {@link Bitmap} in {@link #decodeDrawable decodeDrawable} or
     *  {@link #decodeBitmap decodeBitmap}. Constructing a {@code Source} (with
     *  one of the overloads of {@code createSource}) can be done on any thread
     *  because the construction simply captures values. The real work is done
     *  in {@link #decodeDrawable decodeDrawable} or {@link #decodeBitmap decodeBitmap}.
     *
     *  <p>A {@code Source} object can be reused to create multiple versions of the
     *  same image. For example, to decode a full size image and its thumbnail,
     *  the same {@code Source} can be used once with no
     *  {@link OnHeaderDecodedListener OnHeaderDecodedListener} and once with an
     *  implementation of {@link OnHeaderDecodedListener#onHeaderDecoded onHeaderDecoded}
     *  that calls {@link #setTargetSize} with smaller dimensions. One {@code Source}
     *  can even be used simultaneously in multiple threads.</p>
     */
    public static abstract class Source {
        private Source() {}

        /* @hide */
        @Nullable
        Resources getResources() { return null; }

        /* @hide */
        int getDensity() { return Bitmap.DENSITY_NONE; }

        /* @hide */
        final int computeDstDensity() {
            Resources res = getResources();
            if (res == null) {
                return Bitmap.getDefaultDensity();
            }

            return res.getDisplayMetrics().densityDpi;
        }

        /* @hide */
        @NonNull
        abstract ImageDecoder createImageDecoder() throws IOException;
    };

    private static class ByteArraySource extends Source {
        ByteArraySource(@NonNull byte[] data, int offset, int length) {
            mData = data;
            mOffset = offset;
            mLength = length;
        };
        private final byte[] mData;
        private final int    mOffset;
        private final int    mLength;

        @Override
        public ImageDecoder createImageDecoder() throws IOException {
            return nCreate(mData, mOffset, mLength, this);
        }
    }

    private static class ByteBufferSource extends Source {
        ByteBufferSource(@NonNull ByteBuffer buffer) {
            mBuffer = buffer;
        }
        private final ByteBuffer mBuffer;

        @Override
        public ImageDecoder createImageDecoder() throws IOException {
            if (!mBuffer.isDirect() && mBuffer.hasArray()) {
                int offset = mBuffer.arrayOffset() + mBuffer.position();
                int length = mBuffer.limit() - mBuffer.position();
                return nCreate(mBuffer.array(), offset, length, this);
            }
            ByteBuffer buffer = mBuffer.slice();
            return nCreate(buffer, buffer.position(), buffer.limit(), this);
        }
    }

    private static class ContentResolverSource extends Source {
        ContentResolverSource(@NonNull ContentResolver resolver, @NonNull Uri uri,
                @Nullable Resources res) {
            mResolver = resolver;
            mUri = uri;
            mResources = res;
        }

        private final ContentResolver mResolver;
        private final Uri mUri;
        private final Resources mResources;

        @Nullable
        Resources getResources() { return mResources; }

        @Override
        public ImageDecoder createImageDecoder() throws IOException {
            AssetFileDescriptor assetFd = null;
            try {
                if (mUri.getScheme() == ContentResolver.SCHEME_CONTENT) {
                    assetFd = mResolver.openTypedAssetFileDescriptor(mUri,
                            "image/*", null);
                } else {
                    assetFd = mResolver.openAssetFileDescriptor(mUri, "r");
                }
            } catch (FileNotFoundException e) {
                // Some images cannot be opened as AssetFileDescriptors (e.g.
                // bmp, ico). Open them as InputStreams.
                InputStream is = mResolver.openInputStream(mUri);
                if (is == null) {
                    throw new FileNotFoundException(mUri.toString());
                }

                return createFromStream(is, true, this);
            }
            return createFromAssetFileDescriptor(assetFd, this);
        }
    }

    @NonNull
    private static ImageDecoder createFromFile(@NonNull File file,
            @NonNull Source source) throws IOException {
        FileInputStream stream = new FileInputStream(file);
        FileDescriptor fd = stream.getFD();
        try {
            Os.lseek(fd, 0, SEEK_CUR);
        } catch (ErrnoException e) {
            return createFromStream(stream, true, source);
        }

        ImageDecoder decoder = null;
        try {
            decoder = nCreate(fd, source);
        } finally {
            if (decoder == null) {
                IoUtils.closeQuietly(stream);
            } else {
                decoder.mInputStream = stream;
                decoder.mOwnsInputStream = true;
            }
        }
        return decoder;
    }

    @NonNull
    private static ImageDecoder createFromStream(@NonNull InputStream is,
            boolean closeInputStream, Source source) throws IOException {
        // Arbitrary size matches BitmapFactory.
        byte[] storage = new byte[16 * 1024];
        ImageDecoder decoder = null;
        try {
            decoder = nCreate(is, storage, source);
        } finally {
            if (decoder == null) {
                if (closeInputStream) {
                    IoUtils.closeQuietly(is);
                }
            } else {
                decoder.mInputStream = is;
                decoder.mOwnsInputStream = closeInputStream;
                decoder.mTempStorage = storage;
            }
        }

        return decoder;
    }

    @NonNull
    private static ImageDecoder createFromAssetFileDescriptor(@NonNull AssetFileDescriptor assetFd,
            Source source) throws IOException {
        final FileDescriptor fd = assetFd.getFileDescriptor();
        final long offset = assetFd.getStartOffset();

        ImageDecoder decoder = null;
        try {
            try {
                Os.lseek(fd, offset, SEEK_SET);
                decoder = nCreate(fd, source);
            } catch (ErrnoException e) {
                decoder = createFromStream(new FileInputStream(fd), true, source);
            }
        } finally {
            if (decoder == null) {
                IoUtils.closeQuietly(assetFd);
            } else {
                decoder.mAssetFd = assetFd;
            }
        }
        return decoder;
    }

    /**
     * For backwards compatibility, this does *not* close the InputStream.
     *
     * Further, unlike other Sources, this one is not reusable.
     */
    private static class InputStreamSource extends Source {
        InputStreamSource(Resources res, InputStream is, int inputDensity) {
            if (is == null) {
                throw new IllegalArgumentException("The InputStream cannot be null");
            }
            mResources = res;
            mInputStream = is;
            mInputDensity = inputDensity;
        }

        final Resources mResources;
        InputStream mInputStream;
        final int mInputDensity;

        @Override
        public Resources getResources() { return mResources; }

        @Override
        public int getDensity() { return mInputDensity; }

        @Override
        public ImageDecoder createImageDecoder() throws IOException {

            synchronized (this) {
                if (mInputStream == null) {
                    throw new IOException("Cannot reuse InputStreamSource");
                }
                InputStream is = mInputStream;
                mInputStream = null;
                return createFromStream(is, false, this);
            }
        }
    }

    /**
     * Takes ownership of the AssetInputStream.
     *
     * @hide
     */
    public static class AssetInputStreamSource extends Source {
        public AssetInputStreamSource(@NonNull AssetInputStream ais,
                @NonNull Resources res, @NonNull TypedValue value) {
            mAssetInputStream = ais;
            mResources = res;

            if (value.density == TypedValue.DENSITY_DEFAULT) {
                mDensity = DisplayMetrics.DENSITY_DEFAULT;
            } else if (value.density != TypedValue.DENSITY_NONE) {
                mDensity = value.density;
            } else {
                mDensity = Bitmap.DENSITY_NONE;
            }
        }

        private AssetInputStream mAssetInputStream;
        private final Resources  mResources;
        private final int        mDensity;

        @Override
        public Resources getResources() { return mResources; }

        @Override
        public int getDensity() {
            return mDensity;
        }

        @Override
        public ImageDecoder createImageDecoder() throws IOException {
            synchronized (this) {
                if (mAssetInputStream == null) {
                    throw new IOException("Cannot reuse AssetInputStreamSource");
                }
                AssetInputStream ais = mAssetInputStream;
                mAssetInputStream = null;
                return createFromAsset(ais, this);
            }
        }
    }

    private static class ResourceSource extends Source {
        ResourceSource(@NonNull Resources res, int resId) {
            mResources = res;
            mResId = resId;
            mResDensity = Bitmap.DENSITY_NONE;
        }

        final Resources mResources;
        final int       mResId;
        int             mResDensity;
        private Object  mLock = new Object();

        @Override
        public Resources getResources() { return mResources; }

        @Override
        public int getDensity() {
            synchronized (mLock) {
                return mResDensity;
            }
        }

        @Override
        public ImageDecoder createImageDecoder() throws IOException {
            TypedValue value = new TypedValue();
            // This is just used in order to access the underlying Asset and
            // keep it alive.
            InputStream is = mResources.openRawResource(mResId, value);

            synchronized (mLock) {
                if (value.density == TypedValue.DENSITY_DEFAULT) {
                    mResDensity = DisplayMetrics.DENSITY_DEFAULT;
                } else if (value.density != TypedValue.DENSITY_NONE) {
                    mResDensity = value.density;
                }
            }

            return createFromAsset((AssetInputStream) is, this);
        }
    }

    /**
     *  ImageDecoder will own the AssetInputStream.
     */
    private static ImageDecoder createFromAsset(AssetInputStream ais,
            Source source) throws IOException {
        ImageDecoder decoder = null;
        try {
            long asset = ais.getNativeAsset();
            decoder = nCreate(asset, source);
        } finally {
            if (decoder == null) {
                IoUtils.closeQuietly(ais);
            } else {
                decoder.mInputStream = ais;
                decoder.mOwnsInputStream = true;
            }
        }
        return decoder;
    }

    private static class AssetSource extends Source {
        AssetSource(@NonNull AssetManager assets, @NonNull String fileName) {
            mAssets = assets;
            mFileName = fileName;
        }

        private final AssetManager mAssets;
        private final String mFileName;

        @Override
        public ImageDecoder createImageDecoder() throws IOException {
            InputStream is = mAssets.open(mFileName);
            return createFromAsset((AssetInputStream) is, this);
        }
    }

    private static class FileSource extends Source {
        FileSource(@NonNull File file) {
            mFile = file;
        }

        private final File mFile;

        @Override
        public ImageDecoder createImageDecoder() throws IOException {
            return createFromFile(mFile, this);
        }
    }

    private static class CallableSource extends Source {
        CallableSource(@NonNull Callable<AssetFileDescriptor> callable) {
            mCallable = callable;
        }

        private final Callable<AssetFileDescriptor> mCallable;

        @Override
        public ImageDecoder createImageDecoder() throws IOException {
            AssetFileDescriptor assetFd = null;
            try {
                assetFd = mCallable.call();
            } catch (Exception e) {
                if (e instanceof IOException) {
                    throw (IOException) e;
                } else {
                    throw new IOException(e);
                }
            }
            return createFromAssetFileDescriptor(assetFd, this);
        }
    }

    /**
     *  Information about an encoded image.
     */
    public static class ImageInfo {
        private final Size mSize;
        private ImageDecoder mDecoder;

        private ImageInfo(@NonNull ImageDecoder decoder) {
            mSize = new Size(decoder.mWidth, decoder.mHeight);
            mDecoder = decoder;
        }

        /**
         * Size of the image, without scaling or cropping.
         */
        @NonNull
        public Size getSize() {
            return mSize;
        }

        /**
         * The mimeType of the image.
         */
        @NonNull
        public String getMimeType() {
            return mDecoder.getMimeType();
        }

        /**
         * Whether the image is animated.
         *
         * <p>If {@code true}, {@link #decodeDrawable decodeDrawable} will
         * return an {@link AnimatedImageDrawable}.</p>
         */
        public boolean isAnimated() {
            return mDecoder.mAnimated;
        }

        /**
         * If known, the color space the decoded bitmap will have. Note that the
         * output color space is not guaranteed to be the color space the bitmap
         * is encoded with. If not known (when the config is
         * {@link Bitmap.Config#ALPHA_8} for instance), or there is an error,
         * it is set to null.
         */
        @Nullable
        public ColorSpace getColorSpace() {
            return mDecoder.getColorSpace();
        }
    };

    /** @removed
     * @deprecated Subsumed by {@link #DecodeException}.
     */
    @Deprecated
    public static class IncompleteException extends IOException {};

    /**
     *  Interface for changing the default settings of a decode.
     *
     *  <p>Supply an instance to
     *  {@link #decodeDrawable(Source, OnHeaderDecodedListener) decodeDrawable}
     *  or {@link #decodeBitmap(Source, OnHeaderDecodedListener) decodeBitmap},
     *  which will call {@link OnHeaderDecodedListener#onHeaderDecoded onHeaderDecoded}
     *  (in the same thread) once the size is known. The implementation of
     *  {@link OnHeaderDecodedListener#onHeaderDecoded onHeaderDecoded} can then
     *  change the decode settings as desired.
     */
    public static interface OnHeaderDecodedListener {
        /**
         *  Called by {@link ImageDecoder} when the header has been decoded and
         *  the image size is known.
         *
         *  @param decoder the object performing the decode, for changing
         *      its default settings.
         *  @param info information about the encoded image.
         *  @param source object that created {@code decoder}.
         */
        public void onHeaderDecoded(@NonNull ImageDecoder decoder,
                @NonNull ImageInfo info, @NonNull Source source);

    };

    /** @removed
     * @deprecated Replaced by {@link #DecodeException#SOURCE_EXCEPTION}.
     */
    @Deprecated
    public static final int ERROR_SOURCE_EXCEPTION  = 1;

    /** @removed
     * @deprecated Replaced by {@link #DecodeException#SOURCE_INCOMPLETE}.
     */
    @Deprecated
    public static final int ERROR_SOURCE_INCOMPLETE = 2;

    /** @removed
     * @deprecated Replaced by {@link #DecodeException#SOURCE_MALFORMED_DATA}.
     */
    @Deprecated
    public static final int ERROR_SOURCE_ERROR      = 3;

    /**
     *  Information about an interrupted decode.
     */
    public static final class DecodeException extends IOException {
        /**
         *  An Exception was thrown reading the {@link Source}.
         */
        public static final int SOURCE_EXCEPTION  = 1;

        /**
         *  The encoded data was incomplete.
         */
        public static final int SOURCE_INCOMPLETE = 2;

        /**
         *  The encoded data contained an error.
         */
        public static final int SOURCE_MALFORMED_DATA      = 3;

        /** @hide **/
        @Retention(SOURCE)
        @IntDef(value = { SOURCE_EXCEPTION, SOURCE_INCOMPLETE, SOURCE_MALFORMED_DATA },
                prefix = {"SOURCE_"})
        public @interface Error {};

        @Error final int mError;
        @NonNull final Source mSource;

        DecodeException(@Error int error, @Nullable Throwable cause, @NonNull Source source) {
            super(errorMessage(error, cause), cause);
            mError = error;
            mSource = source;
        }

        /**
         * Private method called by JNI.
         */
        @SuppressWarnings("unused")
        DecodeException(@Error int error, @Nullable String msg, @Nullable Throwable cause,
                @NonNull Source source) {
            super(msg + errorMessage(error, cause), cause);
            mError = error;
            mSource = source;
        }

        /**
         *  Retrieve the reason that decoding was interrupted.
         *
         *  <p>If the error is {@link #SOURCE_EXCEPTION}, the underlying
         *  {@link java.lang.Throwable} can be retrieved with
         *  {@link java.lang.Throwable#getCause}.</p>
         */
        @Error
        public int getError() {
            return mError;
        }

        /**
         *  Retrieve the {@link Source Source} that was interrupted.
         *
         *  <p>This can be used for equality checking to find the Source which
         *  failed to completely decode.</p>
         */
        @NonNull
        public Source getSource() {
            return mSource;
        }

        private static String errorMessage(@Error int error, @Nullable Throwable cause) {
            switch (error) {
                case SOURCE_EXCEPTION:
                    return "Exception in input: " + cause;
                case SOURCE_INCOMPLETE:
                    return "Input was incomplete.";
                case SOURCE_MALFORMED_DATA:
                    return "Input contained an error.";
                default:
                    return "";
            }
        }
    }

    /**
     *  Interface for inspecting a {@link DecodeException DecodeException}
     *  and potentially preventing it from being thrown.
     *
     *  <p>If an instance is passed to
     *  {@link #setOnPartialImageListener setOnPartialImageListener}, a
     *  {@link DecodeException DecodeException} that would otherwise have been
     *  thrown can be inspected inside
     *  {@link OnPartialImageListener#onPartialImage onPartialImage}.
     *  If {@link OnPartialImageListener#onPartialImage onPartialImage} returns
     *  {@code true}, a partial image will be created.
     */
    public static interface OnPartialImageListener {
        /**
         *  Called by {@link ImageDecoder} when there is only a partial image to
         *  display.
         *
         *  <p>If decoding is interrupted after having decoded a partial image,
         *  this method will be called. The implementation can inspect the
         *  {@link DecodeException DecodeException} and optionally finish the
         *  rest of the decode creation process to create a partial {@link Drawable}
         *  or {@link Bitmap}.
         *
         *  @param exception exception containing information about the
         *      decode interruption.
         *  @return {@code true} to create and return a {@link Drawable} or
         *      {@link Bitmap} with partial data. {@code false} (which is the
         *      default) to abort the decode and throw {@code e}. Any undecoded
         *      lines in the image will be blank.
         */
        boolean onPartialImage(@NonNull DecodeException exception);
    };

    // Fields
    private long          mNativePtr;
    private final int     mWidth;
    private final int     mHeight;
    private final boolean mAnimated;
    private final boolean mIsNinePatch;

    private int        mDesiredWidth;
    private int        mDesiredHeight;
    private int        mAllocator = ALLOCATOR_DEFAULT;
    private boolean    mUnpremultipliedRequired = false;
    private boolean    mMutable = false;
    private boolean    mConserveMemory = false;
    private boolean    mDecodeAsAlphaMask = false;
    private ColorSpace mDesiredColorSpace = null;
    private Rect       mCropRect;
    private Rect       mOutPaddingRect;
    private Source     mSource;

    private PostProcessor          mPostProcessor;
    private OnPartialImageListener mOnPartialImageListener;

    // Objects for interacting with the input.
    private InputStream         mInputStream;
    private boolean             mOwnsInputStream;
    private byte[]              mTempStorage;
    private AssetFileDescriptor mAssetFd;
    private final AtomicBoolean mClosed = new AtomicBoolean();
    private final CloseGuard    mCloseGuard = CloseGuard.get();

    /**
     * Private constructor called by JNI. {@link #close} must be
     * called after decoding to delete native resources.
     */
    @SuppressWarnings("unused")
    private ImageDecoder(long nativePtr, int width, int height,
            boolean animated, boolean isNinePatch) {
        mNativePtr = nativePtr;
        mWidth = width;
        mHeight = height;
        mDesiredWidth = width;
        mDesiredHeight = height;
        mAnimated = animated;
        mIsNinePatch = isNinePatch;
        mCloseGuard.open("close");
    }

    @Override
    protected void finalize() throws Throwable {
        try {
            if (mCloseGuard != null) {
                mCloseGuard.warnIfOpen();
            }

            // Avoid closing these in finalizer.
            mInputStream = null;
            mAssetFd = null;

            close();
        } finally {
            super.finalize();
        }
    }

    /**
     * Return if the given MIME type is a supported file format that can be
     * decoded by this class. This can be useful to determine if a file can be
     * decoded directly, or if it needs to be converted into a more general
     * format using an API like {@link ContentResolver#openTypedAssetFile}.
     */
    public static boolean isMimeTypeSupported(@NonNull String mimeType) {
        Objects.requireNonNull(mimeType);
        switch (mimeType.toLowerCase(Locale.US)) {
            case "image/png":
            case "image/jpeg":
            case "image/webp":
            case "image/gif":
            case "image/heif":
            case "image/heic":
            case "image/bmp":
            case "image/x-ico":
            case "image/vnd.wap.wbmp":
            case "image/x-sony-arw":
            case "image/x-canon-cr2":
            case "image/x-adobe-dng":
            case "image/x-nikon-nef":
            case "image/x-nikon-nrw":
            case "image/x-olympus-orf":
            case "image/x-fuji-raf":
            case "image/x-panasonic-rw2":
            case "image/x-pentax-pef":
            case "image/x-samsung-srw":
                return true;
            default:
                return false;
        }
    }

    /**
     * Create a new {@link Source Source} from a resource.
     *
     * @param res the {@link Resources} object containing the image data.
     * @param resId resource ID of the image data.
     * @return a new Source object, which can be passed to
     *      {@link #decodeDrawable decodeDrawable} or
     *      {@link #decodeBitmap decodeBitmap}.
     */
    @AnyThread
    @NonNull
    public static Source createSource(@NonNull Resources res, int resId)
    {
        return new ResourceSource(res, resId);
    }

    /**
     * Create a new {@link Source Source} from a {@link android.net.Uri}.
     *
     * <h5>Accepts the following URI schemes:</h5>
     * <ul>
     * <li>content ({@link ContentResolver#SCHEME_CONTENT})</li>
     * <li>android.resource ({@link ContentResolver#SCHEME_ANDROID_RESOURCE})</li>
     * <li>file ({@link ContentResolver#SCHEME_FILE})</li>
     * </ul>
     *
     * @param cr to retrieve from.
     * @param uri of the image file.
     * @return a new Source object, which can be passed to
     *      {@link #decodeDrawable decodeDrawable} or
     *      {@link #decodeBitmap decodeBitmap}.
     */
    @AnyThread
    @NonNull
    public static Source createSource(@NonNull ContentResolver cr,
            @NonNull Uri uri) {
        return new ContentResolverSource(cr, uri, null);
    }

    /**
     * Provide Resources for density scaling.
     *
     * @hide
     */
    @AnyThread
    @NonNull
    public static Source createSource(@NonNull ContentResolver cr,
            @NonNull Uri uri, @Nullable Resources res) {
        return new ContentResolverSource(cr, uri, res);
    }

    /**
     * Create a new {@link Source Source} from a file in the "assets" directory.
     */
    @AnyThread
    @NonNull
    public static Source createSource(@NonNull AssetManager assets, @NonNull String fileName) {
        return new AssetSource(assets, fileName);
    }

    /**
     * Create a new {@link Source Source} from a byte array.
     *
     * @param data byte array of compressed image data.
     * @param offset offset into data for where the decoder should begin
     *      parsing.
     * @param length number of bytes, beginning at offset, to parse.
     * @return a new Source object, which can be passed to
     *      {@link #decodeDrawable decodeDrawable} or
     *      {@link #decodeBitmap decodeBitmap}.
     * @throws NullPointerException if data is null.
     * @throws ArrayIndexOutOfBoundsException if offset and length are
     *      not within data.
     * @hide
     */
    @AnyThread
    @NonNull
    public static Source createSource(@NonNull byte[] data, int offset,
            int length) throws ArrayIndexOutOfBoundsException {
        if (data == null) {
            throw new NullPointerException("null byte[] in createSource!");
        }
        if (offset < 0 || length < 0 || offset >= data.length ||
                offset + length > data.length) {
            throw new ArrayIndexOutOfBoundsException(
                    "invalid offset/length!");
        }
        return new ByteArraySource(data, offset, length);
    }

    /**
     * See {@link #createSource(byte[], int, int).
     * @hide
     */
    @AnyThread
    @NonNull
    public static Source createSource(@NonNull byte[] data) {
        return createSource(data, 0, data.length);
    }

    /**
     * Create a new {@link Source Source} from a {@link java.nio.ByteBuffer}.
     *
     * <p>Decoding will start from {@link java.nio.ByteBuffer#position() buffer.position()}.
     * The position of {@code buffer} will not be affected.</p>
     *
     * <p>Note: If this {@code Source} is passed to {@link #decodeDrawable decodeDrawable},
     * and the encoded image is animated, the returned {@link AnimatedImageDrawable}
     * will continue reading from the {@code buffer}, so its contents must not
     * be modified, even after the {@code AnimatedImageDrawable} is returned.
     * {@code buffer}'s contents should never be modified during decode.</p>
     *
     * @return a new Source object, which can be passed to
     *      {@link #decodeDrawable decodeDrawable} or
     *      {@link #decodeBitmap decodeBitmap}.
     */
    @AnyThread
    @NonNull
    public static Source createSource(@NonNull ByteBuffer buffer) {
        return new ByteBufferSource(buffer);
    }

    /**
     * Internal API used to generate bitmaps for use by Drawables (i.e. BitmapDrawable)
     *
     * <p>Unlike other Sources, this one cannot be reused.</p>
     *
     * @hide
     */
    @AnyThread
    @NonNull
    public static Source createSource(Resources res, InputStream is) {
        return new InputStreamSource(res, is, Bitmap.getDefaultDensity());
    }

    /**
     * Internal API used to generate bitmaps for use by Drawables (i.e. BitmapDrawable)
     *
     * <p>Unlike other Sources, this one cannot be reused.</p>
     *
     * @hide
     */
    @AnyThread
    @TestApi
    @NonNull
    public static Source createSource(Resources res, InputStream is, int density) {
        return new InputStreamSource(res, is, density);
    }

    /**
     * Create a new {@link Source Source} from a {@link java.io.File}.
     *
     * @return a new Source object, which can be passed to
     *      {@link #decodeDrawable decodeDrawable} or
     *      {@link #decodeBitmap decodeBitmap}.
     */
    @AnyThread
    @NonNull
    public static Source createSource(@NonNull File file) {
        return new FileSource(file);
    }

    /**
     * Create a new {@link Source Source} from a {@link Callable} that returns a
     * new {@link AssetFileDescriptor} for each request. This provides control
     * over how the {@link AssetFileDescriptor} is created, such as passing
     * options into {@link ContentResolver#openTypedAssetFileDescriptor}, or
     * enabling use of a {@link android.os.CancellationSignal}.
     * <p>
     * It's important for the given {@link Callable} to return a new, unique
     * {@link AssetFileDescriptor} for each invocation, to support reuse of the
     * returned {@link Source Source}.
     *
     * @return a new Source object, which can be passed to
     *         {@link #decodeDrawable decodeDrawable} or {@link #decodeBitmap
     *         decodeBitmap}.
     */
    @AnyThread
    @NonNull
    public static Source createSource(@NonNull Callable<AssetFileDescriptor> callable) {
        return new CallableSource(callable);
    }

    /**
     *  Return the width and height of a given sample size.
     *
     *  <p>This takes an input that functions like
     *  {@link BitmapFactory.Options#inSampleSize}. It returns a width and
     *  height that can be achieved by sampling the encoded image. Other widths
     *  and heights may be supported, but will require an additional (internal)
     *  scaling step. Such internal scaling is *not* supported with
     *  {@link #setUnpremultipliedRequired} set to {@code true}.</p>
     *
     *  @param sampleSize Sampling rate of the encoded image.
     *  @return {@link android.util.Size} of the width and height after
     *      sampling.
     *
     *  @hide
     */
    @NonNull
    public Size getSampledSize(int sampleSize) {
        if (sampleSize <= 0) {
            throw new IllegalArgumentException("sampleSize must be positive! "
                    + "provided " + sampleSize);
        }
        if (mNativePtr == 0) {
            throw new IllegalStateException("ImageDecoder is closed!");
        }

        return nGetSampledSize(mNativePtr, sampleSize);
    }

    // Modifiers
    /** @removed
     * @deprecated Renamed to {@link #setTargetSize}.
     */
    @Deprecated
    public ImageDecoder setResize(int width, int height) {
        this.setTargetSize(width, height);
        return this;
    }

    /**
     *  Specify the size of the output {@link Drawable} or {@link Bitmap}.
     *
     *  <p>By default, the output size will match the size of the encoded
     *  image, which can be retrieved from the {@link ImageInfo ImageInfo} in
     *  {@link OnHeaderDecodedListener#onHeaderDecoded onHeaderDecoded}.</p>
     *
     *  <p>This will sample or scale the output to an arbitrary size that may
     *  be smaller or larger than the encoded size.</p>
     *
     *  <p>Only the last call to this or {@link #setTargetSampleSize} is
     *  respected.</p>
     *
     *  <p>Like all setters on ImageDecoder, this must be called inside
     *  {@link OnHeaderDecodedListener#onHeaderDecoded onHeaderDecoded}.</p>
     *
     *  @param width width in pixels of the output, must be greater than 0
     *  @param height height in pixels of the output, must be greater than 0
     */
    public void setTargetSize(@Px @IntRange(from = 1) int width,
                              @Px @IntRange(from = 1) int height) {
        if (width <= 0 || height <= 0) {
            throw new IllegalArgumentException("Dimensions must be positive! "
                    + "provided (" + width + ", " + height + ")");
        }

        mDesiredWidth = width;
        mDesiredHeight = height;
    }

    /** @removed
     * @deprecated Renamed to {@link #setTargetSampleSize}.
     */
    @Deprecated
    public ImageDecoder setResize(int sampleSize) {
        this.setTargetSampleSize(sampleSize);
        return this;
    }

    private int getTargetDimension(int original, int sampleSize, int computed) {
        // Sampling will never result in a smaller size than 1.
        if (sampleSize >= original) {
            return 1;
        }

        // Use integer divide to find the desired size. If that is what
        // getSampledSize computed, that is the size to use.
        int target = original / sampleSize;
        if (computed == target) {
            return computed;
        }

        // If sampleSize does not divide evenly into original, the decoder
        // may round in either direction. It just needs to get a result that
        // is close.
        int reverse = computed * sampleSize;
        if (Math.abs(reverse - original) < sampleSize) {
            // This is the size that can be decoded most efficiently.
            return computed;
        }

        // The decoder could not get close (e.g. it is a DNG image).
        return target;
    }

    /**
     *  Set the target size with a sampleSize.
     *
     *  <p>By default, the output size will match the size of the encoded
     *  image, which can be retrieved from the {@link ImageInfo ImageInfo} in
     *  {@link OnHeaderDecodedListener#onHeaderDecoded onHeaderDecoded}.</p>
     *
     *  <p>Requests the decoder to subsample the original image, returning a
     *  smaller image to save memory. The {@code sampleSize} is the number of pixels
     *  in either dimension that correspond to a single pixel in the output.
     *  For example, {@code sampleSize == 4} returns an image that is 1/4 the
     *  width/height of the original, and 1/16 the number of pixels.</p>
     *
     *  <p>Must be greater than or equal to 1.</p>
     *
     *  <p>This has the same effect as calling {@link #setTargetSize} with
     *  dimensions based on the {@code sampleSize}. Unlike dividing the original
     *  width and height by the {@code sampleSize} manually, calling this method
     *  allows {@code ImageDecoder} to round in the direction that it can do most
     *  efficiently.</p>
     *
     *  <p>Only the last call to this or {@link #setTargetSize} is respected.</p>
     *
     *  <p>Like all setters on ImageDecoder, this must be called inside
     *  {@link OnHeaderDecodedListener#onHeaderDecoded onHeaderDecoded}.</p>
     *
     *  @param sampleSize sampling rate of the encoded image.
     */
    public void setTargetSampleSize(@IntRange(from = 1) int sampleSize) {
        Size size = this.getSampledSize(sampleSize);
        int targetWidth = getTargetDimension(mWidth, sampleSize, size.getWidth());
        int targetHeight = getTargetDimension(mHeight, sampleSize, size.getHeight());
        this.setTargetSize(targetWidth, targetHeight);
    }

    private boolean requestedResize() {
        return mWidth != mDesiredWidth || mHeight != mDesiredHeight;
    }

    // These need to stay in sync with ImageDecoder.cpp's Allocator enum.
    /**
     *  Use the default allocation for the pixel memory.
     *
     *  Will typically result in a {@link Bitmap.Config#HARDWARE}
     *  allocation, but may be software for small images. In addition, this will
     *  switch to software when HARDWARE is incompatible, e.g.
     *  {@link #setMutableRequired setMutableRequired(true)} or
     *  {@link #setDecodeAsAlphaMaskEnabled setDecodeAsAlphaMaskEnabled(true)}.
     */
    public static final int ALLOCATOR_DEFAULT = 0;

    /**
     *  Use a software allocation for the pixel memory.
     *
     *  <p>Useful for drawing to a software {@link Canvas} or for
     *  accessing the pixels on the final output.
     */
    public static final int ALLOCATOR_SOFTWARE = 1;

    /**
     *  Use shared memory for the pixel memory.
     *
     *  <p>Useful for sharing across processes.
     */
    public static final int ALLOCATOR_SHARED_MEMORY = 2;

    /**
     *  Require a {@link Bitmap.Config#HARDWARE} {@link Bitmap}.
     *
     *  <p>When this is combined with incompatible options, like
     *  {@link #setMutableRequired setMutableRequired(true)} or
     *  {@link #setDecodeAsAlphaMaskEnabled setDecodeAsAlphaMaskEnabled(true)},
     *  {@link #decodeDrawable decodeDrawable} or {@link #decodeBitmap decodeBitmap}
     *  will throw an {@link java.lang.IllegalStateException}.
     */
    public static final int ALLOCATOR_HARDWARE = 3;

    /** @hide **/
    @Retention(SOURCE)
    @IntDef(value = { ALLOCATOR_DEFAULT, ALLOCATOR_SOFTWARE,
              ALLOCATOR_SHARED_MEMORY, ALLOCATOR_HARDWARE },
              prefix = {"ALLOCATOR_"})
    public @interface Allocator {};

    /**
     *  Choose the backing for the pixel memory.
     *
     *  <p>This is ignored for animated drawables.</p>
     *
     *  <p>Like all setters on ImageDecoder, this must be called inside
     *  {@link OnHeaderDecodedListener#onHeaderDecoded onHeaderDecoded}.</p>
     *
     *  @param allocator Type of allocator to use.
     */
    public void setAllocator(@Allocator int allocator) {
        if (allocator < ALLOCATOR_DEFAULT || allocator > ALLOCATOR_HARDWARE) {
            throw new IllegalArgumentException("invalid allocator " + allocator);
        }
        mAllocator = allocator;
    }

    /**
     *  Return the allocator for the pixel memory.
     */
    @Allocator
    public int getAllocator() {
        return mAllocator;
    }

    /**
     *  Specify whether the {@link Bitmap} should have unpremultiplied pixels.
     *
     *  <p>By default, ImageDecoder will create a {@link Bitmap} with
     *  premultiplied pixels, which is required for drawing with the
     *  {@link android.view.View} system (i.e. to a {@link Canvas}). Calling
     *  this method with a value of {@code true} will result in
     *  {@link #decodeBitmap} returning a {@link Bitmap} with unpremultiplied
     *  pixels. See {@link Bitmap#isPremultiplied Bitmap.isPremultiplied()}.
     *  This is incompatible with {@link #decodeDrawable decodeDrawable};
     *  attempting to decode an unpremultiplied {@link Drawable} will throw an
     *  {@link java.lang.IllegalStateException}. </p>
     *
     *  <p>Like all setters on ImageDecoder, this must be called inside
     *  {@link OnHeaderDecodedListener#onHeaderDecoded onHeaderDecoded}.</p>
     */
    public void setUnpremultipliedRequired(boolean unpremultipliedRequired) {
        mUnpremultipliedRequired = unpremultipliedRequired;
    }

    /** @removed
     * @deprecated Renamed to {@link #setUnpremultipliedRequired}.
     */
    @Deprecated
    public ImageDecoder setRequireUnpremultiplied(boolean unpremultipliedRequired) {
        this.setUnpremultipliedRequired(unpremultipliedRequired);
        return this;
    }

    /**
     *  Return whether the {@link Bitmap} will have unpremultiplied pixels.
     */
    public boolean isUnpremultipliedRequired() {
        return mUnpremultipliedRequired;
    }

    /** @removed
     * @deprecated Renamed to {@link #isUnpremultipliedRequired}.
     */
    @Deprecated
    public boolean getRequireUnpremultiplied() {
        return this.isUnpremultipliedRequired();
    }

    /**
     *  Modify the image after decoding and scaling.
     *
     *  <p>This allows adding effects prior to returning a {@link Drawable} or
     *  {@link Bitmap}. For a {@code Drawable} or an immutable {@code Bitmap},
     *  this is the only way to process the image after decoding.</p>
     *
     *  <p>If combined with {@link #setTargetSize} and/or {@link #setCrop},
     *  {@link PostProcessor#onPostProcess} occurs last.</p>
     *
     *  <p>If set on a nine-patch image, the nine-patch data is ignored.</p>
     *
     *  <p>For an animated image, the drawing commands drawn on the
     *  {@link Canvas} will be recorded immediately and then applied to each
     *  frame.</p>
     *
     *  <p>Like all setters on ImageDecoder, this must be called inside
     *  {@link OnHeaderDecodedListener#onHeaderDecoded onHeaderDecoded}.</p>
     *
     */
    public void setPostProcessor(@Nullable PostProcessor postProcessor) {
        mPostProcessor = postProcessor;
    }

    /**
     *  Return the {@link PostProcessor} currently set.
     */
    @Nullable
    public PostProcessor getPostProcessor() {
        return mPostProcessor;
    }

    /**
     *  Set (replace) the {@link OnPartialImageListener} on this object.
     *
     *  <p>Will be called if there is an error in the input. Without one, an
     *  error will result in an {@code Exception} being thrown.</p>
     *
     *  <p>Like all setters on ImageDecoder, this must be called inside
     *  {@link OnHeaderDecodedListener#onHeaderDecoded onHeaderDecoded}.</p>
     *
     */
    public void setOnPartialImageListener(@Nullable OnPartialImageListener listener) {
        mOnPartialImageListener = listener;
    }

    /**
     *  Return the {@link OnPartialImageListener OnPartialImageListener} currently set.
     */
    @Nullable
    public OnPartialImageListener getOnPartialImageListener() {
        return mOnPartialImageListener;
    }

    /**
     *  Crop the output to {@code subset} of the (possibly) scaled image.
     *
     *  <p>{@code subset} must be contained within the size set by
     *  {@link #setTargetSize} or the bounds of the image if setTargetSize was
     *  not called. Otherwise an {@link IllegalStateException} will be thrown by
     *  {@link #decodeDrawable decodeDrawable}/{@link #decodeBitmap decodeBitmap}.</p>
     *
     *  <p>NOT intended as a replacement for
     *  {@link BitmapRegionDecoder#decodeRegion BitmapRegionDecoder.decodeRegion()}.
     *  This supports all formats, but merely crops the output.</p>
     *
     *  <p>Like all setters on ImageDecoder, this must be called inside
     *  {@link OnHeaderDecodedListener#onHeaderDecoded onHeaderDecoded}.</p>
     *
     */
    public void setCrop(@Nullable Rect subset) {
        mCropRect = subset;
    }

    /**
     *  Return the cropping rectangle, if set.
     */
    @Nullable
    public Rect getCrop() {
        return mCropRect;
    }

    /**
     *  Set a Rect for retrieving nine patch padding.
     *
     *  If the image is a nine patch, this Rect will be set to the padding
     *  rectangle during decode. Otherwise it will not be modified.
     *
     *  <p>Like all setters on ImageDecoder, this must be called inside
     *  {@link OnHeaderDecodedListener#onHeaderDecoded onHeaderDecoded}.</p>
     *
     *  @hide
     */
    public void setOutPaddingRect(@NonNull Rect outPadding) {
        mOutPaddingRect = outPadding;
    }

    /**
     *  Specify whether the {@link Bitmap} should be mutable.
     *
     *  <p>By default, a {@link Bitmap} created by {@link #decodeBitmap decodeBitmap}
     *  will be immutable i.e. {@link Bitmap#isMutable() Bitmap.isMutable()} returns
     *  {@code false}. This can be changed with {@code setMutableRequired(true)}.
     *
     *  <p>Mutable Bitmaps are incompatible with {@link #ALLOCATOR_HARDWARE},
     *  because {@link Bitmap.Config#HARDWARE} Bitmaps cannot be mutable.
     *  Attempting to combine them will throw an
     *  {@link java.lang.IllegalStateException}.</p>
     *
     *  <p>Mutable Bitmaps are also incompatible with {@link #decodeDrawable decodeDrawable},
     *  which would require retrieving the Bitmap from the returned Drawable in
     *  order to modify. Attempting to decode a mutable {@link Drawable} will
     *  throw an {@link java.lang.IllegalStateException}.</p>
     *
     *  <p>Like all setters on ImageDecoder, this must be called inside
     *  {@link OnHeaderDecodedListener#onHeaderDecoded onHeaderDecoded}.</p>
     */
    public void setMutableRequired(boolean mutable) {
        mMutable = mutable;
    }

    /** @removed
     * @deprecated Renamed to {@link #setMutableRequired}.
     */
    @Deprecated
    public ImageDecoder setMutable(boolean mutable) {
        this.setMutableRequired(mutable);
        return this;
    }

    /**
     *  Return whether the decoded {@link Bitmap} will be mutable.
     */
    public boolean isMutableRequired() {
        return mMutable;
    }

    /** @removed
     * @deprecated Renamed to {@link #isMutableRequired}.
     */
    @Deprecated
    public boolean getMutable() {
        return this.isMutableRequired();
    }

    /**
     * Save memory if possible by using a denser {@link Bitmap.Config} at the
     * cost of some image quality.
     *
     * <p>For example an opaque 8-bit image may be compressed into an
     * {@link Bitmap.Config#RGB_565} configuration, sacrificing image
     * quality to save memory.
     */
    public static final int MEMORY_POLICY_LOW_RAM = 0;

    /**
     * Use the most natural {@link Bitmap.Config} for the internal {@link Bitmap}.
     *
     * <p>This is the recommended default for most applications and usages. This
     * will use the closest {@link Bitmap.Config} for the encoded source. If the
     * encoded source does not exactly match any {@link Bitmap.Config}, the next
     * highest quality {@link Bitmap.Config} will be used avoiding any loss in
     * image quality.
     */
    public static final int MEMORY_POLICY_DEFAULT  = 1;

    /** @hide **/
    @Retention(SOURCE)
    @IntDef(value = { MEMORY_POLICY_DEFAULT, MEMORY_POLICY_LOW_RAM },
              prefix = {"MEMORY_POLICY_"})
    public @interface MemoryPolicy {};

    /**
     *  Specify the memory policy for the decoded {@link Bitmap}.
     *
     *  <p>Like all setters on ImageDecoder, this must be called inside
     *  {@link OnHeaderDecodedListener#onHeaderDecoded onHeaderDecoded}.</p>
     */
    public void setMemorySizePolicy(@MemoryPolicy int policy) {
        mConserveMemory = (policy == MEMORY_POLICY_LOW_RAM);
    }

    /**
     *  Retrieve the memory policy for the decoded {@link Bitmap}.
     */
    @MemoryPolicy
    public int getMemorySizePolicy() {
        return mConserveMemory ? MEMORY_POLICY_LOW_RAM : MEMORY_POLICY_DEFAULT;
    }

    /** @removed
     * @deprecated Replaced by {@link #setMemorySizePolicy}.
     */
    @Deprecated
    public void setConserveMemory(boolean conserveMemory) {
        mConserveMemory = conserveMemory;
    }

    /** @removed
     * @deprecated Replaced by {@link #getMemorySizePolicy}.
     */
    @Deprecated
    public boolean getConserveMemory() {
        return mConserveMemory;
    }

    /**
     *  Specify whether to potentially treat the output as an alpha mask.
     *
     *  <p>If this is set to {@code true} and the image is encoded in a format
     *  with only one channel, treat that channel as alpha. Otherwise this call has
     *  no effect.</p>
     *
     *  <p>This is incompatible with {@link #ALLOCATOR_HARDWARE}. Trying to
     *  combine them will result in {@link #decodeDrawable decodeDrawable}/
     *  {@link #decodeBitmap decodeBitmap} throwing an
     *  {@link java.lang.IllegalStateException}.</p>
     *
     *  <p>Like all setters on ImageDecoder, this must be called inside
     *  {@link OnHeaderDecodedListener#onHeaderDecoded onHeaderDecoded}.</p>
     */
    public void setDecodeAsAlphaMaskEnabled(boolean enabled) {
        mDecodeAsAlphaMask = enabled;
    }

    /** @removed
     * @deprecated Renamed to {@link #setDecodeAsAlphaMaskEnabled}.
     */
    @Deprecated
    public ImageDecoder setDecodeAsAlphaMask(boolean enabled) {
        this.setDecodeAsAlphaMaskEnabled(enabled);
        return this;
    }

    /** @removed
     * @deprecated Renamed to {@link #setDecodeAsAlphaMaskEnabled}.
     */
    @Deprecated
    public ImageDecoder setAsAlphaMask(boolean asAlphaMask) {
        this.setDecodeAsAlphaMask(asAlphaMask);
        return this;
    }

    /**
     *  Return whether to treat single channel input as alpha.
     *
     *  <p>This returns whether {@link #setDecodeAsAlphaMaskEnabled} was set to
     *  {@code true}. It may still return {@code true} even if the image has
     *  more than one channel and therefore will not be treated as an alpha
     *  mask.</p>
     */
    public boolean isDecodeAsAlphaMaskEnabled() {
        return mDecodeAsAlphaMask;
    }

    /** @removed
     * @deprecated Renamed to {@link #isDecodeAsAlphaMaskEnabled}.
     */
    @Deprecated
    public boolean getDecodeAsAlphaMask() {
        return mDecodeAsAlphaMask;
    }

    /** @removed
     * @deprecated Renamed to {@link #isDecodeAsAlphaMaskEnabled}.
     */
    @Deprecated
    public boolean getAsAlphaMask() {
        return this.getDecodeAsAlphaMask();
    }

    /**
     * Specify the desired {@link ColorSpace} for the output.
     *
     * <p>If non-null, the decoder will try to decode into {@code colorSpace}.
     * If it is null, which is the default, or the request cannot be met, the
     * decoder will pick either the color space embedded in the image or the
     * {@link ColorSpace} best suited for the requested image configuration
     * (for instance {@link ColorSpace.Named#SRGB sRGB} for the
     * {@link Bitmap.Config#ARGB_8888} configuration and
     * {@link ColorSpace.Named#EXTENDED_SRGB EXTENDED_SRGB} for
     * {@link Bitmap.Config#RGBA_F16}).</p>
     *
     * <p class="note">Only {@link ColorSpace.Model#RGB} color spaces are
     * currently supported. An <code>IllegalArgumentException</code> will
     * be thrown by {@link #decodeDrawable decodeDrawable}/
     * {@link #decodeBitmap decodeBitmap} when setting a non-RGB color space
     * such as {@link ColorSpace.Named#CIE_LAB Lab}.</p>
     *
     * <p class="note">The specified color space's transfer function must be
     * an {@link ColorSpace.Rgb.TransferParameters ICC parametric curve}. An
     * <code>IllegalArgumentException</code> will be thrown by the decode methods
     * if calling {@link ColorSpace.Rgb#getTransferParameters()} on the
     * specified color space returns null.</p>
     *
     * <p>Like all setters on ImageDecoder, this must be called inside
     * {@link OnHeaderDecodedListener#onHeaderDecoded onHeaderDecoded}.</p>
     */
    public void setTargetColorSpace(ColorSpace colorSpace) {
        mDesiredColorSpace = colorSpace;
    }

    /**
     * Closes this resource, relinquishing any underlying resources. This method
     * is invoked automatically on objects managed by the try-with-resources
     * statement.
     *
     * <p>This is an implementation detail of {@link ImageDecoder}, and should
     * never be called manually.</p>
     */
    @Override
    public void close() {
        mCloseGuard.close();
        if (!mClosed.compareAndSet(false, true)) {
            return;
        }
        nClose(mNativePtr);
        mNativePtr = 0;

        if (mOwnsInputStream) {
            IoUtils.closeQuietly(mInputStream);
        }
        IoUtils.closeQuietly(mAssetFd);

        mInputStream = null;
        mAssetFd = null;
        mTempStorage = null;
    }

    private void checkState(boolean animated) {
        if (mNativePtr == 0) {
            throw new IllegalStateException("Cannot use closed ImageDecoder!");
        }

        checkSubset(mDesiredWidth, mDesiredHeight, mCropRect);

        // animated ignores the allocator, so no need to check for incompatible
        // fields.
        if (!animated && mAllocator == ALLOCATOR_HARDWARE) {
            if (mMutable) {
                throw new IllegalStateException("Cannot make mutable HARDWARE Bitmap!");
            }
            if (mDecodeAsAlphaMask) {
                throw new IllegalStateException("Cannot make HARDWARE Alpha mask Bitmap!");
            }
        }

        if (mPostProcessor != null && mUnpremultipliedRequired) {
            throw new IllegalStateException("Cannot draw to unpremultiplied pixels!");
        }
    }

    private static void checkSubset(int width, int height, Rect r) {
        if (r == null) {
            return;
        }
        if (r.left < 0 || r.top < 0 || r.right > width || r.bottom > height) {
            throw new IllegalStateException("Subset " + r + " not contained by "
                    + "scaled image bounds: (" + width + " x " + height + ")");
        }
    }

    private boolean checkForExtended() {
        if (mDesiredColorSpace == null) {
            return false;
        }
        return mDesiredColorSpace == ColorSpace.get(ColorSpace.Named.EXTENDED_SRGB)
                || mDesiredColorSpace == ColorSpace.get(ColorSpace.Named.LINEAR_EXTENDED_SRGB);
    }

    private long getColorSpacePtr() {
        if (mDesiredColorSpace == null) {
            return 0;
        }
        return mDesiredColorSpace.getNativeInstance();
    }

    @WorkerThread
    @NonNull
    private Bitmap decodeBitmapInternal() throws IOException {
<<<<<<< HEAD
        checkState();
        long colorSpacePtr = 0;
        boolean extended = false;
        if (mDesiredColorSpace != null) {
            colorSpacePtr = mDesiredColorSpace.getNativeInstance();
            extended = mDesiredColorSpace == ColorSpace.get(ColorSpace.Named.EXTENDED_SRGB)
                || mDesiredColorSpace == ColorSpace.get(ColorSpace.Named.LINEAR_EXTENDED_SRGB);
        }
        return nDecodeBitmap(mNativePtr, this, mPostProcessor != null,
                mDesiredWidth, mDesiredHeight, mCropRect,
                mMutable, mAllocator, mUnpremultipliedRequired,
                mConserveMemory, mDecodeAsAlphaMask, colorSpacePtr, extended);
=======
        checkState(false);
        return nDecodeBitmap(mNativePtr, this, mPostProcessor != null,
                mDesiredWidth, mDesiredHeight, mCropRect,
                mMutable, mAllocator, mUnpremultipliedRequired,
                mConserveMemory, mDecodeAsAlphaMask, getColorSpacePtr(),
                checkForExtended());
>>>>>>> 825827da
    }

    private void callHeaderDecoded(@Nullable OnHeaderDecodedListener listener,
            @NonNull Source src) {
        if (listener != null) {
            ImageInfo info = new ImageInfo(this);
            try {
                listener.onHeaderDecoded(this, info, src);
            } finally {
                info.mDecoder = null;
            }
        }
    }

    /**
     *  Create a {@link Drawable} from a {@code Source}.
     *
     *  @param src representing the encoded image.
     *  @param listener for learning the {@link ImageInfo ImageInfo} and changing any
     *      default settings on the {@code ImageDecoder}. This will be called on
     *      the same thread as {@code decodeDrawable} before that method returns.
     *      This is required in order to change any of the default settings.
     *  @return Drawable for displaying the image.
     *  @throws IOException if {@code src} is not found, is an unsupported
     *      format, or cannot be decoded for any reason.
     */
    @WorkerThread
    @NonNull
    public static Drawable decodeDrawable(@NonNull Source src,
            @NonNull OnHeaderDecodedListener listener) throws IOException {
        if (listener == null) {
            throw new IllegalArgumentException("listener cannot be null! "
                    + "Use decodeDrawable(Source) to not have a listener");
        }
        return decodeDrawableImpl(src, listener);
    }

    @WorkerThread
    @NonNull
    private static Drawable decodeDrawableImpl(@NonNull Source src,
            @Nullable OnHeaderDecodedListener listener) throws IOException {
        try (ImageDecoder decoder = src.createImageDecoder()) {
            decoder.mSource = src;
            decoder.callHeaderDecoded(listener, src);

            if (decoder.mUnpremultipliedRequired) {
                // Though this could be supported (ignored) for opaque images,
                // it seems better to always report this error.
                throw new IllegalStateException("Cannot decode a Drawable " +
                                                "with unpremultiplied pixels!");
            }

            if (decoder.mMutable) {
                throw new IllegalStateException("Cannot decode a mutable " +
                                                "Drawable!");
            }

            // this call potentially manipulates the decoder so it must be performed prior to
            // decoding the bitmap and after decode set the density on the resulting bitmap
            final int srcDensity = decoder.computeDensity(src);
            if (decoder.mAnimated) {
                // AnimatedImageDrawable calls postProcessAndRelease only if
                // mPostProcessor exists.
                ImageDecoder postProcessPtr = decoder.mPostProcessor == null ?
                        null : decoder;
                decoder.checkState(true);
                Drawable d = new AnimatedImageDrawable(decoder.mNativePtr,
                        postProcessPtr, decoder.mDesiredWidth,
                        decoder.mDesiredHeight, decoder.getColorSpacePtr(),
                        decoder.checkForExtended(), srcDensity,
                        src.computeDstDensity(), decoder.mCropRect,
                        decoder.mInputStream, decoder.mAssetFd);
                // d has taken ownership of these objects.
                decoder.mInputStream = null;
                decoder.mAssetFd = null;
                return d;
            }

            Bitmap bm = decoder.decodeBitmapInternal();
            bm.setDensity(srcDensity);

            Resources res = src.getResources();
            byte[] np = bm.getNinePatchChunk();
            if (np != null && NinePatch.isNinePatchChunk(np)) {
                Rect opticalInsets = new Rect();
                bm.getOpticalInsets(opticalInsets);
                Rect padding = decoder.mOutPaddingRect;
                if (padding == null) {
                    padding = new Rect();
                }
                nGetPadding(decoder.mNativePtr, padding);
                return new NinePatchDrawable(res, bm, np, padding,
                        opticalInsets, null);
            }

            return new BitmapDrawable(res, bm);
        }
    }

    /**
     *  Create a {@link Drawable} from a {@code Source}.
     *
     *  <p>Since there is no {@link OnHeaderDecodedListener OnHeaderDecodedListener},
     *  the default settings will be used. In order to change any settings, call
     *  {@link #decodeDrawable(Source, OnHeaderDecodedListener)} instead.</p>
     *
     *  @param src representing the encoded image.
     *  @return Drawable for displaying the image.
     *  @throws IOException if {@code src} is not found, is an unsupported
     *      format, or cannot be decoded for any reason.
     */
    @WorkerThread
    @NonNull
    public static Drawable decodeDrawable(@NonNull Source src)
            throws IOException {
        return decodeDrawableImpl(src, null);
    }

    /**
     *  Create a {@link Bitmap} from a {@code Source}.
     *
     *  @param src representing the encoded image.
     *  @param listener for learning the {@link ImageInfo ImageInfo} and changing any
     *      default settings on the {@code ImageDecoder}. This will be called on
     *      the same thread as {@code decodeBitmap} before that method returns.
     *      This is required in order to change any of the default settings.
     *  @return Bitmap containing the image.
     *  @throws IOException if {@code src} is not found, is an unsupported
     *      format, or cannot be decoded for any reason.
     */
    @WorkerThread
    @NonNull
    public static Bitmap decodeBitmap(@NonNull Source src,
            @NonNull OnHeaderDecodedListener listener) throws IOException {
        if (listener == null) {
            throw new IllegalArgumentException("listener cannot be null! "
                    + "Use decodeBitmap(Source) to not have a listener");
        }
        return decodeBitmapImpl(src, listener);
    }

    @WorkerThread
    @NonNull
    private static Bitmap decodeBitmapImpl(@NonNull Source src,
            @Nullable OnHeaderDecodedListener listener) throws IOException {
        try (ImageDecoder decoder = src.createImageDecoder()) {
            decoder.mSource = src;
            decoder.callHeaderDecoded(listener, src);

            // this call potentially manipulates the decoder so it must be performed prior to
            // decoding the bitmap
            final int srcDensity = decoder.computeDensity(src);
            Bitmap bm = decoder.decodeBitmapInternal();
            bm.setDensity(srcDensity);

            Rect padding = decoder.mOutPaddingRect;
            if (padding != null) {
                byte[] np = bm.getNinePatchChunk();
                if (np != null && NinePatch.isNinePatchChunk(np)) {
                    nGetPadding(decoder.mNativePtr, padding);
                }
            }

            return bm;
        }
    }

    // This method may modify the decoder so it must be called prior to performing the decode
    private int computeDensity(@NonNull Source src) {
        // if the caller changed the size then we treat the density as unknown
        if (this.requestedResize()) {
            return Bitmap.DENSITY_NONE;
        }

        final int srcDensity = src.getDensity();
        if (srcDensity == Bitmap.DENSITY_NONE) {
            return srcDensity;
        }

        // Scaling up nine-patch divs is imprecise and is better handled
        // at draw time. An app won't be relying on the internal Bitmap's
        // size, so it is safe to let NinePatchDrawable handle scaling.
        // mPostProcessor disables nine-patching, so behave normally if
        // it is present.
        if (mIsNinePatch && mPostProcessor == null) {
            return srcDensity;
        }

        // Special stuff for compatibility mode: if the target density is not
        // the same as the display density, but the resource -is- the same as
        // the display density, then don't scale it down to the target density.
        // This allows us to load the system's density-correct resources into
        // an application in compatibility mode, without scaling those down
        // to the compatibility density only to have them scaled back up when
        // drawn to the screen.
        Resources res = src.getResources();
        if (res != null && res.getDisplayMetrics().noncompatDensityDpi == srcDensity) {
            return srcDensity;
        }

        final int dstDensity = src.computeDstDensity();
        if (srcDensity == dstDensity) {
            return srcDensity;
        }

        // For P and above, only resize if it would be a downscale. Scale up prior
        // to P in case the app relies on the Bitmap's size without considering density.
        if (srcDensity < dstDensity && sApiLevel >= Build.VERSION_CODES.P) {
            return srcDensity;
        }

        float scale = (float) dstDensity / srcDensity;
        int scaledWidth = Math.max((int) (mWidth * scale + 0.5f), 1);
        int scaledHeight = Math.max((int) (mHeight * scale + 0.5f), 1);
        this.setTargetSize(scaledWidth, scaledHeight);
        return dstDensity;
    }

    @NonNull
    private String getMimeType() {
        return nGetMimeType(mNativePtr);
    }

    @Nullable
    private ColorSpace getColorSpace() {
        return nGetColorSpace(mNativePtr);
    }

    /**
     *  Create a {@link Bitmap} from a {@code Source}.
     *
     *  <p>Since there is no {@link OnHeaderDecodedListener OnHeaderDecodedListener},
     *  the default settings will be used. In order to change any settings, call
     *  {@link #decodeBitmap(Source, OnHeaderDecodedListener)} instead.</p>
     *
     *  @param src representing the encoded image.
     *  @return Bitmap containing the image.
     *  @throws IOException if {@code src} is not found, is an unsupported
     *      format, or cannot be decoded for any reason.
     */
    @WorkerThread
    @NonNull
    public static Bitmap decodeBitmap(@NonNull Source src) throws IOException {
        return decodeBitmapImpl(src, null);
    }

    /**
     * Private method called by JNI.
     */
    @SuppressWarnings("unused")
    @UnsupportedAppUsage
    private int postProcessAndRelease(@NonNull Canvas canvas) {
        try {
            return mPostProcessor.onPostProcess(canvas);
        } finally {
            canvas.release();
        }
    }

    /**
     * Private method called by JNI.
     */
    @SuppressWarnings("unused")
    private void onPartialImage(@DecodeException.Error int error, @Nullable Throwable cause)
            throws DecodeException {
        DecodeException exception = new DecodeException(error, cause, mSource);
        if (mOnPartialImageListener == null
                || !mOnPartialImageListener.onPartialImage(exception)) {
            throw exception;
        }
    }

    private static native ImageDecoder nCreate(long asset, Source src) throws IOException;
    private static native ImageDecoder nCreate(ByteBuffer buffer, int position,
                                               int limit, Source src) throws IOException;
    private static native ImageDecoder nCreate(byte[] data, int offset, int length,
                                               Source src) throws IOException;
    private static native ImageDecoder nCreate(InputStream is, byte[] storage,
                                               Source src) throws IOException;
    // The fd must be seekable.
    private static native ImageDecoder nCreate(FileDescriptor fd, Source src) throws IOException;
    @NonNull
    private static native Bitmap nDecodeBitmap(long nativePtr,
            @NonNull ImageDecoder decoder,
            boolean doPostProcess,
            int width, int height,
            @Nullable Rect cropRect, boolean mutable,
            int allocator, boolean unpremulRequired,
            boolean conserveMemory, boolean decodeAsAlphaMask,
            long desiredColorSpace, boolean extended)
        throws IOException;
    private static native Size nGetSampledSize(long nativePtr,
                                               int sampleSize);
    private static native void nGetPadding(long nativePtr, @NonNull Rect outRect);
    private static native void nClose(long nativePtr);
    private static native String nGetMimeType(long nativePtr);
    private static native ColorSpace nGetColorSpace(long nativePtr);
}<|MERGE_RESOLUTION|>--- conflicted
+++ resolved
@@ -1693,27 +1693,12 @@
     @WorkerThread
     @NonNull
     private Bitmap decodeBitmapInternal() throws IOException {
-<<<<<<< HEAD
-        checkState();
-        long colorSpacePtr = 0;
-        boolean extended = false;
-        if (mDesiredColorSpace != null) {
-            colorSpacePtr = mDesiredColorSpace.getNativeInstance();
-            extended = mDesiredColorSpace == ColorSpace.get(ColorSpace.Named.EXTENDED_SRGB)
-                || mDesiredColorSpace == ColorSpace.get(ColorSpace.Named.LINEAR_EXTENDED_SRGB);
-        }
-        return nDecodeBitmap(mNativePtr, this, mPostProcessor != null,
-                mDesiredWidth, mDesiredHeight, mCropRect,
-                mMutable, mAllocator, mUnpremultipliedRequired,
-                mConserveMemory, mDecodeAsAlphaMask, colorSpacePtr, extended);
-=======
         checkState(false);
         return nDecodeBitmap(mNativePtr, this, mPostProcessor != null,
                 mDesiredWidth, mDesiredHeight, mCropRect,
                 mMutable, mAllocator, mUnpremultipliedRequired,
                 mConserveMemory, mDecodeAsAlphaMask, getColorSpacePtr(),
                 checkForExtended());
->>>>>>> 825827da
     }
 
     private void callHeaderDecoded(@Nullable OnHeaderDecodedListener listener,
