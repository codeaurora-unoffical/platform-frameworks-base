--- conflicted
+++ resolved
@@ -741,8 +741,6 @@
      * @hide
      */
     @Override
-<<<<<<< HEAD
-=======
     public boolean isUpgrade() {
         throw new UnsupportedOperationException();
     }
@@ -751,7 +749,6 @@
      * @hide
      */
     @Override
->>>>>>> 073b8a01
     public void installPackage(Uri packageURI, PackageInstallObserver observer,
             int flags, String installerPackageName) {
         throw new UnsupportedOperationException();
