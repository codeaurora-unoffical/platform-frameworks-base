--- conflicted
+++ resolved
@@ -18,10 +18,7 @@
 
 import android.annotation.SystemApi;
 import android.annotation.UnsupportedAppUsage;
-<<<<<<< HEAD
-=======
 import android.os.Build;
->>>>>>> de843449
 import android.os.Parcel;
 import android.os.Parcelable;
 import android.os.SystemClock;
@@ -146,35 +143,19 @@
      */
     private static final double FASTEST_INTERVAL_FACTOR = 6.0;  // 6x
 
-<<<<<<< HEAD
-    @UnsupportedAppUsage
+    @UnsupportedAppUsage(maxTargetSdk = Build.VERSION_CODES.P, trackingBug = 115609023)
     private int mQuality = POWER_LOW;
     @UnsupportedAppUsage
     private long mInterval = 60 * 60 * 1000;   // 60 minutes
-    @UnsupportedAppUsage
+    @UnsupportedAppUsage(maxTargetSdk = Build.VERSION_CODES.P, trackingBug = 115609023)
     private long mFastestInterval = (long) (mInterval / FASTEST_INTERVAL_FACTOR);  // 10 minutes
-    @UnsupportedAppUsage
+    @UnsupportedAppUsage(maxTargetSdk = Build.VERSION_CODES.P, trackingBug = 115609023)
     private boolean mExplicitFastestInterval = false;
-    @UnsupportedAppUsage
+    @UnsupportedAppUsage(maxTargetSdk = Build.VERSION_CODES.P, trackingBug = 115609023)
     private long mExpireAt = Long.MAX_VALUE;  // no expiry
-    @UnsupportedAppUsage
+    @UnsupportedAppUsage(maxTargetSdk = Build.VERSION_CODES.P, trackingBug = 115609023)
     private int mNumUpdates = Integer.MAX_VALUE;  // no expiry
-    @UnsupportedAppUsage
-=======
-    @UnsupportedAppUsage(maxTargetSdk = Build.VERSION_CODES.P, trackingBug = 115609023)
-    private int mQuality = POWER_LOW;
-    @UnsupportedAppUsage
-    private long mInterval = 60 * 60 * 1000;   // 60 minutes
-    @UnsupportedAppUsage(maxTargetSdk = Build.VERSION_CODES.P, trackingBug = 115609023)
-    private long mFastestInterval = (long) (mInterval / FASTEST_INTERVAL_FACTOR);  // 10 minutes
-    @UnsupportedAppUsage(maxTargetSdk = Build.VERSION_CODES.P, trackingBug = 115609023)
-    private boolean mExplicitFastestInterval = false;
-    @UnsupportedAppUsage(maxTargetSdk = Build.VERSION_CODES.P, trackingBug = 115609023)
-    private long mExpireAt = Long.MAX_VALUE;  // no expiry
-    @UnsupportedAppUsage(maxTargetSdk = Build.VERSION_CODES.P, trackingBug = 115609023)
-    private int mNumUpdates = Integer.MAX_VALUE;  // no expiry
-    @UnsupportedAppUsage(maxTargetSdk = Build.VERSION_CODES.P, trackingBug = 115609023)
->>>>>>> de843449
+    @UnsupportedAppUsage(maxTargetSdk = Build.VERSION_CODES.P, trackingBug = 115609023)
     private float mSmallestDisplacement = 0.0f;    // meters
     @UnsupportedAppUsage
     private WorkSource mWorkSource = null;
@@ -623,22 +604,14 @@
         return mHideFromAppOps;
     }
 
-<<<<<<< HEAD
-    @UnsupportedAppUsage
-=======
-    @UnsupportedAppUsage(maxTargetSdk = Build.VERSION_CODES.P, trackingBug = 115609023)
->>>>>>> de843449
+    @UnsupportedAppUsage(maxTargetSdk = Build.VERSION_CODES.P, trackingBug = 115609023)
     private static void checkInterval(long millis) {
         if (millis < 0) {
             throw new IllegalArgumentException("invalid interval: " + millis);
         }
     }
 
-<<<<<<< HEAD
-    @UnsupportedAppUsage
-=======
-    @UnsupportedAppUsage(maxTargetSdk = Build.VERSION_CODES.P, trackingBug = 115609023)
->>>>>>> de843449
+    @UnsupportedAppUsage(maxTargetSdk = Build.VERSION_CODES.P, trackingBug = 115609023)
     private static void checkQuality(int quality) {
         switch (quality) {
             case ACCURACY_FINE:
@@ -653,22 +626,14 @@
         }
     }
 
-<<<<<<< HEAD
-    @UnsupportedAppUsage
-=======
-    @UnsupportedAppUsage(maxTargetSdk = Build.VERSION_CODES.P, trackingBug = 115609023)
->>>>>>> de843449
+    @UnsupportedAppUsage(maxTargetSdk = Build.VERSION_CODES.P, trackingBug = 115609023)
     private static void checkDisplacement(float meters) {
         if (meters < 0.0f) {
             throw new IllegalArgumentException("invalid displacement: " + meters);
         }
     }
 
-<<<<<<< HEAD
-    @UnsupportedAppUsage
-=======
-    @UnsupportedAppUsage(maxTargetSdk = Build.VERSION_CODES.P, trackingBug = 115609023)
->>>>>>> de843449
+    @UnsupportedAppUsage(maxTargetSdk = Build.VERSION_CODES.P, trackingBug = 115609023)
     private static void checkProvider(String name) {
         if (name == null) {
             throw new IllegalArgumentException("invalid provider: " + name);
