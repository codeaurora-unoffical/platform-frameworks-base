/*
 * Copyright (C) 2007 The Android Open Source Project
 *
 * Licensed under the Apache License, Version 2.0 (the "License");
 * you may not use this file except in compliance with the License.
 * You may obtain a copy of the License at
 *
 *      http://www.apache.org/licenses/LICENSE-2.0
 *
 * Unless required by applicable law or agreed to in writing, software
 * distributed under the License is distributed on an "AS IS" BASIS,
 * WITHOUT WARRANTIES OR CONDITIONS OF ANY KIND, either express or implied.
 * See the License for the specific language governing permissions and
 * limitations under the License.
 */

package android.location;

import static android.Manifest.permission.ACCESS_COARSE_LOCATION;
import static android.Manifest.permission.ACCESS_FINE_LOCATION;
import static android.Manifest.permission.LOCATION_HARDWARE;
import static android.Manifest.permission.WRITE_SECURE_SETTINGS;

import android.Manifest;
import android.annotation.NonNull;
import android.annotation.Nullable;
import android.annotation.RequiresFeature;
import android.annotation.RequiresPermission;
import android.annotation.SuppressLint;
import android.annotation.SystemApi;
import android.annotation.SystemService;
import android.annotation.TestApi;
import android.annotation.UnsupportedAppUsage;
import android.app.PendingIntent;
import android.content.Context;
import android.content.Intent;
import android.content.pm.PackageManager;
import android.os.Build;
import android.os.Bundle;
import android.os.Handler;
import android.os.Looper;
import android.os.Message;
import android.os.Process;
import android.os.RemoteException;
import android.os.UserHandle;
import android.provider.Settings;
import android.util.ArrayMap;
import android.util.Log;

import com.android.internal.location.ProviderProperties;
<<<<<<< HEAD
=======
import com.android.internal.util.Preconditions;
>>>>>>> dbf9e87c

import java.util.ArrayList;
import java.util.List;

/**
 * This class provides access to the system location services.  These
 * services allow applications to obtain periodic updates of the
 * device's geographical location, or to fire an application-specified
 * {@link Intent} when the device enters the proximity of a given
 * geographical location.
 *
 * <p class="note">Unless noted, all Location API methods require
 * the {@link android.Manifest.permission#ACCESS_COARSE_LOCATION} or
 * {@link android.Manifest.permission#ACCESS_FINE_LOCATION} permissions.
 * If your application only has the coarse permission then it will not have
 * access to the GPS or passive location providers. Other providers will still
 * return location results, but the update rate will be throttled and the exact
 * location will be obfuscated to a coarse level of accuracy.
 */
@SystemService(Context.LOCATION_SERVICE)
@RequiresFeature(PackageManager.FEATURE_LOCATION)
public class LocationManager {
    private static final String TAG = "LocationManager";

    private final Context mContext;
    @UnsupportedAppUsage
    private final ILocationManager mService;
    private final GnssMeasurementCallbackTransport mGnssMeasurementCallbackTransport;
    private final GnssNavigationMessageCallbackTransport mGnssNavigationMessageCallbackTransport;
    private final BatchedLocationCallbackTransport mBatchedLocationCallbackTransport;
    private final ArrayMap<GnssStatus.Callback, GnssStatusListenerTransport> mGnssStatusListeners =
            new ArrayMap<>();
    private final ArrayMap<OnNmeaMessageListener, GnssStatusListenerTransport> mGnssNmeaListeners =
            new ArrayMap<>();
    private final ArrayMap<GpsStatus.Listener, GnssStatusListenerTransport> mGpsStatusListeners =
            new ArrayMap<>();
    // volatile + GnssStatus final-fields pattern to avoid a partially published object
    private volatile GnssStatus mGnssStatus;
    private int mTimeToFirstFix;

    /**
     * Name of the network location provider.
     * <p>This provider determines location based on
     * availability of cell tower and WiFi access points. Results are retrieved
     * by means of a network lookup.
     */
    public static final String NETWORK_PROVIDER = "network";

    /**
     * Name of the GPS location provider.
     *
     * <p>This provider determines location using
     * satellites. Depending on conditions, this provider may take a while to return
     * a location fix. Requires the permission
     * {@link android.Manifest.permission#ACCESS_FINE_LOCATION}.
     *
     * <p> The extras Bundle for the GPS location provider can contain the
     * following key/value pairs:
     * <ul>
     * <li> satellites - the number of satellites used to derive the fix
     * </ul>
     */
    public static final String GPS_PROVIDER = "gps";

    /**
     * A special location provider for receiving locations without actually initiating
     * a location fix.
     *
     * <p>This provider can be used to passively receive location updates
     * when other applications or services request them without actually requesting
     * the locations yourself.  This provider will return locations generated by other
     * providers.  You can query the {@link Location#getProvider()} method to determine
     * the origin of the location update. Requires the permission
     * {@link android.Manifest.permission#ACCESS_FINE_LOCATION}, although if the GPS is
     * not enabled this provider might only return coarse fixes.
     */
    public static final String PASSIVE_PROVIDER = "passive";

    /**
     * Name of the Fused location provider.
     *
     * <p>This provider combines inputs for all possible location sources
     * to provide the best possible Location fix. It is implicitly
     * used for all API's that involve the {@link LocationRequest}
     * object.
     *
     * @hide
     */
    public static final String FUSED_PROVIDER = "fused";

    /**
     * Key used for the Bundle extra holding a boolean indicating whether
     * a proximity alert is entering (true) or exiting (false)..
     */
    public static final String KEY_PROXIMITY_ENTERING = "entering";

    /**
     * This key is no longer in use.
     *
     * Key used for a Bundle extra holding an Integer status value
     * when a status change is broadcast using a PendingIntent.
     *
     * @deprecated Status changes are deprecated and no longer broadcast.
     */
    @Deprecated
    public static final String KEY_STATUS_CHANGED = "status";

    /**
     * Key used for a Bundle extra holding an Boolean status value
     * when a provider enabled/disabled event is broadcast using a PendingIntent.
     */
    public static final String KEY_PROVIDER_ENABLED = "providerEnabled";

    /**
     * Key used for a Bundle extra holding a Location value
     * when a location change is broadcast using a PendingIntent.
     */
    public static final String KEY_LOCATION_CHANGED = "location";

    /**
     * Broadcast intent action when the set of enabled location providers changes. To check the
     * status of a provider, use {@link #isProviderEnabled(String)}. From Android Q and above, will
     * include a string intent extra, {@link #EXTRA_PROVIDER_NAME}, with the name of the provider
     * whose state has changed.
     *
     * @see #EXTRA_PROVIDER_NAME
     */
    public static final String PROVIDERS_CHANGED_ACTION = "android.location.PROVIDERS_CHANGED";

    /**
     * Intent extra included with {@link #PROVIDERS_CHANGED_ACTION} broadcasts, containing the name
     * of the location provider that has changed, to be used with location provider APIs.
     */
    public static final String EXTRA_PROVIDER_NAME = "android.location.extra.PROVIDER_NAME";

    /**
     * Broadcast intent action when the device location mode changes. To check the location mode,
     * use {@link #isLocationEnabled()}.
     */
    public static final String MODE_CHANGED_ACTION = "android.location.MODE_CHANGED";

    /**
<<<<<<< HEAD
     * Broadcast intent action when {@link android.provider.Settings.Secure#LOCATION_MODE} is
     * about to be changed through Settings app or Quick Settings.
     * For use with the {@link android.provider.Settings.Secure#LOCATION_MODE} API.
     * If you're interacting with {@link #isProviderEnabled(String)}, use
     * {@link #PROVIDERS_CHANGED_ACTION} instead.
     *
     * @deprecated Do not use.
     * @hide
     */
    @Deprecated
    public static final String MODE_CHANGING_ACTION = "com.android.settings.location.MODE_CHANGING";

    /**
=======
>>>>>>> dbf9e87c
     * Broadcast intent action indicating that a high power location requests
     * has either started or stopped being active.  The current state of
     * active location requests should be read from AppOpsManager using
     * {@code OP_MONITOR_HIGH_POWER_LOCATION}.
     *
     * @hide
     */
    public static final String HIGH_POWER_REQUEST_CHANGE_ACTION =
        "android.location.HIGH_POWER_REQUEST_CHANGE";

    /**
     * Broadcast intent action for Settings app to inject a footer at the bottom of location
     * settings. This is for use only by apps that are included in the system image.
     *
     * <p>To inject a footer to location settings, you must declare a broadcast receiver for
     * this action in the manifest:
     * <pre>
     *     &lt;receiver android:name="com.example.android.footer.MyFooterInjector"&gt;
     *         &lt;intent-filter&gt;
     *             &lt;action android:name="com.android.settings.location.INJECT_FOOTER" /&gt;
     *         &lt;/intent-filter&gt;
     *         &lt;meta-data
     *             android:name="com.android.settings.location.FOOTER_STRING"
     *             android:resource="@string/my_injected_footer_string" /&gt;
     *     &lt;/receiver&gt;
     * </pre>
     *
     * <p>This broadcast receiver will never actually be invoked. See also
     * {#METADATA_SETTINGS_FOOTER_STRING}.
     *
     * @hide
     */
    public static final String SETTINGS_FOOTER_DISPLAYED_ACTION =
            "com.android.settings.location.DISPLAYED_FOOTER";

    /**
     * Metadata name for {@link LocationManager#SETTINGS_FOOTER_DISPLAYED_ACTION} broadcast
     * receivers to specify a string resource id as location settings footer text. This is for use
     * only by apps that are included in the system image.
     *
     * <p>See {@link #SETTINGS_FOOTER_DISPLAYED_ACTION} for more detail on how to use.
     *
     * @hide
     */
    public static final String METADATA_SETTINGS_FOOTER_STRING =
            "com.android.settings.location.FOOTER_STRING";

    // Map from LocationListeners to their associated ListenerTransport objects
    private final ArrayMap<LocationListener, ListenerTransport> mListeners = new ArrayMap<>();

    private class ListenerTransport extends ILocationListener.Stub {
        private static final int TYPE_LOCATION_CHANGED = 1;
        private static final int TYPE_STATUS_CHANGED = 2;
        private static final int TYPE_PROVIDER_ENABLED = 3;
        private static final int TYPE_PROVIDER_DISABLED = 4;

        private LocationListener mListener;
        private final Handler mListenerHandler;

        ListenerTransport(LocationListener listener, Looper looper) {
            mListener = listener;

            if (looper == null) {
                mListenerHandler = new Handler() {
                    @Override
                    public void handleMessage(Message msg) {
                        _handleMessage(msg);
                    }
                };
            } else {
                mListenerHandler = new Handler(looper) {
                    @Override
                    public void handleMessage(Message msg) {
                        _handleMessage(msg);
                    }
                };
            }
        }

        @Override
        public void onLocationChanged(Location location) {
            Message msg = Message.obtain();
            msg.what = TYPE_LOCATION_CHANGED;
            msg.obj = location;
            sendCallbackMessage(msg);
        }

        @Override
        public void onStatusChanged(String provider, int status, Bundle extras) {
            Message msg = Message.obtain();
            msg.what = TYPE_STATUS_CHANGED;
            Bundle b = new Bundle();
            b.putString("provider", provider);
            b.putInt("status", status);
            if (extras != null) {
                b.putBundle("extras", extras);
            }
            msg.obj = b;
            sendCallbackMessage(msg);
        }

        @Override
        public void onProviderEnabled(String provider) {
            Message msg = Message.obtain();
            msg.what = TYPE_PROVIDER_ENABLED;
            msg.obj = provider;
            sendCallbackMessage(msg);
        }

        @Override
        public void onProviderDisabled(String provider) {
            Message msg = Message.obtain();
            msg.what = TYPE_PROVIDER_DISABLED;
            msg.obj = provider;
            sendCallbackMessage(msg);
        }

        private void sendCallbackMessage(Message msg) {
            if (!mListenerHandler.sendMessage(msg)) {
                locationCallbackFinished();
            }
        }

        private void _handleMessage(Message msg) {
            switch (msg.what) {
                case TYPE_LOCATION_CHANGED:
                    Location location = new Location((Location) msg.obj);
                    mListener.onLocationChanged(location);
                    break;
                case TYPE_STATUS_CHANGED:
                    Bundle b = (Bundle) msg.obj;
                    String provider = b.getString("provider");
                    int status = b.getInt("status");
                    Bundle extras = b.getBundle("extras");
                    mListener.onStatusChanged(provider, status, extras);
                    break;
                case TYPE_PROVIDER_ENABLED:
                    mListener.onProviderEnabled((String) msg.obj);
                    break;
                case TYPE_PROVIDER_DISABLED:
                    mListener.onProviderDisabled((String) msg.obj);
                    break;
            }
            locationCallbackFinished();
        }

        private void locationCallbackFinished() {
            try {
                mService.locationCallbackFinished(this);
            } catch (RemoteException e) {
                throw e.rethrowFromSystemServer();
            }
        }
    }

    /**
     * @hide
     */
    @TestApi
    public @NonNull String[] getBackgroundThrottlingWhitelist() {
        try {
            return mService.getBackgroundThrottlingWhitelist();
        } catch (RemoteException e) {
            throw e.rethrowFromSystemServer();
        }
    }

    /**
     * @hide
     */
    @TestApi
    public @NonNull String[] getIgnoreSettingsWhitelist() {
        try {
            return mService.getIgnoreSettingsWhitelist();
        } catch (RemoteException e) {
            throw e.rethrowFromSystemServer();
        }
    }

    /**
     * @hide - hide this constructor because it has a parameter
     * of type ILocationManager, which is a system private class. The
     * right way to create an instance of this class is using the
     * factory Context.getSystemService.
     */
    public LocationManager(@NonNull Context context, @NonNull ILocationManager service) {
        mService = service;
        mContext = context;
        mGnssMeasurementCallbackTransport =
                new GnssMeasurementCallbackTransport(mContext, mService);
        mGnssNavigationMessageCallbackTransport =
                new GnssNavigationMessageCallbackTransport(mContext, mService);
        mBatchedLocationCallbackTransport =
                new BatchedLocationCallbackTransport(mContext, mService);

    }

    private LocationProvider createProvider(String name, ProviderProperties properties) {
        return new LocationProvider(name, properties);
    }

    /**
     * Returns a list of the names of all known location providers.
     * <p>All providers are returned, including ones that are not permitted to
     * be accessed by the calling activity or are currently disabled.
     *
     * @return list of Strings containing names of the provider
     */
    public @NonNull List<String> getAllProviders() {
        try {
            return mService.getAllProviders();
        } catch (RemoteException e) {
            throw e.rethrowFromSystemServer();
        }
    }

    /**
     * Returns a list of the names of location providers.
     *
     * @param enabledOnly if true then only the providers which are currently
     * enabled are returned.
     * @return list of Strings containing names of the providers
     */
    public @NonNull List<String> getProviders(boolean enabledOnly) {
        try {
            return mService.getProviders(null, enabledOnly);
        } catch (RemoteException e) {
            throw e.rethrowFromSystemServer();
        }
    }

    /**
     * Returns the information associated with the location provider of the
     * given name, or null if no provider exists by that name.
     *
     * @param name the provider name
     * @return a LocationProvider, or null
     *
     * @throws IllegalArgumentException if name is null or does not exist
     * @throws SecurityException if the caller is not permitted to access the
     * given provider.
     */
    public @Nullable LocationProvider getProvider(@NonNull String name) {
        checkProvider(name);
        try {
            ProviderProperties properties = mService.getProviderProperties(name);
            if (properties == null) {
                return null;
            }
            return createProvider(name, properties);
        } catch (RemoteException e) {
            throw e.rethrowFromSystemServer();
        }
    }

    /**
     * Returns a list of the names of LocationProviders that satisfy the given
     * criteria, or null if none do.  Only providers that are permitted to be
     * accessed by the calling activity will be returned.
     *
     * @param criteria the criteria that the returned providers must match
     * @param enabledOnly if true then only the providers which are currently
     * enabled are returned.
     * @return list of Strings containing names of the providers
     */
    public @NonNull List<String> getProviders(@NonNull Criteria criteria, boolean enabledOnly) {
        checkCriteria(criteria);
        try {
            return mService.getProviders(criteria, enabledOnly);
        } catch (RemoteException e) {
            throw e.rethrowFromSystemServer();
        }
    }

    /**
     * Returns the name of the provider that best meets the given criteria. Only providers
     * that are permitted to be accessed by the calling activity will be
     * returned.  If several providers meet the criteria, the one with the best
     * accuracy is returned.  If no provider meets the criteria,
     * the criteria are loosened in the following sequence:
     *
     * <ul>
     * <li> power requirement
     * <li> accuracy
     * <li> bearing
     * <li> speed
     * <li> altitude
     * </ul>
     *
     * <p> Note that the requirement on monetary cost is not removed
     * in this process.
     *
     * @param criteria the criteria that need to be matched
     * @param enabledOnly if true then only a provider that is currently enabled is returned
     * @return name of the provider that best matches the requirements
     */
    public @Nullable String getBestProvider(@NonNull Criteria criteria, boolean enabledOnly) {
        checkCriteria(criteria);
        try {
            return mService.getBestProvider(criteria, enabledOnly);
        } catch (RemoteException e) {
            throw e.rethrowFromSystemServer();
        }
    }

    /**
     * Register for location updates using the named provider, and a
     * pending intent.
     *
     * <p>See {@link #requestLocationUpdates(long, float, Criteria, PendingIntent)}
     * for more detail on how to use this method.
     *
     * @param provider the name of the provider with which to register
     * @param minTime minimum time interval between location updates, in milliseconds
     * @param minDistance minimum distance between location updates, in meters
     * @param listener a {@link LocationListener} whose
     * {@link LocationListener#onLocationChanged} method will be called for
     * each location update
     *
     * @throws IllegalArgumentException if provider is null or doesn't exist
     * on this device
     * @throws IllegalArgumentException if listener is null
     * @throws RuntimeException if the calling thread has no Looper
     * @throws SecurityException if no suitable permission is present
     */
    @RequiresPermission(anyOf = {ACCESS_COARSE_LOCATION, ACCESS_FINE_LOCATION})
    public void requestLocationUpdates(@NonNull String provider, long minTime, float minDistance,
            @NonNull LocationListener listener) {
<<<<<<< HEAD
        android.util.SeempLog.record(47);
=======
>>>>>>> dbf9e87c
        checkProvider(provider);
        checkListener(listener);

        LocationRequest request = LocationRequest.createFromDeprecatedProvider(
                provider, minTime, minDistance, false);
        requestLocationUpdates(request, listener, null, null);
    }

    /**
     * Register for location updates using the named provider, and a callback on
     * the specified looper thread.
     *
     * <p>See {@link #requestLocationUpdates(long, float, Criteria, PendingIntent)}
     * for more detail on how to use this method.
     *
     * @param provider the name of the provider with which to register
     * @param minTime minimum time interval between location updates, in milliseconds
     * @param minDistance minimum distance between location updates, in meters
     * @param listener a {@link LocationListener} whose
     * {@link LocationListener#onLocationChanged} method will be called for
     * each location update
     * @param looper a Looper object whose message queue will be used to
     * implement the callback mechanism, or null to make callbacks on the calling
     * thread
     *
     * @throws IllegalArgumentException if provider is null or doesn't exist
     * @throws IllegalArgumentException if listener is null
     * @throws SecurityException if no suitable permission is present
     */
    @RequiresPermission(anyOf = {ACCESS_COARSE_LOCATION, ACCESS_FINE_LOCATION})
    public void requestLocationUpdates(@NonNull String provider, long minTime, float minDistance,
            @NonNull LocationListener listener, @Nullable Looper looper) {
<<<<<<< HEAD
        android.util.SeempLog.record(47);
=======
>>>>>>> dbf9e87c
        checkProvider(provider);
        checkListener(listener);

        LocationRequest request = LocationRequest.createFromDeprecatedProvider(
                provider, minTime, minDistance, false);
        requestLocationUpdates(request, listener, looper, null);
    }

    /**
     * Register for location updates using a Criteria, and a callback
     * on the specified looper thread.
     *
     * <p>See {@link #requestLocationUpdates(long, float, Criteria, PendingIntent)}
     * for more detail on how to use this method.
     *
     * @param minTime minimum time interval between location updates, in milliseconds
     * @param minDistance minimum distance between location updates, in meters
     * @param criteria contains parameters for the location manager to choose the
     * appropriate provider and parameters to compute the location
     * @param listener a {@link LocationListener} whose
     * {@link LocationListener#onLocationChanged} method will be called for
     * each location update
     * @param looper a Looper object whose message queue will be used to
     * implement the callback mechanism, or null to make callbacks on the calling
     * thread
     *
     * @throws IllegalArgumentException if criteria is null
     * @throws IllegalArgumentException if listener is null
     * @throws SecurityException if no suitable permission is present
     */
    @RequiresPermission(anyOf = {ACCESS_COARSE_LOCATION, ACCESS_FINE_LOCATION})
    public void requestLocationUpdates(long minTime, float minDistance, @NonNull Criteria criteria,
            @NonNull LocationListener listener, @Nullable Looper looper) {
<<<<<<< HEAD
        android.util.SeempLog.record(47);
=======
>>>>>>> dbf9e87c
        checkCriteria(criteria);
        checkListener(listener);

        LocationRequest request = LocationRequest.createFromDeprecatedCriteria(
                criteria, minTime, minDistance, false);
        requestLocationUpdates(request, listener, looper, null);
    }

    /**
     * Register for location updates using the named provider, and a
     * pending intent.
     *
     * <p>See {@link #requestLocationUpdates(long, float, Criteria, PendingIntent)}
     * for more detail on how to use this method.
     *
     * @param provider the name of the provider with which to register
     * @param minTime minimum time interval between location updates, in milliseconds
     * @param minDistance minimum distance between location updates, in meters
     * @param intent a {@link PendingIntent} to be sent for each location update
     *
     * @throws IllegalArgumentException if provider is null or doesn't exist
     * on this device
     * @throws IllegalArgumentException if intent is null
     * @throws SecurityException if no suitable permission is present
     */
    @RequiresPermission(anyOf = {ACCESS_COARSE_LOCATION, ACCESS_FINE_LOCATION})
    public void requestLocationUpdates(@NonNull String provider, long minTime, float minDistance,
            @NonNull PendingIntent intent) {
<<<<<<< HEAD
        android.util.SeempLog.record(47);
=======
>>>>>>> dbf9e87c
        checkProvider(provider);
        checkPendingIntent(intent);

        LocationRequest request = LocationRequest.createFromDeprecatedProvider(
                provider, minTime, minDistance, false);
        requestLocationUpdates(request, null, null, intent);
    }

    /**
     * Register for location updates using a Criteria and pending intent.
     *
     * <p>The <code>requestLocationUpdates()</code> and
     * <code>requestSingleUpdate()</code> register the current activity to be
     * updated periodically by the named provider, or by the provider matching
     * the specified {@link Criteria}, with location and status updates.
     *
     * <p> It may take a while to receive the first location update. If
     * an immediate location is required, applications may use the
     * {@link #getLastKnownLocation(String)} method.
     *
     * <p> Location updates are received either by {@link LocationListener}
     * callbacks, or by broadcast intents to a supplied {@link PendingIntent}.
     *
     * <p> If the caller supplied a pending intent, then location updates
     * are sent with a key of {@link #KEY_LOCATION_CHANGED} and a
     * {@link android.location.Location} value.
     *
     * <p> The location update interval can be controlled using the minTime parameter.
     * The elapsed time between location updates will never be less than
     * minTime, although it can be more depending on the Location Provider
     * implementation and the update interval requested by other applications.
     *
     * <p> Choosing a sensible value for minTime is important to conserve
     * battery life. Each location update requires power from
     * GPS, WIFI, Cell and other radios. Select a minTime value as high as
     * possible while still providing a reasonable user experience.
     * If your application is not in the foreground and showing
     * location to the user then your application should avoid using an active
     * provider (such as {@link #NETWORK_PROVIDER} or {@link #GPS_PROVIDER}),
     * but if you insist then select a minTime of 5 * 60 * 1000 (5 minutes)
     * or greater. If your application is in the foreground and showing
     * location to the user then it is appropriate to select a faster
     * update interval.
     *
     * <p> The minDistance parameter can also be used to control the
     * frequency of location updates. If it is greater than 0 then the
     * location provider will only send your application an update when
     * the location has changed by at least minDistance meters, AND
     * at least minTime milliseconds have passed. However it is more
     * difficult for location providers to save power using the minDistance
     * parameter, so minTime should be the primary tool to conserving battery
     * life.
     *
     * <p> If your application wants to passively observe location
     * updates triggered by other applications, but not consume
     * any additional power otherwise, then use the {@link #PASSIVE_PROVIDER}
     * This provider does not actively turn on or modify active location
     * providers, so you do not need to be as careful about minTime and
     * minDistance. However if your application performs heavy work
     * on a location update (such as network activity) then you should
     * select non-zero values for minTime and/or minDistance to rate-limit
     * your update frequency in the case another application enables a
     * location provider with extremely fast updates.
     *
     * <p>In case the provider is disabled by the user, updates will stop,
     * and a provider availability update will be sent.
     * As soon as the provider is enabled again,
     * location updates will immediately resume and a provider availability
     * update sent. Providers can also send status updates, at any time,
     * with extra's specific to the provider. If a callback was supplied
     * then status and availability updates are via
     * {@link LocationListener#onProviderDisabled},
     * {@link LocationListener#onProviderEnabled} or
     * {@link LocationListener#onStatusChanged}. Alternately, if a
     * pending intent was supplied then status and availability updates
     * are broadcast intents with extra keys of
     * {@link #KEY_PROVIDER_ENABLED} or {@link #KEY_STATUS_CHANGED}.
     *
     * <p> If a {@link LocationListener} is used but with no Looper specified
     * then the calling thread must already
     * be a {@link android.os.Looper} thread such as the main thread of the
     * calling Activity. If a Looper is specified with a {@link LocationListener}
     * then callbacks are made on the supplied Looper thread.
     *
     * <p> When location callbacks are invoked, the system will hold a wakelock
     * on your application's behalf for some period of time, but not
     * indefinitely. If your application requires a long running wakelock
     * within the location callback, you should acquire it yourself.
     *
     * <p class="note"> Prior to Jellybean, the minTime parameter was
     * only a hint, and some location provider implementations ignored it.
     * From Jellybean and onwards it is mandatory for Android compatible
     * devices to observe both the minTime and minDistance parameters.
     *
     * @param minTime minimum time interval between location updates, in milliseconds
     * @param minDistance minimum distance between location updates, in meters
     * @param criteria contains parameters for the location manager to choose the
     * appropriate provider and parameters to compute the location
     * @param intent a {@link PendingIntent} to be sent for each location update
     *
     * @throws IllegalArgumentException if criteria is null
     * @throws IllegalArgumentException if intent is null
     * @throws SecurityException if no suitable permission is present
     */
    @RequiresPermission(anyOf = {ACCESS_COARSE_LOCATION, ACCESS_FINE_LOCATION})
    public void requestLocationUpdates(long minTime, float minDistance, @NonNull Criteria criteria,
            @NonNull PendingIntent intent) {
<<<<<<< HEAD
        android.util.SeempLog.record(47);
=======
>>>>>>> dbf9e87c
        checkCriteria(criteria);
        checkPendingIntent(intent);

        LocationRequest request = LocationRequest.createFromDeprecatedCriteria(
                criteria, minTime, minDistance, false);
        requestLocationUpdates(request, null, null, intent);
    }

    /**
     * Register for a single location update using the named provider and
     * a callback.
     *
     * <p>See {@link #requestLocationUpdates(long, float, Criteria, PendingIntent)}
     * for more detail on how to use this method.
     *
     * @param provider the name of the provider with which to register
     * @param listener a {@link LocationListener} whose
     * {@link LocationListener#onLocationChanged} method will be called when
     * the location update is available
     * @param looper a Looper object whose message queue will be used to
     * implement the callback mechanism, or null to make callbacks on the calling
     * thread
     *
     * @throws IllegalArgumentException if provider is null or doesn't exist
     * @throws IllegalArgumentException if listener is null
     * @throws SecurityException if no suitable permission is present
     */
    @RequiresPermission(anyOf = {ACCESS_COARSE_LOCATION, ACCESS_FINE_LOCATION})
    public void requestSingleUpdate(
            @NonNull String provider, @NonNull LocationListener listener, @Nullable Looper looper) {
<<<<<<< HEAD
        android.util.SeempLog.record(64);
=======
>>>>>>> dbf9e87c
        checkProvider(provider);
        checkListener(listener);

        LocationRequest request = LocationRequest.createFromDeprecatedProvider(
                provider, 0, 0, true);
        requestLocationUpdates(request, listener, looper, null);
    }

    /**
     * Register for a single location update using a Criteria and
     * a callback.
     *
     * <p>See {@link #requestLocationUpdates(long, float, Criteria, PendingIntent)}
     * for more detail on how to use this method.
     *
     * @param criteria contains parameters for the location manager to choose the
     * appropriate provider and parameters to compute the location
     * @param listener a {@link LocationListener} whose
     * {@link LocationListener#onLocationChanged} method will be called when
     * the location update is available
     * @param looper a Looper object whose message queue will be used to
     * implement the callback mechanism, or null to make callbacks on the calling
     * thread
     *
     * @throws IllegalArgumentException if criteria is null
     * @throws IllegalArgumentException if listener is null
     * @throws SecurityException if no suitable permission is present
     */
    @RequiresPermission(anyOf = {ACCESS_COARSE_LOCATION, ACCESS_FINE_LOCATION})
    public void requestSingleUpdate(
            @NonNull Criteria criteria,
            @NonNull LocationListener listener,
            @Nullable Looper looper) {
<<<<<<< HEAD
        android.util.SeempLog.record(64);
=======
>>>>>>> dbf9e87c
        checkCriteria(criteria);
        checkListener(listener);

        LocationRequest request = LocationRequest.createFromDeprecatedCriteria(
                criteria, 0, 0, true);
        requestLocationUpdates(request, listener, looper, null);
    }

    /**
     * Register for a single location update using a named provider and pending intent.
     *
     * <p>See {@link #requestLocationUpdates(long, float, Criteria, PendingIntent)}
     * for more detail on how to use this method.
     *
     * @param provider the name of the provider with which to register
     * @param intent a {@link PendingIntent} to be sent for the location update
     *
     * @throws IllegalArgumentException if provider is null or doesn't exist
     * @throws IllegalArgumentException if intent is null
     * @throws SecurityException if no suitable permission is present
     */
    @RequiresPermission(anyOf = {ACCESS_COARSE_LOCATION, ACCESS_FINE_LOCATION})
    public void requestSingleUpdate(@NonNull String provider, @NonNull PendingIntent intent) {
<<<<<<< HEAD
        android.util.SeempLog.record(64);
=======
>>>>>>> dbf9e87c
        checkProvider(provider);
        checkPendingIntent(intent);

        LocationRequest request = LocationRequest.createFromDeprecatedProvider(
                provider, 0, 0, true);
        requestLocationUpdates(request, null, null, intent);
    }

    /**
     * Register for a single location update using a Criteria and pending intent.
     *
     * <p>See {@link #requestLocationUpdates(long, float, Criteria, PendingIntent)}
     * for more detail on how to use this method.
     *
     * @param criteria contains parameters for the location manager to choose the
     * appropriate provider and parameters to compute the location
     * @param intent a {@link PendingIntent} to be sent for the location update
     *
     * @throws IllegalArgumentException if provider is null or doesn't exist
     * @throws IllegalArgumentException if intent is null
     * @throws SecurityException if no suitable permission is present
     */
    @RequiresPermission(anyOf = {ACCESS_COARSE_LOCATION, ACCESS_FINE_LOCATION})
    public void requestSingleUpdate(@NonNull Criteria criteria, @NonNull PendingIntent intent) {
<<<<<<< HEAD
        android.util.SeempLog.record(64);
=======
>>>>>>> dbf9e87c
        checkCriteria(criteria);
        checkPendingIntent(intent);

        LocationRequest request = LocationRequest.createFromDeprecatedCriteria(
                criteria, 0, 0, true);
        requestLocationUpdates(request, null, null, intent);
    }

    /**
     * Register for fused location updates using a LocationRequest and callback.
     *
     * <p>Upon a location update, the system delivers the new {@link Location} to the
     * provided {@link LocationListener}, by calling its {@link
     * LocationListener#onLocationChanged} method.</p>
     *
     * <p>The system will automatically select and enable the best providers
     * to compute a location for your application. It may use only passive
     * locations, or just a single location source, or it may fuse together
     * multiple location sources in order to produce the best possible
     * result, depending on the quality of service requested in the
     * {@link LocationRequest}.
     *
     * <p>LocationRequest can be null, in which case the system will choose
     * default, low power parameters for location updates. You will occasionally
     * receive location updates as available, without a major power impact on the
     * system. If your application just needs an occasional location update
     * without any strict demands, then pass a null LocationRequest.
     *
     * <p>Only one LocationRequest can be registered for each unique callback
     * or pending intent. So a subsequent request with the same callback or
     * pending intent will over-write the previous LocationRequest.
     *
     * <p> If a pending intent is supplied then location updates
     * are sent with a key of {@link #KEY_LOCATION_CHANGED} and a
     * {@link android.location.Location} value. If a callback is supplied
     * then location updates are made using the
     * {@link LocationListener#onLocationChanged} callback, on the specified
     * Looper thread. If a {@link LocationListener} is used
     * but with a null Looper then the calling thread must already
     * be a {@link android.os.Looper} thread (such as the main thread) and
     * callbacks will occur on this thread.
     *
     * <p> Provider status updates and availability updates are deprecated
     * because the system is performing provider fusion on the applications
     * behalf. So {@link LocationListener#onProviderDisabled},
     * {@link LocationListener#onProviderEnabled}, {@link LocationListener#onStatusChanged}
     * will not be called, and intents with extra keys of
     * {@link #KEY_PROVIDER_ENABLED} or {@link #KEY_STATUS_CHANGED} will not
     * be received.
     *
     * <p> To unregister for Location updates, use: {@link #removeUpdates(LocationListener)}.
     *
     * @param request quality of service required, null for default low power
     * @param listener a {@link LocationListener} whose
     * {@link LocationListener#onLocationChanged} method will be called when
     * the location update is available
     * @param looper a Looper object whose message queue will be used to
     * implement the callback mechanism, or null to make callbacks on the calling
     * thread
     *
     * @throws IllegalArgumentException if listener is null
     * @throws SecurityException if no suitable permission is present
     *
     * @hide
     */
    @SystemApi
    @TestApi
    @RequiresPermission(anyOf = {ACCESS_COARSE_LOCATION, ACCESS_FINE_LOCATION})
    public void requestLocationUpdates(
            @NonNull LocationRequest request,
            @NonNull LocationListener listener,
            @Nullable Looper looper) {
<<<<<<< HEAD
        android.util.SeempLog.record(47);
=======
>>>>>>> dbf9e87c
        checkListener(listener);
        requestLocationUpdates(request, listener, looper, null);
    }


    /**
     * Register for fused location updates using a LocationRequest and a pending intent.
     *
     * <p>Upon a location update, the system delivers the new {@link Location} with your provided
     * {@link PendingIntent}, as the value for {@link LocationManager#KEY_LOCATION_CHANGED}
     * in the intent's extras.</p>
     *
     * <p> To unregister for Location updates, use: {@link #removeUpdates(PendingIntent)}.
     *
     * <p> See {@link #requestLocationUpdates(LocationRequest, LocationListener, Looper)}
     * for more detail.
     *
     * @param request quality of service required, null for default low power
     * @param intent a {@link PendingIntent} to be sent for the location update
     *
     * @throws IllegalArgumentException if intent is null
     * @throws SecurityException if no suitable permission is present
     *
     * @hide
     */
    @SystemApi
    @TestApi
    @RequiresPermission(anyOf = {ACCESS_COARSE_LOCATION, ACCESS_FINE_LOCATION})
    public void requestLocationUpdates(
            @NonNull LocationRequest request, @NonNull PendingIntent intent) {
<<<<<<< HEAD
        android.util.SeempLog.record(47);
=======
>>>>>>> dbf9e87c
        checkPendingIntent(intent);
        requestLocationUpdates(request, null, null, intent);
    }

    /**
     * Set the last known location with a new location.
     *
     * <p>A privileged client can inject a {@link Location} if it has a better estimate of what
     * the recent location is.  This is especially useful when the device boots up and the GPS
     * chipset is in the process of getting the first fix.  If the client has cached the location,
     * it can inject the {@link Location}, so if an app requests for a {@link Location} from {@link
     * #getLastKnownLocation(String)}, the location information is still useful before getting
     * the first fix.</p>
     *
     * <p> Useful in products like Auto.
     *
     * @param newLocation newly available {@link Location} object
     * @return true if update was successful, false if not
     *
     * @throws SecurityException if no suitable permission is present
     *
     * @hide
     */
    @RequiresPermission(allOf = {LOCATION_HARDWARE, ACCESS_FINE_LOCATION})
    public boolean injectLocation(@NonNull Location newLocation) {
        try {
            return mService.injectLocation(newLocation);
        } catch (RemoteException e) {
            throw e.rethrowFromSystemServer();
        }
    }

    private ListenerTransport wrapListener(LocationListener listener, Looper looper) {
        if (listener == null) return null;
        synchronized (mListeners) {
            ListenerTransport transport = mListeners.get(listener);
            if (transport == null) {
                transport = new ListenerTransport(listener, looper);
            }
            mListeners.put(listener, transport);
            return transport;
        }
    }

    @UnsupportedAppUsage
    private void requestLocationUpdates(LocationRequest request, LocationListener listener,
            Looper looper, PendingIntent intent) {
        android.util.SeempLog.record(47);

        String packageName = mContext.getPackageName();

        // wrap the listener class
        ListenerTransport transport = wrapListener(listener, looper);

        try {
            mService.requestLocationUpdates(request, transport, intent, packageName);
       } catch (RemoteException e) {
           throw e.rethrowFromSystemServer();
       }
    }

    /**
     * Removes all location updates for the specified LocationListener.
     *
     * <p>Following this call, updates will no longer
     * occur for this listener.
     *
     * @param listener listener object that no longer needs location updates
     * @throws IllegalArgumentException if listener is null
     */
    public void removeUpdates(@NonNull LocationListener listener) {
        checkListener(listener);
        String packageName = mContext.getPackageName();

        ListenerTransport transport;
        synchronized (mListeners) {
            transport = mListeners.remove(listener);
        }
        if (transport == null) return;

        try {
            mService.removeUpdates(transport, null, packageName);
        } catch (RemoteException e) {
            throw e.rethrowFromSystemServer();
        }
    }

    /**
     * Removes all location updates for the specified pending intent.
     *
     * <p>Following this call, updates will no longer for this pending intent.
     *
     * @param intent pending intent object that no longer needs location updates
     * @throws IllegalArgumentException if intent is null
     */
    public void removeUpdates(@NonNull PendingIntent intent) {
        checkPendingIntent(intent);
        String packageName = mContext.getPackageName();

        try {
            mService.removeUpdates(null, intent, packageName);
        } catch (RemoteException e) {
            throw e.rethrowFromSystemServer();
        }
    }

    /**
     * Set a proximity alert for the location given by the position
     * (latitude, longitude) and the given radius.
     *
     * <p> When the device
     * detects that it has entered or exited the area surrounding the
     * location, the given PendingIntent will be used to create an Intent
     * to be fired.
     *
     * <p> The fired Intent will have a boolean extra added with key
     * {@link #KEY_PROXIMITY_ENTERING}. If the value is true, the device is
     * entering the proximity region; if false, it is exiting.
     *
     * <p> Due to the approximate nature of position estimation, if the
     * device passes through the given area briefly, it is possible
     * that no Intent will be fired.  Similarly, an Intent could be
     * fired if the device passes very close to the given area but
     * does not actually enter it.
     *
     * <p> After the number of milliseconds given by the expiration
     * parameter, the location manager will delete this proximity
     * alert and no longer monitor it.  A value of -1 indicates that
     * there should be no expiration time.
     *
     * <p> Internally, this method uses both {@link #NETWORK_PROVIDER}
     * and {@link #GPS_PROVIDER}.
     *
     * <p>Before API version 17, this method could be used with
     * {@link android.Manifest.permission#ACCESS_FINE_LOCATION} or
     * {@link android.Manifest.permission#ACCESS_COARSE_LOCATION}.
     * From API version 17 and onwards, this method requires
     * {@link android.Manifest.permission#ACCESS_FINE_LOCATION} permission.
     *
     * @param latitude the latitude of the central point of the
     * alert region
     * @param longitude the longitude of the central point of the
     * alert region
     * @param radius the radius of the central point of the
     * alert region, in meters
     * @param expiration time for this proximity alert, in milliseconds,
     * or -1 to indicate no expiration
     * @param intent a PendingIntent that will be used to generate an Intent to
     * fire when entry to or exit from the alert region is detected
     *
     * @throws SecurityException if {@link android.Manifest.permission#ACCESS_FINE_LOCATION}
     * permission is not present
     */
    @RequiresPermission(anyOf = {ACCESS_COARSE_LOCATION, ACCESS_FINE_LOCATION})
    public void addProximityAlert(double latitude, double longitude, float radius, long expiration,
            @NonNull PendingIntent intent) {
<<<<<<< HEAD
        android.util.SeempLog.record(45);
=======
>>>>>>> dbf9e87c
        checkPendingIntent(intent);
        if (expiration < 0) expiration = Long.MAX_VALUE;

        Geofence fence = Geofence.createCircle(latitude, longitude, radius);
        LocationRequest request = new LocationRequest().setExpireIn(expiration);
        try {
            mService.requestGeofence(request, fence, intent, mContext.getPackageName());
        } catch (RemoteException e) {
            throw e.rethrowFromSystemServer();
        }
    }

    /**
     * Add a geofence with the specified LocationRequest quality of service.
     *
     * <p> When the device
     * detects that it has entered or exited the area surrounding the
     * location, the given PendingIntent will be used to create an Intent
     * to be fired.
     *
     * <p> The fired Intent will have a boolean extra added with key
     * {@link #KEY_PROXIMITY_ENTERING}. If the value is true, the device is
     * entering the proximity region; if false, it is exiting.
     *
     * <p> The geofence engine fuses results from all location providers to
     * provide the best balance between accuracy and power. Applications
     * can choose the quality of service required using the
     * {@link LocationRequest} object. If it is null then a default,
     * low power geo-fencing implementation is used. It is possible to cross
     * a geo-fence without notification, but the system will do its best
     * to detect, using {@link LocationRequest} as a hint to trade-off
     * accuracy and power.
     *
     * <p> The power required by the geofence engine can depend on many factors,
     * such as quality and interval requested in {@link LocationRequest},
     * distance to nearest geofence and current device velocity.
     *
     * @param request quality of service required, null for default low power
     * @param fence a geographical description of the geofence area
     * @param intent pending intent to receive geofence updates
     *
     * @throws IllegalArgumentException if fence is null
     * @throws IllegalArgumentException if intent is null
     * @throws SecurityException if {@link android.Manifest.permission#ACCESS_FINE_LOCATION}
     * permission is not present
     *
     * @hide
     */
    @RequiresPermission(anyOf = {ACCESS_COARSE_LOCATION, ACCESS_FINE_LOCATION})
    public void addGeofence(
            @NonNull LocationRequest request,
            @NonNull Geofence fence,
            @NonNull PendingIntent intent) {
        checkPendingIntent(intent);
        checkGeofence(fence);

        try {
            mService.requestGeofence(request, fence, intent, mContext.getPackageName());
        } catch (RemoteException e) {
            throw e.rethrowFromSystemServer();
        }
    }

    /**
     * Removes the proximity alert with the given PendingIntent.
     *
     * <p>Before API version 17, this method could be used with
     * {@link android.Manifest.permission#ACCESS_FINE_LOCATION} or
     * {@link android.Manifest.permission#ACCESS_COARSE_LOCATION}.
     * From API version 17 and onwards, this method requires
     * {@link android.Manifest.permission#ACCESS_FINE_LOCATION} permission.
     *
     * @param intent the PendingIntent that no longer needs to be notified of
     * proximity alerts
     *
     * @throws IllegalArgumentException if intent is null
     * @throws SecurityException if {@link android.Manifest.permission#ACCESS_FINE_LOCATION}
     * permission is not present
     */
    public void removeProximityAlert(@NonNull PendingIntent intent) {
        checkPendingIntent(intent);
        String packageName = mContext.getPackageName();

        try {
            mService.removeGeofence(null, intent, packageName);
        } catch (RemoteException e) {
            throw e.rethrowFromSystemServer();
        }
    }

    /**
     * Remove a single geofence.
     *
     * <p>This removes only the specified geofence associated with the
     * specified pending intent. All other geofences remain unchanged.
     *
     * @param fence a geofence previously passed to {@link #addGeofence}
     * @param intent a pending intent previously passed to {@link #addGeofence}
     *
     * @throws IllegalArgumentException if fence is null
     * @throws IllegalArgumentException if intent is null
     * @throws SecurityException if {@link android.Manifest.permission#ACCESS_FINE_LOCATION}
     * permission is not present
     *
     * @hide
     */
    public void removeGeofence(@NonNull Geofence fence, @NonNull PendingIntent intent) {
        checkPendingIntent(intent);
        checkGeofence(fence);
        String packageName = mContext.getPackageName();

        try {
            mService.removeGeofence(fence, intent, packageName);
        } catch (RemoteException e) {
            throw e.rethrowFromSystemServer();
        }
    }

    /**
     * Remove all geofences registered to the specified pending intent.
     *
     * @param intent a pending intent previously passed to {@link #addGeofence}
     *
     * @throws IllegalArgumentException if intent is null
     * @throws SecurityException if {@link android.Manifest.permission#ACCESS_FINE_LOCATION}
     * permission is not present
     *
     * @hide
     */
    public void removeAllGeofences(@NonNull PendingIntent intent) {
        checkPendingIntent(intent);
        String packageName = mContext.getPackageName();

        try {
            mService.removeGeofence(null, intent, packageName);
        } catch (RemoteException e) {
            throw e.rethrowFromSystemServer();
        }
    }

    /**
     * Returns the current enabled/disabled state of location. To listen for changes, see
     * {@link #MODE_CHANGED_ACTION}.
     *
     * @return true if location is enabled and false if location is disabled.
     */
    public boolean isLocationEnabled() {
        return isLocationEnabledForUser(Process.myUserHandle());
    }

    /**
     * Returns the current enabled/disabled state of location.
     *
     * @param userHandle the user to query
     * @return true if location is enabled and false if location is disabled.
     *
     * @hide
     */
    @SystemApi
    public boolean isLocationEnabledForUser(@NonNull UserHandle userHandle) {
        try {
            return mService.isLocationEnabledForUser(userHandle.getIdentifier());
        } catch (RemoteException e) {
            throw e.rethrowFromSystemServer();
        }
    }

    /**
     * Enables or disables the location setting.
     *
     * @param enabled true to enable location and false to disable location.
     * @param userHandle the user to set
     *
     * @hide
     */
    @SystemApi
    @TestApi
    @RequiresPermission(WRITE_SECURE_SETTINGS)
    public void setLocationEnabledForUser(boolean enabled, @NonNull UserHandle userHandle) {
        Settings.Secure.putIntForUser(
                mContext.getContentResolver(),
                Settings.Secure.LOCATION_MODE,
                enabled
                        ? Settings.Secure.LOCATION_MODE_ON
                        : Settings.Secure.LOCATION_MODE_OFF,
                userHandle.getIdentifier());
    }

    /**
     * Returns the current enabled/disabled status of the given provider. To listen for changes, see
     * {@link #PROVIDERS_CHANGED_ACTION}.
     *
     * Before API version {@link android.os.Build.VERSION_CODES#LOLLIPOP}, this method would throw
     * {@link SecurityException} if the location permissions were not sufficient to use the
     * specified provider.
     *
     * @param provider the name of the provider
     * @return true if the provider exists and is enabled
     *
     * @throws IllegalArgumentException if provider is null
     */
    public boolean isProviderEnabled(@NonNull String provider) {
        return isProviderEnabledForUser(provider, Process.myUserHandle());
    }

    /**
     * Returns the current enabled/disabled status of the given provider and user. Callers should
     * prefer {@link #isLocationEnabledForUser(UserHandle)} unless they depend on provider-specific
     * APIs.
     *
     * Before API version {@link android.os.Build.VERSION_CODES#LOLLIPOP}, this method would throw
     * {@link SecurityException} if the location permissions were not sufficient to use the
     * specified provider.
     *
     * @param provider the name of the provider
     * @param userHandle the user to query
     * @return true if the provider exists and is enabled
     *
     * @throws IllegalArgumentException if provider is null
     * @hide
     */
    @SystemApi
    public boolean isProviderEnabledForUser(
            @NonNull String provider, @NonNull UserHandle userHandle) {
        checkProvider(provider);

        try {
            return mService.isProviderEnabledForUser(provider, userHandle.getIdentifier());
        } catch (RemoteException e) {
            throw e.rethrowFromSystemServer();
        }
    }

    /**
     * Method for enabling or disabling a single location provider. This method is deprecated and
     * functions as a best effort. It should not be relied on in any meaningful sense as providers
     * may no longer be enabled or disabled by clients.
     *
     * @param provider the name of the provider
     * @param enabled true to enable the provider. false to disable the provider
     * @param userHandle the user to set
     * @return true if the value was set, false otherwise
     *
     * @throws IllegalArgumentException if provider is null
     * @deprecated Do not manipulate providers individually, use
     * {@link #setLocationEnabledForUser(boolean, UserHandle)} instead.
     * @hide
     */
    @Deprecated
    @SystemApi
    @RequiresPermission(WRITE_SECURE_SETTINGS)
    public boolean setProviderEnabledForUser(
            @NonNull String provider, boolean enabled, @NonNull UserHandle userHandle) {
        checkProvider(provider);

        return Settings.Secure.putStringForUser(
                mContext.getContentResolver(),
                Settings.Secure.LOCATION_PROVIDERS_ALLOWED,
                (enabled ? "+" : "-") + provider,
                userHandle.getIdentifier());
    }

    /**
     * Get the last known location.
     *
     * <p>This location could be very old so use
     * {@link Location#getElapsedRealtimeNanos} to calculate its age. It can
     * also return null if no previous location is available.
     *
     * <p>Always returns immediately.
     *
     * @return The last known location, or null if not available
     * @throws SecurityException if no suitable permission is present
     *
     * @hide
     */
    @Nullable
    public Location getLastLocation() {
        String packageName = mContext.getPackageName();

        try {
            return mService.getLastLocation(null, packageName);
        } catch (RemoteException e) {
            throw e.rethrowFromSystemServer();
        }
    }

    /**
     * Returns a Location indicating the data from the last known
     * location fix obtained from the given provider.
     *
     * <p> This can be done
     * without starting the provider.  Note that this location could
     * be out-of-date, for example if the device was turned off and
     * moved to another location.
     *
     * <p> If the provider is currently disabled, null is returned.
     *
     * @param provider the name of the provider
     * @return the last known location for the provider, or null
     *
     * @throws SecurityException if no suitable permission is present
     * @throws IllegalArgumentException if provider is null or doesn't exist
     */
    @RequiresPermission(anyOf = {ACCESS_COARSE_LOCATION, ACCESS_FINE_LOCATION})
    @Nullable
    public Location getLastKnownLocation(@NonNull String provider) {
<<<<<<< HEAD
        android.util.SeempLog.record(46);
=======
>>>>>>> dbf9e87c
        checkProvider(provider);
        String packageName = mContext.getPackageName();
        LocationRequest request = LocationRequest.createFromDeprecatedProvider(
                provider, 0, 0, true);

        try {
            return mService.getLastLocation(request, packageName);
        } catch (RemoteException e) {
            throw e.rethrowFromSystemServer();
        }
    }

    /**
     * Creates a mock location provider and adds it to the set of active providers.
     *
     * @param name the provider name
     *
     * @throws SecurityException if {@link android.app.AppOpsManager#OPSTR_MOCK_LOCATION
     * mock location app op} is not set to {@link android.app.AppOpsManager#MODE_ALLOWED
     * allowed} for your app.
     * @throws IllegalArgumentException if a provider with the given name already exists
     */
    public void addTestProvider(
            @NonNull String name, boolean requiresNetwork, boolean requiresSatellite,
            boolean requiresCell, boolean hasMonetaryCost, boolean supportsAltitude,
            boolean supportsSpeed, boolean supportsBearing, int powerRequirement, int accuracy) {
        ProviderProperties properties = new ProviderProperties(requiresNetwork,
                requiresSatellite, requiresCell, hasMonetaryCost, supportsAltitude, supportsSpeed,
                supportsBearing, powerRequirement, accuracy);
        if (name.matches(LocationProvider.BAD_CHARS_REGEX)) {
            throw new IllegalArgumentException("provider name contains illegal character: " + name);
        }

        try {
            mService.addTestProvider(name, properties, mContext.getOpPackageName());
        } catch (RemoteException e) {
            throw e.rethrowFromSystemServer();
        }
    }

    /**
     * Removes the mock location provider with the given name.
     *
     * @param provider the provider name
     *
     * @throws SecurityException if {@link android.app.AppOpsManager#OPSTR_MOCK_LOCATION
     * mock location app op} is not set to {@link android.app.AppOpsManager#MODE_ALLOWED
     * allowed} for your app.
     * @throws IllegalArgumentException if no provider with the given name exists
     */
    public void removeTestProvider(@NonNull String provider) {
        try {
            mService.removeTestProvider(provider, mContext.getOpPackageName());
        } catch (RemoteException e) {
            throw e.rethrowFromSystemServer();
        }
    }

    /**
     * Sets a mock location for the given provider.
     * <p>This location will be used in place of any actual location from the provider.
     * The location object must have a minimum number of fields set to be
     * considered a valid LocationProvider Location, as per documentation
     * on {@link Location} class.
     *
     * @param provider the provider name
     * @param loc the mock location
     *
     * @throws SecurityException if {@link android.app.AppOpsManager#OPSTR_MOCK_LOCATION
     * mock location app op} is not set to {@link android.app.AppOpsManager#MODE_ALLOWED
     * allowed} for your app.
     * @throws IllegalArgumentException if no provider with the given name exists
     * @throws IllegalArgumentException if the location is incomplete
     */
    public void setTestProviderLocation(@NonNull String provider, @NonNull Location loc) {
        if (!loc.isComplete()) {
            IllegalArgumentException e = new IllegalArgumentException(
                    "Incomplete location object, missing timestamp or accuracy? " + loc);
            if (mContext.getApplicationInfo().targetSdkVersion <= Build.VERSION_CODES.JELLY_BEAN) {
                // just log on old platform (for backwards compatibility)
                Log.w(TAG, e);
                loc.makeComplete();
            } else {
                // really throw it!
                throw e;
            }
        }

        try {
            mService.setTestProviderLocation(provider, loc, mContext.getOpPackageName());
        } catch (RemoteException e) {
            throw e.rethrowFromSystemServer();
        }
    }

    /**
     * Removes any mock location associated with the given provider.
     *
     * @param provider the provider name
     *
     * @throws SecurityException if {@link android.app.AppOpsManager#OPSTR_MOCK_LOCATION
     * mock location app op} is not set to {@link android.app.AppOpsManager#MODE_ALLOWED
     * allowed} for your app.
     * @throws IllegalArgumentException if no provider with the given name exists
     *
     * @deprecated This function has always been a no-op, and may be removed in the future.
     */
    @Deprecated
    public void clearTestProviderLocation(@NonNull String provider) {}

    /**
     * Sets a mock enabled value for the given provider.  This value will be used in place
     * of any actual value from the provider.
     *
     * @param provider the provider name
     * @param enabled the mock enabled value
     *
     * @throws SecurityException if {@link android.app.AppOpsManager#OPSTR_MOCK_LOCATION
     * mock location app op} is not set to {@link android.app.AppOpsManager#MODE_ALLOWED
     * allowed} for your app.
     * @throws IllegalArgumentException if no provider with the given name exists
     */
    public void setTestProviderEnabled(@NonNull String provider, boolean enabled) {
        try {
            mService.setTestProviderEnabled(provider, enabled, mContext.getOpPackageName());
        } catch (RemoteException e) {
            throw e.rethrowFromSystemServer();
        }
    }

    /**
     * Removes any mock enabled value associated with the given provider.
     *
     * @param provider the provider name
     *
     * @throws SecurityException if {@link android.app.AppOpsManager#OPSTR_MOCK_LOCATION
     * mock location app op} is not set to {@link android.app.AppOpsManager#MODE_ALLOWED
     * allowed} for your app.
     * @throws IllegalArgumentException if no provider with the given name exists
     *
     * @deprecated Use {@link #setTestProviderEnabled(String, boolean)} instead.
     */
    @Deprecated
    public void clearTestProviderEnabled(@NonNull String provider) {
        setTestProviderEnabled(provider, false);
    }

    /**
     * This method has no effect as provider status has been deprecated and is no longer supported.
     *
     * @param provider the provider name
     * @param status the mock status
     * @param extras a Bundle containing mock extras
     * @param updateTime the mock update time
     *
     * @throws SecurityException if {@link android.app.AppOpsManager#OPSTR_MOCK_LOCATION
     * mock location app op} is not set to {@link android.app.AppOpsManager#MODE_ALLOWED
     * allowed} for your app.
     * @throws IllegalArgumentException if no provider with the given name exists
     *
     * @deprecated This method has no effect.
     */
    @Deprecated
    public void setTestProviderStatus(
            @NonNull String provider, int status, @Nullable Bundle extras, long updateTime) {
        try {
            mService.setTestProviderStatus(provider, status, extras, updateTime,
                    mContext.getOpPackageName());
        } catch (RemoteException e) {
            throw e.rethrowFromSystemServer();
        }
    }

    /**
     * This method has no effect as provider status has been deprecated and is no longer supported.
     *
     * @param provider the provider name
     * @throws SecurityException if {@link android.app.AppOpsManager#OPSTR_MOCK_LOCATION
     * mock location app op} is not set to {@link android.app.AppOpsManager#MODE_ALLOWED
     * allowed} for your app.
     * @throws IllegalArgumentException if no provider with the given name exists
     *
     * @deprecated This method has no effect.
     */
    @Deprecated
    public void clearTestProviderStatus(@NonNull String provider) {
        setTestProviderStatus(provider, LocationProvider.AVAILABLE, null, 0L);
    }

    /**
     * Get the last list of {@link LocationRequest}s sent to the provider.
     *
     * @hide
     */
    @TestApi
    @NonNull
    public List<LocationRequest> getTestProviderCurrentRequests(String providerName) {
        checkProvider(providerName);
        try {
            return mService.getTestProviderCurrentRequests(providerName,
                    mContext.getOpPackageName());
        } catch (RemoteException e) {
            throw e.rethrowFromSystemServer();
        }
    }

    // --- GPS-specific support ---

    // This class is used to send Gnss status events to the client's specific thread.
    private class GnssStatusListenerTransport extends IGnssStatusListener.Stub {

        private final GnssStatus.Callback mGnssCallback;
        private final OnNmeaMessageListener mGnssNmeaListener;

        private class GnssHandler extends Handler {
            GnssHandler(Handler handler) {
                super(handler != null ? handler.getLooper() : Looper.myLooper());
            }

            @Override
            public void handleMessage(Message msg) {
                switch (msg.what) {
                    case NMEA_RECEIVED:
                        synchronized (mNmeaBuffer) {
                            for (Nmea nmea : mNmeaBuffer) {
                                mGnssNmeaListener.onNmeaMessage(nmea.mNmea, nmea.mTimestamp);
                            }
                            mNmeaBuffer.clear();
                        }
                        break;
                    case GNSS_EVENT_STARTED:
                        mGnssCallback.onStarted();
                        break;
                    case GNSS_EVENT_STOPPED:
                        mGnssCallback.onStopped();
                        break;
                    case GNSS_EVENT_FIRST_FIX:
                        mGnssCallback.onFirstFix(mTimeToFirstFix);
                        break;
                    case GNSS_EVENT_SATELLITE_STATUS:
                        mGnssCallback.onSatelliteStatusChanged(mGnssStatus);
                        break;
                    default:
                        break;
                }
            }
        }

        private final Handler mGnssHandler;

        private static final int NMEA_RECEIVED = 1;
        private static final int GNSS_EVENT_STARTED = 2;
        private static final int GNSS_EVENT_STOPPED = 3;
        private static final int GNSS_EVENT_FIRST_FIX = 4;
        private static final int GNSS_EVENT_SATELLITE_STATUS = 5;

        private class Nmea {
            long mTimestamp;
            String mNmea;

            Nmea(long timestamp, String nmea) {
                mTimestamp = timestamp;
                mNmea = nmea;
            }
        }
        private final ArrayList<Nmea> mNmeaBuffer;

        GnssStatusListenerTransport(GnssStatus.Callback callback, Handler handler) {
            mGnssCallback = callback;
            mGnssHandler = new GnssHandler(handler);
            mGnssNmeaListener = null;
            mNmeaBuffer = null;
        }

        GnssStatusListenerTransport(OnNmeaMessageListener listener, Handler handler) {
            mGnssCallback = null;
            mGnssHandler = new GnssHandler(handler);
            mGnssNmeaListener = listener;
            mNmeaBuffer = new ArrayList<>();
        }

        GnssStatusListenerTransport(GpsStatus.Listener listener, Handler handler) {
            mGnssHandler = new GnssHandler(handler);
            mNmeaBuffer = null;
            mGnssCallback = listener != null ? new GnssStatus.Callback() {
                @Override
                public void onStarted() {
                    listener.onGpsStatusChanged(GpsStatus.GPS_EVENT_STARTED);
                }

                @Override
                public void onStopped() {
                    listener.onGpsStatusChanged(GpsStatus.GPS_EVENT_STOPPED);
                }

                @Override
                public void onFirstFix(int ttff) {
                    listener.onGpsStatusChanged(GpsStatus.GPS_EVENT_FIRST_FIX);
                }

                @Override
                public void onSatelliteStatusChanged(GnssStatus status) {
                    listener.onGpsStatusChanged(GpsStatus.GPS_EVENT_SATELLITE_STATUS);
                }
            } : null;
            mGnssNmeaListener = null;
        }

        @Override
        public void onGnssStarted() {
            if (mGnssCallback != null) {
                mGnssHandler.obtainMessage(GNSS_EVENT_STARTED).sendToTarget();
            }
        }

        @Override
        public void onGnssStopped() {
            if (mGnssCallback != null) {
                mGnssHandler.obtainMessage(GNSS_EVENT_STOPPED).sendToTarget();
            }
        }

        @Override
        public void onFirstFix(int ttff) {
            if (mGnssCallback != null) {
                mTimeToFirstFix = ttff;
                mGnssHandler.obtainMessage(GNSS_EVENT_FIRST_FIX).sendToTarget();
            }
        }

        @Override
        public void onSvStatusChanged(int svCount, int[] prnWithFlags,
                float[] cn0s, float[] elevations, float[] azimuths, float[] carrierFreqs) {
            if (mGnssCallback != null) {
                mGnssStatus = new GnssStatus(svCount, prnWithFlags, cn0s, elevations, azimuths,
                        carrierFreqs);

                mGnssHandler.removeMessages(GNSS_EVENT_SATELLITE_STATUS);
                mGnssHandler.obtainMessage(GNSS_EVENT_SATELLITE_STATUS).sendToTarget();
            }
        }

        @Override
        public void onNmeaReceived(long timestamp, String nmea) {
            if (mGnssNmeaListener != null) {
                synchronized (mNmeaBuffer) {
                    mNmeaBuffer.add(new Nmea(timestamp, nmea));
                }

                mGnssHandler.removeMessages(NMEA_RECEIVED);
                mGnssHandler.obtainMessage(NMEA_RECEIVED).sendToTarget();
            }
        }
    }

    /**
     * Adds a GPS status listener.
     *
     * @param listener GPS status listener object to register
     *
     * @return true if the listener was successfully added
     *
     * @throws SecurityException if the ACCESS_FINE_LOCATION permission is not present
     * @deprecated use {@link #registerGnssStatusCallback(GnssStatus.Callback)} instead.
     */
    @Deprecated
    @RequiresPermission(ACCESS_FINE_LOCATION)
    public boolean addGpsStatusListener(GpsStatus.Listener listener) {
        android.util.SeempLog.record(43);
        boolean result;

        if (mGpsStatusListeners.get(listener) != null) {
            return true;
        }
        try {
            GnssStatusListenerTransport transport = new GnssStatusListenerTransport(listener, null);
            result = mService.registerGnssStatusCallback(transport, mContext.getPackageName());
            if (result) {
                mGpsStatusListeners.put(listener, transport);
            }
        } catch (RemoteException e) {
            throw e.rethrowFromSystemServer();
        }

        return result;
    }

    /**
     * Removes a GPS status listener.
     *
     * @param listener GPS status listener object to remove
     * @deprecated use {@link #unregisterGnssStatusCallback(GnssStatus.Callback)} instead.
     */
    @Deprecated
    public void removeGpsStatusListener(GpsStatus.Listener listener) {
        try {
            GnssStatusListenerTransport transport = mGpsStatusListeners.remove(listener);
            if (transport != null) {
                mService.unregisterGnssStatusCallback(transport);
            }
        } catch (RemoteException e) {
            throw e.rethrowFromSystemServer();
        }
    }

    /**
     * Registers a GNSS status callback.
     *
     * @param callback GNSS status callback object to register
     *
     * @return true if the listener was successfully added
     *
     * @throws SecurityException if the ACCESS_FINE_LOCATION permission is not present
     */
    @RequiresPermission(ACCESS_FINE_LOCATION)
    public boolean registerGnssStatusCallback(@NonNull GnssStatus.Callback callback) {
        return registerGnssStatusCallback(callback, null);
    }

    /**
     * Registers a GNSS status callback.
     *
     * @param callback GNSS status callback object to register
     * @param handler the handler that the callback runs on.
     *
     * @return true if the listener was successfully added
     *
     * @throws SecurityException if the ACCESS_FINE_LOCATION permission is not present
     */
    @RequiresPermission(ACCESS_FINE_LOCATION)
    public boolean registerGnssStatusCallback(
            @NonNull GnssStatus.Callback callback, @Nullable Handler handler) {
        boolean result;
        synchronized (mGnssStatusListeners) {
            if (mGnssStatusListeners.get(callback) != null) {
                return true;
            }
            try {
                GnssStatusListenerTransport transport =
                        new GnssStatusListenerTransport(callback, handler);
                result = mService.registerGnssStatusCallback(transport, mContext.getPackageName());
                if (result) {
                    mGnssStatusListeners.put(callback, transport);
                }
            } catch (RemoteException e) {
                throw e.rethrowFromSystemServer();
            }
        }

        return result;
    }

    /**
     * Removes a GNSS status callback.
     *
     * @param callback GNSS status callback object to remove
     */
    public void unregisterGnssStatusCallback(@NonNull GnssStatus.Callback callback) {
        synchronized (mGnssStatusListeners) {
            try {
                GnssStatusListenerTransport transport = mGnssStatusListeners.remove(callback);
                if (transport != null) {
                    mService.unregisterGnssStatusCallback(transport);
                }
            } catch (RemoteException e) {
                throw e.rethrowFromSystemServer();
            }
        }
    }

    /**
     * Adds an NMEA listener.
     *
     * @param listener a {@link GpsStatus.NmeaListener} object to register
     *
     * @return true if the listener was successfully added
     *
     * @throws SecurityException if the ACCESS_FINE_LOCATION permission is not present
     * @deprecated use {@link #addNmeaListener(OnNmeaMessageListener)} instead.
     * @removed
     */
    @Deprecated
    @RequiresPermission(ACCESS_FINE_LOCATION)
    public boolean addNmeaListener(GpsStatus.NmeaListener listener) {
<<<<<<< HEAD
        android.util.SeempLog.record(44);
=======
>>>>>>> dbf9e87c
        return false;
    }

    /**
     * Removes an NMEA listener.
     *
     * @param listener a {@link GpsStatus.NmeaListener} object to remove
     * @deprecated use {@link #removeNmeaListener(OnNmeaMessageListener)} instead.
     * @removed
     */
    @Deprecated
    public void removeNmeaListener(GpsStatus.NmeaListener listener) {}

    /**
     * Adds an NMEA listener.
     *
     * @param listener a {@link OnNmeaMessageListener} object to register
     *
     * @return true if the listener was successfully added
     *
     * @throws SecurityException if the ACCESS_FINE_LOCATION permission is not present
     */
    @RequiresPermission(ACCESS_FINE_LOCATION)
    public boolean addNmeaListener(@NonNull OnNmeaMessageListener listener) {
        return addNmeaListener(listener, null);
    }

    /**
     * Adds an NMEA listener.
     *
     * @param listener a {@link OnNmeaMessageListener} object to register
     * @param handler the handler that the listener runs on.
     *
     * @return true if the listener was successfully added
     *
     * @throws SecurityException if the ACCESS_FINE_LOCATION permission is not present
     */
    @RequiresPermission(ACCESS_FINE_LOCATION)
    public boolean addNmeaListener(
            @NonNull OnNmeaMessageListener listener, @Nullable Handler handler) {
        boolean result;

        if (mGnssNmeaListeners.get(listener) != null) {
            // listener is already registered
            return true;
        }
        try {
            GnssStatusListenerTransport transport =
                    new GnssStatusListenerTransport(listener, handler);
            result = mService.registerGnssStatusCallback(transport, mContext.getPackageName());
            if (result) {
                mGnssNmeaListeners.put(listener, transport);
            }
        } catch (RemoteException e) {
            throw e.rethrowFromSystemServer();
        }

        return result;
    }

    /**
     * Removes an NMEA listener.
     *
     * @param listener a {@link OnNmeaMessageListener} object to remove
     */
    public void removeNmeaListener(@NonNull OnNmeaMessageListener listener) {
        try {
            GnssStatusListenerTransport transport = mGnssNmeaListeners.remove(listener);
            if (transport != null) {
                mService.unregisterGnssStatusCallback(transport);
            }
        } catch (RemoteException e) {
            throw e.rethrowFromSystemServer();
        }
    }

    /**
     * No-op method to keep backward-compatibility.
     * Don't use it. Use {@link #registerGnssMeasurementsCallback} instead.
     * @hide
     * @deprecated Not supported anymore.
     * @removed
     */
    @Deprecated
    @SystemApi
    @SuppressLint("Doclava125")
    public boolean addGpsMeasurementListener(GpsMeasurementsEvent.Listener listener) {
        return false;
    }

    /**
     * Registers a GPS Measurement callback.
     *
     * @param callback a {@link GnssMeasurementsEvent.Callback} object to register.
     * @return {@code true} if the callback was added successfully, {@code false} otherwise.
     */
    @RequiresPermission(ACCESS_FINE_LOCATION)
    public boolean registerGnssMeasurementsCallback(
            @NonNull GnssMeasurementsEvent.Callback callback) {
        return registerGnssMeasurementsCallback(callback, null);
    }

    /**
     * Registers a GPS Measurement callback.
     *
     * @param callback a {@link GnssMeasurementsEvent.Callback} object to register.
     * @param handler the handler that the callback runs on.
     * @return {@code true} if the callback was added successfully, {@code false} otherwise.
     */
    @RequiresPermission(ACCESS_FINE_LOCATION)
    public boolean registerGnssMeasurementsCallback(
            @NonNull GnssMeasurementsEvent.Callback callback, @Nullable Handler handler) {
        return mGnssMeasurementCallbackTransport.add(callback, handler);
    }

    /**
     * Injects GNSS measurement corrections into the GNSS chipset.
     *
     * @param measurementCorrections a {@link GnssMeasurementCorrections} object with the GNSS
     *     measurement corrections to be injected into the GNSS chipset.
     * @hide
     */
    @SystemApi
    @RequiresPermission(ACCESS_FINE_LOCATION)
    public void injectGnssMeasurementCorrections(
            @NonNull GnssMeasurementCorrections measurementCorrections) {
        try {
            mGnssMeasurementCallbackTransport.injectGnssMeasurementCorrections(
                    measurementCorrections);
        } catch (RemoteException e) {
            throw e.rethrowFromSystemServer();
        }
    }

    /**
     * Returns the supported capabilities of the GNSS chipset.
     *
     * @throws SecurityException if the ACCESS_FINE_LOCATION permission is not present.
     *
     * @hide
     */
    @SystemApi
    @RequiresPermission(ACCESS_FINE_LOCATION)
    public @NonNull GnssCapabilities getGnssCapabilities() {
        try {
            long gnssCapabilities = mGnssMeasurementCallbackTransport.getGnssCapabilities();
            if (gnssCapabilities == GnssCapabilities.INVALID_CAPABILITIES) {
                gnssCapabilities = 0L;
            }
            return GnssCapabilities.of(gnssCapabilities);
        } catch (RemoteException e) {
            throw e.rethrowFromSystemServer();
        }
    }

    /**
     * No-op method to keep backward-compatibility. Don't use it. Use {@link
     * #unregisterGnssMeasurementsCallback} instead.
     *
     * @hide
     * @deprecated use {@link #unregisterGnssMeasurementsCallback(GnssMeasurementsEvent.Callback)}
     *     instead.
     * @removed
     */
    @Deprecated
    @SystemApi
    @SuppressLint("Doclava125")
    public void removeGpsMeasurementListener(GpsMeasurementsEvent.Listener listener) {}

    /**
     * Unregisters a GPS Measurement callback.
     *
     * @param callback a {@link GnssMeasurementsEvent.Callback} object to remove.
     */
    public void unregisterGnssMeasurementsCallback(
            @NonNull GnssMeasurementsEvent.Callback callback) {
        mGnssMeasurementCallbackTransport.remove(callback);
    }

    /**
     * No-op method to keep backward-compatibility.
     * Don't use it. Use {@link #registerGnssNavigationMessageCallback} instead.
     * @hide
     * @deprecated Not supported anymore.
     * @removed
     */
    @Deprecated
    @SystemApi
    @SuppressLint("Doclava125")
    public boolean addGpsNavigationMessageListener(GpsNavigationMessageEvent.Listener listener) {
        return false;
    }

    /**
     * No-op method to keep backward-compatibility.
     * Don't use it. Use {@link #unregisterGnssNavigationMessageCallback} instead.
     * @hide
     * @deprecated use
     * {@link #unregisterGnssNavigationMessageCallback(GnssNavigationMessage.Callback)}
     * instead
     * @removed
     */
    @Deprecated
    @SystemApi
    @SuppressLint("Doclava125")
    public void removeGpsNavigationMessageListener(GpsNavigationMessageEvent.Listener listener) {}

    /**
     * Registers a GNSS Navigation Message callback.
     *
     * @param callback a {@link GnssNavigationMessage.Callback} object to register.
     * @return {@code true} if the callback was added successfully, {@code false} otherwise.
     */
    public boolean registerGnssNavigationMessageCallback(
            @NonNull GnssNavigationMessage.Callback callback) {
        return registerGnssNavigationMessageCallback(callback, null);
    }

    /**
     * Registers a GNSS Navigation Message callback.
     *
     * @param callback a {@link GnssNavigationMessage.Callback} object to register.
     * @param handler the handler that the callback runs on.
     * @return {@code true} if the callback was added successfully, {@code false} otherwise.
     */
    @RequiresPermission(ACCESS_FINE_LOCATION)
    public boolean registerGnssNavigationMessageCallback(
            @NonNull GnssNavigationMessage.Callback callback, @Nullable Handler handler) {
        return mGnssNavigationMessageCallbackTransport.add(callback, handler);
    }

    /**
     * Unregisters a GNSS Navigation Message callback.
     *
     * @param callback a {@link GnssNavigationMessage.Callback} object to remove.
     */
    public void unregisterGnssNavigationMessageCallback(
            @NonNull GnssNavigationMessage.Callback callback) {
        mGnssNavigationMessageCallbackTransport.remove(callback);
    }

    /**
     * Retrieves information about the current status of the GPS engine.
     * This should only be called from the {@link GpsStatus.Listener#onGpsStatusChanged}
     * callback to ensure that the data is copied atomically.
     *
     * The caller may either pass in a {@link GpsStatus} object to set with the latest
     * status information, or pass null to create a new {@link GpsStatus} object.
     *
     * @param status object containing GPS status details, or null.
     * @return status object containing updated GPS status.
     */
    @Deprecated
    @RequiresPermission(ACCESS_FINE_LOCATION)
    public @Nullable GpsStatus getGpsStatus(@Nullable GpsStatus status) {
        if (status == null) {
            status = new GpsStatus();
        }
        // When mGnssStatus is null, that means that this method is called outside
        // onGpsStatusChanged().  Return an empty status to maintain backwards compatibility.
        if (mGnssStatus != null) {
            status.setStatus(mGnssStatus, mTimeToFirstFix);
        }
        return status;
    }

    /**
     * Returns the model year of the GNSS hardware and software build.
     *
     * <p> More details, such as build date, may be available in {@link #getGnssHardwareModelName()}.
     *
     * <p> May return 0 if the model year is less than 2016.
     */
    public int getGnssYearOfHardware() {
        try {
            return mService.getGnssYearOfHardware();
        } catch (RemoteException e) {
            throw e.rethrowFromSystemServer();
        }
    }

    /**
     * Returns the Model Name (including Vendor and Hardware/Software Version) of the GNSS hardware
     * driver.
     *
     * <p> No device-specific serial number or ID is returned from this API.
     *
     * <p> Will return null when the GNSS hardware abstraction layer does not support providing
     * this value.
     */
    @Nullable
    public String getGnssHardwareModelName() {
        try {
            return mService.getGnssHardwareModelName();
        } catch (RemoteException e) {
            throw e.rethrowFromSystemServer();
        }
    }

    /**
     * Returns the batch size (in number of Location objects) that are supported by the batching
     * interface.
     *
     * @return Maximum number of location objects that can be returned
     * @hide
     */
    @SystemApi
    @RequiresPermission(Manifest.permission.LOCATION_HARDWARE)
    public int getGnssBatchSize() {
        try {
            return mService.getGnssBatchSize(mContext.getPackageName());
        } catch (RemoteException e) {
            throw e.rethrowFromSystemServer();
        }
    }

    /**
     * Start hardware-batching of GNSS locations. This API is primarily used when the AP is
     * asleep and the device can batch GNSS locations in the hardware.
     *
     * Note this is designed (as was the fused location interface before it) for a single user
     * SystemApi - requests are not consolidated.  Care should be taken when the System switches
     * users that may have different batching requests, to stop hardware batching for one user, and
     * restart it for the next.
     *
     * @param periodNanos Time interval, in nanoseconds, that the GNSS locations are requested
     *                    within the batch
     * @param wakeOnFifoFull True if the hardware batching should flush the locations in a
     *                       a callback to the listener, when it's internal buffer is full.  If
     *                       set to false, the oldest location information is, instead,
     *                       dropped when the buffer is full.
     * @param callback The listener on which to return the batched locations
     * @param handler The handler on which to process the callback
     *
     * @return True if batching was successfully started
     * @hide
     */
    @SystemApi
    @RequiresPermission(Manifest.permission.LOCATION_HARDWARE)
    public boolean registerGnssBatchedLocationCallback(long periodNanos, boolean wakeOnFifoFull,
            @NonNull BatchedLocationCallback callback, @Nullable Handler handler) {
        mBatchedLocationCallbackTransport.add(callback, handler);

        try {
            return mService.startGnssBatch(periodNanos, wakeOnFifoFull, mContext.getPackageName());
        } catch (RemoteException e) {
            throw e.rethrowFromSystemServer();
        }
    }

    /**
     * Flush the batched GNSS locations.
     * All GNSS locations currently ready in the batch are returned via the callback sent in
     * startGnssBatch(), and the buffer containing the batched locations is cleared.
     *
     * @hide
     */
    @SystemApi
    @RequiresPermission(Manifest.permission.LOCATION_HARDWARE)
    public void flushGnssBatch() {
        try {
            mService.flushGnssBatch(mContext.getPackageName());
        } catch (RemoteException e) {
            throw e.rethrowFromSystemServer();
        }
    }

    /**
     * Stop batching locations. This API is primarily used when the AP is
     * asleep and the device can batch locations in the hardware.
     *
     * @param callback the specific callback class to remove from the transport layer
     *
     * @return True if batching was successfully started
     * @hide
     */
    @SystemApi
    @RequiresPermission(Manifest.permission.LOCATION_HARDWARE)
    public boolean unregisterGnssBatchedLocationCallback(
            @NonNull BatchedLocationCallback callback) {

        mBatchedLocationCallbackTransport.remove(callback);

        try {
            return mService.stopGnssBatch();
        } catch (RemoteException e) {
            throw e.rethrowFromSystemServer();
        }
    }

    /**
     * Sends additional commands to a location provider. Can be used to support provider specific
     * extensions to the Location Manager API.
     *
     * @param provider name of the location provider.
     * @param command  name of the command to send to the provider.
     * @param extras   optional arguments for the command (or null).
     * @return true always
     */
    public boolean sendExtraCommand(
            @NonNull String provider, @NonNull String command, @Nullable Bundle extras) {
<<<<<<< HEAD
        android.util.SeempLog.record(48);
=======
        Preconditions.checkArgument(provider != null, "invalid null provider");
        Preconditions.checkArgument(command != null, "invalid null command");

>>>>>>> dbf9e87c
        try {
            return mService.sendExtraCommand(provider, command, extras);
        } catch (RemoteException e) {
            throw e.rethrowFromSystemServer();
        }
    }

    /**
     * Used by NetInitiatedActivity to report user response
     * for network initiated GPS fix requests.
     *
     * @hide
     */
    @UnsupportedAppUsage(maxTargetSdk = Build.VERSION_CODES.P, trackingBug = 115609023)
    public boolean sendNiResponse(int notifId, int userResponse) {
        try {
            return mService.sendNiResponse(notifId, userResponse);
        } catch (RemoteException e) {
            throw e.rethrowFromSystemServer();
        }
    }

    private static void checkProvider(String provider) {
        if (provider == null) {
            throw new IllegalArgumentException("invalid provider: " + provider);
        }
    }

    private static void checkCriteria(Criteria criteria) {
        if (criteria == null) {
            throw new IllegalArgumentException("invalid criteria: " + criteria);
        }
    }

    private static void checkListener(LocationListener listener) {
        if (listener == null) {
            throw new IllegalArgumentException("invalid listener: " + listener);
        }
    }

    private void checkPendingIntent(PendingIntent intent) {
        if (intent == null) {
            throw new IllegalArgumentException("invalid pending intent: " + intent);
        }
        if (!intent.isTargetedToPackage()) {
            IllegalArgumentException e = new IllegalArgumentException(
                    "pending intent must be targeted to package");
            if (mContext.getApplicationInfo().targetSdkVersion > Build.VERSION_CODES.JELLY_BEAN) {
                throw e;
            } else {
                Log.w(TAG, e);
            }
        }
    }

    private static void checkGeofence(Geofence fence) {
        if (fence == null) {
            throw new IllegalArgumentException("invalid geofence: " + fence);
        }
    }

    /**
     * Returns true if the given package name matches a location provider package, and false
     * otherwise.
     *
     * @hide
     */
    @SystemApi
    @RequiresPermission(Manifest.permission.READ_DEVICE_CONFIG)
    public boolean isProviderPackage(@NonNull String packageName) {
        try {
            return mService.isProviderPackage(packageName);
        } catch (RemoteException e) {
            e.rethrowFromSystemServer();
            return false;
        }
    }

    /**
     * Set the extra location controller package for location services on the device.
     *
     * @hide
     */
    @SystemApi
    @RequiresPermission(Manifest.permission.LOCATION_HARDWARE)
    public void setExtraLocationControllerPackage(@Nullable String packageName) {
        try {
            mService.setExtraLocationControllerPackage(packageName);
        } catch (RemoteException e) {
            e.rethrowFromSystemServer();
        }
    }

    /**
     * Set the extra location controller package for location services on the device.
     *
     * @removed
     * @deprecated Use {@link #setExtraLocationControllerPackage} instead.
     * @hide
     */
    @Deprecated
    @SystemApi
    @RequiresPermission(Manifest.permission.LOCATION_HARDWARE)
    public void setLocationControllerExtraPackage(String packageName) {
        try {
            mService.setExtraLocationControllerPackage(packageName);
        } catch (RemoteException e) {
            e.rethrowFromSystemServer();
        }
    }

    /**
     * Returns the extra location controller package on the device.
     *
     * @hide
     */
    @SystemApi
    public @Nullable String getExtraLocationControllerPackage() {
        try {
            return mService.getExtraLocationControllerPackage();
        } catch (RemoteException e) {
            e.rethrowFromSystemServer();
            return null;
        }
    }

    /**
     * Set whether the extra location controller package is currently enabled on the device.
     *
     * @removed
     * @deprecated Use {@link #setExtraLocationControllerPackageEnabled} instead.
     * @hide
     */
    @SystemApi
    @Deprecated
    @RequiresPermission(Manifest.permission.LOCATION_HARDWARE)
    public void setLocationControllerExtraPackageEnabled(boolean enabled) {
        try {
            mService.setExtraLocationControllerPackageEnabled(enabled);
        } catch (RemoteException e) {
            e.rethrowFromSystemServer();
        }
    }

    /**
     * Set whether the extra location controller package is currently enabled on the device.
     *
     * @hide
     */
    @SystemApi
    @RequiresPermission(Manifest.permission.LOCATION_HARDWARE)
    public void setExtraLocationControllerPackageEnabled(boolean enabled) {
        try {
            mService.setExtraLocationControllerPackageEnabled(enabled);
        } catch (RemoteException e) {
            e.rethrowFromSystemServer();
        }
    }

    /**
     * Returns whether extra location controller package is currently enabled on the device.
     *
     * @hide
     */
    @SystemApi
    public boolean isExtraLocationControllerPackageEnabled() {
        try {
            return mService.isExtraLocationControllerPackageEnabled();
        } catch (RemoteException e) {
            e.rethrowFromSystemServer();
            return false;
        }
    }

}<|MERGE_RESOLUTION|>--- conflicted
+++ resolved
@@ -48,10 +48,7 @@
 import android.util.Log;
 
 import com.android.internal.location.ProviderProperties;
-<<<<<<< HEAD
-=======
 import com.android.internal.util.Preconditions;
->>>>>>> dbf9e87c
 
 import java.util.ArrayList;
 import java.util.List;
@@ -194,22 +191,6 @@
     public static final String MODE_CHANGED_ACTION = "android.location.MODE_CHANGED";
 
     /**
-<<<<<<< HEAD
-     * Broadcast intent action when {@link android.provider.Settings.Secure#LOCATION_MODE} is
-     * about to be changed through Settings app or Quick Settings.
-     * For use with the {@link android.provider.Settings.Secure#LOCATION_MODE} API.
-     * If you're interacting with {@link #isProviderEnabled(String)}, use
-     * {@link #PROVIDERS_CHANGED_ACTION} instead.
-     *
-     * @deprecated Do not use.
-     * @hide
-     */
-    @Deprecated
-    public static final String MODE_CHANGING_ACTION = "com.android.settings.location.MODE_CHANGING";
-
-    /**
-=======
->>>>>>> dbf9e87c
      * Broadcast intent action indicating that a high power location requests
      * has either started or stopped being active.  The current state of
      * active location requests should be read from AppOpsManager using
@@ -538,10 +519,7 @@
     @RequiresPermission(anyOf = {ACCESS_COARSE_LOCATION, ACCESS_FINE_LOCATION})
     public void requestLocationUpdates(@NonNull String provider, long minTime, float minDistance,
             @NonNull LocationListener listener) {
-<<<<<<< HEAD
         android.util.SeempLog.record(47);
-=======
->>>>>>> dbf9e87c
         checkProvider(provider);
         checkListener(listener);
 
@@ -574,10 +552,7 @@
     @RequiresPermission(anyOf = {ACCESS_COARSE_LOCATION, ACCESS_FINE_LOCATION})
     public void requestLocationUpdates(@NonNull String provider, long minTime, float minDistance,
             @NonNull LocationListener listener, @Nullable Looper looper) {
-<<<<<<< HEAD
         android.util.SeempLog.record(47);
-=======
->>>>>>> dbf9e87c
         checkProvider(provider);
         checkListener(listener);
 
@@ -611,10 +586,7 @@
     @RequiresPermission(anyOf = {ACCESS_COARSE_LOCATION, ACCESS_FINE_LOCATION})
     public void requestLocationUpdates(long minTime, float minDistance, @NonNull Criteria criteria,
             @NonNull LocationListener listener, @Nullable Looper looper) {
-<<<<<<< HEAD
         android.util.SeempLog.record(47);
-=======
->>>>>>> dbf9e87c
         checkCriteria(criteria);
         checkListener(listener);
 
@@ -643,10 +615,7 @@
     @RequiresPermission(anyOf = {ACCESS_COARSE_LOCATION, ACCESS_FINE_LOCATION})
     public void requestLocationUpdates(@NonNull String provider, long minTime, float minDistance,
             @NonNull PendingIntent intent) {
-<<<<<<< HEAD
         android.util.SeempLog.record(47);
-=======
->>>>>>> dbf9e87c
         checkProvider(provider);
         checkPendingIntent(intent);
 
@@ -754,10 +723,7 @@
     @RequiresPermission(anyOf = {ACCESS_COARSE_LOCATION, ACCESS_FINE_LOCATION})
     public void requestLocationUpdates(long minTime, float minDistance, @NonNull Criteria criteria,
             @NonNull PendingIntent intent) {
-<<<<<<< HEAD
         android.util.SeempLog.record(47);
-=======
->>>>>>> dbf9e87c
         checkCriteria(criteria);
         checkPendingIntent(intent);
 
@@ -788,10 +754,7 @@
     @RequiresPermission(anyOf = {ACCESS_COARSE_LOCATION, ACCESS_FINE_LOCATION})
     public void requestSingleUpdate(
             @NonNull String provider, @NonNull LocationListener listener, @Nullable Looper looper) {
-<<<<<<< HEAD
         android.util.SeempLog.record(64);
-=======
->>>>>>> dbf9e87c
         checkProvider(provider);
         checkListener(listener);
 
@@ -825,10 +788,7 @@
             @NonNull Criteria criteria,
             @NonNull LocationListener listener,
             @Nullable Looper looper) {
-<<<<<<< HEAD
         android.util.SeempLog.record(64);
-=======
->>>>>>> dbf9e87c
         checkCriteria(criteria);
         checkListener(listener);
 
@@ -852,10 +812,7 @@
      */
     @RequiresPermission(anyOf = {ACCESS_COARSE_LOCATION, ACCESS_FINE_LOCATION})
     public void requestSingleUpdate(@NonNull String provider, @NonNull PendingIntent intent) {
-<<<<<<< HEAD
         android.util.SeempLog.record(64);
-=======
->>>>>>> dbf9e87c
         checkProvider(provider);
         checkPendingIntent(intent);
 
@@ -880,10 +837,7 @@
      */
     @RequiresPermission(anyOf = {ACCESS_COARSE_LOCATION, ACCESS_FINE_LOCATION})
     public void requestSingleUpdate(@NonNull Criteria criteria, @NonNull PendingIntent intent) {
-<<<<<<< HEAD
         android.util.SeempLog.record(64);
-=======
->>>>>>> dbf9e87c
         checkCriteria(criteria);
         checkPendingIntent(intent);
 
@@ -956,10 +910,7 @@
             @NonNull LocationRequest request,
             @NonNull LocationListener listener,
             @Nullable Looper looper) {
-<<<<<<< HEAD
         android.util.SeempLog.record(47);
-=======
->>>>>>> dbf9e87c
         checkListener(listener);
         requestLocationUpdates(request, listener, looper, null);
     }
@@ -990,10 +941,7 @@
     @RequiresPermission(anyOf = {ACCESS_COARSE_LOCATION, ACCESS_FINE_LOCATION})
     public void requestLocationUpdates(
             @NonNull LocationRequest request, @NonNull PendingIntent intent) {
-<<<<<<< HEAD
         android.util.SeempLog.record(47);
-=======
->>>>>>> dbf9e87c
         checkPendingIntent(intent);
         requestLocationUpdates(request, null, null, intent);
     }
@@ -1150,10 +1098,7 @@
     @RequiresPermission(anyOf = {ACCESS_COARSE_LOCATION, ACCESS_FINE_LOCATION})
     public void addProximityAlert(double latitude, double longitude, float radius, long expiration,
             @NonNull PendingIntent intent) {
-<<<<<<< HEAD
         android.util.SeempLog.record(45);
-=======
->>>>>>> dbf9e87c
         checkPendingIntent(intent);
         if (expiration < 0) expiration = Long.MAX_VALUE;
 
@@ -1461,10 +1406,7 @@
     @RequiresPermission(anyOf = {ACCESS_COARSE_LOCATION, ACCESS_FINE_LOCATION})
     @Nullable
     public Location getLastKnownLocation(@NonNull String provider) {
-<<<<<<< HEAD
         android.util.SeempLog.record(46);
-=======
->>>>>>> dbf9e87c
         checkProvider(provider);
         String packageName = mContext.getPackageName();
         LocationRequest request = LocationRequest.createFromDeprecatedProvider(
@@ -1949,10 +1891,7 @@
     @Deprecated
     @RequiresPermission(ACCESS_FINE_LOCATION)
     public boolean addNmeaListener(GpsStatus.NmeaListener listener) {
-<<<<<<< HEAD
         android.util.SeempLog.record(44);
-=======
->>>>>>> dbf9e87c
         return false;
     }
 
@@ -2354,13 +2293,10 @@
      */
     public boolean sendExtraCommand(
             @NonNull String provider, @NonNull String command, @Nullable Bundle extras) {
-<<<<<<< HEAD
         android.util.SeempLog.record(48);
-=======
         Preconditions.checkArgument(provider != null, "invalid null provider");
         Preconditions.checkArgument(command != null, "invalid null command");
 
->>>>>>> dbf9e87c
         try {
             return mService.sendExtraCommand(provider, command, extras);
         } catch (RemoteException e) {
