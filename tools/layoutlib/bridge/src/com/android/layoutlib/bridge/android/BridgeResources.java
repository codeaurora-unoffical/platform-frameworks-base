--- conflicted
+++ resolved
@@ -240,11 +240,7 @@
             try {
                 // check if the current parser can provide us with a custom parser.
                 if (mPlatformResourceFlag[0] == false) {
-<<<<<<< HEAD
-                    parser = mProjectCallback.getParser(value.getName());
-=======
                     parser = mProjectCallback.getParser(value);
->>>>>>> d51ecafa
                 }
 
                 // create a new one manually if needed.
@@ -253,13 +249,7 @@
                     if (xml.isFile()) {
                         // we need to create a pull parser around the layout XML file, and then
                         // give that to our XmlBlockParser
-<<<<<<< HEAD
-                        parser = new KXmlParser();
-                        parser.setFeature(XmlPullParser.FEATURE_PROCESS_NAMESPACES, true);
-                        parser.setInput(new FileInputStream(xml), "UTF-8"); //$NON-NLS-1$);
-=======
                         parser = ParserFactory.create(xml);
->>>>>>> d51ecafa
                     }
                 }
 
@@ -296,13 +286,7 @@
                 if (xml.isFile()) {
                     // we need to create a pull parser around the layout XML file, and then
                     // give that to our XmlBlockParser
-<<<<<<< HEAD
-                    parser = new KXmlParser();
-                    parser.setFeature(XmlPullParser.FEATURE_PROCESS_NAMESPACES, true);
-                    parser.setInput(new FileInputStream(xml), "UTF-8"); //$NON-NLS-1$);
-=======
                     parser = ParserFactory.create(xml);
->>>>>>> d51ecafa
 
                     return new BridgeXmlBlockParser(parser, mContext, mPlatformResourceFlag[0]);
                 }
@@ -523,13 +507,7 @@
                 File f = new File(v);
                 if (f.isFile()) {
                     try {
-<<<<<<< HEAD
-                        KXmlParser parser = new KXmlParser();
-                        parser.setFeature(XmlPullParser.FEATURE_PROCESS_NAMESPACES, true);
-                        parser.setInput(new FileInputStream(f), "UTF-8"); //$NON-NLS-1$);
-=======
                         XmlPullParser parser = ParserFactory.create(f);
->>>>>>> d51ecafa
 
                         return new BridgeXmlBlockParser(parser, mContext, mPlatformResourceFlag[0]);
                     } catch (XmlPullParserException e) {
@@ -562,13 +540,7 @@
 
         File f = new File(file);
         try {
-<<<<<<< HEAD
-            KXmlParser parser = new KXmlParser();
-            parser.setFeature(XmlPullParser.FEATURE_PROCESS_NAMESPACES, true);
-            parser.setInput(new FileInputStream(f), "UTF-8"); //$NON-NLS-1$);
-=======
             XmlPullParser parser = ParserFactory.create(f);
->>>>>>> d51ecafa
 
             return new BridgeXmlBlockParser(parser, mContext, mPlatformResourceFlag[0]);
         } catch (XmlPullParserException e) {
