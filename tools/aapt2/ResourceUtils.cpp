/*
 * Copyright (C) 2015 The Android Open Source Project
 *
 * Licensed under the Apache License, Version 2.0 (the "License");
 * you may not use this file except in compliance with the License.
 * You may obtain a copy of the License at
 *
 *      http://www.apache.org/licenses/LICENSE-2.0
 *
 * Unless required by applicable law or agreed to in writing, software
 * distributed under the License is distributed on an "AS IS" BASIS,
 * WITHOUT WARRANTIES OR CONDITIONS OF ANY KIND, either express or implied.
 * See the License for the specific language governing permissions and
 * limitations under the License.
 */

#include "ResourceUtils.h"

#include <algorithm>
#include <sstream>

#include "android-base/stringprintf.h"
#include "androidfw/ResourceTypes.h"
#include "androidfw/ResourceUtils.h"

#include "NameMangler.h"
#include "SdkConstants.h"
#include "format/binary/ResourceTypeExtensions.h"
#include "text/Unicode.h"
#include "text/Utf8Iterator.h"
#include "util/Files.h"
#include "util/Util.h"

using ::aapt::text::Utf8Iterator;
using ::android::ConfigDescription;
using ::android::StringPiece;
using ::android::StringPiece16;
using ::android::base::StringPrintf;

namespace aapt {
namespace ResourceUtils {

constexpr int32_t kNonBreakingSpace = 0xa0;

Maybe<ResourceName> ToResourceName(
    const android::ResTable::resource_name& name_in) {
  // TODO: Remove this when ResTable and AssetManager(1) are removed from AAPT2
  ResourceName name_out;
  if (!name_in.package) {
    return {};
  }

  name_out.package =
      util::Utf16ToUtf8(StringPiece16(name_in.package, name_in.packageLen));

  const ResourceType* type;
  if (name_in.type) {
    type = ParseResourceType(
        util::Utf16ToUtf8(StringPiece16(name_in.type, name_in.typeLen)));
  } else if (name_in.type8) {
    type = ParseResourceType(StringPiece(name_in.type8, name_in.typeLen));
  } else {
    return {};
  }

  if (!type) {
    return {};
  }

  name_out.type = *type;

  if (name_in.name) {
    name_out.entry =
        util::Utf16ToUtf8(StringPiece16(name_in.name, name_in.nameLen));
  } else if (name_in.name8) {
    name_out.entry.assign(name_in.name8, name_in.nameLen);
  } else {
    return {};
  }
  return name_out;
}

Maybe<ResourceName> ToResourceName(const android::AssetManager2::ResourceName& name_in) {
  ResourceName name_out;
  if (!name_in.package) {
    return {};
  }

  name_out.package = std::string(name_in.package, name_in.package_len);

  const ResourceType* type;
  if (name_in.type16) {
    type = ParseResourceType(
        util::Utf16ToUtf8(StringPiece16(name_in.type16, name_in.type_len)));
  } else if (name_in.type) {
    type = ParseResourceType(StringPiece(name_in.type, name_in.type_len));
  } else {
    return {};
  }

  if (!type) {
    return {};
  }

  name_out.type = *type;

  if (name_in.entry16) {
    name_out.entry =
        util::Utf16ToUtf8(StringPiece16(name_in.entry16, name_in.entry_len));
  } else if (name_in.entry) {
    name_out.entry = std::string(name_in.entry, name_in.entry_len);
  } else {
    return {};
  }
  return name_out;
}

bool ParseResourceName(const StringPiece& str, ResourceNameRef* out_ref,
                       bool* out_private) {
  if (str.empty()) {
    return false;
  }

  size_t offset = 0;
  bool priv = false;
  if (str.data()[0] == '*') {
    priv = true;
    offset = 1;
  }

  StringPiece package;
  StringPiece type;
  StringPiece entry;
  if (!android::ExtractResourceName(str.substr(offset, str.size() - offset), &package, &type,
                                    &entry)) {
    return false;
  }

  const ResourceType* parsed_type = ParseResourceType(type);
  if (!parsed_type) {
    return false;
  }

  if (entry.empty()) {
    return false;
  }

  if (out_ref) {
    out_ref->package = package;
    out_ref->type = *parsed_type;
    out_ref->entry = entry;
  }

  if (out_private) {
    *out_private = priv;
  }
  return true;
}

bool ParseReference(const StringPiece& str, ResourceNameRef* out_ref,
                    bool* out_create, bool* out_private) {
  StringPiece trimmed_str(util::TrimWhitespace(str));
  if (trimmed_str.empty()) {
    return false;
  }

  bool create = false;
  bool priv = false;
  if (trimmed_str.data()[0] == '@') {
    size_t offset = 1;
    if (trimmed_str.data()[1] == '+') {
      create = true;
      offset += 1;
    }

    ResourceNameRef name;
    if (!ParseResourceName(
            trimmed_str.substr(offset, trimmed_str.size() - offset), &name,
            &priv)) {
      return false;
    }

    if (create && priv) {
      return false;
    }

    if (create && name.type != ResourceType::kId) {
      return false;
    }

    if (out_ref) {
      *out_ref = name;
    }

    if (out_create) {
      *out_create = create;
    }

    if (out_private) {
      *out_private = priv;
    }
    return true;
  }
  return false;
}

bool IsReference(const StringPiece& str) {
  return ParseReference(str, nullptr, nullptr, nullptr);
}

bool ParseAttributeReference(const StringPiece& str, ResourceNameRef* out_ref) {
  StringPiece trimmed_str(util::TrimWhitespace(str));
  if (trimmed_str.empty()) {
    return false;
  }

  if (*trimmed_str.data() == '?') {
    StringPiece package;
    StringPiece type;
    StringPiece entry;
    if (!android::ExtractResourceName(trimmed_str.substr(1, trimmed_str.size() - 1), &package,
                                      &type, &entry)) {
      return false;
    }

    if (!type.empty() && type != "attr") {
      return false;
    }

    if (entry.empty()) {
      return false;
    }

    if (out_ref) {
      out_ref->package = package;
      out_ref->type = ResourceType::kAttr;
      out_ref->entry = entry;
    }
    return true;
  }
  return false;
}

bool IsAttributeReference(const StringPiece& str) {
  return ParseAttributeReference(str, nullptr);
}

/*
 * Style parent's are a bit different. We accept the following formats:
 *
 * @[[*]package:][style/]<entry>
 * ?[[*]package:]style/<entry>
 * <[*]package>:[style/]<entry>
 * [[*]package:style/]<entry>
 */
Maybe<Reference> ParseStyleParentReference(const StringPiece& str,
                                           std::string* out_error) {
  if (str.empty()) {
    return {};
  }

  StringPiece name = str;

  bool has_leading_identifiers = false;
  bool private_ref = false;

  // Skip over these identifiers. A style's parent is a normal reference.
  if (name.data()[0] == '@' || name.data()[0] == '?') {
    has_leading_identifiers = true;
    name = name.substr(1, name.size() - 1);
  }

  if (name.data()[0] == '*') {
    private_ref = true;
    name = name.substr(1, name.size() - 1);
  }

  ResourceNameRef ref;
  ref.type = ResourceType::kStyle;

  StringPiece type_str;
  android::ExtractResourceName(name, &ref.package, &type_str, &ref.entry);
  if (!type_str.empty()) {
    // If we have a type, make sure it is a Style.
    const ResourceType* parsed_type = ParseResourceType(type_str);
    if (!parsed_type || *parsed_type != ResourceType::kStyle) {
      std::stringstream err;
      err << "invalid resource type '" << type_str << "' for parent of style";
      *out_error = err.str();
      return {};
    }
  }

  if (!has_leading_identifiers && ref.package.empty() && !type_str.empty()) {
    std::stringstream err;
    err << "invalid parent reference '" << str << "'";
    *out_error = err.str();
    return {};
  }

  Reference result(ref);
  result.private_reference = private_ref;
  return result;
}

Maybe<Reference> ParseXmlAttributeName(const StringPiece& str) {
  StringPiece trimmed_str = util::TrimWhitespace(str);
  const char* start = trimmed_str.data();
  const char* const end = start + trimmed_str.size();
  const char* p = start;

  Reference ref;
  if (p != end && *p == '*') {
    ref.private_reference = true;
    start++;
    p++;
  }

  StringPiece package;
  StringPiece name;
  while (p != end) {
    if (*p == ':') {
      package = StringPiece(start, p - start);
      name = StringPiece(p + 1, end - (p + 1));
      break;
    }
    p++;
  }

  ref.name = ResourceName(package, ResourceType::kAttr, name.empty() ? trimmed_str : name);
  return Maybe<Reference>(std::move(ref));
}

std::unique_ptr<Reference> TryParseReference(const StringPiece& str,
                                             bool* out_create) {
  ResourceNameRef ref;
  bool private_ref = false;
  if (ParseReference(str, &ref, out_create, &private_ref)) {
    std::unique_ptr<Reference> value = util::make_unique<Reference>(ref);
    value->private_reference = private_ref;
    return value;
  }

  if (ParseAttributeReference(str, &ref)) {
    if (out_create) {
      *out_create = false;
    }
    return util::make_unique<Reference>(ref, Reference::Type::kAttribute);
  }
  return {};
}

std::unique_ptr<Item> TryParseNullOrEmpty(const StringPiece& str) {
  const StringPiece trimmed_str(util::TrimWhitespace(str));
  if (trimmed_str == "@null") {
    return MakeNull();
  } else if (trimmed_str == "@empty") {
    return MakeEmpty();
  }
  return {};
}

std::unique_ptr<Reference> MakeNull() {
  // TYPE_NULL with data set to 0 is interpreted by the runtime as an error.
  // Instead we set the data type to TYPE_REFERENCE with a value of 0.
  return util::make_unique<Reference>();
}

std::unique_ptr<BinaryPrimitive> MakeEmpty() {
  return util::make_unique<BinaryPrimitive>(android::Res_value::TYPE_NULL,
                                            android::Res_value::DATA_NULL_EMPTY);
}

std::unique_ptr<BinaryPrimitive> TryParseEnumSymbol(const Attribute* enum_attr,
                                                    const StringPiece& str) {
  StringPiece trimmed_str(util::TrimWhitespace(str));
  for (const Attribute::Symbol& symbol : enum_attr->symbols) {
    // Enum symbols are stored as @package:id/symbol resources,
    // so we need to match against the 'entry' part of the identifier.
    const ResourceName& enum_symbol_resource_name = symbol.symbol.name.value();
    if (trimmed_str == enum_symbol_resource_name.entry) {
      android::Res_value value = {};
      value.dataType = android::Res_value::TYPE_INT_DEC;
      value.data = symbol.value;
      return util::make_unique<BinaryPrimitive>(value);
    }
  }
  return {};
}

std::unique_ptr<BinaryPrimitive> TryParseFlagSymbol(const Attribute* flag_attr,
                                                    const StringPiece& str) {
  android::Res_value flags = {};
  flags.dataType = android::Res_value::TYPE_INT_HEX;
  flags.data = 0u;

  if (util::TrimWhitespace(str).empty()) {
    // Empty string is a valid flag (0).
    return util::make_unique<BinaryPrimitive>(flags);
  }

  for (const StringPiece& part : util::Tokenize(str, '|')) {
    StringPiece trimmed_part = util::TrimWhitespace(part);

    bool flag_set = false;
    for (const Attribute::Symbol& symbol : flag_attr->symbols) {
      // Flag symbols are stored as @package:id/symbol resources,
      // so we need to match against the 'entry' part of the identifier.
      const ResourceName& flag_symbol_resource_name =
          symbol.symbol.name.value();
      if (trimmed_part == flag_symbol_resource_name.entry) {
        flags.data |= symbol.value;
        flag_set = true;
        break;
      }
    }

    if (!flag_set) {
      return {};
    }
  }
  return util::make_unique<BinaryPrimitive>(flags);
}

static uint32_t ParseHex(char c, bool* out_error) {
  if (c >= '0' && c <= '9') {
    return c - '0';
  } else if (c >= 'a' && c <= 'f') {
    return c - 'a' + 0xa;
  } else if (c >= 'A' && c <= 'F') {
    return c - 'A' + 0xa;
  } else {
    *out_error = true;
    return 0xffffffffu;
  }
}

std::unique_ptr<BinaryPrimitive> TryParseColor(const StringPiece& str) {
  StringPiece color_str(util::TrimWhitespace(str));
  const char* start = color_str.data();
  const size_t len = color_str.size();
  if (len == 0 || start[0] != '#') {
    return {};
  }

  android::Res_value value = {};
  bool error = false;
  if (len == 4) {
    value.dataType = android::Res_value::TYPE_INT_COLOR_RGB4;
    value.data = 0xff000000u;
    value.data |= ParseHex(start[1], &error) << 20;
    value.data |= ParseHex(start[1], &error) << 16;
    value.data |= ParseHex(start[2], &error) << 12;
    value.data |= ParseHex(start[2], &error) << 8;
    value.data |= ParseHex(start[3], &error) << 4;
    value.data |= ParseHex(start[3], &error);
  } else if (len == 5) {
    value.dataType = android::Res_value::TYPE_INT_COLOR_ARGB4;
    value.data |= ParseHex(start[1], &error) << 28;
    value.data |= ParseHex(start[1], &error) << 24;
    value.data |= ParseHex(start[2], &error) << 20;
    value.data |= ParseHex(start[2], &error) << 16;
    value.data |= ParseHex(start[3], &error) << 12;
    value.data |= ParseHex(start[3], &error) << 8;
    value.data |= ParseHex(start[4], &error) << 4;
    value.data |= ParseHex(start[4], &error);
  } else if (len == 7) {
    value.dataType = android::Res_value::TYPE_INT_COLOR_RGB8;
    value.data = 0xff000000u;
    value.data |= ParseHex(start[1], &error) << 20;
    value.data |= ParseHex(start[2], &error) << 16;
    value.data |= ParseHex(start[3], &error) << 12;
    value.data |= ParseHex(start[4], &error) << 8;
    value.data |= ParseHex(start[5], &error) << 4;
    value.data |= ParseHex(start[6], &error);
  } else if (len == 9) {
    value.dataType = android::Res_value::TYPE_INT_COLOR_ARGB8;
    value.data |= ParseHex(start[1], &error) << 28;
    value.data |= ParseHex(start[2], &error) << 24;
    value.data |= ParseHex(start[3], &error) << 20;
    value.data |= ParseHex(start[4], &error) << 16;
    value.data |= ParseHex(start[5], &error) << 12;
    value.data |= ParseHex(start[6], &error) << 8;
    value.data |= ParseHex(start[7], &error) << 4;
    value.data |= ParseHex(start[8], &error);
  } else {
    return {};
  }
  return error ? std::unique_ptr<BinaryPrimitive>()
               : util::make_unique<BinaryPrimitive>(value);
}

Maybe<bool> ParseBool(const StringPiece& str) {
  StringPiece trimmed_str(util::TrimWhitespace(str));
  if (trimmed_str == "true" || trimmed_str == "TRUE" || trimmed_str == "True") {
    return Maybe<bool>(true);
  } else if (trimmed_str == "false" || trimmed_str == "FALSE" ||
             trimmed_str == "False") {
    return Maybe<bool>(false);
  }
  return {};
}

Maybe<uint32_t> ParseInt(const StringPiece& str) {
  std::u16string str16 = util::Utf8ToUtf16(str);
  android::Res_value value;
  if (android::ResTable::stringToInt(str16.data(), str16.size(), &value)) {
    return value.data;
  }
  return {};
}

Maybe<ResourceId> ParseResourceId(const StringPiece& str) {
  StringPiece trimmed_str(util::TrimWhitespace(str));

  std::u16string str16 = util::Utf8ToUtf16(trimmed_str);
  android::Res_value value;
  if (android::ResTable::stringToInt(str16.data(), str16.size(), &value)) {
    if (value.dataType == android::Res_value::TYPE_INT_HEX) {
      ResourceId id(value.data);
      if (id.is_valid_dynamic()) {
        return id;
      }
    }
  }
  return {};
}

Maybe<int> ParseSdkVersion(const StringPiece& str) {
  StringPiece trimmed_str(util::TrimWhitespace(str));

  std::u16string str16 = util::Utf8ToUtf16(trimmed_str);
  android::Res_value value;
  if (android::ResTable::stringToInt(str16.data(), str16.size(), &value)) {
    return static_cast<int>(value.data);
  }

  // Try parsing the code name.
  std::pair<StringPiece, int> entry = GetDevelopmentSdkCodeNameAndVersion();
  if (entry.first == trimmed_str) {
    return entry.second;
  }

  // Try parsing codename from "[codename].[preview_sdk_fingerprint]" value.
  const StringPiece::const_iterator begin = std::begin(trimmed_str);
  const StringPiece::const_iterator end = std::end(trimmed_str);
  const StringPiece::const_iterator codename_end = std::find(begin, end, '.');
  if (codename_end != end && entry.first == trimmed_str.substr(begin, codename_end)) {
    return entry.second;
  }
  return {};
}

std::unique_ptr<BinaryPrimitive> TryParseBool(const StringPiece& str) {
  if (Maybe<bool> maybe_result = ParseBool(str)) {
    const uint32_t data = maybe_result.value() ? 0xffffffffu : 0u;
    return util::make_unique<BinaryPrimitive>(android::Res_value::TYPE_INT_BOOLEAN, data);
  }
  return {};
}

std::unique_ptr<BinaryPrimitive> MakeBool(bool val) {
  return util::make_unique<BinaryPrimitive>(android::Res_value::TYPE_INT_BOOLEAN,
                                            val ? 0xffffffffu : 0u);
}

std::unique_ptr<BinaryPrimitive> TryParseInt(const StringPiece& str) {
  std::u16string str16 = util::Utf8ToUtf16(util::TrimWhitespace(str));
  android::Res_value value;
  if (!android::ResTable::stringToInt(str16.data(), str16.size(), &value)) {
    return {};
  }
  return util::make_unique<BinaryPrimitive>(value);
}

std::unique_ptr<BinaryPrimitive> MakeInt(uint32_t val) {
  return util::make_unique<BinaryPrimitive>(android::Res_value::TYPE_INT_DEC, val);
}

std::unique_ptr<BinaryPrimitive> TryParseFloat(const StringPiece& str) {
  std::u16string str16 = util::Utf8ToUtf16(util::TrimWhitespace(str));
  android::Res_value value;
  if (!android::ResTable::stringToFloat(str16.data(), str16.size(), &value)) {
    return {};
  }
  return util::make_unique<BinaryPrimitive>(value);
}

uint32_t AndroidTypeToAttributeTypeMask(uint16_t type) {
  switch (type) {
    case android::Res_value::TYPE_NULL:
    case android::Res_value::TYPE_REFERENCE:
    case android::Res_value::TYPE_ATTRIBUTE:
    case android::Res_value::TYPE_DYNAMIC_REFERENCE:
    case android::Res_value::TYPE_DYNAMIC_ATTRIBUTE:
      return android::ResTable_map::TYPE_REFERENCE;

    case android::Res_value::TYPE_STRING:
      return android::ResTable_map::TYPE_STRING;

    case android::Res_value::TYPE_FLOAT:
      return android::ResTable_map::TYPE_FLOAT;

    case android::Res_value::TYPE_DIMENSION:
      return android::ResTable_map::TYPE_DIMENSION;

    case android::Res_value::TYPE_FRACTION:
      return android::ResTable_map::TYPE_FRACTION;

    case android::Res_value::TYPE_INT_DEC:
    case android::Res_value::TYPE_INT_HEX:
      return android::ResTable_map::TYPE_INTEGER |
             android::ResTable_map::TYPE_ENUM |
             android::ResTable_map::TYPE_FLAGS;

    case android::Res_value::TYPE_INT_BOOLEAN:
      return android::ResTable_map::TYPE_BOOLEAN;

    case android::Res_value::TYPE_INT_COLOR_ARGB8:
    case android::Res_value::TYPE_INT_COLOR_RGB8:
    case android::Res_value::TYPE_INT_COLOR_ARGB4:
    case android::Res_value::TYPE_INT_COLOR_RGB4:
      return android::ResTable_map::TYPE_COLOR;

    default:
      return 0;
  };
}

std::unique_ptr<Item> TryParseItemForAttribute(
    const StringPiece& value, uint32_t type_mask,
    const std::function<void(const ResourceName&)>& on_create_reference) {
  using android::ResTable_map;

  auto null_or_empty = TryParseNullOrEmpty(value);
  if (null_or_empty) {
    return null_or_empty;
  }

  bool create = false;
  auto reference = TryParseReference(value, &create);
  if (reference) {
    if (create && on_create_reference) {
      on_create_reference(reference->name.value());
    }
    return std::move(reference);
  }

  if (type_mask & ResTable_map::TYPE_COLOR) {
    // Try parsing this as a color.
    auto color = TryParseColor(value);
    if (color) {
      return std::move(color);
    }
  }

  if (type_mask & ResTable_map::TYPE_BOOLEAN) {
    // Try parsing this as a boolean.
    auto boolean = TryParseBool(value);
    if (boolean) {
      return std::move(boolean);
    }
  }

  if (type_mask & ResTable_map::TYPE_INTEGER) {
    // Try parsing this as an integer.
    auto integer = TryParseInt(value);
    if (integer) {
      return std::move(integer);
    }
  }

  const uint32_t float_mask =
      ResTable_map::TYPE_FLOAT | ResTable_map::TYPE_DIMENSION | ResTable_map::TYPE_FRACTION;
  if (type_mask & float_mask) {
    // Try parsing this as a float.
    auto floating_point = TryParseFloat(value);
    if (floating_point) {
      if (type_mask & AndroidTypeToAttributeTypeMask(floating_point->value.dataType)) {
        return std::move(floating_point);
      }
    }
  }
  return {};
}

/**
 * We successively try to parse the string as a resource type that the Attribute
 * allows.
 */
std::unique_ptr<Item> TryParseItemForAttribute(
    const StringPiece& str, const Attribute* attr,
    const std::function<void(const ResourceName&)>& on_create_reference) {
  using android::ResTable_map;

  const uint32_t type_mask = attr->type_mask;
  auto value = TryParseItemForAttribute(str, type_mask, on_create_reference);
  if (value) {
    return value;
  }

  if (type_mask & ResTable_map::TYPE_ENUM) {
    // Try parsing this as an enum.
    auto enum_value = TryParseEnumSymbol(attr, str);
    if (enum_value) {
      return std::move(enum_value);
    }
  }

  if (type_mask & ResTable_map::TYPE_FLAGS) {
    // Try parsing this as a flag.
    auto flag_value = TryParseFlagSymbol(attr, str);
    if (flag_value) {
      return std::move(flag_value);
    }
  }
  return {};
}

std::string BuildResourceFileName(const ResourceFile& res_file, const NameMangler* mangler) {
  std::stringstream out;
  out << "res/" << res_file.name.type;
  if (res_file.config != ConfigDescription{}) {
    out << "-" << res_file.config;
  }
  out << "/";

  if (mangler && mangler->ShouldMangle(res_file.name.package)) {
    out << NameMangler::MangleEntry(res_file.name.package, res_file.name.entry);
  } else {
    out << res_file.name.entry;
  }
  out << file::GetExtension(res_file.source.path);
  return out.str();
}

std::unique_ptr<Item> ParseBinaryResValue(const ResourceType& type, const ConfigDescription& config,
                                          const android::ResStringPool& src_pool,
                                          const android::Res_value& res_value,
                                          StringPool* dst_pool) {
  if (type == ResourceType::kId) {
    return util::make_unique<Id>();
  }

  const uint32_t data = util::DeviceToHost32(res_value.data);
  switch (res_value.dataType) {
    case android::Res_value::TYPE_STRING: {
      const std::string str = util::GetString(src_pool, data);
      const android::ResStringPool_span* spans = src_pool.styleAt(data);

      // Check if the string has a valid style associated with it.
      if (spans != nullptr && spans->name.index != android::ResStringPool_span::END) {
        StyleString style_str = {str};
        while (spans->name.index != android::ResStringPool_span::END) {
          style_str.spans.push_back(Span{util::GetString(src_pool, spans->name.index),
                                         spans->firstChar, spans->lastChar});
          spans++;
        }
        return util::make_unique<StyledString>(dst_pool->MakeRef(
            style_str, StringPool::Context(StringPool::Context::kNormalPriority, config)));
      } else {
        if (type != ResourceType::kString && util::StartsWith(str, "res/")) {
          // This must be a FileReference.
          std::unique_ptr<FileReference> file_ref =
              util::make_unique<FileReference>(dst_pool->MakeRef(
                  str, StringPool::Context(StringPool::Context::kHighPriority, config)));
          if (type == ResourceType::kRaw) {
            file_ref->type = ResourceFile::Type::kUnknown;
          } else if (util::EndsWith(*file_ref->path, ".xml")) {
            file_ref->type = ResourceFile::Type::kBinaryXml;
          } else if (util::EndsWith(*file_ref->path, ".png")) {
            file_ref->type = ResourceFile::Type::kPng;
          }
          return std::move(file_ref);
        }

        // There are no styles associated with this string, so treat it as a simple string.
        return util::make_unique<String>(dst_pool->MakeRef(str, StringPool::Context(config)));
      }
    } break;

    case android::Res_value::TYPE_REFERENCE:
    case android::Res_value::TYPE_ATTRIBUTE:
    case android::Res_value::TYPE_DYNAMIC_REFERENCE:
    case android::Res_value::TYPE_DYNAMIC_ATTRIBUTE: {
      Reference::Type ref_type = Reference::Type::kResource;
      if (res_value.dataType == android::Res_value::TYPE_ATTRIBUTE ||
          res_value.dataType == android::Res_value::TYPE_DYNAMIC_ATTRIBUTE) {
        ref_type = Reference::Type::kAttribute;
      }

      if (data == 0u) {
        // A reference of 0, must be the magic @null reference.
        return util::make_unique<Reference>();
      }

      // This is a normal reference.
      return util::make_unique<Reference>(data, ref_type);
    } break;
  }

  // Treat this as a raw binary primitive.
  return util::make_unique<BinaryPrimitive>(res_value);
}

// Converts the codepoint to UTF-8 and appends it to the string.
static bool AppendCodepointToUtf8String(char32_t codepoint, std::string* output) {
  ssize_t len = utf32_to_utf8_length(&codepoint, 1);
  if (len < 0) {
    return false;
  }

  const size_t start_append_pos = output->size();

  // Make room for the next character.
  output->resize(output->size() + len);

  char* dst = &*(output->begin() + start_append_pos);
  utf32_to_utf8(&codepoint, 1, dst, len + 1);
  return true;
}

// Reads up to 4 UTF-8 characters that represent a Unicode escape sequence, and appends the
// Unicode codepoint represented by the escape sequence to the string.
static bool AppendUnicodeEscapeSequence(Utf8Iterator* iter, std::string* output) {
  char32_t code = 0;
  for (size_t i = 0; i < 4 && iter->HasNext(); i++) {
    char32_t codepoint = iter->Next();
    char32_t a;
    if (codepoint >= U'0' && codepoint <= U'9') {
      a = codepoint - U'0';
    } else if (codepoint >= U'a' && codepoint <= U'f') {
      a = codepoint - U'a' + 10;
    } else if (codepoint >= U'A' && codepoint <= U'F') {
      a = codepoint - U'A' + 10;
    } else {
      return {};
    }
    code = (code << 4) | a;
  }
  return AppendCodepointToUtf8String(code, output);
}

StringBuilder::StringBuilder(bool preserve_spaces)
    : preserve_spaces_(preserve_spaces), quote_(preserve_spaces) {
}

StringBuilder& StringBuilder::AppendText(const std::string& text, bool preserve_spaces) {
  if (!error_.empty()) {
    return *this;
  }

  // Enable preserving spaces if it is enabled for this append or the StringBuilder was constructed
  // to preserve spaces
  preserve_spaces = (preserve_spaces) ? preserve_spaces : preserve_spaces_;

  const size_t previous_len = xml_string_.text.size();
  Utf8Iterator iter(text);
  while (iter.HasNext()) {
    char32_t codepoint = iter.Next();
<<<<<<< HEAD
    if (!preserve_spaces && !quote_ && codepoint != kNonBreakingSpace && iswspace(codepoint)) {
=======
    if (!preserve_spaces_ && !quote_ && (codepoint <= std::numeric_limits<char>::max())
                                         && isspace(static_cast<char>(codepoint))) {
>>>>>>> 825827da
      if (!last_codepoint_was_space_) {
        // Emit a space if it's the first.
        xml_string_.text += ' ';
        last_codepoint_was_space_ = true;
      }

      // Keep eating spaces.
      continue;
    }

    // This is not a space.
    last_codepoint_was_space_ = false;

    if (codepoint == U'\\') {
      if (iter.HasNext()) {
        codepoint = iter.Next();
        switch (codepoint) {
          case U't':
            xml_string_.text += '\t';
            break;
          case U'n':
            xml_string_.text += '\n';
            break;

          case U'#':
          case U'@':
          case U'?':
          case U'"':
          case U'\'':
          case U'\\':
            xml_string_.text += static_cast<char>(codepoint);
            break;

          case U'u':
            if (!AppendUnicodeEscapeSequence(&iter, &xml_string_.text)) {
              error_ =
                  StringPrintf("invalid unicode escape sequence in string\n\"%s\"", text.c_str());
              return *this;
            }
            break;

          default:
            // Ignore the escape character and just include the codepoint.
            AppendCodepointToUtf8String(codepoint, &xml_string_.text);
            break;
        }
      }
    } else if (!preserve_spaces && codepoint == U'"') {
      // Only toggle the quote state when we are not preserving spaces.
      quote_ = !quote_;

<<<<<<< HEAD
    } else if (!preserve_spaces && !quote_ && codepoint == U'\'') {
=======
    } else if (!preserve_spaces_ && !quote_ && codepoint == U'\'') {
>>>>>>> 825827da
      // This should be escaped when we are not preserving spaces
      error_ = StringPrintf("unescaped apostrophe in string\n\"%s\"", text.c_str());
      return *this;

    } else {
      AppendCodepointToUtf8String(codepoint, &xml_string_.text);
    }
  }

  // Accumulate the added string's UTF-16 length.
  const uint8_t* utf8_data = reinterpret_cast<const uint8_t*>(xml_string_.text.c_str());
  const size_t utf8_length = xml_string_.text.size();
  ssize_t len = utf8_to_utf16_length(utf8_data + previous_len, utf8_length - previous_len);
  if (len < 0) {
    error_ = StringPrintf("invalid unicode code point in string\n\"%s\"", utf8_data + previous_len);
    return *this;
  }

  utf16_len_ += static_cast<uint32_t>(len);
  return *this;
}

StringBuilder::SpanHandle StringBuilder::StartSpan(const std::string& name) {
  if (!error_.empty()) {
    return 0u;
  }

  // When we start a span, all state associated with whitespace truncation and quotation is ended.
  ResetTextState();
  Span span;
  span.name = name;
  span.first_char = span.last_char = utf16_len_;
  xml_string_.spans.push_back(std::move(span));
  return xml_string_.spans.size() - 1;
}

void StringBuilder::EndSpan(SpanHandle handle) {
  if (!error_.empty()) {
    return;
  }

  // When we end a span, all state associated with whitespace truncation and quotation is ended.
  ResetTextState();
  xml_string_.spans[handle].last_char = utf16_len_ - 1u;
}

StringBuilder::UntranslatableHandle StringBuilder::StartUntranslatable() {
  if (!error_.empty()) {
    return 0u;
  }

  UntranslatableSection section;
  section.start = section.end = xml_string_.text.size();
  xml_string_.untranslatable_sections.push_back(section);
  return xml_string_.untranslatable_sections.size() - 1;
}

void StringBuilder::EndUntranslatable(UntranslatableHandle handle) {
  if (!error_.empty()) {
    return;
  }
  xml_string_.untranslatable_sections[handle].end = xml_string_.text.size();
}

FlattenedXmlString StringBuilder::GetFlattenedString() const {
  return xml_string_;
}

std::string StringBuilder::to_string() const {
  return xml_string_.text;
}

StringBuilder::operator bool() const {
  return error_.empty();
}

std::string StringBuilder::GetError() const {
  return error_;
}

void StringBuilder::ResetTextState() {
  quote_ = preserve_spaces_;
  last_codepoint_was_space_ = false;
}

}  // namespace ResourceUtils
}  // namespace aapt<|MERGE_RESOLUTION|>--- conflicted
+++ resolved
@@ -39,8 +39,6 @@
 
 namespace aapt {
 namespace ResourceUtils {
-
-constexpr int32_t kNonBreakingSpace = 0xa0;
 
 Maybe<ResourceName> ToResourceName(
     const android::ResTable::resource_name& name_in) {
@@ -845,25 +843,17 @@
     : preserve_spaces_(preserve_spaces), quote_(preserve_spaces) {
 }
 
-StringBuilder& StringBuilder::AppendText(const std::string& text, bool preserve_spaces) {
+StringBuilder& StringBuilder::AppendText(const std::string& text) {
   if (!error_.empty()) {
     return *this;
   }
-
-  // Enable preserving spaces if it is enabled for this append or the StringBuilder was constructed
-  // to preserve spaces
-  preserve_spaces = (preserve_spaces) ? preserve_spaces : preserve_spaces_;
 
   const size_t previous_len = xml_string_.text.size();
   Utf8Iterator iter(text);
   while (iter.HasNext()) {
     char32_t codepoint = iter.Next();
-<<<<<<< HEAD
-    if (!preserve_spaces && !quote_ && codepoint != kNonBreakingSpace && iswspace(codepoint)) {
-=======
     if (!preserve_spaces_ && !quote_ && (codepoint <= std::numeric_limits<char>::max())
                                          && isspace(static_cast<char>(codepoint))) {
->>>>>>> 825827da
       if (!last_codepoint_was_space_) {
         // Emit a space if it's the first.
         xml_string_.text += ' ';
@@ -911,15 +901,11 @@
             break;
         }
       }
-    } else if (!preserve_spaces && codepoint == U'"') {
+    } else if (!preserve_spaces_ && codepoint == U'"') {
       // Only toggle the quote state when we are not preserving spaces.
       quote_ = !quote_;
 
-<<<<<<< HEAD
-    } else if (!preserve_spaces && !quote_ && codepoint == U'\'') {
-=======
     } else if (!preserve_spaces_ && !quote_ && codepoint == U'\'') {
->>>>>>> 825827da
       // This should be escaped when we are not preserving spaces
       error_ = StringPrintf("unescaped apostrophe in string\n\"%s\"", text.c_str());
       return *this;
