--- conflicted
+++ resolved
@@ -364,8 +364,6 @@
     "-keep class com.foo.Bar { <init>(android.content.Context, android.util.AttributeSet); }"));
 }
 
-<<<<<<< HEAD
-=======
 TEST(ProguardRulesTest, UsageLocationComparator) {
   proguard::UsageLocation location1 = {{"pkg", ResourceType::kAttr, "x"}};
   proguard::UsageLocation location2 = {{"pkg", ResourceType::kAttr, "y"}};
@@ -374,5 +372,4 @@
   EXPECT_EQ(location2 < location1, false);
 }
 
->>>>>>> dbf9e87c
 }  // namespace aapt