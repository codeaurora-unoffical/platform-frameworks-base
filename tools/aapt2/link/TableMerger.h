/*
 * Copyright (C) 2015 The Android Open Source Project
 *
 * Licensed under the Apache License, Version 2.0 (the "License");
 * you may not use this file except in compliance with the License.
 * You may obtain a copy of the License at
 *
 *      http://www.apache.org/licenses/LICENSE-2.0
 *
 * Unless required by applicable law or agreed to in writing, software
 * distributed under the License is distributed on an "AS IS" BASIS,
 * WITHOUT WARRANTIES OR CONDITIONS OF ANY KIND, either express or implied.
 * See the License for the specific language governing permissions and
 * limitations under the License.
 */

#ifndef AAPT_TABLEMERGER_H
#define AAPT_TABLEMERGER_H

#include <functional>
#include <map>

#include "android-base/macros.h"

#include "Resource.h"
#include "ResourceTable.h"
#include "ResourceValues.h"
#include "filter/ConfigFilter.h"
#include "io/File.h"
#include "process/IResourceTableConsumer.h"
#include "util/Util.h"

namespace aapt {

struct TableMergerOptions {
  // If true, resources in overlays can be added without previously having existed.
  bool auto_add_overlay = false;
  // If true, resource overlays with conflicting visibility are not allowed.
  bool strict_visibility = false;
<<<<<<< HEAD
=======
  // If true, styles specified via "aapt2 link -R" completely replace any previously-seen resources.
  bool override_styles_instead_of_overlaying = false;
>>>>>>> dbf9e87c
};

// TableMerger takes resource tables and merges all packages within the tables that have the same
// package ID.
//
// It is assumed that any FileReference values have their io::IFile pointer set to point to the
// file they represent.
//
// If a package has a different name, all the entries in that table have their names mangled
// to include the package name. This way there are no collisions. In order to do this correctly,
// the TableMerger needs to also mangle any FileReference paths. Once these are mangled, the
// `IFile` pointer in `FileReference` will point to the original file.
//
// Once the merging is complete, a separate phase can go collect the files from the various
// source APKs and either copy or process their XML and put them in the correct location in the
// final APK.
class TableMerger {
 public:
  // Note: The out_table ResourceTable must live longer than this TableMerger.
  // References are made to this ResourceTable for efficiency reasons.
  TableMerger(IAaptContext* context, ResourceTable* out_table, const TableMergerOptions& options);

  inline const std::set<std::string>& merged_packages() const {
    return merged_packages_;
  }

  // Merges resources from the same or empty package. This is for local sources.
  // If overlay is true, the resources are treated as overlays.
  bool Merge(const Source& src, ResourceTable* table, bool overlay);

  // Merges resources from the given package, mangling the name. This is for static libraries.
  // All FileReference values must have their io::IFile set.
  bool MergeAndMangle(const Source& src, const android::StringPiece& package, ResourceTable* table);

  // Merges a compiled file that belongs to this same or empty package.
  bool MergeFile(const ResourceFile& fileDesc, bool overlay, io::IFile* file);

 private:
  DISALLOW_COPY_AND_ASSIGN(TableMerger);

  IAaptContext* context_;
  ResourceTable* master_table_;
  TableMergerOptions options_;
  ResourceTablePackage* master_package_;
  std::set<std::string> merged_packages_;

  bool MergeImpl(const Source& src, ResourceTable* src_table, bool overlay, bool allow_new);

  bool DoMerge(const Source& src, ResourceTablePackage* src_package, bool mangle_package,
               bool overlay, bool allow_new_resources);

  std::unique_ptr<FileReference> CloneAndMangleFile(const std::string& package,
                                                    const FileReference& value);
};

}  // namespace aapt

#endif /* AAPT_TABLEMERGER_H */<|MERGE_RESOLUTION|>--- conflicted
+++ resolved
@@ -37,11 +37,8 @@
   bool auto_add_overlay = false;
   // If true, resource overlays with conflicting visibility are not allowed.
   bool strict_visibility = false;
-<<<<<<< HEAD
-=======
   // If true, styles specified via "aapt2 link -R" completely replace any previously-seen resources.
   bool override_styles_instead_of_overlaying = false;
->>>>>>> dbf9e87c
 };
 
 // TableMerger takes resource tables and merges all packages within the tables that have the same
