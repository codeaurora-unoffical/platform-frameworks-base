--- conflicted
+++ resolved
@@ -774,12 +774,9 @@
     return util::make_unique<RawString>(
         table_->string_pool.MakeRef(util::TrimWhitespace(raw_value),
                                     StringPool::Context(config_)));
-<<<<<<< HEAD
-=======
   } else if (util::TrimWhitespace(raw_value).empty()) {
     // If the text is empty, and the value is not allowed to be a string, encode it as a @null.
     return ResourceUtils::MakeNull();
->>>>>>> dbf9e87c
   }
   return {};
 }
@@ -1047,7 +1044,6 @@
     diag_->Error(DiagMessage(out_resource->source)
                   << "<overlayable> tag must have a 'name' attribute");
     return false;
-<<<<<<< HEAD
   }
 
   const std::string kActorUriScheme =
@@ -1060,20 +1056,6 @@
     return false;
   }
 
-=======
-  }
-
-  const std::string kActorUriScheme =
-      android::base::StringPrintf("%s://", Overlayable::kActorScheme);
-  Maybe<StringPiece> overlayable_actor = xml::FindNonEmptyAttribute(parser, "actor");
-  if (overlayable_actor && !util::StartsWith(overlayable_actor.value(), kActorUriScheme)) {
-    diag_->Error(DiagMessage(out_resource->source)
-                 << "specified <overlayable> tag 'actor' attribute must use the scheme '"
-                 << Overlayable::kActorScheme << "'");
-    return false;
-  }
-
->>>>>>> dbf9e87c
   // Create a overlayable entry grouping that represents this <overlayable>
   auto overlayable = std::make_shared<Overlayable>(
       overlayable_name.value(), (overlayable_actor) ? overlayable_actor.value() : "",
@@ -1118,8 +1100,6 @@
       if (!item_name) {
         diag_->Error(DiagMessage(element_source)
                      << "<item> within an <overlayable> must have a 'name' attribute");
-<<<<<<< HEAD
-=======
         error = true;
         continue;
       }
@@ -1128,22 +1108,10 @@
       if (!item_type) {
         diag_->Error(DiagMessage(element_source)
                      << "<item> within an <overlayable> must have a 'type' attribute");
->>>>>>> dbf9e87c
         error = true;
         continue;
       }
 
-<<<<<<< HEAD
-      Maybe<StringPiece> item_type = xml::FindNonEmptyAttribute(parser, "type");
-      if (!item_type) {
-        diag_->Error(DiagMessage(element_source)
-                     << "<item> within an <overlayable> must have a 'type' attribute");
-        error = true;
-        continue;
-      }
-
-=======
->>>>>>> dbf9e87c
       const ResourceType* type = ParseResourceType(item_type.value());
       if (type == nullptr) {
         diag_->Error(DiagMessage(element_source)
