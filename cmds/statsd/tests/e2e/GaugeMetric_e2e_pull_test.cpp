// Copyright (C) 2017 The Android Open Source Project
//
// Licensed under the Apache License, Version 2.0 (the "License");
// you may not use this file except in compliance with the License.
// You may obtain a copy of the License at
//
//      http://www.apache.org/licenses/LICENSE-2.0
//
// Unless required by applicable law or agreed to in writing, software
// distributed under the License is distributed on an "AS IS" BASIS,
// WITHOUT WARRANTIES OR CONDITIONS OF ANY KIND, either express or implied.
// See the License for the specific language governing permissions and
// limitations under the License.

#include <gtest/gtest.h>

#include "src/StatsLogProcessor.h"
#include "src/stats_log_util.h"
#include "tests/statsd_test_util.h"

#include <vector>

namespace android {
namespace os {
namespace statsd {

#ifdef __ANDROID__

namespace {

StatsdConfig CreateStatsdConfig(const GaugeMetric::SamplingType sampling_type) {
    StatsdConfig config;
    config.add_allowed_log_source("AID_ROOT"); // LogEvent defaults to UID of root.
    auto temperatureAtomMatcher = CreateTemperatureAtomMatcher();
    *config.add_atom_matcher() = temperatureAtomMatcher;
    *config.add_atom_matcher() = CreateScreenTurnedOnAtomMatcher();
    *config.add_atom_matcher() = CreateScreenTurnedOffAtomMatcher();

    auto screenIsOffPredicate = CreateScreenIsOffPredicate();
    *config.add_predicate() = screenIsOffPredicate;

    auto gaugeMetric = config.add_gauge_metric();
    gaugeMetric->set_id(123456);
    gaugeMetric->set_what(temperatureAtomMatcher.id());
    gaugeMetric->set_condition(screenIsOffPredicate.id());
    gaugeMetric->set_sampling_type(sampling_type);
    gaugeMetric->mutable_gauge_fields_filter()->set_include_all(true);
    *gaugeMetric->mutable_dimensions_in_what() =
        CreateDimensions(android::util::TEMPERATURE, {2/* sensor name field */ });
    gaugeMetric->set_bucket(FIVE_MINUTES);
<<<<<<< HEAD
=======
    gaugeMetric->set_max_pull_delay_sec(INT_MAX);
>>>>>>> de843449
    config.set_hash_strings_in_metric_report(false);

    return config;
}

}  // namespace

TEST(GaugeMetricE2eTest, TestRandomSamplePulledEvents) {
    auto config = CreateStatsdConfig(GaugeMetric::RANDOM_ONE_SAMPLE);
    int64_t baseTimeNs = getElapsedRealtimeNs();
    int64_t configAddedTimeNs = 10 * 60 * NS_PER_SEC + baseTimeNs;
    int64_t bucketSizeNs =
        TimeUnitToBucketSizeInMillis(config.gauge_metric(0).bucket()) * 1000000;

    ConfigKey cfgKey;
    auto processor = CreateStatsLogProcessor(
        baseTimeNs, configAddedTimeNs, config, cfgKey);
    EXPECT_EQ(processor->mMetricsManagers.size(), 1u);
    EXPECT_TRUE(processor->mMetricsManagers.begin()->second->isConfigValid());
    processor->mPullerManager->ForceClearPullerCache();

    int startBucketNum = processor->mMetricsManagers.begin()->second->
            mAllMetricProducers[0]->getCurrentBucketNum();
    EXPECT_GT(startBucketNum, (int64_t)0);

    // When creating the config, the gauge metric producer should register the alarm at the
    // end of the current bucket.
    EXPECT_EQ((size_t)1, processor->mPullerManager->mReceivers.size());
    EXPECT_EQ(bucketSizeNs,
              processor->mPullerManager->mReceivers.begin()->second.front().intervalNs);
    int64_t& nextPullTimeNs =
            processor->mPullerManager->mReceivers.begin()->second.front().nextPullTimeNs;
    EXPECT_EQ(baseTimeNs + startBucketNum * bucketSizeNs + bucketSizeNs, nextPullTimeNs);

    auto screenOffEvent = CreateScreenStateChangedEvent(android::view::DISPLAY_STATE_OFF,
                                                        configAddedTimeNs + 55);
    processor->OnLogEvent(screenOffEvent.get());

    // Pulling alarm arrives on time and reset the sequential pulling alarm.
    processor->informPullAlarmFired(nextPullTimeNs + 1);
    EXPECT_EQ(baseTimeNs + startBucketNum * bucketSizeNs + 2 * bucketSizeNs, nextPullTimeNs);

    auto screenOnEvent = CreateScreenStateChangedEvent(android::view::DISPLAY_STATE_ON,
                                                       configAddedTimeNs + bucketSizeNs + 10);
    processor->OnLogEvent(screenOnEvent.get());

    screenOffEvent = CreateScreenStateChangedEvent(android::view::DISPLAY_STATE_OFF,
                                                   configAddedTimeNs + bucketSizeNs + 100);
    processor->OnLogEvent(screenOffEvent.get());

    processor->informPullAlarmFired(nextPullTimeNs + 1);
    EXPECT_EQ(baseTimeNs + startBucketNum * bucketSizeNs + 3 * bucketSizeNs,
              nextPullTimeNs);

    processor->informPullAlarmFired(nextPullTimeNs + 1);
    EXPECT_EQ(baseTimeNs + startBucketNum * bucketSizeNs + 4 * bucketSizeNs, nextPullTimeNs);

    screenOnEvent = CreateScreenStateChangedEvent(android::view::DISPLAY_STATE_ON,
                                                  configAddedTimeNs + 3 * bucketSizeNs + 2);
    processor->OnLogEvent(screenOnEvent.get());

    processor->informPullAlarmFired(nextPullTimeNs + 3);
    EXPECT_EQ(baseTimeNs + startBucketNum * bucketSizeNs + 5 * bucketSizeNs, nextPullTimeNs);

    screenOffEvent = CreateScreenStateChangedEvent(android::view::DISPLAY_STATE_OFF,
                                                  configAddedTimeNs + 5 * bucketSizeNs + 1);
    processor->OnLogEvent(screenOffEvent.get());

    processor->informPullAlarmFired(nextPullTimeNs + 2);
    EXPECT_EQ(baseTimeNs + startBucketNum * bucketSizeNs + 6 * bucketSizeNs, nextPullTimeNs);

    processor->informPullAlarmFired(nextPullTimeNs + 2);

    ConfigMetricsReportList reports;
    vector<uint8_t> buffer;
    processor->onDumpReport(cfgKey, configAddedTimeNs + 7 * bucketSizeNs + 10, false, true,
                            ADB_DUMP, &buffer);
    EXPECT_TRUE(buffer.size() > 0);
    EXPECT_TRUE(reports.ParseFromArray(&buffer[0], buffer.size()));
    backfillDimensionPath(&reports);
    backfillStringInReport(&reports);
    backfillStartEndTimestamp(&reports);
    EXPECT_EQ(1, reports.reports_size());
    EXPECT_EQ(1, reports.reports(0).metrics_size());
    StatsLogReport::GaugeMetricDataWrapper gaugeMetrics;
    sortMetricDataByDimensionsValue(
            reports.reports(0).metrics(0).gauge_metrics(), &gaugeMetrics);
    EXPECT_GT((int)gaugeMetrics.data_size(), 1);

    auto data = gaugeMetrics.data(0);
    EXPECT_EQ(android::util::TEMPERATURE, data.dimensions_in_what().field());
    EXPECT_EQ(1, data.dimensions_in_what().value_tuple().dimensions_value_size());
    EXPECT_EQ(2 /* sensor name field */,
              data.dimensions_in_what().value_tuple().dimensions_value(0).field());
    EXPECT_FALSE(data.dimensions_in_what().value_tuple().dimensions_value(0).value_str().empty());
    EXPECT_EQ(6, data.bucket_info_size());

    EXPECT_EQ(1, data.bucket_info(0).atom_size());
    EXPECT_EQ(1, data.bucket_info(0).elapsed_timestamp_nanos_size());
    EXPECT_EQ(configAddedTimeNs + 55, data.bucket_info(0).elapsed_timestamp_nanos(0));
    EXPECT_EQ(0, data.bucket_info(0).wall_clock_timestamp_nanos_size());
    EXPECT_EQ(baseTimeNs + 2 * bucketSizeNs, data.bucket_info(0).start_bucket_elapsed_nanos());
    EXPECT_EQ(baseTimeNs + 3 * bucketSizeNs, data.bucket_info(0).end_bucket_elapsed_nanos());
    EXPECT_TRUE(data.bucket_info(0).atom(0).temperature().sensor_name().empty());
    EXPECT_GT(data.bucket_info(0).atom(0).temperature().temperature_deci_celsius(), 0);

    EXPECT_EQ(1, data.bucket_info(1).atom_size());
    EXPECT_EQ(baseTimeNs + 3 * bucketSizeNs + 1,
              data.bucket_info(1).elapsed_timestamp_nanos(0));
    EXPECT_EQ(configAddedTimeNs + 55, data.bucket_info(0).elapsed_timestamp_nanos(0));
    EXPECT_EQ(baseTimeNs + 3 * bucketSizeNs, data.bucket_info(1).start_bucket_elapsed_nanos());
    EXPECT_EQ(baseTimeNs + 4 * bucketSizeNs, data.bucket_info(1).end_bucket_elapsed_nanos());
    EXPECT_TRUE(data.bucket_info(1).atom(0).temperature().sensor_name().empty());
    EXPECT_GT(data.bucket_info(1).atom(0).temperature().temperature_deci_celsius(), 0);

    EXPECT_EQ(1, data.bucket_info(2).atom_size());
    EXPECT_EQ(1, data.bucket_info(2).elapsed_timestamp_nanos_size());
    EXPECT_EQ(baseTimeNs + 4 * bucketSizeNs + 1,
              data.bucket_info(2).elapsed_timestamp_nanos(0));
    EXPECT_EQ(baseTimeNs + 4 * bucketSizeNs, data.bucket_info(2).start_bucket_elapsed_nanos());
    EXPECT_EQ(baseTimeNs + 5 * bucketSizeNs, data.bucket_info(2).end_bucket_elapsed_nanos());
    EXPECT_TRUE(data.bucket_info(2).atom(0).temperature().sensor_name().empty());
    EXPECT_GT(data.bucket_info(2).atom(0).temperature().temperature_deci_celsius(), 0);

    EXPECT_EQ(1, data.bucket_info(3).atom_size());
    EXPECT_EQ(1, data.bucket_info(3).elapsed_timestamp_nanos_size());
    EXPECT_EQ(baseTimeNs + 5 * bucketSizeNs + 1,
              data.bucket_info(3).elapsed_timestamp_nanos(0));
    EXPECT_EQ(baseTimeNs + 5 * bucketSizeNs, data.bucket_info(3).start_bucket_elapsed_nanos());
    EXPECT_EQ(baseTimeNs + 6 * bucketSizeNs, data.bucket_info(3).end_bucket_elapsed_nanos());
    EXPECT_TRUE(data.bucket_info(3).atom(0).temperature().sensor_name().empty());
    EXPECT_GT(data.bucket_info(3).atom(0).temperature().temperature_deci_celsius(), 0);

    EXPECT_EQ(1, data.bucket_info(4).atom_size());
    EXPECT_EQ(1, data.bucket_info(4).elapsed_timestamp_nanos_size());
    EXPECT_EQ(baseTimeNs + 7 * bucketSizeNs + 1,
              data.bucket_info(4).elapsed_timestamp_nanos(0));
    EXPECT_EQ(baseTimeNs + 7 * bucketSizeNs, data.bucket_info(4).start_bucket_elapsed_nanos());
    EXPECT_EQ(baseTimeNs + 8 * bucketSizeNs, data.bucket_info(4).end_bucket_elapsed_nanos());
    EXPECT_TRUE(data.bucket_info(4).atom(0).temperature().sensor_name().empty());
    EXPECT_GT(data.bucket_info(4).atom(0).temperature().temperature_deci_celsius(), 0);

    EXPECT_EQ(1, data.bucket_info(5).atom_size());
    EXPECT_EQ(1, data.bucket_info(5).elapsed_timestamp_nanos_size());
    EXPECT_EQ(baseTimeNs + 8 * bucketSizeNs + 2,
              data.bucket_info(5).elapsed_timestamp_nanos(0));
    EXPECT_EQ(baseTimeNs + 8 * bucketSizeNs, data.bucket_info(5).start_bucket_elapsed_nanos());
    EXPECT_EQ(baseTimeNs + 9 * bucketSizeNs, data.bucket_info(5).end_bucket_elapsed_nanos());
    EXPECT_TRUE(data.bucket_info(5).atom(0).temperature().sensor_name().empty());
    EXPECT_GT(data.bucket_info(5).atom(0).temperature().temperature_deci_celsius(), 0);
}

TEST(GaugeMetricE2eTest, TestConditionChangeToTrueSamplePulledEvents) {
    auto config = CreateStatsdConfig(GaugeMetric::CONDITION_CHANGE_TO_TRUE);
<<<<<<< HEAD
    int64_t baseTimeNs = 10 * NS_PER_SEC;
=======
    int64_t baseTimeNs = getElapsedRealtimeNs();
>>>>>>> de843449
    int64_t configAddedTimeNs = 10 * 60 * NS_PER_SEC + baseTimeNs;
    int64_t bucketSizeNs =
        TimeUnitToBucketSizeInMillis(config.gauge_metric(0).bucket()) * 1000000;

    ConfigKey cfgKey;
    auto processor = CreateStatsLogProcessor(
        baseTimeNs, configAddedTimeNs, config, cfgKey);
    EXPECT_EQ(processor->mMetricsManagers.size(), 1u);
    EXPECT_TRUE(processor->mMetricsManagers.begin()->second->isConfigValid());
    processor->mPullerManager->ForceClearPullerCache();

    int startBucketNum = processor->mMetricsManagers.begin()->second->
            mAllMetricProducers[0]->getCurrentBucketNum();
    EXPECT_GT(startBucketNum, (int64_t)0);

    auto screenOffEvent = CreateScreenStateChangedEvent(android::view::DISPLAY_STATE_OFF,
                                                        configAddedTimeNs + 55);
    processor->OnLogEvent(screenOffEvent.get());

    auto screenOnEvent = CreateScreenStateChangedEvent(android::view::DISPLAY_STATE_ON,
                                                       configAddedTimeNs + bucketSizeNs + 10);
    processor->OnLogEvent(screenOnEvent.get());

    screenOffEvent = CreateScreenStateChangedEvent(android::view::DISPLAY_STATE_OFF,
                                                   configAddedTimeNs + bucketSizeNs + 100);
    processor->OnLogEvent(screenOffEvent.get());

    screenOnEvent = CreateScreenStateChangedEvent(android::view::DISPLAY_STATE_ON,
                                                  configAddedTimeNs + 3 * bucketSizeNs + 2);
    processor->OnLogEvent(screenOnEvent.get());

    screenOffEvent = CreateScreenStateChangedEvent(android::view::DISPLAY_STATE_OFF,
                                                  configAddedTimeNs + 5 * bucketSizeNs + 1);
    processor->OnLogEvent(screenOffEvent.get());
    screenOnEvent = CreateScreenStateChangedEvent(android::view::DISPLAY_STATE_ON,
                                                  configAddedTimeNs + 5 * bucketSizeNs + 3);
    processor->OnLogEvent(screenOnEvent.get());
    screenOffEvent = CreateScreenStateChangedEvent(android::view::DISPLAY_STATE_OFF,
                                                  configAddedTimeNs + 5 * bucketSizeNs + 10);
    processor->OnLogEvent(screenOffEvent.get());

    ConfigMetricsReportList reports;
    vector<uint8_t> buffer;
    processor->onDumpReport(cfgKey, configAddedTimeNs + 8 * bucketSizeNs + 10, false, true,
                            ADB_DUMP, &buffer);
    EXPECT_TRUE(buffer.size() > 0);
    EXPECT_TRUE(reports.ParseFromArray(&buffer[0], buffer.size()));
    backfillDimensionPath(&reports);
    backfillStringInReport(&reports);
    backfillStartEndTimestamp(&reports);
    EXPECT_EQ(1, reports.reports_size());
    EXPECT_EQ(1, reports.reports(0).metrics_size());
    StatsLogReport::GaugeMetricDataWrapper gaugeMetrics;
    sortMetricDataByDimensionsValue(
            reports.reports(0).metrics(0).gauge_metrics(), &gaugeMetrics);
    EXPECT_GT((int)gaugeMetrics.data_size(), 1);

    auto data = gaugeMetrics.data(0);
    EXPECT_EQ(android::util::TEMPERATURE, data.dimensions_in_what().field());
    EXPECT_EQ(1, data.dimensions_in_what().value_tuple().dimensions_value_size());
    EXPECT_EQ(2 /* sensor name field */,
              data.dimensions_in_what().value_tuple().dimensions_value(0).field());
    EXPECT_FALSE(data.dimensions_in_what().value_tuple().dimensions_value(0).value_str().empty());
    EXPECT_EQ(3, data.bucket_info_size());

    EXPECT_EQ(1, data.bucket_info(0).atom_size());
    EXPECT_EQ(1, data.bucket_info(0).elapsed_timestamp_nanos_size());
    EXPECT_EQ(configAddedTimeNs + 55, data.bucket_info(0).elapsed_timestamp_nanos(0));
    EXPECT_EQ(0, data.bucket_info(0).wall_clock_timestamp_nanos_size());
    EXPECT_EQ(baseTimeNs + 2 * bucketSizeNs, data.bucket_info(0).start_bucket_elapsed_nanos());
    EXPECT_EQ(baseTimeNs + 3 * bucketSizeNs, data.bucket_info(0).end_bucket_elapsed_nanos());
    EXPECT_TRUE(data.bucket_info(0).atom(0).temperature().sensor_name().empty());
    EXPECT_GT(data.bucket_info(0).atom(0).temperature().temperature_deci_celsius(), 0);

    EXPECT_EQ(1, data.bucket_info(1).atom_size());
    EXPECT_EQ(baseTimeNs + 3 * bucketSizeNs + 100,
              data.bucket_info(1).elapsed_timestamp_nanos(0));
    EXPECT_EQ(configAddedTimeNs + 55, data.bucket_info(0).elapsed_timestamp_nanos(0));
    EXPECT_EQ(baseTimeNs + 3 * bucketSizeNs, data.bucket_info(1).start_bucket_elapsed_nanos());
    EXPECT_EQ(baseTimeNs + 4 * bucketSizeNs, data.bucket_info(1).end_bucket_elapsed_nanos());
    EXPECT_TRUE(data.bucket_info(1).atom(0).temperature().sensor_name().empty());
    EXPECT_GT(data.bucket_info(1).atom(0).temperature().temperature_deci_celsius(), 0);

    EXPECT_EQ(2, data.bucket_info(2).atom_size());
    EXPECT_EQ(2, data.bucket_info(2).elapsed_timestamp_nanos_size());
    EXPECT_EQ(baseTimeNs + 7 * bucketSizeNs + 1,
              data.bucket_info(2).elapsed_timestamp_nanos(0));
    EXPECT_EQ(baseTimeNs + 7 * bucketSizeNs + 10,
              data.bucket_info(2).elapsed_timestamp_nanos(1));
    EXPECT_EQ(baseTimeNs + 7 * bucketSizeNs, data.bucket_info(2).start_bucket_elapsed_nanos());
    EXPECT_EQ(baseTimeNs + 8 * bucketSizeNs, data.bucket_info(2).end_bucket_elapsed_nanos());
    EXPECT_TRUE(data.bucket_info(2).atom(0).temperature().sensor_name().empty());
    EXPECT_GT(data.bucket_info(2).atom(0).temperature().temperature_deci_celsius(), 0);
    EXPECT_TRUE(data.bucket_info(2).atom(1).temperature().sensor_name().empty());
    EXPECT_GT(data.bucket_info(2).atom(1).temperature().temperature_deci_celsius(), 0);
}


TEST(GaugeMetricE2eTest, TestRandomSamplePulledEvent_LateAlarm) {
    auto config = CreateStatsdConfig(GaugeMetric::RANDOM_ONE_SAMPLE);
    int64_t baseTimeNs = getElapsedRealtimeNs();
    int64_t configAddedTimeNs = 10 * 60 * NS_PER_SEC + baseTimeNs;
    int64_t bucketSizeNs =
        TimeUnitToBucketSizeInMillis(config.gauge_metric(0).bucket()) * 1000000;

    ConfigKey cfgKey;
    auto processor = CreateStatsLogProcessor(
        baseTimeNs, configAddedTimeNs, config, cfgKey);
    EXPECT_EQ(processor->mMetricsManagers.size(), 1u);
    EXPECT_TRUE(processor->mMetricsManagers.begin()->second->isConfigValid());
    processor->mPullerManager->ForceClearPullerCache();

    int startBucketNum = processor->mMetricsManagers.begin()->second->
            mAllMetricProducers[0]->getCurrentBucketNum();
    EXPECT_GT(startBucketNum, (int64_t)0);

    // When creating the config, the gauge metric producer should register the alarm at the
    // end of the current bucket.
    EXPECT_EQ((size_t)1, processor->mPullerManager->mReceivers.size());
    EXPECT_EQ(bucketSizeNs,
              processor->mPullerManager->mReceivers.begin()->second.front().intervalNs);
    int64_t& nextPullTimeNs =
            processor->mPullerManager->mReceivers.begin()->second.front().nextPullTimeNs;
    EXPECT_EQ(baseTimeNs + startBucketNum * bucketSizeNs + bucketSizeNs, nextPullTimeNs);

    auto screenOffEvent = CreateScreenStateChangedEvent(android::view::DISPLAY_STATE_OFF,
                                                        configAddedTimeNs + 55);
    processor->OnLogEvent(screenOffEvent.get());

    auto screenOnEvent = CreateScreenStateChangedEvent(android::view::DISPLAY_STATE_ON,
                                                       configAddedTimeNs + bucketSizeNs + 10);
    processor->OnLogEvent(screenOnEvent.get());

    // Pulling alarm arrives one bucket size late.
    processor->informPullAlarmFired(nextPullTimeNs + bucketSizeNs);
    EXPECT_EQ(baseTimeNs + startBucketNum * bucketSizeNs + 3 * bucketSizeNs, nextPullTimeNs);

    screenOffEvent = CreateScreenStateChangedEvent(android::view::DISPLAY_STATE_OFF,
                                                   configAddedTimeNs + 3 * bucketSizeNs + 11);
    processor->OnLogEvent(screenOffEvent.get());

    // Pulling alarm arrives more than one bucket size late.
    processor->informPullAlarmFired(nextPullTimeNs + bucketSizeNs + 12);
    EXPECT_EQ(baseTimeNs + startBucketNum * bucketSizeNs + 5 * bucketSizeNs, nextPullTimeNs);

    ConfigMetricsReportList reports;
    vector<uint8_t> buffer;
    processor->onDumpReport(cfgKey, configAddedTimeNs + 7 * bucketSizeNs + 10, false, true,
                            ADB_DUMP, &buffer);
    EXPECT_TRUE(buffer.size() > 0);
    EXPECT_TRUE(reports.ParseFromArray(&buffer[0], buffer.size()));
    backfillDimensionPath(&reports);
    backfillStringInReport(&reports);
    backfillStartEndTimestamp(&reports);
    EXPECT_EQ(1, reports.reports_size());
    EXPECT_EQ(1, reports.reports(0).metrics_size());
    StatsLogReport::GaugeMetricDataWrapper gaugeMetrics;
    sortMetricDataByDimensionsValue(
            reports.reports(0).metrics(0).gauge_metrics(), &gaugeMetrics);
    EXPECT_GT((int)gaugeMetrics.data_size(), 1);

    auto data = gaugeMetrics.data(0);
    EXPECT_EQ(android::util::TEMPERATURE, data.dimensions_in_what().field());
    EXPECT_EQ(1, data.dimensions_in_what().value_tuple().dimensions_value_size());
    EXPECT_EQ(2 /* sensor name field */,
              data.dimensions_in_what().value_tuple().dimensions_value(0).field());
    EXPECT_FALSE(data.dimensions_in_what().value_tuple().dimensions_value(0).value_str().empty());
    EXPECT_EQ(3, data.bucket_info_size());

    EXPECT_EQ(1, data.bucket_info(0).atom_size());
    EXPECT_EQ(1, data.bucket_info(0).elapsed_timestamp_nanos_size());
    EXPECT_EQ(configAddedTimeNs + 55, data.bucket_info(0).elapsed_timestamp_nanos(0));
    EXPECT_EQ(baseTimeNs + 2 * bucketSizeNs, data.bucket_info(0).start_bucket_elapsed_nanos());
    EXPECT_EQ(baseTimeNs + 3 * bucketSizeNs, data.bucket_info(0).end_bucket_elapsed_nanos());
    EXPECT_TRUE(data.bucket_info(0).atom(0).temperature().sensor_name().empty());
    EXPECT_GT(data.bucket_info(0).atom(0).temperature().temperature_deci_celsius(), 0);

    EXPECT_EQ(1, data.bucket_info(1).atom_size());
    EXPECT_EQ(configAddedTimeNs + 3 * bucketSizeNs + 11,
              data.bucket_info(1).elapsed_timestamp_nanos(0));
    EXPECT_EQ(configAddedTimeNs + 55, data.bucket_info(0).elapsed_timestamp_nanos(0));
    EXPECT_EQ(baseTimeNs + 5 * bucketSizeNs, data.bucket_info(1).start_bucket_elapsed_nanos());
    EXPECT_EQ(baseTimeNs + 6 * bucketSizeNs, data.bucket_info(1).end_bucket_elapsed_nanos());
    EXPECT_TRUE(data.bucket_info(1).atom(0).temperature().sensor_name().empty());
    EXPECT_GT(data.bucket_info(1).atom(0).temperature().temperature_deci_celsius(), 0);

    EXPECT_EQ(1, data.bucket_info(2).atom_size());
    EXPECT_EQ(1, data.bucket_info(2).elapsed_timestamp_nanos_size());
    EXPECT_EQ(baseTimeNs + 6 * bucketSizeNs + 12,
              data.bucket_info(2).elapsed_timestamp_nanos(0));
    EXPECT_EQ(baseTimeNs + 6 * bucketSizeNs, data.bucket_info(2).start_bucket_elapsed_nanos());
    EXPECT_EQ(baseTimeNs + 7 * bucketSizeNs, data.bucket_info(2).end_bucket_elapsed_nanos());
    EXPECT_TRUE(data.bucket_info(2).atom(0).temperature().sensor_name().empty());
    EXPECT_GT(data.bucket_info(2).atom(0).temperature().temperature_deci_celsius(), 0);

}

#else
GTEST_LOG_(INFO) << "This test does nothing.\n";
#endif

}  // namespace statsd
}  // namespace os
}  // namespace android<|MERGE_RESOLUTION|>--- conflicted
+++ resolved
@@ -48,10 +48,7 @@
     *gaugeMetric->mutable_dimensions_in_what() =
         CreateDimensions(android::util::TEMPERATURE, {2/* sensor name field */ });
     gaugeMetric->set_bucket(FIVE_MINUTES);
-<<<<<<< HEAD
-=======
     gaugeMetric->set_max_pull_delay_sec(INT_MAX);
->>>>>>> de843449
     config.set_hash_strings_in_metric_report(false);
 
     return config;
@@ -206,11 +203,7 @@
 
 TEST(GaugeMetricE2eTest, TestConditionChangeToTrueSamplePulledEvents) {
     auto config = CreateStatsdConfig(GaugeMetric::CONDITION_CHANGE_TO_TRUE);
-<<<<<<< HEAD
-    int64_t baseTimeNs = 10 * NS_PER_SEC;
-=======
     int64_t baseTimeNs = getElapsedRealtimeNs();
->>>>>>> de843449
     int64_t configAddedTimeNs = 10 * 60 * NS_PER_SEC + baseTimeNs;
     int64_t bucketSizeNs =
         TimeUnitToBucketSizeInMillis(config.gauge_metric(0).bucket()) * 1000000;
