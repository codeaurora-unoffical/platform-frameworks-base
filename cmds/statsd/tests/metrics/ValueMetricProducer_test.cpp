// Copyright (C) 2017 The Android Open Source Project
//
// Licensed under the Apache License, Version 2.0 (the "License");
// you may not use this file except in compliance with the License.
// You may obtain a copy of the License at
//
//      http://www.apache.org/licenses/LICENSE-2.0
//
// Unless required by applicable law or agreed to in writing, software
// distributed under the License is distributed on an "AS IS" BASIS,
// WITHOUT WARRANTIES OR CONDITIONS OF ANY KIND, either express or implied.
// See the License for the specific language governing permissions and
// limitations under the License.

#include "src/matchers/SimpleLogMatchingTracker.h"
#include "src/metrics/ValueMetricProducer.h"
#include "src/stats_log_util.h"
#include "metrics_test_helper.h"
#include "tests/statsd_test_util.h"

#include <gmock/gmock.h>
#include <gtest/gtest.h>
#include <math.h>
#include <stdio.h>
#include <vector>

using namespace testing;
using android::sp;
using std::make_shared;
using std::set;
using std::shared_ptr;
using std::unordered_map;
using std::vector;

#ifdef __ANDROID__

namespace android {
namespace os {
namespace statsd {

const ConfigKey kConfigKey(0, 12345);
const int tagId = 1;
const int64_t metricId = 123;
const int64_t atomMatcherId = 678;
const int logEventMatcherIndex = 0;
const int64_t bucketStartTimeNs = 10000000000;
const int64_t bucketSizeNs = TimeUnitToBucketSizeInMillis(ONE_MINUTE) * 1000000LL;
const int64_t bucket2StartTimeNs = bucketStartTimeNs + bucketSizeNs;
const int64_t bucket3StartTimeNs = bucketStartTimeNs + 2 * bucketSizeNs;
const int64_t bucket4StartTimeNs = bucketStartTimeNs + 3 * bucketSizeNs;
const int64_t bucket5StartTimeNs = bucketStartTimeNs + 4 * bucketSizeNs;
const int64_t bucket6StartTimeNs = bucketStartTimeNs + 5 * bucketSizeNs;
double epsilon = 0.001;
<<<<<<< HEAD

/*
 * Tests that the first bucket works correctly
 */
TEST(ValueMetricProducerTest, TestCalcPreviousBucketEndTime) {
    ValueMetric metric;
    metric.set_id(metricId);
    metric.set_bucket(ONE_MINUTE);
    metric.mutable_value_field()->set_field(tagId);
    metric.mutable_value_field()->add_child()->set_field(2);

    int64_t startTimeBase = 11;
    UidMap uidMap;
    SimpleAtomMatcher atomMatcher;
    atomMatcher.set_atom_id(tagId);
    sp<EventMatcherWizard> eventMatcherWizard =
            new EventMatcherWizard({new SimpleLogMatchingTracker(
                    atomMatcherId, logEventMatcherIndex, atomMatcher, uidMap)});
    sp<MockConditionWizard> wizard = new NaggyMock<MockConditionWizard>();
    sp<MockStatsPullerManager> pullerManager = new StrictMock<MockStatsPullerManager>();

    // statsd started long ago.
    // The metric starts in the middle of the bucket
    ValueMetricProducer valueProducer(kConfigKey, metric, -1 /*-1 meaning no condition*/, wizard,
                                      logEventMatcherIndex, eventMatcherWizard, -1, startTimeBase,
                                      22, pullerManager);

    EXPECT_EQ(startTimeBase, valueProducer.calcPreviousBucketEndTime(60 * NS_PER_SEC + 10));
    EXPECT_EQ(startTimeBase, valueProducer.calcPreviousBucketEndTime(60 * NS_PER_SEC + 10));
    EXPECT_EQ(60 * NS_PER_SEC + startTimeBase,
              valueProducer.calcPreviousBucketEndTime(2 * 60 * NS_PER_SEC));
    EXPECT_EQ(2 * 60 * NS_PER_SEC + startTimeBase,
              valueProducer.calcPreviousBucketEndTime(3 * 60 * NS_PER_SEC));
}

/*
 * Tests that the first bucket works correctly
 */
TEST(ValueMetricProducerTest, TestFirstBucket) {
    ValueMetric metric;
    metric.set_id(metricId);
    metric.set_bucket(ONE_MINUTE);
    metric.mutable_value_field()->set_field(tagId);
    metric.mutable_value_field()->add_child()->set_field(2);

    UidMap uidMap;
    SimpleAtomMatcher atomMatcher;
    atomMatcher.set_atom_id(tagId);
    sp<EventMatcherWizard> eventMatcherWizard =
            new EventMatcherWizard({new SimpleLogMatchingTracker(
                    atomMatcherId, logEventMatcherIndex, atomMatcher, uidMap)});
    sp<MockConditionWizard> wizard = new NaggyMock<MockConditionWizard>();
    sp<MockStatsPullerManager> pullerManager = new StrictMock<MockStatsPullerManager>();

    // statsd started long ago.
    // The metric starts in the middle of the bucket
    ValueMetricProducer valueProducer(kConfigKey, metric, -1 /*-1 meaning no condition*/, wizard,
                                      logEventMatcherIndex, eventMatcherWizard, -1, 5,
                                      600 * NS_PER_SEC + NS_PER_SEC / 2, pullerManager);

    EXPECT_EQ(600500000000, valueProducer.mCurrentBucketStartTimeNs);
    EXPECT_EQ(10, valueProducer.mCurrentBucketNum);
    EXPECT_EQ(660000000005, valueProducer.getCurrentBucketEndTimeNs());
}
=======
>>>>>>> de843449

/*
 * Tests that the first bucket works correctly
 */
<<<<<<< HEAD
TEST(ValueMetricProducerTest, TestPulledEventsNoCondition) {
=======
TEST(ValueMetricProducerTest, TestCalcPreviousBucketEndTime) {
>>>>>>> de843449
    ValueMetric metric;
    metric.set_id(metricId);
    metric.set_bucket(ONE_MINUTE);
    metric.mutable_value_field()->set_field(tagId);
    metric.mutable_value_field()->add_child()->set_field(2);

<<<<<<< HEAD
=======
    int64_t startTimeBase = 11;
>>>>>>> de843449
    UidMap uidMap;
    SimpleAtomMatcher atomMatcher;
    atomMatcher.set_atom_id(tagId);
    sp<EventMatcherWizard> eventMatcherWizard =
            new EventMatcherWizard({new SimpleLogMatchingTracker(
                    atomMatcherId, logEventMatcherIndex, atomMatcher, uidMap)});
    sp<MockConditionWizard> wizard = new NaggyMock<MockConditionWizard>();
    sp<MockStatsPullerManager> pullerManager = new StrictMock<MockStatsPullerManager>();
<<<<<<< HEAD
    EXPECT_CALL(*pullerManager, RegisterReceiver(tagId, _, _, _)).WillOnce(Return());
    EXPECT_CALL(*pullerManager, UnRegisterReceiver(tagId, _)).WillOnce(Return());
    EXPECT_CALL(*pullerManager, Pull(tagId, _, _))
            .WillOnce(Invoke([](int tagId, int64_t timeNs,
                                vector<std::shared_ptr<LogEvent>>* data) {
=======

    // statsd started long ago.
    // The metric starts in the middle of the bucket
    ValueMetricProducer valueProducer(kConfigKey, metric, -1 /*-1 meaning no condition*/, wizard,
                                      logEventMatcherIndex, eventMatcherWizard, -1, startTimeBase,
                                      22, pullerManager);

    EXPECT_EQ(startTimeBase, valueProducer.calcPreviousBucketEndTime(60 * NS_PER_SEC + 10));
    EXPECT_EQ(startTimeBase, valueProducer.calcPreviousBucketEndTime(60 * NS_PER_SEC + 10));
    EXPECT_EQ(60 * NS_PER_SEC + startTimeBase,
              valueProducer.calcPreviousBucketEndTime(2 * 60 * NS_PER_SEC));
    EXPECT_EQ(2 * 60 * NS_PER_SEC + startTimeBase,
              valueProducer.calcPreviousBucketEndTime(3 * 60 * NS_PER_SEC));
}

/*
 * Tests that the first bucket works correctly
 */
TEST(ValueMetricProducerTest, TestFirstBucket) {
    ValueMetric metric;
    metric.set_id(metricId);
    metric.set_bucket(ONE_MINUTE);
    metric.mutable_value_field()->set_field(tagId);
    metric.mutable_value_field()->add_child()->set_field(2);

    UidMap uidMap;
    SimpleAtomMatcher atomMatcher;
    atomMatcher.set_atom_id(tagId);
    sp<EventMatcherWizard> eventMatcherWizard =
            new EventMatcherWizard({new SimpleLogMatchingTracker(
                    atomMatcherId, logEventMatcherIndex, atomMatcher, uidMap)});
    sp<MockConditionWizard> wizard = new NaggyMock<MockConditionWizard>();
    sp<MockStatsPullerManager> pullerManager = new StrictMock<MockStatsPullerManager>();

    // statsd started long ago.
    // The metric starts in the middle of the bucket
    ValueMetricProducer valueProducer(kConfigKey, metric, -1 /*-1 meaning no condition*/, wizard,
                                      logEventMatcherIndex, eventMatcherWizard, -1, 5,
                                      600 * NS_PER_SEC + NS_PER_SEC / 2, pullerManager);

    EXPECT_EQ(600500000000, valueProducer.mCurrentBucketStartTimeNs);
    EXPECT_EQ(10, valueProducer.mCurrentBucketNum);
    EXPECT_EQ(660000000005, valueProducer.getCurrentBucketEndTimeNs());
}

/*
 * Tests pulled atoms with no conditions
 */
TEST(ValueMetricProducerTest, TestPulledEventsNoCondition) {
    ValueMetric metric;
    metric.set_id(metricId);
    metric.set_bucket(ONE_MINUTE);
    metric.mutable_value_field()->set_field(tagId);
    metric.mutable_value_field()->add_child()->set_field(2);
    metric.set_max_pull_delay_sec(INT_MAX);

    UidMap uidMap;
    SimpleAtomMatcher atomMatcher;
    atomMatcher.set_atom_id(tagId);
    sp<EventMatcherWizard> eventMatcherWizard =
            new EventMatcherWizard({new SimpleLogMatchingTracker(
                    atomMatcherId, logEventMatcherIndex, atomMatcher, uidMap)});
    sp<MockConditionWizard> wizard = new NaggyMock<MockConditionWizard>();
    sp<MockStatsPullerManager> pullerManager = new StrictMock<MockStatsPullerManager>();
    EXPECT_CALL(*pullerManager, RegisterReceiver(tagId, _, _, _)).WillOnce(Return());
    EXPECT_CALL(*pullerManager, UnRegisterReceiver(tagId, _)).WillOnce(Return());
    EXPECT_CALL(*pullerManager, Pull(tagId, _))
            .WillOnce(Invoke([](int tagId, vector<std::shared_ptr<LogEvent>>* data) {
>>>>>>> de843449
                data->clear();
                shared_ptr<LogEvent> event = make_shared<LogEvent>(tagId, bucketStartTimeNs);
                event->write(tagId);
                event->write(3);
                event->init();
                data->push_back(event);
                return true;
            }));

    ValueMetricProducer valueProducer(kConfigKey, metric, -1 /*-1 meaning no condition*/, wizard,
                                      logEventMatcherIndex, eventMatcherWizard, tagId,
                                      bucketStartTimeNs, bucketStartTimeNs, pullerManager);

    vector<shared_ptr<LogEvent>> allData;
    allData.clear();
    shared_ptr<LogEvent> event = make_shared<LogEvent>(tagId, bucket2StartTimeNs + 1);
    event->write(tagId);
    event->write(11);
    event->init();
    allData.push_back(event);

    valueProducer.onDataPulled(allData);
    // has one slice
    EXPECT_EQ(1UL, valueProducer.mCurrentSlicedBucket.size());
    ValueMetricProducer::Interval curInterval = valueProducer.mCurrentSlicedBucket.begin()->second[0];

    EXPECT_EQ(true, curInterval.hasBase);
    EXPECT_EQ(11, curInterval.base.long_value);
    EXPECT_EQ(true, curInterval.hasValue);
    EXPECT_EQ(8, curInterval.value.long_value);
    EXPECT_EQ(0UL, valueProducer.mPastBuckets.size());

    allData.clear();
    event = make_shared<LogEvent>(tagId, bucket3StartTimeNs + 1);
    event->write(tagId);
    event->write(23);
    event->init();
    allData.push_back(event);
    valueProducer.onDataPulled(allData);
    // has one slice
    EXPECT_EQ(1UL, valueProducer.mCurrentSlicedBucket.size());
    curInterval = valueProducer.mCurrentSlicedBucket.begin()->second[0];

    EXPECT_EQ(true, curInterval.hasBase);
    EXPECT_EQ(23, curInterval.base.long_value);
    EXPECT_EQ(true, curInterval.hasValue);
    EXPECT_EQ(12, curInterval.value.long_value);
    EXPECT_EQ(1UL, valueProducer.mPastBuckets.size());
    EXPECT_EQ(1UL, valueProducer.mPastBuckets.begin()->second.size());
    EXPECT_EQ(8, valueProducer.mPastBuckets.begin()->second.back().values[0].long_value);

    allData.clear();
    event = make_shared<LogEvent>(tagId, bucket4StartTimeNs + 1);
    event->write(tagId);
    event->write(36);
    event->init();
    allData.push_back(event);
    valueProducer.onDataPulled(allData);
    EXPECT_EQ(1UL, valueProducer.mCurrentSlicedBucket.size());
    curInterval = valueProducer.mCurrentSlicedBucket.begin()->second[0];

    EXPECT_EQ(true, curInterval.hasBase);
    EXPECT_EQ(36, curInterval.base.long_value);
    EXPECT_EQ(true, curInterval.hasValue);
    EXPECT_EQ(13, curInterval.value.long_value);
    EXPECT_EQ(1UL, valueProducer.mPastBuckets.size());
    EXPECT_EQ(2UL, valueProducer.mPastBuckets.begin()->second.size());
    EXPECT_EQ(12, valueProducer.mPastBuckets.begin()->second.back().values[0].long_value);
}

/*
 * Tests pulled atoms with filtering
 */
TEST(ValueMetricProducerTest, TestPulledEventsWithFiltering) {
    ValueMetric metric;
    metric.set_id(metricId);
    metric.set_bucket(ONE_MINUTE);
    metric.mutable_value_field()->set_field(tagId);
    metric.mutable_value_field()->add_child()->set_field(2);
<<<<<<< HEAD
=======
    metric.set_max_pull_delay_sec(INT_MAX);
>>>>>>> de843449

    UidMap uidMap;
    SimpleAtomMatcher atomMatcher;
    atomMatcher.set_atom_id(tagId);
    auto keyValue = atomMatcher.add_field_value_matcher();
    keyValue->set_field(1);
    keyValue->set_eq_int(3);
    sp<EventMatcherWizard> eventMatcherWizard =
            new EventMatcherWizard({new SimpleLogMatchingTracker(
                    atomMatcherId, logEventMatcherIndex, atomMatcher, uidMap)});
    sp<MockConditionWizard> wizard = new NaggyMock<MockConditionWizard>();
    sp<MockStatsPullerManager> pullerManager = new StrictMock<MockStatsPullerManager>();
    EXPECT_CALL(*pullerManager, RegisterReceiver(tagId, _, _, _)).WillOnce(Return());
    EXPECT_CALL(*pullerManager, UnRegisterReceiver(tagId, _)).WillOnce(Return());
<<<<<<< HEAD
    EXPECT_CALL(*pullerManager, Pull(tagId, _, _))
            .WillOnce(Invoke([](int tagId, int64_t timeNs,
                                vector<std::shared_ptr<LogEvent>>* data) {
=======
    EXPECT_CALL(*pullerManager, Pull(tagId, _))
            .WillOnce(Invoke([](int tagId, vector<std::shared_ptr<LogEvent>>* data) {
>>>>>>> de843449
                data->clear();
                shared_ptr<LogEvent> event = make_shared<LogEvent>(tagId, bucketStartTimeNs);
                event->write(3);
                event->write(3);
                event->init();
                data->push_back(event);
                return true;
            }));

    ValueMetricProducer valueProducer(kConfigKey, metric, -1 /*-1 meaning no condition*/, wizard,
                                      logEventMatcherIndex, eventMatcherWizard, tagId,
                                      bucketStartTimeNs, bucketStartTimeNs, pullerManager);

    vector<shared_ptr<LogEvent>> allData;
    allData.clear();
    shared_ptr<LogEvent> event = make_shared<LogEvent>(tagId, bucket2StartTimeNs + 1);
    event->write(3);
    event->write(11);
    event->init();
    allData.push_back(event);

    valueProducer.onDataPulled(allData);
    // has one slice
    EXPECT_EQ(1UL, valueProducer.mCurrentSlicedBucket.size());
    ValueMetricProducer::Interval curInterval =
            valueProducer.mCurrentSlicedBucket.begin()->second[0];

    EXPECT_EQ(true, curInterval.hasBase);
    EXPECT_EQ(11, curInterval.base.long_value);
    EXPECT_EQ(true, curInterval.hasValue);
    EXPECT_EQ(8, curInterval.value.long_value);
    EXPECT_EQ(0UL, valueProducer.mPastBuckets.size());

    allData.clear();
    event = make_shared<LogEvent>(tagId, bucket3StartTimeNs + 1);
    event->write(4);
    event->write(23);
    event->init();
    allData.push_back(event);
    valueProducer.onDataPulled(allData);
    // has one slice
    EXPECT_EQ(1UL, valueProducer.mCurrentSlicedBucket.size());
    curInterval = valueProducer.mCurrentSlicedBucket.begin()->second[0];

    EXPECT_EQ(true, curInterval.hasBase);
    EXPECT_EQ(11, curInterval.base.long_value);
    // no events caused flush of bucket
    EXPECT_EQ(true, curInterval.hasValue);
    EXPECT_EQ(8, curInterval.value.long_value);
    EXPECT_EQ(0UL, valueProducer.mPastBuckets.size());

    allData.clear();
    event = make_shared<LogEvent>(tagId, bucket4StartTimeNs + 1);
    event->write(3);
    event->write(36);
    event->init();
    allData.push_back(event);
    valueProducer.onDataPulled(allData);
    EXPECT_EQ(1UL, valueProducer.mCurrentSlicedBucket.size());
    curInterval = valueProducer.mCurrentSlicedBucket.begin()->second[0];

    // the base was reset
    EXPECT_EQ(true, curInterval.hasBase);
    EXPECT_EQ(36, curInterval.base.long_value);
    EXPECT_EQ(false, curInterval.hasValue);
    EXPECT_EQ(1UL, valueProducer.mPastBuckets.size());
    EXPECT_EQ(1UL, valueProducer.mPastBuckets.begin()->second.size());
    EXPECT_EQ(8, valueProducer.mPastBuckets.begin()->second.back().values[0].long_value);
}

/*
 * Tests pulled atoms with no conditions and take absolute value after reset
 */
TEST(ValueMetricProducerTest, TestPulledEventsTakeAbsoluteValueOnReset) {
    ValueMetric metric;
    metric.set_id(metricId);
    metric.set_bucket(ONE_MINUTE);
    metric.mutable_value_field()->set_field(tagId);
    metric.mutable_value_field()->add_child()->set_field(2);
    metric.set_use_absolute_value_on_reset(true);
<<<<<<< HEAD
=======
    metric.set_max_pull_delay_sec(INT_MAX);
>>>>>>> de843449

    UidMap uidMap;
    SimpleAtomMatcher atomMatcher;
    atomMatcher.set_atom_id(tagId);
    sp<EventMatcherWizard> eventMatcherWizard =
            new EventMatcherWizard({new SimpleLogMatchingTracker(
                    atomMatcherId, logEventMatcherIndex, atomMatcher, uidMap)});
    sp<MockConditionWizard> wizard = new NaggyMock<MockConditionWizard>();
    sp<MockStatsPullerManager> pullerManager = new StrictMock<MockStatsPullerManager>();
    EXPECT_CALL(*pullerManager, RegisterReceiver(tagId, _, _, _)).WillOnce(Return());
    EXPECT_CALL(*pullerManager, UnRegisterReceiver(tagId, _)).WillOnce(Return());
<<<<<<< HEAD
    EXPECT_CALL(*pullerManager, Pull(tagId, _, _)).WillOnce(Return(true));
=======
    EXPECT_CALL(*pullerManager, Pull(tagId, _)).WillOnce(Return(true));
>>>>>>> de843449

    ValueMetricProducer valueProducer(kConfigKey, metric, -1 /*-1 meaning no condition*/, wizard,
                                      logEventMatcherIndex, eventMatcherWizard, tagId,
                                      bucketStartTimeNs, bucketStartTimeNs, pullerManager);

    vector<shared_ptr<LogEvent>> allData;
    allData.clear();
    shared_ptr<LogEvent> event = make_shared<LogEvent>(tagId, bucket2StartTimeNs + 1);
    event->write(tagId);
    event->write(11);
    event->init();
    allData.push_back(event);

    valueProducer.onDataPulled(allData);
    // has one slice
    EXPECT_EQ(1UL, valueProducer.mCurrentSlicedBucket.size());
    ValueMetricProducer::Interval curInterval = valueProducer.mCurrentSlicedBucket.begin()->second[0];

    EXPECT_EQ(true, curInterval.hasBase);
    EXPECT_EQ(11, curInterval.base.long_value);
    EXPECT_EQ(false, curInterval.hasValue);
    EXPECT_EQ(0UL, valueProducer.mPastBuckets.size());

    allData.clear();
    event = make_shared<LogEvent>(tagId, bucket3StartTimeNs + 1);
    event->write(tagId);
    event->write(10);
    event->init();
    allData.push_back(event);
    valueProducer.onDataPulled(allData);
    // has one slice
    EXPECT_EQ(1UL, valueProducer.mCurrentSlicedBucket.size());
    curInterval = valueProducer.mCurrentSlicedBucket.begin()->second[0];
    EXPECT_EQ(true, curInterval.hasBase);
    EXPECT_EQ(10, curInterval.base.long_value);
    EXPECT_EQ(true, curInterval.hasValue);
    EXPECT_EQ(10, curInterval.value.long_value);
    EXPECT_EQ(0UL, valueProducer.mPastBuckets.size());

    allData.clear();
    event = make_shared<LogEvent>(tagId, bucket4StartTimeNs + 1);
    event->write(tagId);
    event->write(36);
    event->init();
    allData.push_back(event);
    valueProducer.onDataPulled(allData);
    EXPECT_EQ(1UL, valueProducer.mCurrentSlicedBucket.size());
    curInterval = valueProducer.mCurrentSlicedBucket.begin()->second[0];
    EXPECT_EQ(true, curInterval.hasBase);
    EXPECT_EQ(36, curInterval.base.long_value);
    EXPECT_EQ(true, curInterval.hasValue);
    EXPECT_EQ(26, curInterval.value.long_value);
    EXPECT_EQ(1UL, valueProducer.mPastBuckets.size());
    EXPECT_EQ(1UL, valueProducer.mPastBuckets.begin()->second.size());
    EXPECT_EQ(10, valueProducer.mPastBuckets.begin()->second.back().values[0].long_value);
}

/*
 * Tests pulled atoms with no conditions and take zero value after reset
 */
TEST(ValueMetricProducerTest, TestPulledEventsTakeZeroOnReset) {
    ValueMetric metric;
    metric.set_id(metricId);
    metric.set_bucket(ONE_MINUTE);
    metric.mutable_value_field()->set_field(tagId);
    metric.mutable_value_field()->add_child()->set_field(2);
<<<<<<< HEAD
=======
    metric.set_max_pull_delay_sec(INT_MAX);
>>>>>>> de843449

    UidMap uidMap;
    SimpleAtomMatcher atomMatcher;
    atomMatcher.set_atom_id(tagId);
    sp<EventMatcherWizard> eventMatcherWizard =
            new EventMatcherWizard({new SimpleLogMatchingTracker(
                    atomMatcherId, logEventMatcherIndex, atomMatcher, uidMap)});
    sp<MockConditionWizard> wizard = new NaggyMock<MockConditionWizard>();
    sp<MockStatsPullerManager> pullerManager = new StrictMock<MockStatsPullerManager>();
    EXPECT_CALL(*pullerManager, RegisterReceiver(tagId, _, _, _)).WillOnce(Return());
    EXPECT_CALL(*pullerManager, UnRegisterReceiver(tagId, _)).WillOnce(Return());
<<<<<<< HEAD
    EXPECT_CALL(*pullerManager, Pull(tagId, _, _)).WillOnce(Return(false));
=======
    EXPECT_CALL(*pullerManager, Pull(tagId, _)).WillOnce(Return(false));
>>>>>>> de843449

    ValueMetricProducer valueProducer(kConfigKey, metric, -1 /*-1 meaning no condition*/, wizard,
                                      logEventMatcherIndex, eventMatcherWizard, tagId,
                                      bucketStartTimeNs, bucketStartTimeNs, pullerManager);

    vector<shared_ptr<LogEvent>> allData;
    allData.clear();
    shared_ptr<LogEvent> event = make_shared<LogEvent>(tagId, bucket2StartTimeNs + 1);
    event->write(tagId);
    event->write(11);
    event->init();
    allData.push_back(event);

    valueProducer.onDataPulled(allData);
    // has one slice
    EXPECT_EQ(1UL, valueProducer.mCurrentSlicedBucket.size());
    ValueMetricProducer::Interval curInterval = valueProducer.mCurrentSlicedBucket.begin()->second[0];

    EXPECT_EQ(true, curInterval.hasBase);
    EXPECT_EQ(11, curInterval.base.long_value);
    EXPECT_EQ(false, curInterval.hasValue);
    EXPECT_EQ(0UL, valueProducer.mPastBuckets.size());

    allData.clear();
    event = make_shared<LogEvent>(tagId, bucket3StartTimeNs + 1);
    event->write(tagId);
    event->write(10);
    event->init();
    allData.push_back(event);
    valueProducer.onDataPulled(allData);
    // has one slice
    EXPECT_EQ(1UL, valueProducer.mCurrentSlicedBucket.size());
    curInterval = valueProducer.mCurrentSlicedBucket.begin()->second[0];
    EXPECT_EQ(true, curInterval.hasBase);
    EXPECT_EQ(10, curInterval.base.long_value);
    EXPECT_EQ(false, curInterval.hasValue);
    EXPECT_EQ(0UL, valueProducer.mPastBuckets.size());

    allData.clear();
    event = make_shared<LogEvent>(tagId, bucket4StartTimeNs + 1);
    event->write(tagId);
    event->write(36);
    event->init();
    allData.push_back(event);
    valueProducer.onDataPulled(allData);
    EXPECT_EQ(1UL, valueProducer.mCurrentSlicedBucket.size());
    curInterval = valueProducer.mCurrentSlicedBucket.begin()->second[0];
    EXPECT_EQ(true, curInterval.hasBase);
    EXPECT_EQ(36, curInterval.base.long_value);
    EXPECT_EQ(true, curInterval.hasValue);
    EXPECT_EQ(26, curInterval.value.long_value);
    EXPECT_EQ(0UL, valueProducer.mPastBuckets.size());
}

/*
 * Test pulled event with non sliced condition.
 */
TEST(ValueMetricProducerTest, TestEventsWithNonSlicedCondition) {
    ValueMetric metric;
    metric.set_id(metricId);
    metric.set_bucket(ONE_MINUTE);
    metric.mutable_value_field()->set_field(tagId);
    metric.mutable_value_field()->add_child()->set_field(2);
    metric.set_condition(StringToId("SCREEN_ON"));
<<<<<<< HEAD
=======
    metric.set_max_pull_delay_sec(INT_MAX);
>>>>>>> de843449

    UidMap uidMap;
    SimpleAtomMatcher atomMatcher;
    atomMatcher.set_atom_id(tagId);
    sp<EventMatcherWizard> eventMatcherWizard =
            new EventMatcherWizard({new SimpleLogMatchingTracker(
                    atomMatcherId, logEventMatcherIndex, atomMatcher, uidMap)});
    sp<MockConditionWizard> wizard = new NaggyMock<MockConditionWizard>();
    sp<MockStatsPullerManager> pullerManager = new StrictMock<MockStatsPullerManager>();
    EXPECT_CALL(*pullerManager, RegisterReceiver(tagId, _, _, _)).WillOnce(Return());
    EXPECT_CALL(*pullerManager, UnRegisterReceiver(tagId, _)).WillRepeatedly(Return());

    EXPECT_CALL(*pullerManager, Pull(tagId, _))
            .WillOnce(Invoke([](int tagId, vector<std::shared_ptr<LogEvent>>* data) {
                data->clear();
                shared_ptr<LogEvent> event = make_shared<LogEvent>(tagId, bucketStartTimeNs + 8);
                event->write(tagId);
                event->write(100);
                event->init();
                data->push_back(event);
                return true;
            }))
            .WillOnce(Invoke([](int tagId, vector<std::shared_ptr<LogEvent>>* data) {
                data->clear();
                shared_ptr<LogEvent> event = make_shared<LogEvent>(tagId, bucket2StartTimeNs + 1);
                event->write(tagId);
                event->write(120);
                event->init();
                data->push_back(event);
                return true;
            }));

    ValueMetricProducer valueProducer(kConfigKey, metric, 1, wizard, logEventMatcherIndex,
                                      eventMatcherWizard, tagId, bucketStartTimeNs,
                                      bucketStartTimeNs, pullerManager);
    valueProducer.onConditionChanged(true, bucketStartTimeNs + 8);

    // has one slice
    EXPECT_EQ(1UL, valueProducer.mCurrentSlicedBucket.size());
    ValueMetricProducer::Interval curInterval = valueProducer.mCurrentSlicedBucket.begin()->second[0];
    // startUpdated:false sum:0 start:100
    EXPECT_EQ(true, curInterval.hasBase);
    EXPECT_EQ(100, curInterval.base.long_value);
    EXPECT_EQ(false, curInterval.hasValue);
    EXPECT_EQ(0UL, valueProducer.mPastBuckets.size());

    vector<shared_ptr<LogEvent>> allData;
    allData.clear();
    shared_ptr<LogEvent> event = make_shared<LogEvent>(tagId, bucket2StartTimeNs + 1);
    event->write(1);
    event->write(110);
    event->init();
    allData.push_back(event);
    valueProducer.onDataPulled(allData);

    // has one slice
    EXPECT_EQ(1UL, valueProducer.mCurrentSlicedBucket.size());
    curInterval = valueProducer.mCurrentSlicedBucket.begin()->second[0];
    EXPECT_EQ(true, curInterval.hasBase);
    EXPECT_EQ(110, curInterval.base.long_value);
    EXPECT_EQ(true, curInterval.hasValue);
    EXPECT_EQ(10, curInterval.value.long_value);
    EXPECT_EQ(0UL, valueProducer.mPastBuckets.size());

    valueProducer.onConditionChanged(false, bucket2StartTimeNs + 1);

    // has one slice
    EXPECT_EQ(1UL, valueProducer.mCurrentSlicedBucket.size());
    curInterval = valueProducer.mCurrentSlicedBucket.begin()->second[0];
    EXPECT_EQ(true, curInterval.hasValue);
    EXPECT_EQ(10, curInterval.value.long_value);
    EXPECT_EQ(false, curInterval.hasBase);
}

TEST(ValueMetricProducerTest, TestPushedEventsWithUpgrade) {
    ValueMetric metric;
    metric.set_id(metricId);
    metric.set_bucket(ONE_MINUTE);
    metric.mutable_value_field()->set_field(tagId);
    metric.mutable_value_field()->add_child()->set_field(2);

    UidMap uidMap;
    SimpleAtomMatcher atomMatcher;
    atomMatcher.set_atom_id(tagId);
    sp<EventMatcherWizard> eventMatcherWizard =
            new EventMatcherWizard({new SimpleLogMatchingTracker(
                    atomMatcherId, logEventMatcherIndex, atomMatcher, uidMap)});
    sp<MockConditionWizard> wizard = new NaggyMock<MockConditionWizard>();
    sp<MockStatsPullerManager> pullerManager = new StrictMock<MockStatsPullerManager>();
    ValueMetricProducer valueProducer(kConfigKey, metric, -1, wizard, logEventMatcherIndex,
                                      eventMatcherWizard, -1, bucketStartTimeNs, bucketStartTimeNs,
                                      pullerManager);

    shared_ptr<LogEvent> event1 = make_shared<LogEvent>(tagId, bucketStartTimeNs + 10);
    event1->write(1);
    event1->write(10);
    event1->init();
    valueProducer.onMatchedLogEvent(1 /*log matcher index*/, *event1);
    EXPECT_EQ(1UL, valueProducer.mCurrentSlicedBucket.size());

    valueProducer.notifyAppUpgrade(bucketStartTimeNs + 150, "ANY.APP", 1, 1);
    EXPECT_EQ(1UL, valueProducer.mPastBuckets[DEFAULT_METRIC_DIMENSION_KEY].size());
    EXPECT_EQ(bucketStartTimeNs + 150, valueProducer.mCurrentBucketStartTimeNs);

    shared_ptr<LogEvent> event2 = make_shared<LogEvent>(tagId, bucketStartTimeNs + 59 * NS_PER_SEC);
    event2->write(1);
    event2->write(10);
    event2->init();
    valueProducer.onMatchedLogEvent(1 /*log matcher index*/, *event2);
    EXPECT_EQ(1UL, valueProducer.mPastBuckets[DEFAULT_METRIC_DIMENSION_KEY].size());
    EXPECT_EQ(bucketStartTimeNs + 150, valueProducer.mCurrentBucketStartTimeNs);

    // Next value should create a new bucket.
    shared_ptr<LogEvent> event3 = make_shared<LogEvent>(tagId, bucketStartTimeNs + 65 * NS_PER_SEC);
    event3->write(1);
    event3->write(10);
    event3->init();
    valueProducer.onMatchedLogEvent(1 /*log matcher index*/, *event3);
    EXPECT_EQ(2UL, valueProducer.mPastBuckets[DEFAULT_METRIC_DIMENSION_KEY].size());
    EXPECT_EQ(bucketStartTimeNs + bucketSizeNs, valueProducer.mCurrentBucketStartTimeNs);
}

TEST(ValueMetricProducerTest, TestPulledValueWithUpgrade) {
    ValueMetric metric;
    metric.set_id(metricId);
    metric.set_bucket(ONE_MINUTE);
    metric.mutable_value_field()->set_field(tagId);
    metric.mutable_value_field()->add_child()->set_field(2);
<<<<<<< HEAD
=======
    metric.set_max_pull_delay_sec(INT_MAX);
>>>>>>> de843449

    UidMap uidMap;
    SimpleAtomMatcher atomMatcher;
    atomMatcher.set_atom_id(tagId);
    sp<EventMatcherWizard> eventMatcherWizard =
            new EventMatcherWizard({new SimpleLogMatchingTracker(
                    atomMatcherId, logEventMatcherIndex, atomMatcher, uidMap)});
    sp<MockConditionWizard> wizard = new NaggyMock<MockConditionWizard>();
    sp<MockStatsPullerManager> pullerManager = new StrictMock<MockStatsPullerManager>();
    EXPECT_CALL(*pullerManager, RegisterReceiver(tagId, _, _, _)).WillOnce(Return());
    EXPECT_CALL(*pullerManager, UnRegisterReceiver(tagId, _)).WillOnce(Return());
<<<<<<< HEAD
    EXPECT_CALL(*pullerManager, Pull(tagId, _, _))
            .WillOnce(Return(true))
            .WillOnce(Invoke([](int tagId, int64_t timeNs,
                                vector<std::shared_ptr<LogEvent>>* data) {
=======
    EXPECT_CALL(*pullerManager, Pull(tagId, _))
            .WillOnce(Return(true))
            .WillOnce(Invoke([](int tagId, vector<std::shared_ptr<LogEvent>>* data) {
>>>>>>> de843449
                data->clear();
                shared_ptr<LogEvent> event = make_shared<LogEvent>(tagId, bucket2StartTimeNs + 149);
                event->write(tagId);
                event->write(120);
                event->init();
                data->push_back(event);
                return true;
            }));
    ValueMetricProducer valueProducer(kConfigKey, metric, -1, wizard, logEventMatcherIndex,
                                      eventMatcherWizard, tagId, bucketStartTimeNs,
                                      bucketStartTimeNs, pullerManager);

    vector<shared_ptr<LogEvent>> allData;
    allData.clear();
    shared_ptr<LogEvent> event = make_shared<LogEvent>(tagId, bucket2StartTimeNs + 1);
    event->write(tagId);
    event->write(100);
    event->init();
    allData.push_back(event);

    valueProducer.onDataPulled(allData);
    EXPECT_EQ(1UL, valueProducer.mCurrentSlicedBucket.size());

    valueProducer.notifyAppUpgrade(bucket2StartTimeNs + 150, "ANY.APP", 1, 1);
    EXPECT_EQ(1UL, valueProducer.mPastBuckets[DEFAULT_METRIC_DIMENSION_KEY].size());
    EXPECT_EQ(bucket2StartTimeNs + 150, valueProducer.mCurrentBucketStartTimeNs);
    EXPECT_EQ(20L, valueProducer.mPastBuckets[DEFAULT_METRIC_DIMENSION_KEY][0].values[0].long_value);

    allData.clear();
    event = make_shared<LogEvent>(tagId, bucket3StartTimeNs + 1);
    event->write(tagId);
    event->write(150);
    event->init();
    allData.push_back(event);
    valueProducer.onDataPulled(allData);
    EXPECT_EQ(1UL, valueProducer.mPastBuckets[DEFAULT_METRIC_DIMENSION_KEY].size());
    EXPECT_EQ(bucket2StartTimeNs + 150, valueProducer.mCurrentBucketStartTimeNs);
    EXPECT_EQ(20L, valueProducer.mPastBuckets[DEFAULT_METRIC_DIMENSION_KEY][0].values[0].long_value);
}

TEST(ValueMetricProducerTest, TestPulledValueWithUpgradeWhileConditionFalse) {
    ValueMetric metric;
    metric.set_id(metricId);
    metric.set_bucket(ONE_MINUTE);
    metric.mutable_value_field()->set_field(tagId);
    metric.mutable_value_field()->add_child()->set_field(2);
    metric.set_condition(StringToId("SCREEN_ON"));
<<<<<<< HEAD
=======
    metric.set_max_pull_delay_sec(INT_MAX);
>>>>>>> de843449

    UidMap uidMap;
    SimpleAtomMatcher atomMatcher;
    atomMatcher.set_atom_id(tagId);
    sp<EventMatcherWizard> eventMatcherWizard =
            new EventMatcherWizard({new SimpleLogMatchingTracker(
                    atomMatcherId, logEventMatcherIndex, atomMatcher, uidMap)});
    sp<MockConditionWizard> wizard = new NaggyMock<MockConditionWizard>();
    sp<MockStatsPullerManager> pullerManager = new StrictMock<MockStatsPullerManager>();
    EXPECT_CALL(*pullerManager, RegisterReceiver(tagId, _, _, _)).WillOnce(Return());
    EXPECT_CALL(*pullerManager, UnRegisterReceiver(tagId, _)).WillOnce(Return());
    EXPECT_CALL(*pullerManager, Pull(tagId, _))
            .WillOnce(Invoke([](int tagId, vector<std::shared_ptr<LogEvent>>* data) {
                data->clear();
                shared_ptr<LogEvent> event = make_shared<LogEvent>(tagId, bucketStartTimeNs + 1);
                event->write(tagId);
                event->write(100);
                event->init();
                data->push_back(event);
                return true;
            }))
            .WillOnce(Invoke([](int tagId, vector<std::shared_ptr<LogEvent>>* data) {
                data->clear();
                shared_ptr<LogEvent> event = make_shared<LogEvent>(tagId, bucket2StartTimeNs - 100);
                event->write(tagId);
                event->write(120);
                event->init();
                data->push_back(event);
                return true;
            }));
    ValueMetricProducer valueProducer(kConfigKey, metric, 1, wizard, logEventMatcherIndex,
                                      eventMatcherWizard, tagId, bucketStartTimeNs,
                                      bucketStartTimeNs, pullerManager);
    valueProducer.onConditionChanged(true, bucketStartTimeNs + 1);

    valueProducer.onConditionChanged(false, bucket2StartTimeNs-100);
    EXPECT_FALSE(valueProducer.mCondition);

    valueProducer.notifyAppUpgrade(bucket2StartTimeNs-50, "ANY.APP", 1, 1);
    // Expect one full buckets already done and starting a partial bucket.
    EXPECT_EQ(bucket2StartTimeNs-50, valueProducer.mCurrentBucketStartTimeNs);
    EXPECT_EQ(1UL, valueProducer.mPastBuckets[DEFAULT_METRIC_DIMENSION_KEY].size());
    EXPECT_EQ(bucketStartTimeNs, valueProducer.mPastBuckets[DEFAULT_METRIC_DIMENSION_KEY][0].mBucketStartNs);
    EXPECT_EQ(20L, valueProducer.mPastBuckets[DEFAULT_METRIC_DIMENSION_KEY][0].values[0].long_value);
    EXPECT_FALSE(valueProducer.mCondition);
}

TEST(ValueMetricProducerTest, TestPushedEventsWithoutCondition) {
    ValueMetric metric;
    metric.set_id(metricId);
    metric.set_bucket(ONE_MINUTE);
    metric.mutable_value_field()->set_field(tagId);
    metric.mutable_value_field()->add_child()->set_field(2);

    UidMap uidMap;
    SimpleAtomMatcher atomMatcher;
    atomMatcher.set_atom_id(tagId);
    sp<EventMatcherWizard> eventMatcherWizard =
            new EventMatcherWizard({new SimpleLogMatchingTracker(
                    atomMatcherId, logEventMatcherIndex, atomMatcher, uidMap)});
    sp<MockConditionWizard> wizard = new NaggyMock<MockConditionWizard>();
    sp<MockStatsPullerManager> pullerManager = new StrictMock<MockStatsPullerManager>();

    ValueMetricProducer valueProducer(kConfigKey, metric, -1, wizard, logEventMatcherIndex,
                                      eventMatcherWizard, -1, bucketStartTimeNs, bucketStartTimeNs,
                                      pullerManager);

    shared_ptr<LogEvent> event1 = make_shared<LogEvent>(tagId, bucketStartTimeNs + 10);
    event1->write(1);
    event1->write(10);
    event1->init();
    shared_ptr<LogEvent> event2 = make_shared<LogEvent>(tagId, bucketStartTimeNs + 20);
    event2->write(1);
    event2->write(20);
    event2->init();
    valueProducer.onMatchedLogEvent(1 /*log matcher index*/, *event1);
    // has one slice
    EXPECT_EQ(1UL, valueProducer.mCurrentSlicedBucket.size());
    ValueMetricProducer::Interval curInterval = valueProducer.mCurrentSlicedBucket.begin()->second[0];
    EXPECT_EQ(10, curInterval.value.long_value);
    EXPECT_EQ(true, curInterval.hasValue);

    valueProducer.onMatchedLogEvent(1 /*log matcher index*/, *event2);

    // has one slice
    EXPECT_EQ(1UL, valueProducer.mCurrentSlicedBucket.size());
    curInterval = valueProducer.mCurrentSlicedBucket.begin()->second[0];
    EXPECT_EQ(30, curInterval.value.long_value);

    valueProducer.flushIfNeededLocked(bucket3StartTimeNs);
    EXPECT_EQ(1UL, valueProducer.mPastBuckets.size());
    EXPECT_EQ(1UL, valueProducer.mPastBuckets.begin()->second.size());
    EXPECT_EQ(30, valueProducer.mPastBuckets.begin()->second.back().values[0].long_value);
}

TEST(ValueMetricProducerTest, TestPushedEventsWithCondition) {
    ValueMetric metric;
    metric.set_id(metricId);
    metric.set_bucket(ONE_MINUTE);
    metric.mutable_value_field()->set_field(tagId);
    metric.mutable_value_field()->add_child()->set_field(2);

    UidMap uidMap;
    SimpleAtomMatcher atomMatcher;
    atomMatcher.set_atom_id(tagId);
    sp<EventMatcherWizard> eventMatcherWizard =
            new EventMatcherWizard({new SimpleLogMatchingTracker(
                    atomMatcherId, logEventMatcherIndex, atomMatcher, uidMap)});
    sp<MockConditionWizard> wizard = new NaggyMock<MockConditionWizard>();
    sp<MockStatsPullerManager> pullerManager = new StrictMock<MockStatsPullerManager>();

    ValueMetricProducer valueProducer(kConfigKey, metric, 1, wizard, logEventMatcherIndex,
                                      eventMatcherWizard, -1, bucketStartTimeNs, bucketStartTimeNs,
                                      pullerManager);

    shared_ptr<LogEvent> event1 = make_shared<LogEvent>(tagId, bucketStartTimeNs + 10);
    event1->write(1);
    event1->write(10);
    event1->init();
    valueProducer.onMatchedLogEvent(1 /*log matcher index*/, *event1);
    // has 1 slice
    EXPECT_EQ(0UL, valueProducer.mCurrentSlicedBucket.size());

    valueProducer.onConditionChangedLocked(true, bucketStartTimeNs + 15);
    shared_ptr<LogEvent> event2 = make_shared<LogEvent>(tagId, bucketStartTimeNs + 20);
    event2->write(1);
    event2->write(20);
    event2->init();
    valueProducer.onMatchedLogEvent(1 /*log matcher index*/, *event2);

    // has one slice
    EXPECT_EQ(1UL, valueProducer.mCurrentSlicedBucket.size());
    ValueMetricProducer::Interval curInterval = valueProducer.mCurrentSlicedBucket.begin()->second[0];
    curInterval = valueProducer.mCurrentSlicedBucket.begin()->second[0];
    EXPECT_EQ(20, curInterval.value.long_value);

    shared_ptr<LogEvent> event3 = make_shared<LogEvent>(tagId, bucketStartTimeNs + 30);
    event3->write(1);
    event3->write(30);
    event3->init();
    valueProducer.onMatchedLogEvent(1 /*log matcher index*/, *event3);

    // has one slice
    EXPECT_EQ(1UL, valueProducer.mCurrentSlicedBucket.size());
    curInterval = valueProducer.mCurrentSlicedBucket.begin()->second[0];
    EXPECT_EQ(50, curInterval.value.long_value);

    valueProducer.onConditionChangedLocked(false, bucketStartTimeNs + 35);
    shared_ptr<LogEvent> event4 = make_shared<LogEvent>(tagId, bucketStartTimeNs + 40);
    event4->write(1);
    event4->write(40);
    event4->init();
    valueProducer.onMatchedLogEvent(1 /*log matcher index*/, *event4);

    // has one slice
    EXPECT_EQ(1UL, valueProducer.mCurrentSlicedBucket.size());
    curInterval = valueProducer.mCurrentSlicedBucket.begin()->second[0];
    EXPECT_EQ(50, curInterval.value.long_value);

    valueProducer.flushIfNeededLocked(bucket3StartTimeNs);
    EXPECT_EQ(1UL, valueProducer.mPastBuckets.size());
    EXPECT_EQ(1UL, valueProducer.mPastBuckets.begin()->second.size());
    EXPECT_EQ(50, valueProducer.mPastBuckets.begin()->second.back().values[0].long_value);
}

TEST(ValueMetricProducerTest, TestAnomalyDetection) {
    sp<AlarmMonitor> alarmMonitor;
    Alert alert;
    alert.set_id(101);
    alert.set_metric_id(metricId);
    alert.set_trigger_if_sum_gt(130);
    alert.set_num_buckets(2);
    const int32_t refPeriodSec = 3;
    alert.set_refractory_period_secs(refPeriodSec);

    ValueMetric metric;
    metric.set_id(metricId);
    metric.set_bucket(ONE_MINUTE);
    metric.mutable_value_field()->set_field(tagId);
    metric.mutable_value_field()->add_child()->set_field(2);

    UidMap uidMap;
    SimpleAtomMatcher atomMatcher;
    atomMatcher.set_atom_id(tagId);
    sp<EventMatcherWizard> eventMatcherWizard =
            new EventMatcherWizard({new SimpleLogMatchingTracker(
                    atomMatcherId, logEventMatcherIndex, atomMatcher, uidMap)});
    sp<MockConditionWizard> wizard = new NaggyMock<MockConditionWizard>();
    sp<MockStatsPullerManager> pullerManager = new StrictMock<MockStatsPullerManager>();
    ValueMetricProducer valueProducer(kConfigKey, metric, -1 /*-1 meaning no condition*/, wizard,
                                      logEventMatcherIndex, eventMatcherWizard, -1 /*not pulled*/,
                                      bucketStartTimeNs, bucketStartTimeNs, pullerManager);

    sp<AnomalyTracker> anomalyTracker = valueProducer.addAnomalyTracker(alert, alarmMonitor);


    shared_ptr<LogEvent> event1
            = make_shared<LogEvent>(tagId, bucketStartTimeNs + 1 * NS_PER_SEC);
    event1->write(161);
    event1->write(10); // value of interest
    event1->init();
    shared_ptr<LogEvent> event2
            = make_shared<LogEvent>(tagId, bucketStartTimeNs + 2 + NS_PER_SEC);
    event2->write(162);
    event2->write(20); // value of interest
    event2->init();
    shared_ptr<LogEvent> event3
            = make_shared<LogEvent>(tagId, bucketStartTimeNs + 2 * bucketSizeNs + 1 * NS_PER_SEC);
    event3->write(163);
    event3->write(130); // value of interest
    event3->init();
    shared_ptr<LogEvent> event4
            = make_shared<LogEvent>(tagId, bucketStartTimeNs + 3 * bucketSizeNs + 1 * NS_PER_SEC);
    event4->write(35);
    event4->write(1); // value of interest
    event4->init();
    shared_ptr<LogEvent> event5
            = make_shared<LogEvent>(tagId, bucketStartTimeNs + 3 * bucketSizeNs + 2 * NS_PER_SEC);
    event5->write(45);
    event5->write(150); // value of interest
    event5->init();
    shared_ptr<LogEvent> event6
            = make_shared<LogEvent>(tagId, bucketStartTimeNs + 3 * bucketSizeNs + 10 * NS_PER_SEC);
    event6->write(25);
    event6->write(160); // value of interest
    event6->init();

    // Two events in bucket #0.
    valueProducer.onMatchedLogEvent(1 /*log matcher index*/, *event1);
    valueProducer.onMatchedLogEvent(1 /*log matcher index*/, *event2);
    // Value sum == 30 <= 130.
    EXPECT_EQ(anomalyTracker->getRefractoryPeriodEndsSec(DEFAULT_METRIC_DIMENSION_KEY), 0U);

    // One event in bucket #2. No alarm as bucket #0 is trashed out.
    valueProducer.onMatchedLogEvent(1 /*log matcher index*/, *event3);
    // Value sum == 130 <= 130.
    EXPECT_EQ(anomalyTracker->getRefractoryPeriodEndsSec(DEFAULT_METRIC_DIMENSION_KEY), 0U);

    // Three events in bucket #3.
    valueProducer.onMatchedLogEvent(1 /*log matcher index*/, *event4);
    // Anomaly at event 4 since Value sum == 131 > 130!
    EXPECT_EQ(anomalyTracker->getRefractoryPeriodEndsSec(DEFAULT_METRIC_DIMENSION_KEY),
            std::ceil(1.0 * event4->GetElapsedTimestampNs() / NS_PER_SEC + refPeriodSec));
    valueProducer.onMatchedLogEvent(1 /*log matcher index*/, *event5);
    // Event 5 is within 3 sec refractory period. Thus last alarm timestamp is still event4.
    EXPECT_EQ(anomalyTracker->getRefractoryPeriodEndsSec(DEFAULT_METRIC_DIMENSION_KEY),
            std::ceil(1.0 * event4->GetElapsedTimestampNs() / NS_PER_SEC + refPeriodSec));

    valueProducer.onMatchedLogEvent(1 /*log matcher index*/, *event6);
    // Anomaly at event 6 since Value sum == 160 > 130 and after refractory period.
    EXPECT_EQ(anomalyTracker->getRefractoryPeriodEndsSec(DEFAULT_METRIC_DIMENSION_KEY),
            std::ceil(1.0 * event6->GetElapsedTimestampNs() / NS_PER_SEC + refPeriodSec));
}

// Test value metric no condition, the pull on bucket boundary come in time and too late
TEST(ValueMetricProducerTest, TestBucketBoundaryNoCondition) {
    ValueMetric metric;
    metric.set_id(metricId);
    metric.set_bucket(ONE_MINUTE);
    metric.mutable_value_field()->set_field(tagId);
    metric.mutable_value_field()->add_child()->set_field(2);
<<<<<<< HEAD
=======
    metric.set_max_pull_delay_sec(INT_MAX);
>>>>>>> de843449

    UidMap uidMap;
    SimpleAtomMatcher atomMatcher;
    atomMatcher.set_atom_id(tagId);
    sp<EventMatcherWizard> eventMatcherWizard =
            new EventMatcherWizard({new SimpleLogMatchingTracker(
                    atomMatcherId, logEventMatcherIndex, atomMatcher, uidMap)});
    sp<MockConditionWizard> wizard = new NaggyMock<MockConditionWizard>();
    sp<MockStatsPullerManager> pullerManager = new StrictMock<MockStatsPullerManager>();
    EXPECT_CALL(*pullerManager, RegisterReceiver(tagId, _, _, _)).WillOnce(Return());
    EXPECT_CALL(*pullerManager, UnRegisterReceiver(tagId, _)).WillOnce(Return());
<<<<<<< HEAD
    EXPECT_CALL(*pullerManager, Pull(tagId, _, _)).WillOnce(Return(true));
=======
    EXPECT_CALL(*pullerManager, Pull(tagId, _)).WillOnce(Return(true));
>>>>>>> de843449

    ValueMetricProducer valueProducer(kConfigKey, metric, -1 /*-1 meaning no condition*/, wizard,
                                      logEventMatcherIndex, eventMatcherWizard, tagId,
                                      bucketStartTimeNs, bucketStartTimeNs, pullerManager);

    vector<shared_ptr<LogEvent>> allData;
    // pull 1
    allData.clear();
    shared_ptr<LogEvent> event = make_shared<LogEvent>(tagId, bucket2StartTimeNs + 1);
    event->write(tagId);
    event->write(11);
    event->init();
    allData.push_back(event);

    valueProducer.onDataPulled(allData);
    // has one slice
    EXPECT_EQ(1UL, valueProducer.mCurrentSlicedBucket.size());
    ValueMetricProducer::Interval curInterval = valueProducer.mCurrentSlicedBucket.begin()->second[0];

    // startUpdated:true sum:0 start:11
    EXPECT_EQ(true, curInterval.hasBase);
    EXPECT_EQ(11, curInterval.base.long_value);
    EXPECT_EQ(false, curInterval.hasValue);
    EXPECT_EQ(0UL, valueProducer.mPastBuckets.size());

    // pull 2 at correct time
    allData.clear();
    event = make_shared<LogEvent>(tagId, bucket3StartTimeNs + 1);
    event->write(tagId);
    event->write(23);
    event->init();
    allData.push_back(event);
    valueProducer.onDataPulled(allData);
    // has one slice
    EXPECT_EQ(1UL, valueProducer.mCurrentSlicedBucket.size());
    curInterval = valueProducer.mCurrentSlicedBucket.begin()->second[0];
    // tartUpdated:false sum:12
    EXPECT_EQ(true, curInterval.hasBase);
    EXPECT_EQ(23, curInterval.base.long_value);
    EXPECT_EQ(true, curInterval.hasValue);
    EXPECT_EQ(12, curInterval.value.long_value);
    EXPECT_EQ(0UL, valueProducer.mPastBuckets.size());

    // pull 3 come late.
    // The previous bucket gets closed with error. (Has start value 23, no ending)
    // Another bucket gets closed with error. (No start, but ending with 36)
    // The new bucket is back to normal.
    allData.clear();
    event = make_shared<LogEvent>(tagId, bucket6StartTimeNs + 1);
    event->write(tagId);
    event->write(36);
    event->init();
    allData.push_back(event);
    valueProducer.onDataPulled(allData);
    EXPECT_EQ(1UL, valueProducer.mCurrentSlicedBucket.size());
    curInterval = valueProducer.mCurrentSlicedBucket.begin()->second[0];
    // startUpdated:false sum:12
    EXPECT_EQ(true, curInterval.hasBase);
    EXPECT_EQ(36, curInterval.base.long_value);
    EXPECT_EQ(false, curInterval.hasValue);
    EXPECT_EQ(1UL, valueProducer.mPastBuckets.size());
    EXPECT_EQ(1UL, valueProducer.mPastBuckets.begin()->second.size());
    EXPECT_EQ(12, valueProducer.mPastBuckets.begin()->second.back().values[0].long_value);
}

/*
 * Test pulled event with non sliced condition. The pull on boundary come late because the alarm
 * was delivered late.
 */
TEST(ValueMetricProducerTest, TestBucketBoundaryWithCondition) {
    ValueMetric metric;
    metric.set_id(metricId);
    metric.set_bucket(ONE_MINUTE);
    metric.mutable_value_field()->set_field(tagId);
    metric.mutable_value_field()->add_child()->set_field(2);
    metric.set_condition(StringToId("SCREEN_ON"));
<<<<<<< HEAD
=======
    metric.set_max_pull_delay_sec(INT_MAX);
>>>>>>> de843449

    UidMap uidMap;
    SimpleAtomMatcher atomMatcher;
    atomMatcher.set_atom_id(tagId);
    sp<EventMatcherWizard> eventMatcherWizard =
            new EventMatcherWizard({new SimpleLogMatchingTracker(
                    atomMatcherId, logEventMatcherIndex, atomMatcher, uidMap)});
    sp<MockConditionWizard> wizard = new NaggyMock<MockConditionWizard>();
    sp<MockStatsPullerManager> pullerManager = new StrictMock<MockStatsPullerManager>();
    EXPECT_CALL(*pullerManager, RegisterReceiver(tagId, _, _, _)).WillOnce(Return());
    EXPECT_CALL(*pullerManager, UnRegisterReceiver(tagId, _)).WillRepeatedly(Return());

    EXPECT_CALL(*pullerManager, Pull(tagId, _))
            // condition becomes true
            .WillOnce(Invoke([](int tagId, vector<std::shared_ptr<LogEvent>>* data) {
                data->clear();
                shared_ptr<LogEvent> event = make_shared<LogEvent>(tagId, bucketStartTimeNs + 8);
                event->write(tagId);
                event->write(100);
                event->init();
                data->push_back(event);
                return true;
            }))
            // condition becomes false
            .WillOnce(Invoke([](int tagId, vector<std::shared_ptr<LogEvent>>* data) {
                data->clear();
                shared_ptr<LogEvent> event = make_shared<LogEvent>(tagId, bucket2StartTimeNs + 1);
                event->write(tagId);
                event->write(120);
                event->init();
                data->push_back(event);
                return true;
            }));

    ValueMetricProducer valueProducer(kConfigKey, metric, 1, wizard, logEventMatcherIndex,
                                      eventMatcherWizard, tagId, bucketStartTimeNs,
                                      bucketStartTimeNs, pullerManager);
    valueProducer.onConditionChanged(true, bucketStartTimeNs + 8);

    // has one slice
    EXPECT_EQ(1UL, valueProducer.mCurrentSlicedBucket.size());
    ValueMetricProducer::Interval curInterval = valueProducer.mCurrentSlicedBucket.begin()->second[0];
    EXPECT_EQ(true, curInterval.hasBase);
    EXPECT_EQ(100, curInterval.base.long_value);
    EXPECT_EQ(false, curInterval.hasValue);
    EXPECT_EQ(0UL, valueProducer.mPastBuckets.size());

    // pull on bucket boundary come late, condition change happens before it
    valueProducer.onConditionChanged(false, bucket2StartTimeNs + 1);
    curInterval = valueProducer.mCurrentSlicedBucket.begin()->second[0];
    EXPECT_EQ(false, curInterval.hasBase);
    EXPECT_EQ(true, curInterval.hasValue);
    EXPECT_EQ(20, curInterval.value.long_value);
    EXPECT_EQ(0UL, valueProducer.mPastBuckets.size());

    // Now the alarm is delivered.
    // since the condition turned to off before this pull finish, it has no effect
    vector<shared_ptr<LogEvent>> allData;
    allData.clear();
    shared_ptr<LogEvent> event = make_shared<LogEvent>(tagId, bucket2StartTimeNs + 30);
    event->write(1);
    event->write(110);
    event->init();
    allData.push_back(event);
    valueProducer.onDataPulled(allData);

    curInterval = valueProducer.mCurrentSlicedBucket.begin()->second[0];
    EXPECT_EQ(false, curInterval.hasBase);
    EXPECT_EQ(true, curInterval.hasValue);
    EXPECT_EQ(20, curInterval.value.long_value);
    EXPECT_EQ(0UL, valueProducer.mPastBuckets.size());
}

/*
 * Test pulled event with non sliced condition. The pull on boundary come late, after the condition
 * change to false, and then true again. This is due to alarm delivered late.
 */
TEST(ValueMetricProducerTest, TestBucketBoundaryWithCondition2) {
    ValueMetric metric;
    metric.set_id(metricId);
    metric.set_bucket(ONE_MINUTE);
    metric.mutable_value_field()->set_field(tagId);
    metric.mutable_value_field()->add_child()->set_field(2);
    metric.set_condition(StringToId("SCREEN_ON"));
<<<<<<< HEAD
=======
    metric.set_max_pull_delay_sec(INT_MAX);
>>>>>>> de843449

    UidMap uidMap;
    SimpleAtomMatcher atomMatcher;
    atomMatcher.set_atom_id(tagId);
    sp<EventMatcherWizard> eventMatcherWizard =
            new EventMatcherWizard({new SimpleLogMatchingTracker(
                    atomMatcherId, logEventMatcherIndex, atomMatcher, uidMap)});
    sp<MockConditionWizard> wizard = new NaggyMock<MockConditionWizard>();
    sp<MockStatsPullerManager> pullerManager = new StrictMock<MockStatsPullerManager>();
    EXPECT_CALL(*pullerManager, RegisterReceiver(tagId, _, _, _)).WillRepeatedly(Return());
    EXPECT_CALL(*pullerManager, UnRegisterReceiver(tagId, _)).WillRepeatedly(Return());

    EXPECT_CALL(*pullerManager, Pull(tagId, _))
            // condition becomes true
            .WillOnce(Invoke([](int tagId, vector<std::shared_ptr<LogEvent>>* data) {
                data->clear();
                shared_ptr<LogEvent> event = make_shared<LogEvent>(tagId, bucketStartTimeNs + 8);
                event->write(tagId);
                event->write(100);
                event->init();
                data->push_back(event);
                return true;
            }))
            // condition becomes false
            .WillOnce(Invoke([](int tagId, vector<std::shared_ptr<LogEvent>>* data) {
                data->clear();
                shared_ptr<LogEvent> event = make_shared<LogEvent>(tagId, bucket2StartTimeNs + 1);
                event->write(tagId);
                event->write(120);
                event->init();
                data->push_back(event);
                return true;
            }))
            // condition becomes true again
            .WillOnce(Invoke([](int tagId, vector<std::shared_ptr<LogEvent>>* data) {
                data->clear();
                shared_ptr<LogEvent> event = make_shared<LogEvent>(tagId, bucket2StartTimeNs + 25);
                event->write(tagId);
                event->write(130);
                event->init();
                data->push_back(event);
                return true;
            }));

    ValueMetricProducer valueProducer(kConfigKey, metric, 1, wizard, logEventMatcherIndex,
                                      eventMatcherWizard, tagId, bucketStartTimeNs,
                                      bucketStartTimeNs, pullerManager);
    valueProducer.onConditionChanged(true, bucketStartTimeNs + 8);

    // has one slice
    EXPECT_EQ(1UL, valueProducer.mCurrentSlicedBucket.size());
    ValueMetricProducer::Interval curInterval = valueProducer.mCurrentSlicedBucket.begin()->second[0];
    // startUpdated:false sum:0 start:100
    EXPECT_EQ(true, curInterval.hasBase);
    EXPECT_EQ(100, curInterval.base.long_value);
    EXPECT_EQ(false, curInterval.hasValue);
    EXPECT_EQ(0UL, valueProducer.mPastBuckets.size());

    // pull on bucket boundary come late, condition change happens before it
    valueProducer.onConditionChanged(false, bucket2StartTimeNs + 1);
    curInterval = valueProducer.mCurrentSlicedBucket.begin()->second[0];
    EXPECT_EQ(false, curInterval.hasBase);
    EXPECT_EQ(true, curInterval.hasValue);
    EXPECT_EQ(20, curInterval.value.long_value);
    EXPECT_EQ(0UL, valueProducer.mPastBuckets.size());

    // condition changed to true again, before the pull alarm is delivered
    valueProducer.onConditionChanged(true, bucket2StartTimeNs + 25);
    curInterval = valueProducer.mCurrentSlicedBucket.begin()->second[0];
    EXPECT_EQ(true, curInterval.hasBase);
    EXPECT_EQ(130, curInterval.base.long_value);
    EXPECT_EQ(true, curInterval.hasValue);
    EXPECT_EQ(20, curInterval.value.long_value);
    EXPECT_EQ(0UL, valueProducer.mPastBuckets.size());

    // Now the alarm is delivered, but it is considered late, it has no effect
    vector<shared_ptr<LogEvent>> allData;
    allData.clear();
    shared_ptr<LogEvent> event = make_shared<LogEvent>(tagId, bucket2StartTimeNs + 50);
    event->write(1);
    event->write(110);
    event->init();
    allData.push_back(event);
    valueProducer.onDataPulled(allData);

    curInterval = valueProducer.mCurrentSlicedBucket.begin()->second[0];
    EXPECT_EQ(true, curInterval.hasBase);
    EXPECT_EQ(130, curInterval.base.long_value);
    EXPECT_EQ(true, curInterval.hasValue);
    EXPECT_EQ(20, curInterval.value.long_value);
<<<<<<< HEAD
=======
    EXPECT_EQ(0UL, valueProducer.mPastBuckets.size());
}

TEST(ValueMetricProducerTest, TestPushedAggregateMin) {
    ValueMetric metric;
    metric.set_id(metricId);
    metric.set_bucket(ONE_MINUTE);
    metric.mutable_value_field()->set_field(tagId);
    metric.mutable_value_field()->add_child()->set_field(2);
    metric.set_aggregation_type(ValueMetric::MIN);

    UidMap uidMap;
    SimpleAtomMatcher atomMatcher;
    atomMatcher.set_atom_id(tagId);
    sp<EventMatcherWizard> eventMatcherWizard =
            new EventMatcherWizard({new SimpleLogMatchingTracker(
                    atomMatcherId, logEventMatcherIndex, atomMatcher, uidMap)});
    sp<MockConditionWizard> wizard = new NaggyMock<MockConditionWizard>();
    sp<MockStatsPullerManager> pullerManager = new StrictMock<MockStatsPullerManager>();

    ValueMetricProducer valueProducer(kConfigKey, metric, -1, wizard, logEventMatcherIndex,
                                      eventMatcherWizard, -1, bucketStartTimeNs, bucketStartTimeNs,
                                      pullerManager);

    shared_ptr<LogEvent> event1 = make_shared<LogEvent>(tagId, bucketStartTimeNs + 10);
    event1->write(1);
    event1->write(10);
    event1->init();
    shared_ptr<LogEvent> event2 = make_shared<LogEvent>(tagId, bucketStartTimeNs + 20);
    event2->write(1);
    event2->write(20);
    event2->init();
    valueProducer.onMatchedLogEvent(1 /*log matcher index*/, *event1);
    // has one slice
    EXPECT_EQ(1UL, valueProducer.mCurrentSlicedBucket.size());
    ValueMetricProducer::Interval curInterval = valueProducer.mCurrentSlicedBucket.begin()->second[0];
    EXPECT_EQ(10, curInterval.value.long_value);
    EXPECT_EQ(true, curInterval.hasValue);

    valueProducer.onMatchedLogEvent(1 /*log matcher index*/, *event2);

    // has one slice
    EXPECT_EQ(1UL, valueProducer.mCurrentSlicedBucket.size());
    curInterval = valueProducer.mCurrentSlicedBucket.begin()->second[0];
    EXPECT_EQ(10, curInterval.value.long_value);

    valueProducer.flushIfNeededLocked(bucket3StartTimeNs);
    EXPECT_EQ(1UL, valueProducer.mPastBuckets.size());
    EXPECT_EQ(1UL, valueProducer.mPastBuckets.begin()->second.size());
    EXPECT_EQ(10, valueProducer.mPastBuckets.begin()->second.back().values[0].long_value);
}

TEST(ValueMetricProducerTest, TestPushedAggregateMax) {
    ValueMetric metric;
    metric.set_id(metricId);
    metric.set_bucket(ONE_MINUTE);
    metric.mutable_value_field()->set_field(tagId);
    metric.mutable_value_field()->add_child()->set_field(2);
    metric.set_aggregation_type(ValueMetric::MAX);

    UidMap uidMap;
    SimpleAtomMatcher atomMatcher;
    atomMatcher.set_atom_id(tagId);
    sp<EventMatcherWizard> eventMatcherWizard =
            new EventMatcherWizard({new SimpleLogMatchingTracker(
                    atomMatcherId, logEventMatcherIndex, atomMatcher, uidMap)});
    sp<MockConditionWizard> wizard = new NaggyMock<MockConditionWizard>();
    sp<MockStatsPullerManager> pullerManager = new StrictMock<MockStatsPullerManager>();

    ValueMetricProducer valueProducer(kConfigKey, metric, -1, wizard, logEventMatcherIndex,
                                      eventMatcherWizard, -1, bucketStartTimeNs, bucketStartTimeNs,
                                      pullerManager);

    shared_ptr<LogEvent> event1 = make_shared<LogEvent>(tagId, bucketStartTimeNs + 10);
    event1->write(1);
    event1->write(10);
    event1->init();
    shared_ptr<LogEvent> event2 = make_shared<LogEvent>(tagId, bucketStartTimeNs + 20);
    event2->write(1);
    event2->write(20);
    event2->init();
    valueProducer.onMatchedLogEvent(1 /*log matcher index*/, *event1);
    // has one slice
    EXPECT_EQ(1UL, valueProducer.mCurrentSlicedBucket.size());
    ValueMetricProducer::Interval curInterval = valueProducer.mCurrentSlicedBucket.begin()->second[0];
    EXPECT_EQ(10, curInterval.value.long_value);
    EXPECT_EQ(true, curInterval.hasValue);

    valueProducer.onMatchedLogEvent(1 /*log matcher index*/, *event2);

    // has one slice
    EXPECT_EQ(1UL, valueProducer.mCurrentSlicedBucket.size());
    curInterval = valueProducer.mCurrentSlicedBucket.begin()->second[0];
    EXPECT_EQ(20, curInterval.value.long_value);

    valueProducer.flushIfNeededLocked(bucket3StartTimeNs);
    EXPECT_EQ(1UL, valueProducer.mPastBuckets.size());
    EXPECT_EQ(1UL, valueProducer.mPastBuckets.begin()->second.size());
    EXPECT_EQ(20, valueProducer.mPastBuckets.begin()->second.back().values[0].long_value);
}

TEST(ValueMetricProducerTest, TestPushedAggregateAvg) {
    ValueMetric metric;
    metric.set_id(metricId);
    metric.set_bucket(ONE_MINUTE);
    metric.mutable_value_field()->set_field(tagId);
    metric.mutable_value_field()->add_child()->set_field(2);
    metric.set_aggregation_type(ValueMetric::AVG);

    UidMap uidMap;
    SimpleAtomMatcher atomMatcher;
    atomMatcher.set_atom_id(tagId);
    sp<EventMatcherWizard> eventMatcherWizard =
            new EventMatcherWizard({new SimpleLogMatchingTracker(
                    atomMatcherId, logEventMatcherIndex, atomMatcher, uidMap)});
    sp<MockConditionWizard> wizard = new NaggyMock<MockConditionWizard>();
    sp<MockStatsPullerManager> pullerManager = new StrictMock<MockStatsPullerManager>();

    ValueMetricProducer valueProducer(kConfigKey, metric, -1, wizard, logEventMatcherIndex,
                                      eventMatcherWizard, -1, bucketStartTimeNs, bucketStartTimeNs,
                                      pullerManager);

    shared_ptr<LogEvent> event1 = make_shared<LogEvent>(tagId, bucketStartTimeNs + 10);
    event1->write(1);
    event1->write(10);
    event1->init();
    shared_ptr<LogEvent> event2 = make_shared<LogEvent>(tagId, bucketStartTimeNs + 20);
    event2->write(1);
    event2->write(15);
    event2->init();
    valueProducer.onMatchedLogEvent(1 /*log matcher index*/, *event1);
    // has one slice
    EXPECT_EQ(1UL, valueProducer.mCurrentSlicedBucket.size());
    ValueMetricProducer::Interval curInterval;
    curInterval = valueProducer.mCurrentSlicedBucket.begin()->second[0];
    EXPECT_EQ(10, curInterval.value.long_value);
    EXPECT_EQ(true, curInterval.hasValue);
    EXPECT_EQ(1, curInterval.sampleSize);

    valueProducer.onMatchedLogEvent(1 /*log matcher index*/, *event2);

    // has one slice
    EXPECT_EQ(1UL, valueProducer.mCurrentSlicedBucket.size());
    curInterval = valueProducer.mCurrentSlicedBucket.begin()->second[0];
    EXPECT_EQ(25, curInterval.value.long_value);
    EXPECT_EQ(2, curInterval.sampleSize);

    valueProducer.flushIfNeededLocked(bucket3StartTimeNs);
    EXPECT_EQ(1UL, valueProducer.mPastBuckets.size());
    EXPECT_EQ(1UL, valueProducer.mPastBuckets.begin()->second.size());
    EXPECT_TRUE(std::abs(valueProducer.mPastBuckets.begin()->second.back().values[0].double_value - 12.5) < epsilon);
}

TEST(ValueMetricProducerTest, TestPushedAggregateSum) {
    ValueMetric metric;
    metric.set_id(metricId);
    metric.set_bucket(ONE_MINUTE);
    metric.mutable_value_field()->set_field(tagId);
    metric.mutable_value_field()->add_child()->set_field(2);
    metric.set_aggregation_type(ValueMetric::SUM);

    UidMap uidMap;
    SimpleAtomMatcher atomMatcher;
    atomMatcher.set_atom_id(tagId);
    sp<EventMatcherWizard> eventMatcherWizard =
            new EventMatcherWizard({new SimpleLogMatchingTracker(
                    atomMatcherId, logEventMatcherIndex, atomMatcher, uidMap)});
    sp<MockConditionWizard> wizard = new NaggyMock<MockConditionWizard>();
    sp<MockStatsPullerManager> pullerManager = new StrictMock<MockStatsPullerManager>();

    ValueMetricProducer valueProducer(kConfigKey, metric, -1, wizard, logEventMatcherIndex,
                                      eventMatcherWizard, -1, bucketStartTimeNs, bucketStartTimeNs,
                                      pullerManager);

    shared_ptr<LogEvent> event1 = make_shared<LogEvent>(tagId, bucketStartTimeNs + 10);
    event1->write(1);
    event1->write(10);
    event1->init();
    shared_ptr<LogEvent> event2 = make_shared<LogEvent>(tagId, bucketStartTimeNs + 20);
    event2->write(1);
    event2->write(15);
    event2->init();
    valueProducer.onMatchedLogEvent(1 /*log matcher index*/, *event1);
    // has one slice
    EXPECT_EQ(1UL, valueProducer.mCurrentSlicedBucket.size());
    ValueMetricProducer::Interval curInterval = valueProducer.mCurrentSlicedBucket.begin()->second[0];
    EXPECT_EQ(10, curInterval.value.long_value);
    EXPECT_EQ(true, curInterval.hasValue);

    valueProducer.onMatchedLogEvent(1 /*log matcher index*/, *event2);

    // has one slice
    EXPECT_EQ(1UL, valueProducer.mCurrentSlicedBucket.size());
    curInterval = valueProducer.mCurrentSlicedBucket.begin()->second[0];
    EXPECT_EQ(25, curInterval.value.long_value);

    valueProducer.flushIfNeededLocked(bucket3StartTimeNs);
    EXPECT_EQ(1UL, valueProducer.mPastBuckets.size());
    EXPECT_EQ(1UL, valueProducer.mPastBuckets.begin()->second.size());
    EXPECT_EQ(25, valueProducer.mPastBuckets.begin()->second.back().values[0].long_value);
}

TEST(ValueMetricProducerTest, TestSkipZeroDiffOutput) {
    ValueMetric metric;
    metric.set_id(metricId);
    metric.set_bucket(ONE_MINUTE);
    metric.mutable_value_field()->set_field(tagId);
    metric.mutable_value_field()->add_child()->set_field(2);
    metric.set_aggregation_type(ValueMetric::MIN);
    metric.set_use_diff(true);

    UidMap uidMap;
    SimpleAtomMatcher atomMatcher;
    atomMatcher.set_atom_id(tagId);
    sp<EventMatcherWizard> eventMatcherWizard =
            new EventMatcherWizard({new SimpleLogMatchingTracker(
                    atomMatcherId, logEventMatcherIndex, atomMatcher, uidMap)});
    sp<MockConditionWizard> wizard = new NaggyMock<MockConditionWizard>();
    sp<MockStatsPullerManager> pullerManager = new StrictMock<MockStatsPullerManager>();

    ValueMetricProducer valueProducer(kConfigKey, metric, -1, wizard, logEventMatcherIndex,
                                      eventMatcherWizard, -1, bucketStartTimeNs, bucketStartTimeNs,
                                      pullerManager);

    shared_ptr<LogEvent> event1 = make_shared<LogEvent>(tagId, bucketStartTimeNs + 10);
    event1->write(1);
    event1->write(10);
    event1->init();
    shared_ptr<LogEvent> event2 = make_shared<LogEvent>(tagId, bucketStartTimeNs + 15);
    event2->write(1);
    event2->write(15);
    event2->init();
    valueProducer.onMatchedLogEvent(1 /*log matcher index*/, *event1);
    // has one slice
    EXPECT_EQ(1UL, valueProducer.mCurrentSlicedBucket.size());
    ValueMetricProducer::Interval curInterval = valueProducer.mCurrentSlicedBucket.begin()->second[0];
    EXPECT_EQ(true, curInterval.hasBase);
    EXPECT_EQ(10, curInterval.base.long_value);
    EXPECT_EQ(false, curInterval.hasValue);

    valueProducer.onMatchedLogEvent(1 /*log matcher index*/, *event2);

    // has one slice
    EXPECT_EQ(1UL, valueProducer.mCurrentSlicedBucket.size());
    curInterval = valueProducer.mCurrentSlicedBucket.begin()->second[0];
    EXPECT_EQ(true, curInterval.hasValue);
    EXPECT_EQ(5, curInterval.value.long_value);

    // no change in data.
    shared_ptr<LogEvent> event3 = make_shared<LogEvent>(tagId, bucket2StartTimeNs + 10);
    event3->write(1);
    event3->write(15);
    event3->init();
    valueProducer.onMatchedLogEvent(1 /*log matcher index*/, *event3);
    EXPECT_EQ(1UL, valueProducer.mCurrentSlicedBucket.size());
    curInterval = valueProducer.mCurrentSlicedBucket.begin()->second[0];
    EXPECT_EQ(true, curInterval.hasBase);
    EXPECT_EQ(15, curInterval.base.long_value);
    EXPECT_EQ(true, curInterval.hasValue);

    shared_ptr<LogEvent> event4 = make_shared<LogEvent>(tagId, bucket2StartTimeNs + 15);
    event4->write(1);
    event4->write(15);
    event4->init();
    valueProducer.onMatchedLogEvent(1 /*log matcher index*/, *event4);
    EXPECT_EQ(1UL, valueProducer.mCurrentSlicedBucket.size());
    curInterval = valueProducer.mCurrentSlicedBucket.begin()->second[0];
    EXPECT_EQ(true, curInterval.hasBase);
    EXPECT_EQ(15, curInterval.base.long_value);
    EXPECT_EQ(true, curInterval.hasValue);

    valueProducer.flushIfNeededLocked(bucket3StartTimeNs);
    EXPECT_EQ(1UL, valueProducer.mPastBuckets.size());
    EXPECT_EQ(1UL, valueProducer.mPastBuckets.begin()->second.size());
    EXPECT_EQ(5, valueProducer.mPastBuckets.begin()->second.back().values[0].long_value);
}

/*
 * Tests zero default base.
 */
TEST(ValueMetricProducerTest, TestUseZeroDefaultBase) {
    ValueMetric metric;
    metric.set_id(metricId);
    metric.set_bucket(ONE_MINUTE);
    metric.mutable_value_field()->set_field(tagId);
    metric.mutable_value_field()->add_child()->set_field(2);
    metric.mutable_dimensions_in_what()->set_field(tagId);
    metric.mutable_dimensions_in_what()->add_child()->set_field(1);
    metric.set_use_zero_default_base(true);
    metric.set_max_pull_delay_sec(INT_MAX);

    UidMap uidMap;
    SimpleAtomMatcher atomMatcher;
    atomMatcher.set_atom_id(tagId);
    sp<EventMatcherWizard> eventMatcherWizard =
            new EventMatcherWizard({new SimpleLogMatchingTracker(
                    atomMatcherId, logEventMatcherIndex, atomMatcher, uidMap)});
    sp<MockConditionWizard> wizard = new NaggyMock<MockConditionWizard>();
    sp<MockStatsPullerManager> pullerManager = new StrictMock<MockStatsPullerManager>();
    EXPECT_CALL(*pullerManager, RegisterReceiver(tagId, _, _, _)).WillOnce(Return());
    EXPECT_CALL(*pullerManager, UnRegisterReceiver(tagId, _)).WillOnce(Return());
    EXPECT_CALL(*pullerManager, Pull(tagId, _))
            .WillOnce(Invoke([](int tagId, vector<std::shared_ptr<LogEvent>>* data) {
                data->clear();
                shared_ptr<LogEvent> event = make_shared<LogEvent>(tagId, bucketStartTimeNs);
                event->write(1);
                event->write(3);
                event->init();
                data->push_back(event);
                return true;
            }));

    ValueMetricProducer valueProducer(kConfigKey, metric, -1 /*-1 meaning no condition*/, wizard,
                                      logEventMatcherIndex, eventMatcherWizard, tagId,
                                      bucketStartTimeNs, bucketStartTimeNs, pullerManager);

    EXPECT_EQ(1UL, valueProducer.mCurrentSlicedBucket.size());
    auto iter = valueProducer.mCurrentSlicedBucket.begin();
    auto& interval1 = iter->second[0];
    EXPECT_EQ(1, iter->first.getDimensionKeyInWhat().getValues()[0].mValue.int_value);
    EXPECT_EQ(true, interval1.hasBase);
    EXPECT_EQ(3, interval1.base.long_value);
    EXPECT_EQ(false, interval1.hasValue);
    EXPECT_EQ(true, valueProducer.mHasGlobalBase);
    EXPECT_EQ(0UL, valueProducer.mPastBuckets.size());
    vector<shared_ptr<LogEvent>> allData;

    allData.clear();
    shared_ptr<LogEvent> event1 = make_shared<LogEvent>(tagId, bucket2StartTimeNs + 1);
    event1->write(2);
    event1->write(4);
    event1->init();
    shared_ptr<LogEvent> event2 = make_shared<LogEvent>(tagId, bucket2StartTimeNs + 1);
    event2->write(1);
    event2->write(11);
    event2->init();
    allData.push_back(event1);
    allData.push_back(event2);

    valueProducer.onDataPulled(allData);
    EXPECT_EQ(2UL, valueProducer.mCurrentSlicedBucket.size());
    EXPECT_EQ(true, interval1.hasBase);
    EXPECT_EQ(11, interval1.base.long_value);
    EXPECT_EQ(true, interval1.hasValue);
    EXPECT_EQ(8, interval1.value.long_value);

    auto it = valueProducer.mCurrentSlicedBucket.begin();
    for (; it != valueProducer.mCurrentSlicedBucket.end(); it++) {
        if (it != iter) {
            break;
        }
    }
    EXPECT_TRUE(it != iter);
    auto& interval2 = it->second[0];
    EXPECT_EQ(2, it->first.getDimensionKeyInWhat().getValues()[0].mValue.int_value);
    EXPECT_EQ(true, interval2.hasBase);
    EXPECT_EQ(4, interval2.base.long_value);
    EXPECT_EQ(true, interval2.hasValue);
    EXPECT_EQ(4, interval2.value.long_value);
    EXPECT_EQ(0UL, valueProducer.mPastBuckets.size());
}

/*
 * Tests using zero default base with failed pull.
 */
TEST(ValueMetricProducerTest, TestUseZeroDefaultBaseWithPullFailures) {
    ValueMetric metric;
    metric.set_id(metricId);
    metric.set_bucket(ONE_MINUTE);
    metric.mutable_value_field()->set_field(tagId);
    metric.mutable_value_field()->add_child()->set_field(2);
    metric.mutable_dimensions_in_what()->set_field(tagId);
    metric.mutable_dimensions_in_what()->add_child()->set_field(1);
    metric.set_use_zero_default_base(true);
    metric.set_max_pull_delay_sec(INT_MAX);

    UidMap uidMap;
    SimpleAtomMatcher atomMatcher;
    atomMatcher.set_atom_id(tagId);
    sp<EventMatcherWizard> eventMatcherWizard =
            new EventMatcherWizard({new SimpleLogMatchingTracker(
                    atomMatcherId, logEventMatcherIndex, atomMatcher, uidMap)});
    sp<MockConditionWizard> wizard = new NaggyMock<MockConditionWizard>();
    sp<MockStatsPullerManager> pullerManager = new StrictMock<MockStatsPullerManager>();
    EXPECT_CALL(*pullerManager, RegisterReceiver(tagId, _, _, _)).WillOnce(Return());
    EXPECT_CALL(*pullerManager, UnRegisterReceiver(tagId, _)).WillOnce(Return());
    EXPECT_CALL(*pullerManager, Pull(tagId, _))
            .WillOnce(Invoke([](int tagId, vector<std::shared_ptr<LogEvent>>* data) {
                data->clear();
                shared_ptr<LogEvent> event = make_shared<LogEvent>(tagId, bucketStartTimeNs);
                event->write(1);
                event->write(3);
                event->init();
                data->push_back(event);
                return true;
            }));

    ValueMetricProducer valueProducer(kConfigKey, metric, -1 /*-1 meaning no condition*/, wizard,
                                      logEventMatcherIndex, eventMatcherWizard, tagId,
                                      bucketStartTimeNs, bucketStartTimeNs, pullerManager);

    EXPECT_EQ(1UL, valueProducer.mCurrentSlicedBucket.size());
    auto iter = valueProducer.mCurrentSlicedBucket.begin();
    auto& interval1 = iter->second[0];
    EXPECT_EQ(1, iter->first.getDimensionKeyInWhat().getValues()[0].mValue.int_value);
    EXPECT_EQ(true, interval1.hasBase);
    EXPECT_EQ(3, interval1.base.long_value);
    EXPECT_EQ(false, interval1.hasValue);
    EXPECT_EQ(true, valueProducer.mHasGlobalBase);
>>>>>>> de843449
    EXPECT_EQ(0UL, valueProducer.mPastBuckets.size());
    vector<shared_ptr<LogEvent>> allData;

    allData.clear();
    shared_ptr<LogEvent> event1 = make_shared<LogEvent>(tagId, bucket2StartTimeNs + 1);
    event1->write(2);
    event1->write(4);
    event1->init();
    shared_ptr<LogEvent> event2 = make_shared<LogEvent>(tagId, bucket2StartTimeNs + 1);
    event2->write(1);
    event2->write(11);
    event2->init();
    allData.push_back(event1);
    allData.push_back(event2);

    valueProducer.onDataPulled(allData);
    EXPECT_EQ(2UL, valueProducer.mCurrentSlicedBucket.size());
    EXPECT_EQ(true, interval1.hasBase);
    EXPECT_EQ(11, interval1.base.long_value);
    EXPECT_EQ(true, interval1.hasValue);
    EXPECT_EQ(8, interval1.value.long_value);

    auto it = valueProducer.mCurrentSlicedBucket.begin();
    for (; it != valueProducer.mCurrentSlicedBucket.end(); it++) {
        if (it != iter) {
            break;
        }
    }
    EXPECT_TRUE(it != iter);
    auto& interval2 = it->second[0];
    EXPECT_EQ(2, it->first.getDimensionKeyInWhat().getValues()[0].mValue.int_value);
    EXPECT_EQ(true, interval2.hasBase);
    EXPECT_EQ(4, interval2.base.long_value);
    EXPECT_EQ(true, interval2.hasValue);
    EXPECT_EQ(4, interval2.value.long_value);
    EXPECT_EQ(0UL, valueProducer.mPastBuckets.size());

    // next pull somehow did not happen, skip to end of bucket 3
    allData.clear();
    event1 = make_shared<LogEvent>(tagId, bucket4StartTimeNs + 1);
    event1->write(2);
    event1->write(5);
    event1->init();
    allData.push_back(event1);
    valueProducer.onDataPulled(allData);

    EXPECT_EQ(2UL, valueProducer.mCurrentSlicedBucket.size());
    EXPECT_EQ(true, interval2.hasBase);
    EXPECT_EQ(5, interval2.base.long_value);
    EXPECT_EQ(false, interval2.hasValue);
    EXPECT_EQ(false, interval1.hasBase);
    EXPECT_EQ(false, interval1.hasValue);
    EXPECT_EQ(true, valueProducer.mHasGlobalBase);
    EXPECT_EQ(2UL, valueProducer.mPastBuckets.size());

    allData.clear();
    event1 = make_shared<LogEvent>(tagId, bucket5StartTimeNs + 1);
    event1->write(2);
    event1->write(13);
    event1->init();
    allData.push_back(event1);
    event2 = make_shared<LogEvent>(tagId, bucket5StartTimeNs + 1);
    event2->write(1);
    event2->write(5);
    event2->init();
    allData.push_back(event2);
    valueProducer.onDataPulled(allData);

    EXPECT_EQ(2UL, valueProducer.mCurrentSlicedBucket.size());
    EXPECT_EQ(true, interval2.hasBase);
    EXPECT_EQ(13, interval2.base.long_value);
    EXPECT_EQ(true, interval2.hasValue);
    EXPECT_EQ(8, interval2.value.long_value);
    EXPECT_EQ(true, interval1.hasBase);
    EXPECT_EQ(5, interval1.base.long_value);
    EXPECT_EQ(true, interval1.hasValue);
    EXPECT_EQ(5, interval1.value.long_value);
    EXPECT_EQ(true, valueProducer.mHasGlobalBase);
    EXPECT_EQ(2UL, valueProducer.mPastBuckets.size());
}

<<<<<<< HEAD
TEST(ValueMetricProducerTest, TestPushedAggregateMin) {
=======
/*
 * Tests trim unused dimension key if no new data is seen in an entire bucket.
 */
TEST(ValueMetricProducerTest, TestTrimUnusedDimensionKey) {
>>>>>>> de843449
    ValueMetric metric;
    metric.set_id(metricId);
    metric.set_bucket(ONE_MINUTE);
    metric.mutable_value_field()->set_field(tagId);
    metric.mutable_value_field()->add_child()->set_field(2);
<<<<<<< HEAD
    metric.set_aggregation_type(ValueMetric::MIN);
=======
    metric.mutable_dimensions_in_what()->set_field(tagId);
    metric.mutable_dimensions_in_what()->add_child()->set_field(1);
    metric.set_max_pull_delay_sec(INT_MAX);
>>>>>>> de843449

    UidMap uidMap;
    SimpleAtomMatcher atomMatcher;
    atomMatcher.set_atom_id(tagId);
    sp<EventMatcherWizard> eventMatcherWizard =
            new EventMatcherWizard({new SimpleLogMatchingTracker(
                    atomMatcherId, logEventMatcherIndex, atomMatcher, uidMap)});
    sp<MockConditionWizard> wizard = new NaggyMock<MockConditionWizard>();
    sp<MockStatsPullerManager> pullerManager = new StrictMock<MockStatsPullerManager>();
<<<<<<< HEAD

    ValueMetricProducer valueProducer(kConfigKey, metric, -1, wizard, logEventMatcherIndex,
                                      eventMatcherWizard, -1, bucketStartTimeNs, bucketStartTimeNs,
                                      pullerManager);

    shared_ptr<LogEvent> event1 = make_shared<LogEvent>(tagId, bucketStartTimeNs + 10);
    event1->write(1);
    event1->write(10);
    event1->init();
    shared_ptr<LogEvent> event2 = make_shared<LogEvent>(tagId, bucketStartTimeNs + 20);
    event2->write(1);
    event2->write(20);
    event2->init();
    valueProducer.onMatchedLogEvent(1 /*log matcher index*/, *event1);
    // has one slice
    EXPECT_EQ(1UL, valueProducer.mCurrentSlicedBucket.size());
    ValueMetricProducer::Interval curInterval = valueProducer.mCurrentSlicedBucket.begin()->second[0];
    EXPECT_EQ(10, curInterval.value.long_value);
    EXPECT_EQ(true, curInterval.hasValue);

    valueProducer.onMatchedLogEvent(1 /*log matcher index*/, *event2);

    // has one slice
    EXPECT_EQ(1UL, valueProducer.mCurrentSlicedBucket.size());
    curInterval = valueProducer.mCurrentSlicedBucket.begin()->second[0];
    EXPECT_EQ(10, curInterval.value.long_value);

    valueProducer.flushIfNeededLocked(bucket3StartTimeNs);
    EXPECT_EQ(1UL, valueProducer.mPastBuckets.size());
    EXPECT_EQ(1UL, valueProducer.mPastBuckets.begin()->second.size());
    EXPECT_EQ(10, valueProducer.mPastBuckets.begin()->second.back().values[0].long_value);
}

TEST(ValueMetricProducerTest, TestPushedAggregateMax) {
=======
    EXPECT_CALL(*pullerManager, RegisterReceiver(tagId, _, _, _)).WillOnce(Return());
    EXPECT_CALL(*pullerManager, UnRegisterReceiver(tagId, _)).WillOnce(Return());
    EXPECT_CALL(*pullerManager, Pull(tagId, _))
            .WillOnce(Invoke([](int tagId, vector<std::shared_ptr<LogEvent>>* data) {
                data->clear();
                shared_ptr<LogEvent> event = make_shared<LogEvent>(tagId, bucketStartTimeNs);
                event->write(1);
                event->write(3);
                event->init();
                data->push_back(event);
                return true;
            }));

    ValueMetricProducer valueProducer(kConfigKey, metric, -1 /*-1 meaning no condition*/, wizard,
                                      logEventMatcherIndex, eventMatcherWizard, tagId,
                                      bucketStartTimeNs, bucketStartTimeNs, pullerManager);

    EXPECT_EQ(1UL, valueProducer.mCurrentSlicedBucket.size());
    auto iter = valueProducer.mCurrentSlicedBucket.begin();
    auto& interval1 = iter->second[0];
    EXPECT_EQ(1, iter->first.getDimensionKeyInWhat().getValues()[0].mValue.int_value);
    EXPECT_EQ(true, interval1.hasBase);
    EXPECT_EQ(3, interval1.base.long_value);
    EXPECT_EQ(false, interval1.hasValue);
    EXPECT_EQ(0UL, valueProducer.mPastBuckets.size());
    vector<shared_ptr<LogEvent>> allData;

    allData.clear();
    shared_ptr<LogEvent> event1 = make_shared<LogEvent>(tagId, bucket2StartTimeNs + 1);
    event1->write(2);
    event1->write(4);
    event1->init();
    shared_ptr<LogEvent> event2 = make_shared<LogEvent>(tagId, bucket2StartTimeNs + 1);
    event2->write(1);
    event2->write(11);
    event2->init();
    allData.push_back(event1);
    allData.push_back(event2);

    valueProducer.onDataPulled(allData);
    EXPECT_EQ(2UL, valueProducer.mCurrentSlicedBucket.size());
    EXPECT_EQ(true, interval1.hasBase);
    EXPECT_EQ(11, interval1.base.long_value);
    EXPECT_EQ(true, interval1.hasValue);
    EXPECT_EQ(8, interval1.value.long_value);
    EXPECT_TRUE(interval1.seenNewData);

    auto it = valueProducer.mCurrentSlicedBucket.begin();
    for (; it != valueProducer.mCurrentSlicedBucket.end(); it++) {
        if (it != iter) {
            break;
        }
    }
    EXPECT_TRUE(it != iter);
    auto& interval2 = it->second[0];
    EXPECT_EQ(2, it->first.getDimensionKeyInWhat().getValues()[0].mValue.int_value);
    EXPECT_EQ(true, interval2.hasBase);
    EXPECT_EQ(4, interval2.base.long_value);
    EXPECT_EQ(false, interval2.hasValue);
    EXPECT_TRUE(interval2.seenNewData);
    EXPECT_EQ(0UL, valueProducer.mPastBuckets.size());

    // next pull somehow did not happen, skip to end of bucket 3
    allData.clear();
    event1 = make_shared<LogEvent>(tagId, bucket4StartTimeNs + 1);
    event1->write(2);
    event1->write(5);
    event1->init();
    allData.push_back(event1);
    valueProducer.onDataPulled(allData);

    EXPECT_EQ(2UL, valueProducer.mCurrentSlicedBucket.size());

    EXPECT_EQ(false, interval1.hasBase);
    EXPECT_EQ(false, interval1.hasValue);
    EXPECT_EQ(8, interval1.value.long_value);
    // on probation now
    EXPECT_FALSE(interval1.seenNewData);

    EXPECT_EQ(true, interval2.hasBase);
    EXPECT_EQ(5, interval2.base.long_value);
    EXPECT_EQ(false, interval2.hasValue);
    // back to good status
    EXPECT_TRUE(interval2.seenNewData);
    EXPECT_EQ(1UL, valueProducer.mPastBuckets.size());

    allData.clear();
    event1 = make_shared<LogEvent>(tagId, bucket5StartTimeNs + 1);
    event1->write(2);
    event1->write(13);
    event1->init();
    allData.push_back(event1);
    valueProducer.onDataPulled(allData);

    EXPECT_EQ(1UL, valueProducer.mCurrentSlicedBucket.size());
    EXPECT_EQ(true, interval2.hasBase);
    EXPECT_EQ(13, interval2.base.long_value);
    EXPECT_EQ(true, interval2.hasValue);
    EXPECT_EQ(8, interval2.value.long_value);
    EXPECT_EQ(1UL, valueProducer.mPastBuckets.size());
}

TEST(ValueMetricProducerTest, TestResetBaseOnPullFail) {
>>>>>>> de843449
    ValueMetric metric;
    metric.set_id(metricId);
    metric.set_bucket(ONE_MINUTE);
    metric.mutable_value_field()->set_field(tagId);
    metric.mutable_value_field()->add_child()->set_field(2);
<<<<<<< HEAD
    metric.set_aggregation_type(ValueMetric::MAX);
=======
    metric.set_condition(StringToId("SCREEN_ON"));
    metric.set_max_pull_delay_sec(INT_MAX);
>>>>>>> de843449

    UidMap uidMap;
    SimpleAtomMatcher atomMatcher;
    atomMatcher.set_atom_id(tagId);
    sp<EventMatcherWizard> eventMatcherWizard =
            new EventMatcherWizard({new SimpleLogMatchingTracker(
                    atomMatcherId, logEventMatcherIndex, atomMatcher, uidMap)});
    sp<MockConditionWizard> wizard = new NaggyMock<MockConditionWizard>();
    sp<MockStatsPullerManager> pullerManager = new StrictMock<MockStatsPullerManager>();
<<<<<<< HEAD

    ValueMetricProducer valueProducer(kConfigKey, metric, -1, wizard, logEventMatcherIndex,
                                      eventMatcherWizard, -1, bucketStartTimeNs, bucketStartTimeNs,
                                      pullerManager);

    shared_ptr<LogEvent> event1 = make_shared<LogEvent>(tagId, bucketStartTimeNs + 10);
    event1->write(1);
    event1->write(10);
    event1->init();
    shared_ptr<LogEvent> event2 = make_shared<LogEvent>(tagId, bucketStartTimeNs + 20);
    event2->write(1);
    event2->write(20);
    event2->init();
    valueProducer.onMatchedLogEvent(1 /*log matcher index*/, *event1);
    // has one slice
    EXPECT_EQ(1UL, valueProducer.mCurrentSlicedBucket.size());
    ValueMetricProducer::Interval curInterval = valueProducer.mCurrentSlicedBucket.begin()->second[0];
    EXPECT_EQ(10, curInterval.value.long_value);
    EXPECT_EQ(true, curInterval.hasValue);

    valueProducer.onMatchedLogEvent(1 /*log matcher index*/, *event2);

    // has one slice
    EXPECT_EQ(1UL, valueProducer.mCurrentSlicedBucket.size());
    curInterval = valueProducer.mCurrentSlicedBucket.begin()->second[0];
    EXPECT_EQ(20, curInterval.value.long_value);

    valueProducer.flushIfNeededLocked(bucket3StartTimeNs);
    EXPECT_EQ(1UL, valueProducer.mPastBuckets.size());
    EXPECT_EQ(1UL, valueProducer.mPastBuckets.begin()->second.size());
    EXPECT_EQ(20, valueProducer.mPastBuckets.begin()->second.back().values[0].long_value);
}

TEST(ValueMetricProducerTest, TestPushedAggregateAvg) {
    ValueMetric metric;
    metric.set_id(metricId);
    metric.set_bucket(ONE_MINUTE);
    metric.mutable_value_field()->set_field(tagId);
    metric.mutable_value_field()->add_child()->set_field(2);
    metric.set_aggregation_type(ValueMetric::AVG);

    UidMap uidMap;
    SimpleAtomMatcher atomMatcher;
    atomMatcher.set_atom_id(tagId);
    sp<EventMatcherWizard> eventMatcherWizard =
            new EventMatcherWizard({new SimpleLogMatchingTracker(
                    atomMatcherId, logEventMatcherIndex, atomMatcher, uidMap)});
    sp<MockConditionWizard> wizard = new NaggyMock<MockConditionWizard>();
    sp<MockStatsPullerManager> pullerManager = new StrictMock<MockStatsPullerManager>();

    ValueMetricProducer valueProducer(kConfigKey, metric, -1, wizard, logEventMatcherIndex,
                                      eventMatcherWizard, -1, bucketStartTimeNs, bucketStartTimeNs,
                                      pullerManager);

    shared_ptr<LogEvent> event1 = make_shared<LogEvent>(tagId, bucketStartTimeNs + 10);
    event1->write(1);
    event1->write(10);
    event1->init();
    shared_ptr<LogEvent> event2 = make_shared<LogEvent>(tagId, bucketStartTimeNs + 20);
    event2->write(1);
    event2->write(15);
    event2->init();
    valueProducer.onMatchedLogEvent(1 /*log matcher index*/, *event1);
    // has one slice
    EXPECT_EQ(1UL, valueProducer.mCurrentSlicedBucket.size());
    ValueMetricProducer::Interval curInterval;
    curInterval = valueProducer.mCurrentSlicedBucket.begin()->second[0];
    EXPECT_EQ(10, curInterval.value.long_value);
    EXPECT_EQ(true, curInterval.hasValue);
    EXPECT_EQ(1, curInterval.sampleSize);

    valueProducer.onMatchedLogEvent(1 /*log matcher index*/, *event2);

    // has one slice
    EXPECT_EQ(1UL, valueProducer.mCurrentSlicedBucket.size());
    curInterval = valueProducer.mCurrentSlicedBucket.begin()->second[0];
    EXPECT_EQ(25, curInterval.value.long_value);
    EXPECT_EQ(2, curInterval.sampleSize);

    valueProducer.flushIfNeededLocked(bucket3StartTimeNs);
    EXPECT_EQ(1UL, valueProducer.mPastBuckets.size());
    EXPECT_EQ(1UL, valueProducer.mPastBuckets.begin()->second.size());
    EXPECT_TRUE(std::abs(valueProducer.mPastBuckets.begin()->second.back().values[0].double_value - 12.5) < epsilon);
}

TEST(ValueMetricProducerTest, TestPushedAggregateSum) {
    ValueMetric metric;
    metric.set_id(metricId);
    metric.set_bucket(ONE_MINUTE);
    metric.mutable_value_field()->set_field(tagId);
    metric.mutable_value_field()->add_child()->set_field(2);
    metric.set_aggregation_type(ValueMetric::SUM);

    UidMap uidMap;
    SimpleAtomMatcher atomMatcher;
    atomMatcher.set_atom_id(tagId);
    sp<EventMatcherWizard> eventMatcherWizard =
            new EventMatcherWizard({new SimpleLogMatchingTracker(
                    atomMatcherId, logEventMatcherIndex, atomMatcher, uidMap)});
    sp<MockConditionWizard> wizard = new NaggyMock<MockConditionWizard>();
    sp<MockStatsPullerManager> pullerManager = new StrictMock<MockStatsPullerManager>();

    ValueMetricProducer valueProducer(kConfigKey, metric, -1, wizard, logEventMatcherIndex,
                                      eventMatcherWizard, -1, bucketStartTimeNs, bucketStartTimeNs,
                                      pullerManager);

    shared_ptr<LogEvent> event1 = make_shared<LogEvent>(tagId, bucketStartTimeNs + 10);
    event1->write(1);
    event1->write(10);
    event1->init();
    shared_ptr<LogEvent> event2 = make_shared<LogEvent>(tagId, bucketStartTimeNs + 20);
    event2->write(1);
    event2->write(15);
    event2->init();
    valueProducer.onMatchedLogEvent(1 /*log matcher index*/, *event1);
    // has one slice
    EXPECT_EQ(1UL, valueProducer.mCurrentSlicedBucket.size());
    ValueMetricProducer::Interval curInterval = valueProducer.mCurrentSlicedBucket.begin()->second[0];
    EXPECT_EQ(10, curInterval.value.long_value);
    EXPECT_EQ(true, curInterval.hasValue);

    valueProducer.onMatchedLogEvent(1 /*log matcher index*/, *event2);

    // has one slice
    EXPECT_EQ(1UL, valueProducer.mCurrentSlicedBucket.size());
    curInterval = valueProducer.mCurrentSlicedBucket.begin()->second[0];
    EXPECT_EQ(25, curInterval.value.long_value);

    valueProducer.flushIfNeededLocked(bucket3StartTimeNs);
    EXPECT_EQ(1UL, valueProducer.mPastBuckets.size());
    EXPECT_EQ(1UL, valueProducer.mPastBuckets.begin()->second.size());
    EXPECT_EQ(25, valueProducer.mPastBuckets.begin()->second.back().values[0].long_value);
}

TEST(ValueMetricProducerTest, TestSkipZeroDiffOutput) {
    ValueMetric metric;
    metric.set_id(metricId);
    metric.set_bucket(ONE_MINUTE);
    metric.mutable_value_field()->set_field(tagId);
    metric.mutable_value_field()->add_child()->set_field(2);
    metric.set_aggregation_type(ValueMetric::MIN);
    metric.set_use_diff(true);

    UidMap uidMap;
    SimpleAtomMatcher atomMatcher;
    atomMatcher.set_atom_id(tagId);
    sp<EventMatcherWizard> eventMatcherWizard =
            new EventMatcherWizard({new SimpleLogMatchingTracker(
                    atomMatcherId, logEventMatcherIndex, atomMatcher, uidMap)});
    sp<MockConditionWizard> wizard = new NaggyMock<MockConditionWizard>();
    sp<MockStatsPullerManager> pullerManager = new StrictMock<MockStatsPullerManager>();

    ValueMetricProducer valueProducer(kConfigKey, metric, -1, wizard, logEventMatcherIndex,
                                      eventMatcherWizard, -1, bucketStartTimeNs, bucketStartTimeNs,
                                      pullerManager);

    shared_ptr<LogEvent> event1 = make_shared<LogEvent>(tagId, bucketStartTimeNs + 10);
    event1->write(1);
    event1->write(10);
    event1->init();
    shared_ptr<LogEvent> event2 = make_shared<LogEvent>(tagId, bucketStartTimeNs + 15);
    event2->write(1);
    event2->write(15);
    event2->init();
    valueProducer.onMatchedLogEvent(1 /*log matcher index*/, *event1);
    // has one slice
    EXPECT_EQ(1UL, valueProducer.mCurrentSlicedBucket.size());
    ValueMetricProducer::Interval curInterval = valueProducer.mCurrentSlicedBucket.begin()->second[0];
    EXPECT_EQ(true, curInterval.hasBase);
    EXPECT_EQ(10, curInterval.base.long_value);
    EXPECT_EQ(false, curInterval.hasValue);

    valueProducer.onMatchedLogEvent(1 /*log matcher index*/, *event2);

    // has one slice
    EXPECT_EQ(1UL, valueProducer.mCurrentSlicedBucket.size());
    curInterval = valueProducer.mCurrentSlicedBucket.begin()->second[0];
    EXPECT_EQ(true, curInterval.hasValue);
    EXPECT_EQ(5, curInterval.value.long_value);

    // no change in data.
    shared_ptr<LogEvent> event3 = make_shared<LogEvent>(tagId, bucket2StartTimeNs + 10);
    event3->write(1);
    event3->write(15);
    event3->init();
    valueProducer.onMatchedLogEvent(1 /*log matcher index*/, *event3);
    EXPECT_EQ(1UL, valueProducer.mCurrentSlicedBucket.size());
    curInterval = valueProducer.mCurrentSlicedBucket.begin()->second[0];
    EXPECT_EQ(true, curInterval.hasBase);
    EXPECT_EQ(15, curInterval.base.long_value);
    EXPECT_EQ(true, curInterval.hasValue);

    shared_ptr<LogEvent> event4 = make_shared<LogEvent>(tagId, bucket2StartTimeNs + 15);
    event4->write(1);
    event4->write(15);
    event4->init();
    valueProducer.onMatchedLogEvent(1 /*log matcher index*/, *event4);
    EXPECT_EQ(1UL, valueProducer.mCurrentSlicedBucket.size());
    curInterval = valueProducer.mCurrentSlicedBucket.begin()->second[0];
    EXPECT_EQ(true, curInterval.hasBase);
    EXPECT_EQ(15, curInterval.base.long_value);
    EXPECT_EQ(true, curInterval.hasValue);

    valueProducer.flushIfNeededLocked(bucket3StartTimeNs);
    EXPECT_EQ(1UL, valueProducer.mPastBuckets.size());
    EXPECT_EQ(1UL, valueProducer.mPastBuckets.begin()->second.size());
    EXPECT_EQ(5, valueProducer.mPastBuckets.begin()->second.back().values[0].long_value);
=======
    EXPECT_CALL(*pullerManager, RegisterReceiver(tagId, _, _, _)).WillOnce(Return());
    EXPECT_CALL(*pullerManager, UnRegisterReceiver(tagId, _)).WillRepeatedly(Return());

    EXPECT_CALL(*pullerManager, Pull(tagId, _))
            .WillOnce(Invoke([](int tagId, vector<std::shared_ptr<LogEvent>>* data) {
                data->clear();
                shared_ptr<LogEvent> event = make_shared<LogEvent>(tagId, bucketStartTimeNs + 8);
                event->write(tagId);
                event->write(100);
                event->init();
                data->push_back(event);
                return true;
            }))
            .WillOnce(Return(false));

    ValueMetricProducer valueProducer(kConfigKey, metric, 1, wizard, logEventMatcherIndex,
                                      eventMatcherWizard, tagId, bucketStartTimeNs,
                                      bucketStartTimeNs, pullerManager);

    valueProducer.onConditionChanged(true, bucketStartTimeNs + 8);

    // has one slice
    EXPECT_EQ(1UL, valueProducer.mCurrentSlicedBucket.size());
    ValueMetricProducer::Interval& curInterval =
            valueProducer.mCurrentSlicedBucket.begin()->second[0];
    EXPECT_EQ(true, curInterval.hasBase);
    EXPECT_EQ(100, curInterval.base.long_value);
    EXPECT_EQ(false, curInterval.hasValue);
    EXPECT_EQ(0UL, valueProducer.mPastBuckets.size());

    valueProducer.onConditionChanged(false, bucketStartTimeNs + 20);

    // has one slice
    EXPECT_EQ(1UL, valueProducer.mCurrentSlicedBucket.size());
    EXPECT_EQ(false, curInterval.hasValue);
    EXPECT_EQ(false, curInterval.hasBase);
    EXPECT_EQ(false, valueProducer.mHasGlobalBase);
}

TEST(ValueMetricProducerTest, TestResetBaseOnPullTooLate) {
    ValueMetric metric;
    metric.set_id(metricId);
    metric.set_bucket(ONE_MINUTE);
    metric.mutable_value_field()->set_field(tagId);
    metric.mutable_value_field()->add_child()->set_field(2);
    metric.set_condition(StringToId("SCREEN_ON"));
    metric.set_max_pull_delay_sec(0);

    UidMap uidMap;
    SimpleAtomMatcher atomMatcher;
    atomMatcher.set_atom_id(tagId);
    sp<EventMatcherWizard> eventMatcherWizard =
            new EventMatcherWizard({new SimpleLogMatchingTracker(
                    atomMatcherId, logEventMatcherIndex, atomMatcher, uidMap)});
    sp<MockConditionWizard> wizard = new NaggyMock<MockConditionWizard>();
    sp<MockStatsPullerManager> pullerManager = new StrictMock<MockStatsPullerManager>();
    EXPECT_CALL(*pullerManager, RegisterReceiver(tagId, _, _, _)).WillOnce(Return());
    EXPECT_CALL(*pullerManager, UnRegisterReceiver(tagId, _)).WillRepeatedly(Return());

    EXPECT_CALL(*pullerManager, Pull(tagId, _))
            .WillOnce(Invoke([](int tagId, vector<std::shared_ptr<LogEvent>>* data) {
                data->clear();
                shared_ptr<LogEvent> event = make_shared<LogEvent>(tagId, bucket2StartTimeNs + 1);
                event->write(tagId);
                event->write(120);
                event->init();
                data->push_back(event);
                return true;
            }));

    ValueMetricProducer valueProducer(kConfigKey, metric, 1, wizard, logEventMatcherIndex,
                                      eventMatcherWizard, tagId, bucketStartTimeNs,
                                      bucketStartTimeNs, pullerManager);

    valueProducer.mCondition = true;
    valueProducer.mHasGlobalBase = true;

    vector<shared_ptr<LogEvent>> allData;
    allData.clear();
    shared_ptr<LogEvent> event = make_shared<LogEvent>(tagId, bucket2StartTimeNs + 1);
    event->write(1);
    event->write(110);
    event->init();
    allData.push_back(event);
    valueProducer.onDataPulled(allData);

    // has one slice
    EXPECT_EQ(1UL, valueProducer.mCurrentSlicedBucket.size());
    ValueMetricProducer::Interval& curInterval =
            valueProducer.mCurrentSlicedBucket.begin()->second[0];
    EXPECT_EQ(true, curInterval.hasBase);
    EXPECT_EQ(110, curInterval.base.long_value);
    EXPECT_EQ(false, curInterval.hasValue);
    EXPECT_EQ(0UL, valueProducer.mPastBuckets.size());
    EXPECT_EQ(true, valueProducer.mHasGlobalBase);

    valueProducer.onConditionChanged(false, bucket2StartTimeNs + 1);

    // has one slice
    EXPECT_EQ(1UL, valueProducer.mCurrentSlicedBucket.size());
    EXPECT_EQ(false, curInterval.hasValue);
    EXPECT_EQ(false, curInterval.hasBase);
    EXPECT_EQ(false, valueProducer.mHasGlobalBase);
>>>>>>> de843449
}

}  // namespace statsd
}  // namespace os
}  // namespace android
#else
GTEST_LOG_(INFO) << "This test does nothing.\n";
#endif<|MERGE_RESOLUTION|>--- conflicted
+++ resolved
@@ -51,7 +51,6 @@
 const int64_t bucket5StartTimeNs = bucketStartTimeNs + 4 * bucketSizeNs;
 const int64_t bucket6StartTimeNs = bucketStartTimeNs + 5 * bucketSizeNs;
 double epsilon = 0.001;
-<<<<<<< HEAD
 
 /*
  * Tests that the first bucket works correctly
@@ -116,86 +115,6 @@
     EXPECT_EQ(10, valueProducer.mCurrentBucketNum);
     EXPECT_EQ(660000000005, valueProducer.getCurrentBucketEndTimeNs());
 }
-=======
->>>>>>> de843449
-
-/*
- * Tests that the first bucket works correctly
- */
-<<<<<<< HEAD
-TEST(ValueMetricProducerTest, TestPulledEventsNoCondition) {
-=======
-TEST(ValueMetricProducerTest, TestCalcPreviousBucketEndTime) {
->>>>>>> de843449
-    ValueMetric metric;
-    metric.set_id(metricId);
-    metric.set_bucket(ONE_MINUTE);
-    metric.mutable_value_field()->set_field(tagId);
-    metric.mutable_value_field()->add_child()->set_field(2);
-
-<<<<<<< HEAD
-=======
-    int64_t startTimeBase = 11;
->>>>>>> de843449
-    UidMap uidMap;
-    SimpleAtomMatcher atomMatcher;
-    atomMatcher.set_atom_id(tagId);
-    sp<EventMatcherWizard> eventMatcherWizard =
-            new EventMatcherWizard({new SimpleLogMatchingTracker(
-                    atomMatcherId, logEventMatcherIndex, atomMatcher, uidMap)});
-    sp<MockConditionWizard> wizard = new NaggyMock<MockConditionWizard>();
-    sp<MockStatsPullerManager> pullerManager = new StrictMock<MockStatsPullerManager>();
-<<<<<<< HEAD
-    EXPECT_CALL(*pullerManager, RegisterReceiver(tagId, _, _, _)).WillOnce(Return());
-    EXPECT_CALL(*pullerManager, UnRegisterReceiver(tagId, _)).WillOnce(Return());
-    EXPECT_CALL(*pullerManager, Pull(tagId, _, _))
-            .WillOnce(Invoke([](int tagId, int64_t timeNs,
-                                vector<std::shared_ptr<LogEvent>>* data) {
-=======
-
-    // statsd started long ago.
-    // The metric starts in the middle of the bucket
-    ValueMetricProducer valueProducer(kConfigKey, metric, -1 /*-1 meaning no condition*/, wizard,
-                                      logEventMatcherIndex, eventMatcherWizard, -1, startTimeBase,
-                                      22, pullerManager);
-
-    EXPECT_EQ(startTimeBase, valueProducer.calcPreviousBucketEndTime(60 * NS_PER_SEC + 10));
-    EXPECT_EQ(startTimeBase, valueProducer.calcPreviousBucketEndTime(60 * NS_PER_SEC + 10));
-    EXPECT_EQ(60 * NS_PER_SEC + startTimeBase,
-              valueProducer.calcPreviousBucketEndTime(2 * 60 * NS_PER_SEC));
-    EXPECT_EQ(2 * 60 * NS_PER_SEC + startTimeBase,
-              valueProducer.calcPreviousBucketEndTime(3 * 60 * NS_PER_SEC));
-}
-
-/*
- * Tests that the first bucket works correctly
- */
-TEST(ValueMetricProducerTest, TestFirstBucket) {
-    ValueMetric metric;
-    metric.set_id(metricId);
-    metric.set_bucket(ONE_MINUTE);
-    metric.mutable_value_field()->set_field(tagId);
-    metric.mutable_value_field()->add_child()->set_field(2);
-
-    UidMap uidMap;
-    SimpleAtomMatcher atomMatcher;
-    atomMatcher.set_atom_id(tagId);
-    sp<EventMatcherWizard> eventMatcherWizard =
-            new EventMatcherWizard({new SimpleLogMatchingTracker(
-                    atomMatcherId, logEventMatcherIndex, atomMatcher, uidMap)});
-    sp<MockConditionWizard> wizard = new NaggyMock<MockConditionWizard>();
-    sp<MockStatsPullerManager> pullerManager = new StrictMock<MockStatsPullerManager>();
-
-    // statsd started long ago.
-    // The metric starts in the middle of the bucket
-    ValueMetricProducer valueProducer(kConfigKey, metric, -1 /*-1 meaning no condition*/, wizard,
-                                      logEventMatcherIndex, eventMatcherWizard, -1, 5,
-                                      600 * NS_PER_SEC + NS_PER_SEC / 2, pullerManager);
-
-    EXPECT_EQ(600500000000, valueProducer.mCurrentBucketStartTimeNs);
-    EXPECT_EQ(10, valueProducer.mCurrentBucketNum);
-    EXPECT_EQ(660000000005, valueProducer.getCurrentBucketEndTimeNs());
-}
 
 /*
  * Tests pulled atoms with no conditions
@@ -220,7 +139,6 @@
     EXPECT_CALL(*pullerManager, UnRegisterReceiver(tagId, _)).WillOnce(Return());
     EXPECT_CALL(*pullerManager, Pull(tagId, _))
             .WillOnce(Invoke([](int tagId, vector<std::shared_ptr<LogEvent>>* data) {
->>>>>>> de843449
                 data->clear();
                 shared_ptr<LogEvent> event = make_shared<LogEvent>(tagId, bucketStartTimeNs);
                 event->write(tagId);
@@ -300,10 +218,7 @@
     metric.set_bucket(ONE_MINUTE);
     metric.mutable_value_field()->set_field(tagId);
     metric.mutable_value_field()->add_child()->set_field(2);
-<<<<<<< HEAD
-=======
     metric.set_max_pull_delay_sec(INT_MAX);
->>>>>>> de843449
 
     UidMap uidMap;
     SimpleAtomMatcher atomMatcher;
@@ -318,14 +233,8 @@
     sp<MockStatsPullerManager> pullerManager = new StrictMock<MockStatsPullerManager>();
     EXPECT_CALL(*pullerManager, RegisterReceiver(tagId, _, _, _)).WillOnce(Return());
     EXPECT_CALL(*pullerManager, UnRegisterReceiver(tagId, _)).WillOnce(Return());
-<<<<<<< HEAD
-    EXPECT_CALL(*pullerManager, Pull(tagId, _, _))
-            .WillOnce(Invoke([](int tagId, int64_t timeNs,
-                                vector<std::shared_ptr<LogEvent>>* data) {
-=======
     EXPECT_CALL(*pullerManager, Pull(tagId, _))
             .WillOnce(Invoke([](int tagId, vector<std::shared_ptr<LogEvent>>* data) {
->>>>>>> de843449
                 data->clear();
                 shared_ptr<LogEvent> event = make_shared<LogEvent>(tagId, bucketStartTimeNs);
                 event->write(3);
@@ -406,10 +315,7 @@
     metric.mutable_value_field()->set_field(tagId);
     metric.mutable_value_field()->add_child()->set_field(2);
     metric.set_use_absolute_value_on_reset(true);
-<<<<<<< HEAD
-=======
     metric.set_max_pull_delay_sec(INT_MAX);
->>>>>>> de843449
 
     UidMap uidMap;
     SimpleAtomMatcher atomMatcher;
@@ -421,11 +327,7 @@
     sp<MockStatsPullerManager> pullerManager = new StrictMock<MockStatsPullerManager>();
     EXPECT_CALL(*pullerManager, RegisterReceiver(tagId, _, _, _)).WillOnce(Return());
     EXPECT_CALL(*pullerManager, UnRegisterReceiver(tagId, _)).WillOnce(Return());
-<<<<<<< HEAD
-    EXPECT_CALL(*pullerManager, Pull(tagId, _, _)).WillOnce(Return(true));
-=======
     EXPECT_CALL(*pullerManager, Pull(tagId, _)).WillOnce(Return(true));
->>>>>>> de843449
 
     ValueMetricProducer valueProducer(kConfigKey, metric, -1 /*-1 meaning no condition*/, wizard,
                                       logEventMatcherIndex, eventMatcherWizard, tagId,
@@ -492,10 +394,7 @@
     metric.set_bucket(ONE_MINUTE);
     metric.mutable_value_field()->set_field(tagId);
     metric.mutable_value_field()->add_child()->set_field(2);
-<<<<<<< HEAD
-=======
     metric.set_max_pull_delay_sec(INT_MAX);
->>>>>>> de843449
 
     UidMap uidMap;
     SimpleAtomMatcher atomMatcher;
@@ -507,11 +406,7 @@
     sp<MockStatsPullerManager> pullerManager = new StrictMock<MockStatsPullerManager>();
     EXPECT_CALL(*pullerManager, RegisterReceiver(tagId, _, _, _)).WillOnce(Return());
     EXPECT_CALL(*pullerManager, UnRegisterReceiver(tagId, _)).WillOnce(Return());
-<<<<<<< HEAD
-    EXPECT_CALL(*pullerManager, Pull(tagId, _, _)).WillOnce(Return(false));
-=======
     EXPECT_CALL(*pullerManager, Pull(tagId, _)).WillOnce(Return(false));
->>>>>>> de843449
 
     ValueMetricProducer valueProducer(kConfigKey, metric, -1 /*-1 meaning no condition*/, wizard,
                                       logEventMatcherIndex, eventMatcherWizard, tagId,
@@ -576,10 +471,7 @@
     metric.mutable_value_field()->set_field(tagId);
     metric.mutable_value_field()->add_child()->set_field(2);
     metric.set_condition(StringToId("SCREEN_ON"));
-<<<<<<< HEAD
-=======
     metric.set_max_pull_delay_sec(INT_MAX);
->>>>>>> de843449
 
     UidMap uidMap;
     SimpleAtomMatcher atomMatcher;
@@ -708,10 +600,7 @@
     metric.set_bucket(ONE_MINUTE);
     metric.mutable_value_field()->set_field(tagId);
     metric.mutable_value_field()->add_child()->set_field(2);
-<<<<<<< HEAD
-=======
     metric.set_max_pull_delay_sec(INT_MAX);
->>>>>>> de843449
 
     UidMap uidMap;
     SimpleAtomMatcher atomMatcher;
@@ -723,16 +612,9 @@
     sp<MockStatsPullerManager> pullerManager = new StrictMock<MockStatsPullerManager>();
     EXPECT_CALL(*pullerManager, RegisterReceiver(tagId, _, _, _)).WillOnce(Return());
     EXPECT_CALL(*pullerManager, UnRegisterReceiver(tagId, _)).WillOnce(Return());
-<<<<<<< HEAD
-    EXPECT_CALL(*pullerManager, Pull(tagId, _, _))
-            .WillOnce(Return(true))
-            .WillOnce(Invoke([](int tagId, int64_t timeNs,
-                                vector<std::shared_ptr<LogEvent>>* data) {
-=======
     EXPECT_CALL(*pullerManager, Pull(tagId, _))
             .WillOnce(Return(true))
             .WillOnce(Invoke([](int tagId, vector<std::shared_ptr<LogEvent>>* data) {
->>>>>>> de843449
                 data->clear();
                 shared_ptr<LogEvent> event = make_shared<LogEvent>(tagId, bucket2StartTimeNs + 149);
                 event->write(tagId);
@@ -780,10 +662,7 @@
     metric.mutable_value_field()->set_field(tagId);
     metric.mutable_value_field()->add_child()->set_field(2);
     metric.set_condition(StringToId("SCREEN_ON"));
-<<<<<<< HEAD
-=======
     metric.set_max_pull_delay_sec(INT_MAX);
->>>>>>> de843449
 
     UidMap uidMap;
     SimpleAtomMatcher atomMatcher;
@@ -1045,10 +924,7 @@
     metric.set_bucket(ONE_MINUTE);
     metric.mutable_value_field()->set_field(tagId);
     metric.mutable_value_field()->add_child()->set_field(2);
-<<<<<<< HEAD
-=======
     metric.set_max_pull_delay_sec(INT_MAX);
->>>>>>> de843449
 
     UidMap uidMap;
     SimpleAtomMatcher atomMatcher;
@@ -1060,11 +936,7 @@
     sp<MockStatsPullerManager> pullerManager = new StrictMock<MockStatsPullerManager>();
     EXPECT_CALL(*pullerManager, RegisterReceiver(tagId, _, _, _)).WillOnce(Return());
     EXPECT_CALL(*pullerManager, UnRegisterReceiver(tagId, _)).WillOnce(Return());
-<<<<<<< HEAD
-    EXPECT_CALL(*pullerManager, Pull(tagId, _, _)).WillOnce(Return(true));
-=======
     EXPECT_CALL(*pullerManager, Pull(tagId, _)).WillOnce(Return(true));
->>>>>>> de843449
 
     ValueMetricProducer valueProducer(kConfigKey, metric, -1 /*-1 meaning no condition*/, wizard,
                                       logEventMatcherIndex, eventMatcherWizard, tagId,
@@ -1141,10 +1013,7 @@
     metric.mutable_value_field()->set_field(tagId);
     metric.mutable_value_field()->add_child()->set_field(2);
     metric.set_condition(StringToId("SCREEN_ON"));
-<<<<<<< HEAD
-=======
     metric.set_max_pull_delay_sec(INT_MAX);
->>>>>>> de843449
 
     UidMap uidMap;
     SimpleAtomMatcher atomMatcher;
@@ -1229,10 +1098,7 @@
     metric.mutable_value_field()->set_field(tagId);
     metric.mutable_value_field()->add_child()->set_field(2);
     metric.set_condition(StringToId("SCREEN_ON"));
-<<<<<<< HEAD
-=======
     metric.set_max_pull_delay_sec(INT_MAX);
->>>>>>> de843449
 
     UidMap uidMap;
     SimpleAtomMatcher atomMatcher;
@@ -1323,8 +1189,6 @@
     EXPECT_EQ(130, curInterval.base.long_value);
     EXPECT_EQ(true, curInterval.hasValue);
     EXPECT_EQ(20, curInterval.value.long_value);
-<<<<<<< HEAD
-=======
     EXPECT_EQ(0UL, valueProducer.mPastBuckets.size());
 }
 
@@ -1734,7 +1598,6 @@
     EXPECT_EQ(3, interval1.base.long_value);
     EXPECT_EQ(false, interval1.hasValue);
     EXPECT_EQ(true, valueProducer.mHasGlobalBase);
->>>>>>> de843449
     EXPECT_EQ(0UL, valueProducer.mPastBuckets.size());
     vector<shared_ptr<LogEvent>> allData;
 
@@ -1816,71 +1679,27 @@
     EXPECT_EQ(2UL, valueProducer.mPastBuckets.size());
 }
 
-<<<<<<< HEAD
-TEST(ValueMetricProducerTest, TestPushedAggregateMin) {
-=======
 /*
  * Tests trim unused dimension key if no new data is seen in an entire bucket.
  */
 TEST(ValueMetricProducerTest, TestTrimUnusedDimensionKey) {
->>>>>>> de843449
-    ValueMetric metric;
-    metric.set_id(metricId);
-    metric.set_bucket(ONE_MINUTE);
-    metric.mutable_value_field()->set_field(tagId);
-    metric.mutable_value_field()->add_child()->set_field(2);
-<<<<<<< HEAD
-    metric.set_aggregation_type(ValueMetric::MIN);
-=======
+    ValueMetric metric;
+    metric.set_id(metricId);
+    metric.set_bucket(ONE_MINUTE);
+    metric.mutable_value_field()->set_field(tagId);
+    metric.mutable_value_field()->add_child()->set_field(2);
     metric.mutable_dimensions_in_what()->set_field(tagId);
     metric.mutable_dimensions_in_what()->add_child()->set_field(1);
     metric.set_max_pull_delay_sec(INT_MAX);
->>>>>>> de843449
-
-    UidMap uidMap;
-    SimpleAtomMatcher atomMatcher;
-    atomMatcher.set_atom_id(tagId);
-    sp<EventMatcherWizard> eventMatcherWizard =
-            new EventMatcherWizard({new SimpleLogMatchingTracker(
-                    atomMatcherId, logEventMatcherIndex, atomMatcher, uidMap)});
-    sp<MockConditionWizard> wizard = new NaggyMock<MockConditionWizard>();
-    sp<MockStatsPullerManager> pullerManager = new StrictMock<MockStatsPullerManager>();
-<<<<<<< HEAD
-
-    ValueMetricProducer valueProducer(kConfigKey, metric, -1, wizard, logEventMatcherIndex,
-                                      eventMatcherWizard, -1, bucketStartTimeNs, bucketStartTimeNs,
-                                      pullerManager);
-
-    shared_ptr<LogEvent> event1 = make_shared<LogEvent>(tagId, bucketStartTimeNs + 10);
-    event1->write(1);
-    event1->write(10);
-    event1->init();
-    shared_ptr<LogEvent> event2 = make_shared<LogEvent>(tagId, bucketStartTimeNs + 20);
-    event2->write(1);
-    event2->write(20);
-    event2->init();
-    valueProducer.onMatchedLogEvent(1 /*log matcher index*/, *event1);
-    // has one slice
-    EXPECT_EQ(1UL, valueProducer.mCurrentSlicedBucket.size());
-    ValueMetricProducer::Interval curInterval = valueProducer.mCurrentSlicedBucket.begin()->second[0];
-    EXPECT_EQ(10, curInterval.value.long_value);
-    EXPECT_EQ(true, curInterval.hasValue);
-
-    valueProducer.onMatchedLogEvent(1 /*log matcher index*/, *event2);
-
-    // has one slice
-    EXPECT_EQ(1UL, valueProducer.mCurrentSlicedBucket.size());
-    curInterval = valueProducer.mCurrentSlicedBucket.begin()->second[0];
-    EXPECT_EQ(10, curInterval.value.long_value);
-
-    valueProducer.flushIfNeededLocked(bucket3StartTimeNs);
-    EXPECT_EQ(1UL, valueProducer.mPastBuckets.size());
-    EXPECT_EQ(1UL, valueProducer.mPastBuckets.begin()->second.size());
-    EXPECT_EQ(10, valueProducer.mPastBuckets.begin()->second.back().values[0].long_value);
-}
-
-TEST(ValueMetricProducerTest, TestPushedAggregateMax) {
-=======
+
+    UidMap uidMap;
+    SimpleAtomMatcher atomMatcher;
+    atomMatcher.set_atom_id(tagId);
+    sp<EventMatcherWizard> eventMatcherWizard =
+            new EventMatcherWizard({new SimpleLogMatchingTracker(
+                    atomMatcherId, logEventMatcherIndex, atomMatcher, uidMap)});
+    sp<MockConditionWizard> wizard = new NaggyMock<MockConditionWizard>();
+    sp<MockStatsPullerManager> pullerManager = new StrictMock<MockStatsPullerManager>();
     EXPECT_CALL(*pullerManager, RegisterReceiver(tagId, _, _, _)).WillOnce(Return());
     EXPECT_CALL(*pullerManager, UnRegisterReceiver(tagId, _)).WillOnce(Return());
     EXPECT_CALL(*pullerManager, Pull(tagId, _))
@@ -1984,236 +1803,22 @@
 }
 
 TEST(ValueMetricProducerTest, TestResetBaseOnPullFail) {
->>>>>>> de843449
-    ValueMetric metric;
-    metric.set_id(metricId);
-    metric.set_bucket(ONE_MINUTE);
-    metric.mutable_value_field()->set_field(tagId);
-    metric.mutable_value_field()->add_child()->set_field(2);
-<<<<<<< HEAD
-    metric.set_aggregation_type(ValueMetric::MAX);
-=======
+    ValueMetric metric;
+    metric.set_id(metricId);
+    metric.set_bucket(ONE_MINUTE);
+    metric.mutable_value_field()->set_field(tagId);
+    metric.mutable_value_field()->add_child()->set_field(2);
     metric.set_condition(StringToId("SCREEN_ON"));
     metric.set_max_pull_delay_sec(INT_MAX);
->>>>>>> de843449
-
-    UidMap uidMap;
-    SimpleAtomMatcher atomMatcher;
-    atomMatcher.set_atom_id(tagId);
-    sp<EventMatcherWizard> eventMatcherWizard =
-            new EventMatcherWizard({new SimpleLogMatchingTracker(
-                    atomMatcherId, logEventMatcherIndex, atomMatcher, uidMap)});
-    sp<MockConditionWizard> wizard = new NaggyMock<MockConditionWizard>();
-    sp<MockStatsPullerManager> pullerManager = new StrictMock<MockStatsPullerManager>();
-<<<<<<< HEAD
-
-    ValueMetricProducer valueProducer(kConfigKey, metric, -1, wizard, logEventMatcherIndex,
-                                      eventMatcherWizard, -1, bucketStartTimeNs, bucketStartTimeNs,
-                                      pullerManager);
-
-    shared_ptr<LogEvent> event1 = make_shared<LogEvent>(tagId, bucketStartTimeNs + 10);
-    event1->write(1);
-    event1->write(10);
-    event1->init();
-    shared_ptr<LogEvent> event2 = make_shared<LogEvent>(tagId, bucketStartTimeNs + 20);
-    event2->write(1);
-    event2->write(20);
-    event2->init();
-    valueProducer.onMatchedLogEvent(1 /*log matcher index*/, *event1);
-    // has one slice
-    EXPECT_EQ(1UL, valueProducer.mCurrentSlicedBucket.size());
-    ValueMetricProducer::Interval curInterval = valueProducer.mCurrentSlicedBucket.begin()->second[0];
-    EXPECT_EQ(10, curInterval.value.long_value);
-    EXPECT_EQ(true, curInterval.hasValue);
-
-    valueProducer.onMatchedLogEvent(1 /*log matcher index*/, *event2);
-
-    // has one slice
-    EXPECT_EQ(1UL, valueProducer.mCurrentSlicedBucket.size());
-    curInterval = valueProducer.mCurrentSlicedBucket.begin()->second[0];
-    EXPECT_EQ(20, curInterval.value.long_value);
-
-    valueProducer.flushIfNeededLocked(bucket3StartTimeNs);
-    EXPECT_EQ(1UL, valueProducer.mPastBuckets.size());
-    EXPECT_EQ(1UL, valueProducer.mPastBuckets.begin()->second.size());
-    EXPECT_EQ(20, valueProducer.mPastBuckets.begin()->second.back().values[0].long_value);
-}
-
-TEST(ValueMetricProducerTest, TestPushedAggregateAvg) {
-    ValueMetric metric;
-    metric.set_id(metricId);
-    metric.set_bucket(ONE_MINUTE);
-    metric.mutable_value_field()->set_field(tagId);
-    metric.mutable_value_field()->add_child()->set_field(2);
-    metric.set_aggregation_type(ValueMetric::AVG);
-
-    UidMap uidMap;
-    SimpleAtomMatcher atomMatcher;
-    atomMatcher.set_atom_id(tagId);
-    sp<EventMatcherWizard> eventMatcherWizard =
-            new EventMatcherWizard({new SimpleLogMatchingTracker(
-                    atomMatcherId, logEventMatcherIndex, atomMatcher, uidMap)});
-    sp<MockConditionWizard> wizard = new NaggyMock<MockConditionWizard>();
-    sp<MockStatsPullerManager> pullerManager = new StrictMock<MockStatsPullerManager>();
-
-    ValueMetricProducer valueProducer(kConfigKey, metric, -1, wizard, logEventMatcherIndex,
-                                      eventMatcherWizard, -1, bucketStartTimeNs, bucketStartTimeNs,
-                                      pullerManager);
-
-    shared_ptr<LogEvent> event1 = make_shared<LogEvent>(tagId, bucketStartTimeNs + 10);
-    event1->write(1);
-    event1->write(10);
-    event1->init();
-    shared_ptr<LogEvent> event2 = make_shared<LogEvent>(tagId, bucketStartTimeNs + 20);
-    event2->write(1);
-    event2->write(15);
-    event2->init();
-    valueProducer.onMatchedLogEvent(1 /*log matcher index*/, *event1);
-    // has one slice
-    EXPECT_EQ(1UL, valueProducer.mCurrentSlicedBucket.size());
-    ValueMetricProducer::Interval curInterval;
-    curInterval = valueProducer.mCurrentSlicedBucket.begin()->second[0];
-    EXPECT_EQ(10, curInterval.value.long_value);
-    EXPECT_EQ(true, curInterval.hasValue);
-    EXPECT_EQ(1, curInterval.sampleSize);
-
-    valueProducer.onMatchedLogEvent(1 /*log matcher index*/, *event2);
-
-    // has one slice
-    EXPECT_EQ(1UL, valueProducer.mCurrentSlicedBucket.size());
-    curInterval = valueProducer.mCurrentSlicedBucket.begin()->second[0];
-    EXPECT_EQ(25, curInterval.value.long_value);
-    EXPECT_EQ(2, curInterval.sampleSize);
-
-    valueProducer.flushIfNeededLocked(bucket3StartTimeNs);
-    EXPECT_EQ(1UL, valueProducer.mPastBuckets.size());
-    EXPECT_EQ(1UL, valueProducer.mPastBuckets.begin()->second.size());
-    EXPECT_TRUE(std::abs(valueProducer.mPastBuckets.begin()->second.back().values[0].double_value - 12.5) < epsilon);
-}
-
-TEST(ValueMetricProducerTest, TestPushedAggregateSum) {
-    ValueMetric metric;
-    metric.set_id(metricId);
-    metric.set_bucket(ONE_MINUTE);
-    metric.mutable_value_field()->set_field(tagId);
-    metric.mutable_value_field()->add_child()->set_field(2);
-    metric.set_aggregation_type(ValueMetric::SUM);
-
-    UidMap uidMap;
-    SimpleAtomMatcher atomMatcher;
-    atomMatcher.set_atom_id(tagId);
-    sp<EventMatcherWizard> eventMatcherWizard =
-            new EventMatcherWizard({new SimpleLogMatchingTracker(
-                    atomMatcherId, logEventMatcherIndex, atomMatcher, uidMap)});
-    sp<MockConditionWizard> wizard = new NaggyMock<MockConditionWizard>();
-    sp<MockStatsPullerManager> pullerManager = new StrictMock<MockStatsPullerManager>();
-
-    ValueMetricProducer valueProducer(kConfigKey, metric, -1, wizard, logEventMatcherIndex,
-                                      eventMatcherWizard, -1, bucketStartTimeNs, bucketStartTimeNs,
-                                      pullerManager);
-
-    shared_ptr<LogEvent> event1 = make_shared<LogEvent>(tagId, bucketStartTimeNs + 10);
-    event1->write(1);
-    event1->write(10);
-    event1->init();
-    shared_ptr<LogEvent> event2 = make_shared<LogEvent>(tagId, bucketStartTimeNs + 20);
-    event2->write(1);
-    event2->write(15);
-    event2->init();
-    valueProducer.onMatchedLogEvent(1 /*log matcher index*/, *event1);
-    // has one slice
-    EXPECT_EQ(1UL, valueProducer.mCurrentSlicedBucket.size());
-    ValueMetricProducer::Interval curInterval = valueProducer.mCurrentSlicedBucket.begin()->second[0];
-    EXPECT_EQ(10, curInterval.value.long_value);
-    EXPECT_EQ(true, curInterval.hasValue);
-
-    valueProducer.onMatchedLogEvent(1 /*log matcher index*/, *event2);
-
-    // has one slice
-    EXPECT_EQ(1UL, valueProducer.mCurrentSlicedBucket.size());
-    curInterval = valueProducer.mCurrentSlicedBucket.begin()->second[0];
-    EXPECT_EQ(25, curInterval.value.long_value);
-
-    valueProducer.flushIfNeededLocked(bucket3StartTimeNs);
-    EXPECT_EQ(1UL, valueProducer.mPastBuckets.size());
-    EXPECT_EQ(1UL, valueProducer.mPastBuckets.begin()->second.size());
-    EXPECT_EQ(25, valueProducer.mPastBuckets.begin()->second.back().values[0].long_value);
-}
-
-TEST(ValueMetricProducerTest, TestSkipZeroDiffOutput) {
-    ValueMetric metric;
-    metric.set_id(metricId);
-    metric.set_bucket(ONE_MINUTE);
-    metric.mutable_value_field()->set_field(tagId);
-    metric.mutable_value_field()->add_child()->set_field(2);
-    metric.set_aggregation_type(ValueMetric::MIN);
-    metric.set_use_diff(true);
-
-    UidMap uidMap;
-    SimpleAtomMatcher atomMatcher;
-    atomMatcher.set_atom_id(tagId);
-    sp<EventMatcherWizard> eventMatcherWizard =
-            new EventMatcherWizard({new SimpleLogMatchingTracker(
-                    atomMatcherId, logEventMatcherIndex, atomMatcher, uidMap)});
-    sp<MockConditionWizard> wizard = new NaggyMock<MockConditionWizard>();
-    sp<MockStatsPullerManager> pullerManager = new StrictMock<MockStatsPullerManager>();
-
-    ValueMetricProducer valueProducer(kConfigKey, metric, -1, wizard, logEventMatcherIndex,
-                                      eventMatcherWizard, -1, bucketStartTimeNs, bucketStartTimeNs,
-                                      pullerManager);
-
-    shared_ptr<LogEvent> event1 = make_shared<LogEvent>(tagId, bucketStartTimeNs + 10);
-    event1->write(1);
-    event1->write(10);
-    event1->init();
-    shared_ptr<LogEvent> event2 = make_shared<LogEvent>(tagId, bucketStartTimeNs + 15);
-    event2->write(1);
-    event2->write(15);
-    event2->init();
-    valueProducer.onMatchedLogEvent(1 /*log matcher index*/, *event1);
-    // has one slice
-    EXPECT_EQ(1UL, valueProducer.mCurrentSlicedBucket.size());
-    ValueMetricProducer::Interval curInterval = valueProducer.mCurrentSlicedBucket.begin()->second[0];
-    EXPECT_EQ(true, curInterval.hasBase);
-    EXPECT_EQ(10, curInterval.base.long_value);
-    EXPECT_EQ(false, curInterval.hasValue);
-
-    valueProducer.onMatchedLogEvent(1 /*log matcher index*/, *event2);
-
-    // has one slice
-    EXPECT_EQ(1UL, valueProducer.mCurrentSlicedBucket.size());
-    curInterval = valueProducer.mCurrentSlicedBucket.begin()->second[0];
-    EXPECT_EQ(true, curInterval.hasValue);
-    EXPECT_EQ(5, curInterval.value.long_value);
-
-    // no change in data.
-    shared_ptr<LogEvent> event3 = make_shared<LogEvent>(tagId, bucket2StartTimeNs + 10);
-    event3->write(1);
-    event3->write(15);
-    event3->init();
-    valueProducer.onMatchedLogEvent(1 /*log matcher index*/, *event3);
-    EXPECT_EQ(1UL, valueProducer.mCurrentSlicedBucket.size());
-    curInterval = valueProducer.mCurrentSlicedBucket.begin()->second[0];
-    EXPECT_EQ(true, curInterval.hasBase);
-    EXPECT_EQ(15, curInterval.base.long_value);
-    EXPECT_EQ(true, curInterval.hasValue);
-
-    shared_ptr<LogEvent> event4 = make_shared<LogEvent>(tagId, bucket2StartTimeNs + 15);
-    event4->write(1);
-    event4->write(15);
-    event4->init();
-    valueProducer.onMatchedLogEvent(1 /*log matcher index*/, *event4);
-    EXPECT_EQ(1UL, valueProducer.mCurrentSlicedBucket.size());
-    curInterval = valueProducer.mCurrentSlicedBucket.begin()->second[0];
-    EXPECT_EQ(true, curInterval.hasBase);
-    EXPECT_EQ(15, curInterval.base.long_value);
-    EXPECT_EQ(true, curInterval.hasValue);
-
-    valueProducer.flushIfNeededLocked(bucket3StartTimeNs);
-    EXPECT_EQ(1UL, valueProducer.mPastBuckets.size());
-    EXPECT_EQ(1UL, valueProducer.mPastBuckets.begin()->second.size());
-    EXPECT_EQ(5, valueProducer.mPastBuckets.begin()->second.back().values[0].long_value);
-=======
+
+    UidMap uidMap;
+    SimpleAtomMatcher atomMatcher;
+    atomMatcher.set_atom_id(tagId);
+    sp<EventMatcherWizard> eventMatcherWizard =
+            new EventMatcherWizard({new SimpleLogMatchingTracker(
+                    atomMatcherId, logEventMatcherIndex, atomMatcher, uidMap)});
+    sp<MockConditionWizard> wizard = new NaggyMock<MockConditionWizard>();
+    sp<MockStatsPullerManager> pullerManager = new StrictMock<MockStatsPullerManager>();
     EXPECT_CALL(*pullerManager, RegisterReceiver(tagId, _, _, _)).WillOnce(Return());
     EXPECT_CALL(*pullerManager, UnRegisterReceiver(tagId, _)).WillRepeatedly(Return());
 
@@ -2317,7 +1922,6 @@
     EXPECT_EQ(false, curInterval.hasValue);
     EXPECT_EQ(false, curInterval.hasBase);
     EXPECT_EQ(false, valueProducer.mHasGlobalBase);
->>>>>>> de843449
 }
 
 }  // namespace statsd
