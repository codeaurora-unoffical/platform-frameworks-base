/*
 * Copyright (C) 2017 The Android Open Source Project
 *
 * Licensed under the Apache License, Version 2.0 (the "License");
 * you may not use this file except in compliance with the License.
 * You may obtain a copy of the License at
 *
 *      http://www.apache.org/licenses/LICENSE-2.0
 *
 * Unless required by applicable law or agreed to in writing, software
 * distributed under the License is distributed on an "AS IS" BASIS,
 * WITHOUT WARRANTIES OR CONDITIONS OF ANY KIND, either express or implied.
 * See the License for the specific language governing permissions and
 * limitations under the License.
 */

#define DEBUG false  // STOPSHIP if true
#include "Log.h"

#include "StatsService.h"
#include "stats_log_util.h"
#include "android-base/stringprintf.h"
#include "config/ConfigKey.h"
#include "config/ConfigManager.h"
#include "guardrail/StatsdStats.h"
#include "storage/StorageManager.h"
#include "subscriber/SubscriberReporter.h"

#include <android-base/file.h>
#include <android-base/strings.h>
#include <cutils/multiuser.h>
#include <frameworks/base/cmds/statsd/src/statsd_config.pb.h>
#include <frameworks/base/cmds/statsd/src/uid_data.pb.h>
#include <private/android_filesystem_config.h>
#include <statslog_statsd.h>
#include <stdio.h>
#include <stdlib.h>
#include <sys/system_properties.h>
#include <unistd.h>
#include <utils/String16.h>

using namespace android;

using android::base::StringPrintf;
using android::util::FIELD_COUNT_REPEATED;
using android::util::FIELD_TYPE_MESSAGE;

using Status = ::ndk::ScopedAStatus;

namespace android {
namespace os {
namespace statsd {

constexpr const char* kPermissionDump = "android.permission.DUMP";

constexpr const char* kPermissionRegisterPullAtom = "android.permission.REGISTER_STATS_PULL_ATOM";

#define STATS_SERVICE_DIR "/data/misc/stats-service"

// for StatsDataDumpProto
const int FIELD_ID_REPORTS_LIST = 1;

static Status exception(int32_t code, const std::string& msg) {
    ALOGE("%s (%d)", msg.c_str(), code);
    return Status::fromExceptionCodeWithMessage(code, msg.c_str());
}

static bool checkPermission(const char* permission) {
    pid_t pid = AIBinder_getCallingPid();
    uid_t uid = AIBinder_getCallingUid();
    return checkPermissionForIds(permission, pid, uid);
}

Status checkUid(uid_t expectedUid) {
    uid_t uid = AIBinder_getCallingUid();
    if (uid == expectedUid || uid == AID_ROOT) {
        return Status::ok();
    } else {
        return exception(EX_SECURITY,
                         StringPrintf("UID %d is not expected UID %d", uid, expectedUid));
    }
}

#define ENFORCE_UID(uid) {                                        \
    Status status = checkUid((uid));                              \
    if (!status.isOk()) {                                         \
        return status;                                            \
    }                                                             \
}

StatsService::StatsService(const sp<Looper>& handlerLooper, shared_ptr<LogEventQueue> queue)
    : mAnomalyAlarmMonitor(new AlarmMonitor(
              MIN_DIFF_TO_UPDATE_REGISTERED_ALARM_SECS,
              [this](const shared_ptr<IStatsCompanionService>& /*sc*/, int64_t timeMillis) {
                  mProcessor->setAnomalyAlarm(timeMillis);
                  StatsdStats::getInstance().noteRegisteredAnomalyAlarmChanged();
              },
              [this](const shared_ptr<IStatsCompanionService>& /*sc*/) {
                  mProcessor->cancelAnomalyAlarm();
                  StatsdStats::getInstance().noteRegisteredAnomalyAlarmChanged();
              })),
      mPeriodicAlarmMonitor(new AlarmMonitor(
              MIN_DIFF_TO_UPDATE_REGISTERED_ALARM_SECS,
              [](const shared_ptr<IStatsCompanionService>& sc, int64_t timeMillis) {
                  if (sc != nullptr) {
                      sc->setAlarmForSubscriberTriggering(timeMillis);
                      StatsdStats::getInstance().noteRegisteredPeriodicAlarmChanged();
                  }
              },
              [](const shared_ptr<IStatsCompanionService>& sc) {
                  if (sc != nullptr) {
                      sc->cancelAlarmForSubscriberTriggering();
                      StatsdStats::getInstance().noteRegisteredPeriodicAlarmChanged();
                  }
              })),
      mEventQueue(queue),
      mBootCompleteTrigger({kBootCompleteTag, kUidMapReceivedTag, kAllPullersRegisteredTag},
                           [this]() { mProcessor->onStatsdInitCompleted(getElapsedRealtimeNs()); }),
      mStatsCompanionServiceDeathRecipient(
              AIBinder_DeathRecipient_new(StatsService::statsCompanionServiceDied)) {
    mUidMap = UidMap::getInstance();
    mPullerManager = new StatsPullerManager();
    StatsPuller::SetUidMap(mUidMap);
    mConfigManager = new ConfigManager();
    mProcessor = new StatsLogProcessor(
            mUidMap, mPullerManager, mAnomalyAlarmMonitor, mPeriodicAlarmMonitor,
            getElapsedRealtimeNs(),
            [this](const ConfigKey& key) {
                shared_ptr<IPendingIntentRef> receiver = mConfigManager->GetConfigReceiver(key);
                if (receiver == nullptr) {
                    VLOG("Could not find a broadcast receiver for %s", key.ToString().c_str());
                    return false;
                } else if (receiver->sendDataBroadcast(
                           mProcessor->getLastReportTimeNs(key)).isOk()) {
                    return true;
                } else {
                    VLOG("Failed to send a broadcast for receiver %s", key.ToString().c_str());
                    return false;
                }
            },
            [this](const int& uid, const vector<int64_t>& activeConfigs) {
                shared_ptr<IPendingIntentRef> receiver =
                    mConfigManager->GetActiveConfigsChangedReceiver(uid);
                if (receiver == nullptr) {
                    VLOG("Could not find receiver for uid %d", uid);
                    return false;
                } else if (receiver->sendActiveConfigsChangedBroadcast(activeConfigs).isOk()) {
                    VLOG("StatsService::active configs broadcast succeeded for uid %d" , uid);
                    return true;
                } else {
                    VLOG("StatsService::active configs broadcast failed for uid %d" , uid);
                    return false;
                }
            });

    mUidMap->setListener(mProcessor);
    mConfigManager->AddListener(mProcessor);

    init_system_properties();

    if (mEventQueue != nullptr) {
        std::thread pushedEventThread([this] { readLogs(); });
        pushedEventThread.detach();
    }
}

StatsService::~StatsService() {
}

/* Runs on a dedicated thread to process pushed events. */
void StatsService::readLogs() {
    // Read forever..... long live statsd
    while (1) {
        // Block until an event is available.
        auto event = mEventQueue->waitPop();
        // Pass it to StatsLogProcess to all configs/metrics
        // At this point, the LogEventQueue is not blocked, so that the socketListener
        // can read events from the socket and write to buffer to avoid data drop.
        mProcessor->OnLogEvent(event.get());
        // The ShellSubscriber is only used by shell for local debugging.
        if (mShellSubscriber != nullptr) {
            mShellSubscriber->onLogEvent(*event);
        }
    }
}

void StatsService::init_system_properties() {
    mEngBuild = false;
    const prop_info* buildType = __system_property_find("ro.build.type");
    if (buildType != NULL) {
        __system_property_read_callback(buildType, init_build_type_callback, this);
    }
}

void StatsService::init_build_type_callback(void* cookie, const char* /*name*/, const char* value,
                                            uint32_t serial) {
    if (0 == strcmp("eng", value) || 0 == strcmp("userdebug", value)) {
        reinterpret_cast<StatsService*>(cookie)->mEngBuild = true;
    }
}

/**
 * Write data from statsd.
 * Format for statsdStats:  adb shell dumpsys stats --metadata [-v] [--proto]
 * Format for data report:  adb shell dumpsys stats [anything other than --metadata] [--proto]
 * Anything ending in --proto will be in proto format.
 * Anything without --metadata as the first argument will be report information.
 *     (bugreports call "adb shell dumpsys stats --dump-priority NORMAL -a --proto")
 * TODO: Come up with a more robust method of enacting <serviceutils/PriorityDumper.h>.
 */
status_t StatsService::dump(int fd, const char** args, uint32_t numArgs) {
    if (!checkPermission(kPermissionDump)) {
        return PERMISSION_DENIED;
    }

    int lastArg = numArgs - 1;
    bool asProto = false;
    if (lastArg >= 0 && string(args[lastArg]) == "--proto") { // last argument
        asProto = true;
        lastArg--;
    }
    if (numArgs > 0 && string(args[0]) == "--metadata") { // first argument
        // Request is to dump statsd stats.
        bool verbose = false;
        if (lastArg >= 0 && string(args[lastArg]) == "-v") {
            verbose = true;
            lastArg--;
        }
        dumpStatsdStats(fd, verbose, asProto);
    } else {
        // Request is to dump statsd report data.
        if (asProto) {
            dumpIncidentSection(fd);
        } else {
            dprintf(fd, "Non-proto format of stats data dump not available; see proto version.\n");
        }
    }

    return NO_ERROR;
}

/**
 * Write debugging data about statsd in text or proto format.
 */
void StatsService::dumpStatsdStats(int out, bool verbose, bool proto) {
    if (proto) {
        vector<uint8_t> data;
        StatsdStats::getInstance().dumpStats(&data, false); // does not reset statsdStats.
        for (size_t i = 0; i < data.size(); i ++) {
            dprintf(out, "%c", data[i]);
        }
    } else {
        StatsdStats::getInstance().dumpStats(out);
        mProcessor->dumpStates(out, verbose);
    }
}

/**
 * Write stats report data in StatsDataDumpProto incident section format.
 */
void StatsService::dumpIncidentSection(int out) {
    ProtoOutputStream proto;
    for (const ConfigKey& configKey : mConfigManager->GetAllConfigKeys()) {
        uint64_t reportsListToken =
                proto.start(FIELD_TYPE_MESSAGE | FIELD_COUNT_REPEATED | FIELD_ID_REPORTS_LIST);
        // Don't include the current bucket to avoid skipping buckets.
        // If we need to include the current bucket later, consider changing to NO_TIME_CONSTRAINTS
        // or other alternatives to avoid skipping buckets for pulled metrics.
        mProcessor->onDumpReport(configKey, getElapsedRealtimeNs(),
                                 false /* includeCurrentBucket */, false /* erase_data */,
                                 ADB_DUMP,
                                 FAST,
                                 &proto);
        proto.end(reportsListToken);
        proto.flush(out);
        proto.clear();
    }
}

/**
 * Implementation of the adb shell cmd stats command.
 */
status_t StatsService::handleShellCommand(int in, int out, int err, const char** argv,
                                          uint32_t argc) {
    uid_t uid = AIBinder_getCallingUid();
    if (uid != AID_ROOT && uid != AID_SHELL) {
        return PERMISSION_DENIED;
    }

    Vector<String8> utf8Args;
    utf8Args.setCapacity(argc);
    for (uint32_t i = 0; i < argc; i++) {
        utf8Args.push(String8(argv[i]));
    }

    if (argc >= 1) {
        // adb shell cmd stats config ...
        if (!utf8Args[0].compare(String8("config"))) {
            return cmd_config(in, out, err, utf8Args);
        }

        if (!utf8Args[0].compare(String8("print-uid-map"))) {
            return cmd_print_uid_map(out, utf8Args);
        }

        if (!utf8Args[0].compare(String8("dump-report"))) {
            return cmd_dump_report(out, utf8Args);
        }

        if (!utf8Args[0].compare(String8("pull-source")) && argc > 1) {
            return cmd_print_pulled_metrics(out, utf8Args);
        }

        if (!utf8Args[0].compare(String8("send-broadcast"))) {
            return cmd_trigger_broadcast(out, utf8Args);
        }

        if (!utf8Args[0].compare(String8("print-stats"))) {
            return cmd_print_stats(out, utf8Args);
        }

        if (!utf8Args[0].compare(String8("meminfo"))) {
            return cmd_dump_memory_info(out);
        }

        if (!utf8Args[0].compare(String8("write-to-disk"))) {
            return cmd_write_data_to_disk(out);
        }

        if (!utf8Args[0].compare(String8("log-app-breadcrumb"))) {
            return cmd_log_app_breadcrumb(out, utf8Args);
        }

        if (!utf8Args[0].compare(String8("log-binary-push"))) {
            return cmd_log_binary_push(out, utf8Args);
        }

        if (!utf8Args[0].compare(String8("clear-puller-cache"))) {
            return cmd_clear_puller_cache(out);
        }

        if (!utf8Args[0].compare(String8("print-logs"))) {
            return cmd_print_logs(out, utf8Args);
        }

        if (!utf8Args[0].compare(String8("send-active-configs"))) {
            return cmd_trigger_active_config_broadcast(out, utf8Args);
        }

        if (!utf8Args[0].compare(String8("data-subscribe"))) {
            {
                std::lock_guard<std::mutex> lock(mShellSubscriberMutex);
                if (mShellSubscriber == nullptr) {
                    mShellSubscriber = new ShellSubscriber(mUidMap, mPullerManager);
                }
            }
            int timeoutSec = -1;
            if (argc >= 2) {
                timeoutSec = atoi(utf8Args[1].c_str());
            }
            mShellSubscriber->startNewSubscription(in, out, timeoutSec);
            return NO_ERROR;
        }
    }

    print_cmd_help(out);
    return NO_ERROR;
}

void StatsService::print_cmd_help(int out) {
    dprintf(out,
            "usage: adb shell cmd stats print-stats-log [tag_required] "
            "[timestamp_nsec_optional]\n");
    dprintf(out, "\n");
    dprintf(out, "\n");
    dprintf(out, "usage: adb shell cmd stats meminfo\n");
    dprintf(out, "\n");
    dprintf(out, "  Prints the malloc debug information. You need to run the following first: \n");
    dprintf(out, "   # adb shell stop\n");
    dprintf(out, "   # adb shell setprop libc.debug.malloc.program statsd \n");
    dprintf(out, "   # adb shell setprop libc.debug.malloc.options backtrace \n");
    dprintf(out, "   # adb shell start\n");
    dprintf(out, "\n");
    dprintf(out, "\n");
    dprintf(out, "usage: adb shell cmd stats print-uid-map [PKG]\n");
    dprintf(out, "\n");
    dprintf(out, "  Prints the UID, app name, version mapping.\n");
    dprintf(out, "  PKG           Optional package name to print the uids of the package\n");
    dprintf(out, "\n");
    dprintf(out, "\n");
    dprintf(out, "usage: adb shell cmd stats pull-source ATOM_TAG [PACKAGE] \n");
    dprintf(out, "\n");
    dprintf(out, "  Prints the output of a pulled atom\n");
    dprintf(out, "  UID           The atom to pull\n");
    dprintf(out, "  PACKAGE       The package to pull from. Default is AID_SYSTEM\n");
    dprintf(out, "\n");
    dprintf(out, "\n");
    dprintf(out, "usage: adb shell cmd stats write-to-disk \n");
    dprintf(out, "\n");
    dprintf(out, "  Flushes all data on memory to disk.\n");
    dprintf(out, "\n");
    dprintf(out, "\n");
    dprintf(out, "usage: adb shell cmd stats log-app-breadcrumb [UID] LABEL STATE\n");
    dprintf(out, "  Writes an AppBreadcrumbReported event to the statslog buffer.\n");
    dprintf(out, "  UID           The uid to use. It is only possible to pass a UID\n");
    dprintf(out, "                parameter on eng builds. If UID is omitted the calling\n");
    dprintf(out, "                uid is used.\n");
    dprintf(out, "  LABEL         Integer in [0, 15], as per atoms.proto.\n");
    dprintf(out, "  STATE         Integer in [0, 3], as per atoms.proto.\n");
    dprintf(out, "\n");
    dprintf(out, "\n");
    dprintf(out,
            "usage: adb shell cmd stats log-binary-push NAME VERSION STAGING ROLLBACK_ENABLED "
            "LOW_LATENCY STATE EXPERIMENT_IDS\n");
    dprintf(out, "  Log a binary push state changed event.\n");
    dprintf(out, "  NAME                The train name.\n");
    dprintf(out, "  VERSION             The train version code.\n");
    dprintf(out, "  STAGING             If this train requires a restart.\n");
    dprintf(out, "  ROLLBACK_ENABLED    If rollback should be enabled for this install.\n");
    dprintf(out, "  LOW_LATENCY         If the train requires low latency monitoring.\n");
    dprintf(out, "  STATE               The status of the train push.\n");
    dprintf(out, "                      Integer value of the enum in atoms.proto.\n");
    dprintf(out, "  EXPERIMENT_IDS      Comma separated list of experiment ids.\n");
    dprintf(out, "                      Leave blank for none.\n");
    dprintf(out, "\n");
    dprintf(out, "\n");
    dprintf(out, "usage: adb shell cmd stats config remove [UID] [NAME]\n");
    dprintf(out, "usage: adb shell cmd stats config update [UID] NAME\n");
    dprintf(out, "\n");
    dprintf(out, "  Adds, updates or removes a configuration. The proto should be in\n");
    dprintf(out, "  wire-encoded protobuf format and passed via stdin. If no UID and name is\n");
    dprintf(out, "  provided, then all configs will be removed from memory and disk.\n");
    dprintf(out, "\n");
    dprintf(out, "  UID           The uid to use. It is only possible to pass the UID\n");
    dprintf(out, "                parameter on eng builds. If UID is omitted the calling\n");
    dprintf(out, "                uid is used.\n");
    dprintf(out, "  NAME          The per-uid name to use\n");
    dprintf(out, "\n");
    dprintf(out, "\n              *Note: If both UID and NAME are omitted then all configs will\n");
    dprintf(out, "\n                     be removed from memory and disk!\n");
    dprintf(out, "\n");
    dprintf(out,
            "usage: adb shell cmd stats dump-report [UID] NAME [--keep_data] "
            "[--include_current_bucket] [--proto]\n");
    dprintf(out, "  Dump all metric data for a configuration.\n");
    dprintf(out, "  UID           The uid of the configuration. It is only possible to pass\n");
    dprintf(out, "                the UID parameter on eng builds. If UID is omitted the\n");
    dprintf(out, "                calling uid is used.\n");
    dprintf(out, "  NAME          The name of the configuration\n");
    dprintf(out, "  --keep_data   Do NOT erase the data upon dumping it.\n");
    dprintf(out, "  --proto       Print proto binary.\n");
    dprintf(out, "\n");
    dprintf(out, "\n");
    dprintf(out, "usage: adb shell cmd stats send-broadcast [UID] NAME\n");
    dprintf(out, "  Send a broadcast that triggers the subscriber to fetch metrics.\n");
    dprintf(out, "  UID           The uid of the configuration. It is only possible to pass\n");
    dprintf(out, "                the UID parameter on eng builds. If UID is omitted the\n");
    dprintf(out, "                calling uid is used.\n");
    dprintf(out, "  NAME          The name of the configuration\n");
    dprintf(out, "\n");
    dprintf(out, "\n");
    dprintf(out,
            "usage: adb shell cmd stats send-active-configs [--uid=UID] [--configs] "
            "[NAME1] [NAME2] [NAME3..]\n");
    dprintf(out, "  Send a broadcast that informs the subscriber of the current active configs.\n");
    dprintf(out, "  --uid=UID     The uid of the configurations. It is only possible to pass\n");
    dprintf(out, "                the UID parameter on eng builds. If UID is omitted the\n");
    dprintf(out, "                calling uid is used.\n");
    dprintf(out, "  --configs     Send the list of configs in the name list instead of\n");
    dprintf(out, "                the currently active configs\n");
    dprintf(out, "  NAME LIST     List of configuration names to be included in the broadcast.\n");
    dprintf(out, "\n");
    dprintf(out, "\n");
    dprintf(out, "usage: adb shell cmd stats print-stats\n");
    dprintf(out, "  Prints some basic stats.\n");
    dprintf(out, "  --proto       Print proto binary instead of string format.\n");
    dprintf(out, "\n");
    dprintf(out, "\n");
    dprintf(out, "usage: adb shell cmd stats clear-puller-cache\n");
    dprintf(out, "  Clear cached puller data.\n");
    dprintf(out, "\n");
    dprintf(out, "usage: adb shell cmd stats print-logs\n");
    dprintf(out, "      Only works on eng build\n");
}

status_t StatsService::cmd_trigger_broadcast(int out, Vector<String8>& args) {
    string name;
    bool good = false;
    int uid;
    const int argCount = args.size();
    if (argCount == 2) {
        // Automatically pick the UID
        uid = AIBinder_getCallingUid();
        name.assign(args[1].c_str(), args[1].size());
        good = true;
    } else if (argCount == 3) {
        good = getUidFromArgs(args, 1, uid);
        if (!good) {
            dprintf(out, "Invalid UID. Note that the metrics can only be dumped for "
                         "other UIDs on eng or userdebug builds.\n");
        }
        name.assign(args[2].c_str(), args[2].size());
    }
    if (!good) {
        print_cmd_help(out);
        return UNKNOWN_ERROR;
    }
    ConfigKey key(uid, StrToInt64(name));
    shared_ptr<IPendingIntentRef> receiver = mConfigManager->GetConfigReceiver(key);
    if (receiver == nullptr) {
        VLOG("Could not find receiver for %s, %s", args[1].c_str(), args[2].c_str());
        return UNKNOWN_ERROR;
    } else if (receiver->sendDataBroadcast(mProcessor->getLastReportTimeNs(key)).isOk()) {
        VLOG("StatsService::trigger broadcast succeeded to %s, %s", args[1].c_str(),
             args[2].c_str());
    } else {
        VLOG("StatsService::trigger broadcast failed to %s, %s", args[1].c_str(), args[2].c_str());
        return UNKNOWN_ERROR;
    }
    return NO_ERROR;
}

status_t StatsService::cmd_trigger_active_config_broadcast(int out, Vector<String8>& args) {
    const int argCount = args.size();
    int uid;
    vector<int64_t> configIds;
    if (argCount == 1) {
        // Automatically pick the uid and send a broadcast that has no active configs.
        uid = AIBinder_getCallingUid();
        mProcessor->GetActiveConfigs(uid, configIds);
    } else {
        int curArg = 1;
        if(args[curArg].find("--uid=") == 0) {
            string uidArgStr(args[curArg].c_str());
            string uidStr = uidArgStr.substr(6);
            if (!getUidFromString(uidStr.c_str(), uid)) {
                dprintf(out, "Invalid UID. Note that the config can only be set for "
                             "other UIDs on eng or userdebug builds.\n");
                return UNKNOWN_ERROR;
            }
            curArg++;
        } else {
            uid = AIBinder_getCallingUid();
        }
        if (curArg == argCount || args[curArg] != "--configs") {
            VLOG("Reached end of args, or specify configs not set. Sending actual active configs,");
            mProcessor->GetActiveConfigs(uid, configIds);
        } else {
            // Flag specified, use the given list of configs.
            curArg++;
            for (int i = curArg; i < argCount; i++) {
                char* endp;
                int64_t configID = strtoll(args[i].c_str(), &endp, 10);
                if (endp == args[i].c_str() || *endp != '\0') {
                    dprintf(out, "Error parsing config ID.\n");
                    return UNKNOWN_ERROR;
                }
                VLOG("Adding config id %ld", static_cast<long>(configID));
                configIds.push_back(configID);
            }
        }
    }
    shared_ptr<IPendingIntentRef> receiver = mConfigManager->GetActiveConfigsChangedReceiver(uid);
    if (receiver == nullptr) {
        VLOG("Could not find receiver for uid %d", uid);
        return UNKNOWN_ERROR;
    } else if (receiver->sendActiveConfigsChangedBroadcast(configIds).isOk()) {
        VLOG("StatsService::trigger active configs changed broadcast succeeded for uid %d" , uid);
    } else {
        VLOG("StatsService::trigger active configs changed broadcast failed for uid %d", uid);
        return UNKNOWN_ERROR;
    }
    return NO_ERROR;
}

status_t StatsService::cmd_config(int in, int out, int err, Vector<String8>& args) {
    const int argCount = args.size();
    if (argCount >= 2) {
        if (args[1] == "update" || args[1] == "remove") {
            bool good = false;
            int uid = -1;
            string name;

            if (argCount == 3) {
                // Automatically pick the UID
                uid = AIBinder_getCallingUid();
                name.assign(args[2].c_str(), args[2].size());
                good = true;
            } else if (argCount == 4) {
                good = getUidFromArgs(args, 2, uid);
                if (!good) {
                    dprintf(err, "Invalid UID. Note that the config can only be set for "
                                 "other UIDs on eng or userdebug builds.\n");
                }
                name.assign(args[3].c_str(), args[3].size());
            } else if (argCount == 2 && args[1] == "remove") {
                good = true;
            }

            if (!good) {
                // If arg parsing failed, print the help text and return an error.
                print_cmd_help(out);
                return UNKNOWN_ERROR;
            }

            if (args[1] == "update") {
                char* endp;
                int64_t configID = strtoll(name.c_str(), &endp, 10);
                if (endp == name.c_str() || *endp != '\0') {
                    dprintf(err, "Error parsing config ID.\n");
                    return UNKNOWN_ERROR;
                }

                // Read stream into buffer.
                string buffer;
                if (!android::base::ReadFdToString(in, &buffer)) {
                    dprintf(err, "Error reading stream for StatsConfig.\n");
                    return UNKNOWN_ERROR;
                }

                // Parse buffer.
                StatsdConfig config;
                if (!config.ParseFromString(buffer)) {
                    dprintf(err, "Error parsing proto stream for StatsConfig.\n");
                    return UNKNOWN_ERROR;
                }

                // Add / update the config.
                mConfigManager->UpdateConfig(ConfigKey(uid, configID), config);
            } else {
                if (argCount == 2) {
                    cmd_remove_all_configs(out);
                } else {
                    // Remove the config.
                    mConfigManager->RemoveConfig(ConfigKey(uid, StrToInt64(name)));
                }
            }

            return NO_ERROR;
        }
    }
    print_cmd_help(out);
    return UNKNOWN_ERROR;
}

status_t StatsService::cmd_dump_report(int out, const Vector<String8>& args) {
    if (mProcessor != nullptr) {
        int argCount = args.size();
        bool good = false;
        bool proto = false;
        bool includeCurrentBucket = false;
        bool eraseData = true;
        int uid;
        string name;
        if (!std::strcmp("--proto", args[argCount-1].c_str())) {
            proto = true;
            argCount -= 1;
        }
        if (!std::strcmp("--include_current_bucket", args[argCount-1].c_str())) {
            includeCurrentBucket = true;
            argCount -= 1;
        }
        if (!std::strcmp("--keep_data", args[argCount-1].c_str())) {
            eraseData = false;
            argCount -= 1;
        }
        if (argCount == 2) {
            // Automatically pick the UID
            uid = AIBinder_getCallingUid();
            name.assign(args[1].c_str(), args[1].size());
            good = true;
        } else if (argCount == 3) {
            good = getUidFromArgs(args, 1, uid);
            if (!good) {
                dprintf(out, "Invalid UID. Note that the metrics can only be dumped for "
                             "other UIDs on eng or userdebug builds.\n");
            }
            name.assign(args[2].c_str(), args[2].size());
        }
        if (good) {
            vector<uint8_t> data;
            mProcessor->onDumpReport(ConfigKey(uid, StrToInt64(name)), getElapsedRealtimeNs(),
                                     includeCurrentBucket, eraseData, ADB_DUMP,
                                     NO_TIME_CONSTRAINTS,
                                     &data);
            if (proto) {
                for (size_t i = 0; i < data.size(); i ++) {
                    dprintf(out, "%c", data[i]);
                }
            } else {
                dprintf(out, "Non-proto stats data dump not currently supported.\n");
            }
            return android::OK;
        } else {
            // If arg parsing failed, print the help text and return an error.
            print_cmd_help(out);
            return UNKNOWN_ERROR;
        }
    } else {
        dprintf(out, "Log processor does not exist...\n");
        return UNKNOWN_ERROR;
    }
}

status_t StatsService::cmd_print_stats(int out, const Vector<String8>& args) {
    int argCount = args.size();
    bool proto = false;
    if (!std::strcmp("--proto", args[argCount-1].c_str())) {
        proto = true;
        argCount -= 1;
    }
    StatsdStats& statsdStats = StatsdStats::getInstance();
    if (proto) {
        vector<uint8_t> data;
        statsdStats.dumpStats(&data, false); // does not reset statsdStats.
        for (size_t i = 0; i < data.size(); i ++) {
            dprintf(out, "%c", data[i]);
        }

    } else {
        vector<ConfigKey> configs = mConfigManager->GetAllConfigKeys();
        for (const ConfigKey& key : configs) {
            dprintf(out, "Config %s uses %zu bytes\n", key.ToString().c_str(),
                    mProcessor->GetMetricsSize(key));
        }
        statsdStats.dumpStats(out);
    }
    return NO_ERROR;
}

status_t StatsService::cmd_print_uid_map(int out, const Vector<String8>& args) {
    if (args.size() > 1) {
        string pkg;
        pkg.assign(args[1].c_str(), args[1].size());
        auto uids = mUidMap->getAppUid(pkg);
        dprintf(out, "%s -> [ ", pkg.c_str());
        for (const auto& uid : uids) {
            dprintf(out, "%d ", uid);
        }
        dprintf(out, "]\n");
    } else {
        mUidMap->printUidMap(out);
    }
    return NO_ERROR;
}

status_t StatsService::cmd_write_data_to_disk(int out) {
    dprintf(out, "Writing data to disk\n");
    mProcessor->WriteDataToDisk(ADB_DUMP, NO_TIME_CONSTRAINTS);
    return NO_ERROR;
}

status_t StatsService::cmd_log_app_breadcrumb(int out, const Vector<String8>& args) {
    bool good = false;
    int32_t uid;
    int32_t label;
    int32_t state;
    const int argCount = args.size();
    if (argCount == 3) {
        // Automatically pick the UID
        uid = AIBinder_getCallingUid();
        label = atoi(args[1].c_str());
        state = atoi(args[2].c_str());
        good = true;
    } else if (argCount == 4) {
        good = getUidFromArgs(args, 1, uid);
        if (!good) {
            dprintf(out,
                    "Invalid UID. Note that selecting a UID for writing AppBreadcrumb can only be "
                    "done for other UIDs on eng or userdebug builds.\n");
        }
        label = atoi(args[2].c_str());
        state = atoi(args[3].c_str());
    }
    if (good) {
        dprintf(out, "Logging AppBreadcrumbReported(%d, %d, %d) to statslog.\n", uid, label, state);
        android::os::statsd::util::stats_write(
                android::os::statsd::util::APP_BREADCRUMB_REPORTED, uid, label, state);
    } else {
        print_cmd_help(out);
        return UNKNOWN_ERROR;
    }
    return NO_ERROR;
}

status_t StatsService::cmd_log_binary_push(int out, const Vector<String8>& args) {
    // Security checks are done in the sendBinaryPushStateChanged atom.
    const int argCount = args.size();
    if (argCount != 7 && argCount != 8) {
        dprintf(out, "Incorrect number of argument supplied\n");
        return UNKNOWN_ERROR;
    }
    string trainName = string(args[1].c_str());
    int64_t trainVersion = strtoll(args[2].c_str(), nullptr, 10);
    int32_t state = atoi(args[6].c_str());
    vector<int64_t> experimentIds;
    if (argCount == 8) {
        vector<string> experimentIdsString = android::base::Split(string(args[7].c_str()), ",");
        for (string experimentIdString : experimentIdsString) {
            int64_t experimentId = strtoll(experimentIdString.c_str(), nullptr, 10);
            experimentIds.push_back(experimentId);
        }
    }
    dprintf(out, "Logging BinaryPushStateChanged\n");
    vector<uint8_t> experimentIdBytes;
    writeExperimentIdsToProto(experimentIds, &experimentIdBytes);
    LogEvent event(trainName, trainVersion, args[3], args[4], args[5], state, experimentIdBytes, 0);
    mProcessor->OnLogEvent(&event);
    return NO_ERROR;
}

status_t StatsService::cmd_print_pulled_metrics(int out, const Vector<String8>& args) {
    int s = atoi(args[1].c_str());
    vector<int32_t> uids;
    if (args.size() > 2) {
        string package = string(args[2].c_str());
        auto it = UidMap::sAidToUidMapping.find(package);
        if (it != UidMap::sAidToUidMapping.end()) {
            uids.push_back(it->second);
        } else {
            set<int32_t> uids_set = mUidMap->getAppUid(package);
            uids.insert(uids.end(), uids_set.begin(), uids_set.end());
        }
    } else {
        uids.push_back(AID_SYSTEM);
    }
    vector<shared_ptr<LogEvent>> stats;
    if (mPullerManager->Pull(s, uids, getElapsedRealtimeNs(), &stats)) {
        for (const auto& it : stats) {
            dprintf(out, "Pull from %d: %s\n", s, it->ToString().c_str());
        }
        dprintf(out, "Pull from %d: Received %zu elements\n", s, stats.size());
        return NO_ERROR;
    }
    return UNKNOWN_ERROR;
}

status_t StatsService::cmd_remove_all_configs(int out) {
    dprintf(out, "Removing all configs...\n");
    VLOG("StatsService::cmd_remove_all_configs was called");
    mConfigManager->RemoveAllConfigs();
    StorageManager::deleteAllFiles(STATS_SERVICE_DIR);
    return NO_ERROR;
}

status_t StatsService::cmd_dump_memory_info(int out) {
    dprintf(out, "meminfo not available.\n");
    return NO_ERROR;
}

status_t StatsService::cmd_clear_puller_cache(int out) {
    VLOG("StatsService::cmd_clear_puller_cache with Pid %i, Uid %i",
            AIBinder_getCallingPid(), AIBinder_getCallingUid());
    if (checkPermission(kPermissionDump)) {
        int cleared = mPullerManager->ForceClearPullerCache();
        dprintf(out, "Puller removed %d cached data!\n", cleared);
        return NO_ERROR;
    } else {
        return PERMISSION_DENIED;
    }
}

status_t StatsService::cmd_print_logs(int out, const Vector<String8>& args) {
    VLOG("StatsService::cmd_print_logs with Pid %i, Uid %i", AIBinder_getCallingPid(),
         AIBinder_getCallingUid());
    if (checkPermission(kPermissionDump)) {
        bool enabled = true;
        if (args.size() >= 2) {
            enabled = atoi(args[1].c_str()) != 0;
        }
        mProcessor->setPrintLogs(enabled);
        return NO_ERROR;
    } else {
        return PERMISSION_DENIED;
    }
}

bool StatsService::getUidFromArgs(const Vector<String8>& args, size_t uidArgIndex, int32_t& uid) {
    return getUidFromString(args[uidArgIndex].c_str(), uid);
}

bool StatsService::getUidFromString(const char* s, int32_t& uid) {
    if (*s == '\0') {
        return false;
    }
    char* endc = NULL;
    int64_t longUid = strtol(s, &endc, 0);
    if (*endc != '\0') {
        return false;
    }
    int32_t goodUid = static_cast<int32_t>(longUid);
    if (longUid < 0 || static_cast<uint64_t>(longUid) != static_cast<uid_t>(goodUid)) {
        return false;  // It was not of uid_t type.
    }
    uid = goodUid;

    int32_t callingUid = AIBinder_getCallingUid();
    return mEngBuild // UserDebug/EngBuild are allowed to impersonate uids.
            || (callingUid == goodUid) // Anyone can 'impersonate' themselves.
            || (callingUid == AID_ROOT && goodUid == AID_SHELL); // ROOT can impersonate SHELL.
}

Status StatsService::informAllUidData(const ScopedFileDescriptor& fd) {
    ENFORCE_UID(AID_SYSTEM);
    // Read stream into buffer.
    string buffer;
    if (!android::base::ReadFdToString(fd.get(), &buffer)) {
        return exception(EX_ILLEGAL_ARGUMENT, "Failed to read all data from the pipe.");
    }

    // Parse buffer.
    UidData uidData;
    if (!uidData.ParseFromString(buffer)) {
        return exception(EX_ILLEGAL_ARGUMENT, "Error parsing proto stream for UidData.");
    }

    vector<String16> versionStrings;
    vector<String16> installers;
    vector<String16> packageNames;
    vector<int32_t> uids;
    vector<int64_t> versions;

    const auto numEntries = uidData.app_info_size();
    versionStrings.reserve(numEntries);
    installers.reserve(numEntries);
    packageNames.reserve(numEntries);
    uids.reserve(numEntries);
    versions.reserve(numEntries);

    for (const auto& appInfo: uidData.app_info()) {
        packageNames.emplace_back(String16(appInfo.package_name().c_str()));
        uids.push_back(appInfo.uid());
        versions.push_back(appInfo.version());
        versionStrings.emplace_back(String16(appInfo.version_string().c_str()));
        installers.emplace_back(String16(appInfo.installer().c_str()));
    }

    mUidMap->updateMap(getElapsedRealtimeNs(),
                       uids,
                       versions,
                       versionStrings,
                       packageNames,
                       installers);

    mBootCompleteTrigger.markComplete(kUidMapReceivedTag);
    VLOG("StatsService::informAllUidData UidData proto parsed successfully.");
    return Status::ok();
}

Status StatsService::informOnePackage(const string& app, int32_t uid, int64_t version,
                                      const string& versionString, const string& installer) {
    ENFORCE_UID(AID_SYSTEM);

    VLOG("StatsService::informOnePackage was called");
    String16 utf16App = String16(app.c_str());
    String16 utf16VersionString = String16(versionString.c_str());
    String16 utf16Installer = String16(installer.c_str());

    mUidMap->updateApp(getElapsedRealtimeNs(), utf16App, uid, version, utf16VersionString,
                       utf16Installer);
    return Status::ok();
}

Status StatsService::informOnePackageRemoved(const string& app, int32_t uid) {
    ENFORCE_UID(AID_SYSTEM);

    VLOG("StatsService::informOnePackageRemoved was called");
    String16 utf16App = String16(app.c_str());
    mUidMap->removeApp(getElapsedRealtimeNs(), utf16App, uid);
    mConfigManager->RemoveConfigs(uid);
    return Status::ok();
}

<<<<<<< HEAD
Status StatsService::informAnomalyAlarmFired() {
    ENFORCE_UID(AID_SYSTEM);
    // Anomaly alarms are handled internally now. This code should be fully deleted.
    return Status::ok();
}

=======
>>>>>>> d4baac77
Status StatsService::informAlarmForSubscriberTriggeringFired() {
    ENFORCE_UID(AID_SYSTEM);

    VLOG("StatsService::informAlarmForSubscriberTriggeringFired was called");
    int64_t currentTimeSec = getElapsedRealtimeSec();
    std::unordered_set<sp<const InternalAlarm>, SpHash<InternalAlarm>> alarmSet =
            mPeriodicAlarmMonitor->popSoonerThan(static_cast<uint32_t>(currentTimeSec));
    if (alarmSet.size() > 0) {
        VLOG("Found periodic alarm fired.");
        mProcessor->onPeriodicAlarmFired(currentTimeSec * NS_PER_SEC, alarmSet);
    } else {
        ALOGW("Cannot find an periodic alarm that fired. Perhaps it was recently cancelled.");
    }
    return Status::ok();
}

Status StatsService::informPollAlarmFired() {
    ENFORCE_UID(AID_SYSTEM);

    VLOG("StatsService::informPollAlarmFired was called");
    mProcessor->informPullAlarmFired(getElapsedRealtimeNs());
    VLOG("StatsService::informPollAlarmFired succeeded");
    return Status::ok();
}

Status StatsService::systemRunning() {
    ENFORCE_UID(AID_SYSTEM);

    // When system_server is up and running, schedule the dropbox task to run.
    VLOG("StatsService::systemRunning");
    sayHiToStatsCompanion();
    return Status::ok();
}

Status StatsService::informDeviceShutdown() {
    ENFORCE_UID(AID_SYSTEM);
    VLOG("StatsService::informDeviceShutdown");
    mProcessor->WriteDataToDisk(DEVICE_SHUTDOWN, FAST);
    mProcessor->SaveActiveConfigsToDisk(getElapsedRealtimeNs());
    mProcessor->SaveMetadataToDisk(getWallClockNs(), getElapsedRealtimeNs());
    return Status::ok();
}

void StatsService::sayHiToStatsCompanion() {
    shared_ptr<IStatsCompanionService> statsCompanion = getStatsCompanionService();
    if (statsCompanion != nullptr) {
        VLOG("Telling statsCompanion that statsd is ready");
        statsCompanion->statsdReady();
    } else {
        VLOG("Could not access statsCompanion");
    }
}

Status StatsService::statsCompanionReady() {
    ENFORCE_UID(AID_SYSTEM);

    VLOG("StatsService::statsCompanionReady was called");
    shared_ptr<IStatsCompanionService> statsCompanion = getStatsCompanionService();
    if (statsCompanion == nullptr) {
        return exception(EX_NULL_POINTER,
                         "StatsCompanion unavailable despite it contacting statsd.");
    }
    VLOG("StatsService::statsCompanionReady linking to statsCompanion.");
    AIBinder_linkToDeath(statsCompanion->asBinder().get(),
                         mStatsCompanionServiceDeathRecipient.get(), this);
    mPullerManager->SetStatsCompanionService(statsCompanion);
    mAnomalyAlarmMonitor->setStatsCompanionService(statsCompanion);
    mPeriodicAlarmMonitor->setStatsCompanionService(statsCompanion);
    return Status::ok();
}

Status StatsService::bootCompleted() {
    ENFORCE_UID(AID_SYSTEM);

    VLOG("StatsService::bootCompleted was called");
    mBootCompleteTrigger.markComplete(kBootCompleteTag);
    return Status::ok();
}

void StatsService::Startup() {
    mConfigManager->Startup();
    mProcessor->LoadActiveConfigsFromDisk();
    mProcessor->LoadMetadataFromDisk(getWallClockNs(), getElapsedRealtimeNs());
}

void StatsService::Terminate() {
    ALOGI("StatsService::Terminating");
    if (mProcessor != nullptr) {
        mProcessor->WriteDataToDisk(TERMINATION_SIGNAL_RECEIVED, FAST);
        mProcessor->SaveActiveConfigsToDisk(getElapsedRealtimeNs());
        mProcessor->SaveMetadataToDisk(getWallClockNs(), getElapsedRealtimeNs());
    }
}

// Test only interface!!!
void StatsService::OnLogEvent(LogEvent* event) {
    mProcessor->OnLogEvent(event);
    if (mShellSubscriber != nullptr) {
        mShellSubscriber->onLogEvent(*event);
    }
}

Status StatsService::getData(int64_t key, const int32_t callingUid, vector<uint8_t>* output) {
    ENFORCE_UID(AID_SYSTEM);

    VLOG("StatsService::getData with Uid %i", callingUid);
    ConfigKey configKey(callingUid, key);
    // The dump latency does not matter here since we do not include the current bucket, we do not
    // need to pull any new data anyhow.
    mProcessor->onDumpReport(configKey, getElapsedRealtimeNs(), false /* include_current_bucket*/,
                             true /* erase_data */, GET_DATA_CALLED, FAST, output);
    return Status::ok();
}

Status StatsService::getMetadata(vector<uint8_t>* output) {
    ENFORCE_UID(AID_SYSTEM);

    StatsdStats::getInstance().dumpStats(output, false); // Don't reset the counters.
    return Status::ok();
}

Status StatsService::addConfiguration(int64_t key, const vector <uint8_t>& config,
                                      const int32_t callingUid) {
    ENFORCE_UID(AID_SYSTEM);

    if (addConfigurationChecked(callingUid, key, config)) {
        return Status::ok();
    } else {
        return exception(EX_ILLEGAL_ARGUMENT, "Could not parse malformatted StatsdConfig.");
    }
}

bool StatsService::addConfigurationChecked(int uid, int64_t key, const vector<uint8_t>& config) {
    ConfigKey configKey(uid, key);
    StatsdConfig cfg;
    if (config.size() > 0) {  // If the config is empty, skip parsing.
        if (!cfg.ParseFromArray(&config[0], config.size())) {
            return false;
        }
    }
    mConfigManager->UpdateConfig(configKey, cfg);
    return true;
}

Status StatsService::removeDataFetchOperation(int64_t key,
                                              const int32_t callingUid) {
    ENFORCE_UID(AID_SYSTEM);
    ConfigKey configKey(callingUid, key);
    mConfigManager->RemoveConfigReceiver(configKey);
    return Status::ok();
}

Status StatsService::setDataFetchOperation(int64_t key,
                                           const shared_ptr<IPendingIntentRef>& pir,
                                           const int32_t callingUid) {
    ENFORCE_UID(AID_SYSTEM);

    ConfigKey configKey(callingUid, key);
    mConfigManager->SetConfigReceiver(configKey, pir);
    if (StorageManager::hasConfigMetricsReport(configKey)) {
        VLOG("StatsService::setDataFetchOperation marking configKey %s to dump reports on disk",
             configKey.ToString().c_str());
        mProcessor->noteOnDiskData(configKey);
    }
    return Status::ok();
}

Status StatsService::setActiveConfigsChangedOperation(const shared_ptr<IPendingIntentRef>& pir,
                                                      const int32_t callingUid,
                                                      vector<int64_t>* output) {
    ENFORCE_UID(AID_SYSTEM);

    mConfigManager->SetActiveConfigsChangedReceiver(callingUid, pir);
    if (output != nullptr) {
        mProcessor->GetActiveConfigs(callingUid, *output);
    } else {
        ALOGW("StatsService::setActiveConfigsChanged output was nullptr");
    }
    return Status::ok();
}

Status StatsService::removeActiveConfigsChangedOperation(const int32_t callingUid) {
    ENFORCE_UID(AID_SYSTEM);

    mConfigManager->RemoveActiveConfigsChangedReceiver(callingUid);
    return Status::ok();
}

Status StatsService::removeConfiguration(int64_t key, const int32_t callingUid) {
    ENFORCE_UID(AID_SYSTEM);

    ConfigKey configKey(callingUid, key);
    mConfigManager->RemoveConfig(configKey);
    return Status::ok();
}

Status StatsService::setBroadcastSubscriber(int64_t configId,
                                            int64_t subscriberId,
                                            const shared_ptr<IPendingIntentRef>& pir,
                                            const int32_t callingUid) {
    ENFORCE_UID(AID_SYSTEM);

    VLOG("StatsService::setBroadcastSubscriber called.");
    ConfigKey configKey(callingUid, configId);
    SubscriberReporter::getInstance()
            .setBroadcastSubscriber(configKey, subscriberId, pir);
    return Status::ok();
}

Status StatsService::unsetBroadcastSubscriber(int64_t configId,
                                              int64_t subscriberId,
                                              const int32_t callingUid) {
    ENFORCE_UID(AID_SYSTEM);

    VLOG("StatsService::unsetBroadcastSubscriber called.");
    ConfigKey configKey(callingUid, configId);
    SubscriberReporter::getInstance()
            .unsetBroadcastSubscriber(configKey, subscriberId);
    return Status::ok();
}

Status StatsService::allPullersFromBootRegistered() {
    ENFORCE_UID(AID_SYSTEM);

    VLOG("StatsService::allPullersFromBootRegistered was called");
    mBootCompleteTrigger.markComplete(kAllPullersRegisteredTag);
    return Status::ok();
}

Status StatsService::registerPullAtomCallback(int32_t uid, int32_t atomTag, int64_t coolDownMillis,
                                              int64_t timeoutMillis,
                                              const std::vector<int32_t>& additiveFields,
                                              const shared_ptr<IPullAtomCallback>& pullerCallback) {
    ENFORCE_UID(AID_SYSTEM);
    VLOG("StatsService::registerPullAtomCallback called.");
    mPullerManager->RegisterPullAtomCallback(uid, atomTag, MillisToNano(coolDownMillis),
                                             MillisToNano(timeoutMillis), additiveFields,
                                             pullerCallback);
    return Status::ok();
}

Status StatsService::registerNativePullAtomCallback(
        int32_t atomTag, int64_t coolDownMillis, int64_t timeoutMillis,
        const std::vector<int32_t>& additiveFields,
        const shared_ptr<IPullAtomCallback>& pullerCallback) {
    if (!checkPermission(kPermissionRegisterPullAtom)) {
        return exception(
                EX_SECURITY,
                StringPrintf("Uid %d does not have the %s permission when registering atom %d",
                             AIBinder_getCallingUid(), kPermissionRegisterPullAtom, atomTag));
    }
    VLOG("StatsService::registerNativePullAtomCallback called.");
    int32_t uid = AIBinder_getCallingUid();
    mPullerManager->RegisterPullAtomCallback(uid, atomTag, MillisToNano(coolDownMillis),
                                             MillisToNano(timeoutMillis), additiveFields,
                                             pullerCallback);
    return Status::ok();
}

Status StatsService::unregisterPullAtomCallback(int32_t uid, int32_t atomTag) {
    ENFORCE_UID(AID_SYSTEM);
    VLOG("StatsService::unregisterPullAtomCallback called.");
    mPullerManager->UnregisterPullAtomCallback(uid, atomTag);
    return Status::ok();
}

Status StatsService::unregisterNativePullAtomCallback(int32_t atomTag) {
    if (!checkPermission(kPermissionRegisterPullAtom)) {
        return exception(
                EX_SECURITY,
                StringPrintf("Uid %d does not have the %s permission when unregistering atom %d",
                             AIBinder_getCallingUid(), kPermissionRegisterPullAtom, atomTag));
    }
    VLOG("StatsService::unregisterNativePullAtomCallback called.");
    int32_t uid = AIBinder_getCallingUid();
    mPullerManager->UnregisterPullAtomCallback(uid, atomTag);
    return Status::ok();
}

Status StatsService::getRegisteredExperimentIds(std::vector<int64_t>* experimentIdsOut) {
    ENFORCE_UID(AID_SYSTEM);
    // TODO: add verifier permission

    experimentIdsOut->clear();
    // Read the latest train info
    vector<InstallTrainInfo> trainInfoList = StorageManager::readAllTrainInfo();
    if (trainInfoList.empty()) {
        // No train info means no experiment IDs, return an empty list
        return Status::ok();
    }

    // Copy the experiment IDs to the out vector
    for (InstallTrainInfo& trainInfo : trainInfoList) {
        experimentIdsOut->insert(experimentIdsOut->end(),
                                 trainInfo.experimentIds.begin(),
                                 trainInfo.experimentIds.end());
    }
    return Status::ok();
}

void StatsService::statsCompanionServiceDied(void* cookie) {
    auto thiz = static_cast<StatsService*>(cookie);
    thiz->statsCompanionServiceDiedImpl();
}

void StatsService::statsCompanionServiceDiedImpl() {
    ALOGW("statscompanion service died");
    StatsdStats::getInstance().noteSystemServerRestart(getWallClockSec());
    if (mProcessor != nullptr) {
        ALOGW("Reset statsd upon system server restarts.");
        int64_t systemServerRestartNs = getElapsedRealtimeNs();
        ProtoOutputStream activeConfigsProto;
        mProcessor->WriteActiveConfigsToProtoOutputStream(systemServerRestartNs,
                STATSCOMPANION_DIED, &activeConfigsProto);
        metadata::StatsMetadataList metadataList;
        mProcessor->WriteMetadataToProto(getWallClockNs(),
                systemServerRestartNs, &metadataList);
        mProcessor->WriteDataToDisk(STATSCOMPANION_DIED, FAST);
        mProcessor->resetConfigs();

        std::string serializedActiveConfigs;
        if (activeConfigsProto.serializeToString(&serializedActiveConfigs)) {
            ActiveConfigList activeConfigs;
            if (activeConfigs.ParseFromString(serializedActiveConfigs)) {
                mProcessor->SetConfigsActiveState(activeConfigs, systemServerRestartNs);
            }
        }
        mProcessor->SetMetadataState(metadataList, getWallClockNs(), systemServerRestartNs);
    }
    mAnomalyAlarmMonitor->setStatsCompanionService(nullptr);
    mPeriodicAlarmMonitor->setStatsCompanionService(nullptr);
    mPullerManager->SetStatsCompanionService(nullptr);
}

}  // namespace statsd
}  // namespace os
}  // namespace android<|MERGE_RESOLUTION|>--- conflicted
+++ resolved
@@ -971,15 +971,6 @@
     return Status::ok();
 }
 
-<<<<<<< HEAD
-Status StatsService::informAnomalyAlarmFired() {
-    ENFORCE_UID(AID_SYSTEM);
-    // Anomaly alarms are handled internally now. This code should be fully deleted.
-    return Status::ok();
-}
-
-=======
->>>>>>> d4baac77
 Status StatsService::informAlarmForSubscriberTriggeringFired() {
     ENFORCE_UID(AID_SYSTEM);
 
